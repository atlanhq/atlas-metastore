--- conflicted
+++ resolved
@@ -37,15 +37,6 @@
             <version>${jackson.databind.version}</version>
             <scope>compile</scope>
         </dependency>
-<<<<<<< HEAD
-        <dependency>
-            <groupId>org.keycloak</groupId>
-            <artifactId>keycloak-core</artifactId>
-            <version>26.1.1</version>
-            <scope>compile</scope>
-        </dependency>
-=======
->>>>>>> 3a0939a3
     </dependencies>
 
 </project>