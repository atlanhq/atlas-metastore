--- conflicted
+++ resolved
@@ -10,35 +10,6 @@
 public class SearchContextCache {
     private static final Logger LOG = LoggerFactory.getLogger(SearchContextCache.class);
     private static RedisService redisService = null;
-
-<<<<<<< HEAD
-import com.google.common.cache.Cache;
-import com.google.common.cache.CacheBuilder;
-import org.apache.atlas.RequestContext;
-import org.apache.atlas.service.redis.RedisService;
-import org.apache.atlas.utils.AtlasPerfMetrics;
-import org.springframework.beans.factory.annotation.Qualifier;
-import org.springframework.stereotype.Component;
-
-import java.util.concurrent.TimeUnit;
-
-@Component
-public class SearchContextCache {
-    private static RedisService redisService = null;
-
-    private static final Cache<String, String> searchContextLocalCache = CacheBuilder.newBuilder()
-            .maximumSize(200)
-            .expireAfterWrite(30, TimeUnit.SECONDS)
-            .build();
-=======
-    public static final String INVALID_SEQUENCE = "invalid_sequence";
-
-
-    public SearchContextCache(@Qualifier("redisServiceImpl") RedisService redisService) {
-        SearchContextCache.redisService = redisService;
-    }
-
->>>>>>> 8d25b570
 
     public static final String INVALID_SEQUENCE = "invalid_sequence";
 
@@ -53,32 +24,16 @@
        try {
            // Build the string in format `sequence/esAsyncId` and store it in redis
            String val = sequence + "/" + esAsyncId;
-<<<<<<< HEAD
-           redisService.putValue(key, val);
-           searchContextLocalCache.put(key, val);
-=======
            redisService.putValue(key, val, 30);
->>>>>>> 8d25b570
        } finally {
            RequestContext.get().endMetricRecord(metric);
        }
     }
     public static String get(String key) {
-<<<<<<< HEAD
-        String ret = null;
-        try {
-            ret = searchContextLocalCache.getIfPresent(key);
-            if (ret == null) {
-                ret = redisService.getValue(key);
-            }
-            return ret;
-        } catch (Exception e) {
-=======
         try {
             return redisService.getValue(key);
         } catch (Exception e) {
             LOG.error("Error while fetching value from Redis", e);
->>>>>>> 8d25b570
             return null;
         }
 
@@ -112,10 +67,6 @@
     public static void remove(String key) {
         AtlasPerfMetrics.MetricRecorder metric = RequestContext.get().startMetricRecord("removeFromCache");
         try {
-<<<<<<< HEAD
-            searchContextLocalCache.invalidate(key);
-=======
->>>>>>> 8d25b570
             redisService.removeValue(key);
         } finally {
             RequestContext.get().endMetricRecord(metric);
