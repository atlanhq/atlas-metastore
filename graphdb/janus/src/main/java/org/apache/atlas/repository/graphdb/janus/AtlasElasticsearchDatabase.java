/**
 * Licensed to the Apache Software Foundation (ASF) under one
 * or more contributor license agreements.  See the NOTICE file
 * distributed with this work for additional information
 * regarding copyright ownership.  The ASF licenses this file
 * to you under the Apache License, Version 2.0 (the
 * "License"); you may not use this file except in compliance
 * with the License.  You may obtain a copy of the License at
 *
 *     http://www.apache.org/licenses/LICENSE-2.0
 *
 * Unless required by applicable law or agreed to in writing, software
 * distributed under the License is distributed on an "AS IS" BASIS,
 * WITHOUT WARRANTIES OR CONDITIONS OF ANY KIND, either express or implied.
 * See the License for the specific language governing permissions and
 * limitations under the License.
 */
package org.apache.atlas.repository.graphdb.janus;

import org.apache.atlas.ApplicationProperties;
import org.apache.atlas.AtlasConfiguration;
import org.apache.atlas.AtlasException;
import org.apache.commons.configuration.Configuration;
import org.apache.http.HttpHost;
import org.elasticsearch.client.RestClient;
import org.elasticsearch.client.RestClientBuilder;
import org.elasticsearch.client.RestHighLevelClient;
import org.slf4j.Logger;
import org.slf4j.LoggerFactory;

import java.util.ArrayList;
import java.util.List;

public class AtlasElasticsearchDatabase {
    private static final Logger LOG = LoggerFactory.getLogger(AtlasElasticsearchDatabase.class);

    private static volatile RestHighLevelClient searchClient;
    private static volatile RestClient lowLevelClient;

    private static volatile RestClient esProductClusterClient;
<<<<<<< HEAD
    private static volatile RestClient esSDKClusterClient;
=======
    private static volatile RestClient esNonProductClusterClient;
>>>>>>> 4628e19d
    public static final String INDEX_BACKEND_CONF = "atlas.graph.index.search.hostname";

    public static List<HttpHost> getHttpHosts() throws AtlasException {
        List<HttpHost> httpHosts = new ArrayList<>();
        Configuration configuration = ApplicationProperties.get();
        String indexConf = configuration.getString(INDEX_BACKEND_CONF);
        String[] hosts = indexConf.split(",");
        for (String host: hosts) {
            host = host.trim();
            String[] hostAndPort = host.split(":");
            if (hostAndPort.length == 1) {
                httpHosts.add(new HttpHost(hostAndPort[0]));
            } else if (hostAndPort.length == 2) {
                httpHosts.add(new HttpHost(hostAndPort[0], Integer.parseInt(hostAndPort[1])));
            } else {
                throw new AtlasException("Invalid config");
            }
        }
        return httpHosts;
    }

    public static RestHighLevelClient getClient() {
        if (searchClient == null) {
            synchronized (AtlasElasticsearchDatabase.class) {
                if (searchClient == null) {
                    try {
                        List<HttpHost> httpHosts = getHttpHosts();

                        RestClientBuilder restClientBuilder = RestClient.builder(httpHosts.toArray(new HttpHost[0]))
                                .setRequestConfigCallback(requestConfigBuilder -> requestConfigBuilder
                                        .setConnectTimeout(AtlasConfiguration.INDEX_CLIENT_CONNECTION_TIMEOUT.getInt())
                                        .setSocketTimeout(AtlasConfiguration.INDEX_CLIENT_SOCKET_TIMEOUT.getInt()));
                        searchClient =
                                new RestHighLevelClient(restClientBuilder);
                    } catch (AtlasException e) {
                        LOG.error("Failed to initialize high level client for ES");
                    }
                }
            }
        }
        return searchClient;
    }

    public static RestClient getLowLevelClient() {
        if (lowLevelClient == null) {
            synchronized (AtlasElasticsearchDatabase.class) {
                if (lowLevelClient == null) {
                    try {
                        List<HttpHost> httpHosts = getHttpHosts();

                        RestClientBuilder builder = RestClient.builder(httpHosts.toArray(new HttpHost[0]));
                        builder.setHttpClientConfigCallback(httpAsyncClientBuilder -> httpAsyncClientBuilder.setKeepAliveStrategy(((httpResponse, httpContext) -> 3600000)));
                        builder.setRequestConfigCallback(requestConfigBuilder -> requestConfigBuilder
                                .setConnectTimeout(AtlasConfiguration.INDEX_CLIENT_CONNECTION_TIMEOUT.getInt())
                                .setSocketTimeout(AtlasConfiguration.INDEX_CLIENT_SOCKET_TIMEOUT.getInt()));

                        lowLevelClient = builder.build();
                    } catch (AtlasException e) {
                        LOG.error("Failed to initialize low level rest client for ES");
                    }
                }
            }
        }
        return lowLevelClient;
    }

    public static RestClient getProductClusterClient() {
        if (!AtlasConfiguration.ATLAS_INDEXSEARCH_ENABLE_REQUEST_ISOLATION.getBoolean()) {
            return null;
        }

        if (esProductClusterClient == null) {
            synchronized (AtlasElasticsearchDatabase.class) {
                if (esProductClusterClient == null) {
                    try {
                        HttpHost productHost = HttpHost.create(AtlasConfiguration.ATLAS_ELASTICSEARCH_PRODUCT_SEARCH_CLUSTER_URL.getString());
<<<<<<< HEAD
                        if (productHost == null) {
                            LOG.error("Invalid product cluster URL configuration");
                            return null;
                        }
=======
>>>>>>> 4628e19d

                        RestClientBuilder builder = RestClient.builder(productHost);
                        builder.setHttpClientConfigCallback(httpAsyncClientBuilder ->
                                httpAsyncClientBuilder.setKeepAliveStrategy(((httpResponse, httpContext) -> 3600000)));
                        builder.setRequestConfigCallback(requestConfigBuilder -> requestConfigBuilder
                                .setConnectTimeout(AtlasConfiguration.INDEX_CLIENT_CONNECTION_TIMEOUT.getInt())
                                .setSocketTimeout(AtlasConfiguration.INDEX_CLIENT_SOCKET_TIMEOUT.getInt()));

                        esProductClusterClient = builder.build();
                    } catch (Exception e) {
                        LOG.error("Failed to initialize product cluster client", e);
                        return null;
                    }
                }
            }
        }
        return esProductClusterClient;
    }

<<<<<<< HEAD
    public static RestClient getSDKClusterClient() {
=======
    public static RestClient getNonProductSearchClusterClient() {
>>>>>>> 4628e19d
        if (!AtlasConfiguration.ATLAS_INDEXSEARCH_ENABLE_REQUEST_ISOLATION.getBoolean()) {
            return null;
        }

<<<<<<< HEAD
        if (esSDKClusterClient == null) {
            synchronized (AtlasElasticsearchDatabase.class) {
                if (esSDKClusterClient == null) {
                    try {
                        HttpHost sdkHost = HttpHost.create(AtlasConfiguration.ATLAS_ELASTICSEARCH_SDK_SEARCH_CLUSTER_URL.getString());
                        if (sdkHost == null) {
                            LOG.error("Invalid SDK cluster URL configuration");
                            return null;
                        }

                        RestClientBuilder builder = RestClient.builder(sdkHost);
=======
        if (esNonProductClusterClient == null) {
            synchronized (AtlasElasticsearchDatabase.class) {
                if (esNonProductClusterClient == null) {
                    try {
                        HttpHost nonProductHost = HttpHost.create(AtlasConfiguration.ATLAS_ELASTICSEARCH_NON_PRODUCT_SEARCH_CLUSTER_URL.getString());

                        RestClientBuilder builder = RestClient.builder(nonProductHost);
>>>>>>> 4628e19d
                        builder.setHttpClientConfigCallback(httpAsyncClientBuilder ->
                                httpAsyncClientBuilder.setKeepAliveStrategy(((httpResponse, httpContext) -> 3600000)));
                        builder.setRequestConfigCallback(requestConfigBuilder -> requestConfigBuilder
                                .setConnectTimeout(AtlasConfiguration.INDEX_CLIENT_CONNECTION_TIMEOUT.getInt())
                                .setSocketTimeout(AtlasConfiguration.INDEX_CLIENT_SOCKET_TIMEOUT.getInt()));

<<<<<<< HEAD
                        esSDKClusterClient = builder.build();
                    } catch (Exception e) {
                        LOG.error("Failed to initialize SDK cluster client", e);
=======
                        esNonProductClusterClient = builder.build();
                    } catch (Exception e) {
                        LOG.error("Failed to initialize Non-product cluster client", e);
>>>>>>> 4628e19d
                        return null;
                    }
                }
            }
        }
<<<<<<< HEAD
        return esSDKClusterClient;
=======
        return esNonProductClusterClient;
>>>>>>> 4628e19d
    }


}<|MERGE_RESOLUTION|>--- conflicted
+++ resolved
@@ -38,11 +38,7 @@
     private static volatile RestClient lowLevelClient;
 
     private static volatile RestClient esProductClusterClient;
-<<<<<<< HEAD
-    private static volatile RestClient esSDKClusterClient;
-=======
     private static volatile RestClient esNonProductClusterClient;
->>>>>>> 4628e19d
     public static final String INDEX_BACKEND_CONF = "atlas.graph.index.search.hostname";
 
     public static List<HttpHost> getHttpHosts() throws AtlasException {
@@ -119,13 +115,6 @@
                 if (esProductClusterClient == null) {
                     try {
                         HttpHost productHost = HttpHost.create(AtlasConfiguration.ATLAS_ELASTICSEARCH_PRODUCT_SEARCH_CLUSTER_URL.getString());
-<<<<<<< HEAD
-                        if (productHost == null) {
-                            LOG.error("Invalid product cluster URL configuration");
-                            return null;
-                        }
-=======
->>>>>>> 4628e19d
 
                         RestClientBuilder builder = RestClient.builder(productHost);
                         builder.setHttpClientConfigCallback(httpAsyncClientBuilder ->
@@ -145,28 +134,11 @@
         return esProductClusterClient;
     }
 
-<<<<<<< HEAD
-    public static RestClient getSDKClusterClient() {
-=======
     public static RestClient getNonProductSearchClusterClient() {
->>>>>>> 4628e19d
         if (!AtlasConfiguration.ATLAS_INDEXSEARCH_ENABLE_REQUEST_ISOLATION.getBoolean()) {
             return null;
         }
 
-<<<<<<< HEAD
-        if (esSDKClusterClient == null) {
-            synchronized (AtlasElasticsearchDatabase.class) {
-                if (esSDKClusterClient == null) {
-                    try {
-                        HttpHost sdkHost = HttpHost.create(AtlasConfiguration.ATLAS_ELASTICSEARCH_SDK_SEARCH_CLUSTER_URL.getString());
-                        if (sdkHost == null) {
-                            LOG.error("Invalid SDK cluster URL configuration");
-                            return null;
-                        }
-
-                        RestClientBuilder builder = RestClient.builder(sdkHost);
-=======
         if (esNonProductClusterClient == null) {
             synchronized (AtlasElasticsearchDatabase.class) {
                 if (esNonProductClusterClient == null) {
@@ -174,32 +146,21 @@
                         HttpHost nonProductHost = HttpHost.create(AtlasConfiguration.ATLAS_ELASTICSEARCH_NON_PRODUCT_SEARCH_CLUSTER_URL.getString());
 
                         RestClientBuilder builder = RestClient.builder(nonProductHost);
->>>>>>> 4628e19d
                         builder.setHttpClientConfigCallback(httpAsyncClientBuilder ->
                                 httpAsyncClientBuilder.setKeepAliveStrategy(((httpResponse, httpContext) -> 3600000)));
                         builder.setRequestConfigCallback(requestConfigBuilder -> requestConfigBuilder
                                 .setConnectTimeout(AtlasConfiguration.INDEX_CLIENT_CONNECTION_TIMEOUT.getInt())
                                 .setSocketTimeout(AtlasConfiguration.INDEX_CLIENT_SOCKET_TIMEOUT.getInt()));
 
-<<<<<<< HEAD
-                        esSDKClusterClient = builder.build();
-                    } catch (Exception e) {
-                        LOG.error("Failed to initialize SDK cluster client", e);
-=======
                         esNonProductClusterClient = builder.build();
                     } catch (Exception e) {
                         LOG.error("Failed to initialize Non-product cluster client", e);
->>>>>>> 4628e19d
                         return null;
                     }
                 }
             }
         }
-<<<<<<< HEAD
-        return esSDKClusterClient;
-=======
         return esNonProductClusterClient;
->>>>>>> 4628e19d
     }
 
 
