--- conflicted
+++ resolved
@@ -37,13 +37,8 @@
     private static volatile RestHighLevelClient searchClient;
     private static volatile RestClient lowLevelClient;
 
-<<<<<<< HEAD
-    private static volatile RestClient esProductClusterClient;
-    private static volatile RestClient esNonProductClusterClient;
-=======
     private static volatile RestClient esUiClusterClient;
     private static volatile RestClient esNonUiClusterClient;
->>>>>>> dbfc853c
     public static final String INDEX_BACKEND_CONF = "atlas.graph.index.search.hostname";
 
     public static List<HttpHost> getHttpHosts() throws AtlasException {
@@ -110,24 +105,11 @@
         return lowLevelClient;
     }
 
-<<<<<<< HEAD
-    public static RestClient getProductClusterClient() {
-=======
     public static RestClient getUiClusterClient() {
->>>>>>> dbfc853c
         if (!AtlasConfiguration.ATLAS_INDEXSEARCH_ENABLE_REQUEST_ISOLATION.getBoolean()) {
             return null;
         }
 
-<<<<<<< HEAD
-        if (esProductClusterClient == null) {
-            synchronized (AtlasElasticsearchDatabase.class) {
-                if (esProductClusterClient == null) {
-                    try {
-                        HttpHost productHost = HttpHost.create(AtlasConfiguration.ATLAS_ELASTICSEARCH_PRODUCT_SEARCH_CLUSTER_URL.getString());
-
-                        RestClientBuilder builder = RestClient.builder(productHost);
-=======
         if (esUiClusterClient == null) {
             synchronized (AtlasElasticsearchDatabase.class) {
                 if (esUiClusterClient == null) {
@@ -135,51 +117,28 @@
                         HttpHost UiHost = HttpHost.create(AtlasConfiguration.ATLAS_ELASTICSEARCH_UI_SEARCH_CLUSTER_URL.getString());
 
                         RestClientBuilder builder = RestClient.builder(UiHost);
->>>>>>> dbfc853c
                         builder.setHttpClientConfigCallback(httpAsyncClientBuilder ->
                                 httpAsyncClientBuilder.setKeepAliveStrategy(((httpResponse, httpContext) -> 3600000)));
                         builder.setRequestConfigCallback(requestConfigBuilder -> requestConfigBuilder
                                 .setConnectTimeout(AtlasConfiguration.INDEX_CLIENT_CONNECTION_TIMEOUT.getInt())
                                 .setSocketTimeout(AtlasConfiguration.INDEX_CLIENT_SOCKET_TIMEOUT.getInt()));
 
-<<<<<<< HEAD
-                        esProductClusterClient = builder.build();
-                    } catch (Exception e) {
-                        LOG.error("Failed to initialize product cluster client", e);
-=======
                         esUiClusterClient = builder.build();
                     } catch (Exception e) {
                         LOG.error("Failed to initialize UI cluster client", e);
->>>>>>> dbfc853c
                         return null;
                     }
                 }
             }
         }
-<<<<<<< HEAD
-        return esProductClusterClient;
-    }
-
-    public static RestClient getNonProductSearchClusterClient() {
-=======
         return esUiClusterClient;
     }
 
     public static RestClient getNonUiClusterClient() {
->>>>>>> dbfc853c
         if (!AtlasConfiguration.ATLAS_INDEXSEARCH_ENABLE_REQUEST_ISOLATION.getBoolean()) {
             return null;
         }
 
-<<<<<<< HEAD
-        if (esNonProductClusterClient == null) {
-            synchronized (AtlasElasticsearchDatabase.class) {
-                if (esNonProductClusterClient == null) {
-                    try {
-                        HttpHost nonProductHost = HttpHost.create(AtlasConfiguration.ATLAS_ELASTICSEARCH_NON_PRODUCT_SEARCH_CLUSTER_URL.getString());
-
-                        RestClientBuilder builder = RestClient.builder(nonProductHost);
-=======
         if (esNonUiClusterClient == null) {
             synchronized (AtlasElasticsearchDatabase.class) {
                 if (esNonUiClusterClient == null) {
@@ -187,32 +146,21 @@
                         HttpHost nonUiHost = HttpHost.create(AtlasConfiguration.ATLAS_ELASTICSEARCH_NON_UI_SEARCH_CLUSTER_URL.getString());
 
                         RestClientBuilder builder = RestClient.builder(nonUiHost);
->>>>>>> dbfc853c
                         builder.setHttpClientConfigCallback(httpAsyncClientBuilder ->
                                 httpAsyncClientBuilder.setKeepAliveStrategy(((httpResponse, httpContext) -> 3600000)));
                         builder.setRequestConfigCallback(requestConfigBuilder -> requestConfigBuilder
                                 .setConnectTimeout(AtlasConfiguration.INDEX_CLIENT_CONNECTION_TIMEOUT.getInt())
                                 .setSocketTimeout(AtlasConfiguration.INDEX_CLIENT_SOCKET_TIMEOUT.getInt()));
 
-<<<<<<< HEAD
-                        esNonProductClusterClient = builder.build();
-                    } catch (Exception e) {
-                        LOG.error("Failed to initialize Non-product cluster client", e);
-=======
                         esNonUiClusterClient = builder.build();
                     } catch (Exception e) {
                         LOG.error("Failed to initialize Non-Ui cluster client", e);
->>>>>>> dbfc853c
                         return null;
                     }
                 }
             }
         }
-<<<<<<< HEAD
-        return esNonProductClusterClient;
-=======
         return esNonUiClusterClient;
->>>>>>> dbfc853c
     }
 
 
