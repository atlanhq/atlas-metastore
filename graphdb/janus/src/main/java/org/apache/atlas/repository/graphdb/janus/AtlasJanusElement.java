--- conflicted
+++ resolved
@@ -352,11 +352,7 @@
         }
     }
 
-<<<<<<< HEAD
-    protected void recordInternalAttributeIncrementalAdd(String propertyName, Object value, Class cardinality) {
-=======
     protected void recordInternalAttributeIncrementalAdd(String propertyName, Class cardinality) {
->>>>>>> ca229c5e
         if (propertyName.startsWith(INTERNAL_PROPERTY_KEY_PREFIX)) {
             String entityGuid = this.getProperty(GUID_PROPERTY_KEY, String.class);
 
