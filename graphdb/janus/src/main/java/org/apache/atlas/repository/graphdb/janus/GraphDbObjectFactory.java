/**
 * Licensed to the Apache Software Foundation (ASF) under one
 * or more contributor license agreements.  See the NOTICE file
 * distributed with this work for additional information
 * regarding copyright ownership.  The ASF licenses this file
 * to you under the Apache License, Version 2.0 (the
 * "License"); you may not use this file except in compliance
 * with the License.  You may obtain a copy of the License at
 *
 *     http://www.apache.org/licenses/LICENSE-2.0
 *
 * Unless required by applicable law or agreed to in writing, software
 * distributed under the License is distributed on an "AS IS" BASIS,
 * WITHOUT WARRANTIES OR CONDITIONS OF ANY KIND, either express or implied.
 * See the License for the specific language governing permissions and
 * limitations under the License.
 */

package org.apache.atlas.repository.graphdb.janus;

import org.apache.atlas.RequestContext;
import org.apache.atlas.repository.graphdb.janus.cassandra.DynamicVertex;
import org.janusgraph.core.EdgeLabel;
import org.apache.atlas.repository.graphdb.AtlasCardinality;
import org.apache.atlas.repository.graphdb.AtlasGraphIndex;
import org.apache.atlas.repository.graphdb.janus.query.AtlasJanusGraphQuery;
import org.apache.tinkerpop.gremlin.structure.Edge;
import org.apache.tinkerpop.gremlin.structure.Vertex;

import org.janusgraph.core.Cardinality;
import org.janusgraph.core.PropertyKey;
import org.janusgraph.core.schema.JanusGraphIndex;

import static org.apache.atlas.repository.Constants.LEAN_GRAPH_ENABLED;


/**
 * Factory that serves up instances of graph database abstraction layer classes
 * that correspond to Janus/Tinkerpop3 classes.
 */
public final class GraphDbObjectFactory {

    private GraphDbObjectFactory() {

    }

    /**
     * Creates an AtlasJanusEdge that corresponds to the given Gremlin Edge.
     *
     * @param graph The graph the edge should be created in
     * @param source The gremlin edge
     */
    public static AtlasJanusEdge createEdge(AtlasJanusGraph graph, Edge source) {

        if (source == null) {
            return null;
        }
        return new AtlasJanusEdge(graph, source);
    }

    /**
     * Creates a AtlasJanusGraphQuery that corresponds to the given GraphQuery.
     *
     * @param graph the graph that is being quried
     */
    public static AtlasJanusGraphQuery createQuery(AtlasJanusGraph graph, boolean isChildQuery) {

        return new AtlasJanusGraphQuery(graph, isChildQuery);
    }

    /**
     * Creates an AtlasJanusVertex that corresponds to the given Gremlin Vertex.
     *
     * @param graph The graph that contains the vertex
     * @param source the Gremlin vertex
     */
    public static AtlasJanusVertex createVertex(AtlasJanusGraph graph, Vertex source) {
        if (source == null) {
            return null;
        }

        AtlasJanusVertex ret = new AtlasJanusVertex(graph, source);

<<<<<<< HEAD
        if (ret.isAssetVertex() && RequestContext.get().isIdOnlyGraphEnabled()) { // Do only for Asset vertices
=======
        if (LEAN_GRAPH_ENABLED && ret.isVertex()) { // Do only for Asset vertices
>>>>>>> 6147c8a2
            try {
                DynamicVertex dynamicVertex = graph.getDynamicVertexRetrievalService().retrieveVertex(source.id().toString());
                if (dynamicVertex == null) {
                    dynamicVertex = new DynamicVertex();
                }
                ret.setDynamicVertex(dynamicVertex);

            } catch (Exception e) {
                throw new RuntimeException(e);
            }
        }
        return ret;
    }

    /**
     * Creates an AtlasJanusVertex that corresponds to the given Gremlin Vertex.
     *
     * @param graph The graph that contains the vertex
     * @param source the Gremlin vertex
     */
    public static AtlasJanusVertex createJanusVertex(AtlasJanusGraph graph, Vertex source) {
        if (source == null) {
            return null;
        }

        AtlasJanusVertex ret = new AtlasJanusVertex(graph, source);
        return ret;
    }

    /**
     * @param propertyKey The Gremlin propertyKey.
     *
     */
    public static AtlasJanusPropertyKey createPropertyKey(PropertyKey propertyKey) {
        if (propertyKey == null) {
            return null;
        }
        return new AtlasJanusPropertyKey(propertyKey);
    }

    /**
     * @param label The Gremlin propertyKey.
     *
     */
    public static AtlasJanusEdgeLabel createEdgeLabel(EdgeLabel label) {
        if (label == null) {
            return null;
        }
        return new AtlasJanusEdgeLabel(label);
    }

    /**
     * @param index The gremlin index.
     * @return
     */
    public static AtlasGraphIndex createGraphIndex(JanusGraphIndex index) {
        if (index == null) {
            return null;
        }
        return new AtlasJanusGraphIndex(index);
    }

    /**
     * Converts a Multiplicity to a Cardinality.
     *
     * @param cardinality
     * @return
     */
    public static AtlasCardinality createCardinality(Cardinality cardinality) {

        if (cardinality == Cardinality.SINGLE) {
            return AtlasCardinality.SINGLE;
        } else if (cardinality == Cardinality.LIST) {
            return AtlasCardinality.LIST;
        }
        return AtlasCardinality.SET;
    }

}<|MERGE_RESOLUTION|>--- conflicted
+++ resolved
@@ -81,11 +81,7 @@
 
         AtlasJanusVertex ret = new AtlasJanusVertex(graph, source);
 
-<<<<<<< HEAD
-        if (ret.isAssetVertex() && RequestContext.get().isIdOnlyGraphEnabled()) { // Do only for Asset vertices
-=======
-        if (LEAN_GRAPH_ENABLED && ret.isVertex()) { // Do only for Asset vertices
->>>>>>> 6147c8a2
+        if (LEAN_GRAPH_ENABLED && ret.isAssetVertex()) { // Do only for Asset vertices
             try {
                 DynamicVertex dynamicVertex = graph.getDynamicVertexRetrievalService().retrieveVertex(source.id().toString());
                 if (dynamicVertex == null) {
