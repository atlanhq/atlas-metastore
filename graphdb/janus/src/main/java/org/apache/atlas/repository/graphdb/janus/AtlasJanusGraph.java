/**
 * Licensed to the Apache Software Foundation (ASF) under one
 * or more contributor license agreements.  See the NOTICE file
 * distributed with this work for additional information
 * regarding copyright ownership.  The ASF licenses this file
 * to you under the Apache License, Version 2.0 (the
 * "License"); you may not use this file except in compliance
 * with the License.  You may obtain a copy of the License at
 * <p>
 * http://www.apache.org/licenses/LICENSE-2.0
 * <p>
 * Unless required by applicable law or agreed to in writing, software
 * distributed under the License is distributed on an "AS IS" BASIS,
 * WITHOUT WARRANTIES OR CONDITIONS OF ANY KIND, either express or implied.
 * See the License for the specific language governing permissions and
 * limitations under the License.
 */
package org.apache.atlas.repository.graphdb.janus;

import com.google.common.base.Function;
import com.google.common.collect.Iterables;
import com.google.common.collect.Lists;
import com.google.common.collect.Maps;
import org.apache.atlas.ApplicationProperties;
import org.apache.atlas.AtlasErrorCode;
import org.apache.atlas.AtlasException;
import org.apache.atlas.ESAliasRequestBuilder;
import org.apache.atlas.exception.AtlasBaseException;
import org.apache.atlas.groovy.GroovyExpression;
import org.apache.atlas.model.discovery.SearchParams;
import org.apache.atlas.model.instance.AtlasEntity;
import org.apache.atlas.repository.graphdb.AtlasEdge;
import org.apache.atlas.repository.graphdb.AtlasGraph;
import org.apache.atlas.repository.graphdb.AtlasGraphIndexClient;
import org.apache.atlas.repository.graphdb.AtlasGraphManagement;
import org.apache.atlas.repository.graphdb.AtlasGraphQuery;
import org.apache.atlas.repository.graphdb.AtlasGraphTraversal;
import org.apache.atlas.repository.graphdb.AtlasIndexQuery;
import org.apache.atlas.repository.graphdb.AtlasIndexQueryParameter;
import org.apache.atlas.repository.graphdb.AtlasPropertyKey;
import org.apache.atlas.repository.graphdb.AtlasSchemaViolationException;
import org.apache.atlas.repository.graphdb.AtlasVertex;
import org.apache.atlas.repository.graphdb.GraphIndexQueryParameters;
import org.apache.atlas.repository.graphdb.GremlinVersion;
import org.apache.atlas.repository.graphdb.janus.query.AtlasJanusGraphQuery;
import org.apache.atlas.repository.graphdb.utils.IteratorToIterableAdapter;
import org.apache.atlas.type.AtlasType;
import org.apache.commons.configuration.Configuration;
import org.apache.http.HttpEntity;
import org.apache.http.entity.ContentType;
import org.apache.http.nio.entity.NStringEntity;
import org.apache.tinkerpop.gremlin.groovy.jsr223.GremlinGroovyScriptEngine;
import org.apache.tinkerpop.gremlin.jsr223.DefaultImportCustomizer;
import org.apache.tinkerpop.gremlin.process.traversal.P;
import org.apache.tinkerpop.gremlin.process.traversal.dsl.graph.GraphTraversal;
import org.apache.tinkerpop.gremlin.process.traversal.dsl.graph.__;
import org.apache.tinkerpop.gremlin.process.traversal.step.map.GraphStep;
import org.apache.tinkerpop.gremlin.process.traversal.step.util.ImmutablePath;
import org.apache.tinkerpop.gremlin.structure.Edge;
import org.apache.tinkerpop.gremlin.structure.Element;
import org.apache.tinkerpop.gremlin.structure.Vertex;
import org.apache.tinkerpop.gremlin.structure.io.IoCore;
import org.apache.tinkerpop.gremlin.structure.io.graphson.GraphSONMapper;
import org.apache.tinkerpop.gremlin.structure.io.graphson.GraphSONWriter;
import org.elasticsearch.client.Request;
import org.elasticsearch.client.Response;
import org.elasticsearch.client.RestClient;
import org.elasticsearch.client.RestHighLevelClient;
import org.elasticsearch.search.builder.SearchSourceBuilder;
import org.janusgraph.core.Cardinality;
import org.janusgraph.core.JanusGraph;
import org.janusgraph.core.JanusGraphFactory;
import org.janusgraph.core.JanusGraphIndexQuery;
import org.janusgraph.core.PropertyKey;
import org.janusgraph.core.SchemaViolationException;
import org.janusgraph.core.schema.JanusGraphIndex;
import org.janusgraph.core.schema.JanusGraphManagement;
import org.janusgraph.core.schema.Parameter;
import org.janusgraph.diskstorage.BackendException;
import org.janusgraph.graphdb.database.StandardJanusGraph;
import org.slf4j.Logger;
import org.slf4j.LoggerFactory;

import javax.script.Bindings;
import javax.script.ScriptEngine;
import javax.script.ScriptException;
import java.io.IOException;
import java.io.OutputStream;
import java.util.Collection;
import java.util.HashSet;
import java.util.Iterator;
import java.util.List;
import java.util.Map;
import java.util.Set;

import static org.apache.atlas.AtlasErrorCode.INDEX_SEARCH_FAILED;
import static org.apache.atlas.AtlasErrorCode.RELATIONSHIP_CREATE_INVALID_PARAMS;
import static org.apache.atlas.ESAliasRequestBuilder.ESAliasAction.REMOVE;
import static org.apache.atlas.repository.Constants.*;
import static org.apache.atlas.repository.graphdb.janus.AtlasElasticsearchDatabase.getClient;
import static org.apache.atlas.repository.graphdb.janus.AtlasElasticsearchDatabase.getLowLevelClient;
import static org.apache.atlas.repository.graphdb.janus.AtlasJanusGraphDatabase.getGraphInstance;
import static org.apache.atlas.type.Constants.STATE_PROPERTY_KEY;

/**
 * Janus implementation of AtlasGraph.
 */
public class AtlasJanusGraph implements AtlasGraph<AtlasJanusVertex, AtlasJanusEdge> {
    private static final Logger LOG = LoggerFactory.getLogger(AtlasJanusGraph.class);
    private static final Parameter[] EMPTY_PARAMETER_ARRAY  = new Parameter[0];


    private static       Configuration APPLICATION_PROPERTIES = null;

    private final ConvertGremlinValueFunction GREMLIN_VALUE_CONVERSION_FUNCTION = new ConvertGremlinValueFunction();
    private final Set<String>                 multiProperties                   = new HashSet<>();
    private final StandardJanusGraph          janusGraph;
    private final RestHighLevelClient         elasticsearchClient;
    private final RestClient                  restClient;

    private final ThreadLocal<GremlinGroovyScriptEngine> scriptEngine = ThreadLocal.withInitial(() -> {
        DefaultImportCustomizer.Builder builder = DefaultImportCustomizer.build()
                                                                         .addClassImports(java.util.function.Function.class)
                                                                         .addMethodImports(__.class.getMethods())
                                                                         .addMethodImports(P.class.getMethods());
        return new GremlinGroovyScriptEngine(builder.create());
    });


    public AtlasJanusGraph() {
        this(getGraphInstance(), getClient(), getLowLevelClient());
    }

    public AtlasJanusGraph(JanusGraph graphInstance, RestHighLevelClient elasticsearchClient, RestClient restClient) {
        //determine multi-properties once at startup
        JanusGraphManagement mgmt = null;

        try {
            mgmt = graphInstance.openManagement();

            Iterable<PropertyKey> keys = mgmt.getRelationTypes(PropertyKey.class);

            for (PropertyKey key : keys) {
                if (key.cardinality() != Cardinality.SINGLE) {
                    multiProperties.add(key.name());
                }
            }
        } finally {
            if (mgmt != null) {
                mgmt.rollback();
            }
        }

        janusGraph = (StandardJanusGraph) graphInstance;
        this.restClient = restClient;
        this.elasticsearchClient = elasticsearchClient;
    }

    @Override
    public AtlasEdge<AtlasJanusVertex, AtlasJanusEdge> addEdge(AtlasVertex<AtlasJanusVertex, AtlasJanusEdge> outVertex,
                                                               AtlasVertex<AtlasJanusVertex, AtlasJanusEdge> inVertex,
                                                               String edgeLabel) throws AtlasBaseException {
        try {
            Vertex oV   = outVertex.getV().getWrappedElement();
            Vertex iV   = inVertex.getV().getWrappedElement();

            if (oV.id().equals(iV.id())) {
                LOG.error("Attempting to create a relationship between same vertex");
                throw new AtlasBaseException(RELATIONSHIP_CREATE_INVALID_PARAMS);
            }

            Edge   edge = oV.addEdge(edgeLabel, iV);

            return GraphDbObjectFactory.createEdge(this, edge);
        } catch (SchemaViolationException e) {
            throw new AtlasSchemaViolationException(e);
        }
    }

    @Override
    public AtlasGraphQuery<AtlasJanusVertex, AtlasJanusEdge> query() {
        return new AtlasJanusGraphQuery(this);
    }

    @Override
    public AtlasGraphTraversal<AtlasVertex, AtlasEdge> V(final Object... vertexIds) {
        AtlasGraphTraversal traversal = new AtlasJanusGraphTraversal(this, getGraph().traversal());
        traversal.getBytecode().addStep(GraphTraversal.Symbols.V, vertexIds);
        traversal.addStep(new GraphStep<>(traversal, Vertex.class, true, vertexIds));
        return traversal;
    }

    @Override
    public AtlasGraphTraversal<AtlasVertex, AtlasEdge> E(final Object... edgeIds) {
        AtlasGraphTraversal traversal = new AtlasJanusGraphTraversal(this, getGraph().traversal());
        traversal.getBytecode().addStep(GraphTraversal.Symbols.E, edgeIds);
        traversal.addStep(new GraphStep<>(traversal, Vertex.class, true, edgeIds));
        return traversal;
    }

    @Override
    public AtlasEdge getEdgeBetweenVertices(AtlasVertex fromVertex, AtlasVertex toVertex, String edgeLabel) {
        GraphTraversal gt = V(fromVertex.getId()).outE(edgeLabel).where(__.otherV().hasId(toVertex.getId()));

        Edge gremlinEdge = getFirstActiveEdge(gt);
        return (gremlinEdge != null)
                ? GraphDbObjectFactory.createEdge(this, gremlinEdge)
                : null;
    }

    @Override
    public AtlasEdge<AtlasJanusVertex, AtlasJanusEdge> getEdge(String edgeId) {
        Iterator<Edge> it = getGraph().edges(edgeId);
        Edge           e  = getSingleElement(it, edgeId);

        return GraphDbObjectFactory.createEdge(this, e);
    }

    @Override
    public void removeEdge(AtlasEdge<AtlasJanusVertex, AtlasJanusEdge> edge) {
        Edge wrapped = edge.getE().getWrappedElement();

        wrapped.remove();
    }

    @Override
    public void removeVertex(AtlasVertex<AtlasJanusVertex, AtlasJanusEdge> vertex) {
        Vertex wrapped = vertex.getV().getWrappedElement();

        wrapped.remove();
    }

    @Override
    public Iterable<AtlasEdge<AtlasJanusVertex, AtlasJanusEdge>> getEdges() {
        Iterator<Edge> edges = getGraph().edges();

        return wrapEdges(edges);
    }

    @Override
    public Iterable<AtlasVertex<AtlasJanusVertex, AtlasJanusEdge>> getVertices() {
        Iterator<Vertex> vertices = getGraph().vertices();

        return wrapVertices(vertices);
    }

    @Override
    public AtlasVertex<AtlasJanusVertex, AtlasJanusEdge> addVertex() {
        Vertex result = getGraph().addVertex();

        return GraphDbObjectFactory.createVertex(this, result);
    }

    @Override
    public AtlasIndexQueryParameter indexQueryParameter(String parameterName, String parameterValue) {
        return new AtlasJanusIndexQueryParameter(parameterName, parameterValue);
    }

    @Override
    public AtlasGraphIndexClient getGraphIndexClient() throws AtlasException {
        try {
            initApplicationProperties();

            return new AtlasJanusGraphIndexClient(APPLICATION_PROPERTIES);
        } catch (Exception e) {
            LOG.error("Error encountered in creating Graph Index Client.", e);
            throw new AtlasException(e);
        }
    }

    @Override
    public void commit() {
        getGraph().tx().commit();
    }

    @Override
    public void rollback() {
        getGraph().tx().rollback();
    }

    @Override
    public AtlasIndexQuery<AtlasJanusVertex, AtlasJanusEdge> indexQuery(String indexName, String graphQuery) {
        return indexQuery(indexName, graphQuery, 0, null);
    }

    @Override
    public AtlasIndexQuery<AtlasJanusVertex, AtlasJanusEdge> indexQuery(String indexName, String graphQuery, int offset) {
        return indexQuery(indexName, graphQuery, offset, null);
    }

    /**
     * Creates an index query.
     *
     * @param indexQueryParameters the parameterObject containing the information needed for creating the index.
     *
     */
    public AtlasIndexQuery<AtlasJanusVertex, AtlasJanusEdge> indexQuery(GraphIndexQueryParameters indexQueryParameters) {
        return indexQuery(indexQueryParameters.getIndexName(), indexQueryParameters.getGraphQueryString(), indexQueryParameters.getOffset(), indexQueryParameters.getIndexQueryParameters());
    }

    private AtlasIndexQuery<AtlasJanusVertex, AtlasJanusEdge> indexQuery(String indexName, String graphQuery, int offset, List<AtlasIndexQueryParameter> indexQueryParameterList) {
        String               prefix = getIndexQueryPrefix();
        JanusGraphIndexQuery query  = getGraph().indexQuery(indexName, graphQuery).setElementIdentifier(prefix).offset(offset);

        if(indexQueryParameterList != null && indexQueryParameterList.size() > 0) {
            for(AtlasIndexQueryParameter indexQueryParameter: indexQueryParameterList) {
                query = query.addParameter(new Parameter(indexQueryParameter.getParameterName(), indexQueryParameter.getParameterValue()));
            }
        }
        return new AtlasJanusIndexQuery(this, query);
    }

    public AtlasIndexQuery<AtlasJanusVertex, AtlasJanusEdge> elasticsearchQuery(String indexName, SearchSourceBuilder sourceBuilder) {
        assert elasticsearchClient != null;
        return new AtlasElasticsearchQuery(this, elasticsearchClient, INDEX_PREFIX + indexName, sourceBuilder);
    }

<<<<<<< HEAD
    public AtlasIndexQuery<AtlasJanusVertex, AtlasJanusEdge> elasticsearchQuery(String indexName, SearchParams searchParams) throws AtlasBaseException {
=======
    public AtlasIndexQuery<AtlasJanusVertex, AtlasJanusEdge> elasticsearchQuery(String indexName, SearchParams searchParams)throws AtlasBaseException {
>>>>>>> fc881431
        if (restClient == null) {
            LOG.error("restClient is not initiated, failed to run query on ES");
            throw new AtlasBaseException(INDEX_SEARCH_FAILED, "restClient is not initiated");
        }
        return new AtlasElasticsearchQuery(this, restClient, INDEX_PREFIX + indexName, searchParams);
    }

    @Override
<<<<<<< HEAD
=======
    public AtlasElasticsearchQuery elasticsearchQuery(String indexName) throws AtlasBaseException {
        if (restClient == null) {
            LOG.error("restClient is not initiated, failed to run query on ES");
            throw new AtlasBaseException(INDEX_SEARCH_FAILED, "restClient is not initiated");
        }
        return new AtlasElasticsearchQuery(this, indexName, restClient);
    }

    @Override
>>>>>>> fc881431
    public void createOrUpdateESAlias(ESAliasRequestBuilder builder) throws AtlasBaseException {
        String aliasRequest = builder.build();

        HttpEntity entity = new NStringEntity(aliasRequest, ContentType.APPLICATION_JSON);
        Request request = new Request("POST", ES_API_ALIASES);
        request.setEntity(entity);

        Response response = null;
        try {
            response = restClient.performRequest(request);
        } catch (IOException e) {
            LOG.error("Failed to execute direct query on ES {}", e.getMessage());
            throw new AtlasBaseException(AtlasErrorCode.INDEX_ALIAS_FAILED, "creating/updating", e.getMessage());
        }

        int statusCode = response.getStatusLine().getStatusCode();;
        if (statusCode != 200) {
            throw new AtlasBaseException(AtlasErrorCode.INDEX_ALIAS_FAILED, "creating/updating", "Status code " + statusCode);
        }
    }

    @Override
    public void deleteESAlias(String indexName, String aliasName) throws AtlasBaseException {
        ESAliasRequestBuilder builder = new ESAliasRequestBuilder();
        builder.addAction(REMOVE, new ESAliasRequestBuilder.AliasAction(indexName, aliasName));

        String aliasRequest = builder.build();
        HttpEntity entity = new NStringEntity(aliasRequest, ContentType.APPLICATION_JSON);

        Request request = new Request("POST", ES_API_ALIASES);
        request.setEntity(entity);

        Response response = null;
        try {
            response = restClient.performRequest(request);
        } catch (IOException e) {
            LOG.error("Failed to execute direct query on ES {}", e.getMessage());
            throw new AtlasBaseException(AtlasErrorCode.INDEX_ALIAS_FAILED, "deleting", e.getMessage());
        }

        int statusCode = response.getStatusLine().getStatusCode();;
        if (statusCode != 200) {
            throw new AtlasBaseException(AtlasErrorCode.INDEX_ALIAS_FAILED, "deleting", "Status code " + statusCode);
        }
    }

    @Override
<<<<<<< HEAD
    public AtlasIndexQuery elasticsearchQuery(String indexName) throws AtlasBaseException {
        if (restClient == null) {
            LOG.error("restClient is not initiated, failed to run query on ES");
            throw new AtlasBaseException(INDEX_SEARCH_FAILED, "restClient is not initiated");
        }
        return new AtlasElasticsearchQuery(this, indexName, restClient);
    }

    @Override
=======
>>>>>>> fc881431
    public AtlasGraphManagement getManagementSystem() {
        return new AtlasJanusGraphManagement(this, getGraph().openManagement());
    }

    @Override
    public Set getOpenTransactions() {
        return janusGraph.getOpenTransactions();
    }

    @Override
    public void shutdown() {
        getGraph().close();
    }

    @Override
    public Set<String> getEdgeIndexKeys() {
        return getIndexKeys(Edge.class);
    }

    @Override
    public Set<String> getVertexIndexKeys() {
        return getIndexKeys(Vertex.class);
    }

    @Override
    public AtlasVertex<AtlasJanusVertex, AtlasJanusEdge> getVertex(String vertexId) {
        Iterator<Vertex> it     = getGraph().vertices(vertexId);
        Vertex           vertex = getSingleElement(it, vertexId);

        return GraphDbObjectFactory.createVertex(this, vertex);
    }

    @Override
    public Iterable<AtlasVertex<AtlasJanusVertex, AtlasJanusEdge>> getVertices(String key, Object value) {
        AtlasGraphQuery<AtlasJanusVertex, AtlasJanusEdge> query = query();

        query.has(key, value);

        return query.vertices();
    }

    @Override
    public GremlinVersion getSupportedGremlinVersion() {
        return GremlinVersion.THREE;
    }

    @Override
    public void clear() {
        JanusGraph graph = getGraph();

        if (graph.isOpen()) {
            // only a shut down graph can be cleared
            graph.close();
        }

        try {
            JanusGraphFactory.drop(graph);
        } catch (BackendException ignoreEx) {
        }
    }

    public JanusGraph getGraph() {
        return this.janusGraph;
    }

    @Override
    public void exportToGson(OutputStream os) throws IOException {
        GraphSONMapper         mapper  = getGraph().io(IoCore.graphson()).mapper().create();
        GraphSONWriter.Builder builder = GraphSONWriter.build();

        builder.mapper(mapper);

        GraphSONWriter writer = builder.create();

        writer.writeGraph(os, getGraph());
    }

    @Override
    public GremlinGroovyScriptEngine getGremlinScriptEngine() {
        return scriptEngine.get();
    }

    @Override
    public void releaseGremlinScriptEngine(ScriptEngine scriptEngine) {
        if (scriptEngine instanceof GremlinGroovyScriptEngine) {
            try {
                ((GremlinGroovyScriptEngine) scriptEngine).reset();
            } catch (Exception e) {
                // ignore
            }
        }
    }

    @Override
    public Object executeGremlinScript(String query, boolean isPath) throws AtlasBaseException {
        Object result = executeGremlinScript(query);

        return convertGremlinValue(result);
    }

    @Override
    public Object executeGremlinScript(ScriptEngine scriptEngine, Map<? extends String, ? extends Object> userBindings,
                                       String query, boolean isPath) throws ScriptException {
        Bindings bindings = scriptEngine.createBindings();

        bindings.putAll(userBindings);
        bindings.put("g", getGraph().traversal());

        Object result = scriptEngine.eval(query, bindings);

        return convertGremlinValue(result);
    }

    @Override
    public GroovyExpression generatePersisentToLogicalConversionExpression(GroovyExpression expr, AtlasType type) {
        //nothing special needed, value is stored in required type
        return expr;
    }

    @Override
    public boolean isPropertyValueConversionNeeded(AtlasType type) {
        return false;
    }

    @Override
    public boolean requiresInitialIndexedPredicate() {
        return false;
    }

    @Override
    public GroovyExpression getInitialIndexedPredicate(GroovyExpression parent) {
        return parent;
    }

    @Override
    public GroovyExpression addOutputTransformationPredicate(GroovyExpression expr, boolean isSelect, boolean isPath) {
        return expr;
    }

    @Override
    public boolean isMultiProperty(String propertyName) {
        return multiProperties.contains(propertyName);
    }

    public Iterable<AtlasVertex<AtlasJanusVertex, AtlasJanusEdge>> wrapVertices(Iterable<? extends Vertex> it) {

        return Iterables.transform(it,
                (Function<Vertex, AtlasVertex<AtlasJanusVertex, AtlasJanusEdge>>) input ->
                    GraphDbObjectFactory.createVertex(AtlasJanusGraph.this, input));

    }

    public Iterable<AtlasEdge<AtlasJanusVertex, AtlasJanusEdge>> wrapEdges(Iterator<? extends Edge> it) {
        Iterable<? extends Edge> iterable = new IteratorToIterableAdapter<>(it);

        return wrapEdges(iterable);
    }

    public Iterable<AtlasEdge<AtlasJanusVertex, AtlasJanusEdge>> wrapEdges(Iterable<? extends Edge> it) {

        return Iterables.transform(it,
                (Function<Edge, AtlasEdge<AtlasJanusVertex, AtlasJanusEdge>>) input ->
                        GraphDbObjectFactory.createEdge(AtlasJanusGraph.this, input));

    }

    public void addMultiProperties(Set<String> names) {
        multiProperties.addAll(names);
    }


    String getIndexFieldName(AtlasPropertyKey propertyKey, JanusGraphIndex graphIndex, Parameter ... parameters) {
        PropertyKey janusKey = AtlasJanusObjectFactory.createPropertyKey(propertyKey);
        if(parameters == null) {
            parameters = EMPTY_PARAMETER_ARRAY;
        }
        return janusGraph.getIndexSerializer().getDefaultFieldName(janusKey, parameters, graphIndex.getBackingIndex());
    }


    private String getIndexQueryPrefix() {
        final String ret;

        initApplicationProperties();

        if (APPLICATION_PROPERTIES == null) {
            ret = INDEX_SEARCH_VERTEX_PREFIX_DEFAULT;
        } else {
            ret = APPLICATION_PROPERTIES.getString(INDEX_SEARCH_VERTEX_PREFIX_PROPERTY, INDEX_SEARCH_VERTEX_PREFIX_DEFAULT);
        }

        return ret;
    }

    private Iterable<AtlasVertex<AtlasJanusVertex, AtlasJanusEdge>> wrapVertices(Iterator<? extends Vertex> it) {
        Iterable<? extends Vertex> iterable = new IteratorToIterableAdapter<>(it);

        return wrapVertices(iterable);
    }

    private static <T> T getSingleElement(Iterator<T> it, String id) {
        if (!it.hasNext()) {
            return null;
        }

        T element = it.next();

        if (it.hasNext()) {
            throw new RuntimeException("Multiple items were found with the id " + id);
        }

        return element;
    }

    private Object convertGremlinValue(Object rawValue) {
        if (rawValue instanceof Vertex) {
            return GraphDbObjectFactory.createVertex(this, (Vertex) rawValue);
        } else if (rawValue instanceof Edge) {
            return GraphDbObjectFactory.createEdge(this, (Edge) rawValue);
        } else if (rawValue instanceof Map) {
            Map<String, Object> rowValue = (Map<String, Object>) rawValue;

            return Maps.transformValues(rowValue, GREMLIN_VALUE_CONVERSION_FUNCTION);
        } else if (rawValue instanceof ImmutablePath) {
            ImmutablePath path = (ImmutablePath) rawValue;

            return convertGremlinValue(path.objects());
        } else if (rawValue instanceof List) {
            return Lists.transform((List) rawValue, GREMLIN_VALUE_CONVERSION_FUNCTION);
        } else if (rawValue instanceof Collection) {
            throw new UnsupportedOperationException("Unhandled collection type: " + rawValue.getClass());
        }

        return rawValue;
    }

    private Set<String> getIndexKeys(Class<? extends Element> janusGraphElementClass) {
        JanusGraphManagement      mgmt    = getGraph().openManagement();
        Iterable<JanusGraphIndex> indices = mgmt.getGraphIndexes(janusGraphElementClass);
        Set<String>               result  = new HashSet<String>();

        for (JanusGraphIndex index : indices) {
            result.add(index.name());
        }

        mgmt.commit();

        return result;

    }

    private Object executeGremlinScript(String gremlinQuery) throws AtlasBaseException {
        GremlinGroovyScriptEngine scriptEngine = getGremlinScriptEngine();

        try {
            Bindings bindings = scriptEngine.createBindings();

            bindings.put("graph", getGraph());
            bindings.put("g", getGraph().traversal());

            Object result = scriptEngine.eval(gremlinQuery, bindings);

            return result;
        } catch (ScriptException e) {
            throw new AtlasBaseException(AtlasErrorCode.GREMLIN_SCRIPT_EXECUTION_FAILED, e, gremlinQuery);
        } finally {
            releaseGremlinScriptEngine(scriptEngine);
        }
    }

    private void initApplicationProperties() {
        if (APPLICATION_PROPERTIES == null) {
            try {
                APPLICATION_PROPERTIES = ApplicationProperties.get();
            } catch (AtlasException ex) {
                // ignore
            }
        }
    }


    private final class ConvertGremlinValueFunction implements Function<Object, Object> {

        @Override
        public Object apply(Object input) {
            return convertGremlinValue(input);
        }
    }
    private Edge getFirstActiveEdge(GraphTraversal gt) {
        while (gt.hasNext()) {
            Edge gremlinEdge = (Edge) gt.next();
            if (gremlinEdge != null && gremlinEdge.property(STATE_PROPERTY_KEY).isPresent() &&
                    gremlinEdge.property(STATE_PROPERTY_KEY).value().equals(AtlasEntity.Status.ACTIVE.toString())
            ) {
                return gremlinEdge;
            }
        }

        return null;
    }
}<|MERGE_RESOLUTION|>--- conflicted
+++ resolved
@@ -315,11 +315,7 @@
         return new AtlasElasticsearchQuery(this, elasticsearchClient, INDEX_PREFIX + indexName, sourceBuilder);
     }
 
-<<<<<<< HEAD
     public AtlasIndexQuery<AtlasJanusVertex, AtlasJanusEdge> elasticsearchQuery(String indexName, SearchParams searchParams) throws AtlasBaseException {
-=======
-    public AtlasIndexQuery<AtlasJanusVertex, AtlasJanusEdge> elasticsearchQuery(String indexName, SearchParams searchParams)throws AtlasBaseException {
->>>>>>> fc881431
         if (restClient == null) {
             LOG.error("restClient is not initiated, failed to run query on ES");
             throw new AtlasBaseException(INDEX_SEARCH_FAILED, "restClient is not initiated");
@@ -328,8 +324,6 @@
     }
 
     @Override
-<<<<<<< HEAD
-=======
     public AtlasElasticsearchQuery elasticsearchQuery(String indexName) throws AtlasBaseException {
         if (restClient == null) {
             LOG.error("restClient is not initiated, failed to run query on ES");
@@ -339,7 +333,6 @@
     }
 
     @Override
->>>>>>> fc881431
     public void createOrUpdateESAlias(ESAliasRequestBuilder builder) throws AtlasBaseException {
         String aliasRequest = builder.build();
 
@@ -387,18 +380,6 @@
     }
 
     @Override
-<<<<<<< HEAD
-    public AtlasIndexQuery elasticsearchQuery(String indexName) throws AtlasBaseException {
-        if (restClient == null) {
-            LOG.error("restClient is not initiated, failed to run query on ES");
-            throw new AtlasBaseException(INDEX_SEARCH_FAILED, "restClient is not initiated");
-        }
-        return new AtlasElasticsearchQuery(this, indexName, restClient);
-    }
-
-    @Override
-=======
->>>>>>> fc881431
     public AtlasGraphManagement getManagementSystem() {
         return new AtlasJanusGraphManagement(this, getGraph().openManagement());
     }
