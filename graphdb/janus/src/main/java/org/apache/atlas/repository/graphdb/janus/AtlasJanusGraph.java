--- conflicted
+++ resolved
@@ -96,13 +96,8 @@
 import static org.apache.atlas.repository.Constants.*;
 import static org.apache.atlas.repository.graphdb.janus.AtlasElasticsearchDatabase.getClient;
 import static org.apache.atlas.repository.graphdb.janus.AtlasElasticsearchDatabase.getLowLevelClient;
-<<<<<<< HEAD
-import static org.apache.atlas.repository.graphdb.janus.AtlasElasticsearchDatabase.getProductClusterClient;
-import static org.apache.atlas.repository.graphdb.janus.AtlasElasticsearchDatabase.getNonProductSearchClusterClient;
-=======
 import static org.apache.atlas.repository.graphdb.janus.AtlasElasticsearchDatabase.getUiClusterClient;
 import static org.apache.atlas.repository.graphdb.janus.AtlasElasticsearchDatabase.getNonUiClusterClient;
->>>>>>> dbfc853c
 import static org.apache.atlas.repository.graphdb.janus.AtlasJanusGraphDatabase.getGraphInstance;
 import static org.apache.atlas.type.Constants.STATE_PROPERTY_KEY;
 
@@ -122,13 +117,8 @@
     private final RestHighLevelClient         elasticsearchClient;
     private final RestClient                  restClient;
 
-<<<<<<< HEAD
-    private final RestClient                  esProductClusterClient;
-    private final RestClient                  esNonProductClusterClient;
-=======
     private final RestClient esUiClusterClient;
     private final RestClient esNonUiClusterClient;
->>>>>>> dbfc853c
 
     private final ThreadLocal<GremlinGroovyScriptEngine> scriptEngine = ThreadLocal.withInitial(() -> {
         DefaultImportCustomizer.Builder builder = DefaultImportCustomizer.build()
@@ -139,17 +129,10 @@
     });
 
     public AtlasJanusGraph() {
-<<<<<<< HEAD
-        this(getGraphInstance(), getClient(), getLowLevelClient(), getProductClusterClient(), getNonProductSearchClusterClient());
-    }
-
-    public AtlasJanusGraph(JanusGraph graphInstance, RestHighLevelClient elasticsearchClient, RestClient restClient,RestClient esProductClusterClient, RestClient esNonProductClusterClient) {
-=======
         this(getGraphInstance(), getClient(), getLowLevelClient(), getUiClusterClient(), getNonUiClusterClient());
     }
 
     public AtlasJanusGraph(JanusGraph graphInstance, RestHighLevelClient elasticsearchClient, RestClient restClient, RestClient esUiClusterClient, RestClient esNonUiClusterClient) {
->>>>>>> dbfc853c
         //determine multi-properties once at startup
         JanusGraphManagement mgmt = null;
 
@@ -172,13 +155,8 @@
         janusGraph = (StandardJanusGraph) graphInstance;
         this.restClient = restClient;
         this.elasticsearchClient = elasticsearchClient;
-<<<<<<< HEAD
-        this.esProductClusterClient = esProductClusterClient;
-        this.esNonProductClusterClient = esNonProductClusterClient;
-=======
         this.esUiClusterClient = esUiClusterClient;
         this.esNonUiClusterClient = esNonUiClusterClient;
->>>>>>> dbfc853c
     }
 
     @Override
@@ -350,11 +328,7 @@
             LOG.error("restClient is not initiated, failed to run query on ES");
             throw new AtlasBaseException(INDEX_SEARCH_FAILED, "restClient is not initiated");
         }
-<<<<<<< HEAD
-        return new AtlasElasticsearchQuery(this, restClient, INDEX_PREFIX + indexName, searchParams, esProductClusterClient, esNonProductClusterClient);
-=======
         return new AtlasElasticsearchQuery(this, restClient, INDEX_PREFIX + indexName, searchParams, esUiClusterClient, esNonUiClusterClient);
->>>>>>> dbfc853c
     }
 
     @Override
@@ -410,11 +384,7 @@
             LOG.error("restClient is not initiated, failed to run query on ES");
             throw new AtlasBaseException(INDEX_SEARCH_FAILED, "restClient is not initiated");
         }
-<<<<<<< HEAD
-        return new AtlasElasticsearchQuery(this, indexName, restClient, esProductClusterClient, esNonProductClusterClient);
-=======
         return new AtlasElasticsearchQuery(this, indexName, restClient, esUiClusterClient, esNonUiClusterClient);
->>>>>>> dbfc853c
     }
 
     @Override
