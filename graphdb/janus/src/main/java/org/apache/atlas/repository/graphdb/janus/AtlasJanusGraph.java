/**
 * Licensed to the Apache Software Foundation (ASF) under one
 * or more contributor license agreements.  See the NOTICE file
 * distributed with this work for additional information
 * regarding copyright ownership.  The ASF licenses this file
 * to you under the Apache License, Version 2.0 (the
 * "License"); you may not use this file except in compliance
 * with the License.  You may obtain a copy of the License at
 * <p>
 * http://www.apache.org/licenses/LICENSE-2.0
 * <p>
 * Unless required by applicable law or agreed to in writing, software
 * distributed under the License is distributed on an "AS IS" BASIS,
 * WITHOUT WARRANTIES OR CONDITIONS OF ANY KIND, either express or implied.
 * See the License for the specific language governing permissions and
 * limitations under the License.
 */
package org.apache.atlas.repository.graphdb.janus;

import com.datastax.oss.driver.api.core.CqlSession;
import com.datastax.oss.driver.api.core.config.DefaultDriverOption;
import com.datastax.oss.driver.api.core.config.DriverConfigLoader;
import com.google.common.base.Function;
import com.google.common.collect.Iterables;
import com.google.common.collect.Lists;
import com.google.common.collect.Maps;
import org.apache.atlas.*;
import org.apache.atlas.exception.AtlasBaseException;
import org.apache.atlas.groovy.GroovyExpression;
import org.apache.atlas.model.discovery.SearchParams;
import org.apache.atlas.model.instance.AtlasEntity;
import org.apache.atlas.repository.Constants;
import org.apache.atlas.repository.graphdb.AtlasEdge;
import org.apache.atlas.repository.graphdb.AtlasGraph;
import org.apache.atlas.repository.graphdb.AtlasGraphIndexClient;
import org.apache.atlas.repository.graphdb.AtlasGraphManagement;
import org.apache.atlas.repository.graphdb.AtlasGraphQuery;
import org.apache.atlas.repository.graphdb.AtlasGraphTraversal;
import org.apache.atlas.repository.graphdb.AtlasIndexQuery;
import org.apache.atlas.repository.graphdb.AtlasIndexQueryParameter;
import org.apache.atlas.repository.graphdb.AtlasPropertyKey;
import org.apache.atlas.repository.graphdb.AtlasSchemaViolationException;
import org.apache.atlas.repository.graphdb.AtlasVertex;
import org.apache.atlas.repository.graphdb.GraphIndexQueryParameters;
import org.apache.atlas.repository.graphdb.GremlinVersion;
import org.apache.atlas.repository.graphdb.janus.cassandra.DynamicVertexService;
import org.apache.atlas.repository.graphdb.janus.cassandra.ESConnector;
import org.apache.atlas.repository.graphdb.janus.query.AtlasJanusGraphQuery;
import org.apache.atlas.repository.graphdb.utils.IteratorToIterableAdapter;
import org.apache.atlas.type.AtlasEntityType;
import org.apache.atlas.type.AtlasType;
import org.apache.atlas.type.AtlasTypeRegistry;
import org.apache.atlas.utils.AtlasPerfMetrics;
import org.apache.commons.collections.CollectionUtils;
import org.apache.commons.collections.MapUtils;
import org.apache.commons.configuration.Configuration;
import org.apache.http.HttpEntity;
import org.apache.http.entity.ContentType;
import org.apache.http.nio.entity.NStringEntity;
import org.apache.tinkerpop.gremlin.groovy.jsr223.GremlinGroovyScriptEngine;
import org.apache.tinkerpop.gremlin.jsr223.DefaultImportCustomizer;
import org.apache.tinkerpop.gremlin.process.traversal.P;
import org.apache.tinkerpop.gremlin.process.traversal.dsl.graph.GraphTraversal;
import org.apache.tinkerpop.gremlin.process.traversal.dsl.graph.__;
import org.apache.tinkerpop.gremlin.process.traversal.step.map.GraphStep;
import org.apache.tinkerpop.gremlin.process.traversal.step.util.ImmutablePath;
import org.apache.tinkerpop.gremlin.structure.Edge;
import org.apache.tinkerpop.gremlin.structure.Element;
import org.apache.tinkerpop.gremlin.structure.T;
import org.apache.tinkerpop.gremlin.structure.Vertex;
import org.apache.tinkerpop.gremlin.structure.io.IoCore;
import org.apache.tinkerpop.gremlin.structure.io.graphson.GraphSONMapper;
import org.apache.tinkerpop.gremlin.structure.io.graphson.GraphSONWriter;
import org.elasticsearch.client.Request;
import org.elasticsearch.client.Response;
import org.elasticsearch.client.RestClient;
import org.elasticsearch.client.RestHighLevelClient;
import org.elasticsearch.search.builder.SearchSourceBuilder;
import org.janusgraph.core.Cardinality;
import org.janusgraph.core.JanusGraph;
import org.janusgraph.core.JanusGraphFactory;
import org.janusgraph.core.JanusGraphIndexQuery;
import org.janusgraph.core.PropertyKey;
import org.janusgraph.core.SchemaViolationException;
import org.janusgraph.core.schema.JanusGraphIndex;
import org.janusgraph.core.schema.JanusGraphManagement;
import org.janusgraph.core.schema.Parameter;
import org.janusgraph.diskstorage.BackendException;
import org.janusgraph.graphdb.database.StandardJanusGraph;
import org.janusgraph.util.encoding.LongEncoding;
import org.slf4j.Logger;
import org.slf4j.LoggerFactory;

import javax.script.Bindings;
import javax.script.ScriptEngine;
import javax.script.ScriptException;
import java.io.IOException;
import java.io.OutputStream;
import java.net.InetSocketAddress;
import java.net.InetAddress;
import java.net.UnknownHostException;
import java.time.Duration;
import java.util.Collection;
import java.util.HashMap;
import java.util.HashSet;
import java.util.Iterator;
import java.util.List;
import java.util.Map;
import java.util.Objects;
import java.util.Set;
import java.util.stream.Collectors;

import static org.apache.atlas.AtlasErrorCode.INDEX_SEARCH_CLIENT_NOT_INITIATED;
import static org.apache.atlas.AtlasErrorCode.RELATIONSHIP_CREATE_INVALID_PARAMS;
import static org.apache.atlas.ESAliasRequestBuilder.ESAliasAction.REMOVE;
import static org.apache.atlas.repository.Constants.*;
import static org.apache.atlas.repository.graphdb.janus.AtlasElasticsearchDatabase.getClient;
import static org.apache.atlas.repository.graphdb.janus.AtlasElasticsearchDatabase.getLowLevelClient;
import static org.apache.atlas.repository.graphdb.janus.AtlasElasticsearchDatabase.getUiClusterClient;
import static org.apache.atlas.repository.graphdb.janus.AtlasElasticsearchDatabase.getNonUiClusterClient;
import static org.apache.atlas.repository.graphdb.janus.AtlasJanusGraphDatabase.getGraphInstance;
import static org.apache.atlas.type.Constants.STATE_PROPERTY_KEY;

import com.orztip.sonyflake.IdGenerator;
import com.orztip.sonyflake.IdGeneratorProperties;
import org.apache.atlas.ApplicationProperties;

/**
 * Janus implementation of AtlasGraph.
 */
public class AtlasJanusGraph implements AtlasGraph<AtlasJanusVertex, AtlasJanusEdge> {
    private static final Logger LOG = LoggerFactory.getLogger(AtlasJanusGraph.class);
    private static final Parameter[] EMPTY_PARAMETER_ARRAY  = new Parameter[0];


    private static       Configuration APPLICATION_PROPERTIES = null;

    private final ConvertGremlinValueFunction GREMLIN_VALUE_CONVERSION_FUNCTION = new ConvertGremlinValueFunction();
    private final Set<String>                 multiProperties                   = new HashSet<>();
    private final StandardJanusGraph          janusGraph;
    private final RestHighLevelClient         elasticsearchClient;
    private final RestClient                  restClient;

    private final RestClient esUiClusterClient;
    private final RestClient esNonUiClusterClient;

    private String CASSANDRA_HOSTNAME_PROPERTY = "atlas.graph.storage.hostname";
    private final CqlSession cqlSession;
    private final DynamicVertexService dynamicVertexService;

    // Sonyflake-based distributed ID generator
    private static final IdGenerator SONYFLAKE_ID_GENERATOR;
    static {
        IdGeneratorProperties props = new IdGeneratorProperties();
        // Set machineId based on hostname hash (or customize as needed)
        try {
            String hostname = InetAddress.getLocalHost().getHostName();
            long machineId = Math.abs(hostname.hashCode()) % 65536; // 16 bits
            props.setMachineId(machineId);
        } catch (UnknownHostException e) {
            // fallback to random machineId
            props.setMachineId((long) (Math.random() * 65536));
        }
        SONYFLAKE_ID_GENERATOR = new IdGenerator(props);
    }

    public DynamicVertexService getDynamicVertexRetrievalService() {
        return dynamicVertexService;
    }

    private final ThreadLocal<GremlinGroovyScriptEngine> scriptEngine = ThreadLocal.withInitial(() -> {
        DefaultImportCustomizer.Builder builder = DefaultImportCustomizer.build()
                                                                         .addClassImports(java.util.function.Function.class)
                                                                         .addMethodImports(__.class.getMethods())
                                                                         .addMethodImports(P.class.getMethods());
        return new GremlinGroovyScriptEngine(builder.create());
    });

    public AtlasJanusGraph() {
        this(getGraphInstance(), getClient(), getLowLevelClient(), getUiClusterClient(), getNonUiClusterClient());
    }

    public AtlasJanusGraph(JanusGraph graphInstance, RestHighLevelClient elasticsearchClient, RestClient restClient, RestClient esUiClusterClient, RestClient esNonUiClusterClient) {
        //determine multi-properties once at startup
        JanusGraphManagement mgmt = null;

        try {
            mgmt = graphInstance.openManagement();

            Iterable<PropertyKey> keys = mgmt.getRelationTypes(PropertyKey.class);

            for (PropertyKey key : keys) {
                if (key.cardinality() != Cardinality.SINGLE) {
                    multiProperties.add(key.name());
                }
            }
        } finally {
            if (mgmt != null) {
                mgmt.rollback();
            }
        }

        janusGraph = (StandardJanusGraph) graphInstance;
        this.restClient = restClient;
        this.elasticsearchClient = elasticsearchClient;
        this.esUiClusterClient = esUiClusterClient;
        this.esNonUiClusterClient = esNonUiClusterClient;
        this.cqlSession = initializeCassandraSession();
        this.dynamicVertexService = new DynamicVertexService(cqlSession);
    }

    private CqlSession initializeCassandraSession() {
        String hostname = null;
        try {
            hostname = ApplicationProperties.get().getString(CASSANDRA_HOSTNAME_PROPERTY, "localhost");
        } catch (AtlasException e) {
            throw new RuntimeException(e);
        }

        return CqlSession.builder()
                .addContactPoint(new InetSocketAddress(hostname, 9042))
                .withConfigLoader(
                        DriverConfigLoader.programmaticBuilder()
                                .withDuration(DefaultDriverOption.CONNECTION_INIT_QUERY_TIMEOUT, Duration.ofSeconds(10))
                                .withDuration(DefaultDriverOption.CONNECTION_CONNECT_TIMEOUT, Duration.ofSeconds(15))
                                .withDuration(DefaultDriverOption.REQUEST_TIMEOUT, Duration.ofSeconds(15))
                                .withDuration(DefaultDriverOption.CONTROL_CONNECTION_AGREEMENT_TIMEOUT, Duration.ofSeconds(20))
                                .withDuration(DefaultDriverOption.REQUEST_TRACE_INTERVAL, Duration.ofMillis(500))
                                .withDuration(DefaultDriverOption.REQUEST_TRACE_ATTEMPTS, Duration.ofSeconds(20))
                                .build())
                .withLocalDatacenter("datacenter1")
                .withKeyspace(AtlasConfiguration.ATLAS_CASSANDRA_VANILLA_KEYSPACE.getString())
                .build();
    }

    @Override
    public AtlasEdge<AtlasJanusVertex, AtlasJanusEdge> addEdge(AtlasVertex<AtlasJanusVertex, AtlasJanusEdge> outVertex,
                                                               AtlasVertex<AtlasJanusVertex, AtlasJanusEdge> inVertex,
                                                               String edgeLabel) throws AtlasBaseException {
        try {
            Vertex oV   = outVertex.getV().getWrappedElement();
            Vertex iV   = inVertex.getV().getWrappedElement();

            if (oV.id().equals(iV.id())) {
                LOG.error("Attempting to create a relationship between same vertex");
                throw new AtlasBaseException(RELATIONSHIP_CREATE_INVALID_PARAMS);
            }

            Edge   edge = oV.addEdge(edgeLabel, iV);

            return GraphDbObjectFactory.createEdge(this, edge);
        } catch (SchemaViolationException e) {
            throw new AtlasSchemaViolationException(e);
        }
    }

    @Override
    public AtlasGraphQuery<AtlasJanusVertex, AtlasJanusEdge> query() {
        return new AtlasJanusGraphQuery(this);
    }

    @Override
    public AtlasGraphTraversal<AtlasVertex, AtlasEdge> V(final Object... vertexIds) {
        AtlasGraphTraversal traversal = new AtlasJanusGraphTraversal(this, getGraph().traversal());
        traversal.getBytecode().addStep(GraphTraversal.Symbols.V, vertexIds);
        traversal.addStep(new GraphStep<>(traversal, Vertex.class, true, vertexIds));
        return traversal;
    }

    @Override
    public AtlasGraphTraversal<AtlasVertex, AtlasEdge> E(final Object... edgeIds) {
        AtlasGraphTraversal traversal = new AtlasJanusGraphTraversal(this, getGraph().traversal());
        traversal.getBytecode().addStep(GraphTraversal.Symbols.E, edgeIds);
        traversal.addStep(new GraphStep<>(traversal, Vertex.class, true, edgeIds));
        return traversal;
    }

    @Override
    public AtlasEdge getEdgeBetweenVertices(AtlasVertex fromVertex, AtlasVertex toVertex, String edgeLabel) {
        AtlasPerfMetrics.MetricRecorder metric = RequestContext.get().startMetricRecord("getEdgeBetweenVertices");
        try {
            GraphTraversal gt = V(fromVertex.getId()).outE(edgeLabel).where(__.otherV().hasId(toVertex.getId()));

            Edge gremlinEdge = getFirstActiveEdge(gt);
            return (gremlinEdge != null)
                    ? GraphDbObjectFactory.createEdge(this, gremlinEdge)
                    : null;
        } finally {
            RequestContext.get().endMetricRecord(metric);
        }
    }

    @Override
    public AtlasEdge<AtlasJanusVertex, AtlasJanusEdge> getEdge(String edgeId) {
        Iterator<Edge> it = getGraph().edges(edgeId);
        Edge           e  = getSingleElement(it, edgeId);

        return GraphDbObjectFactory.createEdge(this, e);
    }

    @Override
    public void removeEdge(AtlasEdge<AtlasJanusVertex, AtlasJanusEdge> edge) {
        Edge wrapped = edge.getE().getWrappedElement();

        wrapped.remove();
    }

    @Override
    public void removeVertex(AtlasVertex<AtlasJanusVertex, AtlasJanusEdge> vertex) {
        Vertex wrapped = vertex.getV().getWrappedElement();

        wrapped.remove();
    }

    @Override
    public Iterable<AtlasEdge<AtlasJanusVertex, AtlasJanusEdge>> getEdges() {
        Iterator<Edge> edges = getGraph().edges();

        return wrapEdges(edges);
    }

    @Override
    public Iterable<AtlasVertex<AtlasJanusVertex, AtlasJanusEdge>> getVertices() {
        Iterator<Vertex> vertices = getGraph().vertices();

        return wrapVertices(vertices);
    }

    @Override
    public AtlasVertex<AtlasJanusVertex, AtlasJanusEdge> addVertex() {
        long divisor = getVertexIdDivisor();
        long id = SONYFLAKE_ID_GENERATOR.nextId();
        id = id - (id % divisor); // Ensure id is divisible by the correct divisor
        Vertex result = getGraph().addVertex(T.id, id);
        return GraphDbObjectFactory.createVertex(this, result);
    }

    @Override
    public AtlasIndexQueryParameter indexQueryParameter(String parameterName, String parameterValue) {
        return new AtlasJanusIndexQueryParameter(parameterName, parameterValue);
    }

    @Override
    public AtlasGraphIndexClient getGraphIndexClient() throws AtlasException {
        try {
            initApplicationProperties();

            return new AtlasJanusGraphIndexClient(APPLICATION_PROPERTIES);
        } catch (Exception e) {
            LOG.error("Error encountered in creating Graph Index Client.", e);
            throw new AtlasException(e);
        }
    }

    @Override
    public void commit() {
        getGraph().tx().commit();
    }

    @Override
    public void commit(AtlasTypeRegistry typeRegistry) {
        getGraph().tx().commit();

        commitIdOnly(typeRegistry);
    }

    private void commitIdOnly(AtlasTypeRegistry typeRegistry) {
        if (RequestContext.get().isIdOnlyGraphEnabled()) {

            try {
                AtlasPerfMetrics.MetricRecorder recorder = RequestContext.get().startMetricRecord("commitIdOnly.callInsertVertices");
                // Extract updated vertices
                Set<AtlasVertex> updatedVertexList = RequestContext.get().getDifferentialGUIDS().stream()
                        .map(x -> ((AtlasVertex) RequestContext.get().getDifferentialVertex(x)))
                        .filter(Objects::nonNull)
                        .collect(Collectors.toSet());

                // Extract SOFT deleted vertices
                updatedVertexList.addAll(RequestContext.get().getVerticesToSoftDelete().stream()
                        .map(x -> ((AtlasVertex) x))
                        .collect(Collectors.toSet()));

                // Extract restored vertices
                if (!RequestContext.get().getRestoredVertices().isEmpty()) {
                    updatedVertexList.addAll(RequestContext.get().getRestoredVertices().stream()
                            .filter(Objects::nonNull)
                            .map(x -> ((AtlasVertex) x))
                            .collect(Collectors.toSet()));
                }

                Map<String, Map<String, Object>> normalisedAttributes = normalizeAttributes(updatedVertexList, typeRegistry);

                if (CollectionUtils.isNotEmpty(updatedVertexList)) {
                    dynamicVertexService.insertVertices(normalisedAttributes);
                }
                RequestContext.get().endMetricRecord(recorder);

                recorder = RequestContext.get().startMetricRecord("commitIdOnly.callDropVertices");
                // Extract HARD/PURGE vertex Ids
                List<String> purgedVertexIdsList = RequestContext.get().getVerticesToHardDelete().stream().map(x -> ((AtlasVertex) x).getIdForDisplay()).toList();
                dynamicVertexService.dropVertices(purgedVertexIdsList);

                RequestContext.get().endMetricRecord(recorder);


                recorder = RequestContext.get().startMetricRecord("commitIdOnly.callInsertES");
                List<String> docIdsToDelete = RequestContext.get().getVerticesToHardDelete().stream()
                        .map(x -> ((AtlasJanusVertex) x ))
                        .map(x -> LongEncoding.encode((Long) x.getId()))
                        .toList();

                ESConnector.syncToEs(
                        getESPropertiesForUpdateFromMap(normalisedAttributes, typeRegistry),
                        true,
                        docIdsToDelete);

                RequestContext.get().endMetricRecord(recorder);
            } catch (AtlasBaseException e) {
                throw new RuntimeException(e);
            }
        }
    }

    private Map<String, Map<String, Object>> normalizeAttributes(Set<AtlasVertex> vertices, AtlasTypeRegistry typeRegistry) {
        Map<String, Map<String, Object>> rt = new HashMap<>();

        for (AtlasVertex vertex : vertices) {
            String typeName = vertex.getProperty(Constants.TYPE_NAME_PROPERTY_KEY, String.class);
            AtlasEntityType type = typeRegistry.getEntityTypeByName(typeName);

            Map<String, Object> allProperties = new HashMap<>(((AtlasJanusVertex) vertex).getDynamicVertex().getAllProperties());

            type.normalizeAttributeValuesForUpdate(allProperties);

            rt.put(vertex.getIdForDisplay(), allProperties);
        }

        return rt;
    }

    public Map<String, Map<String, Object>> getESPropertiesForUpdateFromMap(Map<String, Map<String, Object>> normalisedAttributes, AtlasTypeRegistry typeRegistry) {
        AtlasPerfMetrics.MetricRecorder recorder = RequestContext.get().startMetricRecord("getESPropertiesForUpdateFromMap");
        if (MapUtils.isEmpty(normalisedAttributes)) {
            return null;
        }

        try {
            return normalisedAttributes.keySet().stream().collect(Collectors.toMap(
                    k -> k,
                    v -> getESPropertiesForUpdate(normalisedAttributes.get(v), typeRegistry)
            ));
        } finally {
            RequestContext.get().endMetricRecord(recorder);
        }
    }

    public Map<String, Map<String, Object>> getESPropertiesForUpdateFromVertices(Set<AtlasVertex> vertices, AtlasTypeRegistry typeRegistry) {
        AtlasPerfMetrics.MetricRecorder recorder = RequestContext.get().startMetricRecord("getESPropertiesForUpdateFromVertices");
        if (CollectionUtils.isEmpty(vertices)) {
            return null;
        }
        try {
            return vertices.stream().collect(Collectors.toMap(
                    k -> k.getIdForDisplay(),
                    v -> getESPropertiesForUpdate(((AtlasJanusVertex) v).getDynamicVertex().getAllProperties(), typeRegistry)
            ));
        } finally {
            RequestContext.get().endMetricRecord(recorder);
        }
    }

    private Map<String, Object> getESPropertiesForUpdate(Map<String, Object> properties, AtlasTypeRegistry typeRegistry) {
        AtlasPerfMetrics.MetricRecorder recorder = RequestContext.get().startMetricRecord("getESPropertiesForUpdate.filter");
        try {
            AtlasEntityType type = typeRegistry.getEntityTypeByName((String) properties.get(Constants.TYPE_NAME_PROPERTY_KEY));
            return getEligibleProperties(properties, type).stream()
                    .collect(Collectors.toMap(
                            k -> k,
                            v -> properties.get(v)
                    ));
        } finally {
            RequestContext.get().endMetricRecord(recorder);
        }
    }

    private List<String> getEligibleProperties(Map<String, Object> properties, AtlasEntityType type) {
        return properties.keySet().stream().filter(x ->
                        type.isAttributesForESSync(x) || x.startsWith(Constants.INTERNAL_PROPERTY_KEY_PREFIX))
                        .toList();
    }

    @Override
    public void rollback() {
        getGraph().tx().rollback();
    }

    @Override
    public AtlasIndexQuery<AtlasJanusVertex, AtlasJanusEdge> indexQuery(String indexName, String graphQuery) {
        return indexQuery(indexName, graphQuery, 0, null);
    }

    @Override
    public AtlasIndexQuery<AtlasJanusVertex, AtlasJanusEdge> indexQuery(String indexName, String graphQuery, int offset) {
        return indexQuery(indexName, graphQuery, offset, null);
    }

    /**
     * Creates an index query.
     *
     * @param indexQueryParameters the parameterObject containing the information needed for creating the index.
     *
     */
    public AtlasIndexQuery<AtlasJanusVertex, AtlasJanusEdge> indexQuery(GraphIndexQueryParameters indexQueryParameters) {
        return indexQuery(indexQueryParameters.getIndexName(), indexQueryParameters.getGraphQueryString(), indexQueryParameters.getOffset(), indexQueryParameters.getIndexQueryParameters());
    }

    private AtlasIndexQuery<AtlasJanusVertex, AtlasJanusEdge> indexQuery(String indexName, String graphQuery, int offset, List<AtlasIndexQueryParameter> indexQueryParameterList) {
        String               prefix = getIndexQueryPrefix();
        JanusGraphIndexQuery query  = getGraph().indexQuery(indexName, graphQuery).setElementIdentifier(prefix).offset(offset);

        if(indexQueryParameterList != null && indexQueryParameterList.size() > 0) {
            for(AtlasIndexQueryParameter indexQueryParameter: indexQueryParameterList) {
                query = query.addParameter(new Parameter(indexQueryParameter.getParameterName(), indexQueryParameter.getParameterValue()));
            }
        }
        return new AtlasJanusIndexQuery(this, query);
    }

    public AtlasIndexQuery<AtlasJanusVertex, AtlasJanusEdge> elasticsearchQuery(String indexName, SearchSourceBuilder sourceBuilder) {
        assert elasticsearchClient != null;
        return new AtlasElasticsearchQuery(this, elasticsearchClient, INDEX_PREFIX + indexName, sourceBuilder);
    }

    public AtlasIndexQuery<AtlasJanusVertex, AtlasJanusEdge> elasticsearchQuery(String indexName, SearchParams searchParams) throws AtlasBaseException {
        if (restClient == null) {
            LOG.error("restClient is not initiated, failed to run query on ES");
            throw new AtlasBaseException(INDEX_SEARCH_CLIENT_NOT_INITIATED);
        }
        return new AtlasElasticsearchQuery(this, restClient, INDEX_PREFIX + indexName, searchParams, esUiClusterClient, esNonUiClusterClient);
    }

    @Override
    public void createOrUpdateESAlias(ESAliasRequestBuilder builder) throws AtlasBaseException {
        String aliasRequest = builder.build();

        HttpEntity entity = new NStringEntity(aliasRequest, ContentType.APPLICATION_JSON);
        Request request = new Request("POST", ES_API_ALIASES);
        request.setEntity(entity);

        Response response = null;
        try {
            response = restClient.performRequest(request);
        } catch (IOException e) {
            LOG.error("Failed to execute direct query on ES {}", e.getMessage());
            throw new AtlasBaseException(AtlasErrorCode.INDEX_ALIAS_FAILED, "creating/updating", e.getMessage());
        }

        int statusCode = response.getStatusLine().getStatusCode();;
        if (statusCode != 200) {
            throw new AtlasBaseException(AtlasErrorCode.INDEX_ALIAS_FAILED, "creating/updating", "Status code " + statusCode);
        }
    }

    @Override
    public void deleteESAlias(String indexName, String aliasName) throws AtlasBaseException {
        ESAliasRequestBuilder builder = new ESAliasRequestBuilder();
        builder.addAction(REMOVE, new ESAliasRequestBuilder.AliasAction(indexName, aliasName));

        String aliasRequest = builder.build();
        HttpEntity entity = new NStringEntity(aliasRequest, ContentType.APPLICATION_JSON);

        Request request = new Request("POST", ES_API_ALIASES);
        request.setEntity(entity);

        Response response = null;
        try {
            response = restClient.performRequest(request);
        } catch (IOException e) {
            LOG.error("Failed to execute direct query on ES {}", e.getMessage());
            throw new AtlasBaseException(AtlasErrorCode.INDEX_ALIAS_FAILED, "deleting", e.getMessage());
        }

        int statusCode = response.getStatusLine().getStatusCode();;
        if (statusCode != 200) {
            throw new AtlasBaseException(AtlasErrorCode.INDEX_ALIAS_FAILED, "deleting", "Status code " + statusCode);
        }
    }

    @Override
    public AtlasIndexQuery elasticsearchQuery(String indexName) throws AtlasBaseException {
        if (restClient == null) {
            LOG.error("restClient is not initiated, failed to run query on ES");
            throw new AtlasBaseException(INDEX_SEARCH_CLIENT_NOT_INITIATED);
        }
        return new AtlasElasticsearchQuery(this, indexName, restClient, esUiClusterClient, esNonUiClusterClient);
    }

    @Override
    public AtlasGraphManagement getManagementSystem() {
        return new AtlasJanusGraphManagement(this, getGraph().openManagement());
    }

    @Override
    public Set getOpenTransactions() {
        return janusGraph.getOpenTransactions();
    }

    @Override
    public void shutdown() {
        getGraph().close();
    }

    @Override
    public Set<String> getEdgeIndexKeys() {
        return getIndexKeys(Edge.class);
    }

    @Override
    public Set<String> getVertexIndexKeys() {
        return getIndexKeys(Vertex.class);
    }

    @Override
    public AtlasVertex<AtlasJanusVertex, AtlasJanusEdge> getVertex(String vertexId) {
        Iterator<Vertex> it     = getGraph().vertices(vertexId);
        Vertex           vertex = getSingleElement(it, vertexId);

        return GraphDbObjectFactory.createVertex(this, vertex);
    }

    @Override
<<<<<<< HEAD
    public AtlasVertex<AtlasJanusVertex, AtlasJanusEdge> getJanusVertex(String vertexId) {
        Iterator<Vertex> it     = getGraph().vertices(vertexId);
        Vertex           vertex = getSingleElement(it, vertexId);

        return GraphDbObjectFactory.createJanusVertex(this, vertex);
    }


=======
    public Set<AtlasVertex> getVertices(String... vertexIds) {
        Set<AtlasVertex> result = new HashSet<>();
        Iterator<Vertex> it     = getGraph().vertices(vertexIds);
        while( it.hasNext()) {
            Vertex vertex = it.next();
            if (vertex == null) {
                LOG.warn("Vertex with id {} not found", vertexIds);
            } else {
                result.add(GraphDbObjectFactory.createVertex(this, vertex));
            }
        }
        return result;
    }

>>>>>>> 456088f8
    @Override
    public Iterable<AtlasVertex<AtlasJanusVertex, AtlasJanusEdge>> getVertices(String key, Object value) {
        AtlasGraphQuery<AtlasJanusVertex, AtlasJanusEdge> query = query();

        query.has(key, value);

        return query.vertices();
    }

    @Override
    public GremlinVersion getSupportedGremlinVersion() {
        return GremlinVersion.THREE;
    }

    @Override
    public void clear() {
        JanusGraph graph = getGraph();

        if (graph.isOpen()) {
            // only a shut down graph can be cleared
            graph.close();
        }

        try {
            JanusGraphFactory.drop(graph);
        } catch (BackendException ignoreEx) {
        }
    }

    public JanusGraph getGraph() {
        return this.janusGraph;
    }

    @Override
    public void exportToGson(OutputStream os) throws IOException {
        GraphSONMapper         mapper  = getGraph().io(IoCore.graphson()).mapper().create();
        GraphSONWriter.Builder builder = GraphSONWriter.build();

        builder.mapper(mapper);

        GraphSONWriter writer = builder.create();

        writer.writeGraph(os, getGraph());
    }

    @Override
    public GremlinGroovyScriptEngine getGremlinScriptEngine() {
        return scriptEngine.get();
    }

    @Override
    public void releaseGremlinScriptEngine(ScriptEngine scriptEngine) {
        if (scriptEngine instanceof GremlinGroovyScriptEngine) {
            try {
                ((GremlinGroovyScriptEngine) scriptEngine).reset();
            } catch (Exception e) {
                // ignore
            }
        }
    }

    @Override
    public Object executeGremlinScript(String query, boolean isPath) throws AtlasBaseException {
        Object result = executeGremlinScript(query);

        return convertGremlinValue(result);
    }

    @Override
    public Object executeGremlinScript(ScriptEngine scriptEngine, Map<? extends String, ? extends Object> userBindings,
                                       String query, boolean isPath) throws ScriptException {
        Bindings bindings = scriptEngine.createBindings();

        bindings.putAll(userBindings);
        bindings.put("g", getGraph().traversal());

        Object result = scriptEngine.eval(query, bindings);

        return convertGremlinValue(result);
    }

    @Override
    public GroovyExpression generatePersisentToLogicalConversionExpression(GroovyExpression expr, AtlasType type) {
        //nothing special needed, value is stored in required type
        return expr;
    }

    @Override
    public boolean isPropertyValueConversionNeeded(AtlasType type) {
        return false;
    }

    @Override
    public boolean requiresInitialIndexedPredicate() {
        return false;
    }

    @Override
    public GroovyExpression getInitialIndexedPredicate(GroovyExpression parent) {
        return parent;
    }

    @Override
    public GroovyExpression addOutputTransformationPredicate(GroovyExpression expr, boolean isSelect, boolean isPath) {
        return expr;
    }

    @Override
    public boolean isMultiProperty(String propertyName) {
        return multiProperties.contains(propertyName);
    }

    public Iterable<AtlasVertex<AtlasJanusVertex, AtlasJanusEdge>> wrapVertices(Iterable<? extends Vertex> it) {

        return Iterables.transform(it,
                (Function<Vertex, AtlasVertex<AtlasJanusVertex, AtlasJanusEdge>>) input ->
                    GraphDbObjectFactory.createVertex(AtlasJanusGraph.this, input));

    }

    public Iterable<AtlasEdge<AtlasJanusVertex, AtlasJanusEdge>> wrapEdges(Iterator<? extends Edge> it) {
        Iterable<? extends Edge> iterable = new IteratorToIterableAdapter<>(it);

        return wrapEdges(iterable);
    }

    public Iterable<AtlasEdge<AtlasJanusVertex, AtlasJanusEdge>> wrapEdges(Iterable<? extends Edge> it) {

        return Iterables.transform(it,
                (Function<Edge, AtlasEdge<AtlasJanusVertex, AtlasJanusEdge>>) input ->
                        GraphDbObjectFactory.createEdge(AtlasJanusGraph.this, input));

    }

    public void addMultiProperties(Set<String> names) {
        multiProperties.addAll(names);
    }


    String getIndexFieldName(AtlasPropertyKey propertyKey, JanusGraphIndex graphIndex, Parameter ... parameters) {
        PropertyKey janusKey = AtlasJanusObjectFactory.createPropertyKey(propertyKey);
        if(parameters == null) {
            parameters = EMPTY_PARAMETER_ARRAY;
        }
        return janusGraph.getIndexSerializer().getDefaultFieldName(janusKey, parameters, graphIndex.getBackingIndex());
    }


    private String getIndexQueryPrefix() {
        final String ret;

        initApplicationProperties();

        if (APPLICATION_PROPERTIES == null) {
            ret = INDEX_SEARCH_VERTEX_PREFIX_DEFAULT;
        } else {
            ret = APPLICATION_PROPERTIES.getString(INDEX_SEARCH_VERTEX_PREFIX_PROPERTY, INDEX_SEARCH_VERTEX_PREFIX_DEFAULT);
        }

        return ret;
    }

    private Iterable<AtlasVertex<AtlasJanusVertex, AtlasJanusEdge>> wrapVertices(Iterator<? extends Vertex> it) {
        Iterable<? extends Vertex> iterable = new IteratorToIterableAdapter<>(it);

        return wrapVertices(iterable);
    }

    private static <T> T getSingleElement(Iterator<T> it, String id) {
        if (!it.hasNext()) {
            return null;
        }

        T element = it.next();

        if (it.hasNext()) {
            throw new RuntimeException("Multiple items were found with the id " + id);
        }

        return element;
    }

    private Object convertGremlinValue(Object rawValue) {
        if (rawValue instanceof Vertex) {
            return GraphDbObjectFactory.createVertex(this, (Vertex) rawValue);
        } else if (rawValue instanceof Edge) {
            return GraphDbObjectFactory.createEdge(this, (Edge) rawValue);
        } else if (rawValue instanceof Map) {
            Map<String, Object> rowValue = (Map<String, Object>) rawValue;

            return Maps.transformValues(rowValue, GREMLIN_VALUE_CONVERSION_FUNCTION);
        } else if (rawValue instanceof ImmutablePath) {
            ImmutablePath path = (ImmutablePath) rawValue;

            return convertGremlinValue(path.objects());
        } else if (rawValue instanceof List) {
            return Lists.transform((List) rawValue, GREMLIN_VALUE_CONVERSION_FUNCTION);
        } else if (rawValue instanceof Collection) {
            throw new UnsupportedOperationException("Unhandled collection type: " + rawValue.getClass());
        }

        return rawValue;
    }

    private Set<String> getIndexKeys(Class<? extends Element> janusGraphElementClass) {
        JanusGraphManagement      mgmt    = getGraph().openManagement();
        Iterable<JanusGraphIndex> indices = mgmt.getGraphIndexes(janusGraphElementClass);
        Set<String>               result  = new HashSet<String>();

        for (JanusGraphIndex index : indices) {
            result.add(index.name());
        }

        mgmt.commit();

        return result;

    }

    private Object executeGremlinScript(String gremlinQuery) throws AtlasBaseException {
        GremlinGroovyScriptEngine scriptEngine = getGremlinScriptEngine();

        try {
            Bindings bindings = scriptEngine.createBindings();

            bindings.put("graph", getGraph());
            bindings.put("g", getGraph().traversal());

            Object result = scriptEngine.eval(gremlinQuery, bindings);

            return result;
        } catch (ScriptException e) {
            throw new AtlasBaseException(AtlasErrorCode.GREMLIN_SCRIPT_EXECUTION_FAILED, e, gremlinQuery);
        } finally {
            releaseGremlinScriptEngine(scriptEngine);
        }
    }

    private void initApplicationProperties() {
        if (APPLICATION_PROPERTIES == null) {
            try {
                APPLICATION_PROPERTIES = ApplicationProperties.get();
            } catch (AtlasException ex) {
                // ignore
            }
        }
    }


    private final class ConvertGremlinValueFunction implements Function<Object, Object> {

        @Override
        public Object apply(Object input) {
            return convertGremlinValue(input);
        }
    }
    private Edge getFirstActiveEdge(GraphTraversal gt) {
        if (gt != null) {
            while (gt.hasNext()) {
                Edge gremlinEdge = (Edge) gt.next();
                if (gremlinEdge != null && gremlinEdge.property(STATE_PROPERTY_KEY).isPresent() &&
                        gremlinEdge.property(STATE_PROPERTY_KEY).value().equals(AtlasEntity.Status.ACTIVE.toString())
                ) {
                    return gremlinEdge;
                }
            }
        }

        return null;
    }
<<<<<<< HEAD

    public void setEnableCache(boolean enableCache) {
        this.janusGraph.setEnableCache(enableCache);
    }

    public Boolean isCacheEnabled() {
        return this.janusGraph.isCacheEnabled();
    }

    private long getVertexIdDivisor() {
        try {
            Object numPartitionsObj = getGraph().configuration().getProperty("ids.num-partitions");
            int numPartitions;
            if (numPartitionsObj instanceof Integer) {
                numPartitions = (Integer) numPartitionsObj;
            } else if (numPartitionsObj instanceof String) {
                numPartitions = Integer.parseInt((String) numPartitionsObj);
            } else if (numPartitionsObj != null) {
                numPartitions = Integer.parseInt(numPartitionsObj.toString());
            } else {
                numPartitions = 32; // fallback default
            }
            int partitionBits = Integer.numberOfTrailingZeros(numPartitions);
            return 1L << partitionBits;
        } catch (Exception e) {
            // fallback to default divisor
            return 32L;
        }
    }
=======
>>>>>>> 456088f8
}<|MERGE_RESOLUTION|>--- conflicted
+++ resolved
@@ -629,7 +629,6 @@
     }
 
     @Override
-<<<<<<< HEAD
     public AtlasVertex<AtlasJanusVertex, AtlasJanusEdge> getJanusVertex(String vertexId) {
         Iterator<Vertex> it     = getGraph().vertices(vertexId);
         Vertex           vertex = getSingleElement(it, vertexId);
@@ -638,7 +637,6 @@
     }
 
 
-=======
     public Set<AtlasVertex> getVertices(String... vertexIds) {
         Set<AtlasVertex> result = new HashSet<>();
         Iterator<Vertex> it     = getGraph().vertices(vertexIds);
@@ -653,7 +651,6 @@
         return result;
     }
 
->>>>>>> 456088f8
     @Override
     public Iterable<AtlasVertex<AtlasJanusVertex, AtlasJanusEdge>> getVertices(String key, Object value) {
         AtlasGraphQuery<AtlasJanusVertex, AtlasJanusEdge> query = query();
@@ -923,15 +920,6 @@
         }
 
         return null;
-    }
-<<<<<<< HEAD
-
-    public void setEnableCache(boolean enableCache) {
-        this.janusGraph.setEnableCache(enableCache);
-    }
-
-    public Boolean isCacheEnabled() {
-        return this.janusGraph.isCacheEnabled();
     }
 
     private long getVertexIdDivisor() {
@@ -954,6 +942,4 @@
             return 32L;
         }
     }
-=======
->>>>>>> 456088f8
 }