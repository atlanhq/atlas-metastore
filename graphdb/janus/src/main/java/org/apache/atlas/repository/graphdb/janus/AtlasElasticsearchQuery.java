/**
 * Licensed to the Apache Software Foundation (ASF) under one
 * or more contributor license agreements.  See the NOTICE file
 * distributed with this work for additional information
 * regarding copyright ownership.  The ASF licenses this file
 * to you under the Apache License, Version 2.0 (the
 * "License"); you may not use this file except in compliance
 * with the License.  You may obtain a copy of the License at
 *
 *     http://www.apache.org/licenses/LICENSE-2.0
 *
 * Unless required by applicable law or agreed to in writing, software
 * distributed under the License is distributed on an "AS IS" BASIS,
 * WITHOUT WARRANTIES OR CONDITIONS OF ANY KIND, either express or implied.
 * See the License for the specific language governing permissions and
 * limitations under the License.
 */
package org.apache.atlas.repository.graphdb.janus;

import org.apache.atlas.AtlasConfiguration;
import org.apache.atlas.AtlasErrorCode;
import org.apache.atlas.RequestContext;
import org.apache.atlas.exception.AtlasBaseException;
import org.apache.atlas.model.discovery.SearchParams;
import org.apache.atlas.repository.graphdb.AtlasIndexQuery;
import org.apache.atlas.repository.graphdb.AtlasVertex;
import org.apache.atlas.repository.graphdb.DirectIndexQueryResult;
import org.apache.atlas.type.AtlasType;
import org.apache.atlas.utils.AtlasMetricType;
import org.apache.atlas.utils.AtlasPerfMetrics;
import org.apache.commons.collections.MapUtils;
import org.apache.commons.lang.NotImplementedException;
import org.apache.commons.lang.StringUtils;
import org.apache.http.HttpEntity;
import org.apache.http.entity.ContentType;
import org.apache.http.nio.entity.NStringEntity;
import org.apache.http.util.EntityUtils;
import org.apache.tinkerpop.gremlin.process.traversal.Order;
import org.elasticsearch.action.search.SearchRequest;
import org.elasticsearch.action.search.SearchResponse;
import org.elasticsearch.client.HttpAsyncResponseConsumerFactory;
import org.elasticsearch.client.RequestOptions;
import org.elasticsearch.client.ResponseException;
import org.elasticsearch.client.ResponseListener;
import org.elasticsearch.client.RestClient;
import org.elasticsearch.client.Request;
import org.elasticsearch.client.Response;
import org.elasticsearch.client.RestHighLevelClient;
import org.elasticsearch.search.SearchHit;
import org.elasticsearch.search.builder.SearchSourceBuilder;
import org.janusgraph.util.encoding.LongEncoding;
import org.redisson.client.RedisException;
import org.slf4j.Logger;
import org.slf4j.LoggerFactory;

import java.io.IOException;
import java.util.*;
import java.util.concurrent.CompletableFuture;
import java.util.concurrent.Future;
import java.util.stream.Stream;

import static org.apache.atlas.AtlasErrorCode.INDEX_NOT_FOUND;


public class AtlasElasticsearchQuery implements AtlasIndexQuery<AtlasJanusVertex, AtlasJanusEdge> {
    private static final Logger LOG = LoggerFactory.getLogger(AtlasElasticsearchQuery.class);

    private static final String CLIENT_ORIGIN_PRODUCT = "product_webapp";

    private AtlasJanusGraph graph;
    private RestHighLevelClient esClient;
    private RestClient lowLevelRestClient;

    private RestClient esUiClusterClient;
    private RestClient esNonUiClusterClient;
    private String index;
    private SearchSourceBuilder sourceBuilder;
    private SearchResponse searchResponse;
    private SearchParams searchParams;
    private long vertexTotals = -1;

    public AtlasElasticsearchQuery(AtlasJanusGraph graph, RestHighLevelClient esClient, String index, SearchSourceBuilder sourceBuilder) {
        this(graph, index);
        this.esClient = esClient;
        this.sourceBuilder = sourceBuilder;
    }

    public AtlasElasticsearchQuery(AtlasJanusGraph graph, RestClient restClient, String index, SearchParams searchParams, RestClient esUiClusterClient, RestClient esNonUiClusterClient) {
        this(graph, index);
        this.lowLevelRestClient = restClient;
        this.esUiClusterClient = esUiClusterClient;
        this.esNonUiClusterClient = esNonUiClusterClient;
        this.searchParams = searchParams;
    }

    private AtlasElasticsearchQuery(AtlasJanusGraph graph, String index) {
        this.index = index;
        this.graph = graph;
        searchResponse = null;
    }

    public AtlasElasticsearchQuery(AtlasJanusGraph graph, String index, RestClient restClient, RestClient esUiClusterClient, RestClient esNonUiClusterClient) {
        this(graph, restClient, index, null, esUiClusterClient, esNonUiClusterClient);
    }

    public AtlasElasticsearchQuery(String index, RestClient restClient) {
        this.lowLevelRestClient = restClient;
        this.index = index;
    }

    private SearchRequest getSearchRequest(String index, SearchSourceBuilder sourceBuilder) {
        SearchRequest searchRequest = new SearchRequest(index);
        searchRequest.source(sourceBuilder);
        return searchRequest;
    }

    /**
     * Returns the appropriate Elasticsearch RestClient based on client origin and configuration settings if isolation is enabled.
     *
<<<<<<< HEAD
     * @return RestClient configured for either product or SDK cluster, falling back to low-level client
     */
    private RestClient getESClient() {
        RestClient client = lowLevelRestClient;
        if (!AtlasConfiguration.ATLAS_INDEXSEARCH_ENABLE_REQUEST_ISOLATION.getBoolean()) {
            return client;
=======
     * @return RestClient configured for either UI or Non-UI cluster, falling back to low-level client
     */
    private RestClient getESClient() {
        if (!AtlasConfiguration.ATLAS_INDEXSEARCH_ENABLE_REQUEST_ISOLATION.getBoolean()) {
            return lowLevelRestClient;
>>>>>>> 817b9d55
        }

        try {
            String clientOrigin = RequestContext.get().getClientOrigin();
            if (clientOrigin == null) {
<<<<<<< HEAD
                return client;
=======
                return lowLevelRestClient;
>>>>>>> 817b9d55
            }
            if (CLIENT_ORIGIN_PRODUCT.equals(clientOrigin)) {
                return Optional.ofNullable(esUiClusterClient)
                        .orElse(lowLevelRestClient);
            } else {
                return Optional.ofNullable(esNonUiClusterClient)
                        .orElse(lowLevelRestClient);
            }

        } catch (Exception e) {
            LOG.error("Error determining ES client, falling back to low-level client", e);
            return lowLevelRestClient;
        }
    }

    private Iterator<Result<AtlasJanusVertex, AtlasJanusEdge>> runQuery(SearchRequest searchRequest) {
        Iterator<Result<AtlasJanusVertex, AtlasJanusEdge>> result = null;

        try {
            RequestOptions requestOptions = RequestOptions.DEFAULT;
            RequestOptions.Builder builder = requestOptions.toBuilder();
            int bufferLimit = 2000 * 1024 * 1024;
            builder.setHttpAsyncResponseConsumerFactory(
                    new HttpAsyncResponseConsumerFactory
                            .HeapBufferedResponseConsumerFactory(bufferLimit));
            requestOptions = builder.build();
            searchResponse = esClient.search(searchRequest, requestOptions);
            Stream<Result<AtlasJanusVertex, AtlasJanusEdge>> resultStream = Arrays.stream(searchResponse.getHits().getHits())
                    .map(ResultImpl::new);
            result = resultStream.iterator();
        } catch (IOException e) {
            e.printStackTrace();
        }
        return result;
    }

    private DirectIndexQueryResult runQueryWithLowLevelClient(SearchParams searchParams) throws AtlasBaseException {
        DirectIndexQueryResult result = null;

        try {
            if(searchParams.isCallAsync() || AtlasConfiguration.ENABLE_ASYNC_INDEXSEARCH.getBoolean()) {
                return performAsyncDirectIndexQuery(searchParams);
            } else {
                String responseString =  performDirectIndexQuery(searchParams.getQuery(), false);
                if (LOG.isDebugEnabled()) {
                    LOG.debug("runQueryWithLowLevelClient.response : {}", responseString);
                }
                return getResultFromResponse(responseString);
            }
        } catch (IOException e) {
            LOG.error("Failed to execute direct query on ES {}", e.getMessage());
            throw new AtlasBaseException(AtlasErrorCode.INDEX_SEARCH_FAILED, e.getMessage());
        }
    }

    private Map<String, Object> runQueryWithLowLevelClient(String query) throws AtlasBaseException {
        Map<String, Object> ret = new HashMap<>();
        try {
            String responseString = performDirectIndexQuery(query, true);

            Map<String, LinkedHashMap> responseMap = AtlasType.fromJson(responseString, Map.class);
            Map<String, LinkedHashMap> hits_0 = AtlasType.fromJson(AtlasType.toJson(responseMap.get("hits")), Map.class);

            ret.put("total", hits_0.get("total").get("value"));

            List<LinkedHashMap> hits_1 = AtlasType.fromJson(AtlasType.toJson(hits_0.get("hits")), List.class);
            ret.put("data", hits_1);

            Map<String, Object> aggregationsMap = (Map<String, Object>) responseMap.get("aggregations");

            if (MapUtils.isNotEmpty(aggregationsMap)) {
                ret.put("aggregations", aggregationsMap);
            }

            return ret;

        } catch (IOException e) {
            LOG.error("Failed to execute direct query on ES {}", e.getMessage());
            throw new AtlasBaseException(AtlasErrorCode.INDEX_SEARCH_FAILED, e.getMessage());
        }
    }

    private Map<String, LinkedHashMap> runUpdateByQueryWithLowLevelClient(String query) throws AtlasBaseException {
        try {
            String responseString = performDirectUpdateByQuery(query);

            Map<String, LinkedHashMap> responseMap = AtlasType.fromJson(responseString, Map.class);
            return responseMap;

        } catch (IOException e) {
            LOG.error("Failed to execute direct query on ES {}", e.getMessage());
            throw new AtlasBaseException(AtlasErrorCode.INDEX_SEARCH_FAILED, e.getMessage());
        }
    }

    private DirectIndexQueryResult performAsyncDirectIndexQuery(SearchParams searchParams) throws AtlasBaseException, IOException {
        AtlasPerfMetrics.MetricRecorder metric = RequestContext.get().startMetricRecord("performAsyncDirectIndexQuery");
        DirectIndexQueryResult result = null;
        boolean contextIdExists = StringUtils.isNotEmpty(searchParams.getSearchContextId()) && searchParams.getSearchContextSequenceNo() != null;
        try {
            if(contextIdExists) {
                // If the search context id and greater sequence no is present,
                // then we need to delete the previous search context async
                    processRequestWithSameSearchContextId(searchParams);
            }

            String KeepAliveTime = AtlasConfiguration.INDEXSEARCH_ASYNC_SEARCH_KEEP_ALIVE_TIME_IN_SECONDS.getLong() +"s";
            if (searchParams.getRequestTimeoutInSecs() !=  null) {
                KeepAliveTime = searchParams.getRequestTimeoutInSecs() +"s";
            }
            AsyncQueryResult response = submitAsyncSearch(searchParams, KeepAliveTime, false).get();
            if(response.isRunning()) {
                /*
                    * If the response is still running, then we need to wait for the response
                    * We need to check if the search context ID is present and update the cache
                    * We also need to check if the search ID exists and delete if necessary, if the sequence number is greater than the cache sequence number
                    *
                 */
                String esSearchId = response.getId();
                String searchContextId = searchParams.getSearchContextId();
                Integer searchContextSequenceNo = searchParams.getSearchContextSequenceNo();
                if (contextIdExists) {
                    CompletableFuture.runAsync(() -> SearchContextCache.put(searchContextId, searchContextSequenceNo, esSearchId));
                }
                response = getAsyncSearchResponse(searchParams, esSearchId).get();
                if (response == null) {
                    // If the response is null, we want to return a timeout exception to the user
                    // This should correspond to a 504 Gateway Timeout since the issue is server-side (Elasticsearch timeout)
                    throw new AtlasBaseException(AtlasErrorCode.INDEX_SEARCH_GATEWAY_TIMEOUT, KeepAliveTime);
                }

                if(response.isTimedOut()) {
                    LOG.error("timeout exceeded for query {}:", searchParams.getQuery());
                    RequestContext.get().endMetricRecord(RequestContext.get().startMetricRecord("elasticQueryTimeout"));
                    throw new AtlasBaseException(AtlasErrorCode.INDEX_SEARCH_FAILED_DUE_TO_TIMEOUT, KeepAliveTime);
                }
                result = getResultFromResponse(response.getFullResponse(), true);
            } else {
                result = getResultFromResponse(response.getFullResponse(), true);
            }
        }catch (Exception e) {
            LOG.error("Failed to execute direct query on ES {}", e.getMessage());
            throw new AtlasBaseException(AtlasErrorCode.INDEX_SEARCH_FAILED, e.getMessage());
        } finally {
            if (contextIdExists) {
                // If the search context id is present, then we need to remove the search context from the cache
                try {
                    CompletableFuture.runAsync(() -> SearchContextCache.remove(searchParams.getSearchContextId()));
                } catch (Exception e) {
                    LOG.error("Failed to remove the search context from the cache {}", e.getMessage());
                }
            }
            RequestContext.get().endMetricRecord(metric);
        }
        return result;
    }

    /*
        * Process the request with the same search context ID and sequence number
        * @param searchParams
        * @return void
        * Function to process the request with the same search context ID
        * If the sequence number is greater than the cache sequence number,
        * then we need to cancel the request and update the cache
        * We also need to check if the search ID exists and delete if necessary
     */
    private void processRequestWithSameSearchContextId(SearchParams searchParams) {
        AtlasPerfMetrics.MetricRecorder funcMetric = RequestContext.get().startMetricRecord("processRequestWithSameSearchContextId");
        try {
            // Extract search context ID and sequence number
            String currentSearchContextId = searchParams.getSearchContextId();
            Integer currentSequenceNumber = searchParams.getSearchContextSequenceNo();
            // Get the search ID from the cache if sequence number is greater than the current sequence number
            String previousESSearchId = SearchContextCache.getESAsyncSearchIdFromContextCache(currentSearchContextId, currentSequenceNumber);

            if (StringUtils.isNotEmpty(previousESSearchId)) {
                LOG.debug("Deleting the previous async search response with ID {}", previousESSearchId);
                // If the search ID exists, then we need to delete the search context
                deleteAsyncSearchResponse(previousESSearchId);
            }
        } catch (RedisException e) {
            AtlasPerfMetrics.Metric failureCounter = new AtlasPerfMetrics.Metric("async_request_redis_failure_counter");
            failureCounter.setMetricType(AtlasMetricType.COUNTER);
            failureCounter.incrementInvocations();
            LOG.error("Failed to process the request with the same search context ID {}", e.getMessage());
            RequestContext.get().addApplicationMetrics(failureCounter);
        }
        catch (Exception e) {
            LOG.error("Failed to process the request with the same search context ID {}", e.getMessage());
        }
        finally {
            RequestContext.get().endMetricRecord(funcMetric);
        }
    }

    /*
        * Get the async search response
        * @param searchParams
        * @param esSearchId
        * @return Future<AsyncQueryResult>
        * Function to get the async search response after we submit the async search request
     */
    private Future<AsyncQueryResult> getAsyncSearchResponse(SearchParams searchParams, String esSearchId)  {
        CompletableFuture<AsyncQueryResult> future = new CompletableFuture<>();
        String endPoint = "_async_search/" + esSearchId;
        Request request = new Request("GET", endPoint);
        long waitTime = AtlasConfiguration.INDEXSEARCH_ASYNC_SEARCH_KEEP_ALIVE_TIME_IN_SECONDS.getLong();
        if (searchParams.getRequestTimeoutInSecs()!= null) {
            waitTime = searchParams.getRequestTimeoutInSecs();
        }
        request.addParameter("wait_for_completion_timeout", waitTime + "s");
        ResponseListener responseListener = new ResponseListener() {
            @Override
            public void onSuccess(Response response) {
                try {
                    String respString = EntityUtils.toString(response.getEntity());
                    Map<String, LinkedHashMap> responseMap = AtlasType.fromJson(respString, Map.class);
                    Boolean isInComplete = AtlasType.fromJson(AtlasType.toJson(responseMap.get("is_partial")), Boolean.class);
                    String id = AtlasType.fromJson(AtlasType.toJson(responseMap.get("id")), String.class);
                    boolean isTimedOut = AtlasType.fromJson(AtlasType.toJson(responseMap.get("response").get("timed_out")), Boolean.class);

                    if (isInComplete != null && isInComplete) {
                        /*
                           * After the wait time, if the response is still incomplete, then we need to delete the search context
                           * and complete the future with null
                           * So that ES don't process the request later
                         */
                        deleteAsyncSearchResponse(id);
                        future.complete(null);
                    }
                    AsyncQueryResult result = new AsyncQueryResult(respString, false, isTimedOut);
                    future.complete(result);
                } catch (IOException e) {
                    future.completeExceptionally(e);
                }
            }

            @Override
            public void onFailure(Exception exception) {
                if (exception instanceof ResponseException){
                    int statusCode = ((ResponseException) exception).getResponse().getStatusLine().getStatusCode();
                    if (statusCode == 400 || statusCode == 404) {
                        /*
                            * If the response is not found or deleted, then we need to complete the future with null
                            * Else we need to complete the future with the exception
                            * Sending null, would return 204 to the user
                         */
                        LOG.debug("Async search response not found or deleted", exception);
                        future.complete(null);
                    } else {
                        future.completeExceptionally(exception);
                    }
                } else {
                    future.completeExceptionally(exception);
                }
            }
        };

        getESClient().performRequestAsync(request, responseListener);

        return future;
    }

    private void deleteAsyncSearchResponse(String searchContextId) {
        String endPoint = "_async_search/" + searchContextId;
        Request request = new Request("DELETE", endPoint);
        ResponseListener responseListener = new ResponseListener() {
            @Override
            public void onSuccess(Response response) {
                LOG.debug("Deleted async search response");
            }
            @Override
            public void onFailure(Exception exception) {
                if (exception instanceof ResponseException && ((ResponseException) exception).getResponse().getStatusLine().getStatusCode() == 404) {
                    LOG.debug("Async search response not found");
                } else {
                    LOG.error("Failed to delete async search response {}", exception.getMessage());
                }
            }
        };
        getESClient().performRequestAsync(request, responseListener);
    }

    private Future<AsyncQueryResult> submitAsyncSearch(SearchParams searchParams, String KeepAliveTime, boolean source) {
        CompletableFuture<AsyncQueryResult> future = new CompletableFuture<>();
        HttpEntity entity = new NStringEntity(searchParams.getQuery(), ContentType.APPLICATION_JSON);
        String endPoint;

        if (source) {
            endPoint = index + "/_async_search";
        } else {
            endPoint = index + "/_async_search?_source=false";
        }

        Request request = new Request("POST", endPoint);
        request.setEntity(entity);

        request.addParameter("wait_for_completion_timeout", "100ms");
        request.addParameter("keep_alive", KeepAliveTime);

        ResponseListener responseListener = new ResponseListener() {
            @Override
            public void onSuccess(Response response) {
                try {
                    String respString = EntityUtils.toString(response.getEntity());
                    Map<String, LinkedHashMap> responseMap = AtlasType.fromJson(respString, Map.class);
                    boolean isRunning = AtlasType.fromJson(AtlasType.toJson(responseMap.get("is_running")), Boolean.class);
                    String id = AtlasType.fromJson(AtlasType.toJson(responseMap.get("id")), String.class);
                    boolean isTimedOut = AtlasType.fromJson(AtlasType.toJson(responseMap.get("response").get("timed_out")), Boolean.class);
                    AsyncQueryResult result = new AsyncQueryResult(respString, isRunning, isTimedOut);
                    /*
                        * If the response is running, then we need to complete the future with the ID to retrieve this later
                        * Else we will complete the future with the response, if it completes within default timeout of 100ms
                     */
                    if (isRunning && StringUtils.isNotEmpty(id)) {
                        // response is still running, complete the future with the ID
                        // use the ID to retrieve the response later
                        result.setId(id);
                        future.complete(result);
                    } else {
                        future.complete(result);
                    }
                } catch (IOException e) {
                    throw new RuntimeException(e);
                }
            }
            @Override
            public void onFailure(Exception exception) {
                future.completeExceptionally(exception);
            }
        };

        getESClient().performRequestAsync(request, responseListener);

        return future;
    }

    private String performDirectIndexQuery(String query, boolean source) throws AtlasBaseException, IOException {
        HttpEntity entity = new NStringEntity(query, ContentType.APPLICATION_JSON);
        String endPoint;

        if (source) {
            endPoint = index + "/_search";
        } else {
            endPoint = index + "/_search?_source=false";
        }

        Request request = new Request("GET", endPoint);
        request.setEntity(entity);

        Response response;
        try {
            response = getESClient().performRequest(request);
        } catch (ResponseException rex) {
            if (rex.getResponse().getStatusLine().getStatusCode() == 404) {
                LOG.warn(String.format("ES index with name %s not found", index));
                throw new AtlasBaseException(INDEX_NOT_FOUND, index);
            } else {
                throw new AtlasBaseException(String.format("Error in executing elastic query: %s", EntityUtils.toString(entity)), rex);
            }
        }

        return EntityUtils.toString(response.getEntity());
    }

    private String performDirectUpdateByQuery(String query) throws AtlasBaseException, IOException {
        HttpEntity entity = new NStringEntity(query, ContentType.APPLICATION_JSON);
        String endPoint;

        endPoint = index + "/_update_by_query";

        Request request = new Request("POST", endPoint);
        request.setEntity(entity);

        Response response;
        try {
            response = lowLevelRestClient.performRequest(request);
        } catch (ResponseException rex) {
            if (rex.getResponse().getStatusLine().getStatusCode() == 404) {
                LOG.warn(String.format("ES index with name %s not found", index));
                throw new AtlasBaseException(INDEX_NOT_FOUND, index);
            } else {
                throw new AtlasBaseException(String.format("Error in executing elastic query: %s", EntityUtils.toString(entity)), rex);
            }
        }

        return EntityUtils.toString(response.getEntity());
    }

    private DirectIndexQueryResult getResultFromResponse(String responseString, boolean async) throws IOException {
        Map<String, LinkedHashMap> responseMap = AtlasType.fromJson(responseString, Map.class);
        return getResultFromResponse(responseMap.get("response"));
    }

    private DirectIndexQueryResult getResultFromResponse(Map<String, LinkedHashMap> responseMap) throws IOException {
        DirectIndexQueryResult result = new DirectIndexQueryResult();
        Map<String, LinkedHashMap> hits_0 = AtlasType.fromJson(AtlasType.toJson(responseMap.get("hits")), Map.class);
        if (hits_0 == null) {
            return result;
        }
        LinkedHashMap approximateCount = hits_0.get("total");
        if (approximateCount != null) {
            this.vertexTotals = (Integer) approximateCount.get("value");
        }

        List<LinkedHashMap> hits_1 = AtlasType.fromJson(AtlasType.toJson(hits_0.get("hits")), List.class);

        Stream<Result<AtlasJanusVertex, AtlasJanusEdge>> resultStream = hits_1.stream().map(ResultImplDirect::new);
        result.setIterator(resultStream.iterator());

        Map<String, Object> aggregationsMap = (Map<String, Object>) responseMap.get("aggregations");

        if (MapUtils.isNotEmpty(aggregationsMap)) {
            result.setAggregationMap(aggregationsMap);
        }

        return result;

    }


    private DirectIndexQueryResult getResultFromResponse(String responseString) throws IOException {

        Map<String, LinkedHashMap> responseMap = AtlasType.fromJson(responseString, Map.class);

        return getResultFromResponse(responseMap);
    }



    @Override
    public DirectIndexQueryResult<AtlasJanusVertex, AtlasJanusEdge> vertices(SearchParams searchParams) throws AtlasBaseException {
        return runQueryWithLowLevelClient(searchParams);
    }

    @Override
    public Map<String, Object> directIndexQuery(String query) throws AtlasBaseException {
        return runQueryWithLowLevelClient(query);
    }

    public Map<String, LinkedHashMap> directUpdateByQuery(String query) throws AtlasBaseException {
        return runUpdateByQueryWithLowLevelClient(query);
    }

    @Override
    public Iterator<Result<AtlasJanusVertex, AtlasJanusEdge>> vertices() {
        SearchRequest searchRequest = getSearchRequest(index, sourceBuilder);
        return runQuery(searchRequest);
    }

    @Override
    public Iterator<Result<AtlasJanusVertex, AtlasJanusEdge>> vertices(int offset, int limit, String sortBy, Order sortOrder) {
        throw new NotImplementedException();
    }

    @Override
    public Iterator<Result<AtlasJanusVertex, AtlasJanusEdge>> vertices(int offset, int limit) {
        sourceBuilder.from(offset);
        sourceBuilder.size(limit);
        SearchRequest searchRequest = getSearchRequest(index, sourceBuilder);
        return runQuery(searchRequest);
    }

    @Override
    public Long vertexTotals() {
        if (searchResponse != null) {
            return searchResponse.getHits().getTotalHits().value;
        }
        return vertexTotals;
    }

    public final class ResultImpl implements AtlasIndexQuery.Result<AtlasJanusVertex, AtlasJanusEdge> {
        private SearchHit hit;

        public ResultImpl(SearchHit hit) {
            this.hit = hit;
        }

        @Override
        public AtlasVertex<AtlasJanusVertex, AtlasJanusEdge> getVertex() {
            long vertexId = LongEncoding.decode(hit.getId());
            return graph.getVertex(String.valueOf(vertexId));
        }

        @Override
        public double getScore() {
            return hit.getScore();
        }

        @Override
        public Set<String> getCollapseKeys() {
            return null;
        }

        @Override
        public DirectIndexQueryResult<AtlasJanusVertex, AtlasJanusEdge> getCollapseVertices(String key) {
            return null;
        }

        @Override
        public Map<String, List<String>> getHighLights() {
            return new HashMap<>();
        }

        @Override
        public ArrayList<Object> getSort() {
            return new ArrayList<>();
        }
    }


    public final class ResultImplDirect implements AtlasIndexQuery.Result<AtlasJanusVertex, AtlasJanusEdge> {
        private LinkedHashMap<String, Object> hit;
        Map<String, LinkedHashMap> innerHitsMap;

        public ResultImplDirect(LinkedHashMap<String, Object> hit) {
            this.hit = hit;
            if (hit.get("inner_hits") != null) {
                innerHitsMap = AtlasType.fromJson(AtlasType.toJson(hit.get("inner_hits")), Map.class);
            }
        }

        @Override
        public AtlasVertex<AtlasJanusVertex, AtlasJanusEdge> getVertex() {
            long vertexId = LongEncoding.decode(String.valueOf(hit.get("_id")));
            return graph.getVertex(String.valueOf(vertexId));
        }

        @Override
        public Set<String> getCollapseKeys() {
            Set<String> collapseKeys = new HashSet<>();
            if (innerHitsMap != null) {
                collapseKeys = innerHitsMap.keySet();
            }
            return collapseKeys;
        }

        @Override
        public DirectIndexQueryResult getCollapseVertices(String key) {
            DirectIndexQueryResult result = new DirectIndexQueryResult();
            if (innerHitsMap != null) {
                Map<String, LinkedHashMap> responseMap = AtlasType.fromJson(AtlasType.toJson(innerHitsMap.get(key)), Map.class);
                Map<String, LinkedHashMap> hits_0 = AtlasType.fromJson(AtlasType.toJson(responseMap.get("hits")), Map.class);

                Integer approximateCount = (Integer) hits_0.get("total").get("value");
                result.setApproximateCount(approximateCount);

                List<LinkedHashMap> hits_1 = AtlasType.fromJson(AtlasType.toJson(hits_0.get("hits")), List.class);
                Stream<Result<AtlasJanusVertex, AtlasJanusEdge>> resultStream = hits_1.stream().map(ResultImplDirect::new);
                result.setIterator(resultStream.iterator());

                return result;
            }
            return null;
        }

        @Override
        public double getScore() {
            Object _score = hit.get("_score");
            if (_score == null){
                return -1;
            }
            return Double.parseDouble(String.valueOf(hit.get("_score")));
        }

        @Override
        public Map<String, List<String>> getHighLights() {
            Object highlight = this.hit.get("highlight");
            if(Objects.nonNull(highlight)) {
                return (Map<String, List<String>>) highlight;
            }
            return new HashMap<>();
        }

        @Override
        public ArrayList<Object> getSort() {
            Object sort = this.hit.get("sort");
            if (Objects.nonNull(sort) && sort instanceof List) {
                return (ArrayList<Object>) sort;
            }
            return new ArrayList<>();
        }
    }

    public class AsyncQueryResult {
        private boolean isRunning;
        private String id;
        private String fullResponse;
        private boolean timedOut;

        private boolean success;
        // Constructor for a running process
        public AsyncQueryResult(String id) {
            this.isRunning = true;
            this.id = id;
            this.fullResponse = null;
        }

        // Constructor for a completed process
        public AsyncQueryResult(String fullResponse, boolean isRunning, boolean timedOut) {
            this.isRunning = isRunning;
            this.id = null;
            this.fullResponse = fullResponse;
            this.timedOut = timedOut;
        }

        public void setRunning(boolean running) {
            this.isRunning = running;
        }

        // Getters
        public boolean isRunning() {
            return isRunning;
        }

        public void setTimedOut(boolean timedOut) {
            this.timedOut = timedOut;
        }

        // Getters
        public boolean isTimedOut() {
            return timedOut;
        }

        void setId(String id) {
            this.id = id;
        }
        public String getId() {
            return id;
        }

        public String getFullResponse() {
            return fullResponse;
        }

        public void setSuccess(boolean success) {
            this.success = success;
        }

        public boolean isSuccess() {
            return success;
        }
    }

}<|MERGE_RESOLUTION|>--- conflicted
+++ resolved
@@ -117,30 +117,17 @@
     /**
      * Returns the appropriate Elasticsearch RestClient based on client origin and configuration settings if isolation is enabled.
      *
-<<<<<<< HEAD
-     * @return RestClient configured for either product or SDK cluster, falling back to low-level client
-     */
-    private RestClient getESClient() {
-        RestClient client = lowLevelRestClient;
-        if (!AtlasConfiguration.ATLAS_INDEXSEARCH_ENABLE_REQUEST_ISOLATION.getBoolean()) {
-            return client;
-=======
      * @return RestClient configured for either UI or Non-UI cluster, falling back to low-level client
      */
     private RestClient getESClient() {
         if (!AtlasConfiguration.ATLAS_INDEXSEARCH_ENABLE_REQUEST_ISOLATION.getBoolean()) {
             return lowLevelRestClient;
->>>>>>> 817b9d55
         }
 
         try {
             String clientOrigin = RequestContext.get().getClientOrigin();
             if (clientOrigin == null) {
-<<<<<<< HEAD
-                return client;
-=======
                 return lowLevelRestClient;
->>>>>>> 817b9d55
             }
             if (CLIENT_ORIGIN_PRODUCT.equals(clientOrigin)) {
                 return Optional.ofNullable(esUiClusterClient)
