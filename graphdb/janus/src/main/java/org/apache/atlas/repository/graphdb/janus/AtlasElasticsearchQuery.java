/**
 * Licensed to the Apache Software Foundation (ASF) under one
 * or more contributor license agreements.  See the NOTICE file
 * distributed with this work for additional information
 * regarding copyright ownership.  The ASF licenses this file
 * to you under the Apache License, Version 2.0 (the
 * "License"); you may not use this file except in compliance
 * with the License.  You may obtain a copy of the License at
 *
 *     http://www.apache.org/licenses/LICENSE-2.0
 *
 * Unless required by applicable law or agreed to in writing, software
 * distributed under the License is distributed on an "AS IS" BASIS,
 * WITHOUT WARRANTIES OR CONDITIONS OF ANY KIND, either express or implied.
 * See the License for the specific language governing permissions and
 * limitations under the License.
 */
package org.apache.atlas.repository.graphdb.janus;

import org.apache.atlas.AtlasConfiguration;
import org.apache.atlas.AtlasErrorCode;
import org.apache.atlas.RequestContext;
import org.apache.atlas.exception.AtlasBaseException;
import org.apache.atlas.model.discovery.SearchParams;
import org.apache.atlas.repository.graphdb.AtlasIndexQuery;
import org.apache.atlas.repository.graphdb.AtlasVertex;
import org.apache.atlas.repository.graphdb.DirectIndexQueryResult;
import org.apache.atlas.type.AtlasType;
import org.apache.atlas.utils.AtlasMetricType;
import org.apache.atlas.utils.AtlasPerfMetrics;
import org.apache.commons.collections.MapUtils;
import org.apache.commons.lang.NotImplementedException;
import org.apache.commons.lang.StringUtils;
import org.apache.http.HttpEntity;
import org.apache.http.entity.ContentType;
import org.apache.http.nio.entity.NStringEntity;
import org.apache.http.util.EntityUtils;
import org.apache.tinkerpop.gremlin.process.traversal.Order;
import org.elasticsearch.action.search.SearchRequest;
import org.elasticsearch.action.search.SearchResponse;
import org.elasticsearch.client.HttpAsyncResponseConsumerFactory;
import org.elasticsearch.client.RequestOptions;
import org.elasticsearch.client.ResponseException;
import org.elasticsearch.client.ResponseListener;
import org.elasticsearch.client.RestClient;
import org.elasticsearch.client.Request;
import org.elasticsearch.client.Response;
import org.elasticsearch.client.RestHighLevelClient;
import org.elasticsearch.search.SearchHit;
import org.elasticsearch.search.builder.SearchSourceBuilder;
import org.janusgraph.util.encoding.LongEncoding;
import org.redisson.client.RedisException;
import org.slf4j.Logger;
import org.slf4j.LoggerFactory;

import java.io.IOException;
import java.util.*;
import java.util.concurrent.CompletableFuture;
import java.util.concurrent.Future;
import java.util.stream.Stream;

import static org.apache.atlas.AtlasErrorCode.INDEX_NOT_FOUND;


public class AtlasElasticsearchQuery implements AtlasIndexQuery<AtlasJanusVertex, AtlasJanusEdge> {
    private static final Logger LOG = LoggerFactory.getLogger(AtlasElasticsearchQuery.class);

    private AtlasJanusGraph graph;
    private RestHighLevelClient esClient;
    private RestClient lowLevelRestClient;
    private String index;
    private SearchSourceBuilder sourceBuilder;
    private SearchResponse searchResponse;
    private SearchParams searchParams;
    private long vertexTotals = -1;

    public AtlasElasticsearchQuery(AtlasJanusGraph graph, RestHighLevelClient esClient, String index, SearchSourceBuilder sourceBuilder) {
        this(graph, index);
        this.esClient = esClient;
        this.sourceBuilder = sourceBuilder;
    }

    public AtlasElasticsearchQuery(AtlasJanusGraph graph, RestClient restClient, String index, SearchParams searchParams) {
        this(graph, index);
        this.lowLevelRestClient = restClient;
        this.searchParams = searchParams;
    }

    private AtlasElasticsearchQuery(AtlasJanusGraph graph, String index) {
        this.index = index;
        this.graph = graph;
        searchResponse = null;
    }

    public AtlasElasticsearchQuery(AtlasJanusGraph graph, String index, RestClient restClient) {
        this(graph, restClient, index, null);
    }

    public AtlasElasticsearchQuery(String index, RestClient restClient) {
        this.lowLevelRestClient = restClient;
        this.index = index;
    }

    private SearchRequest getSearchRequest(String index, SearchSourceBuilder sourceBuilder) {
        SearchRequest searchRequest = new SearchRequest(index);
        searchRequest.source(sourceBuilder);
        return searchRequest;
    }

    private Iterator<Result<AtlasJanusVertex, AtlasJanusEdge>> runQuery(SearchRequest searchRequest) {
        Iterator<Result<AtlasJanusVertex, AtlasJanusEdge>> result = null;

        try {
            RequestOptions requestOptions = RequestOptions.DEFAULT;
            RequestOptions.Builder builder = requestOptions.toBuilder();
            int bufferLimit = 2000 * 1024 * 1024;
            builder.setHttpAsyncResponseConsumerFactory(
                    new HttpAsyncResponseConsumerFactory
                            .HeapBufferedResponseConsumerFactory(bufferLimit));
            requestOptions = builder.build();
            searchResponse = esClient.search(searchRequest, requestOptions);
            Stream<Result<AtlasJanusVertex, AtlasJanusEdge>> resultStream = Arrays.stream(searchResponse.getHits().getHits())
                    .map(ResultImpl::new);
            result = resultStream.iterator();
        } catch (IOException e) {
            e.printStackTrace();
        }
        return result;
    }

    private DirectIndexQueryResult runQueryWithLowLevelClient(SearchParams searchParams) throws AtlasBaseException {
        DirectIndexQueryResult result = null;

        try {
            if(searchParams.isCallAsync() || AtlasConfiguration.ENABLE_ASYNC_INDEXSEARCH.getBoolean()) {
                return performAsyncDirectIndexQuery(searchParams);
            } else{
                String responseString =  performDirectIndexQuery(searchParams.getQuery(), false);
                if (LOG.isDebugEnabled()) {
                    LOG.debug("runQueryWithLowLevelClient.response : {}", responseString);
                }
                return getResultFromResponse(responseString);
            }
        } catch (IOException e) {
            LOG.error("Failed to execute direct query on ES {}", e.getMessage());
            throw new AtlasBaseException(AtlasErrorCode.INDEX_SEARCH_FAILED, e.getMessage());
        }
    }

    private Map<String, Object> runQueryWithLowLevelClient(String query) throws AtlasBaseException {
        Map<String, Object> ret = new HashMap<>();
        try {
            String responseString = performDirectIndexQuery(query, true);

            Map<String, LinkedHashMap> responseMap = AtlasType.fromJson(responseString, Map.class);
            Map<String, LinkedHashMap> hits_0 = AtlasType.fromJson(AtlasType.toJson(responseMap.get("hits")), Map.class);

            ret.put("total", hits_0.get("total").get("value"));

            List<LinkedHashMap> hits_1 = AtlasType.fromJson(AtlasType.toJson(hits_0.get("hits")), List.class);
            ret.put("data", hits_1);

            Map<String, Object> aggregationsMap = (Map<String, Object>) responseMap.get("aggregations");

            if (MapUtils.isNotEmpty(aggregationsMap)) {
                ret.put("aggregations", aggregationsMap);
            }

            return ret;

        } catch (IOException e) {
            LOG.error("Failed to execute direct query on ES {}", e.getMessage());
            throw new AtlasBaseException(AtlasErrorCode.INDEX_SEARCH_FAILED, e.getMessage());
        }
    }

    private Map<String, LinkedHashMap> runUpdateByQueryWithLowLevelClient(String query) throws AtlasBaseException {
        try {
            String responseString = performDirectUpdateByQuery(query);

            Map<String, LinkedHashMap> responseMap = AtlasType.fromJson(responseString, Map.class);
            return responseMap;

        } catch (IOException e) {
            LOG.error("Failed to execute direct query on ES {}", e.getMessage());
            throw new AtlasBaseException(AtlasErrorCode.INDEX_SEARCH_FAILED, e.getMessage());
        }
    }

    private DirectIndexQueryResult performAsyncDirectIndexQuery(SearchParams searchParams) throws AtlasBaseException, IOException {
        AtlasPerfMetrics.MetricRecorder metric = RequestContext.get().startMetricRecord("performAsyncDirectIndexQuery");
        DirectIndexQueryResult result = null;
        boolean contextIdExists = StringUtils.isNotEmpty(searchParams.getSearchContextId()) && searchParams.getSearchContextSequenceNo() != null;
        try {
            if(contextIdExists) {
                // If the search context id and greater sequence no is present,
                // then we need to delete the previous search context async
                    processRequestWithSameSearchContextId(searchParams);
            }

            String KeepAliveTime = AtlasConfiguration.INDEXSEARCH_ASYNC_SEARCH_KEEP_ALIVE_TIME_IN_SECONDS.getLong() +"s";
            if (searchParams.getRequestTimeoutInSecs() !=  null) {
                KeepAliveTime = searchParams.getRequestTimeoutInSecs() +"s";
            }
            AsyncQueryResult response = submitAsyncSearch(searchParams, KeepAliveTime, false).get();
            if(response.isRunning()) {
                /*
                    * If the response is still running, then we need to wait for the response
                    * We need to check if the search context ID is present and update the cache
                    * We also need to check if the search ID exists and delete if necessary, if the sequence number is greater than the cache sequence number
                    *
                 */
                String esSearchId = response.getId();
                String searchContextId = searchParams.getSearchContextId();
                Integer searchContextSequenceNo = searchParams.getSearchContextSequenceNo();
                if (contextIdExists) {
                    CompletableFuture.runAsync(() -> SearchContextCache.put(searchContextId, searchContextSequenceNo, esSearchId));
                }
                response = getAsyncSearchResponse(searchParams, esSearchId).get();
                if (response == null) {
                    // If the response is null, we want to return a timeout exception to the user
                    // This should correspond to a 504 Gateway Timeout since the issue is server-side (Elasticsearch timeout)
                    throw new AtlasBaseException(AtlasErrorCode.INDEX_SEARCH_GATEWAY_TIMEOUT, KeepAliveTime);
                }

                if(response.isTimedOut()) {
                    LOG.error("timeout exceeded for query {}:", searchParams.getQuery());
                    RequestContext.get().endMetricRecord(RequestContext.get().startMetricRecord("elasticQueryTimeout"));
                    throw new AtlasBaseException(AtlasErrorCode.INDEX_SEARCH_FAILED_DUE_TO_TIMEOUT, KeepAliveTime);
                }
                result = getResultFromResponse(response.getFullResponse(), true);
            } else {
                result = getResultFromResponse(response.getFullResponse(), true);
            }
        }catch (Exception e) {
            LOG.error("Failed to execute direct query on ES {}", e.getMessage());
            throw new AtlasBaseException(AtlasErrorCode.INDEX_SEARCH_FAILED, e.getMessage());
        } finally {
            if (contextIdExists) {
                // If the search context id is present, then we need to remove the search context from the cache
                try {
                    CompletableFuture.runAsync(() -> SearchContextCache.remove(searchParams.getSearchContextId()));
                } catch (Exception e) {
                    LOG.error("Failed to remove the search context from the cache {}", e.getMessage());
                }
            }
            RequestContext.get().endMetricRecord(metric);
        }
        return result;
    }

    /*
        * Process the request with the same search context ID and sequence number
        * @param searchParams
        * @return void
        * Function to process the request with the same search context ID
        * If the sequence number is greater than the cache sequence number,
        * then we need to cancel the request and update the cache
        * We also need to check if the search ID exists and delete if necessary
     */
    private void processRequestWithSameSearchContextId(SearchParams searchParams) {
        AtlasPerfMetrics.MetricRecorder funcMetric = RequestContext.get().startMetricRecord("processRequestWithSameSearchContextId");
        try {
            // Extract search context ID and sequence number
            String currentSearchContextId = searchParams.getSearchContextId();
            Integer currentSequenceNumber = searchParams.getSearchContextSequenceNo();
            // Get the search ID from the cache if sequence number is greater than the current sequence number
            String previousESSearchId = SearchContextCache.getESAsyncSearchIdFromContextCache(currentSearchContextId, currentSequenceNumber);

            if (StringUtils.isNotEmpty(previousESSearchId)) {
                LOG.debug("Deleting the previous async search response with ID {}", previousESSearchId);
                // If the search ID exists, then we need to delete the search context
                deleteAsyncSearchResponse(previousESSearchId);
            }
        } catch (RedisException e) {
            AtlasPerfMetrics.Metric failureCounter = new AtlasPerfMetrics.Metric("async_request_redis_failure_counter");
            failureCounter.setMetricType(AtlasMetricType.COUNTER);
            failureCounter.incrementInvocations();
            LOG.error("Failed to process the request with the same search context ID {}", e.getMessage());
            RequestContext.get().addApplicationMetrics(failureCounter);
        }
        catch (Exception e) {
            LOG.error("Failed to process the request with the same search context ID {}", e.getMessage());
        }
        finally {
            RequestContext.get().endMetricRecord(funcMetric);
        }
    }

    /*
        * Get the async search response
        * @param searchParams
        * @param esSearchId
        * @return Future<AsyncQueryResult>
        * Function to get the async search response after we submit the async search request
     */
    private Future<AsyncQueryResult> getAsyncSearchResponse(SearchParams searchParams, String esSearchId)  {
        CompletableFuture<AsyncQueryResult> future = new CompletableFuture<>();
        String endPoint = "_async_search/" + esSearchId;
        Request request = new Request("GET", endPoint);
        long waitTime = AtlasConfiguration.INDEXSEARCH_ASYNC_SEARCH_KEEP_ALIVE_TIME_IN_SECONDS.getLong();
        if (searchParams.getRequestTimeoutInSecs()!= null) {
            waitTime = searchParams.getRequestTimeoutInSecs();
        }
        request.addParameter("wait_for_completion_timeout", waitTime + "s");
        ResponseListener responseListener = new ResponseListener() {
            @Override
            public void onSuccess(Response response) {
                try {
                    String respString = EntityUtils.toString(response.getEntity());
                    Map<String, LinkedHashMap> responseMap = AtlasType.fromJson(respString, Map.class);
                    Boolean isInComplete = AtlasType.fromJson(AtlasType.toJson(responseMap.get("is_partial")), Boolean.class);
                    String id = AtlasType.fromJson(AtlasType.toJson(responseMap.get("id")), String.class);
                    boolean isTimedOut = AtlasType.fromJson(AtlasType.toJson(responseMap.get("response").get("timed_out")), Boolean.class);

                    if (isInComplete != null && isInComplete) {
                        /*
                           * After the wait time, if the response is still incomplete, then we need to delete the search context
                           * and complete the future with null
                           * So that ES don't process the request later
                         */
                        deleteAsyncSearchResponse(id);
                        future.complete(null);
                    }
                    AsyncQueryResult result = new AsyncQueryResult(respString, false, isTimedOut);
                    future.complete(result);
                } catch (IOException e) {
                    future.completeExceptionally(e);
                }
            }

            @Override
            public void onFailure(Exception exception) {
                if (exception instanceof ResponseException){
                    int statusCode = ((ResponseException) exception).getResponse().getStatusLine().getStatusCode();
                    if (statusCode == 400 || statusCode == 404) {
                        /*
                            * If the response is not found or deleted, then we need to complete the future with null
                            * Else we need to complete the future with the exception
                            * Sending null, would return 204 to the user
                         */
                        LOG.debug("Async search response not found or deleted", exception);
                        future.complete(null);
                    } else {
                        future.completeExceptionally(exception);
                    }
                } else {
                    future.completeExceptionally(exception);
                }
            }
        };

        lowLevelRestClient.performRequestAsync(request, responseListener);

        return future;
    }

    private void deleteAsyncSearchResponse(String searchContextId) {
        String endPoint = "_async_search/" + searchContextId;
        Request request = new Request("DELETE", endPoint);
        ResponseListener responseListener = new ResponseListener() {
            @Override
            public void onSuccess(Response response) {
                LOG.debug("Deleted async search response");
            }
            @Override
            public void onFailure(Exception exception) {
                if (exception instanceof ResponseException && ((ResponseException) exception).getResponse().getStatusLine().getStatusCode() == 404) {
                    LOG.debug("Async search response not found");
                } else {
                    LOG.error("Failed to delete async search response {}", exception.getMessage());
                }
            }
        };
        lowLevelRestClient.performRequestAsync(request, responseListener);
    }

    private Future<AsyncQueryResult> submitAsyncSearch(SearchParams searchParams, String KeepAliveTime, boolean source) {
        CompletableFuture<AsyncQueryResult> future = new CompletableFuture<>();
        HttpEntity entity = new NStringEntity(searchParams.getQuery(), ContentType.APPLICATION_JSON);
        String endPoint;

        if (source) {
            endPoint = index + "/_async_search";
        } else {
            endPoint = index + "/_async_search?_source=false";
        }

        Request request = new Request("POST", endPoint);
        request.setEntity(entity);

        request.addParameter("wait_for_completion_timeout", "100ms");
        request.addParameter("keep_alive", KeepAliveTime);

        ResponseListener responseListener = new ResponseListener() {
            @Override
            public void onSuccess(Response response) {
                try {
                    String respString = EntityUtils.toString(response.getEntity());
                    Map<String, LinkedHashMap> responseMap = AtlasType.fromJson(respString, Map.class);
                    boolean isRunning = AtlasType.fromJson(AtlasType.toJson(responseMap.get("is_running")), Boolean.class);
                    String id = AtlasType.fromJson(AtlasType.toJson(responseMap.get("id")), String.class);
                    boolean isTimedOut = AtlasType.fromJson(AtlasType.toJson(responseMap.get("response").get("timed_out")), Boolean.class);
                    AsyncQueryResult result = new AsyncQueryResult(respString, isRunning, isTimedOut);
                    /*
                        * If the response is running, then we need to complete the future with the ID to retrieve this later
                        * Else we will complete the future with the response, if it completes within default timeout of 100ms
                     */
                    if (isRunning && StringUtils.isNotEmpty(id)) {
                        // response is still running, complete the future with the ID
                        // use the ID to retrieve the response later
                        result.setId(id);
                        future.complete(result);
                    } else {
                        future.complete(result);
                    }
                } catch (IOException e) {
                    throw new RuntimeException(e);
                }
            }
            @Override
            public void onFailure(Exception exception) {
                future.completeExceptionally(exception);
            }
        };

        lowLevelRestClient.performRequestAsync(request, responseListener);

        return future;
    }

    private String performDirectIndexQuery(String query, boolean source) throws AtlasBaseException, IOException {
        HttpEntity entity = new NStringEntity(query, ContentType.APPLICATION_JSON);
        String endPoint;

        if (source) {
            endPoint = index + "/_search";
        } else {
            endPoint = index + "/_search?_source=false";
        }

        Request request = new Request("GET", endPoint);
        request.setEntity(entity);

        Response response;
        try {
            response = lowLevelRestClient.performRequest(request);
        } catch (ResponseException rex) {
            if (rex.getResponse().getStatusLine().getStatusCode() == 404) {
                LOG.warn(String.format("ES index with name %s not found", index));
                throw new AtlasBaseException(INDEX_NOT_FOUND, index);
            } else {
                throw new AtlasBaseException(String.format("Error in executing elastic query: %s", EntityUtils.toString(entity)), rex);
<<<<<<< HEAD
=======
            }
        }

        return EntityUtils.toString(response.getEntity());
    }

    private String performDirectUpdateByQuery(String query) throws AtlasBaseException, IOException {
        HttpEntity entity = new NStringEntity(query, ContentType.APPLICATION_JSON);
        String endPoint;

        endPoint = index + "/_update_by_query";

        Request request = new Request("POST", endPoint);
        request.setEntity(entity);

        Response response;
        try {
            response = lowLevelRestClient.performRequest(request);
        } catch (ResponseException rex) {
            if (rex.getResponse().getStatusLine().getStatusCode() == 404) {
                LOG.warn(String.format("ES index with name %s not found", index));
                throw new AtlasBaseException(INDEX_NOT_FOUND, index);
            } else {
                throw new AtlasBaseException(String.format("Error in executing elastic query: %s", EntityUtils.toString(entity)), rex);
>>>>>>> 400f814d
            }
        }

        return EntityUtils.toString(response.getEntity());
    }

    private DirectIndexQueryResult getResultFromResponse(String responseString, boolean async) throws IOException {
        Map<String, LinkedHashMap> responseMap = AtlasType.fromJson(responseString, Map.class);
        return getResultFromResponse(responseMap.get("response"));
    }

    private DirectIndexQueryResult getResultFromResponse(Map<String, LinkedHashMap> responseMap) throws IOException {
        DirectIndexQueryResult result = new DirectIndexQueryResult();
        Map<String, LinkedHashMap> hits_0 = AtlasType.fromJson(AtlasType.toJson(responseMap.get("hits")), Map.class);
        if (hits_0 == null) {
            return result;
        }
        LinkedHashMap approximateCount = hits_0.get("total");
        if (approximateCount != null) {
            this.vertexTotals = (Integer) approximateCount.get("value");
        }

        List<LinkedHashMap> hits_1 = AtlasType.fromJson(AtlasType.toJson(hits_0.get("hits")), List.class);

        Stream<Result<AtlasJanusVertex, AtlasJanusEdge>> resultStream = hits_1.stream().map(ResultImplDirect::new);
        result.setIterator(resultStream.iterator());

        Map<String, Object> aggregationsMap = (Map<String, Object>) responseMap.get("aggregations");

        if (MapUtils.isNotEmpty(aggregationsMap)) {
            result.setAggregationMap(aggregationsMap);
        }

        return result;

    }


    private DirectIndexQueryResult getResultFromResponse(String responseString) throws IOException {

        Map<String, LinkedHashMap> responseMap = AtlasType.fromJson(responseString, Map.class);

        return getResultFromResponse(responseMap);
    }



    @Override
    public DirectIndexQueryResult<AtlasJanusVertex, AtlasJanusEdge> vertices(SearchParams searchParams) throws AtlasBaseException {
        return runQueryWithLowLevelClient(searchParams);
    }

    @Override
    public Map<String, Object> directIndexQuery(String query) throws AtlasBaseException {
        return runQueryWithLowLevelClient(query);
    }

    public Map<String, LinkedHashMap> directUpdateByQuery(String query) throws AtlasBaseException {
        return runUpdateByQueryWithLowLevelClient(query);
    }

    @Override
    public Iterator<Result<AtlasJanusVertex, AtlasJanusEdge>> vertices() {
        SearchRequest searchRequest = getSearchRequest(index, sourceBuilder);
        return runQuery(searchRequest);
    }

    @Override
    public Iterator<Result<AtlasJanusVertex, AtlasJanusEdge>> vertices(int offset, int limit, String sortBy, Order sortOrder) {
        throw new NotImplementedException();
    }

    @Override
    public Iterator<Result<AtlasJanusVertex, AtlasJanusEdge>> vertices(int offset, int limit) {
        sourceBuilder.from(offset);
        sourceBuilder.size(limit);
        SearchRequest searchRequest = getSearchRequest(index, sourceBuilder);
        return runQuery(searchRequest);
    }

    @Override
    public Long vertexTotals() {
        if (searchResponse != null) {
            return searchResponse.getHits().getTotalHits().value;
        }
        return vertexTotals;
    }

    public final class ResultImpl implements AtlasIndexQuery.Result<AtlasJanusVertex, AtlasJanusEdge> {
        private SearchHit hit;

        public ResultImpl(SearchHit hit) {
            this.hit = hit;
        }

        @Override
        public AtlasVertex<AtlasJanusVertex, AtlasJanusEdge> getVertex() {
            long vertexId = LongEncoding.decode(hit.getId());
            return graph.getVertex(String.valueOf(vertexId));
        }

        @Override
        public double getScore() {
            return hit.getScore();
        }

        @Override
        public Set<String> getCollapseKeys() {
            return null;
        }

        @Override
        public DirectIndexQueryResult<AtlasJanusVertex, AtlasJanusEdge> getCollapseVertices(String key) {
            return null;
        }

        @Override
        public Map<String, List<String>> getHighLights() {
            return new HashMap<>();
        }

        @Override
        public ArrayList<Object> getSort() {
            return new ArrayList<>();
        }
    }


    public final class ResultImplDirect implements AtlasIndexQuery.Result<AtlasJanusVertex, AtlasJanusEdge> {
        private LinkedHashMap<String, Object> hit;
        Map<String, LinkedHashMap> innerHitsMap;

        public ResultImplDirect(LinkedHashMap<String, Object> hit) {
            this.hit = hit;
            if (hit.get("inner_hits") != null) {
                innerHitsMap = AtlasType.fromJson(AtlasType.toJson(hit.get("inner_hits")), Map.class);
            }
        }

        @Override
        public AtlasVertex<AtlasJanusVertex, AtlasJanusEdge> getVertex() {
            long vertexId = LongEncoding.decode(String.valueOf(hit.get("_id")));
            return graph.getVertex(String.valueOf(vertexId));
        }

        @Override
        public Set<String> getCollapseKeys() {
            Set<String> collapseKeys = new HashSet<>();
            if (innerHitsMap != null) {
                collapseKeys = innerHitsMap.keySet();
            }
            return collapseKeys;
        }

        @Override
        public DirectIndexQueryResult getCollapseVertices(String key) {
            DirectIndexQueryResult result = new DirectIndexQueryResult();
            if (innerHitsMap != null) {
                Map<String, LinkedHashMap> responseMap = AtlasType.fromJson(AtlasType.toJson(innerHitsMap.get(key)), Map.class);
                Map<String, LinkedHashMap> hits_0 = AtlasType.fromJson(AtlasType.toJson(responseMap.get("hits")), Map.class);

                Integer approximateCount = (Integer) hits_0.get("total").get("value");
                result.setApproximateCount(approximateCount);

                List<LinkedHashMap> hits_1 = AtlasType.fromJson(AtlasType.toJson(hits_0.get("hits")), List.class);
                Stream<Result<AtlasJanusVertex, AtlasJanusEdge>> resultStream = hits_1.stream().map(ResultImplDirect::new);
                result.setIterator(resultStream.iterator());

                return result;
            }
            return null;
        }

        @Override
        public double getScore() {
            Object _score = hit.get("_score");
            if (_score == null){
                return -1;
            }
            return Double.parseDouble(String.valueOf(hit.get("_score")));
        }

        @Override
        public Map<String, List<String>> getHighLights() {
            Object highlight = this.hit.get("highlight");
            if(Objects.nonNull(highlight)) {
                return (Map<String, List<String>>) highlight;
            }
            return new HashMap<>();
        }

        @Override
        public ArrayList<Object> getSort() {
            Object sort = this.hit.get("sort");
            if (Objects.nonNull(sort) && sort instanceof List) {
                return (ArrayList<Object>) sort;
            }
            return new ArrayList<>();
        }
    }

    public class AsyncQueryResult {
        private boolean isRunning;
        private String id;
        private String fullResponse;
        private boolean timedOut;

        private boolean success;
        // Constructor for a running process
        public AsyncQueryResult(String id) {
            this.isRunning = true;
            this.id = id;
            this.fullResponse = null;
        }

        // Constructor for a completed process
        public AsyncQueryResult(String fullResponse, boolean isRunning, boolean timedOut) {
            this.isRunning = isRunning;
            this.id = null;
            this.fullResponse = fullResponse;
            this.timedOut = timedOut;
        }

        public void setRunning(boolean running) {
            this.isRunning = running;
        }

        // Getters
        public boolean isRunning() {
            return isRunning;
        }

        public void setTimedOut(boolean timedOut) {
            this.timedOut = timedOut;
        }

        // Getters
        public boolean isTimedOut() {
            return timedOut;
        }

        void setId(String id) {
            this.id = id;
        }
        public String getId() {
            return id;
        }

        public String getFullResponse() {
            return fullResponse;
        }

        public void setSuccess(boolean success) {
            this.success = success;
        }

        public boolean isSuccess() {
            return success;
        }
    }

}<|MERGE_RESOLUTION|>--- conflicted
+++ resolved
@@ -451,8 +451,6 @@
                 throw new AtlasBaseException(INDEX_NOT_FOUND, index);
             } else {
                 throw new AtlasBaseException(String.format("Error in executing elastic query: %s", EntityUtils.toString(entity)), rex);
-<<<<<<< HEAD
-=======
             }
         }
 
@@ -477,7 +475,6 @@
                 throw new AtlasBaseException(INDEX_NOT_FOUND, index);
             } else {
                 throw new AtlasBaseException(String.format("Error in executing elastic query: %s", EntityUtils.toString(entity)), rex);
->>>>>>> 400f814d
             }
         }
 
