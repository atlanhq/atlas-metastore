/**
 * Licensed to the Apache Software Foundation (ASF) under one
 * or more contributor license agreements.  See the NOTICE file
 * distributed with this work for additional information
 * regarding copyright ownership.  The ASF licenses this file
 * to you under the Apache License, Version 2.0 (the
 * "License"); you may not use this file except in compliance
 * with the License.  You may obtain a copy of the License at
 *
 *     http://www.apache.org/licenses/LICENSE-2.0
 *
 * Unless required by applicable law or agreed to in writing, software
 * distributed under the License is distributed on an "AS IS" BASIS,
 * WITHOUT WARRANTIES OR CONDITIONS OF ANY KIND, either express or implied.
 * See the License for the specific language governing permissions and
 * limitations under the License.
 */
package org.apache.atlas.repository.graphdb.janus;

import org.apache.atlas.AtlasErrorCode;
import org.apache.atlas.exception.AtlasBaseException;
import org.apache.atlas.model.discovery.IndexSearchParams;
import org.apache.atlas.model.discovery.SearchParams;
import org.apache.atlas.repository.graphdb.AtlasIndexQuery;
import org.apache.atlas.repository.graphdb.AtlasVertex;
import org.apache.atlas.repository.graphdb.DirectIndexQueryResult;
import org.apache.atlas.type.AtlasType;
import org.apache.commons.collections.MapUtils;
import org.apache.commons.lang.NotImplementedException;
import org.apache.http.HttpEntity;
import org.apache.http.entity.ContentType;
import org.apache.http.nio.entity.NStringEntity;
import org.apache.http.util.EntityUtils;
import org.apache.tinkerpop.gremlin.process.traversal.Order;
import org.elasticsearch.action.search.SearchRequest;
import org.elasticsearch.action.search.SearchResponse;
import org.elasticsearch.client.HttpAsyncResponseConsumerFactory;
import org.elasticsearch.client.RequestOptions;
import org.elasticsearch.client.RestClient;
import org.elasticsearch.client.Request;
import org.elasticsearch.client.Response;
import org.elasticsearch.client.RestHighLevelClient;
import org.elasticsearch.search.SearchHit;
import org.elasticsearch.search.builder.SearchSourceBuilder;
import org.janusgraph.util.encoding.LongEncoding;
import org.slf4j.Logger;
import org.slf4j.LoggerFactory;

import java.io.IOException;
import java.util.Arrays;
import java.util.Iterator;
import java.util.HashMap;
import java.util.LinkedHashMap;
import java.util.List;
import java.util.Map;
import java.util.stream.Stream;


public class AtlasElasticsearchQuery implements AtlasIndexQuery<AtlasJanusVertex, AtlasJanusEdge> {
    private static final Logger LOG = LoggerFactory.getLogger(AtlasElasticsearchQuery.class);

    private AtlasJanusGraph graph;
    private RestHighLevelClient esClient;
    private RestClient lowLevelRestClient;
    private String index;
    private SearchSourceBuilder sourceBuilder;
    private SearchResponse searchResponse;
    private SearchParams searchParams;
    private long vertexTotals = -1;

    public AtlasElasticsearchQuery(AtlasJanusGraph graph, RestHighLevelClient esClient, String index, SearchSourceBuilder sourceBuilder) {
        this(graph, index);
        this.esClient = esClient;
        this.sourceBuilder = sourceBuilder;
    }

    public AtlasElasticsearchQuery(AtlasJanusGraph graph, RestClient restClient, String index, SearchParams searchParams) {
        this(graph, index);
        this.lowLevelRestClient = restClient;
        this.searchParams = searchParams;
    }

    private AtlasElasticsearchQuery(AtlasJanusGraph graph, String index) {
        this.index = index;
        this.graph = graph;
        searchResponse = null;
    }

<<<<<<< HEAD
    public AtlasElasticsearchQuery(String index, RestClient restClient) {
        this.lowLevelRestClient = restClient;
        this.index = index;
=======
    public AtlasElasticsearchQuery(AtlasJanusGraph graph, String index, RestClient restClient) {
        this(graph, restClient, index, null);
>>>>>>> 584afb60
    }

    private SearchRequest getSearchRequest(String index, SearchSourceBuilder sourceBuilder) {
        SearchRequest searchRequest = new SearchRequest(index);
        searchRequest.source(sourceBuilder);
        return searchRequest;
    }

    private Iterator<Result<AtlasJanusVertex, AtlasJanusEdge>> runQuery(SearchRequest searchRequest) {
        Iterator<Result<AtlasJanusVertex, AtlasJanusEdge>> result = null;

        try {
            RequestOptions requestOptions = RequestOptions.DEFAULT;
            RequestOptions.Builder builder = requestOptions.toBuilder();
            int bufferLimit = 2000 * 1024 * 1024;
            builder.setHttpAsyncResponseConsumerFactory(
                    new HttpAsyncResponseConsumerFactory
                            .HeapBufferedResponseConsumerFactory(bufferLimit));
            requestOptions = builder.build();
            searchResponse = esClient.search(searchRequest, requestOptions);
            Stream<Result<AtlasJanusVertex, AtlasJanusEdge>> resultStream = Arrays.stream(searchResponse.getHits().getHits())
                    .map(ResultImpl::new);
            result = resultStream.iterator();
        } catch (IOException e) {
            e.printStackTrace();
        }
        return result;
    }

    private DirectIndexQueryResult runQueryWithLowLevelClient(SearchParams searchParams) throws AtlasBaseException {
        DirectIndexQueryResult result = null;

        try {

            String responseString =  performDirectIndexQuery(searchParams.getQuery(), false);
            if (LOG.isDebugEnabled()) {
                LOG.debug("runQueryWithLowLevelClient.response : {}", responseString);
            }
            
            result = getResultFromResponse(responseString);

        } catch (IOException e) {
            LOG.error("Failed to execute direct query on ES {}", e.getMessage());
            throw new AtlasBaseException(AtlasErrorCode.INDEX_SEARCH_FAILED, e.getMessage());
        }

        return result;
    }

    private Map<String, Object> runQueryWithLowLevelClient(String query) throws AtlasBaseException {
        Map<String, Object> ret = new HashMap<>();
        try {
            String responseString = performDirectIndexQuery(query, true);

            Map<String, LinkedHashMap> responseMap = AtlasType.fromJson(responseString, Map.class);
            Map<String, LinkedHashMap> hits_0 = AtlasType.fromJson(AtlasType.toJson(responseMap.get("hits")), Map.class);

            ret.put("total", hits_0.get("total").get("value"));

            List<LinkedHashMap> hits_1 = AtlasType.fromJson(AtlasType.toJson(hits_0.get("hits")), List.class);
            ret.put("data", hits_1);

            Map<String, Object> aggregationsMap = (Map<String, Object>) responseMap.get("aggregations");

            if (MapUtils.isNotEmpty(aggregationsMap)) {
                ret.put("aggregations", aggregationsMap);
            }

            return ret;

        } catch (IOException e) {
            LOG.error("Failed to execute direct query on ES {}", e.getMessage());
            throw new AtlasBaseException(AtlasErrorCode.INDEX_SEARCH_FAILED, e.getMessage());
        }
    }

    private String performDirectIndexQuery(String query, boolean source) throws IOException {
        HttpEntity entity = new NStringEntity(query, ContentType.APPLICATION_JSON);
        String endPoint;

        if (source) {
            endPoint = index + "/_search";
        } else {
            endPoint = index + "/_search?_source=false";
        }

        Request request = new Request("GET", endPoint);
        request.setEntity(entity);

        Response response = lowLevelRestClient.performRequest(request);

        return EntityUtils.toString(response.getEntity());
    }

    private DirectIndexQueryResult getResultFromResponse(String responseString) {
        DirectIndexQueryResult result = new DirectIndexQueryResult();

        Map<String, LinkedHashMap> responseMap = AtlasType.fromJson(responseString, Map.class);

        Map<String, LinkedHashMap> hits_0 = AtlasType.fromJson(AtlasType.toJson(responseMap.get("hits")), Map.class);
        this.vertexTotals = (Integer) hits_0.get("total").get("value");

        List<LinkedHashMap> hits_1 = AtlasType.fromJson(AtlasType.toJson(hits_0.get("hits")), List.class);

        Stream<Result<AtlasJanusVertex, AtlasJanusEdge>> resultStream = hits_1.stream().map(ResultImplDirect::new);
        result.setIterator(resultStream.iterator());

        Map<String, Object> aggregationsMap = (Map<String, Object>) responseMap.get("aggregations");

        if (MapUtils.isNotEmpty(aggregationsMap)) {
            result.setAggregationMap(aggregationsMap);
        }

        return result;
    }

    @Override
    public DirectIndexQueryResult<AtlasJanusVertex, AtlasJanusEdge> vertices(SearchParams searchParams) throws AtlasBaseException {
        return runQueryWithLowLevelClient(searchParams);
    }

    @Override
    public Map<String, Object> directIndexQuery(String query) throws AtlasBaseException {
        return runQueryWithLowLevelClient(query);
    }

    @Override
    public Iterator<Result<AtlasJanusVertex, AtlasJanusEdge>> vertices() {
        SearchRequest searchRequest = getSearchRequest(index, sourceBuilder);
        return runQuery(searchRequest);
    }

    @Override
    public Iterator<Result<AtlasJanusVertex, AtlasJanusEdge>> vertices(int offset, int limit, String sortBy, Order sortOrder) {
        throw new NotImplementedException();
    }

    @Override
    public Iterator<Result<AtlasJanusVertex, AtlasJanusEdge>> vertices(int offset, int limit) {
        sourceBuilder.from(offset);
        sourceBuilder.size(limit);
        SearchRequest searchRequest = getSearchRequest(index, sourceBuilder);
        return runQuery(searchRequest);
    }

    @Override
    public Long vertexTotals() {
        if (searchResponse != null) {
            return searchResponse.getHits().getTotalHits().value;
        }
        return vertexTotals;
    }

    public final class ResultImpl implements AtlasIndexQuery.Result<AtlasJanusVertex, AtlasJanusEdge> {
        private SearchHit hit;

        public ResultImpl(SearchHit hit) {
            this.hit = hit;
        }

        @Override
        public AtlasVertex<AtlasJanusVertex, AtlasJanusEdge> getVertex() {
            long vertexId = LongEncoding.decode(hit.getId());
            return graph.getVertex(String.valueOf(vertexId));
        }

        @Override
        public double getScore() {
            return hit.getScore();
        }
    }


    public final class ResultImplDirect implements AtlasIndexQuery.Result<AtlasJanusVertex, AtlasJanusEdge> {
        private LinkedHashMap<String, Object> hit;

        public ResultImplDirect(LinkedHashMap<String, Object> hit) {
            this.hit = hit;
        }

        @Override
        public AtlasVertex<AtlasJanusVertex, AtlasJanusEdge> getVertex() {
            long vertexId = LongEncoding.decode(String.valueOf(hit.get("_id")));
            return graph.getVertex(String.valueOf(vertexId));
        }

        @Override
        public double getScore() {
            Object _score = hit.get("_score");
            if (_score == null){
                return -1;
            }
            return Double.parseDouble(String.valueOf(hit.get("_score")));
        }
    }
}<|MERGE_RESOLUTION|>--- conflicted
+++ resolved
@@ -86,14 +86,8 @@
         searchResponse = null;
     }
 
-<<<<<<< HEAD
-    public AtlasElasticsearchQuery(String index, RestClient restClient) {
-        this.lowLevelRestClient = restClient;
-        this.index = index;
-=======
     public AtlasElasticsearchQuery(AtlasJanusGraph graph, String index, RestClient restClient) {
         this(graph, restClient, index, null);
->>>>>>> 584afb60
     }
 
     private SearchRequest getSearchRequest(String index, SearchSourceBuilder sourceBuilder) {
