--- conflicted
+++ resolved
@@ -23,11 +23,8 @@
 import org.apache.tinkerpop.gremlin.process.traversal.Order;
 
 import java.util.Iterator;
-<<<<<<< HEAD
+import java.util.Set;
 import java.util.Map;
-=======
-import java.util.Set;
->>>>>>> 98cdba68
 
 /**
  * A graph query that runs directly against a particular index.
