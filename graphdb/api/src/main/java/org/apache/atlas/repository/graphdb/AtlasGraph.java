--- conflicted
+++ resolved
@@ -119,9 +119,7 @@
      */
     AtlasVertex<V, E> getVertex(String vertexId);
 
-<<<<<<< HEAD
     AtlasVertex<V, E> getJanusVertex(String vertexId);
-=======
 
     /**
      * Utility method to get AltasVertex in bulk
@@ -129,7 +127,6 @@
      * @return
      */
     Set<AtlasVertex> getVertices(String... vertexIds);
->>>>>>> 456088f8
 
     /**
      * Gets the names of the indexes on edges
