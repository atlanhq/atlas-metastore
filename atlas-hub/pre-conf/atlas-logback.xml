--- conflicted
+++ resolved
@@ -18,189 +18,6 @@
   -->
 
 <configuration>
-<<<<<<< HEAD
-  <appender name="console" class="ch.qos.logback.core.ConsoleAppender">
-    <param name="Target" value="System.out"/>
-    <encoder>
-      <pattern>
-        logback: %d %-5p - [%t:%X{context-key}] - X-Atlan-Request-Id:[%X{X-Atlan-Request-Id}] - traceId:[%X{trace_id}] - span_id:[%X{span_id}]  ~ %m (%C{1}:%L)%n
-      </pattern>
-    </encoder>
-    <filter class="ch.qos.logback.classic.filter.ThresholdFilter">
-      <level>INFO</level>
-    </filter>
-  </appender>
-
-  <appender name="OpenTelemetry"
-            class="io.opentelemetry.instrumentation.logback.appender.v1_0.OpenTelemetryAppender">
-    <!-- Additional capture options -->
-    <captureExperimentalAttributes>true</captureExperimentalAttributes>
-    <captureMdcAttributes>*</captureMdcAttributes>
-    <captureLoggerContext>true</captureLoggerContext>
-    <captureKeyValuePairAttributes>true</captureKeyValuePairAttributes>
-  </appender>
-
-
-  <appender name="FILE" class="ch.qos.logback.core.rolling.RollingFileAppender">
-    <file>${atlas.log.dir}/${atlas.log.file}</file>
-    <append>true</append>
-    <encoder>
-      <pattern>%date [%thread] %level{5} [%file:%line] %msg%n</pattern>
-    </encoder>
-    <rollingPolicy class="ch.qos.logback.core.rolling.TimeBasedRollingPolicy">
-      <fileNamePattern>${atlas.log.dir}/${atlas.log.file}-%d</fileNamePattern>
-      <maxHistory>20</maxHistory>
-      <cleanHistoryOnStart>true</cleanHistoryOnStart>
-    </rollingPolicy>
-  </appender>
-
-  <appender name="LARGE_MESSAGES" class="ch.qos.logback.core.rolling.RollingFileAppender">
-    <file>${atlas.log.dir}/large_messages.log</file>
-    <append>true</append>
-    <encoder>
-      <pattern>%date [%thread] %level{5} [%file:%line] %msg%n</pattern>
-    </encoder>
-    <rollingPolicy class="ch.qos.logback.core.rolling.TimeBasedRollingPolicy">
-      <fileNamePattern>${atlas.log.dir}/large_messages-%d.log</fileNamePattern>
-      <maxHistory>20</maxHistory>
-      <cleanHistoryOnStart>false</cleanHistoryOnStart>
-    </rollingPolicy>
-  </appender>
-
-  <appender name="AUDIT" class="ch.qos.logback.core.rolling.RollingFileAppender">
-    <file>${atlas.log.dir}/audit.log</file>
-    <append>true</append>
-    <encoder>
-      <pattern>%date [%thread] %level{5} [%file:%line] %msg%n</pattern>
-    </encoder>
-    <rollingPolicy class="ch.qos.logback.core.rolling.TimeBasedRollingPolicy">
-      <fileNamePattern>${atlas.log.dir}/audit-%d.log</fileNamePattern>
-      <maxHistory>20</maxHistory>
-      <cleanHistoryOnStart>false</cleanHistoryOnStart>
-    </rollingPolicy>
-  </appender>
-
-  <appender name="TASKS" class="ch.qos.logback.core.rolling.RollingFileAppender">
-    <file>${atlas.log.dir}/tasks.log</file>
-    <append>true</append>
-    <encoder>
-      <pattern>%date [%thread] %level{5} [%file:%line] %msg%n</pattern>
-    </encoder>
-    <rollingPolicy class="ch.qos.logback.core.rolling.TimeBasedRollingPolicy">
-      <fileNamePattern>${atlas.log.dir}/tasks-%d.log</fileNamePattern>
-      <maxHistory>20</maxHistory>
-      <cleanHistoryOnStart>false</cleanHistoryOnStart>
-    </rollingPolicy>
-  </appender>
-
-  <appender name="METRICS" class="ch.qos.logback.core.rolling.RollingFileAppender">
-    <file>${atlas.log.dir}/metrics.log</file>
-    <append>true</append>
-    <encoder>
-      <pattern>%date [%thread] %level{5} [%file:%line] %msg%n</pattern>
-    </encoder>
-    <rollingPolicy class="ch.qos.logback.core.rolling.TimeBasedRollingPolicy">
-      <fileNamePattern>${atlas.log.dir}/metrics-%d.log</fileNamePattern>
-      <maxHistory>20</maxHistory>
-      <cleanHistoryOnStart>false</cleanHistoryOnStart>
-    </rollingPolicy>
-  </appender>
-
-  <appender name="FAILED" class="ch.qos.logback.core.rolling.RollingFileAppender">
-    <file>${atlas.log.dir}/failed.log</file>
-    <append>true</append>
-    <encoder>
-      <pattern>%date [%thread] %level{5} [%file:%line] %msg%n</pattern>
-    </encoder>
-    <rollingPolicy class="ch.qos.logback.core.rolling.TimeBasedRollingPolicy">
-      <fileNamePattern>${atlas.log.dir}/failed-%d.log</fileNamePattern>
-      <maxHistory>20</maxHistory>
-      <cleanHistoryOnStart>false</cleanHistoryOnStart>
-    </rollingPolicy>
-  </appender>
-
-  <!-- Uncomment the following for perf logs -->
-  <!--
-  <appender name="perf_appender" class="ch.qos.logback.core.rolling.RollingFileAppender">
-    <file>${atlas.log.dir}/atlas_perf.log</file>
-    <append>true</append>
-    <encoder>
-      <pattern>%date [%thread] %msg%n</pattern>
-    </encoder>
-    <rollingPolicy class="ch.qos.logback.core.rolling.TimeBasedRollingPolicy">
-      <fileNamePattern>${atlas.log.dir}/atlas_perf-%d.log</fileNamePattern>
-      <maxHistory>20</maxHistory>
-      <cleanHistoryOnStart>false</cleanHistoryOnStart>
-    </rollingPolicy>
-  </appender>
-  -->
-  <logger name="perf_appender" additivity="false" level="debug">
-    <appender-ref ref="console"/>
-    <appender-ref ref="OpenTelemetry"/>
-  </logger>
-
-
-  <logger name="org.apache.atlas" additivity="false" level="info">
-    <appender-ref ref="console"/>
-    <appender-ref ref="OpenTelemetry"/>
-  </logger>
-
-  <logger name="org.janusgraph" additivity="false" level="warn">
-    <appender-ref ref="console"/>
-    <appender-ref ref="OpenTelemetry"/>
-  </logger>
-
-  <logger name="org.springframework" additivity="false" level="warn">
-    <appender-ref ref="console"/>
-    <appender-ref ref="OpenTelemetry"/>
-  </logger>
-
-  <logger name="org.eclipse" additivity="false" level="warn">
-    <appender-ref ref="console"/>
-    <appender-ref ref="OpenTelemetry"/>
-  </logger>
-
-  <logger name="com.sun.jersey" additivity="false" level="warn">
-    <appender-ref ref="console"/>
-    <appender-ref ref="OpenTelemetry"/>
-  </logger>
-
-  <!-- to avoid logs - The configuration log.flush.interval.messages = 1 was supplied but isn't a known config -->
-  <logger name="org.apache.kafka.common.config.AbstractConfig" additivity="false" level="error">
-    <appender-ref ref="console"/>
-    <appender-ref ref="OpenTelemetry"/>
-  </logger>
-
-  <logger name="AUDIT" additivity="false" level="info">
-    <appender-ref ref="console"/>
-    <appender-ref ref="OpenTelemetry"/>
-  </logger>
-
-  <logger name="LARGE_MESSAGES" additivity="false" level="warn">
-    <appender-ref ref="console"/>
-    <appender-ref ref="OpenTelemetry"/>
-  </logger>
-
-  <logger name="METRICS" additivity="false" level="debug">
-    <appender-ref ref="console"/>
-    <appender-ref ref="OpenTelemetry"/>
-  </logger>
-
-  <logger name="FAILED" additivity="false" level="info">
-    <appender-ref ref="console"/>
-    <appender-ref ref="OpenTelemetry"/>
-  </logger>
-
-  <logger name="TASKS" additivity="false" level="info">
-    <appender-ref ref="console"/>
-    <appender-ref ref="OpenTelemetry"/>
-  </logger>
-
-  <root level="INFO">
-    <appender-ref ref="OpenTelemetry"/>
-    <appender-ref ref="console"/>
-  </root>
-=======
     <appender name="console" class="ch.qos.logback.core.ConsoleAppender">
         <param name="Target" value="System.out"/>
         <encoder>
@@ -417,5 +234,4 @@
         <appender-ref ref="OpenTelemetry"/>
         <appender-ref ref="console"/>
     </root>
->>>>>>> d1899608
 </configuration>