--- conflicted
+++ resolved
@@ -38,8 +38,6 @@
             <groupId>org.elasticsearch.client</groupId>
             <artifactId>elasticsearch-rest-high-level-client</artifactId>
             <version>${elasticsearch.version}</version>
-<<<<<<< HEAD
-=======
         </dependency>
 
         <dependency>
@@ -58,7 +56,6 @@
             <groupId>org.apache.commons</groupId>
             <artifactId>commons-lang3</artifactId>
             <version>3.4</version>
->>>>>>> 4f6a5599
         </dependency>
 
         <dependency>
