#
# Licensed to the Apache Software Foundation (ASF) under one
# or more contributor license agreements.  See the NOTICE file
# distributed with this work for additional information
# regarding copyright ownership.  The ASF licenses this file
# to you under the Apache License, Version 2.0 (the
# "License"); you may not use this file except in compliance
# with the License.  You may obtain a copy of the License at
#
#     http://www.apache.org/licenses/LICENSE-2.0
#
# Unless required by applicable law or agreed to in writing, software
# distributed under the License is distributed on an "AS IS" BASIS,
# WITHOUT WARRANTIES OR CONDITIONS OF ANY KIND, either express or implied.
# See the License for the specific language governing permissions and
# limitations under the License.
#

name: Java CI with Maven

on:
  push:
    branches:
      - alpha
      - beta
      - development
      - master
<<<<<<< HEAD
      - typedefsyncv1

=======
      - lineageondemand
>>>>>>> aab36677

jobs:
  build:

    runs-on: ubuntu-latest

    steps:
      - uses: actions/checkout@v2

      - name: Set up JDK 1.8
        uses: actions/setup-java@v1
        with:
          java-version: 1.8

      - name: Cache Maven packages
        uses: actions/cache@v2
        with:
          path: ~/.m2
          key: ${{ runner.os }}-m2-${{ hashFiles('**/build.sh') }}
          restore-keys: ${{ runner.os }}-m2

      - name: Build with Maven
        run: chmod +x ./build.sh && ./build.sh

      - name: Get branch name
        run: echo "##[set-output name=branch;]$(echo ${GITHUB_REF#refs/heads/})"
        id: get_branch

      - run:   echo "REPOSITORY_NAME=`echo "$GITHUB_REPOSITORY" | awk -F / '{print $2}' | sed -e "s/:refs//"`" >> $GITHUB_ENV
        shell: bash

      - name: Get version tag
        run: echo "##[set-output name=version;]$(echo `git ls-remote https://${{ secrets.my_pat }}@github.com/atlanhq/${REPOSITORY_NAME}.git ${{ steps.get_branch.outputs.branch }} | awk '{ print $1}' | cut -c1-7`)abcd"
        id: get_version

      - name: Set up Buildx
        id: buildx
        uses: docker/setup-buildx-action@v1

      - name: Login to GitHub Registry
        uses: docker/login-action@v1
        with:
          registry: ghcr.io
          username: $GITHUB_ACTOR
          password: ${{ secrets.my_pat }}

      - name: Build and push
        id: docker_build
        uses: docker/build-push-action@v2
        with:
          context: .
          file: ./Dockerfile
          push: true
          tags: |
            ghcr.io/atlanhq/${{ github.event.repository.name }}-${{ steps.get_branch.outputs.branch }}:latest
            ghcr.io/atlanhq/${{ github.event.repository.name }}-${{ steps.get_branch.outputs.branch }}:${{ steps.get_version.outputs.version }}


      - name: Check out into atlan repo
        uses: actions/checkout@v2
        with:
          ref: typedefsyncv1
          repository: atlanhq/atlan
          token: ${{ secrets.my_pat }}

      - name: Add Changelog
        run: |
          mkdir -p gitlog
          echo "- ${{ github.event.head_commit.message }}">>gitlog/${{ github.event.repository.name }}.txt
          chmod +x ./scripts/create_changelog.sh
          ./scripts/create_changelog.sh

      - name: Commit changes
        uses: EndBug/add-and-commit@v7
        with:
          branch: typedefsyncv1
          author_name: atlan-ci
          author_email: it@atlan.com
          message: '${{ github.event.repository.name }}'
          default_author: user_info
          push: origin typedefsyncv1<|MERGE_RESOLUTION|>--- conflicted
+++ resolved
@@ -25,12 +25,8 @@
       - beta
       - development
       - master
-<<<<<<< HEAD
       - typedefsyncv1
-
-=======
       - lineageondemand
->>>>>>> aab36677
 
 jobs:
   build:
