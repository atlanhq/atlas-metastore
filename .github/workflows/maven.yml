--- conflicted
+++ resolved
@@ -25,16 +25,7 @@
       - beta
       - master
       - staging
-<<<<<<< HEAD
-      - tagscanary
-      - tagscanarymerge
-      - fixlabels
-      - interceptapis
-      - mlh-1115-master
-=======
       - mlh-987-tag-metrics
-
->>>>>>> f35d94bc
 
 jobs:
   build:
