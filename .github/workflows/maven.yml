--- conflicted
+++ resolved
@@ -25,12 +25,8 @@
       - beta
       - development
       - master
-<<<<<<< HEAD
       - lineageondemand
       - janusgraphOptimisation
-=======
-      - dg1908
->>>>>>> baae3bea
 
 jobs:
   build:
