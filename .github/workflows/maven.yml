--- conflicted
+++ resolved
@@ -25,12 +25,8 @@
       - beta
       - development
       - master
-<<<<<<< HEAD
-      - lineageondemand
-=======
       - staging
       - stagehotfixotel
->>>>>>> 34ff1c84
 
 jobs:
   build:
