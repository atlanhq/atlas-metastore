#
# Licensed to the Apache Software Foundation (ASF) under one
# or more contributor license agreements.  See the NOTICE file
# distributed with this work for additional information
# regarding copyright ownership.  The ASF licenses this file
# to you under the Apache License, Version 2.0 (the
# "License"); you may not use this file except in compliance
# with the License.  You may obtain a copy of the License at
#
#     http://www.apache.org/licenses/LICENSE-2.0
#
# Unless required by applicable law or agreed to in writing, software
# distributed under the License is distributed on an "AS IS" BASIS,
# WITHOUT WARRANTIES OR CONDITIONS OF ANY KIND, either express or implied.
# See the License for the specific language governing permissions and
# limitations under the License.
#

name: Java CI with Maven

on:
  push:
    branches:
      - alpha
      - beta
      - development
      - master
<<<<<<< HEAD
      - typedefsyncv1
=======
      - staging
>>>>>>> 87283459
      - lineageondemand

jobs:
  build:

    runs-on: ubuntu-latest

    steps:
      - uses: actions/checkout@v2

      - name: Set up JDK 1.8
        uses: actions/setup-java@v1
        with:
          java-version: 1.8

      - name: Cache Maven packages
        uses: actions/cache@v2
        with:
          path: ~/.m2
          key: ${{ runner.os }}-m2-${{ hashFiles('**/build.sh') }}
          restore-keys: ${{ runner.os }}-m2

      - name: Build with Maven
        run: chmod +x ./build.sh && ./build.sh

      - name: Get branch name
        run: echo "##[set-output name=branch;]$(echo ${GITHUB_REF#refs/heads/})"
        id: get_branch

      - run:   echo "REPOSITORY_NAME=`echo "$GITHUB_REPOSITORY" | awk -F / '{print $2}' | sed -e "s/:refs//"`" >> $GITHUB_ENV
        shell: bash

      - name: Get version tag
        run: echo "##[set-output name=version;]$(echo `git ls-remote https://${{ secrets.my_pat }}@github.com/atlanhq/${REPOSITORY_NAME}.git refs/heads/${{ steps.get_branch.outputs.branch }} | awk '{ print $1}' | cut -c1-7`)abcd"
        id: get_version

      - name: Set up Buildx
        id: buildx
        uses: docker/setup-buildx-action@v1

      - name: Login to GitHub Registry
        uses: docker/login-action@v1
        with:
          registry: ghcr.io
          username: $GITHUB_ACTOR
          password: ${{ secrets.my_pat }}

      - name: Build and push
        id: docker_build
        uses: docker/build-push-action@v2
        with:
          context: .
          file: ./Dockerfile
          push: true
          tags: |
            ghcr.io/atlanhq/${{ github.event.repository.name }}-${{ steps.get_branch.outputs.branch }}:latest
            ghcr.io/atlanhq/${{ github.event.repository.name }}-${{ steps.get_branch.outputs.branch }}:${{ steps.get_version.outputs.version }}
      - name: Check out into atlan repo
        uses: actions/checkout@v2
        with:
<<<<<<< HEAD
          ref: typedefsyncv1
=======
          ref: ${{ steps.get_branch.outputs.branch }}
>>>>>>> 87283459
          repository: atlanhq/atlan
          token: ${{ secrets.my_pat }}

      - name: Add Changelog
        run: |
          mkdir -p gitlog
          echo "- ${{ github.event.head_commit.message }}">>gitlog/${{ github.event.repository.name }}.txt
          chmod +x ./scripts/create_changelog.sh
          ./scripts/create_changelog.sh
      - name: Commit changes
        uses: EndBug/add-and-commit@v7
        with:
<<<<<<< HEAD
          branch: typedefsyncv1
=======
          branch: ${{ steps.get_branch.outputs.branch }}
>>>>>>> 87283459
          author_name: atlan-ci
          author_email: it@atlan.com
          message: '${{ github.event.repository.name }}'
          default_author: user_info
<<<<<<< HEAD
          push: origin typedefsyncv1
=======
          push: origin ${{ steps.get_branch.outputs.branch }}
>>>>>>> 87283459
<|MERGE_RESOLUTION|>--- conflicted
+++ resolved
@@ -25,11 +25,7 @@
       - beta
       - development
       - master
-<<<<<<< HEAD
-      - typedefsyncv1
-=======
       - staging
->>>>>>> 87283459
       - lineageondemand
 
 jobs:
@@ -90,11 +86,7 @@
       - name: Check out into atlan repo
         uses: actions/checkout@v2
         with:
-<<<<<<< HEAD
-          ref: typedefsyncv1
-=======
           ref: ${{ steps.get_branch.outputs.branch }}
->>>>>>> 87283459
           repository: atlanhq/atlan
           token: ${{ secrets.my_pat }}
 
@@ -107,17 +99,9 @@
       - name: Commit changes
         uses: EndBug/add-and-commit@v7
         with:
-<<<<<<< HEAD
-          branch: typedefsyncv1
-=======
           branch: ${{ steps.get_branch.outputs.branch }}
->>>>>>> 87283459
           author_name: atlan-ci
           author_email: it@atlan.com
           message: '${{ github.event.repository.name }}'
           default_author: user_info
-<<<<<<< HEAD
-          push: origin typedefsyncv1
-=======
-          push: origin ${{ steps.get_branch.outputs.branch }}
->>>>>>> 87283459
+          push: origin ${{ steps.get_branch.outputs.branch }}