--- conflicted
+++ resolved
@@ -25,17 +25,7 @@
       - beta
       - master
       - staging
-<<<<<<< HEAD
       - mlh-1477-staging
-=======
-      - tagscanary
-      - tagscanarymerge
-      - fixlabels
-      - interceptapis
-      - mlh-1240-improve-cm-refresh-master
-      - mlh1432
-      - mlh-1620
->>>>>>> 75b92407
 
 jobs:
   # Detect what changed to optimize workflow execution
@@ -49,7 +39,7 @@
       - uses: actions/checkout@v3
         with:
           fetch-depth: 0  # Fetch all history for accurate comparisons
-      
+
       - uses: dorny/paths-filter@v2
         id: filter
         with:
@@ -69,7 +59,7 @@
               - '**/pom.xml'
             helm:
               - 'helm/**'
-  
+
   # ━━━━━━━━━━━━━━━━━━━━━━━━━━━━━━━━━━━━━━━━━━━━━━━━━━━━━━━━━━━━━━━━━━━━━━━━━
   # WORKFLOW EXECUTION PATHS:
   # ━━━━━━━━━━━━━━━━━━━━━━━━━━━━━━━━━━━━━━━━━━━━━━━━━━━━━━━━━━━━━━━━━━━━━━━━━
@@ -130,16 +120,16 @@
           - chart: elasticsearch-exporter-read
             path: helm/atlas-read/charts/elasticsearch-exporter-read
             requires_app_version: false
-    
+
     steps:
       - name: Checkout code
         uses: actions/checkout@v3
-      
+
       - name: Install Helm
         uses: azure/setup-helm@v3
         with:
           version: '3.12.0'
-      
+
       - name: Update helm dependencies
         if: matrix.chart == 'atlas' || matrix.chart == 'atlas-read'
         run: |
@@ -148,12 +138,12 @@
           
           echo "Chart dependencies:"
           ls -la charts/
-      
+
       - name: Lint helm chart
         run: |
           helm lint ${{ matrix.path }}/
           echo "✅ ${{ matrix.chart }} chart lint passed!"
-      
+
       - name: Validate Chart.yaml
         run: |
           # Check for required fields
@@ -319,7 +309,7 @@
         run: |
           echo "Running integration tests..."
           chmod +x ./run-integration-tests.sh && ./run-integration-tests.sh
-      
+
       - name: Upload container logs as artifact
         if: always()  # Upload logs even if tests pass (for debugging)
         uses: actions/upload-artifact@v4
@@ -327,7 +317,7 @@
           name: container-logs-${{ github.run_id }}
           path: target/test-logs/
           retention-days: 5
-      
+
       - name: Setup tmate session on test failure
         if: steps.integration_tests.outcome == 'failure'
         uses: mxschmitt/action-tmate@v3
@@ -335,12 +325,11 @@
         with:
           detached: true
           limit-access-to-actor: false
-      
+
       - name: Fail the workflow if tests failed
         if: steps.integration_tests.outcome == 'failure'
         run: exit 1
 
-<<<<<<< HEAD
 
       - name: Clean up after integration tests
         if: always()
@@ -350,16 +339,6 @@
           docker system prune -af || true
           echo ""
           echo "Removing other test containers and images..."
-=======
-      - name: Clean up after integration tests
-        run: |
-          echo "=========================================="
-          echo "CLEANING UP AFTER INTEGRATION TESTS"
-          echo "=========================================="
-          
-          # Remove test containers and images
-          echo "Removing test containers and images..."
->>>>>>> 75b92407
           docker system prune -af --volumes || true
           
           # Clean Maven artifacts to free up space
@@ -447,52 +426,47 @@
 
   smoke-test:
     name: Multi-Cloud Smoke Test
-<<<<<<< HEAD
     needs: [build, changes]
     runs-on: ubuntu-latest
     # Run smoke tests on protected branches if build ran (i.e., not helm-only changes)
     if: |
       needs.build.result == 'success' &&
       (github.ref_name == 'beta' || github.ref_name == 'staging' || github.ref_name == 'master')
-    
+
     # Concurrency control: Only one smoke test at a time across all branches
     # Shared vClusters cannot handle concurrent deployments
     concurrency:
       group: smoke-test-shared-vclusters
       cancel-in-progress: false  # Don't cancel running tests, queue instead
-=======
-    needs: build
-    runs-on: ubuntu-latest
->>>>>>> 75b92407
-    
+
     env:
       VCLUSTER_AWS_NAME: ${{ vars.VCLUSTER_AWS_NAME }}
       VCLUSTER_AZURE_NAME: ${{ vars.VCLUSTER_AZURE_NAME }}
       VCLUSTER_GCP_NAME: ${{ vars.VCLUSTER_GCP_NAME }}
       VCLUSTER_PROJECT: ${{ vars.VCLUSTER_PROJECT }}
-    
+
     steps:
       - name: Checkout
         uses: actions/checkout@v3
-      
+
       - name: Get branch name
         run: echo "BRANCH_NAME=${GITHUB_REF#refs/heads/}" >> $GITHUB_ENV
-      
+
       - name: Get commit ID
         run: echo "COMMIT_ID=$(echo ${GITHUB_SHA} | cut -c1-7)abcd" >> $GITHUB_ENV
-      
+
       - name: Set test image
         run: echo "TEST_IMAGE=ghcr.io/atlanhq/${{ github.event.repository.name }}-${{ env.BRANCH_NAME }}:${{ env.COMMIT_ID }}" >> $GITHUB_ENV
-      
+
       - name: Install kubectl
         uses: azure/setup-kubectl@v3
-      
+
       - name: Install vCluster CLI
         uses: loft-sh/setup-vcluster@main
-      
+
       - name: Install jq
         run: sudo apt-get install -y jq
-      
+
       - name: Connect to GlobalProtect VPN
         env:
           VCLUSTER_PLATFORM_URL: ${{ secrets.VCLUSTER_PLATFORM_URL }}
@@ -538,7 +512,7 @@
             echo "ERROR: VPN connectivity test failed"
             exit 1
           fi
-      
+
       - name: Login to vCluster Platform
         env:
           VCLUSTER_PLATFORM_URL: ${{ secrets.VCLUSTER_PLATFORM_URL }}
@@ -549,7 +523,7 @@
           echo "=================================================="
           vcluster platform login $VCLUSTER_PLATFORM_URL --access-key $VCLUSTER_ACCESS_KEY
           echo "✓ Login successful"
-      
+
       - name: Connect to all vClusters
         run: |
           echo "=================================================="
@@ -589,16 +563,15 @@
           
           echo ""
           echo "✓ All vCluster connections established"
-      
+
       - name: Run parallel smoke tests
         run: ./scripts/multi-cloud-smoke-test.sh ${{ env.TEST_IMAGE }}
-      
+
       - name: Upload smoke test logs
         if: always()
         uses: actions/upload-artifact@v4
         with:
           name: smoke-test-logs-${{ github.run_id }}
-<<<<<<< HEAD
           path: smoke-test-logs/
 
   helm-publish:
@@ -645,7 +618,7 @@
             path: helm/atlas-read/charts/elasticsearch-exporter-read
             base_version: "3.3.0"
       max-parallel: 1  # Publish sequentially to avoid race conditions
-    
+
     steps:
       - name: Determine publish strategy
         id: can_publish
@@ -665,23 +638,23 @@
               echo "📦 ${{ matrix.chart }}: Helm-only change, will use latest existing image"
             fi
           fi
-      
+
       - name: Checkout code
         if: steps.can_publish.outputs.should_publish == 'true'
         uses: actions/checkout@v3
-      
+
       - name: Get branch name
         if: steps.can_publish.outputs.should_publish == 'true'
         id: branch
         run: |
           echo "name=${GITHUB_REF#refs/heads/}" >> $GITHUB_OUTPUT
-      
+
       - name: Get commit ID
         if: steps.can_publish.outputs.should_publish == 'true'
         id: commit
         run: |
           echo "id=$(echo ${GITHUB_SHA} | cut -c1-7)abcd" >> $GITHUB_OUTPUT
-      
+
       - name: Get latest image tag (for helm-only changes)
         if: steps.can_publish.outputs.should_publish == 'true' && steps.can_publish.outputs.use_new_image == 'false'
         id: latest_image
@@ -722,7 +695,7 @@
             echo "📌 Latest image tag: ${LATEST_TAG}"
             echo "tag=${LATEST_TAG}" >> $GITHUB_OUTPUT
           fi
-      
+
       - name: Generate chart version
         if: steps.can_publish.outputs.should_publish == 'true'
         id: version
@@ -733,13 +706,13 @@
           CHART_VERSION="${{ matrix.base_version }}-${BRANCH_NAME_NORMALIZED}.${{ steps.commit.outputs.id }}"
           echo "chart=${CHART_VERSION}" >> $GITHUB_OUTPUT
           echo "Generated chart version for ${{ matrix.chart }}: ${CHART_VERSION}"
-      
+
       - name: Install Helm
         if: steps.can_publish.outputs.should_publish == 'true'
         uses: azure/setup-helm@v3
         with:
           version: '3.12.0'
-      
+
       - name: Update Chart.yaml with version
         if: steps.can_publish.outputs.should_publish == 'true'
         run: |
@@ -753,7 +726,7 @@
           
           echo "Updated ${{ matrix.chart }}/Chart.yaml:"
           cat ${{ matrix.path }}/Chart.yaml | head -10
-      
+
       - name: Update values.yaml with image tags (application charts only)
         if: steps.can_publish.outputs.should_publish == 'true' && (matrix.chart == 'atlas' || matrix.chart == 'atlas-read')
         run: |
@@ -775,7 +748,7 @@
           
           echo "Image configuration in ${{ matrix.chart }}/values.yaml:"
           grep -A 3 "image:" ${{ matrix.path }}/values.yaml | head -10
-      
+
       - name: Update helm dependencies
         if: steps.can_publish.outputs.should_publish == 'true' && (matrix.chart == 'atlas' || matrix.chart == 'atlas-read')
         run: |
@@ -784,7 +757,7 @@
           
           echo "Chart dependencies:"
           ls -la charts/
-      
+
       - name: Package helm chart
         if: steps.can_publish.outputs.should_publish == 'true'
         run: |
@@ -793,7 +766,7 @@
           
           echo "Packaged chart: ${{ matrix.chart }}"
           ls -lh helm-packages/${{ matrix.chart }}-*
-      
+
       - name: Login to GitHub Container Registry
         if: steps.can_publish.outputs.should_publish == 'true'
         uses: docker/login-action@v2
@@ -801,7 +774,7 @@
           registry: ghcr.io
           username: $GITHUB_ACTOR
           password: ${{ secrets.ORG_PAT_GITHUB }}
-      
+
       - name: Push chart to GHCR (OCI Registry)
         if: steps.can_publish.outputs.should_publish == 'true'
         run: |
@@ -814,7 +787,7 @@
           echo "📦 Chart: ${{ matrix.chart }}"
           echo "📌 Version: ${{ steps.version.outputs.chart }}"
           echo "🏷️  Registry: oci://ghcr.io/atlanhq/helm-charts/${{ matrix.chart }}"
-      
+
       - name: Create GitHub Release
         if: steps.can_publish.outputs.should_publish == 'true'
         uses: ncipollo/release-action@v1
@@ -854,7 +827,7 @@
           token: ${{ secrets.ORG_PAT_GITHUB }}
           allowUpdates: true
           makeLatest: false
-      
+
       - name: Chart publish summary
         if: steps.can_publish.outputs.should_publish == 'true'
         run: |
@@ -867,7 +840,4 @@
           echo "### Installation Command" >> $GITHUB_STEP_SUMMARY
           echo '```bash' >> $GITHUB_STEP_SUMMARY
           echo "helm install ${{ matrix.chart }} oci://ghcr.io/atlanhq/helm-charts/${{ matrix.chart }} --version ${{ steps.version.outputs.chart }}" >> $GITHUB_STEP_SUMMARY
-          echo '```' >> $GITHUB_STEP_SUMMARY
-=======
-          path: smoke-test-logs/
->>>>>>> 75b92407
+          echo '```' >> $GITHUB_STEP_SUMMARY