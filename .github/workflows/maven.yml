--- conflicted
+++ resolved
@@ -27,11 +27,8 @@
       - development
       - master
       - lineageondemand
-<<<<<<< HEAD
+      - optimise_classifications_fetch
       - poctagprophashedrebased
-=======
-      - optimise_classifications_fetch
->>>>>>> 975567da
 
 jobs:
   build:
@@ -89,7 +86,7 @@
 
       - name: Get commit ID
         run: echo "COMMIT_ID=$(echo ${GITHUB_SHA} | cut -c1-7)abcd" >> $GITHUB_ENV
-      
+
       # QEMU is required to build arm from a non-arm build machine
       - name: Set up QEMU
         id: qemu
