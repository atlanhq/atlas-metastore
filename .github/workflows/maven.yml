--- conflicted
+++ resolved
@@ -22,16 +22,7 @@
 on:
   push:
     branches:
-<<<<<<< HEAD
       - staging
-=======
-      - alpha
-      - beta
-      - development
-      - master
-      - lineageondemand
-      - optimise_classifications_fetch
->>>>>>> 61a4614a
 
 jobs:
   build:
@@ -89,7 +80,7 @@
 
       - name: Get commit ID
         run: echo "COMMIT_ID=$(echo ${GITHUB_SHA} | cut -c1-7)abcd" >> $GITHUB_ENV
-      
+
       # QEMU is required to build arm from a non-arm build machine
       - name: Set up QEMU
         id: qemu
