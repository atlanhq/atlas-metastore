--- conflicted
+++ resolved
@@ -1,4 +1,3 @@
-
 #
 # Licensed to the Apache Software Foundation (ASF) under one
 # or more contributor license agreements.  See the NOTICE file
@@ -26,13 +25,7 @@
       - beta
       - development
       - master
-<<<<<<< HEAD
       - staging
-=======
-      - lineageondemand
-      - janusoptimisation
-      - janusupgrade
->>>>>>> aa040f6b
 
 jobs:
   build:
@@ -86,14 +79,8 @@
         shell: bash
 
       - name: Get version tag
-        # run: echo "##[set-output name=version;]$(echo `git ls-remote https://${{ secrets.ORG_PAT_GITHUB }}@github.com/atlanhq/${REPOSITORY_NAME}.git ${{ env.BRANCH_NAME }} | awk '{ print $1}' | cut -c1-7`)abcd"
-        run: |
-          echo "VERSION=$(git ls-remote https://${{ secrets.ORG_PAT_GITHUB }}@github.com/atlanhq/${REPOSITORY_NAME}.git ${{ env.BRANCH_NAME }} | awk '{ print $1}' | cut -c1-7 | head -n 1)abcd"
-          echo "VERSION=$(git ls-remote https://${{ secrets.ORG_PAT_GITHUB }}@github.com/atlanhq/${REPOSITORY_NAME}.git ${{ env.BRANCH_NAME }} | awk '{ print $1}' | cut -c1-7 | tr -d '[:space:]')abcd"
-          echo "VERSION=$(git ls-remote https://${{ secrets.ORG_PAT_GITHUB }}@github.com/atlanhq/${REPOSITORY_NAME}.git ${{ env.BRANCH_NAME }} | awk '{ print $1}' | cut -c1-7 | tr -d '[:space:]')abcd" >> $GITHUB_ENV
-
-      - name: Get commit ID
-        run: echo "COMMIT_ID=$(echo ${GITHUB_SHA} | cut -c1-7)abcd" >> $GITHUB_ENV
+        run: echo "##[set-output name=version;]$(echo `git ls-remote https://${{ secrets.ORG_PAT_GITHUB }}@github.com/atlanhq/${REPOSITORY_NAME}.git ${{ steps.get_branch.outputs.branch }} | awk '{ print $1}' | cut -c1-7`)abcd"
+        id: get_version
 
       - name: Set up Buildx
         id: buildx
