
#
# Licensed to the Apache Software Foundation (ASF) under one
# or more contributor license agreements.  See the NOTICE file
# distributed with this work for additional information
# regarding copyright ownership.  The ASF licenses this file
# to you under the Apache License, Version 2.0 (the
# "License"); you may not use this file except in compliance
# with the License.  You may obtain a copy of the License at
#
#     http://www.apache.org/licenses/LICENSE-2.0
#
# Unless required by applicable law or agreed to in writing, software
# distributed under the License is distributed on an "AS IS" BASIS,
# WITHOUT WARRANTIES OR CONDITIONS OF ANY KIND, either express or implied.
# See the License for the specific language governing permissions and
# limitations under the License.
#

name: Java CI with Maven

on:
  push:
    branches:
      - alpha
      - beta
      - development
      - master
      - lineageondemand
<<<<<<< HEAD
      - cassandrautils
      - idonlymaster
=======
      - optimise_classifications_fetch
      - poctagprophashedrebased
>>>>>>> cc14fd57

jobs:
  build:

    runs-on: ubuntu-latest

    steps:
      - uses: actions/checkout@v3

      - name: Set up JDK 17
        uses: actions/setup-java@v1
        with:
          java-version: 17

      - name: Print JDK version
        run: java -version

      - name: Cache Maven packages
        uses: actions/cache@v3
        with:
          path: ~/.m2
          key: ${{ runner.os }}-m2-${{ hashFiles('**/build.sh') }}
          restore-keys: ${{ runner.os }}-m2

      - name: Get branch name
        run: |
          echo "BRANCH_NAME=${GITHUB_REF#refs/heads/}" >> $GITHUB_ENV
          echo BRANCH_NAME=${GITHUB_REF#refs/heads/}

      - name: Create Maven Settings
        uses: s4u/maven-settings-action@v2.8.0
        with:
          servers: |
            [{
                "id": "github",
                "username": "atlan-ci",
                "password": "${{ secrets.ORG_PAT_GITHUB }}"
            }]

      - name: Build with Maven
        run: |
          echo "build without dashboard"
          chmod +x ./build.sh && ./build.sh

      - name: Get Repository Name
        run:   echo "REPOSITORY_NAME=`echo "$GITHUB_REPOSITORY" | awk -F / '{print $2}' | sed -e "s/:refs//"`" >> $GITHUB_ENV
        shell: bash

      - name: Get version tag
        # run: echo "##[set-output name=version;]$(echo `git ls-remote https://${{ secrets.ORG_PAT_GITHUB }}@github.com/atlanhq/${REPOSITORY_NAME}.git ${{ env.BRANCH_NAME }} | awk '{ print $1}' | cut -c1-7`)abcd"
        run: |
          echo "VERSION=$(git ls-remote https://${{ secrets.ORG_PAT_GITHUB }}@github.com/atlanhq/${REPOSITORY_NAME}.git ${{ env.BRANCH_NAME }} | awk '{ print $1}' | cut -c1-7 | head -n 1)abcd"
          echo "VERSION=$(git ls-remote https://${{ secrets.ORG_PAT_GITHUB }}@github.com/atlanhq/${REPOSITORY_NAME}.git ${{ env.BRANCH_NAME }} | awk '{ print $1}' | cut -c1-7 | tr -d '[:space:]')abcd"
          echo "VERSION=$(git ls-remote https://${{ secrets.ORG_PAT_GITHUB }}@github.com/atlanhq/${REPOSITORY_NAME}.git ${{ env.BRANCH_NAME }} | awk '{ print $1}' | cut -c1-7 | tr -d '[:space:]')abcd" >> $GITHUB_ENV

      - name: Get commit ID
        run: echo "COMMIT_ID=$(echo ${GITHUB_SHA} | cut -c1-7)abcd" >> $GITHUB_ENV

      # QEMU is required to build arm from a non-arm build machine
      - name: Set up QEMU
        id: qemu
        uses: docker/setup-qemu-action@v3
        with:
          image: tonistiigi/binfmt:qemu-v7.0.0-28
          platforms: arm64

      - name: Set up Buildx
        id: buildx
        uses: docker/setup-buildx-action@v1

      - name: Login to GitHub Registry
        uses: docker/login-action@v1
        with:
          registry: ghcr.io
          username: $GITHUB_ACTOR
          password: ${{ secrets.ORG_PAT_GITHUB }}

      - name: Build and push
        id: docker_build
        uses: docker/build-push-action@v3
        with:
          platforms: linux/amd64,linux/arm64
          context: .
          file: ./Dockerfile
          no-cache: true
          sbom: true
          provenance: true
          push: true
          tags: |
            ghcr.io/atlanhq/${{ github.event.repository.name }}-${{ env.BRANCH_NAME }}:latest
            ghcr.io/atlanhq/${{ github.event.repository.name }}-${{ env.BRANCH_NAME }}:${{ env.COMMIT_ID }}

      - name: Check Image Manifest
        run: docker buildx imagetools inspect --raw ghcr.io/atlanhq/${{ github.event.repository.name }}-${{ env.BRANCH_NAME }}:${{ env.COMMIT_ID }}

      - name: Scan Image
        uses: aquasecurity/trivy-action@master
        with:
          image-ref: 'ubuntu:18.04'
          vuln-type: 'os,library'
          format: 'sarif'
          output: 'trivy-image-results.sarif'

      - name: Upload Trivy scan results to GitHub Security tab
        uses: github/codeql-action/upload-sarif@v2.1.33
        with:
          sarif_file: 'trivy-image-results.sarif'<|MERGE_RESOLUTION|>--- conflicted
+++ resolved
@@ -27,13 +27,7 @@
       - development
       - master
       - lineageondemand
-<<<<<<< HEAD
-      - cassandrautils
       - idonlymaster
-=======
-      - optimise_classifications_fetch
-      - poctagprophashedrebased
->>>>>>> cc14fd57
 
 jobs:
   build:
