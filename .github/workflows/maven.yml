
#
# Licensed to the Apache Software Foundation (ASF) under one
# or more contributor license agreements.  See the NOTICE file
# distributed with this work for additional information
# regarding copyright ownership.  The ASF licenses this file
# to you under the Apache License, Version 2.0 (the
# "License"); you may not use this file except in compliance
# with the License.  You may obtain a copy of the License at
#
#     http://www.apache.org/licenses/LICENSE-2.0
#
# Unless required by applicable law or agreed to in writing, software
# distributed under the License is distributed on an "AS IS" BASIS,
# WITHOUT WARRANTIES OR CONDITIONS OF ANY KIND, either express or implied.
# See the License for the specific language governing permissions and
# limitations under the License.
#

name: Java CI with Maven

on:
  push:
    branches:
      - beta
      - master
      - staging
<<<<<<< HEAD
=======
      - tagscanary
      - tagscanarymerge
      - fixlabels
      - interceptapis
>>>>>>> 456088f8
      - mlh-965

jobs:
  build:

    runs-on: ubuntu-latest

    steps:
      - uses: actions/checkout@v3

      - name: Set up JDK 17
        uses: actions/setup-java@v1
        with:
          java-version: 17

      - name: Print JDK version
        run: java -version

      - name: Cache Maven packages
        uses: actions/cache@v3
        with:
          path: ~/.m2
          key: ${{ runner.os }}-m2-${{ hashFiles('**/build.sh') }}
          restore-keys: ${{ runner.os }}-m2

      - name: Get branch name
        run: |
          echo "BRANCH_NAME=${GITHUB_REF#refs/heads/}" >> $GITHUB_ENV
          echo BRANCH_NAME=${GITHUB_REF#refs/heads/}

      - name: Create Maven Settings
        uses: s4u/maven-settings-action@v2.8.0
        with:
          servers: |
            [{
                "id": "github",
                "username": "atlan-ci",
                "password": "${{ secrets.ORG_PAT_GITHUB }}"
            }]

      - name: Build with Maven
        run: |
          echo "build without dashboard"
          chmod +x ./build.sh && ./build.sh

      - name: Get Repository Name
        run:   echo "REPOSITORY_NAME=`echo "$GITHUB_REPOSITORY" | awk -F / '{print $2}' | sed -e "s/:refs//"`" >> $GITHUB_ENV
        shell: bash

      - name: Get version tag
        # run: echo "##[set-output name=version;]$(echo `git ls-remote https://${{ secrets.ORG_PAT_GITHUB }}@github.com/atlanhq/${REPOSITORY_NAME}.git ${{ env.BRANCH_NAME }} | awk '{ print $1}' | cut -c1-7`)abcd"
        run: |
          echo "VERSION=$(git ls-remote https://${{ secrets.ORG_PAT_GITHUB }}@github.com/atlanhq/${REPOSITORY_NAME}.git ${{ env.BRANCH_NAME }} | awk '{ print $1}' | cut -c1-7 | head -n 1)abcd"
          echo "VERSION=$(git ls-remote https://${{ secrets.ORG_PAT_GITHUB }}@github.com/atlanhq/${REPOSITORY_NAME}.git ${{ env.BRANCH_NAME }} | awk '{ print $1}' | cut -c1-7 | tr -d '[:space:]')abcd"
          echo "VERSION=$(git ls-remote https://${{ secrets.ORG_PAT_GITHUB }}@github.com/atlanhq/${REPOSITORY_NAME}.git ${{ env.BRANCH_NAME }} | awk '{ print $1}' | cut -c1-7 | tr -d '[:space:]')abcd" >> $GITHUB_ENV

      - name: Get commit ID
        run: echo "COMMIT_ID=$(echo ${GITHUB_SHA} | cut -c1-7)abcd" >> $GITHUB_ENV

      # QEMU is required to build arm from a non-arm build machine
      - name: Set up QEMU
        id: qemu
        uses: docker/setup-qemu-action@v3
        with:
          image: tonistiigi/binfmt:qemu-v7.0.0-28
          platforms: arm64

      - name: Set up Buildx
        id: buildx
        uses: docker/setup-buildx-action@v1

      - name: Login to GitHub Registry
        uses: docker/login-action@v1
        with:
          registry: ghcr.io
          username: $GITHUB_ACTOR
          password: ${{ secrets.ORG_PAT_GITHUB }}

      - name: Build and push
        id: docker_build
        uses: docker/build-push-action@v3
        with:
          platforms: linux/amd64,linux/arm64
          context: .
          file: ./Dockerfile
          no-cache: true
          sbom: true
          provenance: true
          push: true
          tags: |
            ghcr.io/atlanhq/${{ github.event.repository.name }}-${{ env.BRANCH_NAME }}:latest
            ghcr.io/atlanhq/${{ github.event.repository.name }}-${{ env.BRANCH_NAME }}:${{ env.COMMIT_ID }}

      - name: Check Image Manifest
        run: docker buildx imagetools inspect --raw ghcr.io/atlanhq/${{ github.event.repository.name }}-${{ env.BRANCH_NAME }}:${{ env.COMMIT_ID }}

      - name: Scan Image
        uses: aquasecurity/trivy-action@master
        with:
          image-ref: 'ubuntu:18.04'
          vuln-type: 'os,library'
          format: 'sarif'
          output: 'trivy-image-results.sarif'

      - name: Upload Trivy scan results to GitHub Security tab
        uses: github/codeql-action/upload-sarif@v2.1.33
        with:
          sarif_file: 'trivy-image-results.sarif'<|MERGE_RESOLUTION|>--- conflicted
+++ resolved
@@ -25,14 +25,7 @@
       - beta
       - master
       - staging
-<<<<<<< HEAD
-=======
-      - tagscanary
-      - tagscanarymerge
-      - fixlabels
-      - interceptapis
->>>>>>> 456088f8
-      - mlh-965
+
 
 jobs:
   build:
