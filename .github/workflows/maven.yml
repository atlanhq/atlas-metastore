--- conflicted
+++ resolved
@@ -25,12 +25,8 @@
       - beta
       - development
       - master
-<<<<<<< HEAD
       - dg1908
-=======
-      - lineageondemand
       - janusGraphOptimisation2
->>>>>>> 3adfb252
 
 jobs:
   build:
@@ -69,7 +65,7 @@
       - name: Build with Maven
         run: |
           branch_name=${{ steps.get_branch.outputs.branch }} 
-          if [[ $branch_name == 'main' || $branch_name == 'master' || $branch_name == 'dg1908' ]]
+          if [[ $branch_name == 'main' || $branch_name == 'master' || $branch_name == 'dg1908' || $branch_name == 'janusGraphOptimisation2' ]]
           then
               echo "build without dashboard"
               chmod +x ./build.sh && ./build.sh build_without_dashboard
