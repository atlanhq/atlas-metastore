
#
# Licensed to the Apache Software Foundation (ASF) under one
# or more contributor license agreements.  See the NOTICE file
# distributed with this work for additional information
# regarding copyright ownership.  The ASF licenses this file
# to you under the Apache License, Version 2.0 (the
# "License"); you may not use this file except in compliance
# with the License.  You may obtain a copy of the License at
#
#     http://www.apache.org/licenses/LICENSE-2.0
#
# Unless required by applicable law or agreed to in writing, software
# distributed under the License is distributed on an "AS IS" BASIS,
# WITHOUT WARRANTIES OR CONDITIONS OF ANY KIND, either express or implied.
# See the License for the specific language governing permissions and
# limitations under the License.
#

name: Java CI with Maven

on:
  push:
    branches:
      - alpha
      - beta
      - development
      - master
      - lineageondemand
<<<<<<< HEAD
      - mlh40java17
=======
      - cassandrapoliciesoptimisation
      - ixop
>>>>>>> 2c0e4e9b

jobs:
  build:

    runs-on: ubuntu-latest

    steps:
      - uses: actions/checkout@v3

      - name: Set up JDK 17
        uses: actions/setup-java@v1
        with:
          java-version: 17

      - name: Print JDK version
        run: java -version

      - name: Cache Maven packages
        uses: actions/cache@v3
        with:
          path: ~/.m2
          key: ${{ runner.os }}-m2-${{ hashFiles('**/build.sh') }}
          restore-keys: ${{ runner.os }}-m2

      - name: Get branch name
        run: |
          echo "BRANCH_NAME=${GITHUB_REF#refs/heads/}" >> $GITHUB_ENV
          echo BRANCH_NAME=${GITHUB_REF#refs/heads/}

      - name: Create Maven Settings
        uses: s4u/maven-settings-action@v2.8.0
        with:
          servers: |
            [{
                "id": "github",
                "username": "atlan-ci",
                "password": "${{ secrets.ORG_PAT_GITHUB }}"
            }]

      - name: Build with Maven
        run: |
          echo "build without dashboard"
          chmod +x ./build.sh && ./build.sh

      - name: Get Repository Name
        run:   echo "REPOSITORY_NAME=`echo "$GITHUB_REPOSITORY" | awk -F / '{print $2}' | sed -e "s/:refs//"`" >> $GITHUB_ENV
        shell: bash

      - name: Get version tag
        # run: echo "##[set-output name=version;]$(echo `git ls-remote https://${{ secrets.ORG_PAT_GITHUB }}@github.com/atlanhq/${REPOSITORY_NAME}.git ${{ env.BRANCH_NAME }} | awk '{ print $1}' | cut -c1-7`)abcd"
        run: |
          echo "VERSION=$(git ls-remote https://${{ secrets.ORG_PAT_GITHUB }}@github.com/atlanhq/${REPOSITORY_NAME}.git ${{ env.BRANCH_NAME }} | awk '{ print $1}' | cut -c1-7 | head -n 1)abcd"
          echo "VERSION=$(git ls-remote https://${{ secrets.ORG_PAT_GITHUB }}@github.com/atlanhq/${REPOSITORY_NAME}.git ${{ env.BRANCH_NAME }} | awk '{ print $1}' | cut -c1-7 | tr -d '[:space:]')abcd"
          echo "VERSION=$(git ls-remote https://${{ secrets.ORG_PAT_GITHUB }}@github.com/atlanhq/${REPOSITORY_NAME}.git ${{ env.BRANCH_NAME }} | awk '{ print $1}' | cut -c1-7 | tr -d '[:space:]')abcd" >> $GITHUB_ENV

      - name: Get commit ID
        run: echo "COMMIT_ID=$(echo ${GITHUB_SHA} | cut -c1-7)abcd" >> $GITHUB_ENV

      - name: Set up Buildx
        id: buildx
        uses: docker/setup-buildx-action@v1

      - name: Login to GitHub Registry
        uses: docker/login-action@v1
        with:
          registry: ghcr.io
          username: $GITHUB_ACTOR
          password: ${{ secrets.ORG_PAT_GITHUB }}

      - name: Build and push
        id: docker_build
        uses: docker/build-push-action@v2
        with:
          context: .
          file: ./Dockerfile
          no-cache: true
          sbom: true
          provenance: true
          push: true
          tags: |
            ghcr.io/atlanhq/${{ github.event.repository.name }}-${{ env.BRANCH_NAME }}:latest
            ghcr.io/atlanhq/${{ github.event.repository.name }}-${{ env.BRANCH_NAME }}:${{ env.COMMIT_ID }}

      - name: Scan Image
        uses: aquasecurity/trivy-action@master
        with:
          image-ref: 'ubuntu:18.04'
          vuln-type: 'os,library'
          format: 'sarif'
          output: 'trivy-image-results.sarif'

      - name: Upload Trivy scan results to GitHub Security tab
        uses: github/codeql-action/upload-sarif@v2.1.33
        with:
          sarif_file: 'trivy-image-results.sarif'<|MERGE_RESOLUTION|>--- conflicted
+++ resolved
@@ -27,12 +27,9 @@
       - development
       - master
       - lineageondemand
-<<<<<<< HEAD
       - mlh40java17
-=======
       - cassandrapoliciesoptimisation
       - ixop
->>>>>>> 2c0e4e9b
 
 jobs:
   build:
