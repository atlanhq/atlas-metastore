
#
# Licensed to the Apache Software Foundation (ASF) under one
# or more contributor license agreements.  See the NOTICE file
# distributed with this work for additional information
# regarding copyright ownership.  The ASF licenses this file
# to you under the Apache License, Version 2.0 (the
# "License"); you may not use this file except in compliance
# with the License.  You may obtain a copy of the License at
#
#     http://www.apache.org/licenses/LICENSE-2.0
#
# Unless required by applicable law or agreed to in writing, software
# distributed under the License is distributed on an "AS IS" BASIS,
# WITHOUT WARRANTIES OR CONDITIONS OF ANY KIND, either express or implied.
# See the License for the specific language governing permissions and
# limitations under the License.
#

name: Java CI with Maven

on:
  push:
    branches:
      - alpha
      - beta
      - development
      - master
      - lineageondemand
<<<<<<< HEAD
      - makerlogic
=======
      - taskdg1924
>>>>>>> 800ec121

jobs:
  build:

    runs-on: ubuntu-latest

    steps:
      - uses: actions/checkout@v2

      - name: Set up JDK 1.8
        uses: actions/setup-java@v1
        with:
          java-version: 1.8

      - name: Cache Maven packages
        uses: actions/cache@v2
        with:
          path: ~/.m2
          key: ${{ runner.os }}-m2-${{ hashFiles('**/build.sh') }}
          restore-keys: ${{ runner.os }}-m2

      - name: Get branch name
        run: |
          echo "BRANCH_NAME=${GITHUB_REF#refs/heads/}" >> $GITHUB_ENV
          echo BRANCH_NAME=${GITHUB_REF#refs/heads/}

      - name: Create Maven Settings
        uses: s4u/maven-settings-action@v2.8.0
        with:
          servers: |
            [{
                "id": "github",
                "username": "atlan-ci",
                "password": "${{ secrets.ORG_PAT_GITHUB }}"
            }]

      - name: Build with Maven
        run: |
          branch_name=${{ env.BRANCH_NAME }}
          if [[ $branch_name == 'main' || $branch_name == 'master' || $branch_name == 'lineageondemand' ]]
          then
              echo "build without dashboard"
              chmod +x ./build.sh && ./build.sh build_without_dashboard
          else
              echo "build with dashboard"
              chmod +x ./build.sh && ./build.sh
          fi

      - name: Get Repository Name
        run:   echo "REPOSITORY_NAME=`echo "$GITHUB_REPOSITORY" | awk -F / '{print $2}' | sed -e "s/:refs//"`" >> $GITHUB_ENV
        shell: bash

      - name: Get version tag
        # run: echo "##[set-output name=version;]$(echo `git ls-remote https://${{ secrets.ORG_PAT_GITHUB }}@github.com/atlanhq/${REPOSITORY_NAME}.git ${{ env.BRANCH_NAME }} | awk '{ print $1}' | cut -c1-7`)abcd"
        run: |
          echo "VERSION=$(git ls-remote https://${{ secrets.ORG_PAT_GITHUB }}@github.com/atlanhq/${REPOSITORY_NAME}.git ${{ env.BRANCH_NAME }} | awk '{ print $1}' | cut -c1-7 | head -n 1)abcd"
          echo "VERSION=$(git ls-remote https://${{ secrets.ORG_PAT_GITHUB }}@github.com/atlanhq/${REPOSITORY_NAME}.git ${{ env.BRANCH_NAME }} | awk '{ print $1}' | cut -c1-7 | tr -d '[:space:]')abcd"
          echo "VERSION=$(git ls-remote https://${{ secrets.ORG_PAT_GITHUB }}@github.com/atlanhq/${REPOSITORY_NAME}.git ${{ env.BRANCH_NAME }} | awk '{ print $1}' | cut -c1-7 | tr -d '[:space:]')abcd" >> $GITHUB_ENV

      - name: Get commit ID
        run: echo "COMMIT_ID=$(echo ${GITHUB_SHA} | cut -c1-7)abcd" >> $GITHUB_ENV

      - name: Set up Buildx
        id: buildx
        uses: docker/setup-buildx-action@v1

      - name: Login to GitHub Registry
        uses: docker/login-action@v1
        with:
          registry: ghcr.io
          username: $GITHUB_ACTOR
          password: ${{ secrets.ORG_PAT_GITHUB }}

      - name: Build and push
        id: docker_build
        uses: docker/build-push-action@v2
        with:
          context: .
          file: ./Dockerfile
          no-cache: true
          sbom: true
          provenance: true
          push: true
          tags: |
            ghcr.io/atlanhq/${{ github.event.repository.name }}-${{ env.BRANCH_NAME }}:latest
            ghcr.io/atlanhq/${{ github.event.repository.name }}-${{ env.BRANCH_NAME }}:${{ env.COMMIT_ID }}

      - name: Scan Image
        uses: aquasecurity/trivy-action@master
        with:
          image-ref: 'ubuntu:18.04'
          vuln-type: 'os,library'
          format: 'sarif'
          output: 'trivy-image-results.sarif'

      - name: Upload Trivy scan results to GitHub Security tab
        uses: github/codeql-action/upload-sarif@v2.1.33
        with:
          sarif_file: 'trivy-image-results.sarif'<|MERGE_RESOLUTION|>--- conflicted
+++ resolved
@@ -1,4 +1,3 @@
-
 #
 # Licensed to the Apache Software Foundation (ASF) under one
 # or more contributor license agreements.  See the NOTICE file
@@ -27,11 +26,7 @@
       - development
       - master
       - lineageondemand
-<<<<<<< HEAD
-      - makerlogic
-=======
       - taskdg1924
->>>>>>> 800ec121
 
 jobs:
   build:
@@ -40,12 +35,12 @@
 
     steps:
       - uses: actions/checkout@v2
-
+      
       - name: Set up JDK 1.8
         uses: actions/setup-java@v1
         with:
           java-version: 1.8
-
+      
       - name: Cache Maven packages
         uses: actions/cache@v2
         with:
@@ -54,9 +49,8 @@
           restore-keys: ${{ runner.os }}-m2
 
       - name: Get branch name
-        run: |
-          echo "BRANCH_NAME=${GITHUB_REF#refs/heads/}" >> $GITHUB_ENV
-          echo BRANCH_NAME=${GITHUB_REF#refs/heads/}
+        run: echo "##[set-output name=branch;]$(echo ${GITHUB_REF#refs/heads/})"
+        id: get_branch
 
       - name: Create Maven Settings
         uses: s4u/maven-settings-action@v2.8.0
@@ -70,7 +64,7 @@
 
       - name: Build with Maven
         run: |
-          branch_name=${{ env.BRANCH_NAME }}
+          branch_name=${{ steps.get_branch.outputs.branch }} 
           if [[ $branch_name == 'main' || $branch_name == 'master' || $branch_name == 'lineageondemand' ]]
           then
               echo "build without dashboard"
@@ -80,26 +74,19 @@
               chmod +x ./build.sh && ./build.sh
           fi
 
-      - name: Get Repository Name
-        run:   echo "REPOSITORY_NAME=`echo "$GITHUB_REPOSITORY" | awk -F / '{print $2}' | sed -e "s/:refs//"`" >> $GITHUB_ENV
+      - run:   echo "REPOSITORY_NAME=`echo "$GITHUB_REPOSITORY" | awk -F / '{print $2}' | sed -e "s/:refs//"`" >> $GITHUB_ENV
         shell: bash
 
       - name: Get version tag
-        # run: echo "##[set-output name=version;]$(echo `git ls-remote https://${{ secrets.ORG_PAT_GITHUB }}@github.com/atlanhq/${REPOSITORY_NAME}.git ${{ env.BRANCH_NAME }} | awk '{ print $1}' | cut -c1-7`)abcd"
-        run: |
-          echo "VERSION=$(git ls-remote https://${{ secrets.ORG_PAT_GITHUB }}@github.com/atlanhq/${REPOSITORY_NAME}.git ${{ env.BRANCH_NAME }} | awk '{ print $1}' | cut -c1-7 | head -n 1)abcd"
-          echo "VERSION=$(git ls-remote https://${{ secrets.ORG_PAT_GITHUB }}@github.com/atlanhq/${REPOSITORY_NAME}.git ${{ env.BRANCH_NAME }} | awk '{ print $1}' | cut -c1-7 | tr -d '[:space:]')abcd"
-          echo "VERSION=$(git ls-remote https://${{ secrets.ORG_PAT_GITHUB }}@github.com/atlanhq/${REPOSITORY_NAME}.git ${{ env.BRANCH_NAME }} | awk '{ print $1}' | cut -c1-7 | tr -d '[:space:]')abcd" >> $GITHUB_ENV
+        run: echo "##[set-output name=version;]$(echo `git ls-remote https://${{ secrets.ORG_PAT_GITHUB }}@github.com/atlanhq/${REPOSITORY_NAME}.git ${{ steps.get_branch.outputs.branch }} | awk '{ print $1}' | cut -c1-7`)abcd"
+        id: get_version
 
-      - name: Get commit ID
-        run: echo "COMMIT_ID=$(echo ${GITHUB_SHA} | cut -c1-7)abcd" >> $GITHUB_ENV
-
-      - name: Set up Buildx
+      - name: Set up Buildx 
         id: buildx
         uses: docker/setup-buildx-action@v1
 
       - name: Login to GitHub Registry
-        uses: docker/login-action@v1
+        uses: docker/login-action@v1 
         with:
           registry: ghcr.io
           username: $GITHUB_ACTOR
@@ -116,8 +103,8 @@
           provenance: true
           push: true
           tags: |
-            ghcr.io/atlanhq/${{ github.event.repository.name }}-${{ env.BRANCH_NAME }}:latest
-            ghcr.io/atlanhq/${{ github.event.repository.name }}-${{ env.BRANCH_NAME }}:${{ env.COMMIT_ID }}
+            ghcr.io/atlanhq/${{ github.event.repository.name }}-${{ steps.get_branch.outputs.branch }}:latest
+            ghcr.io/atlanhq/${{ github.event.repository.name }}-${{ steps.get_branch.outputs.branch }}:${{ steps.get_version.outputs.version }}
 
       - name: Scan Image
         uses: aquasecurity/trivy-action@master
