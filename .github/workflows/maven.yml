
#
# Licensed to the Apache Software Foundation (ASF) under one
# or more contributor license agreements.  See the NOTICE file
# distributed with this work for additional information
# regarding copyright ownership.  The ASF licenses this file
# to you under the Apache License, Version 2.0 (the
# "License"); you may not use this file except in compliance
# with the License.  You may obtain a copy of the License at
#
#     http://www.apache.org/licenses/LICENSE-2.0
#
# Unless required by applicable law or agreed to in writing, software
# distributed under the License is distributed on an "AS IS" BASIS,
# WITHOUT WARRANTIES OR CONDITIONS OF ANY KIND, either express or implied.
# See the License for the specific language governing permissions and
# limitations under the License.
#

name: Java CI with Maven

on:
  push:
    branches:
      - beta
      - master
      - staging
      - mlh-1477-staging
<<<<<<< HEAD
      - mlh-1477-staging-dlq
=======
      - mlh1638-staging
>>>>>>> 122da992

jobs:
  # Detect what changed to optimize workflow execution
  # This dramatically speeds up helm-only changes by skipping the 20+ minute build job
  changes:
    runs-on: ubuntu-latest
    outputs:
      non_helm: ${{ steps.filter.outputs.non_helm }}
      helm: ${{ steps.filter.outputs.helm }}
    steps:
      - uses: actions/checkout@v3
        with:
          fetch-depth: 0  # Fetch all history for accurate comparisons

      - uses: dorny/paths-filter@v2
        id: filter
        with:
          # Compare against the previous commit on this branch (not master)
          # This way we only detect changes in the current push
          base: ${{ github.event.before }}
          filters: |
            helm:
              - 'helm/**'
            non_helm:
              - '!helm/**'

  helm-lint:
    runs-on: ubuntu-latest
    strategy:
      matrix:
        include:
          # Application charts
          - chart: atlas
            path: helm/atlas
            requires_app_version: true
          - chart: atlas-read
            path: helm/atlas-read
            requires_app_version: true
          # Atlas infrastructure charts
          - chart: cassandra
            path: helm/atlas/charts/cassandra
            requires_app_version: false
          - chart: elasticsearch
            path: helm/atlas/charts/elasticsearch
            requires_app_version: false
          - chart: logstash
            path: helm/atlas/charts/logstash
            requires_app_version: false
          # Atlas-Read infrastructure charts
          - chart: cassandra-online-dc
            path: helm/atlas-read/charts/cassandra-online-dc
            requires_app_version: false
          - chart: elasticsearch-read
            path: helm/atlas-read/charts/elasticsearch-read
            requires_app_version: false
          - chart: elasticsearch-exporter-read
            path: helm/atlas-read/charts/elasticsearch-exporter-read
            requires_app_version: false
    
    steps:
      - name: Checkout code
        uses: actions/checkout@v3
      
      - name: Install Helm
        uses: azure/setup-helm@v3
        with:
          version: '3.12.0'
      
      - name: Update helm dependencies
        if: matrix.chart == 'atlas' || matrix.chart == 'atlas-read'
        run: |
          cd ${{ matrix.path }}
          helm dependency update
          
          echo "Chart dependencies:"
          ls -la charts/
      
      - name: Lint helm chart
        run: |
          helm lint ${{ matrix.path }}/
          echo "✅ ${{ matrix.chart }} chart lint passed!"
      
      - name: Validate Chart.yaml
        run: |
          # Check for required fields
          if ! grep -q "^version:" ${{ matrix.path }}/Chart.yaml; then
            echo "❌ Error: version field missing in Chart.yaml"
            exit 1
          fi
          
          # appVersion is only required for application charts (atlas, atlas-read)
          if [[ "${{ matrix.requires_app_version }}" == "true" ]]; then
            if ! grep -q "^appVersion:" ${{ matrix.path }}/Chart.yaml; then
              echo "❌ Error: appVersion field missing in Chart.yaml for application chart"
              exit 1
            fi
          fi
          
          echo "✅ Chart.yaml validation passed for ${{ matrix.chart }}!"

  build:
    needs: [helm-lint, changes]
    # Skip build ONLY if changes are exclusively in helm/**
    # Run build for: any changes outside helm/ (future-proof)
    if: needs.changes.outputs.non_helm == 'true'
    runs-on: ubuntu-latest

    steps:
      - uses: actions/checkout@v3

      # Set up Docker
      - name: Set up Docker
        uses: docker/setup-buildx-action@v2
        with:
          driver-opts: image=moby/buildkit:master
          install: true

      - name: Set up JDK 17
        uses: actions/setup-java@v1
        with:
          java-version: 17

      - name: Print JDK version
        run: java -version

      # Verify Docker is available
      - name: Verify Docker
        run: |
         docker --version
         docker info

      - name: Cache Maven packages
        uses: actions/cache@v3
        id: maven-cache
        with:
          path: ~/.m2/repository
          key: ${{ runner.os }}-maven-${{ hashFiles('**/pom.xml') }}
          restore-keys: |
            ${{ runner.os }}-maven-

      - name: Check Maven cache status
        run: |
          if [ "${{ steps.maven-cache.outputs.cache-hit }}" == "true" ]; then
            echo "✅ Maven cache hit - dependencies will be reused"
          else
            echo "ℹ️  Maven cache miss - will download dependencies"
          fi

      - name: Get branch name
        run: |
          echo "BRANCH_NAME=${GITHUB_REF#refs/heads/}" >> $GITHUB_ENV
          echo BRANCH_NAME=${GITHUB_REF#refs/heads/}

      - name: Create Maven Settings
        uses: s4u/maven-settings-action@v2.8.0
        with:
          servers: |
            [{
                "id": "github",
                "username": "atlan-ci",
                "password": "${{ secrets.ORG_PAT_GITHUB }}"
            }]

      - name: Build with Maven
        run: |
          echo "build without dashboard"
          chmod +x ./build.sh && ./build.sh

      - name: Check disk space before tests
        id: check_disk
        if: github.ref_name == 'beta' || github.ref_name == 'staging' || github.ref_name == 'master'
        run: |
          echo "=========================================="
          echo "DISK SPACE CHECK"
          echo "=========================================="
          df -h / | grep -E '^/dev/' || df -h / | tail -1
          echo ""
          
          # Get disk usage percentage (remove % sign)
          DISK_USAGE=$(df / | tail -1 | awk '{print $5}' | sed 's/%//')
          echo "Current disk usage: ${DISK_USAGE}%"
          echo "disk_usage=$DISK_USAGE" >> $GITHUB_OUTPUT
          
          if [ "$DISK_USAGE" -gt 70 ]; then
            echo "⚠️  Disk usage is high (${DISK_USAGE}%), cleanup will run"
          else
            echo "✅ Disk space is adequate (${DISK_USAGE}%), skipping cleanup"
          fi

      - name: Free up disk space for tests
        if: steps.check_disk.outputs.disk_usage > 70 && (github.ref_name == 'beta' || github.ref_name == 'staging' || github.ref_name == 'master')
        run: |
          echo "=========================================="
          echo "CLEANING UP DISK SPACE"
          echo "=========================================="
          
          # Clean Docker system
          echo "Cleaning Docker system..."
          docker system prune -af --volumes || true
          
          # Clean apt cache
          echo "Cleaning apt cache..."
          sudo apt-get clean || true
          sudo rm -rf /var/cache/apt/archives/* || true
          
          # Clean temp files
          echo "Cleaning temp files..."
          sudo rm -rf /tmp/* || true
          
          # Clean old GitHub Actions logs
          echo "Cleaning GitHub Actions logs..."
          sudo rm -rf /home/runner/work/_temp/_runner_file_commands/* || true
          
          # Clean hostedtoolcache if needed (keep essentials)
          echo "Cleaning hostedtoolcache (non-essential tools)..."
          sudo rm -rf /opt/hostedtoolcache/CodeQL || true
          sudo rm -rf /opt/hostedtoolcache/go || true
          sudo rm -rf /opt/hostedtoolcache/PyPy || true
          sudo rm -rf /opt/hostedtoolcache/node || true
          sudo rm -rf /opt/hostedtoolcache/Ruby || true
          
          echo ""
          echo "Disk space after cleanup:"
          df -h / | grep -E '^/dev/' || df -h / | tail -1

      - name: Verify sufficient disk space
        if: github.ref_name == 'beta' || github.ref_name == 'staging' || github.ref_name == 'master'
        run: |
          echo "=========================================="
          echo "VERIFYING DISK SPACE"
          echo "=========================================="
          
          DISK_USAGE=$(df / | tail -1 | awk '{print $5}' | sed 's/%//')
          AVAILABLE_GB=$(df -h / | tail -1 | awk '{print $4}')
          
          echo "Current disk usage: ${DISK_USAGE}%"
          echo "Available space: ${AVAILABLE_GB}"
          
          # Fail if disk usage is still above 85%
          if [ "$DISK_USAGE" -gt 85 ]; then
            echo "ERROR: Insufficient disk space (${DISK_USAGE}% used)"
            echo "Tests require at least 15% free space to run reliably"
            echo "Elasticsearch will fail with high disk watermark errors at 90%+"
            exit 1
          else
            echo "Sufficient disk space available (${DISK_USAGE}% used)"
          fi

      - name: Run Integration Tests
        id: integration_tests
        if: github.ref_name == 'beta' || github.ref_name == 'staging' || github.ref_name == 'master'
        continue-on-error: true
        env:
          # Configure Testcontainers for GitHub Actions
          TESTCONTAINERS_RYUK_DISABLED: true
          TESTCONTAINERS_CHECKS_DISABLE: true
          DOCKER_HOST: unix:///var/run/docker.sock
        run: |
          echo "Running integration tests..."
          chmod +x ./run-integration-tests.sh && ./run-integration-tests.sh --skip-build

      - name: Upload container logs as artifact
        if: always() && steps.integration_tests.outcome != 'skipped'
        uses: actions/upload-artifact@v4
        with:
          name: container-logs-${{ github.run_id }}
          path: target/test-logs/
          retention-days: 5

      - name: Fail the workflow if tests failed
        if: steps.integration_tests.outcome == 'failure'
        run: exit 1

      - name: Clean up after integration tests
        if: always() && steps.integration_tests.outcome != 'skipped'
        run: |
          echo "Cleaning up test environment..."
          docker ps -a -q | xargs -r docker rm -f || true
          docker system prune -af || true
          echo ""
          echo "Removing other test containers and images..."
          docker system prune -af --volumes || true
          
          # Clean Maven artifacts to free up space
          echo "Cleaning Maven artifacts..."
          rm -rf ~/.m2/repository/org/apache/atlas/ || true
          
          # Clean test artifacts
          echo "Cleaning test artifacts..."
          rm -rf webapp/target/surefire-reports/ || true
          rm -rf test-debug-logs/ || true
          rm -rf target/test-logs/ || true
          
          # Clean temp files
          echo "Cleaning temp files..."
          sudo rm -rf /tmp/* || true
          
          echo ""
          echo "Disk space after cleanup:"
          df -h / | tail -1

      - name: Get Repository Name
        run:   echo "REPOSITORY_NAME=`echo "$GITHUB_REPOSITORY" | awk -F / '{print $2}' | sed -e "s/:refs//"`" >> $GITHUB_ENV
        shell: bash

      - name: Get version tag
        # run: echo "##[set-output name=version;]$(echo `git ls-remote https://${{ secrets.ORG_PAT_GITHUB }}@github.com/atlanhq/${REPOSITORY_NAME}.git ${{ env.BRANCH_NAME }} | awk '{ print $1}' | cut -c1-7`)abcd"
        run: |
          echo "VERSION=$(git ls-remote https://${{ secrets.ORG_PAT_GITHUB }}@github.com/atlanhq/${REPOSITORY_NAME}.git ${{ env.BRANCH_NAME }} | awk '{ print $1}' | cut -c1-7 | head -n 1)abcd"
          echo "VERSION=$(git ls-remote https://${{ secrets.ORG_PAT_GITHUB }}@github.com/atlanhq/${REPOSITORY_NAME}.git ${{ env.BRANCH_NAME }} | awk '{ print $1}' | cut -c1-7 | tr -d '[:space:]')abcd"
          echo "VERSION=$(git ls-remote https://${{ secrets.ORG_PAT_GITHUB }}@github.com/atlanhq/${REPOSITORY_NAME}.git ${{ env.BRANCH_NAME }} | awk '{ print $1}' | cut -c1-7 | tr -d '[:space:]')abcd" >> $GITHUB_ENV

      - name: Get commit ID
        run: echo "COMMIT_ID=$(echo ${GITHUB_SHA} | cut -c1-7)abcd" >> $GITHUB_ENV

      # QEMU is required to build arm from a non-arm build machine
      - name: Set up QEMU
        id: qemu
        uses: docker/setup-qemu-action@v3
        with:
          image: tonistiigi/binfmt:qemu-v7.0.0-28
          platforms: arm64

      - name: Set up Buildx
        id: buildx
        uses: docker/setup-buildx-action@v1

      - name: Login to GitHub Registry
        uses: docker/login-action@v1
        with:
          registry: ghcr.io
          username: $GITHUB_ACTOR
          password: ${{ secrets.ORG_PAT_GITHUB }}

      - name: Build and push
        id: docker_build
        uses: docker/build-push-action@v3
        with:
          platforms: linux/amd64,linux/arm64
          context: .
          file: ./Dockerfile
          no-cache: true
          sbom: true
          provenance: true
          push: true
          tags: |
            ghcr.io/atlanhq/${{ github.event.repository.name }}-${{ env.BRANCH_NAME }}:latest
            ghcr.io/atlanhq/${{ github.event.repository.name }}-${{ env.BRANCH_NAME }}:${{ env.COMMIT_ID }}

      - name: Check Image Manifest
        run: docker buildx imagetools inspect --raw ghcr.io/atlanhq/${{ github.event.repository.name }}-${{ env.BRANCH_NAME }}:${{ env.COMMIT_ID }}

      - name: Scan Image
        uses: aquasecurity/trivy-action@master
        with:
          image-ref: 'ghcr.io/atlanhq/${{ github.event.repository.name }}-${{ env.BRANCH_NAME }}:${{ env.COMMIT_ID }}'
          vuln-type: 'os,library'
          format: 'sarif'
          output: 'trivy-image-results.sarif'

      - name: Upload Trivy scan results to GitHub Security tab
        uses: github/codeql-action/upload-sarif@v2.1.33
        with:
          sarif_file: 'trivy-image-results.sarif'

  # Smoke test on vclusters (parallel with single VPN)

  smoke-test:
    name: Multi-Cloud Smoke Test
    needs: [build, changes]
    runs-on: ubuntu-latest
    # Run smoke tests on protected branches if build ran (i.e., not helm-only changes)
    if: |
      needs.build.result == 'success' &&
      (github.ref_name == 'beta' || github.ref_name == 'staging' || github.ref_name == 'master')
    
    # Concurrency control: Only one smoke test at a time across all branches
    # Shared vClusters cannot handle concurrent deployments
    concurrency:
      group: smoke-test-shared-vclusters
      cancel-in-progress: false  # Don't cancel running tests, queue instead
    
    env:
      VCLUSTER_AWS_NAME: ${{ vars.VCLUSTER_AWS_NAME }}
      VCLUSTER_AZURE_NAME: ${{ vars.VCLUSTER_AZURE_NAME }}
      VCLUSTER_GCP_NAME: ${{ vars.VCLUSTER_GCP_NAME }}
      VCLUSTER_PROJECT: ${{ vars.VCLUSTER_PROJECT }}
    
    steps:
      - name: Checkout
        uses: actions/checkout@v3
      
      - name: Get branch name
        run: echo "BRANCH_NAME=${GITHUB_REF#refs/heads/}" >> $GITHUB_ENV
      
      - name: Get commit ID
        run: echo "COMMIT_ID=$(echo ${GITHUB_SHA} | cut -c1-7)abcd" >> $GITHUB_ENV
      
      - name: Set test image
        run: echo "TEST_IMAGE=ghcr.io/atlanhq/${{ github.event.repository.name }}-${{ env.BRANCH_NAME }}:${{ env.COMMIT_ID }}" >> $GITHUB_ENV
      
      - name: Install kubectl
        uses: azure/setup-kubectl@v3
      
      - name: Install vCluster CLI
        uses: loft-sh/setup-vcluster@main
      
      - name: Install jq
        run: sudo apt-get install -y jq
      
      - name: Connect to GlobalProtect VPN
        env:
          VCLUSTER_PLATFORM_URL: ${{ secrets.VCLUSTER_PLATFORM_URL }}
        run: |
          echo "=================================================="
          echo "CONNECTING TO VPN (Shared for all clouds)"
          echo "=================================================="
          
          # Install OpenConnect
          sudo apt-get update -qq
          sudo apt-get install -y openconnect
          
          # Connect to VPN (using default DTLS/ESP for AWS compatibility)
          echo "${{ secrets.GLOBALPROTECT_PASSWORD }}" | sudo openconnect \
            --protocol=gp \
            --user="${{ secrets.GLOBALPROTECT_USERNAME }}" \
            --passwd-on-stdin \
            --background \
            "${{ vars.GLOBALPROTECT_PORTAL_URL }}"
          
          # Wait for connection to establish
          echo "Waiting for VPN connection to stabilize..."
          sleep 20
          
          # Check if VPN is running
          if ! pgrep -x openconnect > /dev/null; then
            echo "ERROR: OpenConnect exited unexpectedly"
            exit 1
          fi
          echo "VPN process is running (PID: $(pgrep -x openconnect))"
          
          # Configure routing for vCluster Platform (172.17.0.0/16)
          VPN_INTERFACE=$(ip addr show | grep -E '^[0-9]+: tun' | head -1 | cut -d: -f2 | tr -d ' ' || echo "tun0")
          echo "Using VPN interface: $VPN_INTERFACE"
          
          sudo ip route del 172.17.0.0/16 dev docker0 2>/dev/null || true
          sudo ip route add 172.17.0.0/16 dev $VPN_INTERFACE
          
          # Verify connectivity
          if curl -k -sS $VCLUSTER_PLATFORM_URL -o /dev/null --max-time 30; then
            echo "✓ VPN connected successfully"
          else
            echo "ERROR: VPN connectivity test failed"
            exit 1
          fi
      
      - name: Login to vCluster Platform
        env:
          VCLUSTER_PLATFORM_URL: ${{ secrets.VCLUSTER_PLATFORM_URL }}
          VCLUSTER_ACCESS_KEY: ${{ secrets.VCLUSTER_ACCESS_KEY }}
        run: |
          echo "=================================================="
          echo "LOGGING IN TO VCLUSTER PLATFORM (Shared)"
          echo "=================================================="
          vcluster platform login $VCLUSTER_PLATFORM_URL --access-key $VCLUSTER_ACCESS_KEY
          echo "✓ Login successful"
      
      - name: Connect to all vClusters
        run: |
          echo "=================================================="
          echo "CONNECTING TO ALL VCLUSTERS"
          echo "=================================================="
          
          # Connect to AWS vCluster
          echo "Connecting to AWS vCluster ($VCLUSTER_AWS_NAME)..."
          KUBECONFIG=kubeconfig-aws.yaml vcluster platform connect vcluster $VCLUSTER_AWS_NAME --project $VCLUSTER_PROJECT
          echo "✓ AWS kubeconfig saved to kubeconfig-aws.yaml"
          
          # Connect to Azure vCluster  
          echo "Connecting to Azure vCluster ($VCLUSTER_AZURE_NAME)..."
          KUBECONFIG=kubeconfig-azure.yaml vcluster platform connect vcluster $VCLUSTER_AZURE_NAME --project $VCLUSTER_PROJECT
          echo "✓ Azure kubeconfig saved to kubeconfig-azure.yaml"
          
          # Connect to GCP vCluster  
          echo "Connecting to GCP vCluster ($VCLUSTER_GCP_NAME)..."
          KUBECONFIG=kubeconfig-gcp.yaml vcluster platform connect vcluster $VCLUSTER_GCP_NAME --project $VCLUSTER_PROJECT
          echo "✓ GCP kubeconfig saved to kubeconfig-gcp.yaml"
          
          echo ""
          echo "Verifying kubeconfigs..."
          ls -lh kubeconfig-*.yaml
          
          echo ""
          echo "Testing AWS connection..."
          KUBECONFIG=kubeconfig-aws.yaml kubectl cluster-info | head -1
          
          echo ""
          echo "Testing Azure connection..."
          KUBECONFIG=kubeconfig-azure.yaml kubectl cluster-info | head -1
          
          echo ""
          echo "Testing GCP connection..."
          KUBECONFIG=kubeconfig-gcp.yaml kubectl cluster-info | head -1
          
          echo ""
          echo "✓ All vCluster connections established"
      
      - name: Run parallel smoke tests
        run: ./scripts/multi-cloud-smoke-test.sh ${{ env.TEST_IMAGE }}
      
      - name: Upload smoke test logs
        if: always()
        uses: actions/upload-artifact@v4
        with:
          name: smoke-test-logs-${{ github.run_id }}
          path: smoke-test-logs/
      
      - name: Smoke test summary
        if: always()
        run: |
          echo "## Multi-Cloud Smoke Tests" >> $GITHUB_STEP_SUMMARY
          echo "" >> $GITHUB_STEP_SUMMARY
          echo "**Image**: \`${{ env.TEST_IMAGE }}\`" >> $GITHUB_STEP_SUMMARY
          echo "" >> $GITHUB_STEP_SUMMARY
          
          # Check results for each cloud
          AWS_STATUS="❓ Unknown"
          AZURE_STATUS="❓ Unknown"
          GCP_STATUS="❓ Unknown"
          
          if [ -f "smoke-test-logs/AWS.log" ]; then
            if grep -q "SMOKE TEST PASSED" smoke-test-logs/AWS.log; then
              AWS_STATUS="✅ Passed"
            else
              AWS_STATUS="❌ Failed"
            fi
          fi
          
          if [ -f "smoke-test-logs/Azure.log" ]; then
            if grep -q "SMOKE TEST PASSED" smoke-test-logs/Azure.log; then
              AZURE_STATUS="✅ Passed"
            else
              AZURE_STATUS="❌ Failed"
            fi
          fi
          
          if [ -f "smoke-test-logs/GCP.log" ]; then
            if grep -q "SMOKE TEST PASSED" smoke-test-logs/GCP.log; then
              GCP_STATUS="✅ Passed"
            else
              GCP_STATUS="❌ Failed"
            fi
          fi
          
          echo "| Cloud | vCluster | Status |" >> $GITHUB_STEP_SUMMARY
          echo "|-------|----------|--------|" >> $GITHUB_STEP_SUMMARY
          echo "| AWS | \`${{ env.VCLUSTER_AWS_NAME }}\` | $AWS_STATUS |" >> $GITHUB_STEP_SUMMARY
          echo "| Azure | \`${{ env.VCLUSTER_AZURE_NAME }}\` | $AZURE_STATUS |" >> $GITHUB_STEP_SUMMARY
          echo "| GCP | \`${{ env.VCLUSTER_GCP_NAME }}\` | $GCP_STATUS |" >> $GITHUB_STEP_SUMMARY
          echo "" >> $GITHUB_STEP_SUMMARY
          
          # Overall status
          if [[ "$AWS_STATUS" == *"Passed"* ]] && [[ "$AZURE_STATUS" == *"Passed"* ]] && [[ "$GCP_STATUS" == *"Passed"* ]]; then
            echo "**Overall**: ✅ All smoke tests passed" >> $GITHUB_STEP_SUMMARY
          else
            echo "**Overall**: ⚠️ Some smoke tests failed" >> $GITHUB_STEP_SUMMARY
          fi
          
          echo "" >> $GITHUB_STEP_SUMMARY
          echo "**Tests Run**:" >> $GITHUB_STEP_SUMMARY
          echo "- Deployment patch and rollout" >> $GITHUB_STEP_SUMMARY
          echo "- Atlas API health check (\`/api/atlas/admin/status\`)" >> $GITHUB_STEP_SUMMARY
          echo "" >> $GITHUB_STEP_SUMMARY
          echo "📊 [View detailed logs in artifacts](#)" >> $GITHUB_STEP_SUMMARY

  helm-publish:
    needs: [helm-lint, build, smoke-test, changes]
    runs-on: ubuntu-latest
    # Run helm-publish if:
    # 1. Helm-lint passed (quality gate)
    # 2. Build succeeded AND smoke-test passed/skipped: publish (code/workflow changes)
    # 3. Build skipped AND helm changed: publish (helm-only changes)
    if: |
      always() && 
      needs.helm-lint.result == 'success' && (
        (needs.build.result == 'success' && (needs.smoke-test.result == 'success' || needs.smoke-test.result == 'skipped')) ||
        (needs.build.result == 'skipped' && needs.changes.outputs.helm == 'true')
      )
    strategy:
      matrix:
        include:
          # Application charts
          - chart: atlas
            path: helm/atlas
            base_version: "1.0.0"
          - chart: atlas-read
            path: helm/atlas-read
            base_version: "1.0.0"
          # Atlas infrastructure charts
          - chart: cassandra
            path: helm/atlas/charts/cassandra
            base_version: "0.14.4"
          - chart: elasticsearch
            path: helm/atlas/charts/elasticsearch
            base_version: "7.6.1"
          - chart: logstash
            path: helm/atlas/charts/logstash
            base_version: "9.1.2"
          # Atlas-Read infrastructure charts
          - chart: cassandra-online-dc
            path: helm/atlas-read/charts/cassandra-online-dc
            base_version: "0.14.4"
          - chart: elasticsearch-read
            path: helm/atlas-read/charts/elasticsearch-read
            base_version: "7.6.1"
          - chart: elasticsearch-exporter-read
            path: helm/atlas-read/charts/elasticsearch-exporter-read
            base_version: "3.3.0"
      max-parallel: 1  # Publish sequentially to avoid race conditions
    
    steps:
      - name: Determine publish strategy
        id: can_publish
        run: |
          # All charts can be published
          # Application charts (atlas, atlas-read) have different strategies:
          # 1. Build succeeded: Use new image tag (current commit)
          # 2. Build skipped (helm-only): Use latest existing image tag from GHCR
          echo "should_publish=true" >> $GITHUB_OUTPUT
          
          if [[ "${{ matrix.chart }}" == "atlas" ]] || [[ "${{ matrix.chart }}" == "atlas-read" ]]; then
            if [[ "${{ needs.build.result }}" == "success" ]]; then
              echo "use_new_image=true" >> $GITHUB_OUTPUT
              echo "✅ ${{ matrix.chart }}: Will use new image from build"
            else
              echo "use_new_image=false" >> $GITHUB_OUTPUT
              echo "📦 ${{ matrix.chart }}: Helm-only change, will use latest existing image"
            fi
          fi
      
      - name: Checkout code
        if: steps.can_publish.outputs.should_publish == 'true'
        uses: actions/checkout@v3
      
      - name: Get branch name
        if: steps.can_publish.outputs.should_publish == 'true'
        id: branch
        run: |
          echo "name=${GITHUB_REF#refs/heads/}" >> $GITHUB_OUTPUT
      
      - name: Get commit ID
        if: steps.can_publish.outputs.should_publish == 'true'
        id: commit
        run: |
          echo "id=$(echo ${GITHUB_SHA} | cut -c1-7)abcd" >> $GITHUB_OUTPUT
      
      - name: Get latest image tag (for helm-only changes)
        if: steps.can_publish.outputs.should_publish == 'true' && steps.can_publish.outputs.use_new_image == 'false'
        id: latest_image
        env:
          GITHUB_TOKEN: ${{ secrets.ORG_PAT_GITHUB }}
        run: |
          # Fetch the latest existing image tag from GHCR (excluding arm64/amd64 variants)
          IMAGE_NAME="atlas-metastore-${{ steps.branch.outputs.name }}"
          
          echo "🔍 Fetching latest image tag for ${IMAGE_NAME}..."
          
          # Fetch all tags and filter
          all_tags=()
          link="n=200"
          
          while [[ $link != "" ]]; do
            response=$(curl -s -X GET "https://ghcr.io/v2/atlanhq/${IMAGE_NAME}/tags/list?${link}" \
              -H "Authorization: Bearer $(echo ${GITHUB_TOKEN} | base64)")
            
            # Filter out arm64/amd64 variants and "latest" tag
            tags=$(echo "$response" | jq -r '.tags[]' 2>/dev/null | grep -vE '(-arm64|-amd64|^latest)$' || true)
            all_tags+=($tags)
            
            # Check for next page
            link=$(curl -s -I -X GET "https://ghcr.io/v2/atlanhq/${IMAGE_NAME}/tags/list?${link}" \
              -H "Authorization: Bearer $(echo ${GITHUB_TOKEN} | base64)" | \
              grep -i link | cut -f 2 -d '<' | cut -f 1 -d '>' | cut -f 2 -d '?' || true)
            sleep 1
          done
          
          # Get the last valid tag (most recent)
          if [[ ${#all_tags[@]} -eq 0 ]]; then
            echo "❌ No valid tags found for ${IMAGE_NAME}"
            echo "💡 This might be the first commit on this branch"
            exit 1
          else
            LATEST_TAG="${all_tags[-1]}"
            echo "📌 Latest image tag: ${LATEST_TAG}"
            echo "tag=${LATEST_TAG}" >> $GITHUB_OUTPUT
          fi
      
      - name: Generate chart version
        if: steps.can_publish.outputs.should_publish == 'true'
        id: version
        run: |
          # Semantic version: {base_version}-{branch}.{commit}
          # Replace underscores with hyphens for semver compliance
          BRANCH_NAME_NORMALIZED=$(echo "${{ steps.branch.outputs.name }}" | tr '_' '-')
          CHART_VERSION="${{ matrix.base_version }}-${BRANCH_NAME_NORMALIZED}.${{ steps.commit.outputs.id }}"
          echo "chart=${CHART_VERSION}" >> $GITHUB_OUTPUT
          echo "Generated chart version for ${{ matrix.chart }}: ${CHART_VERSION}"
      
      - name: Install Helm
        if: steps.can_publish.outputs.should_publish == 'true'
        uses: azure/setup-helm@v3
        with:
          version: '3.12.0'
      
      - name: Update Chart.yaml with version
        if: steps.can_publish.outputs.should_publish == 'true'
        run: |
          sed -i "s/^version: .*/version: ${{ steps.version.outputs.chart }}/" ${{ matrix.path }}/Chart.yaml
          
          # Only update appVersion for application charts (atlas, atlas-read)
          if [[ "${{ matrix.chart }}" == "atlas" ]] || [[ "${{ matrix.chart }}" == "atlas-read" ]]; then
            sed -i "s/^appVersion: .*/appVersion: \"${{ steps.commit.outputs.id }}\"/" ${{ matrix.path }}/Chart.yaml
            echo "Updated appVersion for ${{ matrix.chart }}"
          fi
          
          echo "Updated ${{ matrix.chart }}/Chart.yaml:"
          cat ${{ matrix.path }}/Chart.yaml | head -10
      
      - name: Update values.yaml with image tags (application charts only)
        if: steps.can_publish.outputs.should_publish == 'true' && (matrix.chart == 'atlas' || matrix.chart == 'atlas-read')
        run: |
          # Replace placeholders with actual values (only for atlas/atlas-read)
          # Strategy depends on whether build ran:
          # - Build succeeded: Use new image tag (current commit)
          # - Build skipped (helm-only): Use latest existing image tag
          
          if [[ "${{ steps.can_publish.outputs.use_new_image }}" == "true" ]]; then
            IMAGE_TAG="${{ steps.commit.outputs.id }}"
            echo "✅ Using NEW image tag from build: ${IMAGE_TAG}"
          else
            IMAGE_TAG="${{ steps.latest_image.outputs.tag }}"
            echo "📦 Using LATEST existing image tag: ${IMAGE_TAG}"
          fi
          
          sed -i "s/ATLAS_LATEST_IMAGE_TAG/${IMAGE_TAG}/g" ${{ matrix.path }}/values.yaml
          sed -i "s/ATLAS_BRANCH_NAME/${{ steps.branch.outputs.name }}/g" ${{ matrix.path }}/values.yaml
          
          echo "Image configuration in ${{ matrix.chart }}/values.yaml:"
          grep -A 3 "image:" ${{ matrix.path }}/values.yaml | head -10
      
      - name: Update helm dependencies
        if: steps.can_publish.outputs.should_publish == 'true' && (matrix.chart == 'atlas' || matrix.chart == 'atlas-read')
        run: |
          cd ${{ matrix.path }}
          helm dependency update
          
          echo "Chart dependencies:"
          ls -la charts/
      
      - name: Package helm chart
        if: steps.can_publish.outputs.should_publish == 'true'
        run: |
          mkdir -p helm-packages
          helm package ${{ matrix.path }}/ --destination ./helm-packages/
          
          echo "Packaged chart: ${{ matrix.chart }}"
          ls -lh helm-packages/${{ matrix.chart }}-*
      
      - name: Login to GitHub Container Registry
        if: steps.can_publish.outputs.should_publish == 'true'
        uses: docker/login-action@v2
        with:
          registry: ghcr.io
          username: $GITHUB_ACTOR
          password: ${{ secrets.ORG_PAT_GITHUB }}
      
      - name: Push chart to GHCR (OCI Registry)
        if: steps.can_publish.outputs.should_publish == 'true'
        run: |
          CHART_FILE=$(ls helm-packages/${{ matrix.chart }}-*.tgz)
          echo "Pushing chart: ${CHART_FILE}"
          
          helm push ${CHART_FILE} oci://ghcr.io/atlanhq/helm-charts
          
          echo "✅ Chart published successfully!"
          echo "📦 Chart: ${{ matrix.chart }}"
          echo "📌 Version: ${{ steps.version.outputs.chart }}"
          echo "🏷️  Registry: oci://ghcr.io/atlanhq/helm-charts/${{ matrix.chart }}"
      
      - name: Create GitHub Release
        if: steps.can_publish.outputs.should_publish == 'true'
        uses: ncipollo/release-action@v1
        with:
          tag: helm-${{ matrix.chart }}-v${{ steps.version.outputs.chart }}
          name: "${{ matrix.chart }} Helm Chart v${{ steps.version.outputs.chart }}"
          body: |
            ## 📦 ${{ matrix.chart }} Helm Chart Release
            
            **Chart**: `${{ matrix.chart }}`  
            **Chart Version**: `${{ steps.version.outputs.chart }}`  
            **Base Version**: `${{ matrix.base_version }}`  
            **Branch**: `${{ steps.branch.outputs.name }}`  
            **Commit**: `${{ steps.commit.outputs.id }}`
            
            ### 📥 Installation
            
            **Via OCI Registry (Recommended):**
            ```bash
            helm install ${{ matrix.chart }} oci://ghcr.io/atlanhq/helm-charts/${{ matrix.chart }} \
              --version ${{ steps.version.outputs.chart }}
            ```
            
            **With custom values:**
            ```bash
            helm install ${{ matrix.chart }} oci://ghcr.io/atlanhq/helm-charts/${{ matrix.chart }} \
              --version ${{ steps.version.outputs.chart }} \
              -f custom-values.yaml
            ```
            
            ### 🔗 Links
            
            - **Registry**: `oci://ghcr.io/atlanhq/helm-charts/${{ matrix.chart }}`
            - **Repository**: [atlanhq/atlas-metastore](https://github.com/atlanhq/atlas-metastore)
            - **Path**: `${{ matrix.path }}`
          artifacts: "./helm-packages/${{ matrix.chart }}-*.tgz"
          token: ${{ secrets.ORG_PAT_GITHUB }}
          allowUpdates: true
          makeLatest: false
      
      - name: Chart publish summary
        if: steps.can_publish.outputs.should_publish == 'true'
        run: |
          echo "## 🎉 Helm Chart Published Successfully!" >> $GITHUB_STEP_SUMMARY
          echo "" >> $GITHUB_STEP_SUMMARY
          echo "**Chart**: ${{ matrix.chart }}" >> $GITHUB_STEP_SUMMARY
          echo "**Version**: ${{ steps.version.outputs.chart }}" >> $GITHUB_STEP_SUMMARY
          echo "**Registry**: oci://ghcr.io/atlanhq/helm-charts/${{ matrix.chart }}" >> $GITHUB_STEP_SUMMARY
          echo "" >> $GITHUB_STEP_SUMMARY
          echo "### Installation Command" >> $GITHUB_STEP_SUMMARY
          echo '```bash' >> $GITHUB_STEP_SUMMARY
          echo "helm install ${{ matrix.chart }} oci://ghcr.io/atlanhq/helm-charts/${{ matrix.chart }} --version ${{ steps.version.outputs.chart }}" >> $GITHUB_STEP_SUMMARY
          echo '```' >> $GITHUB_STEP_SUMMARY<|MERGE_RESOLUTION|>--- conflicted
+++ resolved
@@ -25,12 +25,7 @@
       - beta
       - master
       - staging
-      - mlh-1477-staging
-<<<<<<< HEAD
       - mlh-1477-staging-dlq
-=======
-      - mlh1638-staging
->>>>>>> 122da992
 
 jobs:
   # Detect what changed to optimize workflow execution
