
#
# Licensed to the Apache Software Foundation (ASF) under one
# or more contributor license agreements.  See the NOTICE file
# distributed with this work for additional information
# regarding copyright ownership.  The ASF licenses this file
# to you under the Apache License, Version 2.0 (the
# "License"); you may not use this file except in compliance
# with the License.  You may obtain a copy of the License at
#
#     http://www.apache.org/licenses/LICENSE-2.0
#
# Unless required by applicable law or agreed to in writing, software
# distributed under the License is distributed on an "AS IS" BASIS,
# WITHOUT WARRANTIES OR CONDITIONS OF ANY KIND, either express or implied.
# See the License for the specific language governing permissions and
# limitations under the License.
#

name: Java CI with Maven

on:
  push:
    branches:
      - alpha
      - beta
      - development
      - master
      - lineageondemand
      - optimise_classifications_fetch
      - poctagprophashedrebased
      - staging
<<<<<<< HEAD
      - fixlabels
=======
      - tagscanary
      - tagscanarymerge
>>>>>>> cba1523f

jobs:
  build:

    runs-on: ubuntu-latest

    steps:
      - uses: actions/checkout@v3

      - name: Set up JDK 17
        uses: actions/setup-java@v1
        with:
          java-version: 17

      - name: Print JDK version
        run: java -version

      - name: Cache Maven packages
        uses: actions/cache@v3
        with:
          path: ~/.m2
          key: ${{ runner.os }}-m2-${{ hashFiles('**/build.sh') }}
          restore-keys: ${{ runner.os }}-m2

      - name: Get branch name
        run: |
          echo "BRANCH_NAME=${GITHUB_REF#refs/heads/}" >> $GITHUB_ENV
          echo BRANCH_NAME=${GITHUB_REF#refs/heads/}

      - name: Create Maven Settings
        uses: s4u/maven-settings-action@v2.8.0
        with:
          servers: |
            [{
                "id": "github",
                "username": "atlan-ci",
                "password": "${{ secrets.ORG_PAT_GITHUB }}"
            }]

      - name: Build with Maven
        run: |
          echo "build without dashboard"
          chmod +x ./build.sh && ./build.sh

      - name: Get Repository Name
        run:   echo "REPOSITORY_NAME=`echo "$GITHUB_REPOSITORY" | awk -F / '{print $2}' | sed -e "s/:refs//"`" >> $GITHUB_ENV
        shell: bash

      - name: Get version tag
        # run: echo "##[set-output name=version;]$(echo `git ls-remote https://${{ secrets.ORG_PAT_GITHUB }}@github.com/atlanhq/${REPOSITORY_NAME}.git ${{ env.BRANCH_NAME }} | awk '{ print $1}' | cut -c1-7`)abcd"
        run: |
          echo "VERSION=$(git ls-remote https://${{ secrets.ORG_PAT_GITHUB }}@github.com/atlanhq/${REPOSITORY_NAME}.git ${{ env.BRANCH_NAME }} | awk '{ print $1}' | cut -c1-7 | head -n 1)abcd"
          echo "VERSION=$(git ls-remote https://${{ secrets.ORG_PAT_GITHUB }}@github.com/atlanhq/${REPOSITORY_NAME}.git ${{ env.BRANCH_NAME }} | awk '{ print $1}' | cut -c1-7 | tr -d '[:space:]')abcd"
          echo "VERSION=$(git ls-remote https://${{ secrets.ORG_PAT_GITHUB }}@github.com/atlanhq/${REPOSITORY_NAME}.git ${{ env.BRANCH_NAME }} | awk '{ print $1}' | cut -c1-7 | tr -d '[:space:]')abcd" >> $GITHUB_ENV

      - name: Get commit ID
        run: echo "COMMIT_ID=$(echo ${GITHUB_SHA} | cut -c1-7)abcd" >> $GITHUB_ENV

      # QEMU is required to build arm from a non-arm build machine
      - name: Set up QEMU
        id: qemu
        uses: docker/setup-qemu-action@v3
        with:
          image: tonistiigi/binfmt:qemu-v7.0.0-28
          platforms: arm64

      - name: Set up Buildx
        id: buildx
        uses: docker/setup-buildx-action@v1

      - name: Login to GitHub Registry
        uses: docker/login-action@v1
        with:
          registry: ghcr.io
          username: $GITHUB_ACTOR
          password: ${{ secrets.ORG_PAT_GITHUB }}

      - name: Build and push
        id: docker_build
        uses: docker/build-push-action@v3
        with:
          platforms: linux/amd64,linux/arm64
          context: .
          file: ./Dockerfile
          no-cache: true
          sbom: true
          provenance: true
          push: true
          tags: |
            ghcr.io/atlanhq/${{ github.event.repository.name }}-${{ env.BRANCH_NAME }}:latest
            ghcr.io/atlanhq/${{ github.event.repository.name }}-${{ env.BRANCH_NAME }}:${{ env.COMMIT_ID }}

      - name: Check Image Manifest
        run: docker buildx imagetools inspect --raw ghcr.io/atlanhq/${{ github.event.repository.name }}-${{ env.BRANCH_NAME }}:${{ env.COMMIT_ID }}

      - name: Scan Image
        uses: aquasecurity/trivy-action@master
        with:
          image-ref: 'ubuntu:18.04'
          vuln-type: 'os,library'
          format: 'sarif'
          output: 'trivy-image-results.sarif'

      - name: Upload Trivy scan results to GitHub Security tab
        uses: github/codeql-action/upload-sarif@v2.1.33
        with:
          sarif_file: 'trivy-image-results.sarif'<|MERGE_RESOLUTION|>--- conflicted
+++ resolved
@@ -30,12 +30,9 @@
       - optimise_classifications_fetch
       - poctagprophashedrebased
       - staging
-<<<<<<< HEAD
-      - fixlabels
-=======
       - tagscanary
       - tagscanarymerge
->>>>>>> cba1523f
+      - fixlabels
 
 jobs:
   build:
