
#
# Licensed to the Apache Software Foundation (ASF) under one
# or more contributor license agreements.  See the NOTICE file
# distributed with this work for additional information
# regarding copyright ownership.  The ASF licenses this file
# to you under the Apache License, Version 2.0 (the
# "License"); you may not use this file except in compliance
# with the License.  You may obtain a copy of the License at
#
#     http://www.apache.org/licenses/LICENSE-2.0
#
# Unless required by applicable law or agreed to in writing, software
# distributed under the License is distributed on an "AS IS" BASIS,
# WITHOUT WARRANTIES OR CONDITIONS OF ANY KIND, either express or implied.
# See the License for the specific language governing permissions and
# limitations under the License.
#

name: Java CI with Maven

on:
  push:
    branches:
      - alpha
      - beta
      - development
      - master
      - staging
<<<<<<< HEAD
      - mindbodycanary
=======
      - tagscanary
      - tagscanarymerge
      - fixlabels
      - interceptapis
      - mlh-1240-improve-cm-refresh-master
>>>>>>> c588a316

jobs:
  build:

    runs-on: ubuntu-latest

    steps:
      - uses: actions/checkout@v3

      - name: Set up JDK 17
        uses: actions/setup-java@v1
        with:
          java-version: 17

      - name: Print JDK version
        run: java -version

      - name: Cache Maven packages
        uses: actions/cache@v3
        with:
          path: ~/.m2
          key: ${{ runner.os }}-m2-${{ hashFiles('**/build.sh') }}
          restore-keys: ${{ runner.os }}-m2

      - name: Get branch name
        run: |
          echo "BRANCH_NAME=${GITHUB_REF#refs/heads/}" >> $GITHUB_ENV
          echo BRANCH_NAME=${GITHUB_REF#refs/heads/}

      - name: Create Maven Settings
        uses: s4u/maven-settings-action@v2.8.0
        with:
          servers: |
            [{
                "id": "github",
                "username": "atlan-ci",
                "password": "${{ secrets.ORG_PAT_GITHUB }}"
            }]

      - name: Build with Maven
        run: |
          echo "build without dashboard"
          chmod +x ./build.sh && ./build.sh

      - name: Get Repository Name
        run:   echo "REPOSITORY_NAME=`echo "$GITHUB_REPOSITORY" | awk -F / '{print $2}' | sed -e "s/:refs//"`" >> $GITHUB_ENV
        shell: bash

      - name: Get version tag
        # run: echo "##[set-output name=version;]$(echo `git ls-remote https://${{ secrets.ORG_PAT_GITHUB }}@github.com/atlanhq/${REPOSITORY_NAME}.git ${{ env.BRANCH_NAME }} | awk '{ print $1}' | cut -c1-7`)abcd"
        run: |
          echo "VERSION=$(git ls-remote https://${{ secrets.ORG_PAT_GITHUB }}@github.com/atlanhq/${REPOSITORY_NAME}.git ${{ env.BRANCH_NAME }} | awk '{ print $1}' | cut -c1-7 | head -n 1)abcd"
          echo "VERSION=$(git ls-remote https://${{ secrets.ORG_PAT_GITHUB }}@github.com/atlanhq/${REPOSITORY_NAME}.git ${{ env.BRANCH_NAME }} | awk '{ print $1}' | cut -c1-7 | tr -d '[:space:]')abcd"
          echo "VERSION=$(git ls-remote https://${{ secrets.ORG_PAT_GITHUB }}@github.com/atlanhq/${REPOSITORY_NAME}.git ${{ env.BRANCH_NAME }} | awk '{ print $1}' | cut -c1-7 | tr -d '[:space:]')abcd" >> $GITHUB_ENV

      - name: Get commit ID
        run: echo "COMMIT_ID=$(echo ${GITHUB_SHA} | cut -c1-7)abcd" >> $GITHUB_ENV

      # QEMU is required to build arm from a non-arm build machine
      - name: Set up QEMU
        id: qemu
        uses: docker/setup-qemu-action@v3
        with:
          image: tonistiigi/binfmt:qemu-v7.0.0-28
          platforms: arm64

      - name: Set up Buildx
        id: buildx
        uses: docker/setup-buildx-action@v1

      - name: Login to GitHub Registry
        uses: docker/login-action@v1
        with:
          registry: ghcr.io
          username: $GITHUB_ACTOR
          password: ${{ secrets.ORG_PAT_GITHUB }}

      - name: Build and push with retry
        id: docker_build
        run: |
          # Build and push with retry logic
          echo "Building and pushing Docker image with retry mechanism..."
          retry_count=0
          max_retries=3
          retry_delay=5
          
          while [ $retry_count -lt $max_retries ]; do
            echo "Build and push attempt $((retry_count + 1)) of $max_retries"
            
            if docker buildx build \
              --platform linux/amd64,linux/arm64 \
              --file ./Dockerfile \
              --no-cache \
              --sbom=true \
              --provenance=true \
              --push \
              --tag ghcr.io/atlanhq/${{ github.event.repository.name }}-${{ env.BRANCH_NAME }}:latest \
              --tag ghcr.io/atlanhq/${{ github.event.repository.name }}-${{ env.BRANCH_NAME }}:${{ env.COMMIT_ID }} \
              .; then
              echo "Build and push successful!"
              break
            else
              retry_count=$((retry_count + 1))
              if [ $retry_count -lt $max_retries ]; then
                echo "Build and push failed. Retrying in $retry_delay seconds..."
                sleep $retry_delay
              else
                echo "Build and push failed after $max_retries attempts. Exiting."
                exit 1
              fi
            fi
          done

      - name: Check Image Manifest
        run: docker buildx imagetools inspect --raw ghcr.io/atlanhq/${{ github.event.repository.name }}-${{ env.BRANCH_NAME }}:${{ env.COMMIT_ID }}

      - name: Scan Image
        uses: aquasecurity/trivy-action@master
        with:
          image-ref: 'ubuntu:18.04'
          vuln-type: 'os,library'
          format: 'sarif'
          output: 'trivy-image-results.sarif'

      - name: Upload Trivy scan results to GitHub Security tab
        uses: github/codeql-action/upload-sarif@v2.1.33
        with:
          sarif_file: 'trivy-image-results.sarif'<|MERGE_RESOLUTION|>--- conflicted
+++ resolved
@@ -27,15 +27,6 @@
       - development
       - master
       - staging
-<<<<<<< HEAD
-      - mindbodycanary
-=======
-      - tagscanary
-      - tagscanarymerge
-      - fixlabels
-      - interceptapis
-      - mlh-1240-improve-cm-refresh-master
->>>>>>> c588a316
 
 jobs:
   build:
