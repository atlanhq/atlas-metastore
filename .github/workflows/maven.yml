#
# Licensed to the Apache Software Foundation (ASF) under one
# or more contributor license agreements.  See the NOTICE file
# distributed with this work for additional information
# regarding copyright ownership.  The ASF licenses this file
# to you under the Apache License, Version 2.0 (the
# "License"); you may not use this file except in compliance
# with the License.  You may obtain a copy of the License at
#
#     http://www.apache.org/licenses/LICENSE-2.0
#
# Unless required by applicable law or agreed to in writing, software
# distributed under the License is distributed on an "AS IS" BASIS,
# WITHOUT WARRANTIES OR CONDITIONS OF ANY KIND, either express or implied.
# See the License for the specific language governing permissions and
# limitations under the License.
#

name: Java CI with Maven

on:
  push:
    branches:
      - alpha
      - beta
      - development
      - master
<<<<<<< HEAD
      - staging
=======
      - lineageondemand
>>>>>>> aab36677

jobs:
  build:

    runs-on: ubuntu-latest

    steps:
      - uses: actions/checkout@v2
      
      - name: Set up JDK 1.8
        uses: actions/setup-java@v1
        with:
          java-version: 1.8
      
      - name: Cache Maven packages
        uses: actions/cache@v2
        with:
          path: ~/.m2
          key: ${{ runner.os }}-m2-${{ hashFiles('**/build.sh') }}
          restore-keys: ${{ runner.os }}-m2

      - name: Build with Maven
        run: chmod +x ./build.sh && ./build.sh

      - name: Get branch name
        run: echo "##[set-output name=branch;]$(echo ${GITHUB_REF#refs/heads/})"
        id: get_branch

      - run:   echo "REPOSITORY_NAME=`echo "$GITHUB_REPOSITORY" | awk -F / '{print $2}' | sed -e "s/:refs//"`" >> $GITHUB_ENV
        shell: bash

      - name: Get version tag
        run: echo "##[set-output name=version;]$(echo `git ls-remote https://${{ secrets.my_pat }}@github.com/atlanhq/${REPOSITORY_NAME}.git refs/heads/${{ steps.get_branch.outputs.branch }} | awk '{ print $1}' | cut -c1-7`)abcd"
        id: get_version

      - name: Set up Buildx 
        id: buildx
        uses: docker/setup-buildx-action@v1

      - name: Login to GitHub Registry
        uses: docker/login-action@v1 
        with:
          registry: ghcr.io
          username: $GITHUB_ACTOR
          password: ${{ secrets.my_pat }}

      - name: Build and push
        id: docker_build
        uses: docker/build-push-action@v2
        with:
          context: .
          file: ./Dockerfile
          push: true
          tags: |
            ghcr.io/atlanhq/${{ github.event.repository.name }}-${{ steps.get_branch.outputs.branch }}:latest
            ghcr.io/atlanhq/${{ github.event.repository.name }}-${{ steps.get_branch.outputs.branch }}:${{ steps.get_version.outputs.version }}
      - name: Check out into atlan repo
        uses: actions/checkout@v2
        with:
          ref: ${{ steps.get_branch.outputs.branch }}
          repository: atlanhq/atlan
          token: ${{ secrets.my_pat }}

      - name: Add Changelog
        run: |
          mkdir -p gitlog
          echo "- ${{ github.event.head_commit.message }}">>gitlog/${{ github.event.repository.name }}.txt
          chmod +x ./scripts/create_changelog.sh
          ./scripts/create_changelog.sh
      - name: Commit changes
        uses: EndBug/add-and-commit@v7
        with:
          branch: ${{ steps.get_branch.outputs.branch }}
          author_name: atlan-ci
          author_email: it@atlan.com
          message: '${{ github.event.repository.name }}'
          default_author: user_info
          push: origin ${{ steps.get_branch.outputs.branch }}<|MERGE_RESOLUTION|>--- conflicted
+++ resolved
@@ -25,11 +25,8 @@
       - beta
       - development
       - master
-<<<<<<< HEAD
       - staging
-=======
       - lineageondemand
->>>>>>> aab36677
 
 jobs:
   build:
