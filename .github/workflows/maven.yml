--- conflicted
+++ resolved
@@ -32,11 +32,7 @@
       - fixlabels
       - interceptapis
       - mlh-965
-<<<<<<< HEAD
-      - mlh1096
-=======
       - mlh-498-use-spec-store-master
->>>>>>> c3b23864
 
 
 jobs:
