#
# Licensed to the Apache Software Foundation (ASF) under one
# or more contributor license agreements.  See the NOTICE file
# distributed with this work for additional information
# regarding copyright ownership.  The ASF licenses this file
# to you under the Apache License, Version 2.0 (the
# "License"); you may not use this file except in compliance
# with the License.  You may obtain a copy of the License at
#
#     http://www.apache.org/licenses/LICENSE-2.0
#
# Unless required by applicable law or agreed to in writing, software
# distributed under the License is distributed on an "AS IS" BASIS,
# WITHOUT WARRANTIES OR CONDITIONS OF ANY KIND, either express or implied.
# See the License for the specific language governing permissions and
# limitations under the License.
#

name: Java CI with Maven

on:
  push:
    branches:
      - alpha
      - beta
      - development
      - master
<<<<<<< HEAD
      - dg1908
=======
      - lineageondemand
      - janusoptimisation
>>>>>>> da886c37

jobs:
  build:

    runs-on: ubuntu-latest

    steps:
      - uses: actions/checkout@v2
      
      - name: Set up JDK 1.8
        uses: actions/setup-java@v1
        with:
          java-version: 1.8
      
      - name: Cache Maven packages
        uses: actions/cache@v2
        with:
          path: ~/.m2
          key: ${{ runner.os }}-m2-${{ hashFiles('**/build.sh') }}
          restore-keys: ${{ runner.os }}-m2

      - name: Get branch name
        run: |
          echo "BRANCH_NAME=${GITHUB_REF#refs/heads/}" >> $GITHUB_ENV
          echo BRANCH_NAME=$BRANCH_NAME

      - name: Create Maven Settings
        uses: s4u/maven-settings-action@v2.8.0
        with:
          servers: |
            [{
                "id": "github",
                "username": "atlan-ci",
                "password": "${{ secrets.ORG_PAT_GITHUB }}"
            }]

      - name: Build with Maven
        run: |
          branch_name=${{ steps.get_branch.outputs.branch }} 
          if [[ $branch_name == 'main' || $branch_name == 'master' || $branch_name == 'dg1908' ]]
          then
              echo "build without dashboard"
              chmod +x ./build.sh && ./build.sh build_without_dashboard
          else
              echo "build with dashboard"
              chmod +x ./build.sh && ./build.sh
          fi

      - run:   echo "REPOSITORY_NAME=`echo "$GITHUB_REPOSITORY" | awk -F / '{print $2}' | sed -e "s/:refs//"`" >> $GITHUB_ENV
        shell: bash

      - name: Get version tag
<<<<<<< HEAD
        run: echo "##[set-output name=version;]$(echo `git ls-remote https://${{ secrets.ORG_PAT_GITHUB }}@github.com/atlanhq/${REPOSITORY_NAME}.git refs/heads/${{ steps.get_branch.outputs.branch }} | awk '{ print $1}' | cut -c1-7`)abcd"
        id: get_version
=======
        # run: echo "##[set-output name=version;]$(echo `git ls-remote https://${{ secrets.ORG_PAT_GITHUB }}@github.com/atlanhq/${REPOSITORY_NAME}.git ${{ steps.get_branch.outputs.branch }} | awk '{ print $1}' | cut -c1-7`)abcd"
        run: | 
          echo "VERSION=$(git ls-remote https://${{ secrets.ORG_PAT_GITHUB }}@github.com/atlanhq/${REPOSITORY_NAME}.git ${{ steps.get_branch.outputs.branch }} | awk '{ print $1}' | cut -c1-7 | tr -d '[:space:]')abcd"
          echo "VERSION=$(git ls-remote https://${{ secrets.ORG_PAT_GITHUB }}@github.com/atlanhq/${REPOSITORY_NAME}.git ${{ steps.get_branch.outputs.branch }} | awk '{ print $1}' | cut -c1-7)abcd"
          echo "VERSION=$(git ls-remote https://${{ secrets.ORG_PAT_GITHUB }}@github.com/atlanhq/${REPOSITORY_NAME}.git ${{ steps.get_branch.outputs.branch }})"
          echo "VERSION=$(git ls-remote https://${{ secrets.ORG_PAT_GITHUB }}@github.com/atlanhq/${REPOSITORY_NAME}.git ${{ steps.get_branch.outputs.branch }} | awk '{ print $1}' | cut -c1-7 | tr -d '[:space:]')abcd" >> $GITHUB_ENV
>>>>>>> da886c37

      - name: Set up Buildx 
        id: buildx
        uses: docker/setup-buildx-action@v1

      - name: Login to GitHub Registry
        uses: docker/login-action@v1 
        with:
          registry: ghcr.io
          username: $GITHUB_ACTOR
          password: ${{ secrets.ORG_PAT_GITHUB }}

      - name: Build and push
        id: docker_build
        uses: docker/build-push-action@v2
        with:
          context: .
          file: ./Dockerfile
          no-cache: true
          sbom: true
          provenance: true
          push: true
          tags: |
            ghcr.io/atlanhq/${{ github.event.repository.name }}-${{ steps.get_branch.outputs.branch }}:latest
            ghcr.io/atlanhq/${{ github.event.repository.name }}-${{ steps.get_branch.outputs.branch }}:${{ steps.get_version.outputs.version }}

      - name: Scan Image
        uses: aquasecurity/trivy-action@master
        with:
          image-ref: 'ubuntu:18.04'
          vuln-type: 'os,library'
          format: 'sarif'
          output: 'trivy-image-results.sarif'

      - name: Upload Trivy scan results to GitHub Security tab
        uses: github/codeql-action/upload-sarif@v2.1.33
        with:
          sarif_file: 'trivy-image-results.sarif'<|MERGE_RESOLUTION|>--- conflicted
+++ resolved
@@ -25,12 +25,7 @@
       - beta
       - development
       - master
-<<<<<<< HEAD
-      - dg1908
-=======
       - lineageondemand
-      - janusoptimisation
->>>>>>> da886c37
 
 jobs:
   build:
@@ -53,9 +48,8 @@
           restore-keys: ${{ runner.os }}-m2
 
       - name: Get branch name
-        run: |
-          echo "BRANCH_NAME=${GITHUB_REF#refs/heads/}" >> $GITHUB_ENV
-          echo BRANCH_NAME=$BRANCH_NAME
+        run: echo "##[set-output name=branch;]$(echo ${GITHUB_REF#refs/heads/})"
+        id: get_branch
 
       - name: Create Maven Settings
         uses: s4u/maven-settings-action@v2.8.0
@@ -83,17 +77,8 @@
         shell: bash
 
       - name: Get version tag
-<<<<<<< HEAD
         run: echo "##[set-output name=version;]$(echo `git ls-remote https://${{ secrets.ORG_PAT_GITHUB }}@github.com/atlanhq/${REPOSITORY_NAME}.git refs/heads/${{ steps.get_branch.outputs.branch }} | awk '{ print $1}' | cut -c1-7`)abcd"
         id: get_version
-=======
-        # run: echo "##[set-output name=version;]$(echo `git ls-remote https://${{ secrets.ORG_PAT_GITHUB }}@github.com/atlanhq/${REPOSITORY_NAME}.git ${{ steps.get_branch.outputs.branch }} | awk '{ print $1}' | cut -c1-7`)abcd"
-        run: | 
-          echo "VERSION=$(git ls-remote https://${{ secrets.ORG_PAT_GITHUB }}@github.com/atlanhq/${REPOSITORY_NAME}.git ${{ steps.get_branch.outputs.branch }} | awk '{ print $1}' | cut -c1-7 | tr -d '[:space:]')abcd"
-          echo "VERSION=$(git ls-remote https://${{ secrets.ORG_PAT_GITHUB }}@github.com/atlanhq/${REPOSITORY_NAME}.git ${{ steps.get_branch.outputs.branch }} | awk '{ print $1}' | cut -c1-7)abcd"
-          echo "VERSION=$(git ls-remote https://${{ secrets.ORG_PAT_GITHUB }}@github.com/atlanhq/${REPOSITORY_NAME}.git ${{ steps.get_branch.outputs.branch }})"
-          echo "VERSION=$(git ls-remote https://${{ secrets.ORG_PAT_GITHUB }}@github.com/atlanhq/${REPOSITORY_NAME}.git ${{ steps.get_branch.outputs.branch }} | awk '{ print $1}' | cut -c1-7 | tr -d '[:space:]')abcd" >> $GITHUB_ENV
->>>>>>> da886c37
 
       - name: Set up Buildx 
         id: buildx
