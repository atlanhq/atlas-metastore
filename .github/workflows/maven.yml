--- conflicted
+++ resolved
@@ -26,12 +26,8 @@
       - development
       - master
       - staging
-<<<<<<< HEAD
       - lineageondemand
       - makerlogic
-=======
-      - stagehotfixotel
->>>>>>> a2fd90fa
 
 jobs:
   build:
