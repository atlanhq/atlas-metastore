--- conflicted
+++ resolved
@@ -26,14 +26,7 @@
       - beta
       - development
       - master
-<<<<<<< HEAD
-      - lineageondemand
-      - mlh-170-create-diff
-      - cassaop
-      - ixop
-=======
       - staging
->>>>>>> de488d60
 
 jobs:
   build:
