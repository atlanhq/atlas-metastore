--- conflicted
+++ resolved
@@ -26,11 +26,8 @@
       - development
       - master
       - dg1908
-<<<<<<< HEAD
       - revert3773dg1924
-=======
       - ns/fix/delta-refresh
->>>>>>> a39154a2
 
 jobs:
   build:
@@ -70,13 +67,8 @@
 
       - name: Build with Maven
         run: |
-<<<<<<< HEAD
           branch_name=${{ steps.get_branch.outputs.branch }} 
-          if [[ $branch_name == 'main' || $branch_name == 'master' || $branch_name == 'revert3773dg1924' ]]
-=======
-          branch_name='${{ steps.get_branch.outputs.branch }}'
-          if [[ $branch_name == 'main' || $branch_name == 'master' || $branch_name == 'dg1908' ]]
->>>>>>> a39154a2
+          if [[ $branch_name == 'main' || $branch_name == 'master' || $branch_name == 'revert3773dg1924' || $branch_name == 'dg1908' ]]
           then
               echo "build without dashboard"
               chmod +x ./build.sh && ./build.sh build_without_dashboard
