--- conflicted
+++ resolved
@@ -26,12 +26,8 @@
       - beta
       - development
       - master
-<<<<<<< HEAD
-      - dg1908
-=======
       - lineageondemand
       - makerlogic
->>>>>>> ea81bca9
 
 jobs:
   build:
@@ -70,13 +66,8 @@
 
       - name: Build with Maven
         run: |
-<<<<<<< HEAD
-          branch_name=${{ steps.get_branch.outputs.branch }} 
-          if [[ $branch_name == 'main' || $branch_name == 'master' || $branch_name == 'dg1908' ]]
-=======
           branch_name=${{ env.BRANCH_NAME }}
           if [[ $branch_name == 'main' || $branch_name == 'master' || $branch_name == 'lineageondemand' ]]
->>>>>>> ea81bca9
           then
               echo "build without dashboard"
               chmod +x ./build.sh && ./build.sh build_without_dashboard
@@ -90,10 +81,6 @@
         shell: bash
 
       - name: Get version tag
-<<<<<<< HEAD
-        run: echo "##[set-output name=version;]$(echo `git ls-remote https://${{ secrets.ORG_PAT_GITHUB }}@github.com/atlanhq/${REPOSITORY_NAME}.git refs/heads/${{ steps.get_branch.outputs.branch }} | awk '{ print $1}' | cut -c1-7`)abcd"
-        id: get_version
-=======
         # run: echo "##[set-output name=version;]$(echo `git ls-remote https://${{ secrets.ORG_PAT_GITHUB }}@github.com/atlanhq/${REPOSITORY_NAME}.git ${{ env.BRANCH_NAME }} | awk '{ print $1}' | cut -c1-7`)abcd"
         run: |
           echo "VERSION=$(git ls-remote https://${{ secrets.ORG_PAT_GITHUB }}@github.com/atlanhq/${REPOSITORY_NAME}.git ${{ env.BRANCH_NAME }} | awk '{ print $1}' | cut -c1-7 | head -n 1)abcd"
@@ -102,7 +89,6 @@
 
       - name: Get commit ID
         run: echo "COMMIT_ID=$(echo ${GITHUB_SHA} | cut -c1-7)abcd" >> $GITHUB_ENV
->>>>>>> ea81bca9
 
       - name: Set up Buildx
         id: buildx
