#
# Licensed to the Apache Software Foundation (ASF) under one
# or more contributor license agreements.  See the NOTICE file
# distributed with this work for additional information
# regarding copyright ownership.  The ASF licenses this file
# to you under the Apache License, Version 2.0 (the
# "License"); you may not use this file except in compliance
# with the License.  You may obtain a copy of the License at
#
#     http://www.apache.org/licenses/LICENSE-2.0
#
# Unless required by applicable law or agreed to in writing, software
# distributed under the License is distributed on an "AS IS" BASIS,
# WITHOUT WARRANTIES OR CONDITIONS OF ANY KIND, either express or implied.
# See the License for the specific language governing permissions and
# limitations under the License.
#

name: Java CI with Maven

on:
  push:
    branches:
      - staging
      - beta
      - development
      - master
<<<<<<< HEAD
=======
      - lineageondemand
      - ns/fix/delta-refresh
>>>>>>> 32e075fa

jobs:
  build:

    runs-on: ubuntu-latest

    steps:
      - uses: actions/checkout@v2
      
      - name: Set up JDK 1.8
        uses: actions/setup-java@v1
        with:
          java-version: 1.8
      
      - name: Cache Maven packages
        uses: actions/cache@v2
        with:
          path: ~/.m2
          key: ${{ runner.os }}-m2-${{ hashFiles('**/build.sh') }}
          restore-keys: ${{ runner.os }}-m2

      - name: Get branch name
        run: |
          echo "##[set-output name=branch;]$(echo ${GITHUB_REF#refs/heads/})"
          echo "##[set-output name=branch_lower;]$(echo ${GITHUB_REF#refs/heads/} | awk '{gsub("/", "-"); print tolower($0)}')"
        id: get_branch

      - name: Create Maven Settings
        uses: s4u/maven-settings-action@v2.8.0
        with:
          servers: |
            [{
                "id": "github",
                "username": "atlan-ci",
                "password": "${{ secrets.ORG_PAT_GITHUB }}"
            }]

      - name: Build with Maven
        run: |
          branch_name=${{ steps.get_branch.outputs.branch }} 
          if [[ $branch_name == 'main' || $branch_name == 'master' || $branch_name == 'lineageondemand' ]]
          then
              echo "build without dashboard"
              chmod +x ./build.sh && ./build.sh build_without_dashboard
          else
              echo "build with dashboard"
              chmod +x ./build.sh && ./build.sh
          fi

      - run:   echo "REPOSITORY_NAME=`echo "$GITHUB_REPOSITORY" | awk -F / '{print $2}' | sed -e "s/:refs//"`" >> $GITHUB_ENV
        shell: bash

      - name: Get version tag
        run: echo "##[set-output name=version;]$(echo `git ls-remote https://${{ secrets.ORG_PAT_GITHUB }}@github.com/atlanhq/${REPOSITORY_NAME}.git ${{ steps.get_branch.outputs.branch }} | awk '{ print $1}' | cut -c1-7`)abcd"
        id: get_version

      - name: Set up Buildx 
        id: buildx
        uses: docker/setup-buildx-action@v1

      - name: Login to GitHub Registry
        uses: docker/login-action@v1 
        with:
          registry: ghcr.io
          username: $GITHUB_ACTOR
          password: ${{ secrets.ORG_PAT_GITHUB }}

      - name: Build and push
        id: docker_build
        uses: docker/build-push-action@v2
        with:
          context: .
          file: ./Dockerfile
          no-cache: true
          sbom: true
          provenance: true
          push: true
          tags: |
            ghcr.io/atlanhq/${{ github.event.repository.name }}-${{ steps.get_branch.outputs.branch_lower }}:latest
            ghcr.io/atlanhq/${{ github.event.repository.name }}-${{ steps.get_branch.outputs.branch_lower }}:${{ steps.get_version.outputs.version }}

      - name: Scan Image
        uses: aquasecurity/trivy-action@master
        with:
          image-ref: 'ubuntu:18.04'
          vuln-type: 'os,library'
          format: 'sarif'
          output: 'trivy-image-results.sarif'

      - name: Upload Trivy scan results to GitHub Security tab
        uses: github/codeql-action/upload-sarif@v2.1.33
        with:
          sarif_file: 'trivy-image-results.sarif'<|MERGE_RESOLUTION|>--- conflicted
+++ resolved
@@ -25,11 +25,6 @@
       - beta
       - development
       - master
-<<<<<<< HEAD
-=======
-      - lineageondemand
-      - ns/fix/delta-refresh
->>>>>>> 32e075fa
 
 jobs:
   build:
