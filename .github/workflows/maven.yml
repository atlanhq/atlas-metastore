--- conflicted
+++ resolved
@@ -26,10 +26,6 @@
       - development
       - master
       - staging
-<<<<<<< HEAD
-      - lineageondemand
-=======
->>>>>>> 216d66c7
 
 jobs:
   build:
