
#
# Licensed to the Apache Software Foundation (ASF) under one
# or more contributor license agreements.  See the NOTICE file
# distributed with this work for additional information
# regarding copyright ownership.  The ASF licenses this file
# to you under the Apache License, Version 2.0 (the
# "License"); you may not use this file except in compliance
# with the License.  You may obtain a copy of the License at
#
#     http://www.apache.org/licenses/LICENSE-2.0
#
# Unless required by applicable law or agreed to in writing, software
# distributed under the License is distributed on an "AS IS" BASIS,
# WITHOUT WARRANTIES OR CONDITIONS OF ANY KIND, either express or implied.
# See the License for the specific language governing permissions and
# limitations under the License.
#

name: Java CI with Maven

on:
  push:
    branches:
      - alpha
      - beta
      - development
      - master
      - mlh-1521
      - staging
<<<<<<< HEAD
      - tagscanary
      - tagscanarymerge
      - fixlabels
      - interceptapis
      - mlh-1240-improve-cm-refresh-master
      - mlh1432
      - refactorlineage
=======
>>>>>>> cfd51370

jobs:
  build:

    runs-on: ubuntu-latest

    steps:
      - uses: actions/checkout@v3

      # Set up Docker
      - name: Set up Docker
        uses: docker/setup-buildx-action@v2
        with:
          driver-opts: image=moby/buildkit:master
          install: true

      - name: Set up JDK 17
        uses: actions/setup-java@v1
        with:
          java-version: 17

      - name: Print JDK version
        run: java -version

      # Verify Docker is available
      - name: Verify Docker
        run: |
         docker --version
         docker info

      - name: Cache Maven packages
        uses: actions/cache@v3
        with:
          path: ~/.m2
          key: ${{ runner.os }}-m2-${{ hashFiles('**/build.sh') }}
          restore-keys: ${{ runner.os }}-m2

      - name: Get branch name
        run: |
          echo "BRANCH_NAME=${GITHUB_REF#refs/heads/}" >> $GITHUB_ENV
          echo BRANCH_NAME=${GITHUB_REF#refs/heads/}

      - name: Create Maven Settings
        uses: s4u/maven-settings-action@v2.8.0
        with:
          servers: |
            [{
                "id": "github",
                "username": "atlan-ci",
                "password": "${{ secrets.ORG_PAT_GITHUB }}"
            }]

      - name: Build with Maven
        run: |
          echo "build without dashboard"
          chmod +x ./build.sh && ./build.sh

      - name: Check disk space before tests
        id: check_disk
        run: |
          echo "=========================================="
          echo "DISK SPACE CHECK"
          echo "=========================================="
          df -h / | grep -E '^/dev/' || df -h / | tail -1
          echo ""
          
          # Get disk usage percentage (remove % sign)
          DISK_USAGE=$(df / | tail -1 | awk '{print $5}' | sed 's/%//')
          echo "Current disk usage: ${DISK_USAGE}%"
          echo "disk_usage=$DISK_USAGE" >> $GITHUB_OUTPUT
          
          if [ "$DISK_USAGE" -gt 70 ]; then
            echo "⚠️  Disk usage is high (${DISK_USAGE}%), cleanup will run"
          else
            echo "✅ Disk space is adequate (${DISK_USAGE}%), skipping cleanup"
          fi

      - name: Free up disk space for tests
        if: steps.check_disk.outputs.disk_usage > 70
        run: |
          echo "=========================================="
          echo "CLEANING UP DISK SPACE"
          echo "=========================================="
          
          # Clean Docker system
          echo "Cleaning Docker system..."
          docker system prune -af --volumes || true
          
          # Clean apt cache
          echo "Cleaning apt cache..."
          sudo apt-get clean || true
          sudo rm -rf /var/cache/apt/archives/* || true
          
          # Clean temp files
          echo "Cleaning temp files..."
          sudo rm -rf /tmp/* || true
          
          # Clean old GitHub Actions logs
          echo "Cleaning GitHub Actions logs..."
          sudo rm -rf /home/runner/work/_temp/_runner_file_commands/* || true
          
          # Clean hostedtoolcache if needed (keep essentials)
          echo "Cleaning hostedtoolcache (non-essential tools)..."
          sudo rm -rf /opt/hostedtoolcache/CodeQL || true
          sudo rm -rf /opt/hostedtoolcache/go || true
          sudo rm -rf /opt/hostedtoolcache/PyPy || true
          sudo rm -rf /opt/hostedtoolcache/node || true
          sudo rm -rf /opt/hostedtoolcache/Ruby || true
          
          echo ""
          echo "Disk space after cleanup:"
          df -h / | grep -E '^/dev/' || df -h / | tail -1

      - name: Verify sufficient disk space
        run: |
          echo "=========================================="
          echo "VERIFYING DISK SPACE"
          echo "=========================================="
          
          DISK_USAGE=$(df / | tail -1 | awk '{print $5}' | sed 's/%//')
          AVAILABLE_GB=$(df -h / | tail -1 | awk '{print $4}')
          
          echo "Current disk usage: ${DISK_USAGE}%"
          echo "Available space: ${AVAILABLE_GB}"
          
          # Fail if disk usage is still above 85%
          if [ "$DISK_USAGE" -gt 85 ]; then
            echo "ERROR: Insufficient disk space (${DISK_USAGE}% used)"
            echo "Tests require at least 15% free space to run reliably"
            echo "Elasticsearch will fail with high disk watermark errors at 90%+"
            exit 1
          else
            echo "Sufficient disk space available (${DISK_USAGE}% used)"
          fi

      - name: Run Integration Tests
        id: integration_tests
        continue-on-error: true
        env:
          # Configure Testcontainers for GitHub Actions
          TESTCONTAINERS_RYUK_DISABLED: true
          TESTCONTAINERS_CHECKS_DISABLE: true
          DOCKER_HOST: unix:///var/run/docker.sock
        run: |
          echo "Running integration tests..."
          chmod +x ./run-integration-tests.sh && ./run-integration-tests.sh

      - name: Upload container logs as artifact
        if: always()  # Upload logs even if tests pass (for debugging)
        uses: actions/upload-artifact@v4
        with:
          name: container-logs-${{ github.run_id }}
          path: target/test-logs/
          retention-days: 5

      - name: Setup tmate session on test failure
        if: steps.integration_tests.outcome == 'failure'
        uses: mxschmitt/action-tmate@v3
        timeout-minutes: 30
        with:
          detached: true
          limit-access-to-actor: false

      - name: Fail the workflow if tests failed
        if: steps.integration_tests.outcome == 'failure'
        run: exit 1

      - name: Clean up after integration tests
        run: |
          echo "=========================================="
          echo "CLEANING UP AFTER INTEGRATION TESTS"
          echo "=========================================="
          
          # Remove test containers and images
          echo "Removing test containers and images..."
          docker system prune -af --volumes || true
          
          # Clean Maven artifacts to free up space
          echo "Cleaning Maven artifacts..."
          rm -rf ~/.m2/repository/org/apache/atlas/ || true
          
          # Clean test artifacts
          echo "Cleaning test artifacts..."
          rm -rf webapp/target/surefire-reports/ || true
          rm -rf test-debug-logs/ || true
          
          # Clean temp files
          echo "Cleaning temp files..."
          sudo rm -rf /tmp/* || true
          
          echo ""
          echo "Disk space after cleanup:"
          df -h / | tail -1

      - name: Get Repository Name
        run:   echo "REPOSITORY_NAME=`echo "$GITHUB_REPOSITORY" | awk -F / '{print $2}' | sed -e "s/:refs//"`" >> $GITHUB_ENV
        shell: bash

      - name: Get version tag
        # run: echo "##[set-output name=version;]$(echo `git ls-remote https://${{ secrets.ORG_PAT_GITHUB }}@github.com/atlanhq/${REPOSITORY_NAME}.git ${{ env.BRANCH_NAME }} | awk '{ print $1}' | cut -c1-7`)abcd"
        run: |
          echo "VERSION=$(git ls-remote https://${{ secrets.ORG_PAT_GITHUB }}@github.com/atlanhq/${REPOSITORY_NAME}.git ${{ env.BRANCH_NAME }} | awk '{ print $1}' | cut -c1-7 | head -n 1)abcd"
          echo "VERSION=$(git ls-remote https://${{ secrets.ORG_PAT_GITHUB }}@github.com/atlanhq/${REPOSITORY_NAME}.git ${{ env.BRANCH_NAME }} | awk '{ print $1}' | cut -c1-7 | tr -d '[:space:]')abcd"
          echo "VERSION=$(git ls-remote https://${{ secrets.ORG_PAT_GITHUB }}@github.com/atlanhq/${REPOSITORY_NAME}.git ${{ env.BRANCH_NAME }} | awk '{ print $1}' | cut -c1-7 | tr -d '[:space:]')abcd" >> $GITHUB_ENV

      - name: Get commit ID
        run: echo "COMMIT_ID=$(echo ${GITHUB_SHA} | cut -c1-7)abcd" >> $GITHUB_ENV

      # QEMU is required to build arm from a non-arm build machine
      - name: Set up QEMU
        id: qemu
        uses: docker/setup-qemu-action@v3
        with:
          image: tonistiigi/binfmt:qemu-v7.0.0-28
          platforms: arm64

      - name: Set up Buildx
        id: buildx
        uses: docker/setup-buildx-action@v1

      - name: Login to GitHub Registry
        uses: docker/login-action@v1
        with:
          registry: ghcr.io
          username: $GITHUB_ACTOR
          password: ${{ secrets.ORG_PAT_GITHUB }}

      - name: Build and push
        id: docker_build
        uses: docker/build-push-action@v3
        with:
          platforms: linux/amd64,linux/arm64
          context: .
          file: ./Dockerfile
          no-cache: true
          sbom: true
          provenance: true
          push: true
          tags: |
            ghcr.io/atlanhq/${{ github.event.repository.name }}-${{ env.BRANCH_NAME }}:latest
            ghcr.io/atlanhq/${{ github.event.repository.name }}-${{ env.BRANCH_NAME }}:${{ env.COMMIT_ID }}

      - name: Check Image Manifest
        run: docker buildx imagetools inspect --raw ghcr.io/atlanhq/${{ github.event.repository.name }}-${{ env.BRANCH_NAME }}:${{ env.COMMIT_ID }}

      - name: Scan Image
        uses: aquasecurity/trivy-action@master
        with:
          image-ref: 'ghcr.io/atlanhq/${{ github.event.repository.name }}-${{ env.BRANCH_NAME }}:${{ env.COMMIT_ID }}'
          vuln-type: 'os,library'
          format: 'sarif'
          output: 'trivy-image-results.sarif'

      - name: Upload Trivy scan results to GitHub Security tab
        uses: github/codeql-action/upload-sarif@v2.1.33
        with:
          sarif_file: 'trivy-image-results.sarif'

  # Smoke test on vclusters (parallel with single VPN)

  smoke-test:
    name: Multi-Cloud Smoke Test
    needs: build
    runs-on: ubuntu-latest

    env:
      VCLUSTER_AWS_NAME: ${{ vars.VCLUSTER_AWS_NAME }}
      VCLUSTER_AZURE_NAME: ${{ vars.VCLUSTER_AZURE_NAME }}
      VCLUSTER_GCP_NAME: ${{ vars.VCLUSTER_GCP_NAME }}
      VCLUSTER_PROJECT: ${{ vars.VCLUSTER_PROJECT }}

    steps:
      - name: Checkout
        uses: actions/checkout@v3

      - name: Get branch name
        run: echo "BRANCH_NAME=${GITHUB_REF#refs/heads/}" >> $GITHUB_ENV

      - name: Get commit ID
        run: echo "COMMIT_ID=$(echo ${GITHUB_SHA} | cut -c1-7)abcd" >> $GITHUB_ENV

      - name: Set test image
        run: echo "TEST_IMAGE=ghcr.io/atlanhq/${{ github.event.repository.name }}-${{ env.BRANCH_NAME }}:${{ env.COMMIT_ID }}" >> $GITHUB_ENV

      - name: Install kubectl
        uses: azure/setup-kubectl@v3

      - name: Install vCluster CLI
        uses: loft-sh/setup-vcluster@main

      - name: Install jq
        run: sudo apt-get install -y jq

      - name: Connect to GlobalProtect VPN
        env:
          VCLUSTER_PLATFORM_URL: ${{ secrets.VCLUSTER_PLATFORM_URL }}
        run: |
          echo "=================================================="
          echo "CONNECTING TO VPN (Shared for all clouds)"
          echo "=================================================="
          
          # Install OpenConnect
          sudo apt-get update -qq
          sudo apt-get install -y openconnect
          
          # Connect to VPN (using default DTLS/ESP for AWS compatibility)
          echo "${{ secrets.GLOBALPROTECT_PASSWORD }}" | sudo openconnect \
            --protocol=gp \
            --user="${{ secrets.GLOBALPROTECT_USERNAME }}" \
            --passwd-on-stdin \
            --background \
            "${{ vars.GLOBALPROTECT_PORTAL_URL }}"
          
          # Wait for connection to establish
          echo "Waiting for VPN connection to stabilize..."
          sleep 20
          
          # Check if VPN is running
          if ! pgrep -x openconnect > /dev/null; then
            echo "ERROR: OpenConnect exited unexpectedly"
            exit 1
          fi
          echo "VPN process is running (PID: $(pgrep -x openconnect))"
          
          # Configure routing for vCluster Platform (172.17.0.0/16)
          VPN_INTERFACE=$(ip addr show | grep -E '^[0-9]+: tun' | head -1 | cut -d: -f2 | tr -d ' ' || echo "tun0")
          echo "Using VPN interface: $VPN_INTERFACE"
          
          sudo ip route del 172.17.0.0/16 dev docker0 2>/dev/null || true
          sudo ip route add 172.17.0.0/16 dev $VPN_INTERFACE
          
          # Verify connectivity
          if curl -k -sS $VCLUSTER_PLATFORM_URL -o /dev/null --max-time 30; then
            echo "✓ VPN connected successfully"
          else
            echo "ERROR: VPN connectivity test failed"
            exit 1
          fi

      - name: Login to vCluster Platform
        env:
          VCLUSTER_PLATFORM_URL: ${{ secrets.VCLUSTER_PLATFORM_URL }}
          VCLUSTER_ACCESS_KEY: ${{ secrets.VCLUSTER_ACCESS_KEY }}
        run: |
          echo "=================================================="
          echo "LOGGING IN TO VCLUSTER PLATFORM (Shared)"
          echo "=================================================="
          vcluster platform login $VCLUSTER_PLATFORM_URL --access-key $VCLUSTER_ACCESS_KEY
          echo "✓ Login successful"

      - name: Connect to all vClusters
        run: |
          echo "=================================================="
          echo "CONNECTING TO ALL VCLUSTERS"
          echo "=================================================="
          
          # Connect to AWS vCluster
          echo "Connecting to AWS vCluster ($VCLUSTER_AWS_NAME)..."
          KUBECONFIG=kubeconfig-aws.yaml vcluster platform connect vcluster $VCLUSTER_AWS_NAME --project $VCLUSTER_PROJECT
          echo "✓ AWS kubeconfig saved to kubeconfig-aws.yaml"
          
          # Connect to Azure vCluster  
          echo "Connecting to Azure vCluster ($VCLUSTER_AZURE_NAME)..."
          KUBECONFIG=kubeconfig-azure.yaml vcluster platform connect vcluster $VCLUSTER_AZURE_NAME --project $VCLUSTER_PROJECT
          echo "✓ Azure kubeconfig saved to kubeconfig-azure.yaml"
          
          # Connect to GCP vCluster  
          echo "Connecting to GCP vCluster ($VCLUSTER_GCP_NAME)..."
          KUBECONFIG=kubeconfig-gcp.yaml vcluster platform connect vcluster $VCLUSTER_GCP_NAME --project $VCLUSTER_PROJECT
          echo "✓ GCP kubeconfig saved to kubeconfig-gcp.yaml"
          
          echo ""
          echo "Verifying kubeconfigs..."
          ls -lh kubeconfig-*.yaml
          
          echo ""
          echo "Testing AWS connection..."
          KUBECONFIG=kubeconfig-aws.yaml kubectl cluster-info | head -1
          
          echo ""
          echo "Testing Azure connection..."
          KUBECONFIG=kubeconfig-azure.yaml kubectl cluster-info | head -1
          
          echo ""
          echo "Testing GCP connection..."
          KUBECONFIG=kubeconfig-gcp.yaml kubectl cluster-info | head -1
          
          echo ""
          echo "✓ All vCluster connections established"

      - name: Run parallel smoke tests
        run: ./scripts/multi-cloud-smoke-test.sh ${{ env.TEST_IMAGE }}

      - name: Upload smoke test logs
        if: always()
        uses: actions/upload-artifact@v4
        with:
          name: smoke-test-logs-${{ github.run_id }}
          path: smoke-test-logs/<|MERGE_RESOLUTION|>--- conflicted
+++ resolved
@@ -27,17 +27,13 @@
       - development
       - master
       - mlh-1521
-      - staging
-<<<<<<< HEAD
+      - refactorlineage
       - tagscanary
       - tagscanarymerge
       - fixlabels
       - interceptapis
       - mlh-1240-improve-cm-refresh-master
-      - mlh1432
       - refactorlineage
-=======
->>>>>>> cfd51370
 
 jobs:
   build:
