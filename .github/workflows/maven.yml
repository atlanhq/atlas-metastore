--- conflicted
+++ resolved
@@ -26,10 +26,7 @@
       - development
       - master
       - dg1908
-<<<<<<< HEAD
-=======
       - ns/fix/delta-refresh
->>>>>>> 837d093b
 
 jobs:
   build:
@@ -52,13 +49,9 @@
           restore-keys: ${{ runner.os }}-m2
 
       - name: Get branch name
-<<<<<<< HEAD
-        run: echo "##[set-output name=branch;]$(echo ${GITHUB_REF#refs/heads/})"
-=======
         run: |
           echo "##[set-output name=branch;]$(echo ${GITHUB_REF#refs/heads/})"
           echo "##[set-output name=branch_lower;]$(echo ${GITHUB_REF#refs/heads/} | awk '{gsub("/", "-"); print tolower($0)}')"
->>>>>>> 837d093b
         id: get_branch
 
       - name: Create Maven Settings
@@ -73,11 +66,7 @@
 
       - name: Build with Maven
         run: |
-<<<<<<< HEAD
-          branch_name=${{ steps.get_branch.outputs.branch }} 
-=======
           branch_name='${{ steps.get_branch.outputs.branch }}'
->>>>>>> 837d093b
           if [[ $branch_name == 'main' || $branch_name == 'master' || $branch_name == 'dg1908' ]]
           then
               echo "build without dashboard"
@@ -116,13 +105,8 @@
           provenance: true
           push: true
           tags: |
-<<<<<<< HEAD
-            ghcr.io/atlanhq/${{ github.event.repository.name }}-${{ steps.get_branch.outputs.branch }}:latest
-            ghcr.io/atlanhq/${{ github.event.repository.name }}-${{ steps.get_branch.outputs.branch }}:${{ steps.get_version.outputs.version }}
-=======
             ghcr.io/atlanhq/${{ github.event.repository.name }}-${{ steps.get_branch.outputs.branch_lower }}:latest
             ghcr.io/atlanhq/${{ github.event.repository.name }}-${{ steps.get_branch.outputs.branch_lower }}:${{ steps.get_version.outputs.version }}
->>>>>>> 837d093b
 
       - name: Scan Image
         uses: aquasecurity/trivy-action@master
