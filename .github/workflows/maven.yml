
#
# Licensed to the Apache Software Foundation (ASF) under one
# or more contributor license agreements.  See the NOTICE file
# distributed with this work for additional information
# regarding copyright ownership.  The ASF licenses this file
# to you under the Apache License, Version 2.0 (the
# "License"); you may not use this file except in compliance
# with the License.  You may obtain a copy of the License at
#
#     http://www.apache.org/licenses/LICENSE-2.0
#
# Unless required by applicable law or agreed to in writing, software
# distributed under the License is distributed on an "AS IS" BASIS,
# WITHOUT WARRANTIES OR CONDITIONS OF ANY KIND, either express or implied.
# See the License for the specific language governing permissions and
# limitations under the License.
#

name: Java CI with Maven

on:
  push:
    branches:
      - alpha
      - beta
      - development
      - master
      - staging
<<<<<<< HEAD
      - downloadimpactreport
      - mlh-797-staging
=======
      - tagscanary
      - tagscanarymerge
      - fixlabels
      - interceptapis
>>>>>>> 83b6da00

jobs:
  build:

    runs-on: ubuntu-latest

    steps:
      - uses: actions/checkout@v3

      - name: Set up JDK 17
        uses: actions/setup-java@v1
        with:
          java-version: 17

      - name: Print JDK version
        run: java -version

      - name: Cache Maven packages
        uses: actions/cache@v3
        with:
          path: ~/.m2
          key: ${{ runner.os }}-m2-${{ hashFiles('**/build.sh') }}
          restore-keys: ${{ runner.os }}-m2

      - name: Get branch name
        run: |
          echo "BRANCH_NAME=${GITHUB_REF#refs/heads/}" >> $GITHUB_ENV
          echo BRANCH_NAME=${GITHUB_REF#refs/heads/}

      - name: Create Maven Settings
        uses: s4u/maven-settings-action@v2.8.0
        with:
          servers: |
            [{
                "id": "github",
                "username": "atlan-ci",
                "password": "${{ secrets.ORG_PAT_GITHUB }}"
            }]

      - name: Build with Maven
        run: |
          echo "build without dashboard"
          chmod +x ./build.sh && ./build.sh

      - name: Get Repository Name
        run:   echo "REPOSITORY_NAME=`echo "$GITHUB_REPOSITORY" | awk -F / '{print $2}' | sed -e "s/:refs//"`" >> $GITHUB_ENV
        shell: bash

      - name: Get version tag
        # run: echo "##[set-output name=version;]$(echo `git ls-remote https://${{ secrets.ORG_PAT_GITHUB }}@github.com/atlanhq/${REPOSITORY_NAME}.git ${{ env.BRANCH_NAME }} | awk '{ print $1}' | cut -c1-7`)abcd"
        run: |
          echo "VERSION=$(git ls-remote https://${{ secrets.ORG_PAT_GITHUB }}@github.com/atlanhq/${REPOSITORY_NAME}.git ${{ env.BRANCH_NAME }} | awk '{ print $1}' | cut -c1-7 | head -n 1)abcd"
          echo "VERSION=$(git ls-remote https://${{ secrets.ORG_PAT_GITHUB }}@github.com/atlanhq/${REPOSITORY_NAME}.git ${{ env.BRANCH_NAME }} | awk '{ print $1}' | cut -c1-7 | tr -d '[:space:]')abcd"
          echo "VERSION=$(git ls-remote https://${{ secrets.ORG_PAT_GITHUB }}@github.com/atlanhq/${REPOSITORY_NAME}.git ${{ env.BRANCH_NAME }} | awk '{ print $1}' | cut -c1-7 | tr -d '[:space:]')abcd" >> $GITHUB_ENV

      - name: Get commit ID
        run: echo "COMMIT_ID=$(echo ${GITHUB_SHA} | cut -c1-7)abcd" >> $GITHUB_ENV

      # QEMU is required to build arm from a non-arm build machine
      - name: Set up QEMU
        id: qemu
        uses: docker/setup-qemu-action@v3
        with:
          image: tonistiigi/binfmt:qemu-v7.0.0-28
          platforms: arm64

      - name: Set up Buildx
        id: buildx
        uses: docker/setup-buildx-action@v1

      - name: Login to GitHub Registry
        uses: docker/login-action@v1
        with:
          registry: ghcr.io
          username: $GITHUB_ACTOR
          password: ${{ secrets.ORG_PAT_GITHUB }}

      - name: Build and push
        id: docker_build
        uses: docker/build-push-action@v3
        with:
          platforms: linux/amd64,linux/arm64
          context: .
          file: ./Dockerfile
          no-cache: true
          sbom: true
          provenance: true
          push: true
          tags: |
            ghcr.io/atlanhq/${{ github.event.repository.name }}-${{ env.BRANCH_NAME }}:latest
            ghcr.io/atlanhq/${{ github.event.repository.name }}-${{ env.BRANCH_NAME }}:${{ env.COMMIT_ID }}

      - name: Check Image Manifest
        run: docker buildx imagetools inspect --raw ghcr.io/atlanhq/${{ github.event.repository.name }}-${{ env.BRANCH_NAME }}:${{ env.COMMIT_ID }}

      - name: Scan Image
        uses: aquasecurity/trivy-action@master
        with:
          image-ref: 'ubuntu:18.04'
          vuln-type: 'os,library'
          format: 'sarif'
          output: 'trivy-image-results.sarif'

      - name: Upload Trivy scan results to GitHub Security tab
        uses: github/codeql-action/upload-sarif@v2.1.33
        with:
          sarif_file: 'trivy-image-results.sarif'<|MERGE_RESOLUTION|>--- conflicted
+++ resolved
@@ -27,15 +27,11 @@
       - development
       - master
       - staging
-<<<<<<< HEAD
       - downloadimpactreport
       - mlh-797-staging
-=======
       - tagscanary
       - tagscanarymerge
       - fixlabels
-      - interceptapis
->>>>>>> 83b6da00
 
 jobs:
   build:
