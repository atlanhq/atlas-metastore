--- conflicted
+++ resolved
@@ -27,12 +27,8 @@
       - development
       - master
       - lineageondemand
-<<<<<<< HEAD
-      - optimise_get_classifications_master
+      - optimise_classifications_fetch
       - dq651
-=======
-      - optimise_classifications_fetch
->>>>>>> 7a905fd8
 
 jobs:
   build:
