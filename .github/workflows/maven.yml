
#
# Licensed to the Apache Software Foundation (ASF) under one
# or more contributor license agreements.  See the NOTICE file
# distributed with this work for additional information
# regarding copyright ownership.  The ASF licenses this file
# to you under the Apache License, Version 2.0 (the
# "License"); you may not use this file except in compliance
# with the License.  You may obtain a copy of the License at
#
#     http://www.apache.org/licenses/LICENSE-2.0
#
# Unless required by applicable law or agreed to in writing, software
# distributed under the License is distributed on an "AS IS" BASIS,
# WITHOUT WARRANTIES OR CONDITIONS OF ANY KIND, either express or implied.
# See the License for the specific language governing permissions and
# limitations under the License.
#

name: Java CI with Maven

on:
  push:
    branches:
      - alpha
      - beta
      - development
      - master
      - lineageondemand
<<<<<<< HEAD
      - phoenix
=======
      - makerlogic
>>>>>>> 4c14688a

jobs:
  build:

    runs-on: ubuntu-latest

    steps:
      - uses: actions/checkout@v2

      - name: Set up JDK 1.8
        uses: actions/setup-java@v1
        with:
          java-version: 1.8

      - name: Cache Maven packages
        uses: actions/cache@v2
        with:
          path: ~/.m2
          key: ${{ runner.os }}-m2-${{ hashFiles('**/build.sh') }}
          restore-keys: ${{ runner.os }}-m2

      - name: Get branch name
        run: |
          echo "BRANCH_NAME=${GITHUB_REF#refs/heads/}" >> $GITHUB_ENV
          echo BRANCH_NAME=${GITHUB_REF#refs/heads/}

      - name: Create Maven Settings
        uses: s4u/maven-settings-action@v2.8.0
        with:
          servers: |
            [{
                "id": "github",
                "username": "atlan-ci",
                "password": "${{ secrets.ORG_PAT_GITHUB }}"
            }]

      - name: Build with Maven
        run: |
          echo "build without dashboard"
          chmod +x ./build.sh && ./build.sh

      - name: Get Repository Name
        run:   echo "REPOSITORY_NAME=`echo "$GITHUB_REPOSITORY" | awk -F / '{print $2}' | sed -e "s/:refs//"`" >> $GITHUB_ENV
        shell: bash

      - name: Get version tag
        # run: echo "##[set-output name=version;]$(echo `git ls-remote https://${{ secrets.ORG_PAT_GITHUB }}@github.com/atlanhq/${REPOSITORY_NAME}.git ${{ env.BRANCH_NAME }} | awk '{ print $1}' | cut -c1-7`)abcd"
        run: |
          echo "VERSION=$(git ls-remote https://${{ secrets.ORG_PAT_GITHUB }}@github.com/atlanhq/${REPOSITORY_NAME}.git ${{ env.BRANCH_NAME }} | awk '{ print $1}' | cut -c1-7 | head -n 1)abcd"
          echo "VERSION=$(git ls-remote https://${{ secrets.ORG_PAT_GITHUB }}@github.com/atlanhq/${REPOSITORY_NAME}.git ${{ env.BRANCH_NAME }} | awk '{ print $1}' | cut -c1-7 | tr -d '[:space:]')abcd"
          echo "VERSION=$(git ls-remote https://${{ secrets.ORG_PAT_GITHUB }}@github.com/atlanhq/${REPOSITORY_NAME}.git ${{ env.BRANCH_NAME }} | awk '{ print $1}' | cut -c1-7 | tr -d '[:space:]')abcd" >> $GITHUB_ENV

      - name: Get commit ID
        run: echo "COMMIT_ID=$(echo ${GITHUB_SHA} | cut -c1-7)abcd" >> $GITHUB_ENV

      - name: Set up Buildx
        id: buildx
        uses: docker/setup-buildx-action@v1

      - name: Login to GitHub Registry
        uses: docker/login-action@v1
        with:
          registry: ghcr.io
          username: $GITHUB_ACTOR
          password: ${{ secrets.ORG_PAT_GITHUB }}

      - name: Build and push
        id: docker_build
        uses: docker/build-push-action@v2
        with:
          context: .
          file: ./Dockerfile
          no-cache: true
          sbom: true
          provenance: true
          push: true
          tags: |
            ghcr.io/atlanhq/${{ github.event.repository.name }}-${{ env.BRANCH_NAME }}:latest
            ghcr.io/atlanhq/${{ github.event.repository.name }}-${{ env.BRANCH_NAME }}:${{ env.COMMIT_ID }}

      - name: Scan Image
        uses: aquasecurity/trivy-action@master
        with:
          image-ref: 'ubuntu:18.04'
          vuln-type: 'os,library'
          format: 'sarif'
          output: 'trivy-image-results.sarif'

      - name: Upload Trivy scan results to GitHub Security tab
        uses: github/codeql-action/upload-sarif@v2.1.33
        with:
          sarif_file: 'trivy-image-results.sarif'<|MERGE_RESOLUTION|>--- conflicted
+++ resolved
@@ -27,11 +27,7 @@
       - development
       - master
       - lineageondemand
-<<<<<<< HEAD
       - phoenix
-=======
-      - makerlogic
->>>>>>> 4c14688a
 
 jobs:
   build:
