--- conflicted
+++ resolved
@@ -25,11 +25,7 @@
       - beta
       - development
       - master
-<<<<<<< HEAD
       - staging
-=======
->>>>>>> d2f256fe
-      - lineageondemand
 
 jobs:
   build:
@@ -86,10 +82,12 @@
           tags: |
             ghcr.io/atlanhq/${{ github.event.repository.name }}-${{ steps.get_branch.outputs.branch }}:latest
             ghcr.io/atlanhq/${{ github.event.repository.name }}-${{ steps.get_branch.outputs.branch }}:${{ steps.get_version.outputs.version }}
+
+
       - name: Check out into atlan repo
         uses: actions/checkout@v2
         with:
-          ref: lineageOnDemand
+          ref: main
           repository: atlanhq/atlan
           token: ${{ secrets.my_pat }}
 
@@ -99,12 +97,13 @@
           echo "- ${{ github.event.head_commit.message }}">>gitlog/${{ github.event.repository.name }}.txt
           chmod +x ./scripts/create_changelog.sh
           ./scripts/create_changelog.sh
+
       - name: Commit changes
         uses: EndBug/add-and-commit@v7
         with:
-          branch: lineageOnDemand
+          branch: main
           author_name: atlan-ci
           author_email: it@atlan.com
           message: '${{ github.event.repository.name }}'
           default_author: user_info
-          push: origin lineageOnDemand+          push: origin main