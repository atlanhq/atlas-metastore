#
# Licensed to the Apache Software Foundation (ASF) under one
# or more contributor license agreements.  See the NOTICE file
# distributed with this work for additional information
# regarding copyright ownership.  The ASF licenses this file
# to you under the Apache License, Version 2.0 (the
# "License"); you may not use this file except in compliance
# with the License.  You may obtain a copy of the License at
#
#     http://www.apache.org/licenses/LICENSE-2.0
#
# Unless required by applicable law or agreed to in writing, software
# distributed under the License is distributed on an "AS IS" BASIS,
# WITHOUT WARRANTIES OR CONDITIONS OF ANY KIND, either express or implied.
# See the License for the specific language governing permissions and
# limitations under the License.
#

name: Java CI with Maven

on:
  push:
    branches:
      - alpha
      - beta
      - development
      - master
      - taskdg1924
      - taskdg1924deleteprop

jobs:
  build:

    runs-on: ubuntu-latest

    steps:
      - uses: actions/checkout@v2

      - name: Set up JDK 1.8
        uses: actions/setup-java@v1
        with:
          java-version: 1.8

      - name: Cache Maven packages
        uses: actions/cache@v2
        with:
          path: ~/.m2
          key: ${{ runner.os }}-m2-${{ hashFiles('**/build.sh') }}
          restore-keys: ${{ runner.os }}-m2

      - name: Get branch name
        run: |
          echo "BRANCH_NAME=${GITHUB_REF#refs/heads/}" >> $GITHUB_ENV
          echo BRANCH_NAME=${GITHUB_REF#refs/heads/}

      - name: Create Maven Settings
        uses: s4u/maven-settings-action@v2.8.0
        with:
          servers: |
            [{
                "id": "github",
                "username": "atlan-ci",
                "password": "${{ secrets.ORG_PAT_GITHUB }}"
            }]

      - name: Build with Maven
        run: |

          branch_name=${{ steps.get_branch.outputs.branch }} 
<<<<<<< HEAD
          if [[ $branch_name == 'main' || $branch_name == 'master' || $branch_name == 'taskdg1924deleteprop' ]]
=======
          if [[ $branch_name == 'main' || $branch_name == 'master' || $branch_name == 'taskdg1924' ]]
>>>>>>> 5d0068e0
          then
              echo "build without dashboard"
              chmod +x ./build.sh && ./build.sh build_without_dashboard
          else
              echo "build with dashboard"
              chmod +x ./build.sh && ./build.sh
          fi

      - name: Get Repository Name
        run:   echo "REPOSITORY_NAME=`echo "$GITHUB_REPOSITORY" | awk -F / '{print $2}' | sed -e "s/:refs//"`" >> $GITHUB_ENV
        shell: bash

      - name: Get version tag
        # run: echo "##[set-output name=version;]$(echo `git ls-remote https://${{ secrets.ORG_PAT_GITHUB }}@github.com/atlanhq/${REPOSITORY_NAME}.git ${{ env.BRANCH_NAME }} | awk '{ print $1}' | cut -c1-7`)abcd"
        run: |
          echo "VERSION=$(git ls-remote https://${{ secrets.ORG_PAT_GITHUB }}@github.com/atlanhq/${REPOSITORY_NAME}.git ${{ env.BRANCH_NAME }} | awk '{ print $1}' | cut -c1-7 | head -n 1)abcd"
          echo "VERSION=$(git ls-remote https://${{ secrets.ORG_PAT_GITHUB }}@github.com/atlanhq/${REPOSITORY_NAME}.git ${{ env.BRANCH_NAME }} | awk '{ print $1}' | cut -c1-7 | tr -d '[:space:]')abcd"
          echo "VERSION=$(git ls-remote https://${{ secrets.ORG_PAT_GITHUB }}@github.com/atlanhq/${REPOSITORY_NAME}.git ${{ env.BRANCH_NAME }} | awk '{ print $1}' | cut -c1-7 | tr -d '[:space:]')abcd" >> $GITHUB_ENV

      - name: Get commit ID
        run: echo "COMMIT_ID=$(echo ${GITHUB_SHA} | cut -c1-7)abcd" >> $GITHUB_ENV

      - name: Set up Buildx
        id: buildx
        uses: docker/setup-buildx-action@v1

      - name: Login to GitHub Registry
        uses: docker/login-action@v1
        with:
          registry: ghcr.io
          username: $GITHUB_ACTOR
          password: ${{ secrets.ORG_PAT_GITHUB }}

      - name: Build and push
        id: docker_build
        uses: docker/build-push-action@v2
        with:
          context: .
          file: ./Dockerfile
          no-cache: true
          sbom: true
          provenance: true
          push: true
          tags: |
            ghcr.io/atlanhq/${{ github.event.repository.name }}-${{ env.BRANCH_NAME }}:latest
            ghcr.io/atlanhq/${{ github.event.repository.name }}-${{ env.BRANCH_NAME }}:${{ env.COMMIT_ID }}

      - name: Scan Image
        uses: aquasecurity/trivy-action@master
        with:
          image-ref: 'ubuntu:18.04'
          vuln-type: 'os,library'
          format: 'sarif'
          output: 'trivy-image-results.sarif'

      - name: Upload Trivy scan results to GitHub Security tab
        uses: github/codeql-action/upload-sarif@v2.1.33
        with:
          sarif_file: 'trivy-image-results.sarif'<|MERGE_RESOLUTION|>--- conflicted
+++ resolved
@@ -67,11 +67,7 @@
         run: |
 
           branch_name=${{ steps.get_branch.outputs.branch }} 
-<<<<<<< HEAD
-          if [[ $branch_name == 'main' || $branch_name == 'master' || $branch_name == 'taskdg1924deleteprop' ]]
-=======
           if [[ $branch_name == 'main' || $branch_name == 'master' || $branch_name == 'taskdg1924' ]]
->>>>>>> 5d0068e0
           then
               echo "build without dashboard"
               chmod +x ./build.sh && ./build.sh build_without_dashboard
