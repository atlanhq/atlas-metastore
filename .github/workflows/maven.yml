
#
# Licensed to the Apache Software Foundation (ASF) under one
# or more contributor license agreements.  See the NOTICE file
# distributed with this work for additional information
# regarding copyright ownership.  The ASF licenses this file
# to you under the Apache License, Version 2.0 (the
# "License"); you may not use this file except in compliance
# with the License.  You may obtain a copy of the License at
#
#     http://www.apache.org/licenses/LICENSE-2.0
#
# Unless required by applicable law or agreed to in writing, software
# distributed under the License is distributed on an "AS IS" BASIS,
# WITHOUT WARRANTIES OR CONDITIONS OF ANY KIND, either express or implied.
# See the License for the specific language governing permissions and
# limitations under the License.
#

name: Java CI with Maven

on:
  push:
    branches:
      - beta
      - master
      - staging
<<<<<<< HEAD
      - mlh-987-tag-metrics

=======
      - tagscanary
      - tagscanarymerge
      - fixlabels
      - interceptapis
>>>>>>> bf4d46af

jobs:
  build:

    runs-on: ubuntu-latest

    steps:
      - uses: actions/checkout@v3

      - name: Set up JDK 17
        uses: actions/setup-java@v1
        with:
          java-version: 17

      - name: Print JDK version
        run: java -version

      - name: Cache Maven packages
        uses: actions/cache@v3
        with:
          path: ~/.m2
          key: ${{ runner.os }}-m2-${{ hashFiles('**/build.sh') }}
          restore-keys: ${{ runner.os }}-m2

      - name: Get branch name
        run: |
          echo "BRANCH_NAME=${GITHUB_REF#refs/heads/}" >> $GITHUB_ENV
          echo BRANCH_NAME=${GITHUB_REF#refs/heads/}

      - name: Create Maven Settings
        uses: s4u/maven-settings-action@v2.8.0
        with:
          servers: |
            [{
                "id": "github",
                "username": "atlan-ci",
                "password": "${{ secrets.ORG_PAT_GITHUB }}"
            }]

      - name: Build with Maven
        run: |
          echo "build without dashboard"
          chmod +x ./build.sh && ./build.sh

      - name: Get Repository Name
        run:   echo "REPOSITORY_NAME=`echo "$GITHUB_REPOSITORY" | awk -F / '{print $2}' | sed -e "s/:refs//"`" >> $GITHUB_ENV
        shell: bash

      - name: Get version tag
        # run: echo "##[set-output name=version;]$(echo `git ls-remote https://${{ secrets.ORG_PAT_GITHUB }}@github.com/atlanhq/${REPOSITORY_NAME}.git ${{ env.BRANCH_NAME }} | awk '{ print $1}' | cut -c1-7`)abcd"
        run: |
          echo "VERSION=$(git ls-remote https://${{ secrets.ORG_PAT_GITHUB }}@github.com/atlanhq/${REPOSITORY_NAME}.git ${{ env.BRANCH_NAME }} | awk '{ print $1}' | cut -c1-7 | head -n 1)abcd"
          echo "VERSION=$(git ls-remote https://${{ secrets.ORG_PAT_GITHUB }}@github.com/atlanhq/${REPOSITORY_NAME}.git ${{ env.BRANCH_NAME }} | awk '{ print $1}' | cut -c1-7 | tr -d '[:space:]')abcd"
          echo "VERSION=$(git ls-remote https://${{ secrets.ORG_PAT_GITHUB }}@github.com/atlanhq/${REPOSITORY_NAME}.git ${{ env.BRANCH_NAME }} | awk '{ print $1}' | cut -c1-7 | tr -d '[:space:]')abcd" >> $GITHUB_ENV

      - name: Get commit ID
        run: echo "COMMIT_ID=$(echo ${GITHUB_SHA} | cut -c1-7)abcd" >> $GITHUB_ENV

      # QEMU is required to build arm from a non-arm build machine
      - name: Set up QEMU
        id: qemu
        uses: docker/setup-qemu-action@v3
        with:
          image: tonistiigi/binfmt:qemu-v7.0.0-28
          platforms: arm64

      - name: Set up Buildx
        id: buildx
        uses: docker/setup-buildx-action@v1

      - name: Login to GitHub Registry
        uses: docker/login-action@v1
        with:
          registry: ghcr.io
          username: $GITHUB_ACTOR
          password: ${{ secrets.ORG_PAT_GITHUB }}

      - name: Build and push with retry
        id: docker_build
        run: |
          # Build and push with retry logic
          echo "Building and pushing Docker image with retry mechanism..."
          retry_count=0
          max_retries=3
          retry_delay=5
          
          while [ $retry_count -lt $max_retries ]; do
            echo "Build and push attempt $((retry_count + 1)) of $max_retries"
            
            if docker buildx build \
              --platform linux/amd64,linux/arm64 \
              --file ./Dockerfile \
              --no-cache \
              --sbom=true \
              --provenance=true \
              --push \
              --tag ghcr.io/atlanhq/${{ github.event.repository.name }}-${{ env.BRANCH_NAME }}:latest \
              --tag ghcr.io/atlanhq/${{ github.event.repository.name }}-${{ env.BRANCH_NAME }}:${{ env.COMMIT_ID }} \
              .; then
              echo "Build and push successful!"
              break
            else
              retry_count=$((retry_count + 1))
              if [ $retry_count -lt $max_retries ]; then
                echo "Build and push failed. Retrying in $retry_delay seconds..."
                sleep $retry_delay
              else
                echo "Build and push failed after $max_retries attempts. Exiting."
                exit 1
              fi
            fi
          done

      - name: Check Image Manifest
        run: docker buildx imagetools inspect --raw ghcr.io/atlanhq/${{ github.event.repository.name }}-${{ env.BRANCH_NAME }}:${{ env.COMMIT_ID }}

      - name: Scan Image
        uses: aquasecurity/trivy-action@master
        with:
          image-ref: 'ubuntu:18.04'
          vuln-type: 'os,library'
          format: 'sarif'
          output: 'trivy-image-results.sarif'

      - name: Upload Trivy scan results to GitHub Security tab
        uses: github/codeql-action/upload-sarif@v2.1.33
        with:
          sarif_file: 'trivy-image-results.sarif'<|MERGE_RESOLUTION|>--- conflicted
+++ resolved
@@ -25,15 +25,6 @@
       - beta
       - master
       - staging
-<<<<<<< HEAD
-      - mlh-987-tag-metrics
-
-=======
-      - tagscanary
-      - tagscanarymerge
-      - fixlabels
-      - interceptapis
->>>>>>> bf4d46af
 
 jobs:
   build:
