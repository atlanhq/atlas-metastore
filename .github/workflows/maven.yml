#
# Licensed to the Apache Software Foundation (ASF) under one
# or more contributor license agreements.  See the NOTICE file
# distributed with this work for additional information
# regarding copyright ownership.  The ASF licenses this file
# to you under the Apache License, Version 2.0 (the
# "License"); you may not use this file except in compliance
# with the License.  You may obtain a copy of the License at
#
#     http://www.apache.org/licenses/LICENSE-2.0
#
# Unless required by applicable law or agreed to in writing, software
# distributed under the License is distributed on an "AS IS" BASIS,
# WITHOUT WARRANTIES OR CONDITIONS OF ANY KIND, either express or implied.
# See the License for the specific language governing permissions and
# limitations under the License.
#

name: Java CI with Maven

on:
  push:
    branches:
      - alpha
      - beta
      - development
      - master
      - taskdg1924

jobs:
  build:

    runs-on: ubuntu-latest

    steps:
      - uses: actions/checkout@v2

      - name: Set up JDK 1.8
        uses: actions/setup-java@v1
        with:
          java-version: 1.8

      - name: Cache Maven packages
        uses: actions/cache@v2
        with:
          path: ~/.m2
          key: ${{ runner.os }}-m2-${{ hashFiles('**/build.sh') }}
          restore-keys: ${{ runner.os }}-m2

      - name: Get branch name
        run: |
          echo "BRANCH_NAME=${GITHUB_REF#refs/heads/}" >> $GITHUB_ENV
          echo BRANCH_NAME=${GITHUB_REF#refs/heads/}

      - name: Create Maven Settings
        uses: s4u/maven-settings-action@v2.8.0
        with:
          servers: |
            [{
                "id": "github",
                "username": "atlan-ci",
                "password": "${{ secrets.ORG_PAT_GITHUB }}"
            }]

      - name: Build with Maven
        run: |
<<<<<<< HEAD
          branch_name=${{ steps.get_branch.outputs.branch }} 
          if [[ $branch_name == 'main' || $branch_name == 'master' || $branch_name == 'taskdg1924' ]]
=======
          branch_name=${{ env.BRANCH_NAME }}
          if [[ $branch_name == 'main' || $branch_name == 'master' || $branch_name == 'lineageondemand' ]]
>>>>>>> 50c9804d
          then
              echo "build without dashboard"
              chmod +x ./build.sh && ./build.sh build_without_dashboard
          else
              echo "build with dashboard"
              chmod +x ./build.sh && ./build.sh
          fi

      - name: Get Repository Name
        run:   echo "REPOSITORY_NAME=`echo "$GITHUB_REPOSITORY" | awk -F / '{print $2}' | sed -e "s/:refs//"`" >> $GITHUB_ENV
        shell: bash

      - name: Get version tag
        # run: echo "##[set-output name=version;]$(echo `git ls-remote https://${{ secrets.ORG_PAT_GITHUB }}@github.com/atlanhq/${REPOSITORY_NAME}.git ${{ env.BRANCH_NAME }} | awk '{ print $1}' | cut -c1-7`)abcd"
        run: |
          echo "VERSION=$(git ls-remote https://${{ secrets.ORG_PAT_GITHUB }}@github.com/atlanhq/${REPOSITORY_NAME}.git ${{ env.BRANCH_NAME }} | awk '{ print $1}' | cut -c1-7 | head -n 1)abcd"
          echo "VERSION=$(git ls-remote https://${{ secrets.ORG_PAT_GITHUB }}@github.com/atlanhq/${REPOSITORY_NAME}.git ${{ env.BRANCH_NAME }} | awk '{ print $1}' | cut -c1-7 | tr -d '[:space:]')abcd"
          echo "VERSION=$(git ls-remote https://${{ secrets.ORG_PAT_GITHUB }}@github.com/atlanhq/${REPOSITORY_NAME}.git ${{ env.BRANCH_NAME }} | awk '{ print $1}' | cut -c1-7 | tr -d '[:space:]')abcd" >> $GITHUB_ENV

      - name: Get commit ID
        run: echo "COMMIT_ID=$(echo ${GITHUB_SHA} | cut -c1-7)abcd" >> $GITHUB_ENV

      - name: Set up Buildx
        id: buildx
        uses: docker/setup-buildx-action@v1

      - name: Login to GitHub Registry
        uses: docker/login-action@v1
        with:
          registry: ghcr.io
          username: $GITHUB_ACTOR
          password: ${{ secrets.ORG_PAT_GITHUB }}

      - name: Build and push
        id: docker_build
        uses: docker/build-push-action@v2
        with:
          context: .
          file: ./Dockerfile
          no-cache: true
          sbom: true
          provenance: true
          push: true
          tags: |
            ghcr.io/atlanhq/${{ github.event.repository.name }}-${{ env.BRANCH_NAME }}:latest
            ghcr.io/atlanhq/${{ github.event.repository.name }}-${{ env.BRANCH_NAME }}:${{ env.COMMIT_ID }}

      - name: Scan Image
        uses: aquasecurity/trivy-action@master
        with:
          image-ref: 'ubuntu:18.04'
          vuln-type: 'os,library'
          format: 'sarif'
          output: 'trivy-image-results.sarif'

      - name: Upload Trivy scan results to GitHub Security tab
        uses: github/codeql-action/upload-sarif@v2.1.33
        with:
          sarif_file: 'trivy-image-results.sarif'<|MERGE_RESOLUTION|>--- conflicted
+++ resolved
@@ -64,13 +64,9 @@
 
       - name: Build with Maven
         run: |
-<<<<<<< HEAD
+
           branch_name=${{ steps.get_branch.outputs.branch }} 
           if [[ $branch_name == 'main' || $branch_name == 'master' || $branch_name == 'taskdg1924' ]]
-=======
-          branch_name=${{ env.BRANCH_NAME }}
-          if [[ $branch_name == 'main' || $branch_name == 'master' || $branch_name == 'lineageondemand' ]]
->>>>>>> 50c9804d
           then
               echo "build without dashboard"
               chmod +x ./build.sh && ./build.sh build_without_dashboard
