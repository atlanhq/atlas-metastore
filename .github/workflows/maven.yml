--- conflicted
+++ resolved
@@ -25,10 +25,6 @@
       - beta
       - master
       - staging
-<<<<<<< HEAD
-      - mlh-1477-staging-dlq
-=======
->>>>>>> 0265744f
 
 jobs:
   # Detect what changed to optimize workflow execution
