--- conflicted
+++ resolved
@@ -776,12 +776,8 @@
         <tinkerpop.version>3.5.1</tinkerpop.version>
         <woodstox-core.version>5.0.3</woodstox-core.version>
         <zookeeper.version>3.4.6</zookeeper.version>
-<<<<<<< HEAD
-        <redis.client.version>3.20.1</redis.client.version>
+        <redis.client.version>3.22.1</redis.client.version>
         <micrometer.version>1.11.1</micrometer.version>
-=======
-        <redis.client.version>3.22.1</redis.client.version>
->>>>>>> 61639108
     </properties>
 
     <modules>
