--- conflicted
+++ resolved
@@ -767,9 +767,9 @@
         <jaxb.api.version>2.3.1</jaxb.api.version>
         <javax-inject.version>1</javax-inject.version>
         <javax.servlet.version>3.1.0</javax.servlet.version>
-        <java.version.required>1.8</java.version.required>
-        <javac.source.version>1.8</javac.source.version>
-        <javac.target.version>1.8</javac.target.version>
+        <java.version.required>1.17</java.version.required>
+        <javac.source.version>1.17</javac.source.version>
+        <javac.target.version>1.17</javac.target.version>
         <jersey-spring.version>1.19.4</jersey-spring.version>
         <jersey.version>1.19</jersey.version>
         <jettison.version>1.3.7</jettison.version>
@@ -812,11 +812,6 @@
         <skipUTs>false</skipUTs>
         <slf4j.version>2.0.16</slf4j.version>
         <skipOverlay>false</skipOverlay>
-<<<<<<< HEAD
-
-        <slf4j.version>1.7.30</slf4j.version>
-=======
->>>>>>> 3c1c6723
         <solr-test-framework.version>8.6.3</solr-test-framework.version>
         <solr.version>8.6.3</solr.version>
         <spray.version>1.3.1</spray.version>
@@ -959,6 +954,7 @@
                 <version>3.0.0</version>
             </dependency>
 
+
             <!-- Logging -->
             <dependency>
                 <groupId>org.slf4j</groupId>
@@ -1001,7 +997,6 @@
                 <artifactId>log4j-over-slf4j</artifactId>
                 <version>${slf4j.version}</version>
             </dependency>
-
 
             <!-- hadoop -->
             <dependency>
@@ -2026,7 +2021,7 @@
                         <exclude>**/docz-lib/**</exclude>
                         <exclude>**/.docz/**</exclude>
                         <exclude>**/*.svg</exclude>
-                        
+
                     </excludes>
                 </configuration>
                 <executions>
