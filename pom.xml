<?xml version="1.0"?>
<!--
  ~ Licensed to the Apache Software Foundation (ASF) under one
  ~ or more contributor license agreements.  See the NOTICE file
  ~ distributed with this work for additional information
  ~ regarding copyright ownership.  The ASF licenses this file
  ~ to you under the Apache License, Version 2.0 (the
  ~ "License"); you may not use this file except in compliance
  ~ with the License.  You may obtain a copy of the License at
  ~
  ~     http://www.apache.org/licenses/LICENSE-2.0
  ~
  ~ Unless required by applicable law or agreed to in writing, software
  ~ distributed under the License is distributed on an "AS IS" BASIS,
  ~ WITHOUT WARRANTIES OR CONDITIONS OF ANY KIND, either express or implied.
  ~ See the License for the specific language governing permissions and
  ~ limitations under the License.
  -->

<project xmlns="http://maven.apache.org/POM/4.0.0" xmlns:xsi="http://www.w3.org/2001/XMLSchema-instance"
         xsi:schemaLocation="http://maven.apache.org/POM/4.0.0 https://maven.apache.org/maven-v4_0_0.xsd">

    <parent>
        <groupId>org.apache</groupId>
        <artifactId>apache</artifactId>
        <version>23</version>
    </parent>

    <modelVersion>4.0.0</modelVersion>
    <groupId>org.apache.atlas</groupId>
    <artifactId>apache-atlas</artifactId>
    <version>3.0.0-SNAPSHOT</version>
    <description>Metadata Management and Data Governance Platform over Hadoop</description>
    <name>apache-atlas</name>
    <packaging>pom</packaging>
    <url>https://atlas.apache.org</url>

    <licenses>
        <license>
            <name>The Apache Software License, Version 2.0</name>
            <url>http://www.apache.org/licenses/LICENSE-2.0.txt</url>
        </license>
    </licenses>

    <organization>
        <name>Apache Software Foundation</name>
        <url>https://www.apache.org</url>
    </organization>

    <issueManagement>
        <system>JIRA</system>
        <url>https://issues.apache.org/jira/browse/ATLAS</url>
    </issueManagement>

    <ciManagement>
        <system>Jenkins</system>
        <url>https://builds.apache.org/job/atlas</url>
    </ciManagement>

    <inceptionYear>2015</inceptionYear>

    <mailingLists>
        <mailingList>
            <name>atlas-dev</name>
            <subscribe>dev-subscribe@atlas.apache.org</subscribe>
            <unsubscribe>dev-unsubscribe@atlas.apache.org</unsubscribe>
            <post>dev@atlas.apache.org</post>
            <archive>https://mail-archives.apache.org/mod_mbox/atlas-dev/</archive>
        </mailingList>
        <mailingList>
            <name>atlas-user</name>
            <subscribe>user-subscribe@atlas.apache.org</subscribe>
            <unsubscribe>user-unsubscribe@atlas.apache.org</unsubscribe>
            <post>user@atlas.apache.org</post>
            <archive>https://mail-archives.apache.org/mod_mbox/atlas-user/</archive>
        </mailingList>
        <mailingList>
            <name>atlas-commits</name>
            <subscribe>commits-subscribe@atlas.apache.org</subscribe>
            <unsubscribe>commits-unsubscribe@atlas.apache.org</unsubscribe>
            <post>commits@atlas.apache.org</post>
            <archive>https://mail-archives.apache.org/mod_mbox/atlas-commits/</archive>
        </mailingList>
    </mailingLists>

    <scm>
        <connection>scm:git:git://git.apache.org/atlas.git</connection>
        <developerConnection>scm:git:https://gitbox.apache.org/repos/asf/atlas.git</developerConnection>
        <tag>HEAD</tag>
        <url>https://github.com/apache/atlas.git</url>
    </scm>

    <developers>
        <developer>
            <id>adossett</id>
            <name>Aaron Dossett</name>
            <email>adossett@target.com</email>
            <timezone>America/Denver</timezone>
            <roles>
                <role>committer</role>
                <role>PMC</role>
            </roles>
            <organization>Target Inc.</organization>
            <!--<organizationUrl>https://www.target.com</organizationUrl>-->
        </developer>
        <developer>
            <id>AAhn</id>
            <name>Andrew Ahn</name>
            <email>aa@apache.org</email>
            <timezone>America/Los_Angeles</timezone>
            <roles>
                <role>committer</role>
                <role>PMC</role>
            </roles>
            <organization></organization>
        </developer>
        <developer>
            <id>apoorvnaik</id>
            <name>Apoorv Naik</name>
            <email>apoorvnaik@apache.org</email>
            <timezone>America/Los_Angeles</timezone>
            <roles>
                <role>committer</role>
                <role>PMC</role>
            </roles>
            <organization></organization>
            <!--<organizationUrl></organizationUrl>-->
        </developer>
        <developer>
            <id>acmurthy</id>
            <name>Arun C.Murthy</name>
            <email>acmurthy@apache.org</email>
            <timezone>America/Los_Angeles</timezone>
            <roles>
                <role>committer</role>
                <role>PMC</role>
            </roles>
            <organization>Cloudera Inc.</organization>
            <!--<organizationUrl>https://www.cloudera.com</organizationUrl>-->
        </developer>
        <developer>
            <id>ayubpathan</id>
            <name>Ayub Pathan</name>
            <email>ayubpathan@apache.org</email>
            <timezone>Asia/Kolkata</timezone>
            <roles>
                <role>committer</role>
                <role>PMC</role>
            </roles>
            <organization>Cloudera Inc.</organization>
            <!--<organizationUrl>https://www.cloudera.com</organizationUrl>-->
        </developer>
        <developer>
            <id>amestry</id>
            <name>Ashutosh Mestry</name>
            <email>amestry@apache.org</email>
            <timezone>America/Los_Angeles</timezone>
            <roles>
                <role>committer</role>
            </roles>
            <organization>Cloudera Inc.</organization>
            <!--<organizationUrl>https://www.cloudera.com</organizationUrl>-->
        </developer>
        <developer>
            <id>bstortz</id>
            <name>Barbara Stortz</name>
            <email>bstortz@sap.com</email>
            <timezone>America/Los_Angeles</timezone>
            <roles>
                <role>committer</role>
                <role>PMC</role>
            </roles>
            <organization>SAP Inc.</organization>
            <!--<organizationUrl>https://www.sap.com</organizationUrl>-->
        </developer>
        <developer>
            <id>chyzer</id>
            <name>Chris Hyzer</name>
            <email>tjbchris@apache.org</email>
            <timezone>America/New_York</timezone>
            <roles>
                <role>committer</role>
                <role>PMC</role>
            </roles>
            <organization>Travelers Inc.</organization>
            <!--<organizationUrl>http://www.travelers.com</organizationUrl>-->
        </developer>
        <developer>
            <id>dmarkwat</id>
            <name>Daniel Markwat</name>
            <email>dmarkwat@aetna.com</email>
            <timezone>America/New_York</timezone>
            <roles>
                <role>committer</role>
                <role>PMC</role>
            </roles>
            <organization>Aetna Inc.</organization>
            <!--<organizationUrl>https://www.aetna.com</organizationUrl>-->
        </developer>
        <developer>
            <id>darshankumar</id>
            <name>Darshan Kumar</name>
            <email>darshankumar@apache.org</email>
            <timezone>Asia/Kolkata</timezone>
            <roles>
                <role>committer</role>
                <role>PMC</role>
            </roles>
            <organization>MPR</organization>
        </developer>
        <developer>
            <id>davidrad</id>
            <name>David Radley</name>
            <email>davidrad@apache.org</email>
            <timezone>Europe/London</timezone>
            <roles>
                <role>committer</role>
            </roles>
            <organization>IBM Corporation</organization>
            <!--<organizationUrl>https://www.ibm.com</organizationUrl>-->
        </developer>
        <developer>
            <id>dkantor</id>
            <name>Dave Kantor</name>
            <email>dkantor@apache.org</email>
            <timezone>America/New_York</timezone>
            <roles>
                <role>committer</role>
                <role>PMC</role>
            </roles>
            <organization>IBM Corporation</organization>
            <!--<organizationUrl>https://www.ibm.com</organizationUrl>-->
        </developer>
        <developer>
            <id>dkaspar</id>
            <name>David Kaspar</name>
            <email>dkaspar@merck.com</email>
            <timezone>Europe/Berlin</timezone>
            <roles>
                <role>committer</role>
                <role>PMC</role>
            </roles>
            <organization>Merck &amp; Co Inc.</organization>
            <!--<organizationUrl>https://www.merck.com</organizationUrl>-->
        </developer>
        <developer>
            <id>dfusaro</id>
            <name>Dennis Fusaro</name>
            <email>dfusaro@aetna.com</email>
            <timezone>America/New_York</timezone>
            <roles>
                <role>committer</role>
                <role>PMC</role>
            </roles>
            <organization>Aetna Inc.</organization>
            <!--<organizationUrl>https://www.aetna.com</organizationUrl>-->
        </developer>
        <developer>
            <id>grahamwallis</id>
            <name>Graham Wallis</name>
            <email>grahamwallis@apache.org</email>
            <timezone>Europe/London</timezone>
            <roles>
                <role>committer</role>
            </roles>
            <organization>IBM Corporation</organization>
            <!--<organizationUrl>https://www.ibm.com</organizationUrl>-->
        </developer>
        <developer>
            <id>gsenia</id>
            <name>Greg Senia</name>
            <email>gsenia@apache.org</email>
            <timezone>America/New_York</timezone>
            <roles>
                <role>committer</role>
                <role>PMC</role>
            </roles>
            <organization>New York Life Insurance</organization>
            <!--<organizationUrl>http://www.newyorklife.com</organizationUrl>-->
        </developer>
        <developer>
            <id>rhbutani</id>
            <name>Harish Butani</name>
            <email>rhbutani@apache.org</email>
            <timezone>America/Los_Angeles</timezone>
            <roles>
                <role>committer</role>
                <role>PMC</role>
            </roles>
            <organization/>
            <!--<organizationUrl>https://www.cloudera.com</organizationUrl>-->
        </developer>
        <developer>
            <id>yhemanth</id>
            <name>Hemanth Yamijala</name>
            <email>yhemanth@apache.org</email>
            <timezone>Asia/Kolkata</timezone>
            <roles>
                <role>committer</role>
                <role>PMC</role>
            </roles>
            <organization>Cloudera Inc.</organization>
            <!--<organizationUrl>https://www.cloudera.com</organizationUrl>-->
        </developer>
        <developer>
            <id>ilasek</id>
            <name>Ivo Lasek</name>
            <email>ilasek@merck.com</email>
            <timezone>Europe/Berlin</timezone>
            <roles>
                <role>committer</role>
                <role>PMC</role>
            </roles>
            <organization>Merck &amp; Co Inc.</organization>
            <!--<organizationUrl>https://www.merck.com</organizationUrl>-->
        </developer>
        <developer>
            <id>jnhagelberg</id>
            <name>Jeffrey Hagelberg</name>
            <email>jnhagelberg@apache.org</email>
            <timezone>America/New_York</timezone>
            <roles>
                <role>committer</role>
                <role>PMC</role>
            </roles>
            <organization>IBM Corporation</organization>
            <!--<organizationUrl>https://www.ibm.com</organizationUrl>-->
        </developer>
        <developer>
            <id>jitendra</id>
            <name>Jitendra Pandey</name>
            <email>jitendra@apache.org</email>
            <timezone>America/Los_Angeles</timezone>
            <roles>
                <role>committer</role>
                <role>PMC</role>
            </roles>
            <organization>Cloudera Inc.</organization>
            <!--<organizationUrl>https://www.cloudera.com</organizationUrl>-->
        </developer>
        <developer>
            <id>jmaron</id>
            <name>Jon Maron</name>
            <email>jmaron@apache.org</email>
            <timezone>America/New_York</timezone>
            <roles>
                <role>committer</role>
                <role>PMC</role>
            </roles>
            <organization></organization>
        </developer>
        <developer>
            <id>kalyanikashikar</id>
            <name>Kalyani Kashikar</name>
            <email>kalyanikashikar@apache.org</email>
            <timezone>Asia/Kolkata</timezone>
            <roles>
                <role>committer</role>
                <role>PMC</role>
            </roles>
            <organization>Freestone Infotech</organization>
        </developer>
        <developer>
            <id>kbhatt</id>
            <name>Keval Bhatt</name>
            <email>kbhatt@apache.org</email>
            <timezone>Asia/Kolkata</timezone>
            <roles>
                <role>committer</role>
                <role>PMC</role>
            </roles>
            <organization>Freestone Infotech</organization>
        </developer>
        <developer>
            <id>madhan</id>
            <name>Madhan Neethiraj</name>
            <email>madhan@apache.org</email>
            <timezone>America/Los_Angeles</timezone>
            <roles>
                <role>committer</role>
                <role>PMC</role>
            </roles>
            <organization>Privacera Inc</organization>
            <!--<organizationUrl>https://www.privacera.com</organizationUrl>-->
        </developer>
        <developer>
            <id>mandy</id>
            <name>Mandy Chessell</name>
            <email>mandy@apache.org</email>
            <timezone>Europe/London</timezone>
            <roles>
                <role>committer</role>
            </roles>
            <organization>IBM Corporation</organization>
            <!--<organizationUrl>https://www.ibm.com</organizationUrl>-->
        </developer>
        <developer>
            <id>mschussler</id>
            <name>Mitch Schussler</name>
            <email>mschussler@apache.org</email>
            <timezone>America/New_York</timezone>
            <roles>
                <role>committer</role>
                <role>PMC</role>
            </roles>
            <organization>JPMC</organization>
            <!--<organizationUrl>https://</organizationUrl>-->
        </developer>
        <developer>
            <id>guptaneeru</id>
            <name>Neeru Gupta</name>
            <email>guptaneeru@us.ibm.com</email>
            <timezone>America/New_York</timezone>
            <roles>
                <role>committer</role>
                <role>PMC</role>
            </roles>
            <organization>IBM Corporation</organization>
            <!--<organizationUrl>https://www.ibm.com</organizationUrl>-->
        </developer>
        <developer>
            <id>nbonte</id>
            <name>Nikhil Bonte</name>
            <email>nbonte@apache.org</email>
            <timezone>Asia/Kolkata</timezone>
            <roles>
                <role>committer</role>
            </roles>
            <organization>Freestone Infotech</organization>
        </developer>
        <developer>
            <id>nixon</id>
            <name>Nixon Rodrigues</name>
            <email>nixon@apache.org</email>
            <timezone>Asia/Kolkata</timezone>
            <roles>
                <role>committer</role>
                <role>PMC</role>
            </roles>
            <organization>Freestone Infotech</organization>
        </developer>
        <developer>
            <id>pinal</id>
            <name>Pinal Shah</name>
            <email>pinal@apache.org</email>
            <timezone>Asia/Kolkata</timezone>
            <roles>
                <role>committer</role>
            </roles>
            <organization>Freestone Infotech</organization>
        </developer>
        <developer>
            <id>rmani</id>
            <name>Ramesh Mani</name>
            <email>rmani@apache.org</email>
            <timezone>America/Los_Angeles</timezone>
            <roles>
                <role>committer</role>
            </roles>
            <organization>Cloudera Inc.</organization>
            <!--<organizationUrl>https://www.cloudera.com</organizationUrl>-->
        </developer>
        <developer>
            <id>sarath</id>
            <name>Sarath Subramanian</name>
            <email>sarath@apache.org</email>
            <timezone>America/Los_Angeles</timezone>
            <roles>
                <role>committer</role>
                <role>PMC</role>
            </roles>
            <organization>Cloudera Inc.</organization>
            <!--<organizationUrl>https://www.cloudera.com</organizationUrl>-->
        </developer>
        <developer>
            <id>shwethags</id>
            <name>Shwetha GS</name>
            <email>shwethags@apache.org</email>
            <timezone>Asia/Kolkata</timezone>
            <roles>
                <role>committer</role>
                <role>PMC</role>
            </roles>
            <organization>Cloudera Inc.</organization>
            <!--<organizationUrl>https://www.cloudera.com</organizationUrl>-->
        </developer>
        <developer>
            <id>sidmishra</id>
            <name>Sidharth Mishra</name>
            <email>sidmishra@apache.org</email>
            <timezone>America/Los_Angeles</timezone>
            <roles>
                <role>committer</role>
            </roles>
            <organization>Cloudera Inc.</organization>
            <!--<organizationUrl>https://www.cloudera.com</organizationUrl>-->
        </developer>
        <developer>
            <id>sriksun</id>
            <name>Srikanth Sundarrajan</name>
            <email>sriksun@apache.org</email>
            <timezone>Asia/Kolkata</timezone>
            <roles>
                <role>committer</role>
                <role>PMC</role>
            </roles>
            <organization>InMobi</organization>
            <!--<organizationUrl>https://www.inmobi.com</organizationUrl>-->
        </developer>
        <developer>
            <id>sumasai</id>
            <name>Suma Shivaprasad</name>
            <email>sumasai@apache.org</email>
            <timezone>America/Los_Angeles</timezone>
            <roles>
                <role>committer</role>
                <role>PMC</role>
            </roles>
            <organization>Cloudera Inc.</organization>
            <!--<organizationUrl>https://www.cloudera.com</organizationUrl>-->
        </developer>
        <developer>
            <id>ssuresh</id>
            <name>Suresh Srinivas</name>
            <email>ssuresh@apache.org</email>
            <timezone>America/Los_Angeles</timezone>
            <roles>
                <role>committer</role>
                <role>PMC</role>
            </roles>
            <organization></organization>
            <!--<organizationUrl></organizationUrl>-->
        </developer>
        <developer>
            <id>tbeerbower</id>
            <name>Tom Beerbower</name>
            <email>tbeerbower@apache.org</email>
            <timezone>America/New_York</timezone>
            <roles>
                <role>committer</role>
                <role>PMC</role>
            </roles>
            <organization></organization>
        </developer>
        <developer>
            <id>vranganathan</id>
            <name>Venkat Ranganathan</name>
            <email>venkatrangan@apache.org</email>
            <timezone>America/Los_Angeles</timezone>
            <roles>
                <role>committer</role>
                <role>PMC</role>
            </roles>
            <organization></organization>
            <!--<organizationUrl></organizationUrl>-->
        </developer>
        <developer>
            <id>venkatesh</id>
            <name>Venkatesh Seetharam</name>
            <email>venkatesh@apache.org</email>
            <timezone>America/Los_Angeles</timezone>
            <roles>
                <role>committer</role>
                <role>PMC</role>
            </roles>
            <organization></organization>
        </developer>
        <developer>
            <id>svimal2106</id>
            <name>Vimal Sharma</name>
            <email>svimal2106@apache.org</email>
            <timezone>Asia/Kolkata</timezone>
            <roles>
                <role>committer</role>
                <role>PMC</role>
            </roles>
            <organization></organization>
            <!--<organizationUrl></organizationUrl>-->
        </developer>
    </developers>

    <profiles>
        <profile>
            <id>embedded-cassandra-solr</id>
            <properties>
                <guava.version>19.0</guava.version>
            </properties>
        </profile>

        <!-- Turning on this profile affects only tests and does not affect packaging -->
        <profile>
            <id>distributed</id>
            <activation>
                <activeByDefault>false</activeByDefault>
            </activation>
            <properties>
                <entity.repository.impl>org.apache.atlas.repository.audit.HBaseBasedAuditRepository
                </entity.repository.impl>
                <graph.index.backend>solr</graph.index.backend>
                <graph.storage.backend>hbase2</graph.storage.backend>
                <graph.storage.hostname>localhost</graph.storage.hostname>
                <solr.zk.address>localhost:9983</solr.zk.address>
            </properties>
        </profile>

        <profile>
            <id>dist</id>
            <activation>
                <activeByDefault>false</activeByDefault>
            </activation>
            <properties>
                <skipDocs>false</skipDocs>
            </properties>
        </profile>

        <!-- Graph provider selection profiles
        The following profiles are used to select the graph provider.
        These profiles are mutually exclusive and should be activated by setting the system
        property GRAPH-PROVIDER.
        This can be optionally specified when invoking mvn:
           e.g. mvn clean install -DGRAPH-PROVIDER=janus
        The settings for GRAPH-PROVIDER have the following effects:
        * If GRAPH-PROVIDER is not specified, the graph-provider-default profile (janus) is activated.
        * If GRAPH-PROVIDER is set to anything else, the build will fail.
        Do not activate the graph-provider selection profiles using -P.
        -->

        <profile>
            <!-- Default profile, i.e. GRAPH-PROVIDER not set -->
            <id>graph-provider-default</id>
            <activation>
                <property>
                    <name>!GRAPH-PROVIDER</name>
                </property>
            </activation>
            <properties>
                <distro.exclude.packages>WEB-INF/lib/je-*.jar,WEB-INF/lib/solr-test-framework-*.jar, WEB-INF/lib/jts-*.jar,WEB-INF/lib/dom4j-*.jar,WEB-INF/lib/ant-*.jar</distro.exclude.packages>
                <graph.index.backend>solr</graph.index.backend>
                <graphArtifact>atlas-graphdb-janus</graphArtifact>
                <graphdb.backend.impl>org.apache.atlas.repository.graphdb.janus.AtlasJanusGraphDatabase</graphdb.backend.impl>
                <graphGroup>org.apache.atlas</graphGroup>
                <skipDocs>false</skipDocs>
                <tests.solr.embedded>true</tests.solr.embedded>
            </properties>
        </profile>

        <profile>
            <id>graph-provider-janus</id>
            <activation>
                <property>
                    <name>GRAPH-PROVIDER</name>
                    <value>janus</value>
                </property>
            </activation>
            <properties>
                <distro.exclude.packages>WEB-INF/lib/je-*.jar,WEB-INF/lib/solr-test-framework-*.jar, WEB-INF/lib/jts-*.jar,WEB-INF/lib/dom4j-*.jar,WEB-INF/lib/ant-*.jar</distro.exclude.packages>
                <graph.index.backend>solr</graph.index.backend>
                <graphArtifact>atlas-graphdb-janus</graphArtifact>
                <graphdb.backend.impl>org.apache.atlas.repository.graphdb.janus.AtlasJanusGraphDatabase</graphdb.backend.impl>
                <graphGroup>org.apache.atlas</graphGroup>
                <skipDocs>false</skipDocs>
                <tests.solr.embedded>true</tests.solr.embedded>
            </properties>
        </profile>

        <profile>
            <id>skipMinify</id>
            <properties>
                <project.build.dashboardv2.gruntBuild>build</project.build.dashboardv2.gruntBuild>
                <project.build.dashboardv3.gruntBuild>build</project.build.dashboardv3.gruntBuild>
            </properties>
        </profile>

    </profiles>

    <properties>
        <maven-compiler-plugin>3.13.0</maven-compiler-plugin>
        <maven-shade-plugin>3.4.0</maven-shade-plugin>
        <maven-war-plugin>3.4.0</maven-war-plugin>
        <akka.version>2.3.7</akka.version>
        <antlr4.plugin.version>4.5</antlr4.plugin.version>
        <antlr4.version>4.7</antlr4.version>
        <aopalliance.version>1.0</aopalliance.version>
        <aspectj.runtime.version>1.8.7</aspectj.runtime.version>
        <atlas.surefire.options></atlas.surefire.options>
        <avro.version>1.7.5</avro.version>
        <calcite.version>1.16.0</calcite.version>
        <checkstyle.failOnViolation>false</checkstyle.failOnViolation>
        <codehaus.woodstox.stax2-api.version>3.1.4</codehaus.woodstox.stax2-api.version>
        <commons-cli.version>1.4</commons-cli.version>
        <commons-codec.version>1.14</commons-codec.version>
        <commons-collections.version>3.2.2</commons-collections.version>
        <commons-collections4.version>4.4</commons-collections4.version>
        <commons-conf.version>1.10</commons-conf.version>
        <commons-conf2.version>2.2</commons-conf2.version>
        <commons-el.version>1.0</commons-el.version>
        <commons-io.version>2.11.0</commons-io.version>
        <commons-lang.version>2.6</commons-lang.version>
        <commons-logging.version>1.1.3</commons-logging.version>
        <commons-validator.version>1.6</commons-validator.version>
        <curator.version>4.3.0</curator.version>
        <doxia.version>1.8</doxia.version>
        <dropwizard-metrics>3.2.2</dropwizard-metrics>
        <elasticsearch.version>7.17.4</elasticsearch.version>
        <entity.repository.impl>org.apache.atlas.repository.audit.InMemoryEntityAuditRepository</entity.repository.impl>
        <!--<enunciate-maven-plugin.version>2.13.2</enunciate-maven-plugin.version>-->
        <enunciate-maven-plugin.version>2.17.0</enunciate-maven-plugin.version>
        <failsafe.version>2.18.1</failsafe.version>
        <falcon.version>0.8</falcon.version>
        <fastutil.version>6.5.16</fastutil.version>
        <graph.index.backend>solr</graph.index.backend>
        <graph.storage.backend>berkeleyje</graph.storage.backend>
        <gson.version>2.5</gson.version>
        <guava.version>29.0-jre</guava.version>
        <guice.version>4.1.0</guice.version>
        <hadoop.hdfs-client.version>${hadoop.version}</hadoop.hdfs-client.version>
        <hadoop.version>3.3.6</hadoop.version>
        <hive.version>3.1.0</hive.version>
        <hppc.version>0.8.1</hppc.version>
        <httpcomponents-httpclient.version>4.5.13</httpcomponents-httpclient.version>
        <httpcomponents-httpcore.version>4.4.13</httpcomponents-httpcore.version>
        <jackson.databind.version>2.13.4.2</jackson.databind.version>
        <jackson.version>2.12.4</jackson.version>
        <janusgraph.version>1.0.0</janusgraph.version>
        <janusgraph.cassandra.version>0.5.3</janusgraph.cassandra.version>
        <jaxb.api.version>2.3.1</jaxb.api.version>
        <javax-inject.version>1</javax-inject.version>
        <javax.servlet.version>3.1.0</javax.servlet.version>
<<<<<<< HEAD
        <java.version.required>1.17</java.version.required>
        <javac.source.version>1.17</javac.source.version>
        <javac.target.version>1.17</javac.target.version>
=======
        <java.version.required>1.8</java.version.required>
        <javac.source.version>1.8</javac.source.version>
        <javac.target.version>1.8</javac.target.version>
>>>>>>> 2a7ad159
        <jersey-spring.version>1.19.4</jersey-spring.version>
        <jersey.version>1.19</jersey.version>
        <jettison.version>1.3.7</jettison.version>
        <jetty-maven-plugin.stopWait>10</jetty-maven-plugin.stopWait>
        <jetty.version>9.4.31.v20200723</jetty.version>
        <joda-time.version>2.10.6</joda-time.version>
        <json.version>3.2.11</json.version>
        <jsr.version>1.1</jsr.version>
        <junit.version>4.13.1</junit.version>
        <okhttp3.version>4.10.0</okhttp3.version>
        <retrofit.version>2.9.0</retrofit.version>
        <kafka.scala.binary.version>2.12</kafka.scala.binary.version>
        <kafka.version>2.8.1</kafka.version>
        <keycloak.version>15.0.2.1</keycloak.version>
        <owasp-html-sanitizer.version>20220608.1</owasp-html-sanitizer.version>
        <launch-darkly.version>6.0.5</launch-darkly.version>
        <logback.version>1.3.14</logback.version>
        <lucene-solr.version>8.8.2</lucene-solr.version>
        <maven-site-plugin.version>3.7</maven-site-plugin.version>
        <MaxPermGen>512m</MaxPermGen>
        <node-for-v2.version>v9.11.1</node-for-v2.version>
        <npm-for-v2.version>6.13.7</npm-for-v2.version>
        <opencsv.version>5.0</opencsv.version>
        <paranamer.version>2.7</paranamer.version>
        <PermGen>64m</PermGen>
        <poi-ooxml.version>4.1.1</poi-ooxml.version>
        <poi.version>4.1.1</poi.version>
        <project.build.dashboardv2.gruntBuild>build-minify</project.build.dashboardv2.gruntBuild>
        <project.build.dashboardv3.gruntBuild>build-minify</project.build.dashboardv3.gruntBuild>
        <project.build.sourceEncoding>UTF-8</project.build.sourceEncoding>
        <project.reporting.outputEncoding>UTF-8</project.reporting.outputEncoding>
        <projectBaseDir>${project.basedir}</projectBaseDir>

        <skipCheck>true</skipCheck>
        <skipDocs>true</skipDocs>
        <skipEnunciate>false</skipEnunciate>
        <skipITs>true</skipITs>
        <skipSite>true</skipSite>
        <skipTests>false</skipTests>
        <skipUTs>false</skipUTs>
        <slf4j.version>2.0.16</slf4j.version>
        <skipOverlay>false</skipOverlay>
        <solr-test-framework.version>8.6.3</solr-test-framework.version>
        <solr.version>8.6.3</solr.version>
        <spray.version>1.3.1</spray.version>
        <spring.security.version>5.5.1</spring.security.version>
        <spring.version>5.3.18</spring.version>
        <sqoop.version>1.4.6.2.3.99.0-195</sqoop.version>
        <storm.version>2.3.0</storm.version>
        <surefire.forkCount>2C</surefire.forkCount>
        <surefire.version>3.0.0-M5</surefire.version>
        <testng.version>6.9.4</testng.version>
        <tinkerpop.version>3.7.0</tinkerpop.version>
        <woodstox-core.version>5.0.3</woodstox-core.version>
        <zookeeper.version>3.5.5</zookeeper.version>
        <redis.client.version>3.20.1</redis.client.version>
        <micrometer.version>1.11.1</micrometer.version>
    </properties>

    <modules>
        <module>build-tools</module>
        <module>test-tools</module>

        <module>intg</module>
        <module>common</module>
        <module>server-api</module>
        <module>notification</module>
        <module>client</module>
        <module>client-auth</module>
        <module>graphdb</module>

        <module>repository</module>
        <module>authorization</module>
        <module>dashboardv2</module>
        <module>dashboardv3</module>

        <module>auth-agents-common</module>
        <module>auth-audits</module>
        <module>auth-plugin-atlas</module>

        <module>webapp</module>
        <module>docs</module>

        <module>plugin-classloader</module>

        <module>distro</module>
    </modules>

    <repositories>
        <repository>
            <id>central</id>
            <url>https://repo1.maven.org/maven2</url>
            <snapshots>
                <enabled>false</enabled>
            </snapshots>
        </repository>
<<<<<<< HEAD
       <!-- <repository>
=======
        <repository>
>>>>>>> 2a7ad159
            <id>hortonworks.repo</id>
            <url>https://repo.hortonworks.com/content/repositories/releases</url>
            <name>Hortonworks Repo</name>
            <snapshots>
                <enabled>false</enabled>
            </snapshots>
        </repository>-->
        <repository>
            <id>apache.snapshots.repo</id>
            <url>https://repository.apache.org/content/groups/snapshots</url>
            <name>Apache Snapshots Repository</name>
            <snapshots>
                <enabled>true</enabled>
            </snapshots>
        </repository>
        <repository>
            <id>apache-staging</id>
            <url>https://repository.apache.org/content/groups/staging/</url>
        </repository>
        <repository>
            <id>default</id>
            <url>https://repository.apache.org/content/groups/public/</url>
        </repository>
        <repository>
            <id>java.net-Public</id>
            <name>Maven Java Net Snapshots and Releases</name>
            <url>https://maven.java.net/content/groups/public/</url>
        </repository>
        <repository>
            <id>repository.jboss.org-public</id>
            <name>JBoss repository</name>
            <url>https://repository.jboss.org/nexus/content/groups/public</url>
        </repository>
        <repository>
            <id>typesafe</id>
            <name>Typesafe Repository</name>
            <url>https://repo.typesafe.com/typesafe/releases/</url>
        </repository>
        <repository>
            <id>restlet</id>
            <url>https://maven.restlet.talend.com/</url>
            <snapshots>
                <enabled>false</enabled>
            </snapshots>
        </repository>
    </repositories>

    <dependencyManagement>
        <dependencies>
            <dependency>
                <groupId>io.grpc</groupId>
                <artifactId>grpc-core</artifactId>
                <version>1.38.1</version>
            </dependency>

            <dependency>
                <groupId>jakarta.annotation</groupId>
                <artifactId>jakarta.annotation-api</artifactId>
                <version>2.1.1</version>
            </dependency>

            <dependency>
                <groupId>org.antlr</groupId>
                <artifactId>antlr4-runtime</artifactId>
                <version>${antlr4.version}</version>
            </dependency>

            <!-- https://mvnrepository.com/artifact/com.googlecode.owasp-java-html-sanitizer/owasp-java-html-sanitizer -->
            <dependency>
                <groupId>com.googlecode.owasp-java-html-sanitizer</groupId>
                <artifactId>owasp-java-html-sanitizer</artifactId>
                <version>${owasp-html-sanitizer.version}</version>
            </dependency>

            <dependency>
                <groupId>com.google.guava</groupId>
                <artifactId>guava</artifactId>
                <version>${guava.version}</version>
            </dependency>

            <dependency>
                <groupId>org.glassfish</groupId>
                <artifactId>javax.el</artifactId>
                <version>3.0.0</version>
            </dependency>


            <!-- Logging -->
            <dependency>
                <groupId>org.slf4j</groupId>
                <artifactId>slf4j-api</artifactId>
                <version>${slf4j.version}</version>
            </dependency>



            <dependency>
                <groupId>org.slf4j</groupId>
                <artifactId>jul-to-slf4j</artifactId>
                <version>${slf4j.version}</version>
            </dependency>

            <dependency>
<<<<<<< HEAD
                <groupId>javax.xml.bind</groupId>
                <artifactId>jaxb-api</artifactId>
                <version>${jaxb.api.version}</version>
            </dependency>

            <dependency>
                <groupId>ch.qos.logback</groupId>
                <artifactId>logback-classic</artifactId>
                <version>${logback.version}</version>
=======
                <groupId>org.slf4j</groupId>
                <artifactId>jul-to-slf4j</artifactId>
                <version>${slf4j.version}</version>
            </dependency>

            <dependency>
                <groupId>javax.xml.bind</groupId>
                <artifactId>jaxb-api</artifactId>
                <version>${jaxb.api.version}</version>
>>>>>>> 2a7ad159
            </dependency>

            <dependency>
                <groupId>ch.qos.logback</groupId>
<<<<<<< HEAD
=======
                <artifactId>logback-classic</artifactId>
                <version>${logback.version}</version>
            </dependency>

            <dependency>
                <groupId>ch.qos.logback</groupId>
>>>>>>> 2a7ad159
                <artifactId>logback-core</artifactId>
                <version>${logback.version}</version>
            </dependency>

<<<<<<< HEAD
=======
            <dependency>
                <groupId>org.slf4j</groupId>
                <artifactId>log4j-over-slf4j</artifactId>
                <version>${slf4j.version}</version>
            </dependency>


>>>>>>> 2a7ad159
            <!-- hadoop -->
            <dependency>
                <groupId>org.apache.hadoop</groupId>
                <artifactId>hadoop-common</artifactId>
                <version>${hadoop.version}</version>
                <exclusions>
                    <exclusion>
                        <groupId>javax.servlet</groupId>
                        <artifactId>*</artifactId>
                    </exclusion>
                    <exclusion>
                        <groupId>tomcat</groupId>
                        <artifactId>*</artifactId>
                    </exclusion>
                    <exclusion>
                        <groupId>org.mortbay.jetty</groupId>
                        <artifactId>*</artifactId>
                    </exclusion>
                    <exclusion>
                        <groupId>org.codehaus.jackson</groupId>
                        <artifactId>*</artifactId>
                    </exclusion>
                    <exclusion>
                        <groupId>com.fasterxml.jackson.core</groupId>
                        <artifactId>*</artifactId>
                    </exclusion>
                    <exclusion>
                        <groupId>org.htrace</groupId>
                        <artifactId>*</artifactId>
                    </exclusion>
                    <exclusion>
                        <groupId>commons-httpclient</groupId>
                        <artifactId>*</artifactId>
                    </exclusion>
                    <exclusion>
                        <groupId>com.google.guava</groupId>
                        <artifactId>guava</artifactId>
                    </exclusion>
                    <exclusion>
                        <groupId>junit</groupId>
                        <artifactId>junit</artifactId>
                    </exclusion>
                    <exclusion>
                        <groupId>org.apache.commons</groupId>
                        <artifactId>commons-configuration2</artifactId>
                    </exclusion>
                    <exclusion>
                        <groupId>org.apache.commons</groupId>
                        <artifactId>commons-text</artifactId>
                    </exclusion>
                    <exclusion>
                        <groupId>org.slf4j</groupId>
                        <artifactId>slf4j-reload4j</artifactId>
                    </exclusion>
                </exclusions>
            </dependency>

            <dependency>
                <groupId>org.apache.hadoop</groupId>
                <artifactId>hadoop-hdfs</artifactId>
                <version>${hadoop.version}</version>
                <exclusions>
                    <exclusion>
                        <groupId>javax.servlet</groupId>
                        <artifactId>*</artifactId>
                    </exclusion>
                    <exclusion>
                        <groupId>tomcat</groupId>
                        <artifactId>*</artifactId>
                    </exclusion>
                    <exclusion>
                        <groupId>org.mortbay.jetty</groupId>
                        <artifactId>*</artifactId>
                    </exclusion>
                    <exclusion>
                        <groupId>com.google.guava</groupId>
                        <artifactId>guava</artifactId>
                    </exclusion>
                    <exclusion>
                        <groupId>org.codehaus.jackson</groupId>
                        <artifactId>*</artifactId>
                    </exclusion>
                </exclusions>
            </dependency>

            <dependency>
                <groupId>org.apache.hadoop</groupId>
                <artifactId>hadoop-auth</artifactId>
                <version>${hadoop.version}</version>
            </dependency>

            <dependency>
                <groupId>org.apache.hadoop</groupId>
                <artifactId>hadoop-client</artifactId>
                <version>${hadoop.version}</version>
                <exclusions>
                    <exclusion>
                        <groupId>org.mortbay.jetty</groupId>
                        <artifactId>*</artifactId>
                    </exclusion>
                </exclusions>
            </dependency>

            <dependency>
                <groupId>org.apache.hadoop</groupId>
                <artifactId>hadoop-annotations</artifactId>
                <version>${hadoop.version}</version>
            </dependency>

            <dependency>
                <groupId>org.apache.hadoop</groupId>
                <artifactId>hadoop-minikdc</artifactId>
                <version>${hadoop.version}</version>
                <exclusions>
                    <exclusion>
                        <groupId>junit</groupId>
                        <artifactId>junit</artifactId>
                    </exclusion>
                </exclusions>
                <scope>test</scope>
            </dependency>

            <!-- Zookeeper, curator -->
            <dependency>
                <groupId>org.apache.curator</groupId>
                <artifactId>curator-framework</artifactId>
                <version>${curator.version}</version>
            </dependency>

            <dependency>
                <groupId>org.apache.curator</groupId>
                <artifactId>curator-client</artifactId>
                <version>${curator.version}</version>
            </dependency>

            <dependency>
                <groupId>org.apache.curator</groupId>
                <artifactId>curator-recipes</artifactId>
                <version>${curator.version}</version>
            </dependency>

            <dependency>
                <groupId>org.apache.zookeeper</groupId>
                <artifactId>zookeeper</artifactId>
                <version>${zookeeper.version}</version>
            </dependency>

            <!-- <dependency>
                <groupId>io.netty</groupId>
                <artifactId>netty-bom</artifactId>
                <version>4.1.61.Final</version>
                <type>pom</type>
                <scope>import</scope>
            </dependency> -->

            <dependency>
                <groupId>org.springframework</groupId>
                <artifactId>spring-framework-bom</artifactId>
                <version>${spring.version}</version>
                <type>pom</type>
                <scope>import</scope>
            </dependency>

            <dependency>
                <groupId>org.springframework.security</groupId>
                <artifactId>spring-security-bom</artifactId>
                <version>${spring.security.version}</version>
                <type>pom</type>
                <scope>import</scope>
            </dependency>

            <!-- commons -->
            <dependency>
                <groupId>commons-configuration</groupId>
                <artifactId>commons-configuration</artifactId>
                <version>${commons-conf.version}</version>
            </dependency>

            <dependency>
                <groupId>commons-cli</groupId>
                <artifactId>commons-cli</artifactId>
                <version>${commons-cli.version}</version>
            </dependency>

            <dependency>
                <groupId>commons-el</groupId>
                <artifactId>commons-el</artifactId>
                <version>${commons-el.version}</version>
            </dependency>

            <dependency>
                <groupId>commons-io</groupId>
                <artifactId>commons-io</artifactId>
                <version>${commons-io.version}</version>
            </dependency>

            <dependency>
                <groupId>commons-collections</groupId>
                <artifactId>commons-collections</artifactId>
                <version>${commons-collections.version}</version>
            </dependency>

            <dependency>
                <groupId>org.apache.commons</groupId>
                <artifactId>commons-collections4</artifactId>
                <version>${commons-collections4.version}</version>
            </dependency>

            <!--Javax inject-->
            <dependency>
                <groupId>javax.inject</groupId>
                <artifactId>javax.inject</artifactId>
                <version>${javax-inject.version}</version>
            </dependency>

            <!-- utilities -->
            <dependency>
                <groupId>org.skyscreamer</groupId>
                <artifactId>jsonassert</artifactId>
                <version>1.2.0</version>
                <scope>test</scope>
            </dependency>

            <dependency>
                <groupId>joda-time</groupId>
                <artifactId>joda-time</artifactId>
                <version>${joda-time.version}</version>
            </dependency>

            <!-- Jersey -->
            <dependency>
                <groupId>com.sun.jersey</groupId>
                <artifactId>jersey-client</artifactId>
                <version>${jersey.version}</version>
            </dependency>

            <dependency>
                <groupId>com.sun.jersey</groupId>
                <artifactId>jersey-server</artifactId>
                <version>${jersey.version}</version>
            </dependency>

            <dependency>
                <groupId>com.sun.jersey</groupId>
                <artifactId>jersey-core</artifactId>
                <version>${jersey.version}</version>
            </dependency>

            <!-- Jersey + Spring -->
            <dependency>
                <groupId>com.sun.jersey.contribs</groupId>
                <artifactId>jersey-spring</artifactId>
                <version>${jersey-spring.version}</version>
                <exclusions>
                    <exclusion>
                        <groupId>org.springframework</groupId>
                        <artifactId>spring</artifactId>
                    </exclusion>
                    <exclusion>
                        <groupId>org.springframework</groupId>
                        <artifactId>spring-core</artifactId>
                    </exclusion>
                    <exclusion>
                        <groupId>org.springframework</groupId>
                        <artifactId>spring-web</artifactId>
                    </exclusion>
                    <exclusion>
                        <groupId>org.springframework</groupId>
                        <artifactId>spring-beans</artifactId>
                    </exclusion>
                    <exclusion>
                        <groupId>org.springframework</groupId>
                        <artifactId>spring-context</artifactId>
                    </exclusion>
                </exclusions>
            </dependency>

            <dependency>
                <groupId>com.sun.jersey</groupId>
                <artifactId>jersey-servlet</artifactId>
                <version>${jersey.version}</version>
            </dependency>

            <dependency>
                <groupId>com.sun.jersey.contribs</groupId>
                <artifactId>jersey-multipart</artifactId>
                <version>${jersey.version}</version>
            </dependency>

            <dependency>
                <groupId>javax.servlet.jsp</groupId>
                <artifactId>jsp-api</artifactId>
                <version>2.1</version>
            </dependency>

            <!-- JSON -->
            <dependency>
                <groupId>org.codehaus.jettison</groupId>
                <artifactId>jettison</artifactId>
                <version>${jettison.version}</version>
            </dependency>

            <dependency>
                <groupId>com.googlecode.json-simple</groupId>
                <artifactId>json-simple</artifactId>
                <version>1.1.1</version>
                <exclusions>
                    <exclusion>
                        <groupId>junit</groupId>
                        <artifactId>junit</artifactId>
                    </exclusion>
                </exclusions>
            </dependency>

            <!-- Jetty -->
            <dependency>
                <groupId>org.eclipse.jetty</groupId>
                <artifactId>jetty-server</artifactId>
                <version>${jetty.version}</version>
            </dependency>

            <dependency>
                <groupId>org.eclipse.jetty</groupId>
                <artifactId>jetty-util</artifactId>
                <version>${jetty.version}</version>
            </dependency>

            <dependency>
                <groupId>org.eclipse.jetty</groupId>
                <artifactId>jetty-util-ajax</artifactId>
                <version>${jetty.version}</version>
            </dependency>

            <dependency>
                <groupId>org.eclipse.jetty</groupId>
                <artifactId>jetty-io</artifactId>
                <version>${jetty.version}</version>
            </dependency>

            <dependency>
                <groupId>org.eclipse.jetty</groupId>
                <artifactId>jetty-http</artifactId>
                <version>${jetty.version}</version>
            </dependency>

            <dependency>
                <groupId>org.eclipse.jetty</groupId>
                <artifactId>jetty-security</artifactId>
                <version>${jetty.version}</version>
            </dependency>

            <dependency>
                <groupId>org.eclipse.jetty</groupId>
                <artifactId>jetty-webapp</artifactId>
                <version>${jetty.version}</version>
            </dependency>

            <dependency>
                <groupId>org.eclipse.jetty</groupId>
                <artifactId>jetty-servlet</artifactId>
                <version>${jetty.version}</version>
            </dependency>

            <dependency>
                <groupId>net.sourceforge.findbugs</groupId>
                <artifactId>annotations</artifactId>
                <version>1.3.2</version>
            </dependency>

            <dependency>
                <groupId>javax.servlet</groupId>
                <artifactId>javax.servlet-api</artifactId>
                <version>${javax.servlet.version}</version>
            </dependency>

            <!--  atlas modules -->
            <dependency>
                <groupId>org.apache.atlas</groupId>
                <artifactId>atlas-intg</artifactId>
                <version>${project.version}</version>
            </dependency>

            <dependency>
                <groupId>org.apache.atlas</groupId>
                <artifactId>atlas-intg</artifactId>
                <version>${project.version}</version>
                <classifier>tests</classifier>
                <scope>test</scope>
            </dependency>

            <dependency>
                <groupId>org.apache.atlas</groupId>
                <artifactId>atlas-graphdb-api</artifactId>
                <version>${project.version}</version>
            </dependency>

            <dependency>
                <groupId>org.apache.atlas</groupId>
                <artifactId>atlas-graphdb-common</artifactId>
                <version>${project.version}</version>
                <classifier>tests</classifier>
                <scope>test</scope>
            </dependency>

            <dependency>
                <groupId>org.apache.atlas</groupId>
                <artifactId>atlas-server-api</artifactId>
                <version>${project.version}</version>
            </dependency>

            <dependency>
                <groupId>org.apache.atlas</groupId>
                <artifactId>atlas-repository</artifactId>
                <version>${project.version}</version>
            </dependency>

            <dependency>
                <groupId>org.apache.atlas</groupId>
                <artifactId>atlas-repository</artifactId>
                <version>${project.version}</version>
                <classifier>tests</classifier>
                <scope>test</scope>
            </dependency>

            <dependency>
                <groupId>org.apache.atlas</groupId>
                <artifactId>atlas-notification</artifactId>
                <version>${project.version}</version>
            </dependency>

            <dependency>
                <groupId>org.apache.atlas</groupId>
                <artifactId>atlas-client</artifactId>
                <version>${project.version}</version>
                <type>pom</type>
            </dependency>

            <dependency>
                <groupId>org.apache.atlas</groupId>
                <artifactId>atlas-client-v1</artifactId>
                <version>${project.version}</version>
            </dependency>

            <dependency>
                <groupId>org.apache.atlas</groupId>
                <artifactId>atlas-client-v2</artifactId>
                <version>${project.version}</version>
            </dependency>

            <dependency>
                <groupId>org.apache.atlas</groupId>
                <artifactId>atlas-common</artifactId>
                <version>${project.version}</version>
            </dependency>

            <dependency>
                <groupId>org.apache.atlas</groupId>
                <artifactId>atlas-dashboardv2</artifactId>
                <version>${project.version}</version>
                <type>war</type>
            </dependency>

            <dependency>
                <groupId>org.apache.atlas</groupId>
                <artifactId>atlas-dashboardv3</artifactId>
                <version>${project.version}</version>
                <type>war</type>
            </dependency>

            <dependency>
                <groupId>org.apache.atlas</groupId>
                <artifactId>atlas-webapp</artifactId>
                <version>${project.version}</version>
                <type>war</type>
            </dependency>

            <dependency>
                <groupId>org.apache.atlas</groupId>
                <artifactId>atlas-buildtools</artifactId>
                <version>${project.version}</version>
            </dependency>

            <dependency>
                <groupId>org.apache.atlas</groupId>
                <artifactId>atlas-graphdb-impls</artifactId>
                <version>${project.version}</version>
                <type>pom</type>
            </dependency>

            <!-- API documentation  -->
            <dependency>
                <groupId>com.webcohesion.enunciate</groupId>
                <artifactId>enunciate-core-annotations</artifactId>
                <version>${enunciate-maven-plugin.version}</version>
            </dependency>

            <!-- supports simple auth handler -->
            <dependency>
                <groupId>org.apache.httpcomponents</groupId>
                <artifactId>httpclient</artifactId>
                <version>${httpcomponents-httpclient.version}</version>
            </dependency>

            <dependency>
                <groupId>org.apache.httpcomponents</groupId>
                <artifactId>httpcore</artifactId>
                <version>${httpcomponents-httpcore.version}</version>
            </dependency>

            <dependency>
                <groupId>org.apache.httpcomponents</groupId>
                <artifactId>httpmime</artifactId>
                <version>4.4.1</version>
            </dependency>

            <!--Test dependencies-->

            <dependency>
                <groupId>org.testng</groupId>
                <artifactId>testng</artifactId>
                <version>${testng.version}</version>
                <scope>test</scope>
            </dependency>

            <dependency>
                <groupId>org.easymock</groupId>
                <artifactId>easymock</artifactId>
                <version>3.4</version>
                <scope>test</scope>
            </dependency>

            <dependency>
                <groupId>org.mockito</groupId>
                <artifactId>mockito-all</artifactId>
                <version>1.8.5</version>
                <scope>test</scope>
            </dependency>

            <dependency>
                <groupId>org.apache.commons</groupId>
                <artifactId>commons-lang3</artifactId>
                <version>3.4</version>
            </dependency>

            <dependency>
                <groupId>commons-lang</groupId>
                <artifactId>commons-lang</artifactId>
                <version>${commons-lang.version}</version>
            </dependency>

            <!-- kafka -->
            <dependency>
                <groupId>org.apache.kafka</groupId>
                <artifactId>kafka-clients</artifactId>
                <version>${kafka.version}</version>
            </dependency>

            <dependency>
                <groupId>org.apache.kafka</groupId>
                <artifactId>kafka_${kafka.scala.binary.version}</artifactId>
                <version>${kafka.version}</version>
                <exclusions>
                    <exclusion>
                        <groupId>junit</groupId>
                        <artifactId>junit</artifactId>
                    </exclusion>
                </exclusions>
            </dependency>

            <dependency>
                <groupId>org.apache.atlas</groupId>
                <artifactId>atlas-plugin-classloader</artifactId>
                <version>${project.version}</version>
            </dependency>

            <!-- Fix for cassandra-all tranitive dependency CVE-2017-18640 : https://nvd.nist.gov/vuln/detail/CVE-2017-18640 -->
            <dependency>
                <groupId>org.yaml</groupId>
                <artifactId>snakeyaml</artifactId>
                <version>1.33</version>
            </dependency>

        </dependencies>
    </dependencyManagement>

    <dependencies>

        <dependency>
            <groupId>org.slf4j</groupId>
            <artifactId>slf4j-api</artifactId>
        </dependency>


        <dependency>
            <groupId>org.slf4j</groupId>
            <artifactId>jul-to-slf4j</artifactId>
        </dependency>

        <dependency>
            <groupId>cglib</groupId>
            <artifactId>cglib</artifactId>
            <version>2.2.2</version>
        </dependency>

    </dependencies>

    <build>
        <directory>target</directory>
        <outputDirectory>target/classes</outputDirectory>
        <finalName>${project.artifactId}-${project.version}</finalName>
        <testOutputDirectory>target/test-classes</testOutputDirectory>
        <resources>
            <resource>
                <directory>src/main/resources</directory>
                <filtering>true</filtering>
            </resource>
            <resource>
                <directory>..</directory>
                <targetPath>META-INF</targetPath>
                <includes>
                    <include>LICENSE</include>
                    <include>NOTICE</include>
                </includes>
            </resource>
        </resources>
        <testResources>
            <testResource>
                <directory>src/test/resources</directory>
                <filtering>true</filtering>
            </testResource>
        </testResources>

        <pluginManagement>
            <plugins>
                <!-- support for enforcement of maven & Java versions -->
                <plugin>
                    <inherited>true</inherited>
                    <groupId>org.apache.maven.plugins</groupId>
                    <artifactId>maven-enforcer-plugin</artifactId>
                    <version>3.0.0-M1</version>
                </plugin>
                <plugin>
                    <groupId>org.antlr</groupId>
                    <artifactId>antlr4-maven-plugin</artifactId>
                    <version>${antlr4.plugin.version}</version>
                    <configuration>
                        <listener>false</listener>
                        <visitor>true</visitor>
                    </configuration>
                    <executions>
                        <execution>
                            <goals>
                                <goal>antlr4</goal>
                            </goals>
                            <phase>generate-sources</phase>
                            <configuration>
                                <outputDirectory>src/main/java</outputDirectory>
                            </configuration>
                        </execution>
                    </executions>
                </plugin>
                <plugin>
                    <groupId>org.codehaus.mojo</groupId>
                    <artifactId>buildnumber-maven-plugin</artifactId>
                    <version>1.4</version>
                </plugin>

                <plugin>
                    <groupId>org.apache.maven.plugins</groupId>
                    <artifactId>maven-compiler-plugin</artifactId>
                    <version>${maven-compiler-plugin}</version>
                    <configuration>
                        <source>17</source>
                        <target>17</target>
                    </configuration>
                </plugin>

                <plugin>
                    <groupId>org.apache.maven.plugins</groupId>
                    <artifactId>maven-source-plugin</artifactId>
                    <version>2.4</version>
                </plugin>

                <plugin>
                    <groupId>org.apache.maven.plugins</groupId>
                    <artifactId>maven-javadoc-plugin</artifactId>
                    <version>2.8.1</version>
                </plugin>

                <plugin>
                    <groupId>com.github.eirslett</groupId>
                    <artifactId>frontend-maven-plugin</artifactId>
                    <version>1.11.0</version>
                </plugin>

                <plugin>
                    <groupId>org.apache.maven.plugins</groupId>
                    <artifactId>maven-surefire-plugin</artifactId>
                    <version>${surefire.version}</version>
                </plugin>

                <plugin>
                    <groupId>org.apache.maven.plugins</groupId>
                    <artifactId>maven-failsafe-plugin</artifactId>
                    <version>${failsafe.version}</version>
                </plugin>

                <plugin>
                    <groupId>org.apache.maven.plugins</groupId>
                    <artifactId>maven-deploy-plugin</artifactId>
                    <version>2.7</version>
                </plugin>

                <plugin>
                    <groupId>org.apache.maven.plugins</groupId>
                    <artifactId>maven-war-plugin</artifactId>
                    <version>${maven-war-plugin}</version>
                </plugin>

                <plugin>
                    <groupId>org.apache.rat</groupId>
                    <artifactId>apache-rat-plugin</artifactId>
                    <version>0.13</version>
                    <configuration>
                        <skip>true</skip>
                    </configuration>
                </plugin>

                <plugin>
                    <groupId>org.apache.maven.plugins</groupId>
                    <artifactId>maven-checkstyle-plugin</artifactId>
                    <version>2.9.1</version>
                </plugin>

                <plugin>
                    <groupId>org.apache.maven.plugins</groupId>
                    <artifactId>maven-site-plugin</artifactId>
                    <version>${maven-site-plugin.version}</version>
                </plugin>

                <!-- Source code metrics: mvn javancss:report or mvn site -->
                <plugin>
                    <groupId>org.codehaus.mojo</groupId>
                    <artifactId>javancss-maven-plugin</artifactId>
                    <version>2.0</version>
                </plugin>

                <plugin>
                    <groupId>org.apache.maven.plugins</groupId>
                    <artifactId>maven-dependency-plugin</artifactId>
                    <version>3.1.0</version>
                </plugin>

                <plugin>
                    <groupId>org.apache.maven.plugins</groupId>
                    <artifactId>maven-resources-plugin</artifactId>
                    <version>2.7</version>
                    <configuration>
                        <encoding>UTF-8</encoding>
                        <nonFilteredFileExtensions>
                            <nonFilteredFileExtension>zip</nonFilteredFileExtension>
                            <nonFilteredFileExtension>json</nonFilteredFileExtension>
                        </nonFilteredFileExtensions>
                    </configuration>
                </plugin>

                <plugin>
                    <groupId>org.apache.maven.plugins</groupId>
                    <artifactId>maven-remote-resources-plugin</artifactId>
                    <version>1.5</version>
                    <configuration>
                        <excludeGroupIds>org.restlet.jee</excludeGroupIds>
                    </configuration>
                </plugin>

                <plugin>
                    <groupId>com.webcohesion.enunciate</groupId>
                    <artifactId>enunciate-maven-plugin</artifactId>
                    <version>${enunciate-maven-plugin.version}</version>
                    <executions>
                        <execution>
                            <goals>
                                <goal>docs</goal>
                            </goals>
                            <phase>package</phase>
                        </execution>
                    </executions>
                </plugin>
            </plugins>
        </pluginManagement>

        <plugins>
            <!-- enforcement of maven version 3.5.0 or above & Java 8 (151) or above -->
            <plugin>
                <groupId>org.apache.maven.plugins</groupId>
                <artifactId>maven-enforcer-plugin</artifactId>
                <executions>
                    <execution>
                        <id>enforce-versions</id>
                        <goals>
                            <goal>enforce</goal>
                        </goals>
                        <configuration>
                            <rules>
                                <requireMavenVersion>
                                    <version>[3.5.0,)</version>
                                    <message>** MAVEN VERSION ERROR ** Maven 3.5.0 or above is required. See https://maven.apache.org/install.html </message>
                                </requireMavenVersion>
                                <requireJavaVersion>
                                    <level>ERROR</level>
                                    <version>[1.8.0-151,)</version>
                                    <message>** JAVA VERSION ERROR ** Java 8 (Update 151) or above is required.</message>
                                </requireJavaVersion>
                                <requireJavaVersion>
                                    <level>WARN</level>
                                    <version>(,1.9]</version>
                                    <message>** JAVA VERSION WARNING ** Java 9 and above has not been tested with Atlas.</message>
                                </requireJavaVersion>
                            </rules>
                        </configuration>
                    </execution>
                </executions>
            </plugin>
            <plugin>
                <groupId>org.apache.maven.plugins</groupId>
                <artifactId>maven-source-plugin</artifactId>
                <executions>
                    <execution>
                        <id>attach-sources</id>
                        <phase>verify</phase>
                        <goals>
                            <goal>jar-no-fork</goal>
                            <goal>test-jar-no-fork</goal>
                        </goals>
                    </execution>
                </executions>
            </plugin>

            <plugin>
                <groupId>org.apache.felix</groupId>
                <artifactId>maven-bundle-plugin</artifactId>
                <version>2.5.4</version>
                <inherited>true</inherited>
                <extensions>true</extensions>
            </plugin>

            <plugin>
                <groupId>org.apache.maven.plugins</groupId>
                <artifactId>maven-surefire-plugin</artifactId>
                <version>${surefire.version}</version>
                <configuration>
                    <systemProperties>
                        <user.dir>${project.basedir}</user.dir>
                        <atlas.data>${project.build.directory}/data</atlas.data>
                        <atlas.log.dir>${project.build.directory}/logs</atlas.log.dir>
                        <atlas.log.file>application.log</atlas.log.file>
                        <logback.configurationFile>atlas-logback.xml</logback.configurationFile>
                        <embedded.solr.directory>${project.basedir}/target</embedded.solr.directory>
                    </systemProperties>
                    <skipTests>${skipTests}</skipTests>
                    <forkCount>${surefire.forkCount}</forkCount>
                    <reuseForks>false</reuseForks>
                    <redirectTestOutputToFile>true</redirectTestOutputToFile>
                    <argLine>-Djava.awt.headless=true -Dproject.version=${project.version}
                        -Dhadoop.tmp.dir="${project.build.directory}/tmp-hadoop-${user.name}"
                        -Xmx1024m -Djava.net.preferIPv4Stack=true ${atlas.surefire.options}
                    </argLine>
                    <skip>${skipUTs}</skip>
                </configuration>
                <dependencies>
                    <dependency>
                        <groupId>org.apache.maven.surefire</groupId>
                        <artifactId>surefire-testng</artifactId>
                        <version>${surefire.version}</version>
                    </dependency>
                </dependencies>
            </plugin>

            <plugin>
                <groupId>org.apache.maven.plugins</groupId>
                <artifactId>maven-failsafe-plugin</artifactId>
                <version>${failsafe.version}</version>
                <configuration>
                    <systemPropertyVariables>
                        <projectBaseDir>${projectBaseDir}</projectBaseDir>
                        <atlas.data>${project.build.directory}/data</atlas.data>
                        <atlas.log.dir>${project.build.directory}/logs</atlas.log.dir>
                        <atlas.log.file>application.log</atlas.log.file>
                        <logback.configurationFile>atlas-logback.xml</logback.configurationFile>
                        <embedded.solr.directory>${project.basedir}/target</embedded.solr.directory>
                    </systemPropertyVariables>
                    <redirectTestOutputToFile>true</redirectTestOutputToFile>
                    <argLine>-Djava.awt.headless=true -Dproject.version=${project.version}
                        -Dhadoop.tmp.dir="${project.build.directory}/tmp-hadoop-${user.name}"
                        -Xmx1024m ${atlas.surefire.options}
                    </argLine>
                    <skip>${skipITs}</skip>
                    <reuseForks>false</reuseForks>
                    <!-- Don't fork the IT until there's sandbox capability for IT env -->
                    <forkCount>0</forkCount>
                    <redirectTestOutputToFile>true</redirectTestOutputToFile>
                </configuration>
                <executions>
                    <execution>
                        <id>integration-test</id>
                        <goals>
                            <goal>integration-test</goal>
                        </goals>
                    </execution>
                    <execution>
                        <id>verify</id>
                        <goals>
                            <goal>verify</goal>
                        </goals>
                    </execution>
                </executions>
            </plugin>

            <!-- Run the application using "mvn jetty:run" -->
            <plugin>
                <groupId>org.eclipse.jetty</groupId>
                <artifactId>jetty-maven-plugin</artifactId>
                <version>${jetty.version}</version>
                <configuration>
                    <!-- Log to the console. -->
                    <requestLog implementation="org.eclipse.jetty.server.NCSARequestLog">
                        <!-- This doesn't do anything for Jetty, but is a workaround for a Maven bug
                             that prevents the requestLog from being set. -->
                        <append>true</append>
                    </requestLog>
                </configuration>
            </plugin>

            <plugin>
                <groupId>org.codehaus.mojo</groupId>
                <artifactId>buildnumber-maven-plugin</artifactId>
                <executions>
                    <execution>
                        <phase>validate</phase>
                        <goals>
                            <goal>create</goal>
                        </goals>
                    </execution>
                </executions>
                <configuration>
                    <revisionOnScmFailure>release</revisionOnScmFailure>
                    <doCheck>false</doCheck>
                    <doUpdate>false</doUpdate>
                </configuration>
            </plugin>

            <plugin>
                <groupId>org.apache.rat</groupId>
                <artifactId>apache-rat-plugin</artifactId>
                <configuration>
                    <useDefaultExcludes>true</useDefaultExcludes>
                    <useMavenDefaultExcludes>true</useMavenDefaultExcludes>
                    <useIdeaDefaultExcludes>true</useIdeaDefaultExcludes>
                    <useEclipseDefaultExcludes>true</useEclipseDefaultExcludes>
                    <excludeSubProjects>true</excludeSubProjects>
                    <excludes>
                        <exclude>**/antlr4/**</exclude>
                        <exclude>**/dependency-reduced-pom.xml</exclude>
                        <exclude>**/javax.script.ScriptEngineFactory</exclude>
                        <exclude>.reviewboardrc</exclude>
                        <exclude>3party-licenses/**</exclude>
                        <exclude>**/.cache</exclude>
                        <exclude>**/.cache-main</exclude>
                        <exclude>**/.cache-tests</exclude>
                        <exclude>**/.checkstyle</exclude>
                        <exclude>**/*.txt</exclude>
                        <exclude>**/*.json</exclude>
                        <exclude>.pc/**</exclude>
                        <exclude>debian/**</exclude>
                        <exclude>.svn/**</exclude>
                        <exclude>.git/**</exclude>
                        <exclude>.gitignore</exclude>
                        <exclude>**/.idea/**</exclude>
                        <exclude>**/*.twiki</exclude>
                        <exclude>**/*.md</exclude>
                        <exclude>**/*.iml</exclude>
                        <exclude>**/*.json</exclude>
                        <exclude>**/*.log</exclude>
                        <exclude>**/target/**</exclude>
                        <exclude>**/target*/**</exclude>
                        <exclude>**/build/**</exclude>
                        <exclude>**/*.patch</exclude>
                        <exclude>derby.log</exclude>
                        <exclude>**/logs/**</exclude>
                        <exclude>**/.classpath</exclude>
                        <exclude>**/.project</exclude>
                        <exclude>**/.settings/**</exclude>
                        <exclude>**/test-output/**</exclude>
                        <exclude>**/mock/**</exclude>
                        <exclude>**/data/**</exclude>
                        <exclude>**/maven-eclipse.xml</exclude>
                        <exclude>**/.externalToolBuilders/**</exclude>
                        <exclude>**/build.log</exclude>
                        <exclude>**/.bowerrc</exclude>
                        <exclude>*.json</exclude>
                        <exclude>**/overlays/**</exclude>
                        <exclude>dev-support/**</exclude>
                        <exclude>**/users-credentials.properties</exclude>
                        <exclude>**/public/css/animate.min.css</exclude>
                        <exclude>**/public/css/bootstrap-sidebar.css</exclude>
                        <exclude>**/public/js/external_lib/**</exclude>
                        <exclude>**/node_modules/**</exclude>
                        <!-- All the npm plugins are copied here, so exclude it -->
                        <exclude>**/public/js/libs/**</exclude>

                        <!-- atlas data directory creates when tests are run from IDE -->
                        <exclude>**/atlas.data/**</exclude>
                        <exclude>**/${sys:atlas.data}/**</exclude>
                        <exclude>**/policy-store.txt</exclude>
                        <exclude>**/*rebel*.xml</exclude>
                        <exclude>**/*rebel*.xml.bak</exclude>
                        <exclude>**/test/resources/**</exclude>

                        <!-- atlas doc directory -->
                        <exclude>**/docz-lib/**</exclude>
                        <exclude>**/.docz/**</exclude>
                        <exclude>**/*.svg</exclude>
                        
                    </excludes>
                </configuration>
                <executions>
                    <execution>
                        <id>rat-check</id>
                        <goals>
                            <goal>check</goal>
                        </goals>
                        <phase>validate</phase>
                    </execution>
                </executions>
            </plugin>

            <plugin>
                <groupId>org.apache.maven.plugins</groupId>
                <artifactId>maven-checkstyle-plugin</artifactId>
                <dependencies>
                    <dependency>
                        <groupId>org.apache.atlas</groupId>
                        <artifactId>atlas-buildtools</artifactId>
                        <version>${project.version}</version>
                    </dependency>
                </dependencies>
                <executions>
                    <execution>
                        <id>checkstyle-check</id>
                        <goals>
                            <goal>check</goal>
                        </goals>
                        <phase>verify</phase>
                        <configuration>
                            <skip>${skipCheck}</skip>
                            <consoleOutput>false</consoleOutput>
                            <includeTestSourceDirectory>true</includeTestSourceDirectory>
                            <suppressionsFileExpression>checkstyle.suppressions.file</suppressionsFileExpression>
                            <failOnViolation>${checkstyle.failOnViolation}</failOnViolation>
                        </configuration>
                    </execution>
                </executions>
            </plugin>

            <!--The findbugs-maven-plugin is outdated and does not officially support Java 17. To analyze code with a tool like FindBugs on Java 17, you should migrate to SpotBugs-->

            <!--<plugin>
                <groupId>org.codehaus.mojo</groupId>
                <artifactId>findbugs-maven-plugin</artifactId>
                <version>3.0.5</version>
                <configuration>
                    &lt;!&ndash;debug>true</debug &ndash;&gt;
                    <xmlOutput>true</xmlOutput>
                    <failOnError>false</failOnError>
                    <skip>${skipCheck}</skip>
                </configuration>
                <executions>
                    <execution>
                        <id>findbugs-check</id>
                        <goals>
                            <goal>check</goal>
                        </goals>
                        <phase>verify</phase>
                    </execution>
                </executions>
            </plugin>-->

            <!-- Source code metrics: mvn javancss:report or mvn site -->
            <plugin>
                <groupId>org.codehaus.mojo</groupId>
                <artifactId>javancss-maven-plugin</artifactId>
            </plugin>

            <plugin>
                <artifactId>maven-clean-plugin</artifactId>
                <configuration>
                    <filesets>
                        <fileset>
                            <directory>${basedir}</directory>
                            <includes>
                                <include>**/*.pyc</include>
                            </includes>
                            <followSymlinks>false</followSymlinks>
                        </fileset>
                    </filesets>
                </configuration>
            </plugin>

            <plugin>
                <artifactId>maven-site-plugin</artifactId>
                <configuration>
                    <skip>${skipSite}</skip>
                </configuration>
                <dependencies>
                    <dependency>
                        <groupId>org.apache.maven.doxia</groupId>
                        <artifactId>doxia-module-twiki</artifactId>
                        <version>${doxia.version}</version>
                    </dependency>
                    <dependency>
                        <groupId>org.apache.maven.doxia</groupId>
                        <artifactId>doxia-core</artifactId>
                        <version>${doxia.version}</version>
                    </dependency>
                </dependencies>
            </plugin>

            <plugin>
                <groupId>org.apache.maven.plugins</groupId>
                <artifactId>maven-javadoc-plugin</artifactId>
                <configuration>
                    <skip>${skipDocs}</skip>
                </configuration>
                <executions>
                    <execution>
                        <id>javadoc</id>
                        <goals>
                            <goal>javadoc</goal>
                            <goal>jar</goal>
                        </goals>
                        <phase>site</phase>
                        <configuration>
                            <aggregate>true</aggregate>
                        </configuration>
                    </execution>
                    <execution>
                        <id>aggregate</id>
                        <inherited>false</inherited>
                        <goals>
                            <goal>aggregate</goal>
                        </goals>
                    </execution>
                </executions>
            </plugin>

            <plugin>
                <groupId>org.apache.maven.plugins</groupId>
                <artifactId>maven-deploy-plugin</artifactId>
                <configuration>
                    <deployAtEnd>true</deployAtEnd>
                </configuration>
            </plugin>

            <plugin>
                <groupId>org.apache.maven.plugins</groupId>
                <artifactId>maven-assembly-plugin</artifactId>
                <configuration>
                    <skipAssembly>true</skipAssembly>
                </configuration>
            </plugin>
        </plugins>
    </build>
</project><|MERGE_RESOLUTION|>--- conflicted
+++ resolved
@@ -726,15 +726,9 @@
         <jaxb.api.version>2.3.1</jaxb.api.version>
         <javax-inject.version>1</javax-inject.version>
         <javax.servlet.version>3.1.0</javax.servlet.version>
-<<<<<<< HEAD
         <java.version.required>1.17</java.version.required>
         <javac.source.version>1.17</javac.source.version>
         <javac.target.version>1.17</javac.target.version>
-=======
-        <java.version.required>1.8</java.version.required>
-        <javac.source.version>1.8</javac.source.version>
-        <javac.target.version>1.8</javac.target.version>
->>>>>>> 2a7ad159
         <jersey-spring.version>1.19.4</jersey-spring.version>
         <jersey.version>1.19</jersey.version>
         <jettison.version>1.3.7</jettison.version>
@@ -831,11 +825,7 @@
                 <enabled>false</enabled>
             </snapshots>
         </repository>
-<<<<<<< HEAD
        <!-- <repository>
-=======
-        <repository>
->>>>>>> 2a7ad159
             <id>hortonworks.repo</id>
             <url>https://repo.hortonworks.com/content/repositories/releases</url>
             <name>Hortonworks Repo</name>
@@ -939,7 +929,6 @@
             </dependency>
 
             <dependency>
-<<<<<<< HEAD
                 <groupId>javax.xml.bind</groupId>
                 <artifactId>jaxb-api</artifactId>
                 <version>${jaxb.api.version}</version>
@@ -949,44 +938,14 @@
                 <groupId>ch.qos.logback</groupId>
                 <artifactId>logback-classic</artifactId>
                 <version>${logback.version}</version>
-=======
-                <groupId>org.slf4j</groupId>
-                <artifactId>jul-to-slf4j</artifactId>
-                <version>${slf4j.version}</version>
-            </dependency>
-
-            <dependency>
-                <groupId>javax.xml.bind</groupId>
-                <artifactId>jaxb-api</artifactId>
-                <version>${jaxb.api.version}</version>
->>>>>>> 2a7ad159
             </dependency>
 
             <dependency>
                 <groupId>ch.qos.logback</groupId>
-<<<<<<< HEAD
-=======
-                <artifactId>logback-classic</artifactId>
-                <version>${logback.version}</version>
-            </dependency>
-
-            <dependency>
-                <groupId>ch.qos.logback</groupId>
->>>>>>> 2a7ad159
                 <artifactId>logback-core</artifactId>
                 <version>${logback.version}</version>
             </dependency>
 
-<<<<<<< HEAD
-=======
-            <dependency>
-                <groupId>org.slf4j</groupId>
-                <artifactId>log4j-over-slf4j</artifactId>
-                <version>${slf4j.version}</version>
-            </dependency>
-
-
->>>>>>> 2a7ad159
             <!-- hadoop -->
             <dependency>
                 <groupId>org.apache.hadoop</groupId>
@@ -2009,7 +1968,7 @@
                         <exclude>**/docz-lib/**</exclude>
                         <exclude>**/.docz/**</exclude>
                         <exclude>**/*.svg</exclude>
-                        
+
                     </excludes>
                 </configuration>
                 <executions>
