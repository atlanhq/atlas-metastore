--- conflicted
+++ resolved
@@ -702,10 +702,6 @@
         <dropwizard-metrics>3.2.2</dropwizard-metrics>
         <elasticsearch.version>7.17.4</elasticsearch.version>
         <entity.repository.impl>org.apache.atlas.repository.audit.InMemoryEntityAuditRepository</entity.repository.impl>
-<<<<<<< HEAD
-        <!--<enunciate-maven-plugin.version>2.13.2</enunciate-maven-plugin.version>-->
-=======
->>>>>>> 4f6a5599
         <enunciate-maven-plugin.version>2.17.0</enunciate-maven-plugin.version>
         <failsafe.version>2.18.1</failsafe.version>
         <falcon.version>0.8</falcon.version>
@@ -728,12 +724,9 @@
         <jaxb.api.version>2.3.1</jaxb.api.version>
         <javax-inject.version>1</javax-inject.version>
         <javax.servlet.version>3.1.0</javax.servlet.version>
-<<<<<<< HEAD
         <java.version.required>1.17</java.version.required>
         <javac.source.version>1.17</javac.source.version>
         <javac.target.version>1.17</javac.target.version>
-=======
->>>>>>> 4f6a5599
         <jersey-spring.version>1.19.4</jersey-spring.version>
         <jersey.version>1.19</jersey.version>
         <jettison.version>1.3.7</jettison.version>
@@ -806,12 +799,8 @@
 
         <module>repository</module>
         <module>authorization</module>
-<<<<<<< HEAD
-        <module>auth-common</module>
-=======
 <!--        <module>dashboardv2</module>-->
 
->>>>>>> 4f6a5599
         <module>auth-agents-common</module>
         <module>auth-audits</module>
         <module>auth-plugin-atlas</module>
@@ -831,16 +820,6 @@
                 <enabled>false</enabled>
             </snapshots>
         </repository>
-<<<<<<< HEAD
-       <!-- <repository>
-            <id>hortonworks.repo</id>
-            <url>https://repo.hortonworks.com/content/repositories/releases</url>
-            <name>Hortonworks Repo</name>
-            <snapshots>
-                <enabled>false</enabled>
-            </snapshots>
-        </repository>-->
-=======
         <repository>
             <id>github</id>
             <url>https://maven.pkg.github.com/atlanhq/atlan-janusgraph</url>
@@ -851,7 +830,6 @@
                 <enabled>true</enabled>
             </releases>
         </repository>
->>>>>>> 4f6a5599
         <repository>
             <id>apache.snapshots.repo</id>
             <url>https://repository.apache.org/content/groups/snapshots</url>
@@ -930,7 +908,6 @@
                 <artifactId>javax.el</artifactId>
                 <version>3.0.0</version>
             </dependency>
-
 
             <!-- Logging -->
             <dependency>
@@ -2017,30 +1994,6 @@
             </plugin>
 
             <!--The findbugs-maven-plugin is outdated and does not officially support Java 17. To analyze code with a tool like FindBugs on Java 17, you should migrate to SpotBugs-->
-<<<<<<< HEAD
-
-            <!--<plugin>
-                <groupId>org.codehaus.mojo</groupId>
-                <artifactId>findbugs-maven-plugin</artifactId>
-                <version>3.0.5</version>
-                <configuration>
-                    &lt;!&ndash;debug>true</debug &ndash;&gt;
-                    <xmlOutput>true</xmlOutput>
-                    <failOnError>false</failOnError>
-                    <skip>${skipCheck}</skip>
-                </configuration>
-                <executions>
-                    <execution>
-                        <id>findbugs-check</id>
-                        <goals>
-                            <goal>check</goal>
-                        </goals>
-                        <phase>verify</phase>
-                    </execution>
-                </executions>
-            </plugin>-->
-=======
->>>>>>> 4f6a5599
 
             <!-- Source code metrics: mvn javancss:report or mvn site -->
             <plugin>
