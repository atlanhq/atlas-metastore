<?xml version="1.0"?>
<!--
  ~ Licensed to the Apache Software Foundation (ASF) under one
  ~ or more contributor license agreements.  See the NOTICE file
  ~ distributed with this work for additional information
  ~ regarding copyright ownership.  The ASF licenses this file
  ~ to you under the Apache License, Version 2.0 (the
  ~ "License"); you may not use this file except in compliance
  ~ with the License.  You may obtain a copy of the License at
  ~
  ~     http://www.apache.org/licenses/LICENSE-2.0
  ~
  ~ Unless required by applicable law or agreed to in writing, software
  ~ distributed under the License is distributed on an "AS IS" BASIS,
  ~ WITHOUT WARRANTIES OR CONDITIONS OF ANY KIND, either express or implied.
  ~ See the License for the specific language governing permissions and
  ~ limitations under the License.
  -->

<project xmlns="http://maven.apache.org/POM/4.0.0" xmlns:xsi="http://www.w3.org/2001/XMLSchema-instance"
         xsi:schemaLocation="http://maven.apache.org/POM/4.0.0 https://maven.apache.org/maven-v4_0_0.xsd">

    <parent>
        <groupId>org.apache</groupId>
        <artifactId>apache</artifactId>
        <version>23</version>
    </parent>

    <modelVersion>4.0.0</modelVersion>
    <groupId>org.apache.atlas</groupId>
    <artifactId>apache-atlas</artifactId>
    <version>3.0.0-SNAPSHOT</version>
    <description>Metadata Management and Data Governance Platform over Hadoop</description>
    <name>apache-atlas</name>
    <packaging>pom</packaging>
    <url>https://atlas.apache.org</url>

    <licenses>
        <license>
            <name>The Apache Software License, Version 2.0</name>
            <url>http://www.apache.org/licenses/LICENSE-2.0.txt</url>
        </license>
    </licenses>

    <organization>
        <name>Apache Software Foundation</name>
        <url>https://www.apache.org</url>
    </organization>

    <issueManagement>
        <system>JIRA</system>
        <url>https://issues.apache.org/jira/browse/ATLAS</url>
    </issueManagement>

    <ciManagement>
        <system>Jenkins</system>
        <url>https://builds.apache.org/job/atlas</url>
    </ciManagement>

    <inceptionYear>2015</inceptionYear>

    <mailingLists>
        <mailingList>
            <name>atlas-dev</name>
            <subscribe>dev-subscribe@atlas.apache.org</subscribe>
            <unsubscribe>dev-unsubscribe@atlas.apache.org</unsubscribe>
            <post>dev@atlas.apache.org</post>
            <archive>https://mail-archives.apache.org/mod_mbox/atlas-dev/</archive>
        </mailingList>
        <mailingList>
            <name>atlas-user</name>
            <subscribe>user-subscribe@atlas.apache.org</subscribe>
            <unsubscribe>user-unsubscribe@atlas.apache.org</unsubscribe>
            <post>user@atlas.apache.org</post>
            <archive>https://mail-archives.apache.org/mod_mbox/atlas-user/</archive>
        </mailingList>
        <mailingList>
            <name>atlas-commits</name>
            <subscribe>commits-subscribe@atlas.apache.org</subscribe>
            <unsubscribe>commits-unsubscribe@atlas.apache.org</unsubscribe>
            <post>commits@atlas.apache.org</post>
            <archive>https://mail-archives.apache.org/mod_mbox/atlas-commits/</archive>
        </mailingList>
    </mailingLists>

    <scm>
        <connection>scm:git:git://git.apache.org/atlas.git</connection>
        <developerConnection>scm:git:https://gitbox.apache.org/repos/asf/atlas.git</developerConnection>
        <tag>HEAD</tag>
        <url>https://github.com/apache/atlas.git</url>
    </scm>

    <developers>
        <developer>
            <id>adossett</id>
            <name>Aaron Dossett</name>
            <email>adossett@target.com</email>
            <timezone>America/Denver</timezone>
            <roles>
                <role>committer</role>
                <role>PMC</role>
            </roles>
            <organization>Target Inc.</organization>
            <!--<organizationUrl>https://www.target.com</organizationUrl>-->
        </developer>
        <developer>
            <id>AAhn</id>
            <name>Andrew Ahn</name>
            <email>aa@apache.org</email>
            <timezone>America/Los_Angeles</timezone>
            <roles>
                <role>committer</role>
                <role>PMC</role>
            </roles>
            <organization></organization>
        </developer>
        <developer>
            <id>apoorvnaik</id>
            <name>Apoorv Naik</name>
            <email>apoorvnaik@apache.org</email>
            <timezone>America/Los_Angeles</timezone>
            <roles>
                <role>committer</role>
                <role>PMC</role>
            </roles>
            <organization></organization>
            <!--<organizationUrl></organizationUrl>-->
        </developer>
        <developer>
            <id>acmurthy</id>
            <name>Arun C.Murthy</name>
            <email>acmurthy@apache.org</email>
            <timezone>America/Los_Angeles</timezone>
            <roles>
                <role>committer</role>
                <role>PMC</role>
            </roles>
            <organization>Cloudera Inc.</organization>
            <!--<organizationUrl>https://www.cloudera.com</organizationUrl>-->
        </developer>
        <developer>
            <id>ayubpathan</id>
            <name>Ayub Pathan</name>
            <email>ayubpathan@apache.org</email>
            <timezone>Asia/Kolkata</timezone>
            <roles>
                <role>committer</role>
                <role>PMC</role>
            </roles>
            <organization>Cloudera Inc.</organization>
            <!--<organizationUrl>https://www.cloudera.com</organizationUrl>-->
        </developer>
        <developer>
            <id>amestry</id>
            <name>Ashutosh Mestry</name>
            <email>amestry@apache.org</email>
            <timezone>America/Los_Angeles</timezone>
            <roles>
                <role>committer</role>
            </roles>
            <organization>Cloudera Inc.</organization>
            <!--<organizationUrl>https://www.cloudera.com</organizationUrl>-->
        </developer>
        <developer>
            <id>bstortz</id>
            <name>Barbara Stortz</name>
            <email>bstortz@sap.com</email>
            <timezone>America/Los_Angeles</timezone>
            <roles>
                <role>committer</role>
                <role>PMC</role>
            </roles>
            <organization>SAP Inc.</organization>
            <!--<organizationUrl>https://www.sap.com</organizationUrl>-->
        </developer>
        <developer>
            <id>chyzer</id>
            <name>Chris Hyzer</name>
            <email>tjbchris@apache.org</email>
            <timezone>America/New_York</timezone>
            <roles>
                <role>committer</role>
                <role>PMC</role>
            </roles>
            <organization>Travelers Inc.</organization>
            <!--<organizationUrl>http://www.travelers.com</organizationUrl>-->
        </developer>
        <developer>
            <id>dmarkwat</id>
            <name>Daniel Markwat</name>
            <email>dmarkwat@aetna.com</email>
            <timezone>America/New_York</timezone>
            <roles>
                <role>committer</role>
                <role>PMC</role>
            </roles>
            <organization>Aetna Inc.</organization>
            <!--<organizationUrl>https://www.aetna.com</organizationUrl>-->
        </developer>
        <developer>
            <id>darshankumar</id>
            <name>Darshan Kumar</name>
            <email>darshankumar@apache.org</email>
            <timezone>Asia/Kolkata</timezone>
            <roles>
                <role>committer</role>
                <role>PMC</role>
            </roles>
            <organization>MPR</organization>
        </developer>
        <developer>
            <id>davidrad</id>
            <name>David Radley</name>
            <email>davidrad@apache.org</email>
            <timezone>Europe/London</timezone>
            <roles>
                <role>committer</role>
            </roles>
            <organization>IBM Corporation</organization>
            <!--<organizationUrl>https://www.ibm.com</organizationUrl>-->
        </developer>
        <developer>
            <id>dkantor</id>
            <name>Dave Kantor</name>
            <email>dkantor@apache.org</email>
            <timezone>America/New_York</timezone>
            <roles>
                <role>committer</role>
                <role>PMC</role>
            </roles>
            <organization>IBM Corporation</organization>
            <!--<organizationUrl>https://www.ibm.com</organizationUrl>-->
        </developer>
        <developer>
            <id>dkaspar</id>
            <name>David Kaspar</name>
            <email>dkaspar@merck.com</email>
            <timezone>Europe/Berlin</timezone>
            <roles>
                <role>committer</role>
                <role>PMC</role>
            </roles>
            <organization>Merck &amp; Co Inc.</organization>
            <!--<organizationUrl>https://www.merck.com</organizationUrl>-->
        </developer>
        <developer>
            <id>dfusaro</id>
            <name>Dennis Fusaro</name>
            <email>dfusaro@aetna.com</email>
            <timezone>America/New_York</timezone>
            <roles>
                <role>committer</role>
                <role>PMC</role>
            </roles>
            <organization>Aetna Inc.</organization>
            <!--<organizationUrl>https://www.aetna.com</organizationUrl>-->
        </developer>
        <developer>
            <id>grahamwallis</id>
            <name>Graham Wallis</name>
            <email>grahamwallis@apache.org</email>
            <timezone>Europe/London</timezone>
            <roles>
                <role>committer</role>
            </roles>
            <organization>IBM Corporation</organization>
            <!--<organizationUrl>https://www.ibm.com</organizationUrl>-->
        </developer>
        <developer>
            <id>gsenia</id>
            <name>Greg Senia</name>
            <email>gsenia@apache.org</email>
            <timezone>America/New_York</timezone>
            <roles>
                <role>committer</role>
                <role>PMC</role>
            </roles>
            <organization>New York Life Insurance</organization>
            <!--<organizationUrl>http://www.newyorklife.com</organizationUrl>-->
        </developer>
        <developer>
            <id>rhbutani</id>
            <name>Harish Butani</name>
            <email>rhbutani@apache.org</email>
            <timezone>America/Los_Angeles</timezone>
            <roles>
                <role>committer</role>
                <role>PMC</role>
            </roles>
            <organization/>
            <!--<organizationUrl>https://www.cloudera.com</organizationUrl>-->
        </developer>
        <developer>
            <id>yhemanth</id>
            <name>Hemanth Yamijala</name>
            <email>yhemanth@apache.org</email>
            <timezone>Asia/Kolkata</timezone>
            <roles>
                <role>committer</role>
                <role>PMC</role>
            </roles>
            <organization>Cloudera Inc.</organization>
            <!--<organizationUrl>https://www.cloudera.com</organizationUrl>-->
        </developer>
        <developer>
            <id>ilasek</id>
            <name>Ivo Lasek</name>
            <email>ilasek@merck.com</email>
            <timezone>Europe/Berlin</timezone>
            <roles>
                <role>committer</role>
                <role>PMC</role>
            </roles>
            <organization>Merck &amp; Co Inc.</organization>
            <!--<organizationUrl>https://www.merck.com</organizationUrl>-->
        </developer>
        <developer>
            <id>jnhagelberg</id>
            <name>Jeffrey Hagelberg</name>
            <email>jnhagelberg@apache.org</email>
            <timezone>America/New_York</timezone>
            <roles>
                <role>committer</role>
                <role>PMC</role>
            </roles>
            <organization>IBM Corporation</organization>
            <!--<organizationUrl>https://www.ibm.com</organizationUrl>-->
        </developer>
        <developer>
            <id>jitendra</id>
            <name>Jitendra Pandey</name>
            <email>jitendra@apache.org</email>
            <timezone>America/Los_Angeles</timezone>
            <roles>
                <role>committer</role>
                <role>PMC</role>
            </roles>
            <organization>Cloudera Inc.</organization>
            <!--<organizationUrl>https://www.cloudera.com</organizationUrl>-->
        </developer>
        <developer>
            <id>jmaron</id>
            <name>Jon Maron</name>
            <email>jmaron@apache.org</email>
            <timezone>America/New_York</timezone>
            <roles>
                <role>committer</role>
                <role>PMC</role>
            </roles>
            <organization></organization>
        </developer>
        <developer>
            <id>kalyanikashikar</id>
            <name>Kalyani Kashikar</name>
            <email>kalyanikashikar@apache.org</email>
            <timezone>Asia/Kolkata</timezone>
            <roles>
                <role>committer</role>
                <role>PMC</role>
            </roles>
            <organization>Freestone Infotech</organization>
        </developer>
        <developer>
            <id>kbhatt</id>
            <name>Keval Bhatt</name>
            <email>kbhatt@apache.org</email>
            <timezone>Asia/Kolkata</timezone>
            <roles>
                <role>committer</role>
                <role>PMC</role>
            </roles>
            <organization>Freestone Infotech</organization>
        </developer>
        <developer>
            <id>madhan</id>
            <name>Madhan Neethiraj</name>
            <email>madhan@apache.org</email>
            <timezone>America/Los_Angeles</timezone>
            <roles>
                <role>committer</role>
                <role>PMC</role>
            </roles>
            <organization>Privacera Inc</organization>
            <!--<organizationUrl>https://www.privacera.com</organizationUrl>-->
        </developer>
        <developer>
            <id>mandy</id>
            <name>Mandy Chessell</name>
            <email>mandy@apache.org</email>
            <timezone>Europe/London</timezone>
            <roles>
                <role>committer</role>
            </roles>
            <organization>IBM Corporation</organization>
            <!--<organizationUrl>https://www.ibm.com</organizationUrl>-->
        </developer>
        <developer>
            <id>mschussler</id>
            <name>Mitch Schussler</name>
            <email>mschussler@apache.org</email>
            <timezone>America/New_York</timezone>
            <roles>
                <role>committer</role>
                <role>PMC</role>
            </roles>
            <organization>JPMC</organization>
            <!--<organizationUrl>https://</organizationUrl>-->
        </developer>
        <developer>
            <id>guptaneeru</id>
            <name>Neeru Gupta</name>
            <email>guptaneeru@us.ibm.com</email>
            <timezone>America/New_York</timezone>
            <roles>
                <role>committer</role>
                <role>PMC</role>
            </roles>
            <organization>IBM Corporation</organization>
            <!--<organizationUrl>https://www.ibm.com</organizationUrl>-->
        </developer>
        <developer>
            <id>nbonte</id>
            <name>Nikhil Bonte</name>
            <email>nbonte@apache.org</email>
            <timezone>Asia/Kolkata</timezone>
            <roles>
                <role>committer</role>
            </roles>
            <organization>Freestone Infotech</organization>
        </developer>
        <developer>
            <id>nixon</id>
            <name>Nixon Rodrigues</name>
            <email>nixon@apache.org</email>
            <timezone>Asia/Kolkata</timezone>
            <roles>
                <role>committer</role>
                <role>PMC</role>
            </roles>
            <organization>Freestone Infotech</organization>
        </developer>
        <developer>
            <id>pinal</id>
            <name>Pinal Shah</name>
            <email>pinal@apache.org</email>
            <timezone>Asia/Kolkata</timezone>
            <roles>
                <role>committer</role>
            </roles>
            <organization>Freestone Infotech</organization>
        </developer>
        <developer>
            <id>rmani</id>
            <name>Ramesh Mani</name>
            <email>rmani@apache.org</email>
            <timezone>America/Los_Angeles</timezone>
            <roles>
                <role>committer</role>
            </roles>
            <organization>Cloudera Inc.</organization>
            <!--<organizationUrl>https://www.cloudera.com</organizationUrl>-->
        </developer>
        <developer>
            <id>sarath</id>
            <name>Sarath Subramanian</name>
            <email>sarath@apache.org</email>
            <timezone>America/Los_Angeles</timezone>
            <roles>
                <role>committer</role>
                <role>PMC</role>
            </roles>
            <organization>Cloudera Inc.</organization>
            <!--<organizationUrl>https://www.cloudera.com</organizationUrl>-->
        </developer>
        <developer>
            <id>shwethags</id>
            <name>Shwetha GS</name>
            <email>shwethags@apache.org</email>
            <timezone>Asia/Kolkata</timezone>
            <roles>
                <role>committer</role>
                <role>PMC</role>
            </roles>
            <organization>Cloudera Inc.</organization>
            <!--<organizationUrl>https://www.cloudera.com</organizationUrl>-->
        </developer>
        <developer>
            <id>sidmishra</id>
            <name>Sidharth Mishra</name>
            <email>sidmishra@apache.org</email>
            <timezone>America/Los_Angeles</timezone>
            <roles>
                <role>committer</role>
            </roles>
            <organization>Cloudera Inc.</organization>
            <!--<organizationUrl>https://www.cloudera.com</organizationUrl>-->
        </developer>
        <developer>
            <id>sriksun</id>
            <name>Srikanth Sundarrajan</name>
            <email>sriksun@apache.org</email>
            <timezone>Asia/Kolkata</timezone>
            <roles>
                <role>committer</role>
                <role>PMC</role>
            </roles>
            <organization>InMobi</organization>
            <!--<organizationUrl>https://www.inmobi.com</organizationUrl>-->
        </developer>
        <developer>
            <id>sumasai</id>
            <name>Suma Shivaprasad</name>
            <email>sumasai@apache.org</email>
            <timezone>America/Los_Angeles</timezone>
            <roles>
                <role>committer</role>
                <role>PMC</role>
            </roles>
            <organization>Cloudera Inc.</organization>
            <!--<organizationUrl>https://www.cloudera.com</organizationUrl>-->
        </developer>
        <developer>
            <id>ssuresh</id>
            <name>Suresh Srinivas</name>
            <email>ssuresh@apache.org</email>
            <timezone>America/Los_Angeles</timezone>
            <roles>
                <role>committer</role>
                <role>PMC</role>
            </roles>
            <organization></organization>
            <!--<organizationUrl></organizationUrl>-->
        </developer>
        <developer>
            <id>tbeerbower</id>
            <name>Tom Beerbower</name>
            <email>tbeerbower@apache.org</email>
            <timezone>America/New_York</timezone>
            <roles>
                <role>committer</role>
                <role>PMC</role>
            </roles>
            <organization></organization>
        </developer>
        <developer>
            <id>vranganathan</id>
            <name>Venkat Ranganathan</name>
            <email>venkatrangan@apache.org</email>
            <timezone>America/Los_Angeles</timezone>
            <roles>
                <role>committer</role>
                <role>PMC</role>
            </roles>
            <organization></organization>
            <!--<organizationUrl></organizationUrl>-->
        </developer>
        <developer>
            <id>venkatesh</id>
            <name>Venkatesh Seetharam</name>
            <email>venkatesh@apache.org</email>
            <timezone>America/Los_Angeles</timezone>
            <roles>
                <role>committer</role>
                <role>PMC</role>
            </roles>
            <organization></organization>
        </developer>
        <developer>
            <id>svimal2106</id>
            <name>Vimal Sharma</name>
            <email>svimal2106@apache.org</email>
            <timezone>Asia/Kolkata</timezone>
            <roles>
                <role>committer</role>
                <role>PMC</role>
            </roles>
            <organization></organization>
            <!--<organizationUrl></organizationUrl>-->
        </developer>
    </developers>

    <profiles>
        <profile>
            <id>embedded-cassandra-solr</id>
            <properties>
                <guava.version>19.0</guava.version>
            </properties>
        </profile>

        <!-- Turning on this profile affects only tests and does not affect packaging -->
        <profile>
            <id>distributed</id>
            <activation>
                <activeByDefault>false</activeByDefault>
            </activation>
            <properties>
                <entity.repository.impl>org.apache.atlas.repository.audit.HBaseBasedAuditRepository
                </entity.repository.impl>
                <graph.index.backend>solr</graph.index.backend>
                <graph.storage.backend>hbase2</graph.storage.backend>
                <graph.storage.hostname>localhost</graph.storage.hostname>
                <solr.zk.address>localhost:9983</solr.zk.address>
            </properties>
        </profile>

        <profile>
            <id>dist</id>
            <activation>
                <activeByDefault>false</activeByDefault>
            </activation>
            <properties>
                <skipDocs>false</skipDocs>
            </properties>
        </profile>

        <!-- Graph provider selection profiles
        The following profiles are used to select the graph provider.
        These profiles are mutually exclusive and should be activated by setting the system
        property GRAPH-PROVIDER.
        This can be optionally specified when invoking mvn:
           e.g. mvn clean install -DGRAPH-PROVIDER=janus
        The settings for GRAPH-PROVIDER have the following effects:
        * If GRAPH-PROVIDER is not specified, the graph-provider-default profile (janus) is activated.
        * If GRAPH-PROVIDER is set to anything else, the build will fail.
        Do not activate the graph-provider selection profiles using -P.
        -->

        <profile>
            <!-- Default profile, i.e. GRAPH-PROVIDER not set -->
            <id>graph-provider-default</id>
            <activation>
                <property>
                    <name>!GRAPH-PROVIDER</name>
                </property>
            </activation>
            <properties>
                <distro.exclude.packages>WEB-INF/lib/je-*.jar,WEB-INF/lib/solr-test-framework-*.jar, WEB-INF/lib/jts-*.jar,WEB-INF/lib/logback-*.jar,WEB-INF/lib/dom4j-*.jar,WEB-INF/lib/ant-*.jar</distro.exclude.packages>
                <graph.index.backend>solr</graph.index.backend>
                <graphArtifact>atlas-graphdb-janus</graphArtifact>
                <graphdb.backend.impl>org.apache.atlas.repository.graphdb.janus.AtlasJanusGraphDatabase</graphdb.backend.impl>
                <graphGroup>org.apache.atlas</graphGroup>
                <skipDocs>false</skipDocs>
                <tests.solr.embedded>true</tests.solr.embedded>
            </properties>
        </profile>

        <profile>
            <id>graph-provider-janus</id>
            <activation>
                <property>
                    <name>GRAPH-PROVIDER</name>
                    <value>janus</value>
                </property>
            </activation>
            <properties>
                <distro.exclude.packages>WEB-INF/lib/je-*.jar,WEB-INF/lib/solr-test-framework-*.jar, WEB-INF/lib/jts-*.jar,WEB-INF/lib/logback-*.jar,WEB-INF/lib/dom4j-*.jar,WEB-INF/lib/ant-*.jar</distro.exclude.packages>
                <graph.index.backend>solr</graph.index.backend>
                <graphArtifact>atlas-graphdb-janus</graphArtifact>
                <graphdb.backend.impl>org.apache.atlas.repository.graphdb.janus.AtlasJanusGraphDatabase</graphdb.backend.impl>
                <graphGroup>org.apache.atlas</graphGroup>
                <skipDocs>false</skipDocs>
                <tests.solr.embedded>true</tests.solr.embedded>
            </properties>
        </profile>

        <profile>
            <id>skipMinify</id>
            <properties>
                <project.build.dashboardv2.gruntBuild>build</project.build.dashboardv2.gruntBuild>
                <project.build.dashboardv3.gruntBuild>build</project.build.dashboardv3.gruntBuild>
            </properties>
        </profile>

    </profiles>

    <properties>
        <akka.version>2.3.7</akka.version>
        <antlr4.plugin.version>4.5</antlr4.plugin.version>
        <antlr4.version>4.7</antlr4.version>
        <aopalliance.version>1.0</aopalliance.version>
        <aspectj.runtime.version>1.8.7</aspectj.runtime.version>
        <atlas.surefire.options></atlas.surefire.options>
        <calcite.version>1.16.0</calcite.version>
        <checkstyle.failOnViolation>false</checkstyle.failOnViolation>
        <codehaus.woodstox.stax2-api.version>3.1.4</codehaus.woodstox.stax2-api.version>
        <commons-cli.version>1.4</commons-cli.version>
        <commons-codec.version>1.14</commons-codec.version>
        <commons-collections.version>3.2.2</commons-collections.version>
        <commons-collections4.version>4.4</commons-collections4.version>
        <commons-conf.version>1.10</commons-conf.version>
        <commons-conf2.version>2.2</commons-conf2.version>
        <commons-el.version>1.0</commons-el.version>
        <commons-io.version>2.11.0</commons-io.version>
        <commons-lang.version>2.6</commons-lang.version>
        <commons-logging.version>1.1.3</commons-logging.version>
        <commons-validator.version>1.6</commons-validator.version>
        <curator.version>4.3.0</curator.version>
        <doxia.version>1.8</doxia.version>
        <dropwizard-metrics>3.2.2</dropwizard-metrics>
        <elasticsearch.version>7.16.2</elasticsearch.version>
        <entity.repository.impl>org.apache.atlas.repository.audit.InMemoryEntityAuditRepository</entity.repository.impl>
        <enunciate-maven-plugin.version>2.13.2</enunciate-maven-plugin.version>
        <failsafe.version>2.18.1</failsafe.version>
        <falcon.version>0.8</falcon.version>
        <fastutil.version>6.5.16</fastutil.version>
        <graph.index.backend>solr</graph.index.backend>
        <graph.storage.backend>berkeleyje</graph.storage.backend>
        <gson.version>2.5</gson.version>
        <guava.version>29.0-jre</guava.version>
        <guice.version>4.1.0</guice.version>
        <hadoop.hdfs-client.version>${hadoop.version}</hadoop.hdfs-client.version>
        <hadoop.version>3.3.6</hadoop.version>
        <hbase.version>2.3.3</hbase.version>
        <hive.version>3.1.0</hive.version>
        <hppc.version>0.8.1</hppc.version>
        <httpcomponents-httpclient.version>4.5.13</httpcomponents-httpclient.version>
        <httpcomponents-httpcore.version>4.4.13</httpcomponents-httpcore.version>
        <jackson.databind.version>2.12.4</jackson.databind.version>
        <jackson.version>2.12.4</jackson.version>
<<<<<<< HEAD
        <janusgraph.version>0.6.03</janusgraph.version>
=======
        <janusgraph.version>0.6.02</janusgraph.version>
>>>>>>> 186a7018
        <janusgraph.cassandra.version>0.5.3</janusgraph.cassandra.version>
        <javax-inject.version>1</javax-inject.version>
        <javax.servlet.version>3.1.0</javax.servlet.version>
        <jersey-spring.version>1.19.4</jersey-spring.version>
        <jersey.version>1.19</jersey.version>
        <jettison.version>1.3.7</jettison.version>
        <jetty-maven-plugin.stopWait>10</jetty-maven-plugin.stopWait>
        <jetty.version>9.4.31.v20200723</jetty.version>
        <joda-time.version>2.10.6</joda-time.version>
        <json.version>3.2.11</json.version>
        <jsr.version>1.1</jsr.version>
        <junit.version>4.13.1</junit.version>
        <okhttp3.version>4.10.0</okhttp3.version>
        <retrofit.version>2.9.0</retrofit.version>
        <kafka.scala.binary.version>2.12</kafka.scala.binary.version>
        <kafka.version>2.8.1</kafka.version>
        <keycloak.version>15.0.2.1</keycloak.version>
        <owasp-html-sanitizer.version>20220608.1</owasp-html-sanitizer.version>
        <launch-darkly.version>6.0.5</launch-darkly.version>
        <reload4j.version>1.2.19</reload4j.version>
        <log4j2.version>2.17.1</log4j2.version>
        <lucene-solr.version>8.8.2</lucene-solr.version>
        <maven-site-plugin.version>3.7</maven-site-plugin.version>
        <MaxPermGen>512m</MaxPermGen>
        <node-for-v2.version>v9.11.1</node-for-v2.version>
        <npm-for-v2.version>6.13.7</npm-for-v2.version>
        <opencsv.version>5.0</opencsv.version>
        <paranamer.version>2.7</paranamer.version>
        <PermGen>64m</PermGen>
        <poi-ooxml.version>4.1.1</poi-ooxml.version>
        <poi.version>4.1.1</poi.version>
        <project.build.dashboardv2.gruntBuild>build-minify</project.build.dashboardv2.gruntBuild>
        <project.build.dashboardv3.gruntBuild>build-minify</project.build.dashboardv3.gruntBuild>
        <project.build.sourceEncoding>UTF-8</project.build.sourceEncoding>
        <project.reporting.outputEncoding>UTF-8</project.reporting.outputEncoding>
        <projectBaseDir>${project.basedir}</projectBaseDir>
        <skipCheck>false</skipCheck>
        <skipDocs>true</skipDocs>
        <skipEnunciate>false</skipEnunciate>
        <skipITs>false</skipITs>
        <skipSite>true</skipSite>
        <skipTests>false</skipTests>
        <skipUTs>false</skipUTs>
        <skipOverlay>false</skipOverlay>
        <slf4j.version>1.7.30</slf4j.version>
        <solr-test-framework.version>8.6.3</solr-test-framework.version>
        <solr.version>8.6.3</solr.version>
        <spray.version>1.3.1</spray.version>
        <spring.security.version>5.5.1</spring.security.version>
        <spring.version>5.3.18</spring.version>
        <sqoop.version>1.4.6.2.3.99.0-195</sqoop.version>
        <storm.version>2.3.0</storm.version>
        <surefire.forkCount>2C</surefire.forkCount>
        <surefire.version>3.0.0-M5</surefire.version>
        <testng.version>6.9.4</testng.version>
        <tinkerpop.version>3.5.1</tinkerpop.version>
        <woodstox-core.version>5.0.3</woodstox-core.version>
        <zookeeper.version>3.4.6</zookeeper.version>
        <redis.client.version>3.20.1</redis.client.version>
        <micrometer.version>1.11.1</micrometer.version>
        <netty4.version>4.1.61.Final</netty4.version>
    </properties>

    <modules>
        <module>build-tools</module>
        <module>test-tools</module>

        <module>intg</module>
        <module>common</module>
        <module>server-api</module>
        <module>notification</module>
        <module>client</module>
        <module>client-keycloak</module>
        <module>graphdb</module>

        <module>repository</module>
        <module>authorization</module>
        <module>dashboardv2</module>
        <module>dashboardv3</module>

        <module>auth-agents-cred</module>
        <module>auth-agents-common</module>
        <module>auth-audits</module>
        <module>auth-plugin-atlas</module>

        <module>webapp</module>
        <module>docs</module>

        <module>addons/hdfs-model</module>
        <module>plugin-classloader</module>
        <module>addons/hive-bridge-shim</module>
        <module>addons/hive-bridge</module>
        <module>addons/falcon-bridge-shim</module>
        <module>addons/falcon-bridge</module>
        <module>addons/sqoop-bridge-shim</module>
        <module>addons/sqoop-bridge</module>
        <module>addons/hbase-bridge-shim</module>
        <module>addons/hbase-bridge</module>
        <module>addons/hbase-testing-util</module>
        <module>addons/kafka-bridge</module>
        <module>tools/classification-updater</module>
        <module>tools/atlas-index-repair</module>
        <module>addons/impala-hook-api</module>
        <module>addons/impala-bridge-shim</module>
        <module>addons/impala-bridge</module>

        <module>distro</module>
        <module>atlas-examples</module>
        <module>auth-agents-common-temp</module>
    </modules>

    <repositories>
        <repository>
            <id>central</id>
            <url>https://repo1.maven.org/maven2</url>
            <snapshots>
                <enabled>false</enabled>
            </snapshots>
        </repository>
        <repository>
            <id>github</id>
            <url>https://maven.pkg.github.com/atlanhq/atlan-janusgraph</url>
            <snapshots>
                <enabled>true</enabled>
            </snapshots>
            <releases>
                <enabled>true</enabled>
            </releases>
        </repository>
        <repository>
            <id>hortonworks.repo</id>
            <url>https://repo.hortonworks.com/content/repositories/releases</url>
            <name>Hortonworks Repo</name>
            <snapshots>
                <enabled>false</enabled>
            </snapshots>
        </repository>
        <repository>
            <id>apache.snapshots.repo</id>
            <url>https://repository.apache.org/content/groups/snapshots</url>
            <name>Apache Snapshots Repository</name>
            <snapshots>
                <enabled>true</enabled>
            </snapshots>
        </repository>
        <repository>
            <id>apache-staging</id>
            <url>https://repository.apache.org/content/groups/staging/</url>
        </repository>
        <repository>
            <id>default</id>
            <url>https://repository.apache.org/content/groups/public/</url>
        </repository>
        <repository>
            <id>java.net-Public</id>
            <name>Maven Java Net Snapshots and Releases</name>
            <url>https://maven.java.net/content/groups/public/</url>
        </repository>
        <repository>
            <id>repository.jboss.org-public</id>
            <name>JBoss repository</name>
            <url>https://repository.jboss.org/nexus/content/groups/public</url>
        </repository>
        <repository>
            <id>typesafe</id>
            <name>Typesafe Repository</name>
            <url>https://repo.typesafe.com/typesafe/releases/</url>
        </repository>
        <repository>
            <id>restlet</id>
            <url>https://maven.restlet.talend.com/</url>
            <snapshots>
                <enabled>false</enabled>
            </snapshots>
        </repository>
    </repositories>

    <dependencyManagement>
        <dependencies>
            <dependency>
                <groupId>org.antlr</groupId>
                <artifactId>antlr4-runtime</artifactId>
                <version>${antlr4.version}</version>
            </dependency>

            <!-- https://mvnrepository.com/artifact/com.googlecode.owasp-java-html-sanitizer/owasp-java-html-sanitizer -->
            <dependency>
                <groupId>com.googlecode.owasp-java-html-sanitizer</groupId>
                <artifactId>owasp-java-html-sanitizer</artifactId>
                <version>${owasp-html-sanitizer.version}</version>
            </dependency>

            <dependency>
                <groupId>com.google.guava</groupId>
                <artifactId>guava</artifactId>
                <version>${guava.version}</version>
            </dependency>

            <dependency>
                <groupId>org.glassfish</groupId>
                <artifactId>javax.el</artifactId>
                <version>3.0.0</version>
            </dependency>

            <!-- Logging -->
            <dependency>
                <groupId>org.slf4j</groupId>
                <artifactId>slf4j-api</artifactId>
                <version>${slf4j.version}</version>
                <exclusions>
                    <exclusion>
                        <groupId>log4j</groupId>
                        <artifactId>log4j</artifactId>
                    </exclusion>
                </exclusions>
            </dependency>

            <dependency>
                <groupId>org.slf4j</groupId>
                <artifactId>slf4j-log4j12</artifactId>
                <version>${slf4j.version}</version>
                <exclusions>
                    <exclusion>
                        <groupId>log4j</groupId>
                        <artifactId>log4j</artifactId>
                    </exclusion>
                </exclusions>
            </dependency>

            <dependency>
                <groupId>org.slf4j</groupId>
                <artifactId>jul-to-slf4j</artifactId>
                <version>${slf4j.version}</version>
                <exclusions>
                    <exclusion>
                        <groupId>log4j</groupId>
                        <artifactId>log4j</artifactId>
                    </exclusion>
                </exclusions>
            </dependency>

            <dependency>
                <groupId>ch.qos.reload4j</groupId>
                <artifactId>reload4j</artifactId>
                <version>${reload4j.version}</version>
            </dependency>
            <!-- hadoop -->
            <dependency>
                <groupId>org.apache.hadoop</groupId>
                <artifactId>hadoop-common</artifactId>
                <version>${hadoop.version}</version>
                <exclusions>
                    <exclusion>
                        <groupId>javax.servlet</groupId>
                        <artifactId>*</artifactId>
                    </exclusion>
                    <exclusion>
                        <groupId>tomcat</groupId>
                        <artifactId>*</artifactId>
                    </exclusion>
                    <exclusion>
                        <groupId>org.mortbay.jetty</groupId>
                        <artifactId>*</artifactId>
                    </exclusion>
                    <exclusion>
                        <groupId>org.codehaus.jackson</groupId>
                        <artifactId>*</artifactId>
                    </exclusion>
                    <exclusion>
                        <groupId>com.fasterxml.jackson.core</groupId>
                        <artifactId>*</artifactId>
                    </exclusion>
                    <exclusion>
                        <groupId>org.htrace</groupId>
                        <artifactId>*</artifactId>
                    </exclusion>
                    <exclusion>
                        <groupId>commons-httpclient</groupId>
                        <artifactId>*</artifactId>
                    </exclusion>
                    <exclusion>
                        <groupId>com.google.guava</groupId>
                        <artifactId>guava</artifactId>
                    </exclusion>
                    <exclusion>
                        <groupId>junit</groupId>
                        <artifactId>junit</artifactId>
                    </exclusion>
                    <exclusion>
                        <groupId>log4j</groupId>
                        <artifactId>log4j</artifactId>
                    </exclusion>
                </exclusions>

            </dependency>

            <dependency>
                <groupId>org.apache.hadoop</groupId>
                <artifactId>hadoop-hdfs</artifactId>
                <version>${hadoop.version}</version>
                <exclusions>
                    <exclusion>
                        <groupId>javax.servlet</groupId>
                        <artifactId>*</artifactId>
                    </exclusion>
                    <exclusion>
                        <groupId>tomcat</groupId>
                        <artifactId>*</artifactId>
                    </exclusion>
                    <exclusion>
                        <groupId>org.mortbay.jetty</groupId>
                        <artifactId>*</artifactId>
                    </exclusion>
                    <exclusion>
                        <groupId>com.google.guava</groupId>
                        <artifactId>guava</artifactId>
                    </exclusion>
                    <exclusion>
                        <groupId>org.codehaus.jackson</groupId>
                        <artifactId>*</artifactId>
                    </exclusion>
                </exclusions>
            </dependency>

            <dependency>
                <groupId>org.apache.hadoop</groupId>
                <artifactId>hadoop-auth</artifactId>
                <version>${hadoop.version}</version>
            </dependency>

            <dependency>
                <groupId>org.apache.hadoop</groupId>
                <artifactId>hadoop-client</artifactId>
                <version>${hadoop.version}</version>
                <exclusions>
                    <exclusion>
                        <groupId>org.mortbay.jetty</groupId>
                        <artifactId>*</artifactId>
                    </exclusion>
                </exclusions>
            </dependency>

            <dependency>
                <groupId>org.apache.hadoop</groupId>
                <artifactId>hadoop-annotations</artifactId>
                <version>${hadoop.version}</version>
            </dependency>

            <dependency>
                <groupId>org.apache.hadoop</groupId>
                <artifactId>hadoop-minikdc</artifactId>
                <version>${hadoop.version}</version>
                <exclusions>
                    <exclusion>
                        <groupId>junit</groupId>
                        <artifactId>junit</artifactId>
                    </exclusion>
                </exclusions>
                <scope>test</scope>
            </dependency>

            <!-- Zookeeper, curator -->
            <dependency>
                <groupId>org.apache.curator</groupId>
                <artifactId>curator-framework</artifactId>
                <version>${curator.version}</version>
            </dependency>

            <dependency>
                <groupId>org.apache.curator</groupId>
                <artifactId>curator-client</artifactId>
                <version>${curator.version}</version>
            </dependency>

            <dependency>
                <groupId>org.apache.curator</groupId>
                <artifactId>curator-recipes</artifactId>
                <version>${curator.version}</version>
            </dependency>

            <dependency>
                <groupId>org.apache.zookeeper</groupId>
                <artifactId>zookeeper</artifactId>
                <version>${zookeeper.version}</version>
            </dependency>

            <!-- <dependency>
                <groupId>io.netty</groupId>
                <artifactId>netty-bom</artifactId>
                <version>4.1.61.Final</version>
                <type>pom</type>
                <scope>import</scope>
            </dependency> -->

            <dependency>
                <groupId>org.springframework</groupId>
                <artifactId>spring-framework-bom</artifactId>
                <version>${spring.version}</version>
                <type>pom</type>
                <scope>import</scope>
            </dependency>

            <dependency>
                <groupId>org.springframework.security</groupId>
                <artifactId>spring-security-bom</artifactId>
                <version>${spring.security.version}</version>
                <type>pom</type>
                <scope>import</scope>
            </dependency>

            <!-- commons -->
            <dependency>
                <groupId>commons-configuration</groupId>
                <artifactId>commons-configuration</artifactId>
                <version>${commons-conf.version}</version>
            </dependency>

            <dependency>
                <groupId>commons-cli</groupId>
                <artifactId>commons-cli</artifactId>
                <version>${commons-cli.version}</version>
            </dependency>

            <dependency>
                <groupId>commons-el</groupId>
                <artifactId>commons-el</artifactId>
                <version>${commons-el.version}</version>
            </dependency>

            <dependency>
                <groupId>commons-io</groupId>
                <artifactId>commons-io</artifactId>
                <version>${commons-io.version}</version>
            </dependency>

            <dependency>
                <groupId>commons-collections</groupId>
                <artifactId>commons-collections</artifactId>
                <version>${commons-collections.version}</version>
            </dependency>

            <dependency>
                <groupId>org.apache.commons</groupId>
                <artifactId>commons-collections4</artifactId>
                <version>${commons-collections4.version}</version>
            </dependency>

            <!--Javax inject-->
            <dependency>
                <groupId>javax.inject</groupId>
                <artifactId>javax.inject</artifactId>
                <version>${javax-inject.version}</version>
            </dependency>

            <!-- utilities -->
            <dependency>
                <groupId>org.skyscreamer</groupId>
                <artifactId>jsonassert</artifactId>
                <version>1.2.0</version>
                <scope>test</scope>
            </dependency>

            <dependency>
                <groupId>joda-time</groupId>
                <artifactId>joda-time</artifactId>
                <version>${joda-time.version}</version>
            </dependency>

            <!-- Jersey -->
            <dependency>
                <groupId>com.sun.jersey</groupId>
                <artifactId>jersey-client</artifactId>
                <version>${jersey.version}</version>
            </dependency>

            <dependency>
                <groupId>com.sun.jersey</groupId>
                <artifactId>jersey-server</artifactId>
                <version>${jersey.version}</version>
            </dependency>

            <dependency>
                <groupId>com.sun.jersey</groupId>
                <artifactId>jersey-core</artifactId>
                <version>${jersey.version}</version>
            </dependency>

            <!-- Jersey + Spring -->
            <dependency>
                <groupId>com.sun.jersey.contribs</groupId>
                <artifactId>jersey-spring</artifactId>
                <version>${jersey-spring.version}</version>
                <exclusions>
                    <exclusion>
                        <groupId>org.springframework</groupId>
                        <artifactId>spring</artifactId>
                    </exclusion>
                    <exclusion>
                        <groupId>org.springframework</groupId>
                        <artifactId>spring-core</artifactId>
                    </exclusion>
                    <exclusion>
                        <groupId>org.springframework</groupId>
                        <artifactId>spring-web</artifactId>
                    </exclusion>
                    <exclusion>
                        <groupId>org.springframework</groupId>
                        <artifactId>spring-beans</artifactId>
                    </exclusion>
                    <exclusion>
                        <groupId>org.springframework</groupId>
                        <artifactId>spring-context</artifactId>
                    </exclusion>
                </exclusions>
            </dependency>

            <dependency>
                <groupId>com.sun.jersey</groupId>
                <artifactId>jersey-servlet</artifactId>
                <version>${jersey.version}</version>
            </dependency>

            <dependency>
                <groupId>com.sun.jersey.contribs</groupId>
                <artifactId>jersey-multipart</artifactId>
                <version>${jersey.version}</version>
            </dependency>

            <dependency>
                <groupId>javax.servlet.jsp</groupId>
                <artifactId>jsp-api</artifactId>
                <version>2.1</version>
            </dependency>

            <!-- JSON -->
            <dependency>
                <groupId>org.codehaus.jettison</groupId>
                <artifactId>jettison</artifactId>
                <version>${jettison.version}</version>
            </dependency>

            <dependency>
                <groupId>com.googlecode.json-simple</groupId>
                <artifactId>json-simple</artifactId>
                <version>1.1.1</version>
                <exclusions>
                    <exclusion>
                        <groupId>junit</groupId>
                        <artifactId>junit</artifactId>
                    </exclusion>
                </exclusions>
            </dependency>

            <!-- Jetty -->
            <dependency>
                <groupId>org.eclipse.jetty</groupId>
                <artifactId>jetty-server</artifactId>
                <version>${jetty.version}</version>
            </dependency>

            <dependency>
                <groupId>org.eclipse.jetty</groupId>
                <artifactId>jetty-util</artifactId>
                <version>${jetty.version}</version>
            </dependency>

            <dependency>
                <groupId>org.eclipse.jetty</groupId>
                <artifactId>jetty-util-ajax</artifactId>
                <version>${jetty.version}</version>
            </dependency>

            <dependency>
                <groupId>org.eclipse.jetty</groupId>
                <artifactId>jetty-io</artifactId>
                <version>${jetty.version}</version>
            </dependency>

            <dependency>
                <groupId>org.eclipse.jetty</groupId>
                <artifactId>jetty-http</artifactId>
                <version>${jetty.version}</version>
            </dependency>

            <dependency>
                <groupId>org.eclipse.jetty</groupId>
                <artifactId>jetty-security</artifactId>
                <version>${jetty.version}</version>
            </dependency>

            <dependency>
                <groupId>org.eclipse.jetty</groupId>
                <artifactId>jetty-webapp</artifactId>
                <version>${jetty.version}</version>
            </dependency>

            <dependency>
                <groupId>org.eclipse.jetty</groupId>
                <artifactId>jetty-servlet</artifactId>
                <version>${jetty.version}</version>
            </dependency>

            <dependency>
                <groupId>net.sourceforge.findbugs</groupId>
                <artifactId>annotations</artifactId>
                <version>1.3.2</version>
            </dependency>

            <dependency>
                <groupId>org.apache.hbase</groupId>
                <artifactId>hbase-client</artifactId>
                <version>${hbase.version}</version>
                <exclusions>
                    <exclusion>
                        <artifactId>avro</artifactId>
                        <groupId>org.apache.avro</groupId>
                    </exclusion>
                    <exclusion>
                        <artifactId>jruby-complete</artifactId>
                        <groupId>org.jruby</groupId>
                    </exclusion>
                    <exclusion>
                        <artifactId>asm</artifactId>
                        <groupId>asm</groupId>
                    </exclusion>
                    <exclusion>
                        <artifactId>*</artifactId>
                        <groupId>org.apache.hadoop</groupId>
                    </exclusion>
                    <exclusion>
                        <artifactId>*</artifactId>
                        <groupId>org.codehaus.jackson</groupId>
                    </exclusion>
                    <exclusion>
                        <artifactId>*</artifactId>
                        <groupId>org.mortbay.jetty</groupId>
                    </exclusion>
                    <exclusion>
                        <groupId>junit</groupId>
                        <artifactId>junit</artifactId>
                    </exclusion>
                </exclusions>
            </dependency>

            <dependency>
                <groupId>org.apache.hbase</groupId>
                <artifactId>hbase-server</artifactId>
                <version>${hbase.version}</version>
                <classifier>tests</classifier>
                <exclusions>
                    <exclusion>
                        <groupId>junit</groupId>
                        <artifactId>junit</artifactId>
                    </exclusion>
                </exclusions>
            </dependency>

            <dependency>
                <groupId>org.apache.hbase</groupId>
                <artifactId>hbase-server</artifactId>
                <version>${hbase.version}</version>
                <scope>provided</scope>
                <exclusions>
                    <exclusion>
                        <groupId>org.mortbay.jetty</groupId>
                        <artifactId>*</artifactId>
                    </exclusion>
                    <exclusion>
                        <groupId>tomcat</groupId>
                        <artifactId>*</artifactId>
                    </exclusion>
                    <exclusion>
                        <groupId>junit</groupId>
                        <artifactId>junit</artifactId>
                    </exclusion>
                </exclusions>
            </dependency>

            <dependency>
                <groupId>javax.servlet</groupId>
                <artifactId>javax.servlet-api</artifactId>
                <version>${javax.servlet.version}</version>
            </dependency>

            <!--  atlas modules -->
            <dependency>
                <groupId>org.apache.atlas</groupId>
                <artifactId>atlas-intg</artifactId>
                <version>${project.version}</version>
            </dependency>

            <dependency>
                <groupId>org.apache.atlas</groupId>
                <artifactId>atlas-intg</artifactId>
                <version>${project.version}</version>
                <classifier>tests</classifier>
                <scope>test</scope>
            </dependency>

            <dependency>
                <groupId>org.apache.atlas</groupId>
                <artifactId>atlas-graphdb-api</artifactId>
                <version>${project.version}</version>
            </dependency>

            <dependency>
                <groupId>org.apache.atlas</groupId>
                <artifactId>atlas-graphdb-common</artifactId>
                <version>${project.version}</version>
                <classifier>tests</classifier>
                <scope>test</scope>
            </dependency>

            <dependency>
                <groupId>org.apache.atlas</groupId>
                <artifactId>atlas-server-api</artifactId>
                <version>${project.version}</version>
            </dependency>

            <dependency>
                <groupId>org.apache.atlas</groupId>
                <artifactId>atlas-repository</artifactId>
                <version>${project.version}</version>
            </dependency>

            <dependency>
                <groupId>org.apache.atlas</groupId>
                <artifactId>atlas-repository</artifactId>
                <version>${project.version}</version>
                <classifier>tests</classifier>
                <scope>test</scope>
            </dependency>

            <dependency>
                <groupId>org.apache.atlas</groupId>
                <artifactId>atlas-notification</artifactId>
                <version>${project.version}</version>
            </dependency>

            <dependency>
                <groupId>org.apache.atlas</groupId>
                <artifactId>atlas-client</artifactId>
                <version>${project.version}</version>
                <type>pom</type>
            </dependency>

            <dependency>
                <groupId>org.apache.atlas</groupId>
                <artifactId>atlas-client-v1</artifactId>
                <version>${project.version}</version>
            </dependency>

            <dependency>
                <groupId>org.apache.atlas</groupId>
                <artifactId>atlas-client-v2</artifactId>
                <version>${project.version}</version>
            </dependency>

            <dependency>
                <groupId>org.apache.atlas</groupId>
                <artifactId>atlas-common</artifactId>
                <version>${project.version}</version>
            </dependency>

            <dependency>
                <groupId>org.apache.atlas</groupId>
                <artifactId>atlas-dashboardv2</artifactId>
                <version>${project.version}</version>
                <type>war</type>
            </dependency>

            <dependency>
                <groupId>org.apache.atlas</groupId>
                <artifactId>atlas-dashboardv3</artifactId>
                <version>${project.version}</version>
                <type>war</type>
            </dependency>

            <dependency>
                <groupId>org.apache.atlas</groupId>
                <artifactId>atlas-webapp</artifactId>
                <version>${project.version}</version>
                <type>war</type>
            </dependency>

            <dependency>
                <groupId>org.apache.atlas</groupId>
                <artifactId>atlas-buildtools</artifactId>
                <version>${project.version}</version>
            </dependency>

            <dependency>
                <groupId>org.apache.atlas</groupId>
                <artifactId>atlas-graphdb-impls</artifactId>
                <version>${project.version}</version>
                <type>pom</type>
            </dependency>

            <dependency>
                <groupId>org.apache.atlas</groupId>
                <artifactId>hive-bridge</artifactId>
                <version>${project.version}</version>
            </dependency>

            <dependency>
                <groupId>org.apache.atlas</groupId>
                <artifactId>storm-bridge</artifactId>
                <version>${project.version}</version>
            </dependency>

            <dependency>
                <groupId>org.apache.atlas</groupId>
                <artifactId>falcon-bridge</artifactId>
                <version>${project.version}</version>
            </dependency>

            <dependency>
                <groupId>org.apache.atlas</groupId>
                <artifactId>sqoop-bridge</artifactId>
                <version>${project.version}</version>
            </dependency>

            <dependency>
                <groupId>org.apache.atlas</groupId>
                <artifactId>hive-bridge-shim</artifactId>
                <version>${project.version}</version>
            </dependency>

            <dependency>
                <groupId>org.apache.atlas</groupId>
                <artifactId>storm-bridge-shim</artifactId>
                <version>${project.version}</version>
            </dependency>

            <dependency>
                <groupId>org.apache.atlas</groupId>
                <artifactId>falcon-bridge-shim</artifactId>
                <version>${project.version}</version>
            </dependency>

            <dependency>
                <groupId>org.apache.atlas</groupId>
                <artifactId>sqoop-bridge-shim</artifactId>
                <version>${project.version}</version>
            </dependency>

            <dependency>
                <groupId>org.apache.atlas</groupId>
                <artifactId>hbase-bridge</artifactId>
                <version>${project.version}</version>
            </dependency>

            <dependency>
                <groupId>org.apache.atlas</groupId>
                <artifactId>hbase-bridge-shim</artifactId>
                <version>${project.version}</version>
            </dependency>

            <dependency>
                <groupId>org.apache.atlas</groupId>
                <artifactId>kafka-bridge</artifactId>
                <version>${project.version}</version>
            </dependency>

            <dependency>
                <groupId>org.apache.atlas</groupId>
                <artifactId>impala-hook-api</artifactId>
                <version>${project.version}</version>
            </dependency>

            <dependency>
                <groupId>org.apache.atlas</groupId>
                <artifactId>impala-bridge</artifactId>
                <version>${project.version}</version>
            </dependency>

            <dependency>
                <groupId>org.apache.atlas</groupId>
                <artifactId>impala-bridge-shim</artifactId>
                <version>${project.version}</version>
            </dependency>

            <!-- API documentation  -->
            <dependency>
                <groupId>com.webcohesion.enunciate</groupId>
                <artifactId>enunciate-core-annotations</artifactId>
                <version>${enunciate-maven-plugin.version}</version>
            </dependency>

            <!-- supports simple auth handler -->
            <dependency>
                <groupId>org.apache.httpcomponents</groupId>
                <artifactId>httpclient</artifactId>
                <version>${httpcomponents-httpclient.version}</version>
            </dependency>

            <dependency>
                <groupId>org.apache.httpcomponents</groupId>
                <artifactId>httpcore</artifactId>
                <version>${httpcomponents-httpcore.version}</version>
            </dependency>

            <dependency>
                <groupId>org.apache.httpcomponents</groupId>
                <artifactId>httpmime</artifactId>
                <version>4.4.1</version>
            </dependency>

            <!--Test dependencies-->

            <dependency>
                <groupId>org.testng</groupId>
                <artifactId>testng</artifactId>
                <version>${testng.version}</version>
                <scope>test</scope>
            </dependency>

            <dependency>
                <groupId>org.easymock</groupId>
                <artifactId>easymock</artifactId>
                <version>3.4</version>
                <scope>test</scope>
            </dependency>

            <dependency>
                <groupId>org.mockito</groupId>
                <artifactId>mockito-all</artifactId>
                <version>1.8.5</version>
                <scope>test</scope>
            </dependency>

            <dependency>
                <groupId>org.apache.commons</groupId>
                <artifactId>commons-lang3</artifactId>
                <version>3.4</version>
            </dependency>

            <dependency>
                <groupId>commons-lang</groupId>
                <artifactId>commons-lang</artifactId>
                <version>${commons-lang.version}</version>
            </dependency>

            <!-- kafka -->
            <dependency>
                <groupId>org.apache.kafka</groupId>
                <artifactId>kafka-clients</artifactId>
                <version>${kafka.version}</version>
            </dependency>

            <dependency>
                <groupId>org.apache.kafka</groupId>
                <artifactId>kafka_${kafka.scala.binary.version}</artifactId>
                <version>${kafka.version}</version>
                <exclusions>
                    <exclusion>
                        <groupId>junit</groupId>
                        <artifactId>junit</artifactId>
                    </exclusion>
                </exclusions>
            </dependency>

            <dependency>
                <groupId>org.apache.atlas</groupId>
                <artifactId>atlas-plugin-classloader</artifactId>
                <version>${project.version}</version>
            </dependency>

            <!-- Fix for cassandra-all tranitive dependency CVE-2017-18640 : https://nvd.nist.gov/vuln/detail/CVE-2017-18640 -->
            <dependency>
                <groupId>org.yaml</groupId>
                <artifactId>snakeyaml</artifactId>
                <version>1.33</version>
            </dependency>

        </dependencies>
    </dependencyManagement>

    <dependencies>

        <dependency>
            <groupId>org.slf4j</groupId>
            <artifactId>slf4j-api</artifactId>
        </dependency>

        <dependency>
            <groupId>org.slf4j</groupId>
            <artifactId>slf4j-log4j12</artifactId>
        </dependency>

        <dependency>
            <groupId>org.slf4j</groupId>
            <artifactId>jul-to-slf4j</artifactId>
        </dependency>

        <dependency>
            <groupId>cglib</groupId>
            <artifactId>cglib</artifactId>
            <version>2.2.2</version>
        </dependency>

    </dependencies>

    <build>
        <directory>target</directory>
        <outputDirectory>target/classes</outputDirectory>
        <finalName>${project.artifactId}-${project.version}</finalName>
        <testOutputDirectory>target/test-classes</testOutputDirectory>
        <resources>
            <resource>
                <directory>src/main/resources</directory>
                <filtering>true</filtering>
            </resource>
            <resource>
                <directory>..</directory>
                <targetPath>META-INF</targetPath>
                <includes>
                    <include>LICENSE</include>
                    <include>NOTICE</include>
                </includes>
            </resource>
        </resources>
        <testResources>
            <testResource>
                <directory>src/test/resources</directory>
                <filtering>true</filtering>
            </testResource>
        </testResources>

        <pluginManagement>
            <plugins>
                <!-- support for enforcement of maven & Java versions -->
                <plugin>
                    <inherited>true</inherited>
                    <groupId>org.apache.maven.plugins</groupId>
                    <artifactId>maven-enforcer-plugin</artifactId>
                    <version>3.0.0-M1</version>
                </plugin>
                <plugin>
                    <groupId>org.antlr</groupId>
                    <artifactId>antlr4-maven-plugin</artifactId>
                    <version>${antlr4.plugin.version}</version>
                    <configuration>
                        <listener>false</listener>
                        <visitor>true</visitor>
                    </configuration>
                    <executions>
                        <execution>
                            <goals>
                                <goal>antlr4</goal>
                            </goals>
                            <phase>generate-sources</phase>
                            <configuration>
                                <outputDirectory>src/main/java</outputDirectory>
                            </configuration>
                        </execution>
                    </executions>
                </plugin>
                <plugin>
                    <groupId>org.codehaus.mojo</groupId>
                    <artifactId>buildnumber-maven-plugin</artifactId>
                    <version>1.4</version>
                </plugin>

                <plugin>
                    <groupId>org.apache.maven.plugins</groupId>
                    <artifactId>maven-compiler-plugin</artifactId>
                    <version>3.7.0</version>
                    <configuration>
                        <source>1.8</source>
                        <target>1.8</target>
                    </configuration>
                </plugin>

                <plugin>
                    <groupId>org.apache.maven.plugins</groupId>
                    <artifactId>maven-source-plugin</artifactId>
                    <version>2.4</version>
                </plugin>

                <plugin>
                    <groupId>org.apache.maven.plugins</groupId>
                    <artifactId>maven-javadoc-plugin</artifactId>
                    <version>2.8.1</version>
                </plugin>

                <plugin>
                    <groupId>com.github.eirslett</groupId>
                    <artifactId>frontend-maven-plugin</artifactId>
                    <version>1.4</version>
                </plugin>

                <plugin>
                    <groupId>org.apache.maven.plugins</groupId>
                    <artifactId>maven-surefire-plugin</artifactId>
                    <version>${surefire.version}</version>
                </plugin>

                <plugin>
                    <groupId>org.apache.maven.plugins</groupId>
                    <artifactId>maven-failsafe-plugin</artifactId>
                    <version>${failsafe.version}</version>
                </plugin>

                <plugin>
                    <groupId>org.apache.maven.plugins</groupId>
                    <artifactId>maven-deploy-plugin</artifactId>
                    <version>2.7</version>
                </plugin>

                <plugin>
                    <groupId>org.apache.maven.plugins</groupId>
                    <artifactId>maven-war-plugin</artifactId>
                    <version>2.6</version>
                </plugin>

                <plugin>
                    <groupId>org.apache.rat</groupId>
                    <artifactId>apache-rat-plugin</artifactId>
                    <version>0.13</version>
                </plugin>

                <plugin>
                    <groupId>org.apache.maven.plugins</groupId>
                    <artifactId>maven-checkstyle-plugin</artifactId>
                    <version>2.9.1</version>
                </plugin>

                <plugin>
                    <groupId>org.apache.maven.plugins</groupId>
                    <artifactId>maven-site-plugin</artifactId>
                    <version>${maven-site-plugin.version}</version>
                </plugin>

                <plugin>
                    <groupId>org.codehaus.mojo</groupId>
                    <artifactId>findbugs-maven-plugin</artifactId>
                    <version>3.0.5</version>
                </plugin>

                <!-- Source code metrics: mvn javancss:report or mvn site -->
                <plugin>
                    <groupId>org.codehaus.mojo</groupId>
                    <artifactId>javancss-maven-plugin</artifactId>
                    <version>2.0</version>
                </plugin>

                <plugin>
                    <groupId>org.apache.maven.plugins</groupId>
                    <artifactId>maven-dependency-plugin</artifactId>
                    <version>3.1.0</version>
                </plugin>

                <plugin>
                    <groupId>org.apache.maven.plugins</groupId>
                    <artifactId>maven-resources-plugin</artifactId>
                    <version>2.7</version>
                    <configuration>
                        <encoding>UTF-8</encoding>
                        <nonFilteredFileExtensions>
                            <nonFilteredFileExtension>zip</nonFilteredFileExtension>
                            <nonFilteredFileExtension>json</nonFilteredFileExtension>
                        </nonFilteredFileExtensions>
                    </configuration>
                </plugin>

                <plugin>
                    <groupId>org.apache.maven.plugins</groupId>
                    <artifactId>maven-remote-resources-plugin</artifactId>
                    <version>1.5</version>
                    <configuration>
                        <excludeGroupIds>org.restlet.jee</excludeGroupIds>
                    </configuration>
                </plugin>

                <plugin>
                    <groupId>com.webcohesion.enunciate</groupId>
                    <artifactId>enunciate-maven-plugin</artifactId>
                    <version>${enunciate-maven-plugin.version}</version>
                    <executions>
                        <execution>
                            <goals>
                                <goal>docs</goal>
                            </goals>
                            <phase>package</phase>
                        </execution>
                    </executions>
                </plugin>
            </plugins>
        </pluginManagement>

        <plugins>
            <!-- enforcement of maven version 3.5.0 or above & Java 8 (151) or above -->
            <plugin>
                <groupId>org.apache.maven.plugins</groupId>
                <artifactId>maven-enforcer-plugin</artifactId>
                <executions>
                    <execution>
                        <id>enforce-versions</id>
                        <goals>
                            <goal>enforce</goal>
                        </goals>
                        <configuration>
                            <rules>
                                <requireMavenVersion>
                                    <version>[3.5.0,)</version>
                                    <message>** MAVEN VERSION ERROR ** Maven 3.5.0 or above is required. See https://maven.apache.org/install.html </message>
                                </requireMavenVersion>
                                <requireJavaVersion>
                                    <level>ERROR</level>
                                    <version>[1.8.0-151,)</version>
                                    <message>** JAVA VERSION ERROR ** Java 8 (Update 151) or above is required.</message>
                                </requireJavaVersion>
                                <requireJavaVersion>
                                    <level>WARN</level>
                                    <version>(,1.9]</version>
                                    <message>** JAVA VERSION WARNING ** Java 9 and above has not been tested with Atlas.</message>
                                </requireJavaVersion>
                            </rules>
                        </configuration>
                    </execution>
                </executions>
            </plugin>
            <plugin>
                <groupId>org.apache.maven.plugins</groupId>
                <artifactId>maven-source-plugin</artifactId>
                <executions>
                    <execution>
                        <id>attach-sources</id>
                        <phase>verify</phase>
                        <goals>
                            <goal>jar-no-fork</goal>
                            <goal>test-jar-no-fork</goal>
                        </goals>
                    </execution>
                </executions>
            </plugin>

            <plugin>
                <groupId>org.apache.felix</groupId>
                <artifactId>maven-bundle-plugin</artifactId>
                <version>2.5.4</version>
                <inherited>true</inherited>
                <extensions>true</extensions>
            </plugin>

            <plugin>
                <groupId>org.apache.maven.plugins</groupId>
                <artifactId>maven-surefire-plugin</artifactId>
                <version>${surefire.version}</version>
                <configuration>
                    <systemProperties>
                        <user.dir>${project.basedir}</user.dir>
                        <atlas.data>${project.build.directory}/data</atlas.data>
                        <atlas.log.dir>${project.build.directory}/logs</atlas.log.dir>
                        <atlas.log.file>application.log</atlas.log.file>
                        <log4j.configuration>atlas-log4j.xml</log4j.configuration>
                        <embedded.solr.directory>${project.basedir}/target</embedded.solr.directory>
                    </systemProperties>
                    <skipTests>${skipTests}</skipTests>
                    <forkCount>${surefire.forkCount}</forkCount>
                    <reuseForks>false</reuseForks>
                    <redirectTestOutputToFile>true</redirectTestOutputToFile>
                    <argLine>-Djava.awt.headless=true -Dproject.version=${project.version}
                        -Dhadoop.tmp.dir="${project.build.directory}/tmp-hadoop-${user.name}"
                        -Xmx1024m -Djava.net.preferIPv4Stack=true ${atlas.surefire.options}
                    </argLine>
                    <skip>${skipUTs}</skip>
                </configuration>
                <dependencies>
                    <dependency>
                        <groupId>org.apache.maven.surefire</groupId>
                        <artifactId>surefire-testng</artifactId>
                        <version>${surefire.version}</version>
                    </dependency>
                </dependencies>
            </plugin>

            <plugin>
                <groupId>org.apache.maven.plugins</groupId>
                <artifactId>maven-failsafe-plugin</artifactId>
                <version>${failsafe.version}</version>
                <configuration>
                    <systemPropertyVariables>
                        <projectBaseDir>${projectBaseDir}</projectBaseDir>
                        <atlas.data>${project.build.directory}/data</atlas.data>
                        <atlas.log.dir>${project.build.directory}/logs</atlas.log.dir>
                        <atlas.log.file>application.log</atlas.log.file>
                        <log4j.configuration>atlas-log4j.xml</log4j.configuration>
                        <embedded.solr.directory>${project.basedir}/target</embedded.solr.directory>
                    </systemPropertyVariables>
                    <redirectTestOutputToFile>true</redirectTestOutputToFile>
                    <argLine>-Djava.awt.headless=true -Dproject.version=${project.version}
                        -Dhadoop.tmp.dir="${project.build.directory}/tmp-hadoop-${user.name}"
                        -Xmx1024m ${atlas.surefire.options}
                    </argLine>
                    <skip>${skipITs}</skip>
                    <reuseForks>false</reuseForks>
                    <!-- Don't fork the IT until there's sandbox capability for IT env -->
                    <forkCount>0</forkCount>
                    <redirectTestOutputToFile>true</redirectTestOutputToFile>
                </configuration>
                <executions>
                    <execution>
                        <id>integration-test</id>
                        <goals>
                            <goal>integration-test</goal>
                        </goals>
                    </execution>
                    <execution>
                        <id>verify</id>
                        <goals>
                            <goal>verify</goal>
                        </goals>
                    </execution>
                </executions>
            </plugin>

            <!-- Run the application using "mvn jetty:run" -->
            <plugin>
                <groupId>org.eclipse.jetty</groupId>
                <artifactId>jetty-maven-plugin</artifactId>
                <version>${jetty.version}</version>
                <configuration>
                    <!-- Log to the console. -->
                    <requestLog implementation="org.eclipse.jetty.server.NCSARequestLog">
                        <!-- This doesn't do anything for Jetty, but is a workaround for a Maven bug
                             that prevents the requestLog from being set. -->
                        <append>true</append>
                    </requestLog>
                </configuration>
            </plugin>

            <plugin>
                <groupId>org.codehaus.mojo</groupId>
                <artifactId>buildnumber-maven-plugin</artifactId>
                <executions>
                    <execution>
                        <phase>validate</phase>
                        <goals>
                            <goal>create</goal>
                        </goals>
                    </execution>
                </executions>
                <configuration>
                    <revisionOnScmFailure>release</revisionOnScmFailure>
                    <doCheck>false</doCheck>
                    <doUpdate>false</doUpdate>
                </configuration>
            </plugin>

            <plugin>
                <groupId>org.apache.rat</groupId>
                <artifactId>apache-rat-plugin</artifactId>
                <configuration>
                    <useDefaultExcludes>true</useDefaultExcludes>
                    <useMavenDefaultExcludes>true</useMavenDefaultExcludes>
                    <useIdeaDefaultExcludes>true</useIdeaDefaultExcludes>
                    <useEclipseDefaultExcludes>true</useEclipseDefaultExcludes>
                    <excludeSubProjects>true</excludeSubProjects>
                    <excludes>
                        <exclude>**/antlr4/**</exclude>
                        <exclude>**/dependency-reduced-pom.xml</exclude>
                        <exclude>**/javax.script.ScriptEngineFactory</exclude>
                        <exclude>.reviewboardrc</exclude>
                        <exclude>3party-licenses/**</exclude>
                        <exclude>**/.cache</exclude>
                        <exclude>**/.cache-main</exclude>
                        <exclude>**/.cache-tests</exclude>
                        <exclude>**/.checkstyle</exclude>
                        <exclude>**/*.txt</exclude>
                        <exclude>**/*.json</exclude>
                        <exclude>.pc/**</exclude>
                        <exclude>debian/**</exclude>
                        <exclude>.svn/**</exclude>
                        <exclude>.git/**</exclude>
                        <exclude>.gitignore</exclude>
                        <exclude>**/.idea/**</exclude>
                        <exclude>**/*.twiki</exclude>
                        <exclude>**/*.md</exclude>
                        <exclude>**/*.iml</exclude>
                        <exclude>**/*.json</exclude>
                        <exclude>**/*.log</exclude>
                        <exclude>**/target/**</exclude>
                        <exclude>**/target*/**</exclude>
                        <exclude>**/build/**</exclude>
                        <exclude>**/*.patch</exclude>
                        <exclude>derby.log</exclude>
                        <exclude>**/logs/**</exclude>
                        <exclude>**/.classpath</exclude>
                        <exclude>**/.project</exclude>
                        <exclude>**/.settings/**</exclude>
                        <exclude>**/test-output/**</exclude>
                        <exclude>**/mock/**</exclude>
                        <exclude>**/data/**</exclude>
                        <exclude>**/maven-eclipse.xml</exclude>
                        <exclude>**/.externalToolBuilders/**</exclude>
                        <exclude>**/build.log</exclude>
                        <exclude>**/.bowerrc</exclude>
                        <exclude>*.json</exclude>
                        <exclude>**/overlays/**</exclude>
                        <exclude>dev-support/**</exclude>
                        <exclude>**/users-credentials.properties</exclude>
                        <exclude>**/public/css/animate.min.css</exclude>
                        <exclude>**/public/css/bootstrap-sidebar.css</exclude>
                        <exclude>**/public/js/external_lib/**</exclude>
                        <exclude>**/node_modules/**</exclude>
                        <!-- All the npm plugins are copied here, so exclude it -->
                        <exclude>**/public/js/libs/**</exclude>

                        <!-- atlas data directory creates when tests are run from IDE -->
                        <exclude>**/atlas.data/**</exclude>
                        <exclude>**/${sys:atlas.data}/**</exclude>
                        <exclude>**/policy-store.txt</exclude>
                        <exclude>**/*rebel*.xml</exclude>
                        <exclude>**/*rebel*.xml.bak</exclude>
                        <exclude>**/test/resources/**</exclude>

                        <!-- atlas doc directory -->
                        <exclude>**/docz-lib/**</exclude>
                        <exclude>**/.docz/**</exclude>
                        <exclude>**/*.svg</exclude>

                    </excludes>
                </configuration>
                <executions>
                    <execution>
                        <id>rat-check</id>
                        <goals>
                            <goal>check</goal>
                        </goals>
                        <phase>validate</phase>
                    </execution>
                </executions>
            </plugin>

            <plugin>
                <groupId>org.apache.maven.plugins</groupId>
                <artifactId>maven-checkstyle-plugin</artifactId>
                <dependencies>
                    <dependency>
                        <groupId>org.apache.atlas</groupId>
                        <artifactId>atlas-buildtools</artifactId>
                        <version>${project.version}</version>
                    </dependency>
                </dependencies>
                <executions>
                    <execution>
                        <id>checkstyle-check</id>
                        <goals>
                            <goal>check</goal>
                        </goals>
                        <phase>verify</phase>
                        <configuration>
                            <skip>${skipCheck}</skip>
                            <consoleOutput>false</consoleOutput>
                            <includeTestSourceDirectory>true</includeTestSourceDirectory>
                            <suppressionsFileExpression>checkstyle.suppressions.file</suppressionsFileExpression>
                            <failOnViolation>${checkstyle.failOnViolation}</failOnViolation>
                        </configuration>
                    </execution>
                </executions>
            </plugin>

            <plugin>
                <groupId>org.codehaus.mojo</groupId>
                <artifactId>findbugs-maven-plugin</artifactId>
                <configuration>
                    <!--debug>true</debug -->
                    <xmlOutput>true</xmlOutput>
                    <failOnError>false</failOnError>
                    <skip>${skipCheck}</skip>
                </configuration>
                <executions>
                    <execution>
                        <id>findbugs-check</id>
                        <goals>
                            <goal>check</goal>
                        </goals>
                        <phase>verify</phase>
                    </execution>
                </executions>
            </plugin>

            <!-- Source code metrics: mvn javancss:report or mvn site -->
            <plugin>
                <groupId>org.codehaus.mojo</groupId>
                <artifactId>javancss-maven-plugin</artifactId>
            </plugin>

            <plugin>
                <artifactId>maven-clean-plugin</artifactId>
                <configuration>
                    <filesets>
                        <fileset>
                            <directory>${basedir}</directory>
                            <includes>
                                <include>**/*.pyc</include>
                            </includes>
                            <followSymlinks>false</followSymlinks>
                        </fileset>
                    </filesets>
                </configuration>
            </plugin>

            <plugin>
                <artifactId>maven-site-plugin</artifactId>
                <configuration>
                    <skip>${skipSite}</skip>
                </configuration>
                <dependencies>
                    <dependency>
                        <groupId>org.apache.maven.doxia</groupId>
                        <artifactId>doxia-module-twiki</artifactId>
                        <version>${doxia.version}</version>
                    </dependency>
                    <dependency>
                        <groupId>org.apache.maven.doxia</groupId>
                        <artifactId>doxia-core</artifactId>
                        <version>${doxia.version}</version>
                    </dependency>
                </dependencies>
            </plugin>

            <plugin>
                <groupId>org.apache.maven.plugins</groupId>
                <artifactId>maven-javadoc-plugin</artifactId>
                <configuration>
                    <skip>${skipDocs}</skip>
                </configuration>
                <executions>
                    <execution>
                        <id>javadoc</id>
                        <goals>
                            <goal>javadoc</goal>
                            <goal>jar</goal>
                        </goals>
                        <phase>site</phase>
                        <configuration>
                            <aggregate>true</aggregate>
                        </configuration>
                    </execution>
                    <execution>
                        <id>aggregate</id>
                        <inherited>false</inherited>
                        <goals>
                            <goal>aggregate</goal>
                        </goals>
                    </execution>
                </executions>
            </plugin>

            <plugin>
                <groupId>org.apache.maven.plugins</groupId>
                <artifactId>maven-deploy-plugin</artifactId>
                <configuration>
                    <deployAtEnd>true</deployAtEnd>
                </configuration>
            </plugin>

            <plugin>
                <groupId>org.apache.maven.plugins</groupId>
                <artifactId>maven-assembly-plugin</artifactId>
                <configuration>
                    <skipAssembly>true</skipAssembly>
                </configuration>
            </plugin>
        </plugins>
    </build>
</project><|MERGE_RESOLUTION|>--- conflicted
+++ resolved
@@ -717,11 +717,7 @@
         <httpcomponents-httpcore.version>4.4.13</httpcomponents-httpcore.version>
         <jackson.databind.version>2.12.4</jackson.databind.version>
         <jackson.version>2.12.4</jackson.version>
-<<<<<<< HEAD
         <janusgraph.version>0.6.03</janusgraph.version>
-=======
-        <janusgraph.version>0.6.02</janusgraph.version>
->>>>>>> 186a7018
         <janusgraph.cassandra.version>0.5.3</janusgraph.cassandra.version>
         <javax-inject.version>1</javax-inject.version>
         <javax.servlet.version>3.1.0</javax.servlet.version>
