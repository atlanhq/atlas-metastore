/**
 * Licensed to the Apache Software Foundation (ASF) under one
 * or more contributor license agreements.  See the NOTICE file
 * distributed with this work for additional information
 * regarding copyright ownership.  The ASF licenses this file
 * to you under the Apache License, Version 2.0 (the
 * "License"); you may not use this file except in compliance
 * with the License.  You may obtain a copy of the License at
 *
 * http://www.apache.org/licenses/LICENSE-2.0
 *
 * Unless required by applicable law or agreed to in writing, software
 * distributed under the License is distributed on an "AS IS" BASIS,
 * WITHOUT WARRANTIES OR CONDITIONS OF ANY KIND, either express or implied.
 * See the License for the specific language governing permissions and
 * limitations under the License.
 */
package org.apache.atlas;

import org.slf4j.Logger;
import org.slf4j.LoggerFactory;

import javax.ws.rs.core.Response;
import java.text.MessageFormat;
import java.util.Arrays;

public enum AtlasErrorCode {
    NO_SEARCH_RESULTS(204, "ATLAS-204-00-001", "Given search filter {0} did not yield any results"),
    DATA_ACCESS_SAVE_FAILED(204, "ATLAS-204-00-002", "Save failed: {0} has no updates"),

    UNKNOWN_TYPE(400, "ATLAS-400-00-001", "Unknown type {0} for {1}.{2}"),
    CIRCULAR_REFERENCE(400, "ATLAS-400-00-002", "{0}: invalid supertypes - circular reference back to self {1}"),
    INCOMPATIBLE_SUPERTYPE(400, "ATLAS-400-00-003", "{0}: incompatible supertype {1}"),
    UNKNOWN_CONSTRAINT(400, "ATLAS-400-00-004", "{0}.{1}: unknown constraint {1}"),
    UNSUPPORTED_CONSTRAINT(400, "ATLAS-400-00-005", "{0}.{1} : {2} constraint not supported"),
    CONSTRAINT_NOT_SATISFIED(400, "ATLAS-400-00-006", "{0}.{1} : {2} incompatible attribute type {3}"),
    CONSTRAINT_MISSING_PARAMS(400, "ATLAS-400-00-007", "{0}.{1} : invalid constraint. missing parameter {2} in {3}. params={4}"),
    CONSTRAINT_NOT_EXIST(400, "ATLAS-400-00-008", "{0}.{1} : invalid constraint. {2} {3}.{4} does not exist"),
    CONSTRAINT_NOT_MATCHED(400, "ATLAS-400-00-009", "{0}.{1} : invalid constraint. Data type of {2} {3}.{4} should be {5}, but found {6}"),
    UNKNOWN_TYPENAME(400, "ATLAS-400-00-00A", "{0}: Unknown/invalid typename"),
    CONSTRAINT_NOT_SUPPORTED_ON_MAP_TYPE(400, "ATLAS-400-00-00B", "{0}.{1} : constraints not supported on map type {2}"),
    CANNOT_ADD_MANDATORY_ATTRIBUTE(400, "ATLAS-400-00-00C", "{0}.{1} : can not add mandatory attribute"),
    ATTRIBUTE_DELETION_NOT_SUPPORTED(400, "ATLAS-400-00-00D", "{0}.{1} : attribute delete not supported"),
    SUPERTYPE_REMOVAL_NOT_SUPPORTED(400, "ATLAS-400-00-00E", "superType remove not supported"),
    UNEXPECTED_TYPE(400, "ATLAS-400-00-00F", "expected type {0}; found {1}"),
    TYPE_MATCH_FAILED(400, "ATLAS-400-00-010", "Given type {0} doesn't match {1}"),
    INVALID_TYPE_DEFINITION(400, "ATLAS-400-00-011", "Invalid type definition {0}"),
    INVALID_ATTRIBUTE_TYPE_FOR_CARDINALITY(400, "ATLAS-400-00-012", "Cardinality of attribute {0}.{1} requires a list or set type"),
    ATTRIBUTE_UNIQUE_INVALID(400, "ATLAS-400-00-013", "Type {0} with unique attribute {1} does not exist"),
    TYPE_NAME_INVALID(400, "ATLAS-400-00-014", "Type {0} with name {1} does not exist"),
    TYPE_CATEGORY_INVALID(400, "ATLAS-400-00-015", "Type Category {0} is invalid"),
    PATCH_NOT_APPLICABLE_FOR_TYPE(400, "ATLAS-400-00-016", "{0} - invalid patch for type {1}"),
    PATCH_FOR_UNKNOWN_TYPE(400, "ATLAS-400-00-017", "{0} - patch references unknown type {1}"),
    PATCH_INVALID_DATA(400, "ATLAS-400-00-018", "{0} - patch data is invalid for type {1}"),
    TYPE_NAME_INVALID_FORMAT(400, "ATLAS-400-00-019", "{0}: invalid name for {1}.  Names must consist of a letter followed by a sequence of letter, number, space, or '_' characters"),
    ATTRIBUTE_NAME_INVALID(400, "ATLAS-400-00-020", "{0}: invalid name. Attribute name must not contain query keywords"),
    INVALID_PARAMETERS(400, "ATLAS-400-00-01A", "invalid parameters: {0}"),
    CLASSIFICATION_ALREADY_ASSOCIATED(400, "ATLAS-400-00-01B", "instance {0} already is associated with classification {1}"),
    CONSTRAINT_INVERSE_REF_ATTRIBUTE_INVALID_TYPE(400, "ATLAS-400-00-01C", "{0}.{1}: invalid {2} constraint. Attribute {3} is not an entity type"),
    CONSTRAINT_INVERSE_REF_INVERSE_ATTRIBUTE_NON_EXISTING(400, "ATLAS-400-00-01D", "{0}.{1}: invalid {2} constraint. Inverse attribute {3}.{4} does not exist"),
    CONSTRAINT_INVERSE_REF_INVERSE_ATTRIBUTE_INVALID_TYPE(400, "ATLAS-400-00-01E", "{0}.{1}: invalid {2} constraint. Inverse attribute {3}.{4} is not an entity type"),
    CONSTRAINT_OWNED_REF_ATTRIBUTE_INVALID_TYPE(400, "ATLAS-400-00-01F", "{0}.{1}: invalid {2} constraint. Attribute {3} is not an entity type"),
    CANNOT_MAP_ATTRIBUTE(400, "ATLAS-400-00-020", "cannot map attribute: {0} of type: {1} from vertex"),
    INVALID_OBJECT_ID(400, "ATLAS-400-00-021", "ObjectId is not valid {0}"),
    UNRESOLVED_REFERENCES_FOUND(400, "ATLAS-400-00-022", "Unresolved references: byId={0}; byUniqueAttributes={1}"),
    UNKNOWN_ATTRIBUTE(400, "ATLAS-400-00-023", "Attribute {0} not found for type {1}"),
    SYSTEM_TYPE(400, "ATLAS-400-00-024", "{0} is a System-type"),
    INVALID_STRUCT_VALUE(400, "ATLAS-400-00-025", "not a valid struct value {0}"),
    INSTANCE_LINEAGE_INVALID_PARAMS(400, "ATLAS-400-00-026", "Invalid lineage query parameters passed {0}: {1}"),
    ATTRIBUTE_UPDATE_NOT_SUPPORTED(400, "ATLAS-400-00-027", "{0}.{1} : attribute update not supported"),
    INVALID_VALUE(400, "ATLAS-400-00-028", "invalid value: {0}"),
    BAD_REQUEST(400, "ATLAS-400-00-029", "{0}"),
    PARAMETER_PARSING_FAILED(400, "ATLAS-400-00-02A", "Parameter parsing failed at: {0}"),
    MISSING_MANDATORY_ATTRIBUTE(400, "ATLAS-400-00-02B", "Mandatory field {0}.{1} has empty/null value"),
    RELATIONSHIPDEF_INSUFFICIENT_ENDS(400,  "ATLAS-400-00-02C", "relationshipDef {0} creation attempted without 2 ends"),
    RELATIONSHIPDEF_DOUBLE_CONTAINERS(400,  "ATLAS-400-00-02D", "relationshipDef {0} creation attempted with both ends as containers"),
    RELATIONSHIPDEF_UNSUPPORTED_ATTRIBUTE_TYPE(400,  "ATLAS-400-00-02F", "Cannot set an Attribute with type {0} on relationship def {1}, as it is not a primitive type "),
    RELATIONSHIPDEF_ASSOCIATION_AND_CONTAINER(400,  "ATLAS-400-00-030", "ASSOCIATION relationshipDef {0} creation attempted with an end specifying isContainer"),
    RELATIONSHIPDEF_COMPOSITION_NO_CONTAINER(400,  "ATLAS-400-00-031", "COMPOSITION relationshipDef {0} creation attempted without an end specifying isContainer"),
    RELATIONSHIPDEF_AGGREGATION_NO_CONTAINER(400,  "ATLAS-400-00-032", "AGGREGATION relationshipDef {0} creation attempted without an end specifying isContainer"),
    RELATIONSHIPDEF_COMPOSITION_MULTIPLE_PARENTS(400,  "ATLAS-400-00-033", "COMPOSITION relationshipDef {0} can only have one parent; so cannot have SET cardinality on children"),
    RELATIONSHIPDEF_LIST_ON_END(400,  "ATLAS-400-00-034", "relationshipDef {0} cannot have a LIST cardinality on an end"),
    RELATIONSHIPDEF_INVALID_END_TYPE(400,  "ATLAS-400-00-035", "relationshipDef {0} has invalid end type {1}"),
    INVALID_RELATIONSHIP_END_TYPE(400, "ATLAS-400-00-036", "invalid relationshipDef: {0}: end type 1: {1}, end type 2: {2}"),
    RELATIONSHIPDEF_INVALID_END1_UPDATE(400, "ATLAS-400-00-037", "invalid update for relationshipDef {0}: new end1 {1}, existing end1 {2}"),
    RELATIONSHIPDEF_INVALID_END2_UPDATE(400, "ATLAS-400-00-038", "invalid update for relationshipDef {0}: new end2 {1}, existing end2 {2}"),
    RELATIONSHIPDEF_INVALID_CATEGORY_UPDATE(400, "ATLAS-400-00-039", "invalid  update for relationship {0}: new relationshipDef category {1}, existing relationshipDef category {2}"),
    RELATIONSHIPDEF_INVALID_NAME_UPDATE(400, "ATLAS-400-00-040", "invalid relationshipDef rename for relationship guid {0}: new name {1}, existing name {2}"),
    RELATIONSHIPDEF_END1_NAME_INVALID(400, "ATLAS-400-00-041", "{0}: invalid end1 name. Name must not contain query keywords"),
    RELATIONSHIPDEF_END2_NAME_INVALID(400, "ATLAS-400-00-042", "{0}: invalid end2 name. Name must not contain query keywords"),
    RELATIONSHIPDEF_NOT_DEFINED(400, "ATLAS-400-00-043", "No relationshipDef defined between {0} and {1} on attribute: {2}"),
    RELATIONSHIPDEF_INVALID(400, "ATLAS-400-00-044", "Invalid relationshipDef: {0}"),
    RELATIONSHIP_INVALID_ENDTYPE(400, "ATLAS-400-00-045", "Invalid entity-type for relationship attribute ‘{0}’: entity specified (guid={1}) is of type ‘{2}’, but expected type is ‘{3}’"),
    UNKNOWN_CLASSIFICATION(400, "ATLAS-400-00-046", "{0}: Unknown/invalid classification"),
    INVALID_SEARCH_PARAMS(400, "ATLAS-400-00-047", "No search parameter was found. One of the following MUST be specified in the request; typeName, classification, termName or queryText"),
    INVALID_RELATIONSHIP_ATTRIBUTE(400, "ATLAS-400-00-048", "Expected attribute {0} to be a relationship but found type {1}"),
    INVALID_RELATIONSHIP_TYPE(400, "ATLAS-400-00-049", "Invalid entity type '{0}', guid '{1}' in relationship search"),
    INVALID_IMPORT_ATTRIBUTE_TYPE_CHANGED(400, "ATLAS-400-00-050", "Attribute {0}.{1} is of type {2}. Import has this attribute type as {3}"),
    ENTITYTYPE_REMOVAL_NOT_SUPPORTED(400, "ATLAS-400-00-051", "EntityTypes cannot be removed from ClassificationDef ‘{0}‘"),
    CLASSIFICATIONDEF_INVALID_ENTITYTYPES(400, "ATLAS-400-00-052", "ClassificationDef ‘{0}‘ has invalid ‘{1}‘ in entityTypes"),
    CLASSIFICATIONDEF_PARENTS_ENTITYTYPES_DISJOINT(400, "ATLAS-400-00-053", "ClassificationDef ‘{0}‘ has supertypes whose entityTypes are disjoint; e.g. 2 supertypes that are not related by inheritance specify different non empty entityType lists. This means the child cannot honour the restrictions specified in both parents."),
    CLASSIFICATIONDEF_ENTITYTYPES_NOT_PARENTS_SUBSET(400, "ATLAS-400-00-054", "ClassificationDef ‘{0}‘ has entityTypes ‘{1}‘ which are not subsets of it's supertypes entityTypes"),
    INVALID_ENTITY_FOR_CLASSIFICATION (400, "ATLAS-400-00-055", "Entity (guid=‘{0}‘,typename=‘{1}‘) cannot be classified by Classification ‘{2}‘, because ‘{1}‘ is not in the ClassificationDef's restrictions."),
    SAVED_SEARCH_CHANGE_USER(400, "ATLAS-400-00-056", "saved-search {0} can not be moved from user {1} to {2}"),
    INVALID_QUERY_PARAM_LENGTH(400, "ATLAS-400-00-057" , "Length of query param {0} exceeds the limit"),
    INVALID_QUERY_LENGTH(400, "ATLAS-400-00-058" , "Invalid query length, update {0} to change the limit" ),
    // DSL related error codes
    INVALID_DSL_QUERY(400, "ATLAS-400-00-059" , "Invalid DSL query: {0} | Reason: {1}. Please refer to Atlas DSL grammar for more information" ),
    INVALID_DSL_GROUPBY(400, "ATLAS-400-00-05A", "DSL Semantic Error - GroupBy attribute {0} is non-primitive"),
    INVALID_DSL_UNKNOWN_TYPE(400, "ATLAS-400-00-05B", "DSL Semantic Error - {0} type not found"),
    INVALID_DSL_UNKNOWN_CLASSIFICATION(400, "ATLAS-400-00-05C", "DSL Semantic Error - {0} classification not found"),
    INVALID_DSL_UNKNOWN_ATTR_TYPE(400, "ATLAS-400-00-05D", "DSL Semantic Error - {0} attribute not found for type {1}"),
    INVALID_DSL_ORDERBY(400, "ATLAS-400-00-05E", "DSL Semantic Error - OrderBy attribute {0} is non-primitive"),
    INVALID_DSL_FROM(400, "ATLAS-400-00-05F", "DSL Semantic Error - From source {0} is not a valid Entity/Classification type"),
    INVALID_DSL_SELECT_REFERRED_ATTR(400, "ATLAS-400-00-060", "DSL Semantic Error - Select clause has multiple referred attributes {0}"),
    INVALID_DSL_SELECT_INVALID_AGG(400, "ATLAS-400-00-061", "DSL Semantic Error - Select clause has aggregation on referred attributes {0}"),
    INVALID_DSL_SELECT_ATTR_MIXING(400, "ATLAS-400-00-062", "DSL Semantic Error - Select clause has simple and referred attributes"),
    INVALID_DSL_HAS_ATTRIBUTE(400, "ATLAS-400-00-063", "DSL Semantic Error - No attribute {0} exists for type {1}"),
    INVALID_DSL_QUALIFIED_NAME(400, "ATLAS-400-00-064", "DSL Semantic Error - Qualified name for {0} failed!"),
    INVALID_DSL_QUALIFIED_NAME2(400, "ATLAS-400-00-065", "DSL Semantic Error - Qualified name for {0} failed for type {1}. Cause: {2}"),
    INVALID_DSL_DUPLICATE_ALIAS(400, "ATLAS-400-00-066", "DSL Semantic Error - Duplicate alias found: '{0}' for type '{1}' already present."),
    INVALID_DSL_INVALID_DATE(400, "ATLAS-400-00-067", "DSL Semantic Error - Date format: {0}."),
    INVALID_DSL_HAS_PROPERTY(400, "ATLAS-400-00-068", "DSL Semantic Error - Property needs to be a primitive type: {0}"),
    RELATIONSHIP_UPDATE_END_CHANGE_NOT_ALLOWED(404, "ATLAS-400-00-069", "change of relationship end is not permitted. relationship-type={0}, relationship-guid={1}, end-guid={2}, updated-end-guid={3}"),
    RELATIONSHIP_UPDATE_TYPE_CHANGE_NOT_ALLOWED(404, "ATLAS-400-00-06A", "change of relationship type is not permitted. relationship-guid={0}, current-type={1}, new-type={2}"),
    CLASSIFICATION_UPDATE_FROM_PROPAGATED_ENTITY(400, "ATLAS-400-00-06B", "Update to classification {0} is not allowed from propagated entity"),
    CLASSIFICATION_DELETE_FROM_PROPAGATED_ENTITY(400, "ATLAS-400-00-06C", "Delete of classification {0} is not allowed from propagated entity"),
    CLASSIFICATION_NOT_ASSOCIATED_WITH_ENTITY(400, "ATLAS-400-00-06D", "Classification {0} is not associated with entity"),
    UNKNOWN_GLOSSARY_TERM(400, "ATLAS-400-00-06E", "{0}: Unknown/invalid glossary term"),
    INVALID_CLASSIFICATION_PARAMS(400, "ATLAS-400-00-06F", "Invalid classification parameters passed for {0} operation for entity: {1}"),
    PROPAGATED_CLASSIFICATION_NOT_ASSOCIATED_WITH_ENTITY(400, "ATLAS-400-00-070", "Propagated classification {0} is not associated with entity {2}, it is associated with entity {1}"),
    INVALID_BLOCKED_PROPAGATED_CLASSIFICATION(400, "ATLAS-400-00-071", "Invalid propagated classification: {0} with entityGuid: {1} added to blocked propagated classifications."),
    MISSING_MANDATORY_ANCHOR(400, "ATLAS-400-00-072", "Mandatory anchor attribute is missing"),
    MISSING_MANDATORY_QUALIFIED_NAME(400, "ATLAS-400-00-073", "Mandatory qualifiedName attribute is missing"),
    INVALID_PARTIAL_UPDATE_ATTR(400, "ATLAS-400-00-074", "Invalid attribute {0} for partial update of {1}"),
    INVALID_PARTIAL_UPDATE_ATTR_VAL(400, "ATLAS-400-00-075", "Invalid attrVal for partial update of {0}, expected = {1} found {2}"),
    MISSING_TERM_ID_FOR_CATEGORIZATION(400, "ATLAS-400-00-076", "Term guid can't be empty/null when adding to a category"),
    INVALID_NEW_ANCHOR_GUID(400, "ATLAS-400-00-077", "New Anchor guid can't be empty/null"),
    TERM_DISSOCIATION_MISSING_RELATION_GUID(400, "ATLAS-400-00-078", "Missing mandatory attribute, TermAssignment relationship guid"),
    GLOSSARY_QUALIFIED_NAME_CANT_BE_DERIVED(400, "ATLAS-400-00-079", "Attributes qualifiedName and name are missing. Failed to derive a unique name for Glossary"),
    GLOSSARY_TERM_QUALIFIED_NAME_CANT_BE_DERIVED(400, "ATLAS-400-00-07A", "Attributes qualifiedName, name & glossary name are missing. Failed to derive a unique name for Glossary term"),
    GLOSSARY_CATEGORY_QUALIFIED_NAME_CANT_BE_DERIVED(400, "ATLAS-400-00-07B", "Attributes qualifiedName, name & glossary name are missing. Failed to derive a unique name for Glossary category"),
    RELATIONSHIP_END_IS_NULL(400, "ATLAS-400-00-07D", "Relationship end is invalid. Expected {0} but is NULL"),
    INVALID_TERM_RELATION_TO_SELF(400, "ATLAS-400-00-07E", "Invalid Term relationship: Term can't have a relationship with self"),
    INVALID_CHILD_CATEGORY_DIFFERENT_GLOSSARY(400, "ATLAS-400-00-07F", "Invalid child category relationship: Child category (guid = {0}) belongs to different glossary"),
    INVALID_TERM_DISSOCIATION(400, "ATLAS-400-00-080", "Given relationshipGuid({0}) is invalid for term (guid={1}) and entity(guid={2})"),
    ATTRIBUTE_TYPE_INVALID(400, "ATLAS-400-00-081", "{0}.{1}: invalid attribute type. Attribute cannot be of type classification"),
    MISSING_CATEGORY_DISPLAY_NAME(400, "ATLAS-400-00-082", "Category name is empty/null"),
    INVALID_DISPLAY_NAME(400, "ATLAS-400-00-083", "name cannot contain following special chars ('@')"),
    TERM_HAS_ENTITY_ASSOCIATION(400, "ATLAS-400-00-084", "Term (guid={0}) can't be deleted as it has been assigned to {1} entities."),
    INVALID_TIMEBOUNDRY_TIMEZONE(400, "ATLAS-400-00-085", "Invalid timezone {0}"),
    INVALID_TIMEBOUNDRY_START_TIME(400, "ATLAS-400-00-086", "Invalid startTime {0}"),
    INVALID_TIMEBOUNDRY_END_TIME(400, "ATLAS-400-00-087", "Invalid endTime {0}"),
    INVALID_TIMEBOUNDRY_DATERANGE(400, "ATLAS-400-00-088", "Invalid dateRange: startTime {0} must be before endTime {1}"),
    PROPAGATED_CLASSIFICATION_REMOVAL_NOT_SUPPORTED(400, "ATLAS-400-00-089", "Removal of classification {0}, which is propagated from entity {1}, is not supported"),
    IMPORT_ATTEMPTING_EMPTY_ZIP(400, "ATLAS-400-00-08A", "Attempting to import empty ZIP file."),
    PATCH_MISSING_RELATIONSHIP_LABEL(400, "ATLAS-400-00-08B", "{0} - must include relationship label for type {1}"),
    INVALID_CUSTOM_ATTRIBUTE_KEY_LENGTH(400, "ATLAS-400-00-08C", "Invalid key: {0} in custom attribute, key size should not be greater than 50"),
    INVALID_CUSTOM_ATTRIBUTE_KEY_CHARACTERS(400, "ATLAS-400-00-08D", "Invalid key: {0} in custom attribute, key should only contain alphanumeric characters, '_' or '-'"),
    INVALID_CUSTOM_ATTRIBUTE_VALUE(400, "ATLAS-400-00-08E", "Invalid value: {0} in custom attribute, value length is greater than {1}"),
    INVALID_LABEL_LENGTH(400, "ATLAS-400-00-08F", "Invalid label: {0}, label size should not be greater than {1}"),
    INVALID_LABEL_CHARACTERS(400, "ATLAS-400-00-090", "Invalid label: {0}, label should contain alphanumeric characters, '_' or '-'"),
    INVALID_PROPAGATION_TYPE(400, "ATLAS-400-00-091", "Invalid propagation {0} for relationship-type={1}. Default value is {2}"),
    DUPLICATE_BUSINESS_METADATA_ATTRIBUTE(400, "ATLAS-400-00-092", "Duplicate business-metadata attributes: {0} not allowed within the same business-metadata: {1}"),
    APPLICABLE_ENTITY_TYPES_DELETION_NOT_SUPPORTED(400, "ATLAS-400-00-093", "Cannot remove applicableEntityTypes in Attribute Def: {0}, defined in business-metadata: {1}"),
    BUSINESS_METADATA_DEF_ATTRIBUTE_TYPE_INVALID(400, "ATLAS-400-00-094", "{0}.{1}: invalid attribute type. Business-metadata attribute cannot be of type entity/classification/struct/business-metadata"),
    INVALID_BUSINESS_METADATA_NAME_FOR_ENTITY_TYPE(400, "ATLAS-400-00-095", "Invalid business-metadata: {0} specified for entity, applicable business-metadata: {1}"),
    BUSINESS_METADATA_ATTRIBUTE_DOES_NOT_EXIST(400, "ATLAS-400-00-096", "Business-metadata attribute does not exist in entity: {0}"),
    BUSINESS_METADATA_ATTRIBUTE_ALREADY_EXISTS(400, "ATLAS-400-00-097", "Business-metadata attribute already exists in entity: {0}"),
    INVALID_FILE_TYPE(400, "ATLAS-400-00-098", "The provided file type: {0} is not supported. Expected file formats are .csv and .xls."),
    INVALID_BUSINESS_ATTRIBUTES_IMPORT_DATA(400, "ATLAS-400-00-099","The uploaded file was not processed due to following errors : {0}"),
    ATTRIBUTE_NAME_INVALID_CHARS(400, "ATLAS-400-00-09A", "{0}: invalid name. Attribute names must begin with a letter followed by a sequence of letters, numbers, or '_' characters"),
    NO_DATA_FOUND(400, "ATLAS-400-00-09B", "No data found in the uploaded file"),
    NOT_VALID_FILE(400, "ATLAS-400-00-09C", "Invalid {0} file"),
    ATTRIBUTE_NAME_ALREADY_EXISTS_IN_PARENT_TYPE(400, "ATLAS-400-00-09D", "Invalid attribute name: {0}.{1}. Attribute already exists in parent type: {2}"),
    UNAUTHORIZED_ACCESS(403, "ATLAS-403-00-001", "{0} is not authorized to perform {1}"),
    UNAUTHORIZED_CONNECTION_ADMIN(403, "ATLAS-403-00-002", "{0} is not admin for connection {1}"),
    MISSING_CLASSIFICATION_DISPLAY_NAME(400, "ATLAS-400-00-09E", "Classification displayName is empty/null"),
    TYPEDEF_ATTR_DISPLAY_NAME_IS_REQUIRED(400, "ATLAS-400-00-09F", "displayName is required for typedef \"{0}\" attribute"),
    EMPTY_REQUEST(400, "ATLAS-400-00-100", "Empty Request or null, expects Map of List of RelatedObjects with term-id as key"),
    TYPEDEF_DISPLAY_NAME_IS_REQUIRED(400, "ATLAS-400-00-101", "displayName is required for typedef"),
    IMPORT_INVALID_ZIP_ENTRY(400, "ATLAS-400-00-10F", "{0}: invalid zip entry. Reason: {1}"),
    INDEX_SEARCH_FAILED(400, "ATLAS-400-00-102", "Error occurred while running direct index query on ES: {0}"),
    DEPRECATED_API(400, "ATLAS-400-00-103", "Deprecated API. Use {0} instead"),
    DISABLED_API(400, "ATLAS-400-00-104", "API temporarily disabled. Reason: {0}"),
    INDEX_ALIAS_FAILED(400, "ATLAS-400-00-108", "Error occurred while {0} ES alias: {1}"),
    JSON_ERROR(400, "ATLAS-400-00-109", "Error occurred putting object into JSONObject: {0}"),
    RANGER_ROLE_MUTATION_FAILED(400, "ATLAS-400-00-110", "Failed to {0} Ranger role {1}: {2}"),
    RANGER_POLICY_MUTATION_FAILED(400, "ATLAS-400-00-111", "Failed to {0} Ranger policy: {1}"),
    RANGER_POLICY_FIND_FAILED(400, "ATLAS-400-00-112", "Failed to find Ranger policy by {0}: {1}"),


    // All Not found enums go here
    TYPE_NAME_NOT_FOUND(404, "ATLAS-404-00-001", "Given typename {0} was invalid"),
    TYPE_GUID_NOT_FOUND(404, "ATLAS-404-00-002", "Given type guid {0} was invalid"),
    NO_CLASSIFICATIONS_FOUND_FOR_ENTITY(404, "ATLAS-404-00-003", "No classifications associated with entity: {0}"),
    EMPTY_RESULTS(404, "ATLAS-404-00-004", "No result found for {0}"),
    INSTANCE_GUID_NOT_FOUND(404, "ATLAS-404-00-005", "Given instance guid {0} is invalid/not found"),
    INSTANCE_LINEAGE_QUERY_FAILED(404, "ATLAS-404-00-006", "Instance lineage query failed {0}"),
    INSTANCE_CRUD_INVALID_PARAMS(404, "ATLAS-404-00-007", "Invalid instance creation/updation parameters passed : {0}"),
    CLASSIFICATION_NOT_FOUND(404, "ATLAS-404-00-008", "Given classification {0} was invalid"),
    INSTANCE_BY_UNIQUE_ATTRIBUTE_NOT_FOUND(404, "ATLAS-404-00-009", "Instance {0} with unique attribute {1} does not exist"),
    REFERENCED_ENTITY_NOT_FOUND(404, "ATLAS-404-00-00A", "Referenced entity {0} is not found"),
    INSTANCE_NOT_FOUND(404, "ATLAS-404-00-00B", "Given instance is invalid/not found: {0}"),
    RELATIONSHIP_GUID_NOT_FOUND(404, "ATLAS-404-00-00C", "Given relationship guid {0} is invalid/not found"),
    RELATIONSHIP_CRUD_INVALID_PARAMS(404, "ATLAS-404-00-00D", "Invalid relationship creation/updation parameters passed : {0}"),
    RELATIONSHIPDEF_END_TYPE_NAME_NOT_FOUND(404, "ATLAS-404-00-00E", "RelationshipDef {0} endDef typename {0} cannot be found"),
    RELATIONSHIP_ALREADY_DELETED(404, "ATLAS-404-00-00F", "Attempting to delete a relationship which is already deleted : {0}"),
    RELATIONSHIPDEF_END_VERTEX_NOT_FOUND(404, "ATLAS-404-00-00G", "RelationshipDef {0} end vertex with guid, typeName: {0},{1} cannot be found"),
    INVALID_ENTITY_GUID_FOR_CLASSIFICATION_UPDATE(404, "ATLAS-404-00-010", "Updating entityGuid of classification is not allowed."),
    INVALID_LINEAGE_ENTITY_TYPE(404, "ATLAS-404-00-011", "Given instance guid {0} with type {1} is not a valid lineage entity type."),
    INSTANCE_GUID_DELETED(404, "ATLAS-404-00-012", "Given instance guid {0} has been deleted"),
    NO_PROPAGATED_CLASSIFICATIONS_FOUND_FOR_ENTITY(404, "ATLAS-404-00-013", "No propagated classifications associated with entity: {0}"),
    FILE_NAME_NOT_FOUND(404, "ATLAS-404-00-014", "File name should not be blank"),
    NO_TYPE_NAME_ON_VERTEX(404, "ATLAS-404-00-015", "No typename found for given entity with guid: {0}"),
    RELATIONSHIP_LABEL_NOT_FOUND(404, "ATLAS-404-00-016", "Given relationshipLabel {0} was invalid"),
    INVALID_LINEAGE_ENTITY_TYPE_HIDE_PROCESS(404, "ATLAS-404-00-017", "Given instance guid {0} with type {1} is not a valid lineage entity type with hideProcess as true."),
<<<<<<< HEAD
    RANGER_ROLE_NOT_FOUND(404, "ATLAS-404-00-019", "Ranger role {0} not found: {1}"),
=======
    TASK_NOT_FOUND(404, "ATLAS-404-00-018", "Given task guid {0} is invalid/not found"),
>>>>>>> 0f5fff8e

    METHOD_NOT_ALLOWED(405, "ATLAS-405-00-001", "Error 405 - The request method {0} is inappropriate for the URL: {1}"),
    DELETE_TAG_PROPAGATION_NOT_ALLOWED(406, "ATLAS-406-00-001", "Classification delete is not allowed; Add/Update classification propagation is in queue for classification: {0} and entity: {1}. Please try again"),

    // All data conflict errors go here
    TYPE_ALREADY_EXISTS(409, "ATLAS-409-00-001", "Given type {0} already exists"),
    TYPE_HAS_REFERENCES(409, "ATLAS-409-00-002", "Given type {0} has references"),
    CLASSIFICATION_TYPE_HAS_REFERENCES(409, "ATLAS-409-00-002", "Given classification {0} [{1}] has references"),
    INSTANCE_ALREADY_EXISTS(409, "ATLAS-409-00-003", "failed to update entity: {0}"),
    RELATIONSHIP_ALREADY_EXISTS(409, "ATLAS-409-00-004", "relationship {0} already exists between entities {1} and {2}"),
    TYPE_HAS_RELATIONSHIPS(409, "ATLAS-409-00-005", "Given type {0} has associated relationshipDefs"),
    SAVED_SEARCH_ALREADY_EXISTS(409, "ATLAS-409-00-006", "search named {0} already exists for user {1}"),
    GLOSSARY_ALREADY_EXISTS(409, "ATLAS-409-00-007", "Glossary with name {0} already exists"),
    GLOSSARY_TERM_ALREADY_EXISTS(409, "ATLAS-409-00-009", "Glossary term with name {0} already exists"),
    GLOSSARY_CATEGORY_ALREADY_EXISTS(409, "ATLAS-409-00-00A", "Glossary category with name {0} already exists"),
    ACHOR_UPDATION_NOT_SUPPORTED(409, "ATLAS-400-00-0010", "Anchor(glossary) change not supported"),
    GLOSSARY_IMPORT_FAILED(409, "ATLAS-409-00-011", "Glossary import failed"),
    TYPE_WITH_DISPLAY_NAME_ALREADY_EXISTS(409, "ATLAS-409-00-012", "Given type {0} already exists"),
    TYPE_ATTR_WITH_DISPLAY_NAME_ALREADY_EXISTS(409, "ATLAS-409-00-013", "Given attributeDef {0} for type {1} already exists"),
    RELATIONSHIP_CREATE_INVALID_PARAMS(409, "ATLAS-409-00-014", "Relationship create between same vertex not allowed, vertex guid: {0}"),
    OPERATION_NOT_SUPPORTED(409, "ATLAS-409-00-015", "Operation not supported: {0}"),

    ACCESS_CONTROL_ALREADY_EXISTS(409, "ATLAS-409-00-016", "{0} with name {1} already exists"),
    POLICY_ALREADY_EXISTS(409, "ATLAS-409-00-017", "Policy with name {0} already exists"),

    CATEGORY_PARENT_FROM_OTHER_GLOSSARY(409, "ATLAS-400-00-0015", "Parent category from another Anchor(glossary) not supported"),
<<<<<<< HEAD
    RANGER_DUPLICATE_POLICY(409, "ATLAS-409-00-019", "Not allowed to create duplicate policy for same set of assets, duplicate policy: {0}:{1}"),
    CLASSIFICATION_TYPE_HAS_REFERENCES(409, "ATLAS-400-00-0016", "Given classification {0} [{1}] has references"),
=======
>>>>>>> 0f5fff8e

    // All internal errors go here
    INTERNAL_ERROR(500, "ATLAS-500-00-001", "Internal server error {0}"),
    INDEX_CREATION_FAILED(500, "ATLAS-500-00-002", "Index creation failed for {0}"),
    INDEX_ROLLBACK_FAILED(500, "ATLAS-500-00-003", "Index rollback failed for {0}"),
    DISCOVERY_QUERY_FAILED(500, "ATLAS-500-00-004", "Discovery query failed {0}"),
    FAILED_TO_OBTAIN_TYPE_UPDATE_LOCK(500, "ATLAS-500-00-005", "Failed to get the lock; another type update might be in progress. Please try again"),
    FAILED_TO_OBTAIN_IMPORT_EXPORT_LOCK(409, "ATLAS-500-00-006", "Another import or export is in progress. Please try again"),
    NOTIFICATION_FAILED(500, "ATLAS-500-00-007", "Failed to notify {0} for change {1}"),
    FAILED_TO_OBTAIN_GREMLIN_SCRIPT_ENGINE(500, "ATLAS-500-00-008", "Failed to obtain gremlin script engine: {0}"),
    JSON_ERROR_OBJECT_MAPPER_NULL_RETURNED(500, "ATLAS-500-00-009", "ObjectMapper.readValue returned NULL for class: {0}"),
    GREMLIN_SCRIPT_EXECUTION_FAILED(500, "ATLAS-500-00-00A", "Gremlin script execution failed: {0}"),
    CURATOR_FRAMEWORK_UPDATE(500, "ATLAS-500-00-00B", "ActiveInstanceState.update resulted in exception."),
    QUICK_START(500, "ATLAS-500-00-00C", "Failed to run QuickStart: {0}"),
    EMBEDDED_SERVER_START(500, "ATLAS-500-00-00D", "EmbeddedServer.Start: failed!"),
    STORM_TOPOLOGY_UTIL(500, "ATLAS-500-00-00E", "StormTopologyUtil: {0}"),
    SQOOP_HOOK(500, "ATLAS-500-00-00F", "SqoopHook: {0}"),
    HIVE_HOOK(500, "ATLAS-500-00-010", "HiveHook: {0}"),
    HIVE_HOOK_METASTORE_BRIDGE(500, "ATLAS-500-00-011", "HiveHookMetaStoreBridge: {0}"),
    DATA_ACCESS_LOAD_FAILED(500, "ATLAS-500-00-013", "Load failed: {0}"),
    ENTITY_NOTIFICATION_FAILED(500, "ATLAS-500-00-014", "Notification failed for operation: {0} : {1}"),
    FAILED_TO_UPLOAD(500, "ATLAS-500-00-015", "Error occurred while uploading the file: {0}"),
    FAILED_TO_CREATE_GLOSSARY_TERM(500, "ATLAS-500-00-016", "Error occurred while creating glossary term: {0}"),
    FAILED_TO_UPDATE_GLOSSARY_TERM(500, "ATLAS-500-00-017", "Error occurred while updating glossary term: {0}"),
    REPAIR_INDEX_FAILED(500, "ATLAS-500-00-018", "Error occurred while repairing indices: {0}"),

    HAS_LINEAGE_GET_EDGE_FAILED(500, "ATLAS-500-00-019", "Error occurred while getting edge between vertices for hasLineage migration: {0}"),
    FAILED_TO_REFRESH_TYPE_DEF_CACHE(500, "ATLAS-500-00-20", "Failed to refresh type-def cache"),
    CINV_UNHEALTHY(500, "ATLAS-500-00-21", "Unable to process type-definition operations"),
    RUNTIME_EXCEPTION(500, "ATLAS-500-00-020", "Runtime exception {0}"),
    CLASSIFICATION_CURRENTLY_BEING_PROPAGATED(400, "ATLAS-400-00-105", "Classification {0} is currently being propagated."),
    TASK_STATUS_NOT_APPROPRIATE(400, "ATLAS-400-00-106", "Unable to restart the task with guid {0} whose status is {1}. ");

    private String errorCode;
    private String errorMessage;
    private Response.Status httpCode;

    private static final Logger LOG = LoggerFactory.getLogger(AtlasErrorCode.class);

    AtlasErrorCode(int httpCode, String errorCode, String errorMessage) {
        this.httpCode = Response.Status.fromStatusCode(httpCode);
        this.errorCode = errorCode;
        this.errorMessage = errorMessage;

    }

    public String getFormattedErrorMessage(String... params) {
        if (LOG.isDebugEnabled()) {
            LOG.debug(String.format("<== AtlasErrorCode.getMessage(%s)", Arrays.toString(params)));
        }

        MessageFormat mf = new MessageFormat(errorMessage);
        String result = mf.format(params);

        if (LOG.isDebugEnabled()) {
            LOG.debug(String.format("==> AtlasErrorCode.getMessage(%s): %s", Arrays.toString(params), result));
        }
        return result;
    }

    public Response.Status getHttpCode() {
        return httpCode;
    }

    public String getErrorCode() {
        return errorCode;
    }
}<|MERGE_RESOLUTION|>--- conflicted
+++ resolved
@@ -215,11 +215,8 @@
     NO_TYPE_NAME_ON_VERTEX(404, "ATLAS-404-00-015", "No typename found for given entity with guid: {0}"),
     RELATIONSHIP_LABEL_NOT_FOUND(404, "ATLAS-404-00-016", "Given relationshipLabel {0} was invalid"),
     INVALID_LINEAGE_ENTITY_TYPE_HIDE_PROCESS(404, "ATLAS-404-00-017", "Given instance guid {0} with type {1} is not a valid lineage entity type with hideProcess as true."),
-<<<<<<< HEAD
     RANGER_ROLE_NOT_FOUND(404, "ATLAS-404-00-019", "Ranger role {0} not found: {1}"),
-=======
     TASK_NOT_FOUND(404, "ATLAS-404-00-018", "Given task guid {0} is invalid/not found"),
->>>>>>> 0f5fff8e
 
     METHOD_NOT_ALLOWED(405, "ATLAS-405-00-001", "Error 405 - The request method {0} is inappropriate for the URL: {1}"),
     DELETE_TAG_PROPAGATION_NOT_ALLOWED(406, "ATLAS-406-00-001", "Classification delete is not allowed; Add/Update classification propagation is in queue for classification: {0} and entity: {1}. Please try again"),
@@ -246,11 +243,9 @@
     POLICY_ALREADY_EXISTS(409, "ATLAS-409-00-017", "Policy with name {0} already exists"),
 
     CATEGORY_PARENT_FROM_OTHER_GLOSSARY(409, "ATLAS-400-00-0015", "Parent category from another Anchor(glossary) not supported"),
-<<<<<<< HEAD
     RANGER_DUPLICATE_POLICY(409, "ATLAS-409-00-019", "Not allowed to create duplicate policy for same set of assets, duplicate policy: {0}:{1}"),
     CLASSIFICATION_TYPE_HAS_REFERENCES(409, "ATLAS-400-00-0016", "Given classification {0} [{1}] has references"),
-=======
->>>>>>> 0f5fff8e
+
 
     // All internal errors go here
     INTERNAL_ERROR(500, "ATLAS-500-00-001", "Internal server error {0}"),
