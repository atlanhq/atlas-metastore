--- conflicted
+++ resolved
@@ -217,11 +217,8 @@
     NO_TYPE_NAME_ON_VERTEX(404, "ATLAS-404-00-015", "No typename found for given entity with guid: {0}"),
     RELATIONSHIP_LABEL_NOT_FOUND(404, "ATLAS-404-00-016", "Given relationshipLabel {0} was invalid"),
     INVALID_LINEAGE_ENTITY_TYPE_HIDE_PROCESS(404, "ATLAS-404-00-017", "Given instance guid {0} with type {1} is not a valid lineage entity type with hideProcess as true."),
-<<<<<<< HEAD
-    RANGER_ROLE_NOT_FOUND(404, "ATLAS-404-00-018", "Ranger role {0} not found: {1}"),
-=======
     TASK_NOT_FOUND(404, "ATLAS-404-00-018", "Given task guid {0} is invalid/not found"),
->>>>>>> e968d9ea
+    RANGER_ROLE_NOT_FOUND(404, "ATLAS-404-00-019", "Ranger role {0} not found: {1}"),
 
     METHOD_NOT_ALLOWED(405, "ATLAS-405-00-001", "Error 405 - The request method {0} is inappropriate for the URL: {1}"),
     DELETE_TAG_PROPAGATION_NOT_ALLOWED(406, "ATLAS-406-00-001", "Classification delete is not allowed; Add/Update classification propagation is in queue for classification: {0} and entity: {1}. Please try again"),
