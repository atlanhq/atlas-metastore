/**
 * Licensed to the Apache Software Foundation (ASF) under one
 * or more contributor license agreements.  See the NOTICE file
 * distributed with this work for additional information
 * regarding copyright ownership.  The ASF licenses this file
 * to you under the Apache License, Version 2.0 (the
 * "License"); you may not use this file except in compliance
 * with the License.  You may obtain a copy of the License at
 *
 * http://www.apache.org/licenses/LICENSE-2.0
 *
 * Unless required by applicable law or agreed to in writing, software
 * distributed under the License is distributed on an "AS IS" BASIS,
 * WITHOUT WARRANTIES OR CONDITIONS OF ANY KIND, either express or implied.
 * See the License for the specific language governing permissions and
 * limitations under the License.
 */
package org.apache.atlas;

import org.slf4j.Logger;
import org.slf4j.LoggerFactory;

import javax.ws.rs.core.Response;
import java.text.MessageFormat;
import java.util.Arrays;

public enum AtlasErrorCode {
    NO_SEARCH_RESULTS(204, "ATLAS-204-00-001", "Given search filter {0} did not yield any results"),
    DATA_ACCESS_SAVE_FAILED(204, "ATLAS-204-00-002", "Save failed: {0} has no updates"),

    UNKNOWN_TYPE(400, "ATLAS-400-00-001", "Unknown type {0} for {1}.{2}"),
    CIRCULAR_REFERENCE(400, "ATLAS-400-00-002", "{0}: invalid supertypes - circular reference back to self {1}"),
    INCOMPATIBLE_SUPERTYPE(400, "ATLAS-400-00-003", "{0}: incompatible supertype {1}"),
    UNKNOWN_CONSTRAINT(400, "ATLAS-400-00-004", "{0}.{1}: unknown constraint {1}"),
    UNSUPPORTED_CONSTRAINT(400, "ATLAS-400-00-005", "{0}.{1} : {2} constraint not supported"),
    CONSTRAINT_NOT_SATISFIED(400, "ATLAS-400-00-006", "{0}.{1} : {2} incompatible attribute type {3}"),
    CONSTRAINT_MISSING_PARAMS(400, "ATLAS-400-00-007", "{0}.{1} : invalid constraint. missing parameter {2} in {3}. params={4}"),
    CONSTRAINT_NOT_EXIST(400, "ATLAS-400-00-008", "{0}.{1} : invalid constraint. {2} {3}.{4} does not exist"),
    CONSTRAINT_NOT_MATCHED(400, "ATLAS-400-00-009", "{0}.{1} : invalid constraint. Data type of {2} {3}.{4} should be {5}, but found {6}"),
    UNKNOWN_TYPENAME(400, "ATLAS-400-00-00A", "{0}: Unknown/invalid typename"),
    CONSTRAINT_NOT_SUPPORTED_ON_MAP_TYPE(400, "ATLAS-400-00-00B", "{0}.{1} : constraints not supported on map type {2}"),
    CANNOT_ADD_MANDATORY_ATTRIBUTE(400, "ATLAS-400-00-00C", "{0}.{1} : can not add mandatory attribute"),
    ATTRIBUTE_DELETION_NOT_SUPPORTED(400, "ATLAS-400-00-00D", "{0}.{1} : attribute delete not supported"),
    SUPERTYPE_REMOVAL_NOT_SUPPORTED(400, "ATLAS-400-00-00E", "superType remove not supported"),
    UNEXPECTED_TYPE(400, "ATLAS-400-00-00F", "expected type {0}; found {1}"),
    TYPE_MATCH_FAILED(400, "ATLAS-400-00-010", "Given type {0} doesn't match {1}"),
    INVALID_TYPE_DEFINITION(400, "ATLAS-400-00-011", "Invalid type definition {0}"),
    INVALID_ATTRIBUTE_TYPE_FOR_CARDINALITY(400, "ATLAS-400-00-012", "Cardinality of attribute {0}.{1} requires a list or set type"),
    ATTRIBUTE_UNIQUE_INVALID(400, "ATLAS-400-00-013", "Type {0} with unique attribute {1} does not exist"),
    TYPE_NAME_INVALID(400, "ATLAS-400-00-014", "Type {0} with name {1} does not exist"),
    TYPE_CATEGORY_INVALID(400, "ATLAS-400-00-015", "Type Category {0} is invalid"),
    PATCH_NOT_APPLICABLE_FOR_TYPE(400, "ATLAS-400-00-016", "{0} - invalid patch for type {1}"),
    PATCH_FOR_UNKNOWN_TYPE(400, "ATLAS-400-00-017", "{0} - patch references unknown type {1}"),
    PATCH_INVALID_DATA(400, "ATLAS-400-00-018", "{0} - patch data is invalid for type {1}"),
    TYPE_NAME_INVALID_FORMAT(400, "ATLAS-400-00-019", "{0}: invalid name for {1}.  Names must consist of a letter followed by a sequence of letter, number, space, or '_' characters"),
    ATTRIBUTE_NAME_INVALID(400, "ATLAS-400-00-020", "{0}: invalid name. Attribute name must not contain query keywords"),
    INVALID_PARAMETERS(400, "ATLAS-400-00-01A", "invalid parameters: {0}"),
    CLASSIFICATION_ALREADY_ASSOCIATED(400, "ATLAS-400-00-01B", "instance {0} already is associated with classification {1}"),
    CONSTRAINT_INVERSE_REF_ATTRIBUTE_INVALID_TYPE(400, "ATLAS-400-00-01C", "{0}.{1}: invalid {2} constraint. Attribute {3} is not an entity type"),
    CONSTRAINT_INVERSE_REF_INVERSE_ATTRIBUTE_NON_EXISTING(400, "ATLAS-400-00-01D", "{0}.{1}: invalid {2} constraint. Inverse attribute {3}.{4} does not exist"),
    CONSTRAINT_INVERSE_REF_INVERSE_ATTRIBUTE_INVALID_TYPE(400, "ATLAS-400-00-01E", "{0}.{1}: invalid {2} constraint. Inverse attribute {3}.{4} is not an entity type"),
    CONSTRAINT_OWNED_REF_ATTRIBUTE_INVALID_TYPE(400, "ATLAS-400-00-01F", "{0}.{1}: invalid {2} constraint. Attribute {3} is not an entity type"),
    CANNOT_MAP_ATTRIBUTE(400, "ATLAS-400-00-020", "cannot map attribute: {0} of type: {1} from vertex"),
    INVALID_OBJECT_ID(400, "ATLAS-400-00-021", "ObjectId is not valid {0}"),
    UNRESOLVED_REFERENCES_FOUND(400, "ATLAS-400-00-022", "Unresolved references: byId={0}; byUniqueAttributes={1}"),
    UNKNOWN_ATTRIBUTE(400, "ATLAS-400-00-023", "Attribute {0} not found for type {1}"),
    SYSTEM_TYPE(400, "ATLAS-400-00-024", "{0} is a System-type"),
    INVALID_STRUCT_VALUE(400, "ATLAS-400-00-025", "not a valid struct value {0}"),
    INSTANCE_LINEAGE_INVALID_PARAMS(400, "ATLAS-400-00-026", "Invalid lineage query parameters passed {0}: {1}"),
    ATTRIBUTE_UPDATE_NOT_SUPPORTED(400, "ATLAS-400-00-027", "{0}.{1} : attribute update not supported"),
    INVALID_VALUE(400, "ATLAS-400-00-028", "invalid value: {0}"),
    BAD_REQUEST(400, "ATLAS-400-00-029", "{0}"),
    PARAMETER_PARSING_FAILED(400, "ATLAS-400-00-02A", "Parameter parsing failed at: {0}"),
    MISSING_MANDATORY_ATTRIBUTE(400, "ATLAS-400-00-02B", "Mandatory field {0}.{1} has empty/null value"),
    RELATIONSHIPDEF_INSUFFICIENT_ENDS(400,  "ATLAS-400-00-02C", "relationshipDef {0} creation attempted without 2 ends"),
    RELATIONSHIPDEF_DOUBLE_CONTAINERS(400,  "ATLAS-400-00-02D", "relationshipDef {0} creation attempted with both ends as containers"),
    RELATIONSHIPDEF_UNSUPPORTED_ATTRIBUTE_TYPE(400,  "ATLAS-400-00-02F", "Cannot set an Attribute with type {0} on relationship def {1}, as it is not a primitive type "),
    RELATIONSHIPDEF_ASSOCIATION_AND_CONTAINER(400,  "ATLAS-400-00-030", "ASSOCIATION relationshipDef {0} creation attempted with an end specifying isContainer"),
    RELATIONSHIPDEF_COMPOSITION_NO_CONTAINER(400,  "ATLAS-400-00-031", "COMPOSITION relationshipDef {0} creation attempted without an end specifying isContainer"),
    RELATIONSHIPDEF_AGGREGATION_NO_CONTAINER(400,  "ATLAS-400-00-032", "AGGREGATION relationshipDef {0} creation attempted without an end specifying isContainer"),
    RELATIONSHIPDEF_COMPOSITION_MULTIPLE_PARENTS(400,  "ATLAS-400-00-033", "COMPOSITION relationshipDef {0} can only have one parent; so cannot have SET cardinality on children"),
    RELATIONSHIPDEF_LIST_ON_END(400,  "ATLAS-400-00-034", "relationshipDef {0} cannot have a LIST cardinality on an end"),
    RELATIONSHIPDEF_INVALID_END_TYPE(400,  "ATLAS-400-00-035", "relationshipDef {0} has invalid end type {1}"),
    INVALID_RELATIONSHIP_END_TYPE(400, "ATLAS-400-00-036", "invalid relationshipDef: {0}: end type 1: {1}, end type 2: {2}"),
    RELATIONSHIPDEF_INVALID_END1_UPDATE(400, "ATLAS-400-00-037", "invalid update for relationshipDef {0}: new end1 {1}, existing end1 {2}"),
    RELATIONSHIPDEF_INVALID_END2_UPDATE(400, "ATLAS-400-00-038", "invalid update for relationshipDef {0}: new end2 {1}, existing end2 {2}"),
    RELATIONSHIPDEF_INVALID_CATEGORY_UPDATE(400, "ATLAS-400-00-039", "invalid  update for relationship {0}: new relationshipDef category {1}, existing relationshipDef category {2}"),
    RELATIONSHIPDEF_INVALID_NAME_UPDATE(400, "ATLAS-400-00-040", "invalid relationshipDef rename for relationship guid {0}: new name {1}, existing name {2}"),
    RELATIONSHIPDEF_END1_NAME_INVALID(400, "ATLAS-400-00-041", "{0}: invalid end1 name. Name must not contain query keywords"),
    RELATIONSHIPDEF_END2_NAME_INVALID(400, "ATLAS-400-00-042", "{0}: invalid end2 name. Name must not contain query keywords"),
    RELATIONSHIPDEF_NOT_DEFINED(400, "ATLAS-400-00-043", "No relationshipDef defined between {0} and {1} on attribute: {2}"),
    RELATIONSHIPDEF_INVALID(400, "ATLAS-400-00-044", "Invalid relationshipDef: {0}"),
    RELATIONSHIP_INVALID_ENDTYPE(400, "ATLAS-400-00-045", "Invalid entity-type for relationship attribute ‘{0}’: entity specified (guid={1}) is of type ‘{2}’, but expected type is ‘{3}’"),
    UNKNOWN_CLASSIFICATION(400, "ATLAS-400-00-046", "{0}: Unknown/invalid classification"),
    INVALID_SEARCH_PARAMS(400, "ATLAS-400-00-047", "No search parameter was found. One of the following MUST be specified in the request; typeName, classification, termName or queryText"),
    INVALID_RELATIONSHIP_ATTRIBUTE(400, "ATLAS-400-00-048", "Expected attribute {0} to be a relationship but found type {1}"),
    INVALID_RELATIONSHIP_TYPE(400, "ATLAS-400-00-049", "Invalid entity type '{0}', guid '{1}' in relationship search"),
    INVALID_IMPORT_ATTRIBUTE_TYPE_CHANGED(400, "ATLAS-400-00-050", "Attribute {0}.{1} is of type {2}. Import has this attribute type as {3}"),
    ENTITYTYPE_REMOVAL_NOT_SUPPORTED(400, "ATLAS-400-00-051", "EntityTypes cannot be removed from ClassificationDef ‘{0}‘"),
    CLASSIFICATIONDEF_INVALID_ENTITYTYPES(400, "ATLAS-400-00-052", "ClassificationDef ‘{0}‘ has invalid ‘{1}‘ in entityTypes"),
    CLASSIFICATIONDEF_PARENTS_ENTITYTYPES_DISJOINT(400, "ATLAS-400-00-053", "ClassificationDef ‘{0}‘ has supertypes whose entityTypes are disjoint; e.g. 2 supertypes that are not related by inheritance specify different non empty entityType lists. This means the child cannot honour the restrictions specified in both parents."),
    CLASSIFICATIONDEF_ENTITYTYPES_NOT_PARENTS_SUBSET(400, "ATLAS-400-00-054", "ClassificationDef ‘{0}‘ has entityTypes ‘{1}‘ which are not subsets of it's supertypes entityTypes"),
    INVALID_ENTITY_FOR_CLASSIFICATION (400, "ATLAS-400-00-055", "Entity (guid=‘{0}‘,typename=‘{1}‘) cannot be classified by Classification ‘{2}‘, because ‘{1}‘ is not in the ClassificationDef's restrictions."),
    SAVED_SEARCH_CHANGE_USER(400, "ATLAS-400-00-056", "saved-search {0} can not be moved from user {1} to {2}"),
    INVALID_QUERY_PARAM_LENGTH(400, "ATLAS-400-00-057" , "Length of query param {0} exceeds the limit"),
    INVALID_QUERY_LENGTH(400, "ATLAS-400-00-058" , "Invalid query length, update {0} to change the limit" ),
    // DSL related error codes
    INVALID_DSL_QUERY(400, "ATLAS-400-00-059" , "Invalid DSL query: {0} | Reason: {1}. Please refer to Atlas DSL grammar for more information" ),
    INVALID_DSL_GROUPBY(400, "ATLAS-400-00-05A", "DSL Semantic Error - GroupBy attribute {0} is non-primitive"),
    INVALID_DSL_UNKNOWN_TYPE(400, "ATLAS-400-00-05B", "DSL Semantic Error - {0} type not found"),
    INVALID_DSL_UNKNOWN_CLASSIFICATION(400, "ATLAS-400-00-05C", "DSL Semantic Error - {0} classification not found"),
    INVALID_DSL_UNKNOWN_ATTR_TYPE(400, "ATLAS-400-00-05D", "DSL Semantic Error - {0} attribute not found for type {1}"),
    INVALID_DSL_ORDERBY(400, "ATLAS-400-00-05E", "DSL Semantic Error - OrderBy attribute {0} is non-primitive"),
    INVALID_DSL_FROM(400, "ATLAS-400-00-05F", "DSL Semantic Error - From source {0} is not a valid Entity/Classification type"),
    INVALID_DSL_SELECT_REFERRED_ATTR(400, "ATLAS-400-00-060", "DSL Semantic Error - Select clause has multiple referred attributes {0}"),
    INVALID_DSL_SELECT_INVALID_AGG(400, "ATLAS-400-00-061", "DSL Semantic Error - Select clause has aggregation on referred attributes {0}"),
    INVALID_DSL_SELECT_ATTR_MIXING(400, "ATLAS-400-00-062", "DSL Semantic Error - Select clause has simple and referred attributes"),
    INVALID_DSL_HAS_ATTRIBUTE(400, "ATLAS-400-00-063", "DSL Semantic Error - No attribute {0} exists for type {1}"),
    INVALID_DSL_QUALIFIED_NAME(400, "ATLAS-400-00-064", "DSL Semantic Error - Qualified name for {0} failed!"),
    INVALID_DSL_QUALIFIED_NAME2(400, "ATLAS-400-00-065", "DSL Semantic Error - Qualified name for {0} failed for type {1}. Cause: {2}"),
    INVALID_DSL_DUPLICATE_ALIAS(400, "ATLAS-400-00-066", "DSL Semantic Error - Duplicate alias found: '{0}' for type '{1}' already present."),
    INVALID_DSL_INVALID_DATE(400, "ATLAS-400-00-067", "DSL Semantic Error - Date format: {0}."),
    INVALID_DSL_HAS_PROPERTY(400, "ATLAS-400-00-068", "DSL Semantic Error - Property needs to be a primitive type: {0}"),
    RELATIONSHIP_UPDATE_END_CHANGE_NOT_ALLOWED(404, "ATLAS-400-00-069", "change of relationship end is not permitted. relationship-type={0}, relationship-guid={1}, end-guid={2}, updated-end-guid={3}"),
    RELATIONSHIP_UPDATE_TYPE_CHANGE_NOT_ALLOWED(404, "ATLAS-400-00-06A", "change of relationship type is not permitted. relationship-guid={0}, current-type={1}, new-type={2}"),
    CLASSIFICATION_UPDATE_FROM_PROPAGATED_ENTITY(400, "ATLAS-400-00-06B", "Update to classification {0} is not allowed from propagated entity"),
    CLASSIFICATION_DELETE_FROM_PROPAGATED_ENTITY(400, "ATLAS-400-00-06C", "Delete of classification {0} is not allowed from propagated entity"),
    CLASSIFICATION_NOT_ASSOCIATED_WITH_ENTITY(400, "ATLAS-400-00-06D", "Classification {0} is not associated with entity"),
    UNKNOWN_GLOSSARY_TERM(400, "ATLAS-400-00-06E", "{0}: Unknown/invalid glossary term"),
    INVALID_CLASSIFICATION_PARAMS(400, "ATLAS-400-00-06F", "Invalid classification parameters passed for {0} operation for entity: {1}"),
    PROPAGATED_CLASSIFICATION_NOT_ASSOCIATED_WITH_ENTITY(400, "ATLAS-400-00-070", "Propagated classification {0} is not associated with entity {2}, it is associated with entity {1}"),
    INVALID_BLOCKED_PROPAGATED_CLASSIFICATION(400, "ATLAS-400-00-071", "Invalid propagated classification: {0} with entityGuid: {1} added to blocked propagated classifications."),
    MISSING_MANDATORY_ANCHOR(400, "ATLAS-400-00-072", "Mandatory anchor attribute is missing"),
    MISSING_MANDATORY_QUALIFIED_NAME(400, "ATLAS-400-00-073", "Mandatory qualifiedName attribute is missing"),
    INVALID_PARTIAL_UPDATE_ATTR(400, "ATLAS-400-00-074", "Invalid attribute {0} for partial update of {1}"),
    INVALID_PARTIAL_UPDATE_ATTR_VAL(400, "ATLAS-400-00-075", "Invalid attrVal for partial update of {0}, expected = {1} found {2}"),
    MISSING_TERM_ID_FOR_CATEGORIZATION(400, "ATLAS-400-00-076", "Term guid can't be empty/null when adding to a category"),
    INVALID_NEW_ANCHOR_GUID(400, "ATLAS-400-00-077", "New Anchor guid can't be empty/null"),
    TERM_DISSOCIATION_MISSING_RELATION_GUID(400, "ATLAS-400-00-078", "Missing mandatory attribute, TermAssignment relationship guid"),
    GLOSSARY_QUALIFIED_NAME_CANT_BE_DERIVED(400, "ATLAS-400-00-079", "Attributes qualifiedName and name are missing. Failed to derive a unique name for Glossary"),
    GLOSSARY_TERM_QUALIFIED_NAME_CANT_BE_DERIVED(400, "ATLAS-400-00-07A", "Attributes qualifiedName, name & glossary name are missing. Failed to derive a unique name for Glossary term"),
    GLOSSARY_CATEGORY_QUALIFIED_NAME_CANT_BE_DERIVED(400, "ATLAS-400-00-07B", "Attributes qualifiedName, name & glossary name are missing. Failed to derive a unique name for Glossary category"),
    RELATIONSHIP_END_IS_NULL(400, "ATLAS-400-00-07D", "Relationship end is invalid. Expected {0} but is NULL"),
    INVALID_TERM_RELATION_TO_SELF(400, "ATLAS-400-00-07E", "Invalid Term relationship: Term can't have a relationship with self"),
    INVALID_CHILD_CATEGORY_DIFFERENT_GLOSSARY(400, "ATLAS-400-00-07F", "Invalid child category relationship: Child category (guid = {0}) belongs to different glossary"),
    INVALID_TERM_DISSOCIATION(400, "ATLAS-400-00-080", "Given relationshipGuid({0}) is invalid for term (guid={1}) and entity(guid={2})"),
    ATTRIBUTE_TYPE_INVALID(400, "ATLAS-400-00-081", "{0}.{1}: invalid attribute type. Attribute cannot be of type classification"),
    MISSING_CATEGORY_DISPLAY_NAME(400, "ATLAS-400-00-082", "Category name is empty/null"),
    INVALID_DISPLAY_NAME(400, "ATLAS-400-00-083", "name cannot contain following special chars ('@')"),
    TERM_HAS_ENTITY_ASSOCIATION(400, "ATLAS-400-00-084", "Term (guid={0}) can't be deleted as it has been assigned to {1} entities."),
    INVALID_TIMEBOUNDRY_TIMEZONE(400, "ATLAS-400-00-085", "Invalid timezone {0}"),
    INVALID_TIMEBOUNDRY_START_TIME(400, "ATLAS-400-00-086", "Invalid startTime {0}"),
    INVALID_TIMEBOUNDRY_END_TIME(400, "ATLAS-400-00-087", "Invalid endTime {0}"),
    INVALID_TIMEBOUNDRY_DATERANGE(400, "ATLAS-400-00-088", "Invalid dateRange: startTime {0} must be before endTime {1}"),
    PROPAGATED_CLASSIFICATION_REMOVAL_NOT_SUPPORTED(400, "ATLAS-400-00-089", "Removal of classification {0}, which is propagated from entity {1}, is not supported"),
    IMPORT_ATTEMPTING_EMPTY_ZIP(400, "ATLAS-400-00-08A", "Attempting to import empty ZIP file."),
    PATCH_MISSING_RELATIONSHIP_LABEL(400, "ATLAS-400-00-08B", "{0} - must include relationship label for type {1}"),
    INVALID_CUSTOM_ATTRIBUTE_KEY_LENGTH(400, "ATLAS-400-00-08C", "Invalid key: {0} in custom attribute, key size should not be greater than 50"),
    INVALID_CUSTOM_ATTRIBUTE_KEY_CHARACTERS(400, "ATLAS-400-00-08D", "Invalid key: {0} in custom attribute, key should only contain alphanumeric characters, '_' or '-'"),
    INVALID_CUSTOM_ATTRIBUTE_VALUE(400, "ATLAS-400-00-08E", "Invalid value: {0} in custom attribute, value length is greater than {1}"),
    INVALID_LABEL_LENGTH(400, "ATLAS-400-00-08F", "Invalid label: {0}, label size should not be greater than {1}"),
    INVALID_LABEL_CHARACTERS(400, "ATLAS-400-00-090", "Invalid label: {0}, label should contain alphanumeric characters, '_' or '-'"),
    INVALID_PROPAGATION_TYPE(400, "ATLAS-400-00-091", "Invalid propagation {0} for relationship-type={1}. Default value is {2}"),
    DUPLICATE_BUSINESS_METADATA_ATTRIBUTE(400, "ATLAS-400-00-092", "Duplicate business-metadata attributes: {0} not allowed within the same business-metadata: {1}"),
    APPLICABLE_ENTITY_TYPES_DELETION_NOT_SUPPORTED(400, "ATLAS-400-00-093", "Cannot remove applicableEntityTypes in Attribute Def: {0}, defined in business-metadata: {1}"),
    BUSINESS_METADATA_DEF_ATTRIBUTE_TYPE_INVALID(400, "ATLAS-400-00-094", "{0}.{1}: invalid attribute type. Business-metadata attribute cannot be of type entity/classification/struct/business-metadata"),
    INVALID_BUSINESS_METADATA_NAME_FOR_ENTITY_TYPE(400, "ATLAS-400-00-095", "Invalid business-metadata: {0} specified for entity, applicable business-metadata: {1}"),
    BUSINESS_METADATA_ATTRIBUTE_DOES_NOT_EXIST(400, "ATLAS-400-00-096", "Business-metadata attribute does not exist in entity: {0}"),
    BUSINESS_METADATA_ATTRIBUTE_ALREADY_EXISTS(400, "ATLAS-400-00-097", "Business-metadata attribute already exists in entity: {0}"),
    INVALID_FILE_TYPE(400, "ATLAS-400-00-098", "The provided file type: {0} is not supported. Expected file formats are .csv and .xls."),
    INVALID_BUSINESS_ATTRIBUTES_IMPORT_DATA(400, "ATLAS-400-00-099","The uploaded file was not processed due to following errors : {0}"),
    ATTRIBUTE_NAME_INVALID_CHARS(400, "ATLAS-400-00-09A", "{0}: invalid name. Attribute names must begin with a letter followed by a sequence of letters, numbers, or '_' characters"),
    NO_DATA_FOUND(400, "ATLAS-400-00-09B", "No data found in the uploaded file"),
    NOT_VALID_FILE(400, "ATLAS-400-00-09C", "Invalid {0} file"),
    ATTRIBUTE_NAME_ALREADY_EXISTS_IN_PARENT_TYPE(400, "ATLAS-400-00-09D", "Invalid attribute name: {0}.{1}. Attribute already exists in parent type: {2}"),
    UNAUTHORIZED_ACCESS(403, "ATLAS-403-00-001", "{0} is not authorized to perform {1}"),
    UNAUTHORIZED_CONNECTION_ADMIN(403, "ATLAS-403-00-002", "{0} is not admin for connection {1}"),
    MISSING_CLASSIFICATION_DISPLAY_NAME(400, "ATLAS-400-00-09E", "Classification displayName is empty/null"),
    TYPEDEF_ATTR_DISPLAY_NAME_IS_REQUIRED(400, "ATLAS-400-00-09F", "displayName is required for typedef \"{0}\" attribute"),
    EMPTY_REQUEST(400, "ATLAS-400-00-100", "Empty Request or null, expects Map of List of RelatedObjects with term-id as key"),
    TYPEDEF_DISPLAY_NAME_IS_REQUIRED(400, "ATLAS-400-00-101", "displayName is required for typedef"),
    IMPORT_INVALID_ZIP_ENTRY(400, "ATLAS-400-00-10F", "{0}: invalid zip entry. Reason: {1}"),
    INDEX_SEARCH_FAILED(400, "ATLAS-400-00-105", "Error occurred while running direct index query on ES: {0}"),
    DEPRECATED_API(400, "ATLAS-400-00-106", "Deprecated API. Use {0} instead"),
    DISABLED_API(400, "ATLAS-400-00-107", "API temporarily disabled. Reason: {0}"),
    INDEX_ALIAS_FAILED(400, "ATLAS-400-00-108", "Error occurred while {0} ES alias: {1}"),
    JSON_ERROR(400, "ATLAS-400-00-109", "Error occurred putting object into JSONObject: {0}"),
    RANGER_ROLE_MUTATION_FAILED(400, "ATLAS-400-00-110", "Failed to {0} Ranger role {1}: {2}"),
    RANGER_POLICY_MUTATION_FAILED(400, "ATLAS-400-00-111", "Failed to {0} Ranger policy: {1}"),
    RANGER_POLICY_FIND_FAILED(400, "ATLAS-400-00-112", "Failed to find Ranger policy by {0}: {1}"),
    INVALID_PAGINATION_STATE(400, "ATLAS-400-00-102", "Invalid pagination state"),
    PAGINATION_CAN_ONLY_BE_USED_WITH_DEPTH_ONE(400, "ATLAS-400-00-103", "Pagination can be used only when depth is 1"),
    CANT_CALCULATE_VERTEX_COUNTS_WITHOUT_PAGINATION(400, "ATLAS-400-00-104", "Vertex counts can't be calculated without pagination"),

    // All Not found enums go here
    TYPE_NAME_NOT_FOUND(404, "ATLAS-404-00-001", "Given typename {0} was invalid"),
    TYPE_GUID_NOT_FOUND(404, "ATLAS-404-00-002", "Given type guid {0} was invalid"),
    NO_CLASSIFICATIONS_FOUND_FOR_ENTITY(404, "ATLAS-404-00-003", "No classifications associated with entity: {0}"),
    EMPTY_RESULTS(404, "ATLAS-404-00-004", "No result found for {0}"),
    INSTANCE_GUID_NOT_FOUND(404, "ATLAS-404-00-005", "Given instance guid {0} is invalid/not found"),
    INSTANCE_LINEAGE_QUERY_FAILED(404, "ATLAS-404-00-006", "Instance lineage query failed {0}"),
    INSTANCE_CRUD_INVALID_PARAMS(404, "ATLAS-404-00-007", "Invalid instance creation/updation parameters passed : {0}"),
    CLASSIFICATION_NOT_FOUND(404, "ATLAS-404-00-008", "Given classification {0} was invalid"),
    INSTANCE_BY_UNIQUE_ATTRIBUTE_NOT_FOUND(404, "ATLAS-404-00-009", "Instance {0} with unique attribute {1} does not exist"),
    REFERENCED_ENTITY_NOT_FOUND(404, "ATLAS-404-00-00A", "Referenced entity {0} is not found"),
    INSTANCE_NOT_FOUND(404, "ATLAS-404-00-00B", "Given instance is invalid/not found: {0}"),
    RELATIONSHIP_GUID_NOT_FOUND(404, "ATLAS-404-00-00C", "Given relationship guid {0} is invalid/not found"),
    RELATIONSHIP_CRUD_INVALID_PARAMS(404, "ATLAS-404-00-00D", "Invalid relationship creation/updation parameters passed : {0}"),
    RELATIONSHIPDEF_END_TYPE_NAME_NOT_FOUND(404, "ATLAS-404-00-00E", "RelationshipDef {0} endDef typename {0} cannot be found"),
    RELATIONSHIP_ALREADY_DELETED(404, "ATLAS-404-00-00F", "Attempting to delete a relationship which is already deleted : {0}"),
    RELATIONSHIPDEF_END_VERTEX_NOT_FOUND(404, "ATLAS-404-00-00G", "RelationshipDef {0} end vertex with guid, typeName: {0},{1} cannot be found"),
    INVALID_ENTITY_GUID_FOR_CLASSIFICATION_UPDATE(404, "ATLAS-404-00-010", "Updating entityGuid of classification is not allowed."),
    INVALID_LINEAGE_ENTITY_TYPE(404, "ATLAS-404-00-011", "Given instance guid {0} with type {1} is not a valid lineage entity type."),
    INSTANCE_GUID_DELETED(404, "ATLAS-404-00-012", "Given instance guid {0} has been deleted"),
    NO_PROPAGATED_CLASSIFICATIONS_FOUND_FOR_ENTITY(404, "ATLAS-404-00-013", "No propagated classifications associated with entity: {0}"),
    FILE_NAME_NOT_FOUND(404, "ATLAS-404-00-014", "File name should not be blank"),
    NO_TYPE_NAME_ON_VERTEX(404, "ATLAS-404-00-015", "No typename found for given entity with guid: {0}"),
    RELATIONSHIP_LABEL_NOT_FOUND(404, "ATLAS-404-00-016", "Given relationshipLabel {0} was invalid"),
    INVALID_LINEAGE_ENTITY_TYPE_HIDE_PROCESS(404, "ATLAS-404-00-017", "Given instance guid {0} with type {1} is not a valid lineage entity type with hideProcess as true."),
    TASK_NOT_FOUND(404, "ATLAS-404-00-018", "Given task guid {0} is invalid/not found"),
    RANGER_ROLE_NOT_FOUND(404, "ATLAS-404-00-019", "Ranger role {0} not found: {1}"),

    METHOD_NOT_ALLOWED(405, "ATLAS-405-00-001", "Error 405 - The request method {0} is inappropriate for the URL: {1}"),
    DELETE_TAG_PROPAGATION_NOT_ALLOWED(406, "ATLAS-406-00-001", "Classification delete is not allowed; Add/Update classification propagation is in queue for classification: {0} and entity: {1}. Please try again"),

    // All data conflict errors go here
    TYPE_ALREADY_EXISTS(409, "ATLAS-409-00-001", "Given type {0} already exists"),
    TYPE_HAS_REFERENCES(409, "ATLAS-409-00-002", "Given type {0} has references"),
    INSTANCE_ALREADY_EXISTS(409, "ATLAS-409-00-003", "failed to update entity: {0}"),
    RELATIONSHIP_ALREADY_EXISTS(409, "ATLAS-409-00-004", "relationship {0} already exists between entities {1} and {2}"),
    TYPE_HAS_RELATIONSHIPS(409, "ATLAS-409-00-005", "Given type {0} has associated relationshipDefs"),
    SAVED_SEARCH_ALREADY_EXISTS(409, "ATLAS-409-00-006", "search named {0} already exists for user {1}"),
    GLOSSARY_ALREADY_EXISTS(409, "ATLAS-409-00-007", "Glossary with name {0} already exists"),
    GLOSSARY_TERM_ALREADY_EXISTS(409, "ATLAS-409-00-009", "Glossary term with name {0} already exists"),
    GLOSSARY_CATEGORY_ALREADY_EXISTS(409, "ATLAS-409-00-00A", "Glossary category with name {0} already exists"),
    ACHOR_UPDATION_NOT_SUPPORTED(409, "ATLAS-400-00-0010", "Anchor(glossary) change not supported"),
    GLOSSARY_IMPORT_FAILED(409, "ATLAS-409-00-011", "Glossary import failed"),
    TYPE_WITH_DISPLAY_NAME_ALREADY_EXISTS(409, "ATLAS-409-00-012", "Given type {0} already exists"),
    TYPE_ATTR_WITH_DISPLAY_NAME_ALREADY_EXISTS(409, "ATLAS-409-00-013", "Given attributeDef {0} for type {1} already exists"),
    RELATIONSHIP_CREATE_INVALID_PARAMS(409, "ATLAS-409-00-014", "Relationship create between same vertex not allowed, vertex guid: {0}"),
    OPERATION_NOT_SUPPORTED(409, "ATLAS-409-00-015", "Operation not supported: {0}"),

    ACCESS_CONTROL_ALREADY_EXISTS(409, "ATLAS-409-00-016", "{0} with name {1} already exists"),
    POLICY_ALREADY_EXISTS(409, "ATLAS-409-00-017", "Policy with name {0} already exists"),

    CATEGORY_PARENT_FROM_OTHER_GLOSSARY(409, "ATLAS-400-00-0015", "Parent category from another Anchor(glossary) not supported"),
<<<<<<< HEAD
=======
    RANGER_DUPLICATE_POLICY(409, "ATLAS-409-00-019", "Not allowed to create duplicate policy for same set of assets, duplicate policy: {0}:{1}"),
>>>>>>> 34856b5f
    CLASSIFICATION_TYPE_HAS_REFERENCES(409, "ATLAS-400-00-0016", "Given classification {0} [{1}] has references"),

    // All internal errors go here
    INTERNAL_ERROR(500, "ATLAS-500-00-001", "Internal server error {0}"),
    INDEX_CREATION_FAILED(500, "ATLAS-500-00-002", "Index creation failed for {0}"),
    INDEX_ROLLBACK_FAILED(500, "ATLAS-500-00-003", "Index rollback failed for {0}"),
    DISCOVERY_QUERY_FAILED(500, "ATLAS-500-00-004", "Discovery query failed {0}"),
    FAILED_TO_OBTAIN_TYPE_UPDATE_LOCK(500, "ATLAS-500-00-005", "Failed to get the lock; another type update might be in progress. Please try again"),
    FAILED_TO_OBTAIN_IMPORT_EXPORT_LOCK(409, "ATLAS-500-00-006", "Another import or export is in progress. Please try again"),
    NOTIFICATION_FAILED(500, "ATLAS-500-00-007", "Failed to notify {0} for change {1}"),
    FAILED_TO_OBTAIN_GREMLIN_SCRIPT_ENGINE(500, "ATLAS-500-00-008", "Failed to obtain gremlin script engine: {0}"),
    JSON_ERROR_OBJECT_MAPPER_NULL_RETURNED(500, "ATLAS-500-00-009", "ObjectMapper.readValue returned NULL for class: {0}"),
    GREMLIN_SCRIPT_EXECUTION_FAILED(500, "ATLAS-500-00-00A", "Gremlin script execution failed: {0}"),
    CURATOR_FRAMEWORK_UPDATE(500, "ATLAS-500-00-00B", "ActiveInstanceState.update resulted in exception."),
    QUICK_START(500, "ATLAS-500-00-00C", "Failed to run QuickStart: {0}"),
    EMBEDDED_SERVER_START(500, "ATLAS-500-00-00D", "EmbeddedServer.Start: failed!"),
    STORM_TOPOLOGY_UTIL(500, "ATLAS-500-00-00E", "StormTopologyUtil: {0}"),
    SQOOP_HOOK(500, "ATLAS-500-00-00F", "SqoopHook: {0}"),
    HIVE_HOOK(500, "ATLAS-500-00-010", "HiveHook: {0}"),
    HIVE_HOOK_METASTORE_BRIDGE(500, "ATLAS-500-00-011", "HiveHookMetaStoreBridge: {0}"),
    DATA_ACCESS_LOAD_FAILED(500, "ATLAS-500-00-013", "Load failed: {0}"),
    ENTITY_NOTIFICATION_FAILED(500, "ATLAS-500-00-014", "Notification failed for operation: {0} : {1}"),
    FAILED_TO_UPLOAD(500, "ATLAS-500-00-015", "Error occurred while uploading the file: {0}"),
    FAILED_TO_CREATE_GLOSSARY_TERM(500, "ATLAS-500-00-016", "Error occurred while creating glossary term: {0}"),
    FAILED_TO_UPDATE_GLOSSARY_TERM(500, "ATLAS-500-00-017", "Error occurred while updating glossary term: {0}"),
    REPAIR_INDEX_FAILED(500, "ATLAS-500-00-018", "Error occurred while repairing indices: {0}"),

    HAS_LINEAGE_GET_EDGE_FAILED(500, "ATLAS-500-00-019", "Error occurred while getting edge between vertices for hasLineage migration: {0}"),
    FAILED_TO_REFRESH_TYPE_DEF_CACHE(500, "ATLAS-500-00-20", "Failed to refresh type-def cache"),
    CINV_UNHEALTHY(500, "ATLAS-500-00-21", "Unable to process type-definition operations"),
    RUNTIME_EXCEPTION(500, "ATLAS-500-00-020", "Runtime exception {0}"),
<<<<<<< HEAD
    CLASSIFICATION_CURRENTLY_BEING_PROPAGATED(400, "ATLAS-400-00-105", "Classification {0} is currently being propagated.");
=======
    CLASSIFICATION_CURRENTLY_BEING_PROPAGATED(400, "ATLAS-400-00-105", "Classification {0} is currently being propagated."),
    TASK_STATUS_NOT_APPROPRIATE(400, "ATLAS-400-00-106", "Unable to restart the task with guid {0} whose status is {1}. ");
>>>>>>> 34856b5f

    private String errorCode;
    private String errorMessage;
    private Response.Status httpCode;

    private static final Logger LOG = LoggerFactory.getLogger(AtlasErrorCode.class);

    AtlasErrorCode(int httpCode, String errorCode, String errorMessage) {
        this.httpCode = Response.Status.fromStatusCode(httpCode);
        this.errorCode = errorCode;
        this.errorMessage = errorMessage;

    }

    public String getFormattedErrorMessage(String... params) {
        if (LOG.isDebugEnabled()) {
            LOG.debug(String.format("<== AtlasErrorCode.getMessage(%s)", Arrays.toString(params)));
        }

        MessageFormat mf = new MessageFormat(errorMessage);
        String result = mf.format(params);

        if (LOG.isDebugEnabled()) {
            LOG.debug(String.format("==> AtlasErrorCode.getMessage(%s): %s", Arrays.toString(params), result));
        }
        return result;
    }

    public Response.Status getHttpCode() {
        return httpCode;
    }

    public String getErrorCode() {
        return errorCode;
    }
}<|MERGE_RESOLUTION|>--- conflicted
+++ resolved
@@ -244,10 +244,7 @@
     POLICY_ALREADY_EXISTS(409, "ATLAS-409-00-017", "Policy with name {0} already exists"),
 
     CATEGORY_PARENT_FROM_OTHER_GLOSSARY(409, "ATLAS-400-00-0015", "Parent category from another Anchor(glossary) not supported"),
-<<<<<<< HEAD
-=======
     RANGER_DUPLICATE_POLICY(409, "ATLAS-409-00-019", "Not allowed to create duplicate policy for same set of assets, duplicate policy: {0}:{1}"),
->>>>>>> 34856b5f
     CLASSIFICATION_TYPE_HAS_REFERENCES(409, "ATLAS-400-00-0016", "Given classification {0} [{1}] has references"),
 
     // All internal errors go here
@@ -279,12 +276,8 @@
     FAILED_TO_REFRESH_TYPE_DEF_CACHE(500, "ATLAS-500-00-20", "Failed to refresh type-def cache"),
     CINV_UNHEALTHY(500, "ATLAS-500-00-21", "Unable to process type-definition operations"),
     RUNTIME_EXCEPTION(500, "ATLAS-500-00-020", "Runtime exception {0}"),
-<<<<<<< HEAD
-    CLASSIFICATION_CURRENTLY_BEING_PROPAGATED(400, "ATLAS-400-00-105", "Classification {0} is currently being propagated.");
-=======
     CLASSIFICATION_CURRENTLY_BEING_PROPAGATED(400, "ATLAS-400-00-105", "Classification {0} is currently being propagated."),
     TASK_STATUS_NOT_APPROPRIATE(400, "ATLAS-400-00-106", "Unable to restart the task with guid {0} whose status is {1}. ");
->>>>>>> 34856b5f
 
     private String errorCode;
     private String errorMessage;
