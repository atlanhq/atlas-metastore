--- conflicted
+++ resolved
@@ -178,11 +178,7 @@
     TYPEDEF_ATTR_DISPLAY_NAME_IS_REQUIRED(400, "ATLAS-400-00-09F", "displayName is required for typedef \"{0}\" attribute"),
     EMPTY_REQUEST(400, "ATLAS-400-00-100", "Empty Request or null, expects Map of List of RelatedObjects with term-id as key"),
     TYPEDEF_DISPLAY_NAME_IS_REQUIRED(400, "ATLAS-400-00-101", "displayName is required for typedef"),
-<<<<<<< HEAD
-    IMPORT_INVALID_ZIP_ENTRY(400, "ATLAS-400-00-09F", "{0}: invalid zip entry. Reason: {1}"),
-=======
     IMPORT_INVALID_ZIP_ENTRY(400, "ATLAS-400-00-10F", "{0}: invalid zip entry. Reason: {1}"),
->>>>>>> ce6fd4b9
 
     // All Not found enums go here
     TYPE_NAME_NOT_FOUND(404, "ATLAS-404-00-001", "Given typename {0} was invalid"),
