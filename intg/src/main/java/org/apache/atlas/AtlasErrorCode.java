/**
 * Licensed to the Apache Software Foundation (ASF) under one
 * or more contributor license agreements.  See the NOTICE file
 * distributed with this work for additional information
 * regarding copyright ownership.  The ASF licenses this file
 * to you under the Apache License, Version 2.0 (the
 * "License"); you may not use this file except in compliance
 * with the License.  You may obtain a copy of the License at
 *
 * http://www.apache.org/licenses/LICENSE-2.0
 *
 * Unless required by applicable law or agreed to in writing, software
 * distributed under the License is distributed on an "AS IS" BASIS,
 * WITHOUT WARRANTIES OR CONDITIONS OF ANY KIND, either express or implied.
 * See the License for the specific language governing permissions and
 * limitations under the License.
 */
package org.apache.atlas;

import org.slf4j.Logger;
import org.slf4j.LoggerFactory;

import javax.ws.rs.core.Response;
import java.text.MessageFormat;
import java.util.Arrays;

public enum AtlasErrorCode {
    NO_SEARCH_RESULTS(204, "ATLAS-204-00-001", "Given search filter {0} did not yield any results"),
    DATA_ACCESS_SAVE_FAILED(204, "ATLAS-204-00-002", "Save failed: {0} has no updates"),

    UNKNOWN_TYPE(400, "ATLAS-400-00-001", "Unknown type {0} for {1}.{2}"),
    CIRCULAR_REFERENCE(400, "ATLAS-400-00-002", "{0}: invalid supertypes - circular reference back to self {1}"),
    INCOMPATIBLE_SUPERTYPE(400, "ATLAS-400-00-003", "{0}: incompatible supertype {1}"),
    UNKNOWN_CONSTRAINT(400, "ATLAS-400-00-004", "{0}.{1}: unknown constraint {1}"),
    UNSUPPORTED_CONSTRAINT(400, "ATLAS-400-00-005", "{0}.{1} : {2} constraint not supported"),
    CONSTRAINT_NOT_SATISFIED(400, "ATLAS-400-00-006", "{0}.{1} : {2} incompatible attribute type {3}"),
    CONSTRAINT_MISSING_PARAMS(400, "ATLAS-400-00-007", "{0}.{1} : invalid constraint. missing parameter {2} in {3}. params={4}"),
    CONSTRAINT_NOT_EXIST(400, "ATLAS-400-00-008", "{0}.{1} : invalid constraint. {2} {3}.{4} does not exist"),
    CONSTRAINT_NOT_MATCHED(400, "ATLAS-400-00-009", "{0}.{1} : invalid constraint. Data type of {2} {3}.{4} should be {5}, but found {6}"),
    UNKNOWN_TYPENAME(400, "ATLAS-400-00-00A", "{0}: Unknown/invalid typename"),
    CONSTRAINT_NOT_SUPPORTED_ON_MAP_TYPE(400, "ATLAS-400-00-00B", "{0}.{1} : constraints not supported on map type {2}"),
    CANNOT_ADD_MANDATORY_ATTRIBUTE(400, "ATLAS-400-00-00C", "{0}.{1} : can not add mandatory attribute"),
    ATTRIBUTE_DELETION_NOT_SUPPORTED(400, "ATLAS-400-00-00D", "{0}.{1} : attribute delete not supported"),
    SUPERTYPE_REMOVAL_NOT_SUPPORTED(400, "ATLAS-400-00-00E", "superType remove not supported"),
    UNEXPECTED_TYPE(400, "ATLAS-400-00-00F", "expected type {0}; found {1}"),
    TYPE_MATCH_FAILED(400, "ATLAS-400-00-010", "Given type {0} doesn't match {1}"),
    INVALID_TYPE_DEFINITION(400, "ATLAS-400-00-011", "Invalid type definition {0}"),
    INVALID_ATTRIBUTE_TYPE_FOR_CARDINALITY(400, "ATLAS-400-00-012", "Cardinality of attribute {0}.{1} requires a list or set type"),
    ATTRIBUTE_UNIQUE_INVALID(400, "ATLAS-400-00-013", "Type {0} with unique attribute {1} does not exist"),
    TYPE_NAME_INVALID(400, "ATLAS-400-00-014", "Type {0} with name {1} does not exist"),
    TYPE_CATEGORY_INVALID(400, "ATLAS-400-00-015", "Type Category {0} is invalid"),
    PATCH_NOT_APPLICABLE_FOR_TYPE(400, "ATLAS-400-00-016", "{0} - invalid patch for type {1}"),
    PATCH_FOR_UNKNOWN_TYPE(400, "ATLAS-400-00-017", "{0} - patch references unknown type {1}"),
    PATCH_INVALID_DATA(400, "ATLAS-400-00-018", "{0} - patch data is invalid for type {1}"),
    TYPE_NAME_INVALID_FORMAT(400, "ATLAS-400-00-019", "{0}: invalid name for {1}.  Names must consist of a letter followed by a sequence of letter, number, space, or '_' characters"),
    ATTRIBUTE_NAME_INVALID(400, "ATLAS-400-00-020", "{0}: invalid name. Attribute name must not contain query keywords"),
    INVALID_PARAMETERS(400, "ATLAS-400-00-01A", "invalid parameters: {0}"),
    CLASSIFICATION_ALREADY_ASSOCIATED(400, "ATLAS-400-00-01B", "instance {0} already is associated with classification {1}"),
    CONSTRAINT_INVERSE_REF_ATTRIBUTE_INVALID_TYPE(400, "ATLAS-400-00-01C", "{0}.{1}: invalid {2} constraint. Attribute {3} is not an entity type"),
    CONSTRAINT_INVERSE_REF_INVERSE_ATTRIBUTE_NON_EXISTING(400, "ATLAS-400-00-01D", "{0}.{1}: invalid {2} constraint. Inverse attribute {3}.{4} does not exist"),
    CONSTRAINT_INVERSE_REF_INVERSE_ATTRIBUTE_INVALID_TYPE(400, "ATLAS-400-00-01E", "{0}.{1}: invalid {2} constraint. Inverse attribute {3}.{4} is not an entity type"),
    CONSTRAINT_OWNED_REF_ATTRIBUTE_INVALID_TYPE(400, "ATLAS-400-00-01F", "{0}.{1}: invalid {2} constraint. Attribute {3} is not an entity type"),
    CANNOT_MAP_ATTRIBUTE(400, "ATLAS-400-00-020", "cannot map attribute: {0} of type: {1} from vertex"),
    INVALID_OBJECT_ID(400, "ATLAS-400-00-021", "ObjectId is not valid {0}"),
    UNRESOLVED_REFERENCES_FOUND(400, "ATLAS-400-00-022", "Unresolved references: byId={0}; byUniqueAttributes={1}"),
    UNKNOWN_ATTRIBUTE(400, "ATLAS-400-00-023", "Attribute {0} not found for type {1}"),
    SYSTEM_TYPE(400, "ATLAS-400-00-024", "{0} is a System-type"),
    INVALID_STRUCT_VALUE(400, "ATLAS-400-00-025", "not a valid struct value {0}"),
    INSTANCE_LINEAGE_INVALID_PARAMS(400, "ATLAS-400-00-026", "Invalid lineage query parameters passed {0}: {1}"),
    ATTRIBUTE_UPDATE_NOT_SUPPORTED(400, "ATLAS-400-00-027", "{0}.{1} : attribute update not supported"),
    INVALID_VALUE(400, "ATLAS-400-00-028", "invalid value: {0}"),
    BAD_REQUEST(400, "ATLAS-400-00-029", "{0}"),
    PARAMETER_PARSING_FAILED(400, "ATLAS-400-00-02A", "Parameter parsing failed at: {0}"),
    MISSING_MANDATORY_ATTRIBUTE(400, "ATLAS-400-00-02B", "Mandatory field {0}.{1} has empty/null value"),
    RELATIONSHIPDEF_INSUFFICIENT_ENDS(400,  "ATLAS-400-00-02C", "relationshipDef {0} creation attempted without 2 ends"),
    RELATIONSHIPDEF_DOUBLE_CONTAINERS(400,  "ATLAS-400-00-02D", "relationshipDef {0} creation attempted with both ends as containers"),
    RELATIONSHIPDEF_UNSUPPORTED_ATTRIBUTE_TYPE(400,  "ATLAS-400-00-02F", "Cannot set an Attribute with type {0} on relationship def {1}, as it is not a primitive type "),
    RELATIONSHIPDEF_ASSOCIATION_AND_CONTAINER(400,  "ATLAS-400-00-030", "ASSOCIATION relationshipDef {0} creation attempted with an end specifying isContainer"),
    RELATIONSHIPDEF_COMPOSITION_NO_CONTAINER(400,  "ATLAS-400-00-031", "COMPOSITION relationshipDef {0} creation attempted without an end specifying isContainer"),
    RELATIONSHIPDEF_AGGREGATION_NO_CONTAINER(400,  "ATLAS-400-00-032", "AGGREGATION relationshipDef {0} creation attempted without an end specifying isContainer"),
    RELATIONSHIPDEF_COMPOSITION_MULTIPLE_PARENTS(400,  "ATLAS-400-00-033", "COMPOSITION relationshipDef {0} can only have one parent; so cannot have SET cardinality on children"),
    RELATIONSHIPDEF_LIST_ON_END(400,  "ATLAS-400-00-034", "relationshipDef {0} cannot have a LIST cardinality on an end"),
    RELATIONSHIPDEF_INVALID_END_TYPE(400,  "ATLAS-400-00-035", "relationshipDef {0} has invalid end type {1}"),
    INVALID_RELATIONSHIP_END_TYPE(400, "ATLAS-400-00-036", "invalid relationshipDef: {0}: end type 1: {1}, end type 2: {2}"),
    RELATIONSHIPDEF_INVALID_END1_UPDATE(400, "ATLAS-400-00-037", "invalid update for relationshipDef {0}: new end1 {1}, existing end1 {2}"),
    RELATIONSHIPDEF_INVALID_END2_UPDATE(400, "ATLAS-400-00-038", "invalid update for relationshipDef {0}: new end2 {1}, existing end2 {2}"),
    RELATIONSHIPDEF_INVALID_CATEGORY_UPDATE(400, "ATLAS-400-00-039", "invalid  update for relationship {0}: new relationshipDef category {1}, existing relationshipDef category {2}"),
    RELATIONSHIPDEF_INVALID_NAME_UPDATE(400, "ATLAS-400-00-040", "invalid relationshipDef rename for relationship guid {0}: new name {1}, existing name {2}"),
    RELATIONSHIPDEF_END1_NAME_INVALID(400, "ATLAS-400-00-041", "{0}: invalid end1 name. Name must not contain query keywords"),
    RELATIONSHIPDEF_END2_NAME_INVALID(400, "ATLAS-400-00-042", "{0}: invalid end2 name. Name must not contain query keywords"),
    RELATIONSHIPDEF_NOT_DEFINED(400, "ATLAS-400-00-043", "No relationshipDef defined between {0} and {1} on attribute: {2}"),
    RELATIONSHIPDEF_INVALID(400, "ATLAS-400-00-044", "Invalid relationshipDef: {0}"),
    RELATIONSHIP_INVALID_ENDTYPE(400, "ATLAS-400-00-045", "Invalid entity-type for relationship attribute ‘{0}’: entity specified (guid={1}) is of type ‘{2}’, but expected type is ‘{3}’"),
    UNKNOWN_CLASSIFICATION(400, "ATLAS-400-00-046", "{0}: Unknown/invalid classification"),
    INVALID_SEARCH_PARAMS(400, "ATLAS-400-00-047", "No search parameter was found. One of the following MUST be specified in the request; typeName, classification, termName or queryText"),
    INVALID_RELATIONSHIP_ATTRIBUTE(400, "ATLAS-400-00-048", "Expected attribute {0} to be a relationship but found type {1}"),
    INVALID_RELATIONSHIP_TYPE(400, "ATLAS-400-00-049", "Invalid entity type '{0}', guid '{1}' in relationship search"),
    INVALID_IMPORT_ATTRIBUTE_TYPE_CHANGED(400, "ATLAS-400-00-050", "Attribute {0}.{1} is of type {2}. Import has this attribute type as {3}"),
    ENTITYTYPE_REMOVAL_NOT_SUPPORTED(400, "ATLAS-400-00-051", "EntityTypes cannot be removed from ClassificationDef ‘{0}‘"),
    CLASSIFICATIONDEF_INVALID_ENTITYTYPES(400, "ATLAS-400-00-052", "ClassificationDef ‘{0}‘ has invalid ‘{1}‘ in entityTypes"),
    CLASSIFICATIONDEF_PARENTS_ENTITYTYPES_DISJOINT(400, "ATLAS-400-00-053", "ClassificationDef ‘{0}‘ has supertypes whose entityTypes are disjoint; e.g. 2 supertypes that are not related by inheritance specify different non empty entityType lists. This means the child cannot honour the restrictions specified in both parents."),
    CLASSIFICATIONDEF_ENTITYTYPES_NOT_PARENTS_SUBSET(400, "ATLAS-400-00-054", "ClassificationDef ‘{0}‘ has entityTypes ‘{1}‘ which are not subsets of it's supertypes entityTypes"),
    INVALID_ENTITY_FOR_CLASSIFICATION (400, "ATLAS-400-00-055", "Entity (guid=‘{0}‘,typename=‘{1}‘) cannot be classified by Classification ‘{2}‘, because ‘{1}‘ is not in the ClassificationDef's restrictions."),
    SAVED_SEARCH_CHANGE_USER(400, "ATLAS-400-00-056", "saved-search {0} can not be moved from user {1} to {2}"),
    INVALID_QUERY_PARAM_LENGTH(400, "ATLAS-400-00-057" , "Length of query param {0} exceeds the limit"),
    INVALID_QUERY_LENGTH(400, "ATLAS-400-00-058" , "Invalid query length, update {0} to change the limit" ),
    // DSL related error codes
    INVALID_DSL_QUERY(400, "ATLAS-400-00-059" , "Invalid DSL query: {0} | Reason: {1}. Please refer to Atlas DSL grammar for more information" ),
    INVALID_DSL_GROUPBY(400, "ATLAS-400-00-05A", "DSL Semantic Error - GroupBy attribute {0} is non-primitive"),
    INVALID_DSL_UNKNOWN_TYPE(400, "ATLAS-400-00-05B", "DSL Semantic Error - {0} type not found"),
    INVALID_DSL_UNKNOWN_CLASSIFICATION(400, "ATLAS-400-00-05C", "DSL Semantic Error - {0} classification not found"),
    INVALID_DSL_UNKNOWN_ATTR_TYPE(400, "ATLAS-400-00-05D", "DSL Semantic Error - {0} attribute not found for type {1}"),
    INVALID_DSL_ORDERBY(400, "ATLAS-400-00-05E", "DSL Semantic Error - OrderBy attribute {0} is non-primitive"),
    INVALID_DSL_FROM(400, "ATLAS-400-00-05F", "DSL Semantic Error - From source {0} is not a valid Entity/Classification type"),
    INVALID_DSL_SELECT_REFERRED_ATTR(400, "ATLAS-400-00-060", "DSL Semantic Error - Select clause has multiple referred attributes {0}"),
    INVALID_DSL_SELECT_INVALID_AGG(400, "ATLAS-400-00-061", "DSL Semantic Error - Select clause has aggregation on referred attributes {0}"),
    INVALID_DSL_SELECT_ATTR_MIXING(400, "ATLAS-400-00-062", "DSL Semantic Error - Select clause has simple and referred attributes"),
    INVALID_DSL_HAS_ATTRIBUTE(400, "ATLAS-400-00-063", "DSL Semantic Error - No attribute {0} exists for type {1}"),
    INVALID_DSL_QUALIFIED_NAME(400, "ATLAS-400-00-064", "DSL Semantic Error - Qualified name for {0} failed!"),
    INVALID_DSL_QUALIFIED_NAME2(400, "ATLAS-400-00-065", "DSL Semantic Error - Qualified name for {0} failed for type {1}. Cause: {2}"),
    INVALID_DSL_DUPLICATE_ALIAS(400, "ATLAS-400-00-066", "DSL Semantic Error - Duplicate alias found: '{0}' for type '{1}' already present."),
    INVALID_DSL_INVALID_DATE(400, "ATLAS-400-00-067", "DSL Semantic Error - Date format: {0}."),
    INVALID_DSL_HAS_PROPERTY(400, "ATLAS-400-00-068", "DSL Semantic Error - Property needs to be a primitive type: {0}"),
    RELATIONSHIP_UPDATE_END_CHANGE_NOT_ALLOWED(404, "ATLAS-400-00-069", "change of relationship end is not permitted. relationship-type={0}, relationship-guid={1}, end-guid={2}, updated-end-guid={3}"),
    RELATIONSHIP_UPDATE_TYPE_CHANGE_NOT_ALLOWED(404, "ATLAS-400-00-06A", "change of relationship type is not permitted. relationship-guid={0}, current-type={1}, new-type={2}"),
    CLASSIFICATION_UPDATE_FROM_PROPAGATED_ENTITY(400, "ATLAS-400-00-06B", "Update to classification {0} is not allowed from propagated entity"),
    CLASSIFICATION_DELETE_FROM_PROPAGATED_ENTITY(400, "ATLAS-400-00-06C", "Delete of classification {0} is not allowed from propagated entity"),
    CLASSIFICATION_NOT_ASSOCIATED_WITH_ENTITY(400, "ATLAS-400-00-06D", "Classification {0} is not associated with entity"),
    UNKNOWN_GLOSSARY_TERM(400, "ATLAS-400-00-06E", "{0}: Unknown/invalid glossary term"),
    INVALID_CLASSIFICATION_PARAMS(400, "ATLAS-400-00-06F", "Invalid classification parameters passed for {0} operation for entity: {1}"),
    PROPAGATED_CLASSIFICATION_NOT_ASSOCIATED_WITH_ENTITY(400, "ATLAS-400-00-070", "Propagated classification {0} is not associated with entity {2}, it is associated with entity {1}"),
    INVALID_BLOCKED_PROPAGATED_CLASSIFICATION(400, "ATLAS-400-00-071", "Invalid propagated classification: {0} with entityGuid: {1} added to blocked propagated classifications."),
    MISSING_MANDATORY_ANCHOR(400, "ATLAS-400-00-072", "Mandatory anchor attribute is missing"),
    MISSING_MANDATORY_QUALIFIED_NAME(400, "ATLAS-400-00-073", "Mandatory qualifiedName attribute is missing"),
    INVALID_PARTIAL_UPDATE_ATTR(400, "ATLAS-400-00-074", "Invalid attribute {0} for partial update of {1}"),
    INVALID_PARTIAL_UPDATE_ATTR_VAL(400, "ATLAS-400-00-075", "Invalid attrVal for partial update of {0}, expected = {1} found {2}"),
    MISSING_TERM_ID_FOR_CATEGORIZATION(400, "ATLAS-400-00-076", "Term guid can't be empty/null when adding to a category"),
    INVALID_NEW_ANCHOR_GUID(400, "ATLAS-400-00-077", "New Anchor guid can't be empty/null"),
    TERM_DISSOCIATION_MISSING_RELATION_GUID(400, "ATLAS-400-00-078", "Missing mandatory attribute, TermAssignment relationship guid"),
    GLOSSARY_QUALIFIED_NAME_CANT_BE_DERIVED(400, "ATLAS-400-00-079", "Attributes qualifiedName and name are missing. Failed to derive a unique name for Glossary"),
    GLOSSARY_TERM_QUALIFIED_NAME_CANT_BE_DERIVED(400, "ATLAS-400-00-07A", "Attributes qualifiedName, name & glossary name are missing. Failed to derive a unique name for Glossary term"),
    GLOSSARY_CATEGORY_QUALIFIED_NAME_CANT_BE_DERIVED(400, "ATLAS-400-00-07B", "Attributes qualifiedName, name & glossary name are missing. Failed to derive a unique name for Glossary category"),
    RELATIONSHIP_END_IS_NULL(400, "ATLAS-400-00-07D", "Relationship end is invalid. Expected {0} but is NULL"),
    INVALID_TERM_RELATION_TO_SELF(400, "ATLAS-400-00-07E", "Invalid Term relationship: Term can't have a relationship with self"),
    INVALID_CHILD_CATEGORY_DIFFERENT_GLOSSARY(400, "ATLAS-400-00-07F", "Invalid child category relationship: Child category (guid = {0}) belongs to different glossary"),
    INVALID_TERM_DISSOCIATION(400, "ATLAS-400-00-080", "Given relationshipGuid({0}) is invalid for term (guid={1}) and entity(guid={2})"),
    ATTRIBUTE_TYPE_INVALID(400, "ATLAS-400-00-081", "{0}.{1}: invalid attribute type. Attribute cannot be of type classification"),
    MISSING_CATEGORY_DISPLAY_NAME(400, "ATLAS-400-00-082", "Category name is empty/null"),
    INVALID_DISPLAY_NAME(400, "ATLAS-400-00-083", "name cannot contain following special chars ('@')"),
    TERM_HAS_ENTITY_ASSOCIATION(400, "ATLAS-400-00-084", "Term (guid={0}) can't be deleted as it has been assigned to {1} entities."),
    INVALID_TIMEBOUNDRY_TIMEZONE(400, "ATLAS-400-00-085", "Invalid timezone {0}"),
    INVALID_TIMEBOUNDRY_START_TIME(400, "ATLAS-400-00-086", "Invalid startTime {0}"),
    INVALID_TIMEBOUNDRY_END_TIME(400, "ATLAS-400-00-087", "Invalid endTime {0}"),
    INVALID_TIMEBOUNDRY_DATERANGE(400, "ATLAS-400-00-088", "Invalid dateRange: startTime {0} must be before endTime {1}"),
    PROPAGATED_CLASSIFICATION_REMOVAL_NOT_SUPPORTED(400, "ATLAS-400-00-089", "Removal of classification {0}, which is propagated from entity {1}, is not supported"),
    IMPORT_ATTEMPTING_EMPTY_ZIP(400, "ATLAS-400-00-08A", "Attempting to import empty ZIP file."),
    PATCH_MISSING_RELATIONSHIP_LABEL(400, "ATLAS-400-00-08B", "{0} - must include relationship label for type {1}"),
    INVALID_CUSTOM_ATTRIBUTE_KEY_LENGTH(400, "ATLAS-400-00-08C", "Invalid key: {0} in custom attribute, key size should not be greater than 50"),
    INVALID_CUSTOM_ATTRIBUTE_KEY_CHARACTERS(400, "ATLAS-400-00-08D", "Invalid key: {0} in custom attribute, key should only contain alphanumeric characters, '_' or '-'"),
    INVALID_CUSTOM_ATTRIBUTE_VALUE(400, "ATLAS-400-00-08E", "Invalid value: {0} in custom attribute, value length is greater than {1}"),
    INVALID_LABEL_LENGTH(400, "ATLAS-400-00-08F", "Invalid label: {0}, label size should not be greater than {1}"),
    INVALID_LABEL_CHARACTERS(400, "ATLAS-400-00-090", "Invalid label: {0}, label should contain alphanumeric characters, '_' or '-'"),
    INVALID_PROPAGATION_TYPE(400, "ATLAS-400-00-091", "Invalid propagation {0} for relationship-type={1}. Default value is {2}"),
    DUPLICATE_BUSINESS_METADATA_ATTRIBUTE(400, "ATLAS-400-00-092", "Duplicate business-metadata attributes: {0} not allowed within the same business-metadata: {1}"),
    APPLICABLE_ENTITY_TYPES_DELETION_NOT_SUPPORTED(400, "ATLAS-400-00-093", "Cannot remove applicableEntityTypes in Attribute Def: {0}, defined in business-metadata: {1}"),
    BUSINESS_METADATA_DEF_ATTRIBUTE_TYPE_INVALID(400, "ATLAS-400-00-094", "{0}.{1}: invalid attribute type. Business-metadata attribute cannot be of type entity/classification/struct/business-metadata"),
    INVALID_BUSINESS_METADATA_NAME_FOR_ENTITY_TYPE(400, "ATLAS-400-00-095", "Invalid business-metadata: {0} specified for entity, applicable business-metadata: {1}"),
    BUSINESS_METADATA_ATTRIBUTE_DOES_NOT_EXIST(400, "ATLAS-400-00-096", "Business-metadata attribute does not exist in entity: {0}"),
    BUSINESS_METADATA_ATTRIBUTE_ALREADY_EXISTS(400, "ATLAS-400-00-097", "Business-metadata attribute already exists in entity: {0}"),
    INVALID_FILE_TYPE(400, "ATLAS-400-00-098", "The provided file type: {0} is not supported. Expected file formats are .csv and .xls."),
    INVALID_BUSINESS_ATTRIBUTES_IMPORT_DATA(400, "ATLAS-400-00-099","The uploaded file was not processed due to following errors : {0}"),
    ATTRIBUTE_NAME_INVALID_CHARS(400, "ATLAS-400-00-09A", "{0}: invalid name. Attribute names must begin with a letter followed by a sequence of letters, numbers, or '_' characters"),
    NO_DATA_FOUND(400, "ATLAS-400-00-09B", "No data found in the uploaded file"),
    NOT_VALID_FILE(400, "ATLAS-400-00-09C", "Invalid {0} file"),
    ATTRIBUTE_NAME_ALREADY_EXISTS_IN_PARENT_TYPE(400, "ATLAS-400-00-09D", "Invalid attribute name: {0}.{1}. Attribute already exists in parent type: {2}"),
    UNAUTHORIZED_ACCESS(403, "ATLAS-403-00-001", "{0} is not authorized to perform {1}"),
    UNAUTHORIZED_CONNECTION_ADMIN(403, "ATLAS-403-00-002", "{0} is not admin for connection {1}"),
    MISSING_CLASSIFICATION_DISPLAY_NAME(400, "ATLAS-400-00-09E", "Classification displayName is empty/null"),
    TYPEDEF_ATTR_DISPLAY_NAME_IS_REQUIRED(400, "ATLAS-400-00-09F", "displayName is required for typedef \"{0}\" attribute"),
    EMPTY_REQUEST(400, "ATLAS-400-00-100", "Empty Request or null, expects Map of List of RelatedObjects with term-id as key"),
    TYPEDEF_DISPLAY_NAME_IS_REQUIRED(400, "ATLAS-400-00-101", "displayName is required for typedef"),
    IMPORT_INVALID_ZIP_ENTRY(400, "ATLAS-400-00-10F", "{0}: invalid zip entry. Reason: {1}"),
    INVALID_PAGINATION_STATE(400, "ATLAS-400-00-102", "Invalid pagination state"),
    PAGINATION_CAN_ONLY_BE_USED_WITH_DEPTH_ONE(400, "ATLAS-400-00-103", "Pagination can be used only when depth is 1"),
    CANT_CALCULATE_VERTEX_COUNTS_WITHOUT_PAGINATION(400, "ATLAS-400-00-104", "Vertex counts can't be calculated without pagination"),
    FORBIDDEN_TYPENAME(400,"ATLAS-400-00-107", "Forbidden type: Can not pass builtin type {0}"),

    // All Not found enums go here
    TYPE_NAME_NOT_FOUND(404, "ATLAS-404-00-001", "Given typename {0} was invalid"),
    TYPE_GUID_NOT_FOUND(404, "ATLAS-404-00-002", "Given type guid {0} was invalid"),
    NO_CLASSIFICATIONS_FOUND_FOR_ENTITY(404, "ATLAS-404-00-003", "No classifications associated with entity: {0}"),
    EMPTY_RESULTS(404, "ATLAS-404-00-004", "No result found for {0}"),
    INSTANCE_GUID_NOT_FOUND(404, "ATLAS-404-00-005", "Given instance guid {0} is invalid/not found"),
    INSTANCE_LINEAGE_QUERY_FAILED(404, "ATLAS-404-00-006", "Instance lineage query failed {0}"),
    INSTANCE_CRUD_INVALID_PARAMS(404, "ATLAS-404-00-007", "Invalid instance creation/updation parameters passed : {0}"),
    CLASSIFICATION_NOT_FOUND(404, "ATLAS-404-00-008", "Given classification {0} was invalid"),
    INSTANCE_BY_UNIQUE_ATTRIBUTE_NOT_FOUND(404, "ATLAS-404-00-009", "Instance {0} with unique attribute {1} does not exist"),
    REFERENCED_ENTITY_NOT_FOUND(404, "ATLAS-404-00-00A", "Referenced entity {0} is not found"),
    INSTANCE_NOT_FOUND(404, "ATLAS-404-00-00B", "Given instance is invalid/not found: {0}"),
    RELATIONSHIP_GUID_NOT_FOUND(404, "ATLAS-404-00-00C", "Given relationship guid {0} is invalid/not found"),
    RELATIONSHIP_CRUD_INVALID_PARAMS(404, "ATLAS-404-00-00D", "Invalid relationship creation/updation parameters passed : {0}"),
    RELATIONSHIPDEF_END_TYPE_NAME_NOT_FOUND(404, "ATLAS-404-00-00E", "RelationshipDef {0} endDef typename {0} cannot be found"),
    RELATIONSHIP_ALREADY_DELETED(404, "ATLAS-404-00-00F", "Attempting to delete a relationship which is already deleted : {0}"),
    RELATIONSHIPDEF_END_VERTEX_NOT_FOUND(404, "ATLAS-404-00-00G", "RelationshipDef {0} end vertex with guid, typeName: {0},{1} cannot be found"),
    INVALID_ENTITY_GUID_FOR_CLASSIFICATION_UPDATE(404, "ATLAS-404-00-010", "Updating entityGuid of classification is not allowed."),
    INVALID_LINEAGE_ENTITY_TYPE(404, "ATLAS-404-00-011", "Given instance guid {0} with type {1} is not a valid lineage entity type."),
    INSTANCE_GUID_DELETED(404, "ATLAS-404-00-012", "Given instance guid {0} has been deleted"),
    NO_PROPAGATED_CLASSIFICATIONS_FOUND_FOR_ENTITY(404, "ATLAS-404-00-013", "No propagated classifications associated with entity: {0}"),
    FILE_NAME_NOT_FOUND(404, "ATLAS-404-00-014", "File name should not be blank"),
    NO_TYPE_NAME_ON_VERTEX(404, "ATLAS-404-00-015", "No typename found for given entity with guid: {0}"),
    RELATIONSHIP_LABEL_NOT_FOUND(404, "ATLAS-404-00-016", "Given relationshipLabel {0} was invalid"),
    INVALID_LINEAGE_ENTITY_TYPE_HIDE_PROCESS(404, "ATLAS-404-00-017", "Given instance guid {0} with type {1} is not a valid lineage entity type with hideProcess as true."),
    TASK_NOT_FOUND(404, "ATLAS-404-00-018", "Given task guid {0} is invalid/not found"),
    RESOURCE_NOT_FOUND(404, "ATLAS-404-00-019", "{0} not found"),
    INDEX_NOT_FOUND(404, "ATLAS-404-00-020", "ES index {0} not found"),

    METHOD_NOT_ALLOWED(405, "ATLAS-405-00-001", "Error 405 - The request method {0} is inappropriate for the URL: {1}"),
    DELETE_TAG_PROPAGATION_NOT_ALLOWED(406, "ATLAS-406-00-001", "Classification delete is not allowed; Add/Update classification propagation is in queue for classification: {0} and entity: {1}. Please try again"),

    // All data conflict errors go here
    TYPE_ALREADY_EXISTS(409, "ATLAS-409-00-001", "Given type {0} already exists"),
    TYPE_HAS_REFERENCES(409, "ATLAS-409-00-002", "Given type {0} has references"),
    INSTANCE_ALREADY_EXISTS(409, "ATLAS-409-00-003", "failed to update entity: {0}"),
    RELATIONSHIP_ALREADY_EXISTS(409, "ATLAS-409-00-004", "relationship {0} already exists between entities {1} and {2}"),
    TYPE_HAS_RELATIONSHIPS(409, "ATLAS-409-00-005", "Given type {0} has associated relationshipDefs"),
    SAVED_SEARCH_ALREADY_EXISTS(409, "ATLAS-409-00-006", "search named {0} already exists for user {1}"),
    GLOSSARY_ALREADY_EXISTS(409, "ATLAS-409-00-007", "Glossary with name {0} already exists"),
    GLOSSARY_TERM_ALREADY_EXISTS(409, "ATLAS-409-00-009", "Glossary term with name {0} already exists"),
    GLOSSARY_CATEGORY_ALREADY_EXISTS(409, "ATLAS-409-00-00A", "Glossary category with name {0} already exists on this level"),
    ACHOR_UPDATION_NOT_SUPPORTED(409, "ATLAS-400-00-0010", "Anchor(glossary) change not supported"),
    GLOSSARY_IMPORT_FAILED(409, "ATLAS-409-00-011", "Glossary import failed"),
    TYPE_WITH_DISPLAY_NAME_ALREADY_EXISTS(409, "ATLAS-409-00-012", "Given type {0} already exists"),
    TYPE_ATTR_WITH_DISPLAY_NAME_ALREADY_EXISTS(409, "ATLAS-409-00-013", "Given attributeDef {0} for type {1} already exists"),
    RELATIONSHIP_CREATE_INVALID_PARAMS(409, "ATLAS-409-00-014", "Relationship create between same vertex not allowed, vertex guid: {0}"),
    OPERATION_NOT_SUPPORTED(409, "ATLAS-409-00-015", "Operation not supported: {0}"),
    ACCESS_CONTROL_ALREADY_EXISTS(409, "ATLAS-409-00-016", "{0} with name {1} already exists"),

    CATEGORY_PARENT_FROM_OTHER_GLOSSARY(409, "ATLAS-400-00-0015", "Parent category from another Anchor(glossary) not supported"),
    CLASSIFICATION_TYPE_HAS_REFERENCES(409, "ATLAS-400-00-0016", "Given classification {0} [{1}] has references"),

    // All internal errors go here
    INTERNAL_ERROR(500, "ATLAS-500-00-001", "Internal server error {0}"),
    INDEX_CREATION_FAILED(500, "ATLAS-500-00-002", "Index creation failed for {0}"),
    INDEX_ROLLBACK_FAILED(500, "ATLAS-500-00-003", "Index rollback failed for {0}"),
    DISCOVERY_QUERY_FAILED(500, "ATLAS-500-00-004", "Discovery query failed {0}"),
    FAILED_TO_OBTAIN_TYPE_UPDATE_LOCK(500, "ATLAS-500-00-005", "Failed to get the lock; another type update might be in progress. Please try again"),
    FAILED_TO_OBTAIN_IMPORT_EXPORT_LOCK(409, "ATLAS-500-00-006", "Another import or export is in progress. Please try again"),
    NOTIFICATION_FAILED(500, "ATLAS-500-00-007", "Failed to notify {0} for change {1}"),
    FAILED_TO_OBTAIN_GREMLIN_SCRIPT_ENGINE(500, "ATLAS-500-00-008", "Failed to obtain gremlin script engine: {0}"),
    JSON_ERROR_OBJECT_MAPPER_NULL_RETURNED(500, "ATLAS-500-00-009", "ObjectMapper.readValue returned NULL for class: {0}"),
    GREMLIN_SCRIPT_EXECUTION_FAILED(500, "ATLAS-500-00-00A", "Gremlin script execution failed: {0}"),
    CURATOR_FRAMEWORK_UPDATE(500, "ATLAS-500-00-00B", "ActiveInstanceState.update resulted in exception."),
    QUICK_START(500, "ATLAS-500-00-00C", "Failed to run QuickStart: {0}"),
    EMBEDDED_SERVER_START(500, "ATLAS-500-00-00D", "EmbeddedServer.Start: failed!"),
    STORM_TOPOLOGY_UTIL(500, "ATLAS-500-00-00E", "StormTopologyUtil: {0}"),
    SQOOP_HOOK(500, "ATLAS-500-00-00F", "SqoopHook: {0}"),
    HIVE_HOOK(500, "ATLAS-500-00-010", "HiveHook: {0}"),
    HIVE_HOOK_METASTORE_BRIDGE(500, "ATLAS-500-00-011", "HiveHookMetaStoreBridge: {0}"),
    DATA_ACCESS_LOAD_FAILED(500, "ATLAS-500-00-013", "Load failed: {0}"),
    ENTITY_NOTIFICATION_FAILED(500, "ATLAS-500-00-014", "Notification failed for operation: {0} : {1}"),
    FAILED_TO_UPLOAD(500, "ATLAS-500-00-015", "Error occurred while uploading the file: {0}"),
    FAILED_TO_CREATE_GLOSSARY_TERM(500, "ATLAS-500-00-016", "Error occurred while creating glossary term: {0}"),
    FAILED_TO_UPDATE_GLOSSARY_TERM(500, "ATLAS-500-00-017", "Error occurred while updating glossary term: {0}"),
    REPAIR_INDEX_FAILED(500, "ATLAS-500-00-018", "Error occurred while repairing indices: {0}"),
    INDEX_SEARCH_FAILED(400, "ATLAS-400-00-102", "Error occurred while running direct index query on ES: {0}"),
    DEPRECATED_API(400, "ATLAS-400-00-103", "Deprecated API. Use {0} instead"),
    DISABLED_API(400, "ATLAS-400-00-104", "API temporarily disabled. Reason: {0}"),
    HAS_LINEAGE_GET_EDGE_FAILED(500, "ATLAS-500-00-019", "Error occurred while getting edge between vertices for hasLineage migration: {0}"),
    FAILED_TO_REFRESH_TYPE_DEF_CACHE(500, "ATLAS-500-00-20", "Failed to refresh type-def cache"),
    CINV_UNHEALTHY(500, "ATLAS-500-00-21", "Unable to process type-definition operations"),
    RUNTIME_EXCEPTION(500, "ATLAS-500-00-020", "Runtime exception {0}"),
    KEYCLOAK_INIT_FAILED(500, "ATLAS-500-00-022", "Failed to initialize keycloak client: {0}"),
<<<<<<< HEAD
    BATCH_SIZE_TOO_LARGE(500, "ATLAS-500-00-023", "Batch size is too large, please use a smaller batch size"),
=======
    BATCH_SIZE_TOO_LARGE(406, "ATLAS-406-00-001", "Batch size is too large, please use a smaller batch size"),
>>>>>>> 1c6e2986


    CLASSIFICATION_CURRENTLY_BEING_PROPAGATED(400, "ATLAS-400-00-105", "Classification {0} is currently being propagated."),
    TASK_STATUS_NOT_APPROPRIATE(400, "ATLAS-400-00-106", "Unable to restart the task with guid {0} whose status is {1}. "),
    NO_LINEAGE_CONSTRAINTS_FOR_GUID(404, "ATLAS-404-00-016", "No lineage constraints found for requested entity with guid : {0}"),
    LINEAGE_ON_DEMAND_NOT_ENABLED(400, "ATLAS-400-00-100", "Lineage on demand config: {0} is not enabled"),

    INDEX_ALIAS_FAILED(400, "ATLAS-400-00-108", "Error occurred while {0} ES alias: {1}"),
    JSON_ERROR(400, "ATLAS-400-00-109", "Error occurred putting object into JSONObject: {0}"),
    DISABLED_OPERATION(400, "ATLAS-400-00-110", "This operation is temporarily disabled as it is under maintenance."),
    TASK_INVALID_PARAMETERS(400, "ATLAS-400-00-111", "Invalid parameters for task {0}"),
    TASK_TYPE_NOT_SUPPORTED(400, "ATLAS-400-00-112", "Task type {0} is not supported");


    private String errorCode;
    private String errorMessage;
    private Response.Status httpCode;

    private static final Logger LOG = LoggerFactory.getLogger(AtlasErrorCode.class);

    AtlasErrorCode(int httpCode, String errorCode, String errorMessage) {
        this.httpCode = Response.Status.fromStatusCode(httpCode);
        this.errorCode = errorCode;
        this.errorMessage = errorMessage;

    }

    public String getFormattedErrorMessage(String... params) {
        if (LOG.isDebugEnabled()) {
            LOG.debug(String.format("<== AtlasErrorCode.getMessage(%s)", Arrays.toString(params)));
        }

        MessageFormat mf = new MessageFormat(errorMessage);
        String result = mf.format(params);

        if (LOG.isDebugEnabled()) {
            LOG.debug(String.format("==> AtlasErrorCode.getMessage(%s): %s", Arrays.toString(params), result));
        }
        return result;
    }

    public Response.Status getHttpCode() {
        return httpCode;
    }

    public String getErrorCode() {
        return errorCode;
    }
}<|MERGE_RESOLUTION|>--- conflicted
+++ resolved
@@ -270,11 +270,7 @@
     CINV_UNHEALTHY(500, "ATLAS-500-00-21", "Unable to process type-definition operations"),
     RUNTIME_EXCEPTION(500, "ATLAS-500-00-020", "Runtime exception {0}"),
     KEYCLOAK_INIT_FAILED(500, "ATLAS-500-00-022", "Failed to initialize keycloak client: {0}"),
-<<<<<<< HEAD
-    BATCH_SIZE_TOO_LARGE(500, "ATLAS-500-00-023", "Batch size is too large, please use a smaller batch size"),
-=======
     BATCH_SIZE_TOO_LARGE(406, "ATLAS-406-00-001", "Batch size is too large, please use a smaller batch size"),
->>>>>>> 1c6e2986
 
 
     CLASSIFICATION_CURRENTLY_BEING_PROPAGATED(400, "ATLAS-400-00-105", "Classification {0} is currently being propagated."),
