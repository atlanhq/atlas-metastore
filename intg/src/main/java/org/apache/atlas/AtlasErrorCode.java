--- conflicted
+++ resolved
@@ -263,13 +263,9 @@
     FAILED_TO_REFRESH_TYPE_DEF_CACHE(500, "ATLAS-500-00-20", "Failed to refresh type-def cache"),
     CINV_UNHEALTHY(500, "ATLAS-500-00-21", "Unable to process type-definition operations"),
     RUNTIME_EXCEPTION(500, "ATLAS-500-00-020", "Runtime exception {0}"),
-<<<<<<< HEAD
     TYPE_DEF_SYNC_IN_PROGRESS(500, "ATLAS-500-00-021", "Can't update types while type sync is active"),
-    CLASSIFICATION_CURRENTLY_BEING_PROPAGATED(400, "ATLAS-400-00-105", "Classification {0} is currently being propagated.");
-=======
     CLASSIFICATION_CURRENTLY_BEING_PROPAGATED(400, "ATLAS-400-00-105", "Classification {0} is currently being propagated."),
     TASK_STATUS_NOT_APPROPRIATE(400, "ATLAS-400-00-106", "Unable to restart the task with guid {0} whose status is {1}. ");
->>>>>>> aab36677
 
     private String errorCode;
     private String errorMessage;
