--- conflicted
+++ resolved
@@ -212,10 +212,7 @@
     TASK_NOT_FOUND(404, "ATLAS-404-00-018", "Given task guid {0} is invalid/not found"),
     RANGER_ROLE_NOT_FOUND(404, "ATLAS-404-00-019", "Ranger role {0} not found: {1}"),
     RANGER_USER_NOT_FOUND(404, "ATLAS-404-00-020", "Ranger user with {0}:{1} not found: {2}"),
-<<<<<<< HEAD
-=======
     ES_INDEX_NOT_FOUND(404, "ATLAS-404-00-021", "ElasticSearch index not found"),
->>>>>>> c3531c17
 
     METHOD_NOT_ALLOWED(405, "ATLAS-405-00-001", "Error 405 - The request method {0} is inappropriate for the URL: {1}"),
     DELETE_TAG_PROPAGATION_NOT_ALLOWED(406, "ATLAS-406-00-001", "Classification delete is not allowed; Add/Update classification propagation is in queue for classification: {0} and entity: {1}. Please try again"),
