--- conflicted
+++ resolved
@@ -184,12 +184,9 @@
     PAGINATION_CAN_ONLY_BE_USED_WITH_DEPTH_ONE(400, "ATLAS-400-00-103", "Pagination can be used only when depth is 1"),
     CANT_CALCULATE_VERTEX_COUNTS_WITHOUT_PAGINATION(400, "ATLAS-400-00-104", "Vertex counts can't be calculated without pagination"),
     FORBIDDEN_TYPENAME(400,"ATLAS-400-00-107", "Forbidden type: Can not pass builtin type {0}"),
-<<<<<<< HEAD
     README_FAILED(400,"ATLAS-400-00-108", "Readme creation failed for {0}: Asset is required"),
     README_ALREADY_PRESENT(400,"ATLAS-400-00-109", "Readme of guid {0} already exists for the entity"),
-=======
     ATTRIBUTE_ALREADY_EXISTS_IN_RELATIONSHIP_ATTRIBUTE(400, "ATLAS-400-00-108", "{0}: attribute already exists in relationshipAttributes"),
->>>>>>> 8e82360b
 
     // All Not found enums go here
     TYPE_NAME_NOT_FOUND(404, "ATLAS-404-00-001", "Given typename {0} was invalid"),
