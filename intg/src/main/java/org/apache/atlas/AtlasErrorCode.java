--- conflicted
+++ resolved
@@ -271,7 +271,8 @@
     RUNTIME_EXCEPTION(500, "ATLAS-500-00-020", "Runtime exception {0}"),
     CLASSIFICATION_CURRENTLY_BEING_PROPAGATED(400, "ATLAS-400-00-105", "Classification {0} is currently being propagated."),
     TASK_STATUS_NOT_APPROPRIATE(400, "ATLAS-400-00-106", "Unable to restart the task with guid {0} whose status is {1}. "),
-<<<<<<< HEAD
+    NO_LINEAGE_CONSTRAINTS_FOR_GUID(404, "ATLAS-404-00-016", "No lineage constraints found for requested entity with guid : {0}"),
+    LINEAGE_ON_DEMAND_NOT_ENABLED(400, "ATLAS-400-00-100", "Lineage on demand config: {0} is not enabled"),
 
     INDEX_SEARCH_FAILED(400, "ATLAS-400-00-107", "Error occurred while running direct index query on ES: {0}"),
     INDEX_ALIAS_FAILED(400, "ATLAS-400-00-108", "Error occurred while {0} ES alias: {1}"),
@@ -279,10 +280,6 @@
     RANGER_ROLE_MUTATION_FAILED(400, "ATLAS-400-00-110", "Failed to {0} Ranger role {1}: {2}"),
     RANGER_POLICY_MUTATION_FAILED(400, "ATLAS-400-00-111", "Failed to {0} Ranger policy: {1}"),
     RANGER_POLICY_FIND_FAILED(400, "ATLAS-400-00-112", "Failed to find Ranger policy by {0}: {1}");
-=======
-    NO_LINEAGE_CONSTRAINTS_FOR_GUID(404, "ATLAS-404-00-016", "No lineage constraints found for requested entity with guid : {0}"),
-    LINEAGE_ON_DEMAND_NOT_ENABLED(400, "ATLAS-400-00-100", "Lineage on demand config: {0} is not enabled");
->>>>>>> fa922c7b
 
     private String errorCode;
     private String errorMessage;
