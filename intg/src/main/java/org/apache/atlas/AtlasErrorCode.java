--- conflicted
+++ resolved
@@ -265,6 +265,7 @@
     FAILED_TO_CREATE_GLOSSARY_TERM(500, "ATLAS-500-00-016", "Error occurred while creating glossary term: {0}"),
     FAILED_TO_UPDATE_GLOSSARY_TERM(500, "ATLAS-500-00-017", "Error occurred while updating glossary term: {0}"),
     REPAIR_INDEX_FAILED(500, "ATLAS-500-00-018", "Error occurred while repairing indices: {0}"),
+    INDEX_SEARCH_FAILED(400, "ATLAS-400-00-102", "Error occurred while running direct index query on ES: {0}"),
     DEPRECATED_API(400, "ATLAS-400-00-103", "Deprecated API. Use {0} instead"),
     DISABLED_API(400, "ATLAS-400-00-104", "API temporarily disabled. Reason: {0}"),
     HAS_LINEAGE_GET_EDGE_FAILED(500, "ATLAS-500-00-019", "Error occurred while getting edge between vertices for hasLineage migration: {0}"),
@@ -277,17 +278,13 @@
     TASK_STATUS_NOT_APPROPRIATE(400, "ATLAS-400-00-106", "Unable to restart the task with guid {0} whose status is {1}. "),
     NO_LINEAGE_CONSTRAINTS_FOR_GUID(404, "ATLAS-404-00-016", "No lineage constraints found for requested entity with guid : {0}"),
     LINEAGE_ON_DEMAND_NOT_ENABLED(400, "ATLAS-400-00-100", "Lineage on demand config: {0} is not enabled"),
-<<<<<<< HEAD
-
-    INDEX_SEARCH_FAILED(400, "ATLAS-400-00-107", "Error occurred while running direct index query on ES: {0}"),
+
     INDEX_ALIAS_FAILED(400, "ATLAS-400-00-108", "Error occurred while {0} ES alias: {1}"),
     JSON_ERROR(400, "ATLAS-400-00-109", "Error occurred putting object into JSONObject: {0}"),
     RANGER_ROLE_MUTATION_FAILED(400, "ATLAS-400-00-110", "Failed to {0} Ranger role {1}: {2}"),
     RANGER_POLICY_MUTATION_FAILED(400, "ATLAS-400-00-111", "Failed to {0} Ranger policy: {1}"),
-    RANGER_POLICY_FIND_FAILED(400, "ATLAS-400-00-112", "Failed to find Ranger policy by {0}: {1}");
-=======
+    RANGER_POLICY_FIND_FAILED(400, "ATLAS-400-00-112", "Failed to find Ranger policy by {0}: {1}"),
     INVALID_LINEAGE_REQUEST(400, "ATLAS-400-00-108", "Invalid Lineage get request.");
->>>>>>> ef9720b6
 
     private String errorCode;
     private String errorMessage;
