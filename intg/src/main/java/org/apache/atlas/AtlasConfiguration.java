/**
 * Licensed to the Apache Software Foundation (ASF) under one
 * or more contributor license agreements.  See the NOTICE file
 * distributed with this work for additional information
 * regarding copyright ownership.  The ASF licenses this file
 * to you under the Apache License, Version 2.0 (the
 * "License"); you may not use this file except in compliance
 * with the License.  You may obtain a copy of the License at
 *
 *     http://www.apache.org/licenses/LICENSE-2.0
 *
 * Unless required by applicable law or agreed to in writing, software
 * distributed under the License is distributed on an "AS IS" BASIS,
 * WITHOUT WARRANTIES OR CONDITIONS OF ANY KIND, either express or implied.
 * See the License for the specific language governing permissions and
 * limitations under the License.
 */

package org.apache.atlas;

import org.apache.commons.configuration.Configuration;
import org.apache.commons.lang.StringUtils;

/**
 * Enum that encapsulated each property name and its default value.
 */
public enum AtlasConfiguration {
    //web server configuration
    WEBSERVER_MIN_THREADS("atlas.webserver.minthreads", 10),
    WEBSERVER_MAX_THREADS("atlas.webserver.maxthreads", 100),
    WEBSERVER_RESERVED_THREADS("atlas.webserver.reservedthreads", 40),
    WEBSERVER_KEEPALIVE_SECONDS("atlas.webserver.keepalivetimesecs", 60),
    WEBSERVER_QUEUE_SIZE("atlas.webserver.queuesize", 100),
    WEBSERVER_REQUEST_BUFFER_SIZE("atlas.jetty.request.buffer.size", 16192),

    QUERY_PARAM_MAX_LENGTH("atlas.query.param.max.length", 4*1024),

    REST_API_ENABLE_DELETE_TYPE_OVERRIDE("atlas.rest.enable.delete.type.override", false),
    NOTIFICATION_RELATIONSHIPS_ENABLED("atlas.notification.relationships.enabled", true),

    NOTIFICATION_HOOK_TOPIC_NAME("atlas.notification.hook.topic.name", "ATLAS_HOOK"),
    NOTIFICATION_ENTITIES_TOPIC_NAME("atlas.notification.entities.topic.name", "ATLAS_ENTITIES"),
    NOTIFICATION_RELATIONSHIPS_TOPIC_NAME("atlas.notification.relationships.topic.name", "ATLAS_RELATIONSHIPS"),

    NOTIFICATION_HOOK_CONSUMER_TOPIC_NAMES("atlas.notification.hook.consumer.topic.names", "ATLAS_HOOK"), //  a comma separated list of topic names
    NOTIFICATION_ENTITIES_CONSUMER_TOPIC_NAMES("atlas.notification.entities.consumer.topic.names", "ATLAS_ENTITIES"), //  a comma separated list of topic names
    NOTIFICATION_RELATIONSHIPS_CONSUMER_TOPIC_NAMES("atlas.notification.relationships.consumer.topic.names", "ATLAS_RELATIONSHIPS"), //  a comma separated list of topic names

    NOTIFICATION_MESSAGE_MAX_LENGTH_BYTES("atlas.notification.message.max.length.bytes", (1000 * 1000)),
    NOTIFICATION_MESSAGE_COMPRESSION_ENABLED("atlas.notification.message.compression.enabled", true),
    NOTIFICATION_SPLIT_MESSAGE_SEGMENTS_WAIT_TIME_SECONDS("atlas.notification.split.message.segments.wait.time.seconds", 15 * 60),
    NOTIFICATION_SPLIT_MESSAGE_BUFFER_PURGE_INTERVAL_SECONDS("atlas.notification.split.message.buffer.purge.interval.seconds", 5 * 60),
    NOTIFICATION_FIXED_BUFFER_ITEMS_INCREMENT_COUNT("atlas.notification.fixed.buffer.items.increment.count", 10),

    NOTIFICATION_CREATE_SHELL_ENTITY_FOR_NON_EXISTING_REF("atlas.notification.consumer.create.shell.entity.for.non-existing.ref", true),
    REST_API_CREATE_SHELL_ENTITY_FOR_NON_EXISTING_REF("atlas.rest.create.shell.entity.for.non-existing.ref", false),

    GRAPHSTORE_INDEXED_STRING_SAFE_LENGTH("atlas.graphstore.indexed.string.safe.length", Short.MAX_VALUE),  // based on org.apache.hadoop.hbase.client.Mutation.checkRow()

    RELATIONSHIP_WARN_NO_RELATIONSHIPS("atlas.relationships.warnOnNoRelationships", false),
    ENTITY_CHANGE_NOTIFY_IGNORE_RELATIONSHIP_ATTRIBUTES("atlas.entity.change.notify.ignore.relationship.attributes", true),

    CLASSIFICATION_PROPAGATION_DEFAULT("atlas.classification.propagation.default", true),

    //search configuration
    SEARCH_MAX_LIMIT("atlas.search.maxlimit", 10000),
    SEARCH_DEFAULT_LIMIT("atlas.search.defaultlimit", 100),

    CUSTOM_ATTRIBUTE_KEY_MAX_LENGTH("atlas.custom.attribute.key.max.length", 50),
    CUSTOM_ATTRIBUTE_VALUE_MAX_LENGTH("atlas.custom.attribute.value.max.length", 500),
    CUSTOM_ATTRIBUTE_KEY_SPECIAL_PREFIX("atlas.custom.attribute.special.prefix", ""),

    LABEL_MAX_LENGTH("atlas.entity.label.max.length", 50),
    IMPORT_TEMP_DIRECTORY("atlas.import.temp.directory", ""),
    MIGRATION_IMPORT_START_POSITION("atlas.migration.import.start.position", 0),
    LINEAGE_USING_GREMLIN("atlas.lineage.query.use.gremlin", false),

    HTTP_HEADER_SERVER_VALUE("atlas.http.header.server.value","Apache Atlas"),
    STORAGE_CONSISTENCY_LOCK_ENABLED("atlas.graph.storage.consistency-lock.enabled", true),
    REBUILD_INDEX("atlas.rebuild.index", false),
    PROCESS_NAME_UPDATE_PATCH("atlas.process.name.update.patch", false),
    STORE_DIFFERENTIAL_AUDITS("atlas.entity.audit.differential", false),
    DSL_EXECUTOR_TRAVERSAL("atlas.dsl.executor.traversal", true),
    DSL_CACHED_TRANSLATOR("atlas.dsl.cached.translator", true),
    DEBUG_METRICS_ENABLED("atlas.debug.metrics.enabled", false),
    TASKS_USE_ENABLED("atlas.tasks.enabled", true),
    TASKS_REQUEUE_GRAPH_QUERY("atlas.tasks.requeue.graph.query", false),
    TASKS_IN_PROGRESS_GRAPH_QUERY("atlas.tasks.inprogress.graph.query", false),
    TASKS_REQUEUE_POLL_INTERVAL("atlas.tasks.requeue.poll.interval.millis", 60000),
    TASKS_QUEUE_SIZE("atlas.tasks.queue.size", 1000),
    SESSION_TIMEOUT_SECS("atlas.session.timeout.secs", -1),
    UPDATE_COMPOSITE_INDEX_STATUS("atlas.update.composite.index.status", true),
    TASKS_GRAPH_COMMIT_CHUNK_SIZE("atlas.tasks.graph.commit.chunk.size", 100),
    MAX_NUMBER_OF_RETRIES("atlas.tasks.graph.retry.count", 3),
    GRAPH_TRAVERSAL_PARALLELISM("atlas.graph.traverse.bucket.size",10),
    LINEAGE_ON_DEMAND_ENABLED("atlas.lineage.on.demand.enabled", true),
    LINEAGE_ON_DEMAND_DEFAULT_NODE_COUNT("atlas.lineage.on.demand.default.node.count", 3),
    LINEAGE_MAX_NODE_COUNT("atlas.lineage.max.node.count", 100),
    LINEAGE_TIMEOUT_MS("atlas.lineage.max.timeout.ms", 15000),

    SUPPORTED_RELATIONSHIP_EVENTS("atlas.notification.relationships.filter", "asset_readme,asset_links"),

    REST_API_XSS_FILTER_MASK_STRING("atlas.rest.xss.filter.mask.string", "map<[a-zA-Z _,:<>0-9\\x60]*>|struct<[a-zA-Z _,:<>0-9\\x60]*>|array<[a-zA-Z _,:<>0-9\\x60]*>|\\{\\{[a-zA-Z _,-:0-9\\x60\\{\\}]*\\}\\}"),
    REST_API_XSS_FILTER_EXLUDE_SERVER_NAME("atlas.rest.xss.filter.exclude.server.name", "atlas-service-atlas.atlas.svc.cluster.local"),


    INDEX_CLIENT_CONNECTION_TIMEOUT("atlas.index.client.connection.timeout.ms", 900000),
    INDEX_CLIENT_SOCKET_TIMEOUT("atlas.index.client.socket.timeout.ms", 900000),
    ENABLE_SEARCH_LOGGER("atlas.enable.search.logger", true),
    SEARCH_LOGGER_MAX_THREADS("atlas.enable.search.logger.max.threads", 20),

    PERSONA_POLICY_ASSET_MAX_LIMIT("atlas.persona.policy.asset.maxlimit", 1000),
    ENABLE_KEYCLOAK_TOKEN_INTROSPECTION("atlas.canary.keycloak.token-introspection", false),
    HERACLES_CLIENT_PAGINATION_SIZE("atlas.heracles.admin.resource-pagination-size", 100),
    HERACLES_API_SERVER_URL("atlas.heracles.api.service.url", "http://heracles-service.heracles.svc.cluster.local"),

    INDEXSEARCH_ASYNC_SEARCH_KEEP_ALIVE_TIME_IN_SECONDS("atlas.indexsearch.async.search.keep.alive.time.in.seconds", 300),

    /**
     *   hits elastic search async API
     */
    ENABLE_ASYNC_INDEXSEARCH("atlas.indexsearch.async.enable", false),
    ATLAS_INDEXSEARCH_QUERY_SIZE_MAX_LIMIT("atlas.indexsearch.query.size.max.limit", 100000),
    ATLAS_INDEXSEARCH_LIMIT_UTM_TAGS("atlas.indexsearch.limit.ignore.utm.tags", ""),
    ATLAS_INDEXSEARCH_ENABLE_REQUEST_ISOLATION("atlas.indexsearch.request.isolation.enable", false),
    ATLAS_ELASTICSEARCH_PRODUCT_SEARCH_CLUSTER_URL("atlas.index.elasticsearch.product.cluster.url","atlas-elasticsearch2-product-search-headless.atlas.svc.cluster.local:9200"),
    ATLAS_ELASTICSEARCH_NON_PRODUCT_SEARCH_CLUSTER_URL("atlas.index.elasticsearch.nonproduct.cluster.url","atlas-elasticsearch2-non-product-search-headless.atlas.svc.cluster.local:9200"),
    ATLAS_INDEXSEARCH_ENABLE_API_LIMIT("atlas.indexsearch.enable.api.limit", false),

    /**
     * enables janus/cassandra optimization
     */
    ATLAS_INDEXSEARCH_ENABLE_JANUS_OPTIMISATION("atlas.indexsearch.enable.janus.optimization", false),
    /***
     * This configuration is used to enable fetching non primitive attributes in index search
     */
    ATLAS_INDEXSEARCH_ENABLE_FETCHING_NON_PRIMITIVE_ATTRIBUTES("atlas.indexsearch.enable.fetching.non.primitive.attributes", true),

    ATLAS_MAINTENANCE_MODE("atlas.maintenance.mode", false),
    DELTA_BASED_REFRESH_ENABLED("atlas.authorizer.enable.delta_based_refresh", false),

    ATLAS_UD_RELATIONSHIPS_MAX_COUNT("atlas.ud.relationship.max.count", 100),

    /***
     * OTEL Configuration
     */
    OTEL_RESOURCE_ATTRIBUTES("OTEL_RESOURCE_ATTRIBUTES", "service.name=atlas"),
<<<<<<< HEAD
    OTEL_SERVICE_NAME(" OTEL_SERVICE_NAME", "atlas"),
    OTEL_EXPORTER_OTLP_ENDPOINT("OTEL_EXPORTER_OTLP_ENDPOINT", "http://localhost:4317"),
    MAX_ENTITIES_ALLOWED_IN_BULK("atlas.bulk.max.entities.allowed", 20);
=======
    OTEL_SERVICE_NAME("OTEL_SERVICE_NAME", "atlas"),
    OTEL_EXPORTER_OTLP_ENDPOINT("OTEL_EXPORTER_OTLP_ENDPOINT", "http://localhost:4317");
>>>>>>> fa20845b



    private static final Configuration APPLICATION_PROPERTIES;

    static {
        try {
            APPLICATION_PROPERTIES = ApplicationProperties.get();
        } catch (AtlasException e) {
            throw new RuntimeException(e);
        }
    }

    private final String propertyName;
    private final Object defaultValue;

    AtlasConfiguration(String propertyName, Object defaultValue) {
        this.propertyName = propertyName;
        this.defaultValue = defaultValue;
    }

    public String getPropertyName() {
        return propertyName;
    }

    public int getInt() {
        return APPLICATION_PROPERTIES.getInt(propertyName, Integer.valueOf(defaultValue.toString()).intValue());
    }

    public long getLong() {
        return APPLICATION_PROPERTIES.getLong(propertyName, Long.valueOf(defaultValue.toString()).longValue());
    }

    public boolean getBoolean() {
        return APPLICATION_PROPERTIES.getBoolean(propertyName, Boolean.valueOf(defaultValue.toString()).booleanValue());
    }

    public String getString() {
        return APPLICATION_PROPERTIES.getString(propertyName, defaultValue.toString());
    }

    public String[] getStringArray() {
        String[] ret = APPLICATION_PROPERTIES.getStringArray(propertyName);

        if (ret == null ||  ret.length == 0 || (ret.length == 1 && StringUtils.isEmpty(ret[0]))) {
            if (defaultValue != null) {
                ret = StringUtils.split(defaultValue.toString(), ',');
            }
        }

        return ret;
    }

    public String[] getStringArray(String... defaultValue) {
        String[] ret = APPLICATION_PROPERTIES.getStringArray(propertyName);

        if (ret == null ||  ret.length == 0 || (ret.length == 1 && StringUtils.isEmpty(ret[0]))) {
            ret = defaultValue;
        }

        return ret;
    }

    public Object get() {
        Object value = APPLICATION_PROPERTIES.getProperty(propertyName);
        return value == null ? defaultValue : value;
    }
}<|MERGE_RESOLUTION|>--- conflicted
+++ resolved
@@ -145,14 +145,9 @@
      * OTEL Configuration
      */
     OTEL_RESOURCE_ATTRIBUTES("OTEL_RESOURCE_ATTRIBUTES", "service.name=atlas"),
-<<<<<<< HEAD
     OTEL_SERVICE_NAME(" OTEL_SERVICE_NAME", "atlas"),
     OTEL_EXPORTER_OTLP_ENDPOINT("OTEL_EXPORTER_OTLP_ENDPOINT", "http://localhost:4317"),
     MAX_ENTITIES_ALLOWED_IN_BULK("atlas.bulk.max.entities.allowed", 20);
-=======
-    OTEL_SERVICE_NAME("OTEL_SERVICE_NAME", "atlas"),
-    OTEL_EXPORTER_OTLP_ENDPOINT("OTEL_EXPORTER_OTLP_ENDPOINT", "http://localhost:4317");
->>>>>>> fa20845b
 
 
 
