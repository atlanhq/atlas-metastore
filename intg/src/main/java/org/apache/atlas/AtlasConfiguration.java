--- conflicted
+++ resolved
@@ -151,7 +151,8 @@
 
     ENABLE_ASYNC_TYPE_UPDATE("atlas.types.update.async.enable", false),
     MAX_THREADS_TYPE_UPDATE("atlas.types.update.thread.count", 4),
-<<<<<<< HEAD
+    MAX_EDGES_SUPER_VERTEX("atlas.jg.super.vertex.edge.count", 10000),
+    TIMEOUT_SUPER_VERTEX_FETCH("atlas.jg.super.vertex.edge.timeout", 60),
 
     // Classification propagation thread pool configuration
     TAG_ASYNC_NOTIFIER_CORE_POOL_SIZE("atlas.classification.propagation.core.pool.size", 32),
@@ -164,10 +165,6 @@
     CASSANDRA_BATCH_SIZE("atlas.cassandra.batch.size", 100);
 
 
-=======
-    MAX_EDGES_SUPER_VERTEX("atlas.jg.super.vertex.edge.count", 10000),
-    TIMEOUT_SUPER_VERTEX_FETCH("atlas.jg.super.vertex.edge.timeout", 60);
->>>>>>> 83631bcd
 
     private static final Configuration APPLICATION_PROPERTIES;
 
