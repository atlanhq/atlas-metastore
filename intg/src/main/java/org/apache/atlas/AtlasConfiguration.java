--- conflicted
+++ resolved
@@ -114,33 +114,10 @@
     HERACLES_API_SERVER_URL("atlas.heracles.api.service.url", "http://heracles-service.heracles.svc.cluster.local"),
 
     INDEXSEARCH_ASYNC_SEARCH_KEEP_ALIVE_TIME_IN_SECONDS("atlas.indexsearch.async.search.keep.alive.time.in.seconds", 300),
-
-    /**
-     *   hits elastic search async API
-     */
     ENABLE_ASYNC_INDEXSEARCH("atlas.indexsearch.async.enable", false),
-
-    /***
-     *  enables parallel processing of janus graph vertices from cassandra
-     */
-    ENABLE_JANUS_GRAPH_OPTIMISATION("atlas.janus.graph.optimisation.enable", false),
-
-    /**
-     * No. of threads to be spawned for parallel processing
-     */
-    THREADS_TO_BE_SPAWNED("atlas.janus.graph.optimisation.thread_count", (Runtime.getRuntime().availableProcessors())/2),
-    FETCH_COLLAPSED_RESULT("atlas.indexsearch.fetch.collapsed.result", true),
     ATLAS_INDEXSEARCH_QUERY_SIZE_MAX_LIMIT("atlas.indexsearch.query.size.max.limit", 100000),
     ATLAS_INDEXSEARCH_LIMIT_UTM_TAGS("atlas.indexsearch.limit.ignore.utm.tags", ""),
     ATLAS_INDEXSEARCH_ENABLE_API_LIMIT("atlas.indexsearch.enable.api.limit", false),
-    ATLAS_INDEXSEARCH_ENABLE_JANUS_OPTIMISATION("atlas.indexsearch.enable.janus.optimization", false),
-<<<<<<< HEAD
-=======
-    /***
-     * This configuration is used to enable fetching non primitive attributes in index search
-     */
-    ATLAS_INDEXSEARCH_ENABLE_FETCHING_NON_PRIMITIVE_ATTRIBUTES("atlas.indexsearch.enable.fetching.non.primitive.attributes", true),
->>>>>>> 62c4f971
 
     /***
      * This configuration is used to enable fetching non primitive attributes in index search
