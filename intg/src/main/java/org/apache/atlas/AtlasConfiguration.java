/**
 * Licensed to the Apache Software Foundation (ASF) under one
 * or more contributor license agreements.  See the NOTICE file
 * distributed with this work for additional information
 * regarding copyright ownership.  The ASF licenses this file
 * to you under the Apache License, Version 2.0 (the
 * "License"); you may not use this file except in compliance
 * with the License.  You may obtain a copy of the License at
 *
 *     http://www.apache.org/licenses/LICENSE-2.0
 *
 * Unless required by applicable law or agreed to in writing, software
 * distributed under the License is distributed on an "AS IS" BASIS,
 * WITHOUT WARRANTIES OR CONDITIONS OF ANY KIND, either express or implied.
 * See the License for the specific language governing permissions and
 * limitations under the License.
 */

package org.apache.atlas;

import org.apache.commons.configuration.Configuration;
import org.apache.commons.lang.StringUtils;

/**
 * Enum that encapsulated each property name and its default value.
 */
public enum AtlasConfiguration {
    //web server configuration
    WEBSERVER_MIN_THREADS("atlas.webserver.minthreads", 10),
    WEBSERVER_MAX_THREADS("atlas.webserver.maxthreads", 100),
    WEBSERVER_RESERVED_THREADS("atlas.webserver.reservedthreads", 40),
    WEBSERVER_KEEPALIVE_SECONDS("atlas.webserver.keepalivetimesecs", 60),
    WEBSERVER_QUEUE_SIZE("atlas.webserver.queuesize", 100),
    WEBSERVER_REQUEST_BUFFER_SIZE("atlas.jetty.request.buffer.size", 16192),

    QUERY_PARAM_MAX_LENGTH("atlas.query.param.max.length", 4*1024),

    REST_API_ENABLE_DELETE_TYPE_OVERRIDE("atlas.rest.enable.delete.type.override", false),
    NOTIFICATION_RELATIONSHIPS_ENABLED("atlas.notification.relationships.enabled", true),

    NOTIFICATION_HOOK_TOPIC_NAME("atlas.notification.hook.topic.name", "ATLAS_HOOK"),
    NOTIFICATION_ENTITIES_TOPIC_NAME("atlas.notification.entities.topic.name", "ATLAS_ENTITIES"),
    NOTIFICATION_RELATIONSHIPS_TOPIC_NAME("atlas.notification.relationships.topic.name", "ATLAS_RELATIONSHIPS"),
    NOTIFICATION_ATLAS_DISTRIBUTED_TASKS_TOPIC_NAME("atlas.notification.distributed.tasks.topic.name", "ATLAS_DISTRIBUTED_TASKS"),

    NOTIFICATION_HOOK_CONSUMER_TOPIC_NAMES("atlas.notification.hook.consumer.topic.names", "ATLAS_HOOK"), //  a comma separated list of topic names
    NOTIFICATION_ENTITIES_CONSUMER_TOPIC_NAMES("atlas.notification.entities.consumer.topic.names", "ATLAS_ENTITIES"), //  a comma separated list of topic names
    NOTIFICATION_RELATIONSHIPS_CONSUMER_TOPIC_NAMES("atlas.notification.relationships.consumer.topic.names", "ATLAS_RELATIONSHIPS"), //  a comma separated list of topic names

    NOTIFICATION_MESSAGE_MAX_LENGTH_BYTES("atlas.notification.message.max.length.bytes", (1000 * 1000)),
    NOTIFICATION_MESSAGE_COMPRESSION_ENABLED("atlas.notification.message.compression.enabled", true),
    NOTIFICATION_SPLIT_MESSAGE_SEGMENTS_WAIT_TIME_SECONDS("atlas.notification.split.message.segments.wait.time.seconds", 15 * 60),
    NOTIFICATION_SPLIT_MESSAGE_BUFFER_PURGE_INTERVAL_SECONDS("atlas.notification.split.message.buffer.purge.interval.seconds", 5 * 60),
    NOTIFICATION_FIXED_BUFFER_ITEMS_INCREMENT_COUNT("atlas.notification.fixed.buffer.items.increment.count", 10),

    NOTIFICATION_CREATE_SHELL_ENTITY_FOR_NON_EXISTING_REF("atlas.notification.consumer.create.shell.entity.for.non-existing.ref", true),
    REST_API_CREATE_SHELL_ENTITY_FOR_NON_EXISTING_REF("atlas.rest.create.shell.entity.for.non-existing.ref", false),

    GRAPHSTORE_INDEXED_STRING_SAFE_LENGTH("atlas.graphstore.indexed.string.safe.length", Short.MAX_VALUE),  // based on org.apache.hadoop.hbase.client.Mutation.checkRow()

    RELATIONSHIP_WARN_NO_RELATIONSHIPS("atlas.relationships.warnOnNoRelationships", false),
    ENTITY_CHANGE_NOTIFY_IGNORE_RELATIONSHIP_ATTRIBUTES("atlas.entity.change.notify.ignore.relationship.attributes", true),

    CLASSIFICATION_PROPAGATION_DEFAULT("atlas.classification.propagation.default", true),

    //search configuration
    SEARCH_MAX_LIMIT("atlas.search.maxlimit", 10000),
    SEARCH_DEFAULT_LIMIT("atlas.search.defaultlimit", 100),

    CUSTOM_ATTRIBUTE_KEY_MAX_LENGTH("atlas.custom.attribute.key.max.length", 50),
    CUSTOM_ATTRIBUTE_VALUE_MAX_LENGTH("atlas.custom.attribute.value.max.length", 500),
    CUSTOM_ATTRIBUTE_KEY_SPECIAL_PREFIX("atlas.custom.attribute.special.prefix", ""),

    LABEL_MAX_LENGTH("atlas.entity.label.max.length", 50),
    IMPORT_TEMP_DIRECTORY("atlas.import.temp.directory", ""),
    MIGRATION_IMPORT_START_POSITION("atlas.migration.import.start.position", 0),
    LINEAGE_USING_GREMLIN("atlas.lineage.query.use.gremlin", false),

    HTTP_HEADER_SERVER_VALUE("atlas.http.header.server.value","Apache Atlas"),
    STORAGE_CONSISTENCY_LOCK_ENABLED("atlas.graph.storage.consistency-lock.enabled", true),
    REBUILD_INDEX("atlas.rebuild.index", false),
    PROCESS_NAME_UPDATE_PATCH("atlas.process.name.update.patch", false),
    STORE_DIFFERENTIAL_AUDITS("atlas.entity.audit.differential", false),
    DSL_EXECUTOR_TRAVERSAL("atlas.dsl.executor.traversal", true),
    DSL_CACHED_TRANSLATOR("atlas.dsl.cached.translator", true),
    DEBUG_METRICS_ENABLED("atlas.debug.metrics.enabled", false),
    TASKS_USE_ENABLED("atlas.tasks.enabled", true),
    ATLAS_DISTRIBUTED_TASK_ENABLED("atlas.distributed.task.enabled", false),
    TASKS_REQUEUE_GRAPH_QUERY("atlas.tasks.requeue.graph.query", false),
    TASKS_IN_PROGRESS_GRAPH_QUERY("atlas.tasks.inprogress.graph.query", false),
    TASKS_REQUEUE_POLL_INTERVAL("atlas.tasks.requeue.poll.interval.millis", 60000),
    TASKS_QUEUE_SIZE("atlas.tasks.queue.size", 1000),
    SESSION_TIMEOUT_SECS("atlas.session.timeout.secs", -1),
    UPDATE_COMPOSITE_INDEX_STATUS("atlas.update.composite.index.status", true),
    TASKS_GRAPH_COMMIT_CHUNK_SIZE("atlas.tasks.graph.commit.chunk.size", 100),
    MAX_NUMBER_OF_RETRIES("atlas.tasks.graph.retry.count", 3),
    GRAPH_TRAVERSAL_PARALLELISM("atlas.graph.traverse.bucket.size",10),
    LINEAGE_ON_DEMAND_ENABLED("atlas.lineage.on.demand.enabled", true),
    LINEAGE_ON_DEMAND_DEFAULT_NODE_COUNT("atlas.lineage.on.demand.default.node.count", 3),
    LINEAGE_MAX_NODE_COUNT("atlas.lineage.max.node.count", 100),
    LINEAGE_TIMEOUT_MS("atlas.lineage.max.timeout.ms", 15000),

    SUPPORTED_RELATIONSHIP_EVENTS("atlas.notification.relationships.filter", "asset_readme,asset_links"),
    ATLAS_RELATIONSHIP_CLEANUP_SUPPORTED_ASSET_TYPES("atlas.relationship.cleanup.supported.asset.types", "Process,AirflowTask"),
    ATLAS_RELATIONSHIP_CLEANUP_SUPPORTED_RELATIONSHIP_LABELS("atlas.relationship.cleanup.supported.relationship.labels", "__Process.inputs,__Process.outputs,__AirflowTask.inputs,__AirflowTask.outputs"),

    REST_API_XSS_FILTER_MASK_STRING("atlas.rest.xss.filter.mask.string", "map<[a-zA-Z _,:<>0-9\\x60]*>|struct<[a-zA-Z _,:<>0-9\\x60]*>|array<[a-zA-Z _,:<>0-9\\x60]*>|\\{\\{[a-zA-Z _,-:0-9\\x60\\{\\}]*\\}\\}"),
    REST_API_XSS_FILTER_EXLUDE_SERVER_NAME("atlas.rest.xss.filter.exclude.server.name", "atlas-service-atlas.atlas.svc.cluster.local"),


    INDEX_CLIENT_CONNECTION_TIMEOUT("atlas.index.client.connection.timeout.ms", 900000),
    INDEX_CLIENT_SOCKET_TIMEOUT("atlas.index.client.socket.timeout.ms", 900000),
    ENABLE_SEARCH_LOGGER("atlas.enable.search.logger", true),
    SEARCH_LOGGER_MAX_THREADS("atlas.enable.search.logger.max.threads", 20),

    PERSONA_POLICY_ASSET_MAX_LIMIT("atlas.persona.policy.asset.maxlimit", 1000),
    ENABLE_KEYCLOAK_TOKEN_INTROSPECTION("atlas.canary.keycloak.token-introspection", false),
    HERACLES_CLIENT_PAGINATION_SIZE("atlas.heracles.admin.resource-pagination-size", 100),
    HERACLES_API_SERVER_URL("atlas.heracles.api.service.url", "http://heracles-service.heracles.svc.cluster.local"),

    INDEXSEARCH_ASYNC_SEARCH_KEEP_ALIVE_TIME_IN_SECONDS("atlas.indexsearch.async.search.keep.alive.time.in.seconds", 300),

    /**
     *   hits elastic search async API
     */
    ENABLE_ASYNC_INDEXSEARCH("atlas.indexsearch.async.enable", false),
    ATLAS_INDEXSEARCH_QUERY_SIZE_MAX_LIMIT("atlas.indexsearch.query.size.max.limit", 100000),
    ATLAS_INDEXSEARCH_LIMIT_UTM_TAGS("atlas.indexsearch.limit.ignore.utm.tags", ""),
    ATLAS_INDEXSEARCH_ENABLE_REQUEST_ISOLATION("atlas.indexsearch.request.isolation.enable", false),
    ATLAS_ELASTICSEARCH_PRODUCT_SEARCH_CLUSTER_URL("atlas.index.elasticsearch.product.cluster.url","atlas-elasticsearch2-product-search-headless.atlas.svc.cluster.local:9200"),
    ATLAS_ELASTICSEARCH_NON_PRODUCT_SEARCH_CLUSTER_URL("atlas.index.elasticsearch.nonproduct.cluster.url","atlas-elasticsearch2-non-product-search-headless.atlas.svc.cluster.local:9200"),
    ATLAS_INDEXSEARCH_ENABLE_API_LIMIT("atlas.indexsearch.enable.api.limit", false),

    /**
     * enables janus/cassandra optimization
     */
    ATLAS_INDEXSEARCH_ENABLE_JANUS_OPTIMISATION("atlas.indexsearch.enable.janus.optimization", false),
<<<<<<< HEAD
    /***
     * This configuration is used to enable fetching non primitive attributes in index search
     */
    ATLAS_INDEXSEARCH_ENABLE_FETCHING_NON_PRIMITIVE_ATTRIBUTES("atlas.indexsearch.enable.fetching.non.primitive.attributes", true),

=======
    ATLAS_INDEXSEARCH_ENABLE_JANUS_OPTIMISATION_FOR_RELATIONS("atlas.indexsearch.enable.janus.optimization.for.relationship", false),
>>>>>>> ed824b2a
    ATLAS_MAINTENANCE_MODE("atlas.maintenance.mode", false),
    DELTA_BASED_REFRESH_ENABLED("atlas.authorizer.enable.delta_based_refresh", false),

    ATLAS_UD_RELATIONSHIPS_MAX_COUNT("atlas.ud.relationship.max.count", 100),

    /***
     * OTEL Configuration
     */
    OTEL_RESOURCE_ATTRIBUTES("OTEL_RESOURCE_ATTRIBUTES", "service.name=atlas"),
    OTEL_SERVICE_NAME(" OTEL_SERVICE_NAME", "atlas"),
    OTEL_EXPORTER_OTLP_ENDPOINT("OTEL_EXPORTER_OTLP_ENDPOINT", "http://localhost:4317"),
    ATLAS_BULK_API_MAX_ENTITIES_ALLOWED("atlas.bulk.api.max.entities.allowed", 10000);



    private static final Configuration APPLICATION_PROPERTIES;

    static {
        try {
            APPLICATION_PROPERTIES = ApplicationProperties.get();
        } catch (AtlasException e) {
            throw new RuntimeException(e);
        }
    }

    private final String propertyName;
    private final Object defaultValue;

    AtlasConfiguration(String propertyName, Object defaultValue) {
        this.propertyName = propertyName;
        this.defaultValue = defaultValue;
    }

    public String getPropertyName() {
        return propertyName;
    }

    public int getInt() {
        return APPLICATION_PROPERTIES.getInt(propertyName, Integer.valueOf(defaultValue.toString()).intValue());
    }

    public long getLong() {
        return APPLICATION_PROPERTIES.getLong(propertyName, Long.valueOf(defaultValue.toString()).longValue());
    }

    public boolean getBoolean() {
        return APPLICATION_PROPERTIES.getBoolean(propertyName, Boolean.valueOf(defaultValue.toString()).booleanValue());
    }

    public String getString() {
        return APPLICATION_PROPERTIES.getString(propertyName, defaultValue.toString());
    }

    public String[] getStringArray() {
        String[] ret = APPLICATION_PROPERTIES.getStringArray(propertyName);

        if (ret == null ||  ret.length == 0 || (ret.length == 1 && StringUtils.isEmpty(ret[0]))) {
            if (defaultValue != null) {
                ret = StringUtils.split(defaultValue.toString(), ',');
            }
        }

        return ret;
    }

    public String[] getStringArray(String... defaultValue) {
        String[] ret = APPLICATION_PROPERTIES.getStringArray(propertyName);

        if (ret == null ||  ret.length == 0 || (ret.length == 1 && StringUtils.isEmpty(ret[0]))) {
            ret = defaultValue;
        }

        return ret;
    }

    public Object get() {
        Object value = APPLICATION_PROPERTIES.getProperty(propertyName);
        return value == null ? defaultValue : value;
    }
}<|MERGE_RESOLUTION|>--- conflicted
+++ resolved
@@ -135,15 +135,7 @@
      * enables janus/cassandra optimization
      */
     ATLAS_INDEXSEARCH_ENABLE_JANUS_OPTIMISATION("atlas.indexsearch.enable.janus.optimization", false),
-<<<<<<< HEAD
-    /***
-     * This configuration is used to enable fetching non primitive attributes in index search
-     */
-    ATLAS_INDEXSEARCH_ENABLE_FETCHING_NON_PRIMITIVE_ATTRIBUTES("atlas.indexsearch.enable.fetching.non.primitive.attributes", true),
-
-=======
     ATLAS_INDEXSEARCH_ENABLE_JANUS_OPTIMISATION_FOR_RELATIONS("atlas.indexsearch.enable.janus.optimization.for.relationship", false),
->>>>>>> ed824b2a
     ATLAS_MAINTENANCE_MODE("atlas.maintenance.mode", false),
     DELTA_BASED_REFRESH_ENABLED("atlas.authorizer.enable.delta_based_refresh", false),
 
