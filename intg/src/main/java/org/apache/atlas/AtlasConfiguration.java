/**
 * Licensed to the Apache Software Foundation (ASF) under one
 * or more contributor license agreements.  See the NOTICE file
 * distributed with this work for additional information
 * regarding copyright ownership.  The ASF licenses this file
 * to you under the Apache License, Version 2.0 (the
 * "License"); you may not use this file except in compliance
 * with the License.  You may obtain a copy of the License at
 *
 *     http://www.apache.org/licenses/LICENSE-2.0
 *
 * Unless required by applicable law or agreed to in writing, software
 * distributed under the License is distributed on an "AS IS" BASIS,
 * WITHOUT WARRANTIES OR CONDITIONS OF ANY KIND, either express or implied.
 * See the License for the specific language governing permissions and
 * limitations under the License.
 */

package org.apache.atlas;

import org.apache.commons.configuration.Configuration;
import org.apache.commons.lang.StringUtils;

/**
 * Enum that encapsulated each property name and its default value.
 */
public enum AtlasConfiguration {
    //web server configuration
    WEBSERVER_MIN_THREADS("atlas.webserver.minthreads", 10),
    WEBSERVER_MAX_THREADS("atlas.webserver.maxthreads", 100),
    WEBSERVER_KEEPALIVE_SECONDS("atlas.webserver.keepalivetimesecs", 60),
    WEBSERVER_QUEUE_SIZE("atlas.webserver.queuesize", 100),
    WEBSERVER_REQUEST_BUFFER_SIZE("atlas.jetty.request.buffer.size", 16192),

    QUERY_PARAM_MAX_LENGTH("atlas.query.param.max.length", 4*1024),

    REST_API_ENABLE_DELETE_TYPE_OVERRIDE("atlas.rest.enable.delete.type.override", false),
    NOTIFICATION_RELATIONSHIPS_ENABLED("atlas.notification.relationships.enabled", true),

    NOTIFICATION_HOOK_TOPIC_NAME("atlas.notification.hook.topic.name", "ATLAS_HOOK"),
    NOTIFICATION_ENTITIES_TOPIC_NAME("atlas.notification.entities.topic.name", "ATLAS_ENTITIES"),
    NOTIFICATION_RELATIONSHIPS_TOPIC_NAME("atlas.notification.relationships.topic.name", "ATLAS_RELATIONSHIPS"),

    NOTIFICATION_HOOK_CONSUMER_TOPIC_NAMES("atlas.notification.hook.consumer.topic.names", "ATLAS_HOOK"), //  a comma separated list of topic names
    NOTIFICATION_ENTITIES_CONSUMER_TOPIC_NAMES("atlas.notification.entities.consumer.topic.names", "ATLAS_ENTITIES"), //  a comma separated list of topic names
    NOTIFICATION_RELATIONSHIPS_CONSUMER_TOPIC_NAMES("atlas.notification.relationships.consumer.topic.names", "ATLAS_RELATIONSHIPS"), //  a comma separated list of topic names

    NOTIFICATION_MESSAGE_MAX_LENGTH_BYTES("atlas.notification.message.max.length.bytes", (1000 * 1000)),
    NOTIFICATION_MESSAGE_COMPRESSION_ENABLED("atlas.notification.message.compression.enabled", true),
    NOTIFICATION_SPLIT_MESSAGE_SEGMENTS_WAIT_TIME_SECONDS("atlas.notification.split.message.segments.wait.time.seconds", 15 * 60),
    NOTIFICATION_SPLIT_MESSAGE_BUFFER_PURGE_INTERVAL_SECONDS("atlas.notification.split.message.buffer.purge.interval.seconds", 5 * 60),
    NOTIFICATION_FIXED_BUFFER_ITEMS_INCREMENT_COUNT("atlas.notification.fixed.buffer.items.increment.count", 10),

    NOTIFICATION_CREATE_SHELL_ENTITY_FOR_NON_EXISTING_REF("atlas.notification.consumer.create.shell.entity.for.non-existing.ref", true),
    REST_API_CREATE_SHELL_ENTITY_FOR_NON_EXISTING_REF("atlas.rest.create.shell.entity.for.non-existing.ref", false),

    GRAPHSTORE_INDEXED_STRING_SAFE_LENGTH("atlas.graphstore.indexed.string.safe.length", Short.MAX_VALUE),  // based on org.apache.hadoop.hbase.client.Mutation.checkRow()

    RELATIONSHIP_WARN_NO_RELATIONSHIPS("atlas.relationships.warnOnNoRelationships", false),
    ENTITY_CHANGE_NOTIFY_IGNORE_RELATIONSHIP_ATTRIBUTES("atlas.entity.change.notify.ignore.relationship.attributes", true),

    CLASSIFICATION_PROPAGATION_DEFAULT("atlas.classification.propagation.default", true),

    //search configuration
    SEARCH_MAX_LIMIT("atlas.search.maxlimit", 10000),
    SEARCH_DEFAULT_LIMIT("atlas.search.defaultlimit", 100),

    CUSTOM_ATTRIBUTE_KEY_MAX_LENGTH("atlas.custom.attribute.key.max.length", 50),
    CUSTOM_ATTRIBUTE_VALUE_MAX_LENGTH("atlas.custom.attribute.value.max.length", 500),
    CUSTOM_ATTRIBUTE_KEY_SPECIAL_PREFIX("atlas.custom.attribute.special.prefix", ""),

    LABEL_MAX_LENGTH("atlas.entity.label.max.length", 50),
    IMPORT_TEMP_DIRECTORY("atlas.import.temp.directory", ""),
    MIGRATION_IMPORT_START_POSITION("atlas.migration.import.start.position", 0),
    LINEAGE_USING_GREMLIN("atlas.lineage.query.use.gremlin", false),

    HTTP_HEADER_SERVER_VALUE("atlas.http.header.server.value","Apache Atlas"),
    STORAGE_CONSISTENCY_LOCK_ENABLED("atlas.graph.storage.consistency-lock.enabled", true),
    REBUILD_INDEX("atlas.rebuild.index", false),
    PROCESS_NAME_UPDATE_PATCH("atlas.process.name.update.patch", false),
    STORE_DIFFERENTIAL_AUDITS("atlas.entity.audit.differential", false),
    DSL_EXECUTOR_TRAVERSAL("atlas.dsl.executor.traversal", true),
    DSL_CACHED_TRANSLATOR("atlas.dsl.cached.translator", true),
    DEBUG_METRICS_ENABLED("atlas.debug.metrics.enabled", false),
    TASKS_USE_ENABLED("atlas.tasks.enabled", true),
    TASKS_REQUEUE_GRAPH_QUERY("atlas.tasks.requeue.graph.query", false),
    TASKS_REQUEUE_POLL_INTERVAL("atlas.tasks.requeue.poll.interval.millis", 60000),
    TASKS_QUEUE_SIZE("atlas.tasks.queue.size", 1000),
    SESSION_TIMEOUT_SECS("atlas.session.timeout.secs", -1),
    UPDATE_COMPOSITE_INDEX_STATUS("atlas.update.composite.index.status", true),
    TASKS_GRAPH_COMMIT_CHUNK_SIZE("atlas.tasks.graph.commit.chunk.size", 100),
    MAX_NUMBER_OF_RETRIES("atlas.tasks.graph.retry.count", 3),
    GRAPH_TRAVERSAL_PARALLELISM("atlas.graph.traverse.bucket.size",10),
    LINEAGE_ON_DEMAND_ENABLED("atlas.lineage.on.demand.enabled", true),
    LINEAGE_ON_DEMAND_DEFAULT_NODE_COUNT("atlas.lineage.on.demand.default.node.count", 3),
    LINEAGE_MAX_NODE_COUNT("atlas.lineage.max.node.count", 100),

    SUPPORTED_RELATIONSHIP_EVENTS("atlas.notification.relationships.filter", "asset_readme,asset_links"),

    REST_API_XSS_FILTER_MASK_STRING("atlas.rest.xss.filter.mask.string", "map<[a-zA-Z _,:<>0-9\\x60]*>|struct<[a-zA-Z _,:<>0-9\\x60]*>|array<[a-zA-Z _,:<>0-9\\x60]*>|\\{\\{[a-zA-Z _,-:0-9\\x60\\{\\}]*\\}\\}"),
    REST_API_XSS_FILTER_EXLUDE_SERVER_NAME("atlas.rest.xss.filter.exclude.server.name", "atlas-service-atlas.atlas.svc.cluster.local"),


    INDEX_CLIENT_CONNECTION_TIMEOUT("atlas.index.client.connection.timeout.ms", 900000),
    INDEX_CLIENT_SOCKET_TIMEOUT("atlas.index.client.socket.timeout.ms", 900000),
    ENABLE_SEARCH_LOGGER("atlas.enable.search.logger", true),
    SEARCH_LOGGER_MAX_THREADS("atlas.enable.search.logger.max.threads", 20),

    PERSONA_POLICY_ASSET_MAX_LIMIT("atlas.persona.policy.asset.maxlimit", 1000),
    ENABLE_KEYCLOAK_TOKEN_INTROSPECTION("atlas.canary.keycloak.token-introspection", false),
    HERACLES_CLIENT_PAGINATION_SIZE("atlas.heracles.admin.resource-pagination-size", 100),
    HERACLES_API_SERVER_URL("atlas.heracles.api.service.url", "http://heracles-service.heracles.svc.cluster.local"),

    INDEXSEARCH_ASYNC_SEARCH_KEEP_ALIVE_TIME_IN_SECONDS("atlas.indexsearch.async.search.keep.alive.time.in.seconds", 300),

<<<<<<< HEAD
    ATLAS_MAINTENANCE_MODE("atlas.maintenance.mode", true);
=======
    ATLAS_MAINTENANCE_MODE("atlas.maintenance.mode", false);
>>>>>>> f2606660


    private static final Configuration APPLICATION_PROPERTIES;

    static {
        try {
            APPLICATION_PROPERTIES = ApplicationProperties.get();
        } catch (AtlasException e) {
            throw new RuntimeException(e);
        }
    }

    private final String propertyName;
    private final Object defaultValue;

    AtlasConfiguration(String propertyName, Object defaultValue) {
        this.propertyName = propertyName;
        this.defaultValue = defaultValue;
    }

    public String getPropertyName() {
        return propertyName;
    }

    public int getInt() {
        return APPLICATION_PROPERTIES.getInt(propertyName, Integer.valueOf(defaultValue.toString()).intValue());
    }

    public long getLong() {
        return APPLICATION_PROPERTIES.getLong(propertyName, Long.valueOf(defaultValue.toString()).longValue());
    }

    public boolean getBoolean() {
        return APPLICATION_PROPERTIES.getBoolean(propertyName, Boolean.valueOf(defaultValue.toString()).booleanValue());
    }

    public String getString() {
        return APPLICATION_PROPERTIES.getString(propertyName, defaultValue.toString());
    }

    public String[] getStringArray() {
        String[] ret = APPLICATION_PROPERTIES.getStringArray(propertyName);

        if (ret == null ||  ret.length == 0 || (ret.length == 1 && StringUtils.isEmpty(ret[0]))) {
            if (defaultValue != null) {
                ret = StringUtils.split(defaultValue.toString(), ',');
            }
        }

        return ret;
    }

    public String[] getStringArray(String... defaultValue) {
        String[] ret = APPLICATION_PROPERTIES.getStringArray(propertyName);

        if (ret == null ||  ret.length == 0 || (ret.length == 1 && StringUtils.isEmpty(ret[0]))) {
            ret = defaultValue;
        }

        return ret;
    }

    public Object get() {
        Object value = APPLICATION_PROPERTIES.getProperty(propertyName);
        return value == null ? defaultValue : value;
    }
}<|MERGE_RESOLUTION|>--- conflicted
+++ resolved
@@ -113,11 +113,7 @@
 
     INDEXSEARCH_ASYNC_SEARCH_KEEP_ALIVE_TIME_IN_SECONDS("atlas.indexsearch.async.search.keep.alive.time.in.seconds", 300),
 
-<<<<<<< HEAD
-    ATLAS_MAINTENANCE_MODE("atlas.maintenance.mode", true);
-=======
     ATLAS_MAINTENANCE_MODE("atlas.maintenance.mode", false);
->>>>>>> f2606660
 
 
     private static final Configuration APPLICATION_PROPERTIES;
