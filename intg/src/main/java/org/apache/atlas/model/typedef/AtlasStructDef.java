/**
 * Licensed to the Apache Software Foundation (ASF) under one
 * or more contributor license agreements.  See the NOTICE file
 * distributed with this work for additional information
 * regarding copyright ownership.  The ASF licenses this file
 * to you under the Apache License, Version 2.0 (the
 * "License"); you may not use this file except in compliance
 * with the License.  You may obtain a copy of the License at
 *
 *     http://www.apache.org/licenses/LICENSE-2.0
 *
 * Unless required by applicable law or agreed to in writing, software
 * distributed under the License is distributed on an "AS IS" BASIS,
 * WITHOUT WARRANTIES OR CONDITIONS OF ANY KIND, either express or implied.
 * See the License for the specific language governing permissions and
 * limitations under the License.
 */
package org.apache.atlas.model.typedef;

import com.fasterxml.jackson.annotation.JsonAutoDetect;
import com.fasterxml.jackson.annotation.JsonIgnore;
import com.fasterxml.jackson.annotation.JsonIgnoreProperties;
import com.fasterxml.jackson.databind.annotation.JsonSerialize;

import java.io.Serializable;
import java.lang.reflect.Array;
import java.util.ArrayList;
import java.util.Collection;
import java.util.Collections;
import java.util.HashMap;
import java.util.HashSet;
import java.util.List;
import java.util.ListIterator;
import java.util.Map;
import java.util.Objects;
import java.util.Set;

import javax.xml.bind.annotation.XmlAccessType;
import javax.xml.bind.annotation.XmlAccessorType;
import javax.xml.bind.annotation.XmlRootElement;
import javax.xml.bind.annotation.XmlSeeAlso;

import org.apache.atlas.model.PList;
import org.apache.atlas.model.SearchFilter.SortType;
import org.apache.atlas.model.TypeCategory;
import org.apache.commons.collections.CollectionUtils;
import org.apache.commons.lang3.RandomStringUtils;
import org.apache.hadoop.util.StringUtils;

import static com.fasterxml.jackson.annotation.JsonAutoDetect.Visibility.NONE;
import static com.fasterxml.jackson.annotation.JsonAutoDetect.Visibility.PUBLIC_ONLY;


/**
 * class that captures details of a struct-type.
 */
@JsonAutoDetect(getterVisibility=PUBLIC_ONLY, setterVisibility=PUBLIC_ONLY, fieldVisibility=NONE)
@JsonSerialize(include=JsonSerialize.Inclusion.NON_NULL)
@JsonIgnoreProperties(ignoreUnknown=true)
@XmlRootElement
@XmlAccessorType(XmlAccessType.PROPERTY)
public class AtlasStructDef extends AtlasBaseTypeDef implements Serializable {
    private static final long serialVersionUID = 1L;

    // do not update this list contents directly - the list might be in the middle of iteration in another thread
    // to update list contents: 1) make a copy 2) update the copy 3) assign the copy to this member
    private List<AtlasAttributeDef> attributeDefs;

    public AtlasStructDef() {
        this(null, null, null, null, null);
    }

    public AtlasStructDef(String name) {
        this(name, null, null, null, null);
    }

    public AtlasStructDef(String name, String description) {
        this(name, description, null, null, null);
    }

    public AtlasStructDef(String name, String description, String typeVersion) {
        this(name, description, typeVersion, null, null);
    }

    public AtlasStructDef(String name, String description, String typeVersion, List<AtlasAttributeDef> attributeDefs) {
        this(name, description, typeVersion, attributeDefs, null);
    }

    public AtlasStructDef(String name, String description, String typeVersion, List<AtlasAttributeDef> attributeDefs, Map<String, String> options) {
        this(TypeCategory.STRUCT, name, description, typeVersion, attributeDefs, options);
    }

    protected AtlasStructDef(TypeCategory category, String name, String description, String typeVersion, List<AtlasAttributeDef> attributeDefs, Map<String, String> options) {
        this(category, name, description, typeVersion, attributeDefs, null, options);
    }

    protected AtlasStructDef(TypeCategory category, String name, String description, String typeVersion, List<AtlasAttributeDef> attributeDefs, String serviceType, Map<String, String> options) {
        super(category, name, description, typeVersion, serviceType, options);

        setAttributeDefs(attributeDefs);
    }

    public AtlasStructDef(AtlasStructDef other) {
        super(other);

        setAttributeDefs(other != null ? other.getAttributeDefs() : null);
    }

    public List<AtlasAttributeDef> getAttributeDefs() {
        return attributeDefs;
    }

    public void setAttributeDefs(List<AtlasAttributeDef> attributeDefs) {
        setAttributeDefs(attributeDefs, true);
    }

    public void setAttributeDefs(List<AtlasAttributeDef> attributeDefs, boolean removeRedundancy) {
        if (this.attributeDefs != null && this.attributeDefs == attributeDefs) {
            return;
        }

        if (CollectionUtils.isEmpty(attributeDefs)) {
            this.attributeDefs = new ArrayList<>();
        } else if (!removeRedundancy) {
            this.attributeDefs = new ArrayList<>(attributeDefs);
        } else {
            // if multiple attributes with same name are present, keep only the last entry
            List<AtlasAttributeDef> tmpList     = new ArrayList<>(attributeDefs.size());
            Set<String>             attribNames = new HashSet<>();

            ListIterator<AtlasAttributeDef> iter = attributeDefs.listIterator(attributeDefs.size());
            while (iter.hasPrevious()) {
                AtlasAttributeDef attributeDef = iter.previous();
                String            attribName   = attributeDef != null ? attributeDef.getName() : null;

                if (attribName != null) {
                    attribName = attribName.toLowerCase();

                    if (!attribNames.contains(attribName)) {
                        tmpList.add(new AtlasAttributeDef(attributeDef));

                        attribNames.add(attribName);
                    }
                }
            }
            Collections.reverse(tmpList);

            this.attributeDefs = tmpList;
        }
    }
    public AtlasAttributeDef getAttribute(String attrName) {
        return findAttribute(this.attributeDefs, attrName);
    }

    public void addAttribute(AtlasAttributeDef attributeDef) {
        if (attributeDef == null) {
            return;
        }

        List<AtlasAttributeDef> a = this.attributeDefs;

        List<AtlasAttributeDef> tmpList = new ArrayList<>();
        if (CollectionUtils.isNotEmpty(a)) {
            // copy existing attributes, except ones having same name as the attribute being added
            for (AtlasAttributeDef existingAttrDef : a) {
                if (!StringUtils.equalsIgnoreCase(existingAttrDef.getName(), attributeDef.getName())) {
                    tmpList.add(existingAttrDef);
                }
            }
        }
        tmpList.add(new AtlasAttributeDef(attributeDef));

        this.attributeDefs = tmpList;
    }

    public void removeAttribute(String attrName) {
        List<AtlasAttributeDef> a = this.attributeDefs;

        if (hasAttribute(a, attrName)) {
            List<AtlasAttributeDef> tmpList = new ArrayList<>();

            // copy existing attributes, except ones having same name as the attribute being removed
            for (AtlasAttributeDef existingAttrDef : a) {
                if (!StringUtils.equalsIgnoreCase(existingAttrDef.getName(), attrName)) {
                    tmpList.add(existingAttrDef);
                }
            }

            this.attributeDefs = tmpList;
        }
    }

    public boolean hasAttribute(String attrName) {
        return getAttribute(attrName) != null;
    }

    private static boolean hasAttribute(List<AtlasAttributeDef> attributeDefs, String attrName) {
        return findAttribute(attributeDefs, attrName) != null;
    }

    public static AtlasAttributeDef findAttribute(Collection<AtlasAttributeDef> attributeDefs, String attrName) {
        AtlasAttributeDef ret = null;

        if (CollectionUtils.isNotEmpty(attributeDefs)) {
            for (AtlasAttributeDef attributeDef : attributeDefs) {
                if (StringUtils.equalsIgnoreCase(attributeDef.getName(), attrName)) {
                    ret = attributeDef;
                    break;
                }
            }
        }

        return ret;
    }

    @Override
    public StringBuilder toString(StringBuilder sb) {
        if (sb == null) {
            sb = new StringBuilder();
        }

        sb.append("AtlasStructDef{");
        super.toString(sb);
        sb.append(", attributeDefs=[");
        if (CollectionUtils.isNotEmpty(attributeDefs)) {
            int i = 0;
            for (AtlasAttributeDef attributeDef : attributeDefs) {
                attributeDef.toString(sb);
                if (i > 0) {
                    sb.append(", ");
                }
                i++;
            }
        }
        sb.append("]");
        sb.append('}');

        return sb;
    }

    @Override
    public boolean equals(Object o) {
        if (this == o) return true;
        if (o == null || getClass() != o.getClass()) return false;
        if (!super.equals(o)) return false;
        AtlasStructDef that = (AtlasStructDef) o;
        return Objects.equals(attributeDefs, that.attributeDefs);
    }

    @Override
    public int hashCode() {
        return Objects.hash(super.hashCode(), attributeDefs);
    }

    @Override
    public String toString() {
        return toString(new StringBuilder()).toString();
    }


    public static String generateRandomName() {
        return RandomStringUtils.randomAlphabetic(1) + RandomStringUtils.randomAlphanumeric(21);
    }

    /**
     * class that captures details of a struct-attribute.
     */
    @JsonAutoDetect(getterVisibility=PUBLIC_ONLY, setterVisibility=PUBLIC_ONLY, fieldVisibility=NONE)
    @JsonSerialize(include= JsonSerialize.Inclusion.NON_NULL)
    @JsonIgnoreProperties(ignoreUnknown=true)
    @XmlRootElement
    @XmlAccessorType(XmlAccessType.PROPERTY)
    public static class AtlasAttributeDef implements Serializable {
        private static final long     serialVersionUID              = 1L;
        public static final int       DEFAULT_SEARCHWEIGHT          = -1;


        public static final String    SEARCH_WEIGHT_ATTR_NAME                 = "searchWeight";
        public static final String    INDEX_TYPE_ATTR_NAME                    = "indexType";
        public static final String    ATTRDEF_OPTION_SOFT_REFERENCE           = "isSoftReference";
        public static final String    ATTRDEF_OPTION_APPEND_ON_PARTIAL_UPDATE = "isAppendOnPartialUpdate";
        private final String          STRING_TRUE                             = "true";
        private final String          MULTIFIELDS                             = "multifields";

        /**
         * single-valued attribute or multi-valued attribute.
         */
        public enum Cardinality { SINGLE, LIST, SET }

        public enum IndexType { DEFAULT, STRING}

        public static final int COUNT_NOT_SET = -1;

        private String                   name;
        private String                   typeName;
        private boolean                  isOptional;
        private Cardinality              cardinality;
        private int                      valuesMinCount;
        private int                      valuesMaxCount;
        private boolean                  isUnique;
        private boolean                  isIndexable;
        private boolean                  includeInNotification;
        private String                   defaultValue;
        private String                   description;
        private int                      searchWeight = DEFAULT_SEARCHWEIGHT;
        private IndexType                indexType    = null;
        private List<AtlasConstraintDef> constraints;
        private Map<String, String>      options;
        private String                   displayName;
        private ArrayList<String>        multifields;
<<<<<<< HEAD
=======
        private String                   defaultFieldType;
>>>>>>> 30b3e050

        public AtlasAttributeDef() { this(null, null); }

        public AtlasAttributeDef(String name, String typeName) {
            this(name, typeName, DEFAULT_SEARCHWEIGHT);
        }

        public AtlasAttributeDef(String name, String typeName, boolean isUnique, boolean isIndexable) {
            this(name, typeName, false, Cardinality.SINGLE, COUNT_NOT_SET, COUNT_NOT_SET, isUnique, isIndexable,
                false, null,null, null, null, DEFAULT_SEARCHWEIGHT, null);
        }

        public AtlasAttributeDef(String name, String typeName, Cardinality cardinality, boolean isUnique, boolean isIndexable) {
            this(name, typeName, false, cardinality, COUNT_NOT_SET, COUNT_NOT_SET, isUnique, isIndexable,
                false, null,null, null, null, DEFAULT_SEARCHWEIGHT, null);
        }

        public AtlasAttributeDef(String name, String typeName, int searchWeight) {
            this(name, typeName, false, Cardinality.SINGLE, searchWeight, null);
        }

        public AtlasAttributeDef(String name, String typeName, int searchWeight, IndexType indexType) {
            this(name, typeName, false, Cardinality.SINGLE, searchWeight, indexType);
        }

        public AtlasAttributeDef(String name, String typeName, boolean isOptional, Cardinality cardinality) {
            this(name, typeName, isOptional, cardinality, DEFAULT_SEARCHWEIGHT, null);
        }

        private AtlasAttributeDef(String name, String typeName, boolean isOptional, Cardinality cardinality, int searchWeight, IndexType indexType) {
            this(name, typeName, isOptional, cardinality, COUNT_NOT_SET, COUNT_NOT_SET, false, false, false, null, searchWeight, indexType);
        }

        public AtlasAttributeDef(String name, String typeName, boolean isOptional, Cardinality cardinality,
                                 int valuesMinCount, int valuesMaxCount, boolean isUnique, boolean isIndexable, boolean includeInNotification, List<AtlasConstraintDef> constraints) {
            this(name, typeName, isOptional, cardinality, valuesMinCount, valuesMaxCount, isUnique, isIndexable, includeInNotification, constraints, DEFAULT_SEARCHWEIGHT, null);
        }

        private AtlasAttributeDef(String name, String typeName, boolean isOptional, Cardinality cardinality,
                                  int valuesMinCount, int valuesMaxCount, boolean isUnique, boolean isIndexable, boolean includeInNotification, List<AtlasConstraintDef> constraints, int searchWeight, IndexType indexType) {
            this(name, typeName, isOptional, cardinality, valuesMinCount, valuesMaxCount, isUnique, isIndexable, includeInNotification, null, constraints, null, null, searchWeight, indexType);
        }

        public AtlasAttributeDef(String name, String typeName, boolean isOptional, Cardinality cardinality,
                                 int valuesMinCount, int valuesMaxCount, boolean isUnique, boolean isIndexable, boolean includeInNotification, String defaultValue,
                                 List<AtlasConstraintDef> constraints, Map<String,String> options, String description, int searchWeight, IndexType indexType) {
            setName(name);
            setTypeName(typeName);
            setIsOptional(isOptional);
            setCardinality(cardinality);
            setValuesMinCount(valuesMinCount);
            setValuesMaxCount(valuesMaxCount);
            setIsUnique(isUnique);
            setIsIndexable(isIndexable);
            setIncludeInNotification(includeInNotification);
            setDefaultValue(defaultValue);
            setConstraints(constraints);
            setOptions(options);
            setDescription(description);
            setSearchWeight(searchWeight);
            setIndexType(indexType);
        }

        public AtlasAttributeDef(AtlasAttributeDef other) {
            if (other != null) {
                setName(other.getName());
                setTypeName(other.getTypeName());
                setIsOptional(other.getIsOptional());
                setCardinality(other.getCardinality());
                setValuesMinCount(other.getValuesMinCount());
                setValuesMaxCount(other.getValuesMaxCount());
                setIsUnique(other.getIsUnique());
                setIsIndexable(other.getIsIndexable());
                setIncludeInNotification(other.getIncludeInNotification());
                setDefaultValue(other.getDefaultValue());
                setConstraints(other.getConstraints());
                setOptions(other.getOptions());
                setDescription((other.getDescription()));
                setSearchWeight(other.getSearchWeight());
                setIndexType(other.getIndexType());
                setDisplayName(other.getDisplayName());
                setMultifields(other.getMultifields());
<<<<<<< HEAD
=======
                setDefaultFieldType(other.getDefaultFieldType());
>>>>>>> 30b3e050
            }
        }

        public void setDisplayName(String displayName) {
            this.displayName = displayName;
        }

        public String getDisplayName() {
            return displayName;
        }

        public int getSearchWeight() {
            return searchWeight;
        }

        public void setSearchWeight(int searchWeight) {
            this.searchWeight = searchWeight;
        }

        public void setIndexType(IndexType indexType) {
            this.indexType = indexType;
        }

        public IndexType getIndexType() {
            return indexType;
        }

        public String getName() {
            return name;
        }

        public void setName(String name) {
            this.name = name;
        }

        public String getTypeName() {
            return typeName;
        }

        public void setTypeName(String typeName) {
            this.typeName = typeName;
        }

        public boolean getIsOptional() {
            return isOptional;
        }

        public void setIsOptional(boolean optional) { isOptional = optional; }

        public void setCardinality(Cardinality cardinality) {
            this.cardinality = cardinality;
        }

        public Cardinality getCardinality() {
            return cardinality;
        }

        public int getValuesMinCount() {
            return valuesMinCount;
        }

        public void setValuesMinCount(int valuesMinCount) {
            this.valuesMinCount = valuesMinCount;
        }

        public int getValuesMaxCount() {
            return valuesMaxCount;
        }

        public void setValuesMaxCount(int valuesMaxCount) {
            this.valuesMaxCount = valuesMaxCount;
        }

        public boolean getIsUnique() {
            return isUnique;
        }

        public void setIsUnique(boolean unique) {
            isUnique = unique;
        }

        public boolean getIsIndexable() {
            return isIndexable;
        }

        public boolean getIncludeInNotification() { return includeInNotification; }

        public void setIncludeInNotification(Boolean isInNotification) { this.includeInNotification = isInNotification == null ? Boolean.FALSE : isInNotification; }

        public String getDefaultValue(){
            return defaultValue;
        }

        public void setDefaultValue(String defaultValue){
            this.defaultValue = defaultValue;
        }

        public void setIsIndexable(boolean idexable) {
            isIndexable = idexable;
        }

        public List<AtlasConstraintDef> getConstraints() { return constraints; }

        public void setConstraints(List<AtlasConstraintDef> constraints) {
            if (this.constraints != null && this.constraints == constraints) {
                return;
            }

            if (CollectionUtils.isEmpty(constraints)) {
                this.constraints = null;
            } else {
                this.constraints = new ArrayList<>(constraints);
            }
        }

        public void addConstraint(AtlasConstraintDef constraintDef) {
            List<AtlasConstraintDef> cDefs = constraints;

            if (cDefs == null) {
                cDefs = new ArrayList<>();

                this.constraints = cDefs;
            }

            cDefs.add(constraintDef);
        }
        public Map<String, String> getOptions() {
            return options;
        }

        public void setOptions(Map<String, String> options) {
            if (options != null) {
                this.options = new HashMap<>(options);
            } else {
                this.options = null;
            }
        }

        @JsonIgnore
        public boolean isSoftReferenced() {
            return this.options != null &&
                    getOptions().containsKey(AtlasAttributeDef.ATTRDEF_OPTION_SOFT_REFERENCE) &&
                    getOptions().get(AtlasAttributeDef.ATTRDEF_OPTION_SOFT_REFERENCE).equals(STRING_TRUE);
        }

        @JsonIgnore
        public boolean isAppendOnPartialUpdate() {
            String val = getOption(AtlasAttributeDef.ATTRDEF_OPTION_APPEND_ON_PARTIAL_UPDATE);

            return val != null && Boolean.valueOf(val);
        }

        @JsonIgnore
        public void setOption(String name, String value) {
            if (this.options == null) {
                this.options = new HashMap<>();
            }

            this.options.put(name, value);
        }

        @JsonIgnore
        public String getOption(String name) {
            Map<String, String> option = this.options;

            return option != null ? option.get(name) : null;
        }

        public String getDescription() {
            return description;
        }

        public void setDescription(String description) {
            this.description = description;
        }

        public ArrayList<String> getMultifields() {
            return multifields;
        }

        public void setMultifields(ArrayList<String> multifields) {
            this.multifields = multifields;
        }

<<<<<<< HEAD
=======
        public String getDefaultFieldType() {
            return defaultFieldType;
        }

        public void setDefaultFieldType(String defaultFieldType) {
            this.defaultFieldType = defaultFieldType;
        }

>>>>>>> 30b3e050
        public StringBuilder toString(StringBuilder sb) {
            if (sb == null) {
                sb = new StringBuilder();
            }

            sb.append("AtlasAttributeDef{");
            sb.append("name='").append(name).append('\'');
            sb.append(", typeName='").append(typeName).append('\'');
            sb.append(", description='").append(description).append('\'');
            sb.append(", getIsOptional=").append(isOptional);
            sb.append(", cardinality=").append(cardinality);
            sb.append(", valuesMinCount=").append(valuesMinCount);
            sb.append(", valuesMaxCount=").append(valuesMaxCount);
            sb.append(", isUnique=").append(isUnique);
            sb.append(", isIndexable=").append(isIndexable);
            sb.append(", includeInNotification=").append(includeInNotification);
            sb.append(", defaultValue=").append(defaultValue);
            sb.append(", options='").append(options).append('\'');
            sb.append(", searchWeight='").append(searchWeight).append('\'');
            sb.append(", indexType='").append(indexType).append('\'');
            sb.append(", displayName='").append(displayName).append('\'');
            sb.append(", multifields='").append(multifields).append('\'');
<<<<<<< HEAD
=======
            sb.append(", defaultFieldType='").append(defaultFieldType).append('\'');
>>>>>>> 30b3e050
            sb.append(", constraints=[");
            if (CollectionUtils.isNotEmpty(constraints)) {
                int i = 0;
                for (AtlasConstraintDef constraintDef : constraints) {
                    constraintDef.toString(sb);
                    if (i > 0) {
                        sb.append(", ");
                    }
                    i++;
                }
            }
            sb.append("]");
            sb.append('}');

            return sb;
        }

        @Override
        public boolean equals(Object o) {
            if (this == o) return true;
            if (o == null || getClass() != o.getClass()) return false;
            AtlasAttributeDef that = (AtlasAttributeDef) o;
            return isOptional == that.isOptional &&
                    valuesMinCount == that.valuesMinCount &&
                    valuesMaxCount == that.valuesMaxCount &&
                    isUnique == that.isUnique &&
                    isIndexable == that.isIndexable &&
                    includeInNotification == that.includeInNotification &&
                    Objects.equals(name, that.name) &&
                    Objects.equals(typeName, that.typeName) &&
                    cardinality == that.cardinality &&
                    Objects.equals(defaultValue, that.defaultValue) &&
                    Objects.equals(description, that.description) &&
                    Objects.equals(constraints, that.constraints) &&
                    Objects.equals(options, that.options) &&
                    Objects.equals(searchWeight, that.searchWeight) &&
                    Objects.equals(indexType, that.indexType) &&
                    Objects.equals(displayName, that.displayName) &&
<<<<<<< HEAD
                    Objects.equals(multifields, that.multifields);
=======
                    Objects.equals(multifields, that.multifields) &&
                    Objects.equals(defaultFieldType, that.defaultFieldType);
>>>>>>> 30b3e050
        }

        @Override
        public int hashCode() {
<<<<<<< HEAD
            return Objects.hash(name, typeName, isOptional, cardinality, valuesMinCount, valuesMaxCount, isUnique, isIndexable, includeInNotification, defaultValue, constraints, options, description, searchWeight, indexType, displayName, multifields);
=======
            return Objects.hash(name, typeName, isOptional, cardinality, valuesMinCount, valuesMaxCount, isUnique, isIndexable, includeInNotification, defaultValue, constraints, options, description, searchWeight, indexType, displayName, multifields, defaultFieldType);
>>>>>>> 30b3e050
        }

        @Override
        public String toString() {
            return toString(new StringBuilder()).toString();
        }
    }



    /**
     * class that captures details of a constraint.
     */
    @JsonAutoDetect(getterVisibility=PUBLIC_ONLY, setterVisibility=PUBLIC_ONLY, fieldVisibility=NONE)
    @JsonSerialize(include=JsonSerialize.Inclusion.NON_NULL)
    @JsonIgnoreProperties(ignoreUnknown=true)
    @XmlRootElement
    @XmlAccessorType(XmlAccessType.PROPERTY)
    public static class AtlasConstraintDef implements Serializable {
        private static final long serialVersionUID = 1L;

        public static final String CONSTRAINT_TYPE_OWNED_REF   = "ownedRef";
        public static final String CONSTRAINT_TYPE_INVERSE_REF = "inverseRef";
        public static final String CONSTRAINT_PARAM_ATTRIBUTE  = "attribute";

        private String              type;   // foreignKey/mappedFromRef/valueInRange
        private Map<String, Object> params; // onDelete=cascade/refAttribute=attr2/min=0,max=23


        public AtlasConstraintDef() { }

        public AtlasConstraintDef(String type) {
            this(type, null);
        }

        public AtlasConstraintDef(String type, Map<String, Object> params) {
            this.type = type;

            if (params != null) {
                this.params = new HashMap<>(params);
            }
        }

        public AtlasConstraintDef(AtlasConstraintDef that) {
            if (that != null) {
                this.type = that.type;

                if (that.params != null) {
                    this.params = new HashMap<>(that.params);
                }
            }
        }

        public String getType() {
            return type;
        }

        public void setType(String type) {
            this.type = type;
        }

        public Map<String, Object> getParams() {
            return params;
        }

        public void setParams(Map<String, Object> params) {
            this.params = params;
        }

        @JsonIgnore
        public boolean isConstraintType(String name) {
            return StringUtils.equalsIgnoreCase(name, this.type);
        }

        @JsonIgnore
        public Object getParam(String name) {
            Map<String, Object> params = this.params;

            return params != null ? params.get(name) : null;
        }

        public StringBuilder toString(StringBuilder sb) {
            if (sb == null) {
                sb = new StringBuilder();
            }

            sb.append("AtlasConstraintDef{");
            sb.append("type='").append(type).append('\'');
            sb.append(", params='").append(params).append('\'');
            sb.append('}');

            return sb;
        }

        @Override
        public boolean equals(Object o) {
            if (this == o) return true;
            if (o == null || getClass() != o.getClass()) return false;
            AtlasConstraintDef that = (AtlasConstraintDef) o;
            return Objects.equals(type, that.type) &&
                    Objects.equals(params, that.params);
        }

        @Override
        public int hashCode() {
            return Objects.hash(type, params);
        }

        @Override
        public String toString() { return toString(new StringBuilder()).toString(); }
    }

    /**
     * REST serialization friendly list.
     */
    @JsonAutoDetect(getterVisibility=PUBLIC_ONLY, setterVisibility=PUBLIC_ONLY, fieldVisibility=NONE)
    @JsonSerialize(include=JsonSerialize.Inclusion.NON_NULL)
    @JsonIgnoreProperties(ignoreUnknown=true)
    @XmlRootElement
    @XmlAccessorType(XmlAccessType.PROPERTY)
    @XmlSeeAlso(AtlasStructDef.class)
    public static class AtlasStructDefs extends PList<AtlasStructDef> {
        private static final long serialVersionUID = 1L;

        public AtlasStructDefs() {
            super();
        }

        public AtlasStructDefs(List<AtlasStructDef> list) {
            super(list);
        }

        public AtlasStructDefs(List list, long startIndex, int pageSize, long totalCount,
                               SortType sortType, String sortBy) {
            super(list, startIndex, pageSize, totalCount, sortType, sortBy);
        }
    }
}<|MERGE_RESOLUTION|>--- conflicted
+++ resolved
@@ -308,10 +308,7 @@
         private Map<String, String>      options;
         private String                   displayName;
         private ArrayList<String>        multifields;
-<<<<<<< HEAD
-=======
         private String                   defaultFieldType;
->>>>>>> 30b3e050
 
         public AtlasAttributeDef() { this(null, null); }
 
@@ -394,10 +391,7 @@
                 setIndexType(other.getIndexType());
                 setDisplayName(other.getDisplayName());
                 setMultifields(other.getMultifields());
-<<<<<<< HEAD
-=======
                 setDefaultFieldType(other.getDefaultFieldType());
->>>>>>> 30b3e050
             }
         }
 
@@ -582,8 +576,6 @@
             this.multifields = multifields;
         }
 
-<<<<<<< HEAD
-=======
         public String getDefaultFieldType() {
             return defaultFieldType;
         }
@@ -592,7 +584,6 @@
             this.defaultFieldType = defaultFieldType;
         }
 
->>>>>>> 30b3e050
         public StringBuilder toString(StringBuilder sb) {
             if (sb == null) {
                 sb = new StringBuilder();
@@ -615,10 +606,7 @@
             sb.append(", indexType='").append(indexType).append('\'');
             sb.append(", displayName='").append(displayName).append('\'');
             sb.append(", multifields='").append(multifields).append('\'');
-<<<<<<< HEAD
-=======
             sb.append(", defaultFieldType='").append(defaultFieldType).append('\'');
->>>>>>> 30b3e050
             sb.append(", constraints=[");
             if (CollectionUtils.isNotEmpty(constraints)) {
                 int i = 0;
@@ -657,21 +645,13 @@
                     Objects.equals(searchWeight, that.searchWeight) &&
                     Objects.equals(indexType, that.indexType) &&
                     Objects.equals(displayName, that.displayName) &&
-<<<<<<< HEAD
-                    Objects.equals(multifields, that.multifields);
-=======
                     Objects.equals(multifields, that.multifields) &&
                     Objects.equals(defaultFieldType, that.defaultFieldType);
->>>>>>> 30b3e050
         }
 
         @Override
         public int hashCode() {
-<<<<<<< HEAD
-            return Objects.hash(name, typeName, isOptional, cardinality, valuesMinCount, valuesMaxCount, isUnique, isIndexable, includeInNotification, defaultValue, constraints, options, description, searchWeight, indexType, displayName, multifields);
-=======
             return Objects.hash(name, typeName, isOptional, cardinality, valuesMinCount, valuesMaxCount, isUnique, isIndexable, includeInNotification, defaultValue, constraints, options, description, searchWeight, indexType, displayName, multifields, defaultFieldType);
->>>>>>> 30b3e050
         }
 
         @Override
