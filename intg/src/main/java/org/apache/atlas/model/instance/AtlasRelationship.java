/**
 * Licensed to the Apache Software Foundation (ASF) under one
 * or more contributor license agreements.  See the NOTICE file
 * distributed with this work for additional information
 * regarding copyright ownership.  The ASF licenses this file
 * to you under the Apache License, Version 2.0 (the
 * "License"); you may not use this file except in compliance
 * with the License.  You may obtain a copy of the License at
 *
 *     http://www.apache.org/licenses/LICENSE-2.0
 *
 * Unless required by applicable law or agreed to in writing, software
 * distributed under the License is distributed on an "AS IS" BASIS,
 * WITHOUT WARRANTIES OR CONDITIONS OF ANY KIND, either express or implied.
 * See the License for the specific language governing permissions and
 * limitations under the License.
 */
package org.apache.atlas.model.instance;


import com.fasterxml.jackson.annotation.JsonAutoDetect;
import com.fasterxml.jackson.annotation.JsonIgnore;
import com.fasterxml.jackson.annotation.JsonIgnoreProperties;
import com.fasterxml.jackson.databind.annotation.JsonSerialize;
import org.apache.atlas.model.typedef.AtlasRelationshipDef;
import org.apache.atlas.model.typedef.AtlasRelationshipDef.PropagateTags;
import org.apache.commons.collections.CollectionUtils;
import org.apache.commons.collections.MapUtils;

import javax.xml.bind.annotation.XmlAccessType;
import javax.xml.bind.annotation.XmlAccessorType;
import javax.xml.bind.annotation.XmlRootElement;
import java.io.Serializable;
import java.util.Date;
import java.util.HashMap;
import java.util.HashSet;
import java.util.List;
import java.util.Map;
import java.util.Objects;
import java.util.Set;
import java.util.concurrent.atomic.AtomicLong;

import static com.fasterxml.jackson.annotation.JsonAutoDetect.Visibility.NONE;
import static com.fasterxml.jackson.annotation.JsonAutoDetect.Visibility.PUBLIC_ONLY;


/**
 * Atlas relationship instance.
 */
@JsonAutoDetect(getterVisibility=PUBLIC_ONLY, setterVisibility=PUBLIC_ONLY, fieldVisibility=NONE)
@JsonSerialize(include=JsonSerialize.Inclusion.NON_NULL)
@JsonIgnoreProperties(ignoreUnknown=true)
@XmlRootElement
@XmlAccessorType(XmlAccessType.PROPERTY)
public class AtlasRelationship extends AtlasStruct implements Serializable {
    private static final long serialVersionUID = 1L;

    public static final String KEY_GUID             = "guid";
    public static final String KEY_HOME_ID          = "homeId";
    public static final String KEY_PROVENANCE_TYPE = "provenanceType";
    public static final String KEY_STATUS           = "status";
    public static final String KEY_CREATED_BY       = "createdBy";
    public static final String KEY_UPDATED_BY       = "updatedBy";
    public static final String KEY_CREATE_TIME      = "createTime";
    public static final String KEY_UPDATE_TIME      = "updateTime";
    public static final String KEY_VERSION          = "version";
    public static final String KEY_END1             = "end1";
    public static final String KEY_END2             = "end2";
    public static final String KEY_LABEL            = "label";
    public static final String KEY_PROPAGATE_TAGS   = "propagateTags";

    public static final String KEY_BLOCKED_PROPAGATED_CLASSIFICATIONS = "blockedPropagatedClassifications";
    public static final String KEY_PROPAGATED_CLASSIFICATIONS         = "propagatedClassifications";

<<<<<<< HEAD
    public static final String CUSTOM_RELATIONSHIP_INFO               = "customRelationshipInfo";
=======
    // RELATIONSHIP_DEF and RELATIONSHIP_END_TO_ES_DOC_ID_MAP used for Kafka consumers to handle ES relationship sync
    public static final String RELATIONSHIP_DEF = "relationshipDef";
    public static final String RELATIONSHIP_END_TO_ES_DOC_ID_MAP = "relationshipEndToESDocIdMap";
>>>>>>> 5a688d0c

    private String        guid           = null;
    private String        homeId         = null;
    private Integer       provenanceType = null;
    private AtlasObjectId end1           = null;
    private AtlasObjectId end2           = null;
    private String        label          = null;
    private PropagateTags propagateTags  = PropagateTags.NONE;
    private Status        status         = Status.ACTIVE;
    private String        createdBy      = null;
    private String        updatedBy      = null;
    private Date          createTime     = null;
    private Date          updateTime     = null;
    private Long          version        = 0L;

    public enum Status { ACTIVE, DELETED, PURGED}

    private Set<AtlasClassification> propagatedClassifications;
    private Set<AtlasClassification> blockedPropagatedClassifications;

<<<<<<< HEAD
    private Map<String, Object> customRelationshipInfo;
=======
    private Map<String, Object> relationshipDef;
    private Map<String, String> relationshipEndToESDocIdMap;
>>>>>>> 5a688d0c

    @JsonIgnore
    private static AtomicLong s_nextId = new AtomicLong(System.nanoTime());

    public AtlasRelationship() {
        super();

        init();
    }

    public AtlasRelationship(String typeName) {
        this(typeName, null);
    }

    public AtlasRelationship(String typeName, Map<String, Object> attributes) {
        super(typeName, attributes);

        init();
    }

    public AtlasRelationship(String typeName, AtlasObjectId end1, AtlasObjectId end2) {
        super(typeName);

        init(nextInternalId(), null, 0, end1, end2, null, null, null, null, null, null, null, 0L, null, null, null);
    }

    public AtlasRelationship(String typeName, AtlasObjectId end1, AtlasObjectId end2, Map<String, Object> attributes) {
        super(typeName, attributes);

        init(nextInternalId(), null, 0, end1, end2, null, null, null, null, null, null, null, 0L, null, null, null);
    }

    public AtlasRelationship(String typeName, String attrName, Object attrValue) {
        super(typeName, attrName, attrValue);

        init();
    }

    public AtlasRelationship(AtlasRelationshipDef relationshipDef) {
        this(relationshipDef != null ? relationshipDef.getName() : null);
    }

    public AtlasRelationship(Map map) {
        super(map);

        if (map != null) {
            Object oGuid          = map.get(KEY_GUID);
            Object homeId         = map.get(KEY_HOME_ID);
            Object provenanceType = map.get(KEY_PROVENANCE_TYPE);
            Object oEnd1          = map.get(KEY_END1);
            Object oEnd2          = map.get(KEY_END2);
            Object label          = map.get(KEY_LABEL);
            Object propagateTags  = map.get(KEY_PROPAGATE_TAGS);
            Object status         = map.get(KEY_STATUS);
            Object createdBy      = map.get(KEY_CREATED_BY);
            Object updatedBy      = map.get(KEY_UPDATED_BY);
            Object createTime     = map.get(KEY_CREATE_TIME);
            Object updateTime     = map.get(KEY_UPDATE_TIME);
            Object version        = map.get(KEY_VERSION);

            Object propagatedClassifications        = map.get(KEY_PROPAGATED_CLASSIFICATIONS);
            Object blockedPropagatedClassifications = map.get(KEY_BLOCKED_PROPAGATED_CLASSIFICATIONS);
            Object customRelationshipInfo = map.get(CUSTOM_RELATIONSHIP_INFO);

            if (oGuid != null) {
                setGuid(oGuid.toString());
            }

            if (homeId != null) {
                setHomeId(homeId.toString());
            }

            if (provenanceType instanceof Number) {
                setProvenanceType(((Number) provenanceType).intValue());
            }

            if (oEnd1 != null) {
                if (oEnd1 instanceof AtlasObjectId) {
                    setEnd1((AtlasObjectId) oEnd1);
                } else if (oEnd1 instanceof Map) {
                    setEnd1(new AtlasObjectId((Map) oEnd1));
                }
            }

            if (oEnd2 != null) {
                if (oEnd2 instanceof AtlasObjectId) {
                    setEnd2((AtlasObjectId) oEnd2);
                } else if (oEnd2 instanceof Map) {
                    setEnd2(new AtlasObjectId((Map) oEnd2));
                }
            }

            if (label != null) {
                setLabel(label.toString());
            }

            if (propagateTags != null) {
                setPropagateTags(PropagateTags.valueOf(propagateTags.toString()));
            }

            if (status != null) {
                setStatus(Status.valueOf(status.toString()));
            }

            if (createdBy != null) {
                setCreatedBy(createdBy.toString());
            }

            if (createTime instanceof Number) {
                setCreateTime(new Date(((Number) createTime).longValue()));
            }

            if (updatedBy != null) {
                setUpdatedBy(updatedBy.toString());
            }

            if (updateTime instanceof Number) {
                setUpdateTime(new Date(((Number) updateTime).longValue()));
            }

            if (version instanceof Number) {
                setVersion(((Number) version).longValue());
            }

            if (CollectionUtils.isNotEmpty((List) propagatedClassifications)) {
                this.propagatedClassifications = new HashSet<>();

                for (Object elem : (List) propagatedClassifications) {
                    if (elem instanceof AtlasClassification) {
                        this.propagatedClassifications.add((AtlasClassification) elem);
                    } else if (elem instanceof Map) {
                        this.propagatedClassifications.add(new AtlasClassification((Map) elem));
                    }
                }
            }

            if (CollectionUtils.isNotEmpty((List) blockedPropagatedClassifications)) {
                this.blockedPropagatedClassifications = new HashSet<>();

                for (Object elem : (List) blockedPropagatedClassifications) {
                    if (elem instanceof AtlasClassification) {
                        this.blockedPropagatedClassifications.add((AtlasClassification) elem);
                    } else if (elem instanceof Map) {
                        this.blockedPropagatedClassifications.add(new AtlasClassification((Map) elem));
                    }
                }
            }

            if (MapUtils.isNotEmpty((Map) customRelationshipInfo) ) {
                this.customRelationshipInfo = new HashMap<>();
                this.customRelationshipInfo.putAll((Map<? extends String, ?>) customRelationshipInfo);
            }
        }
    }

    public AtlasRelationship(AtlasRelationship other) {
        super(other);

        if (other != null) {
            init(other.guid, other.homeId, other.provenanceType, other.end1, other.end2, other.label, other.propagateTags, other.status, other.createdBy, other.updatedBy,
                 other.createTime, other.updateTime, other.version, other.propagatedClassifications, other.blockedPropagatedClassifications, other.customRelationshipInfo);
        }
    }

<<<<<<< HEAD
    public void setCustomRelationshipInfo(Map<String, Object> customRelationshipInfo) {
        this.customRelationshipInfo = customRelationshipInfo;
    }

    public Map<String, Object> getCustomRelationshipInfo() {
        return customRelationshipInfo;
=======
    public Map<String, Object> getRelationshipDef() {
        return relationshipDef;
    }

    public void setRelationshipDef(Map<String, Object> relationshipDef) {
        this.relationshipDef = relationshipDef;
    }

    public Map<String, String> getRelationshipEndToESDocIdMap() {
        return relationshipEndToESDocIdMap;
    }

    public void setRelationshipEndToESDocIdMap(Map<String, String> relationshipEndToESDocIdMap) {
        this.relationshipEndToESDocIdMap = relationshipEndToESDocIdMap;
>>>>>>> 5a688d0c
    }

    public String getGuid() {
        return guid;
    }

    public void setGuid(String guid) {
        this.guid = guid;
    }

    public String getHomeId() {
        return homeId;
    }

    public void setHomeId(String homeId) {
        this.homeId = homeId;
    }

    public Integer getProvenanceType() {
        return provenanceType;
    }

    public void setProvenanceType(Integer provenanceType) { this.provenanceType = provenanceType; }

    public Status getStatus() {
        return status;
    }

    public void setStatus(Status status) {
        this.status = status;
    }

    public String getCreatedBy() {
        return createdBy;
    }

    public void setCreatedBy(String createdBy) {
        this.createdBy = createdBy;
    }

    public String getUpdatedBy() {
        return updatedBy;
    }

    public void setUpdatedBy(String updatedBy) {
        this.updatedBy = updatedBy;
    }

    public Date getCreateTime() {
        return createTime;
    }

    public void setCreateTime(Date createTime) {
        this.createTime = createTime;
    }

    public Date getUpdateTime() {
        return updateTime;
    }

    public void setUpdateTime(Date updateTime) {
        this.updateTime = updateTime;
    }

    public Long getVersion() {
        return version;
    }

    public void setVersion(Long version) {
        this.version = version;
    }

    public AtlasObjectId getEnd1() { return end1; }

    public void setEnd1(AtlasObjectId end1) { this.end1 = end1; }

    public AtlasObjectId getEnd2() { return end2; }

    public void setEnd2(AtlasObjectId end2) { this.end2 = end2; }

    public String getLabel() { return label; }

    public void setLabel(String label) { this.label = label; }

    public PropagateTags getPropagateTags() { return propagateTags; }

    public void setPropagateTags(PropagateTags propagateTags) { this.propagateTags = propagateTags; }

    private static String nextInternalId() {
        return "-" + Long.toString(s_nextId.getAndIncrement());
    }

    public Set<AtlasClassification> getPropagatedClassifications() {
        return propagatedClassifications;
    }

    public void setPropagatedClassifications(Set<AtlasClassification> propagatedClassifications) {
        this.propagatedClassifications = propagatedClassifications;
    }

    public Set<AtlasClassification> getBlockedPropagatedClassifications() {
        return blockedPropagatedClassifications;
    }

    public void setBlockedPropagatedClassifications(Set<AtlasClassification> blockedPropagatedClassifications) {
        this.blockedPropagatedClassifications = blockedPropagatedClassifications;
    }

    private void init() {
        init(nextInternalId(), null, 0 ,null, null, null, null, null,  null, null, null, null, 0L, null, null, null);
    }

    private void init(String guid, String homeId, Integer provenanceType, AtlasObjectId end1, AtlasObjectId end2, String label, PropagateTags propagateTags,
                      Status status, String createdBy, String updatedBy, Date createTime, Date updateTime, Long version,
                      Set<AtlasClassification> propagatedClassifications, Set<AtlasClassification> blockedPropagatedClassifications, Map<String, Object> customRelationshipInfo) {
        setGuid(guid);
        setHomeId(homeId);
        setProvenanceType(provenanceType);
        setEnd1(end1);
        setEnd2(end2);
        setLabel(label);
        setPropagateTags(propagateTags);
        setStatus(status);
        setCreatedBy(createdBy);
        setUpdatedBy(updatedBy);
        setCreateTime(createTime);
        setUpdateTime(updateTime);
        setVersion(version);
        setPropagatedClassifications(propagatedClassifications);
        setBlockedPropagatedClassifications(blockedPropagatedClassifications);
        setCustomRelationshipInfo(customRelationshipInfo);
    }

    @Override
    public StringBuilder toString(StringBuilder sb) {
        if (sb == null) {
            sb = new StringBuilder();
        }

        sb.append("AtlasRelationship{");
        super.toString(sb);
        sb.append("guid='").append(guid).append('\'');
        sb.append(", homeId='").append(homeId).append('\'');
        sb.append(", provenanceType=").append(provenanceType);
        sb.append(", end1=").append(end1);
        sb.append(", end2=").append(end2);
        sb.append(", label='").append(label).append('\'');
        sb.append(", propagateTags=").append(propagateTags);
        sb.append(", status=").append(status);
        sb.append(", createdBy='").append(createdBy).append('\'');
        sb.append(", updatedBy='").append(updatedBy).append('\'');
        dumpDateField(", createTime=", createTime, sb);
        dumpDateField(", updateTime=", updateTime, sb);
        sb.append(", version=").append(version);
        sb.append(", propagatedClassifications=[");
        dumpObjects(propagatedClassifications, sb);
        sb.append("]");
        sb.append(", blockedPropagatedClassifications=[");
        dumpObjects(blockedPropagatedClassifications, sb);
        sb.append("]");
<<<<<<< HEAD
        sb.append(", customRelationshipInfo=[");
        dumpObjects(customRelationshipInfo, sb);
=======
        sb.append(", relationshipDef=[");
        dumpObjects(relationshipDef, sb);
        sb.append("]");
        sb.append(", relationshipEndToESDocIdMap=[");
        dumpObjects(relationshipEndToESDocIdMap, sb);
>>>>>>> 5a688d0c
        sb.append("]");
        sb.append('}');

        return sb;
    }

    @Override
    public boolean equals(Object o) {
        if (this == o) { return true; }
        if (o == null || getClass() != o.getClass()) { return false; }
        if (!super.equals(o)) { return false; }

        AtlasRelationship that = (AtlasRelationship) o;
        return Objects.equals(guid, that.guid) &&
                Objects.equals(homeId, that.homeId) &&
                Objects.equals(provenanceType, that.provenanceType) &&
                Objects.equals(end1, that.end1) &&
                Objects.equals(end2, that.end2) &&
                Objects.equals(label, that.label) &&
                propagateTags == that.propagateTags &&
                status == that.status &&
                Objects.equals(createdBy, that.createdBy) &&
                Objects.equals(updatedBy, that.updatedBy) &&
                Objects.equals(createTime, that.createTime) &&
                Objects.equals(updateTime, that.updateTime) &&
                Objects.equals(version, that.version) &&
                Objects.equals(propagatedClassifications, that.propagatedClassifications) &&
                Objects.equals(blockedPropagatedClassifications, that.blockedPropagatedClassifications);
    }

    @Override
    public int hashCode() {
        return Objects.hash(super.hashCode(), guid, homeId, provenanceType, end1, end2, label, propagateTags, status, createdBy, updatedBy,
                            createTime, updateTime, version, propagatedClassifications, blockedPropagatedClassifications);
    }

    @Override
    public String toString() {
        return toString(new StringBuilder()).toString();
    }

    @JsonAutoDetect(getterVisibility=PUBLIC_ONLY, setterVisibility=PUBLIC_ONLY, fieldVisibility=NONE)
    @JsonSerialize(include=JsonSerialize.Inclusion.NON_NULL)
    @JsonIgnoreProperties(ignoreUnknown=true)
    @XmlRootElement
    @XmlAccessorType(XmlAccessType.PROPERTY)
    public static class AtlasRelationshipWithExtInfo implements Serializable {
        private AtlasRelationship              relationship;
        private Map<String, AtlasEntityHeader> referredEntities;

        public AtlasRelationshipWithExtInfo() {
        }

        public AtlasRelationshipWithExtInfo(AtlasRelationship relationship) {
            setRelationship(relationship);
        }

        public AtlasRelationship getRelationship() {
            return relationship;
        }

        public void setRelationship(AtlasRelationship relationship) {
            this.relationship = relationship;
        }

        public Map<String, AtlasEntityHeader> getReferredEntities() {
            return referredEntities;
        }

        public void setReferredEntities(Map<String, AtlasEntityHeader> referredEntities) {
            this.referredEntities = referredEntities;
        }

        public boolean referredEntitiesContains(String guid) {
            return (referredEntities != null) ? referredEntities.containsKey(guid) : false;
        }

        @JsonIgnore
        public final void addReferredEntity(String guid, AtlasEntityHeader entityHeader) {
            Map<String, AtlasEntityHeader> r = this.referredEntities;

            if (r == null) {
                r = new HashMap<>();

                this.referredEntities = r;
            }

            if (guid != null) {
                r.put(guid, entityHeader);
            }
        }

        @JsonIgnore
        public final AtlasEntityHeader removeReferredEntity(String guid) {
            Map<String, AtlasEntityHeader> r = this.referredEntities;

            return r != null && guid != null ? r.remove(guid) : null;
        }

        @Override
        public boolean equals(Object o) {
            if (this == o) { return true; }
            if (o == null || getClass() != o.getClass()) { return false; }
            if (!super.equals(o)) { return false; }
            AtlasRelationshipWithExtInfo that = (AtlasRelationshipWithExtInfo) o;

            return Objects.equals(relationship, that.relationship) &&
                   Objects.equals(referredEntities, that.referredEntities);
        }

        @Override
        public int hashCode() {
            return Objects.hash(super.hashCode(), relationship, referredEntities);
        }

        @Override
        public String toString() {
            final StringBuilder sb = new StringBuilder("AtlasRelationshipWithExtInfo{");
            sb.append("relationship=").append(relationship);
            sb.append(", referredEntities=").append(referredEntities);
            sb.append('}');

            return sb.toString();
        }
    }
}<|MERGE_RESOLUTION|>--- conflicted
+++ resolved
@@ -72,13 +72,9 @@
     public static final String KEY_BLOCKED_PROPAGATED_CLASSIFICATIONS = "blockedPropagatedClassifications";
     public static final String KEY_PROPAGATED_CLASSIFICATIONS         = "propagatedClassifications";
 
-<<<<<<< HEAD
-    public static final String CUSTOM_RELATIONSHIP_INFO               = "customRelationshipInfo";
-=======
     // RELATIONSHIP_DEF and RELATIONSHIP_END_TO_ES_DOC_ID_MAP used for Kafka consumers to handle ES relationship sync
     public static final String RELATIONSHIP_DEF = "relationshipDef";
     public static final String RELATIONSHIP_END_TO_ES_DOC_ID_MAP = "relationshipEndToESDocIdMap";
->>>>>>> 5a688d0c
 
     private String        guid           = null;
     private String        homeId         = null;
@@ -99,12 +95,8 @@
     private Set<AtlasClassification> propagatedClassifications;
     private Set<AtlasClassification> blockedPropagatedClassifications;
 
-<<<<<<< HEAD
-    private Map<String, Object> customRelationshipInfo;
-=======
     private Map<String, Object> relationshipDef;
     private Map<String, String> relationshipEndToESDocIdMap;
->>>>>>> 5a688d0c
 
     @JsonIgnore
     private static AtomicLong s_nextId = new AtomicLong(System.nanoTime());
@@ -128,13 +120,13 @@
     public AtlasRelationship(String typeName, AtlasObjectId end1, AtlasObjectId end2) {
         super(typeName);
 
-        init(nextInternalId(), null, 0, end1, end2, null, null, null, null, null, null, null, 0L, null, null, null);
+        init(nextInternalId(), null, 0, end1, end2, null, null, null, null, null, null, null, 0L, null, null);
     }
 
     public AtlasRelationship(String typeName, AtlasObjectId end1, AtlasObjectId end2, Map<String, Object> attributes) {
         super(typeName, attributes);
 
-        init(nextInternalId(), null, 0, end1, end2, null, null, null, null, null, null, null, 0L, null, null, null);
+        init(nextInternalId(), null, 0, end1, end2, null, null, null, null, null, null, null, 0L, null, null);
     }
 
     public AtlasRelationship(String typeName, String attrName, Object attrValue) {
@@ -167,7 +159,6 @@
 
             Object propagatedClassifications        = map.get(KEY_PROPAGATED_CLASSIFICATIONS);
             Object blockedPropagatedClassifications = map.get(KEY_BLOCKED_PROPAGATED_CLASSIFICATIONS);
-            Object customRelationshipInfo = map.get(CUSTOM_RELATIONSHIP_INFO);
 
             if (oGuid != null) {
                 setGuid(oGuid.toString());
@@ -252,11 +243,6 @@
                     }
                 }
             }
-
-            if (MapUtils.isNotEmpty((Map) customRelationshipInfo) ) {
-                this.customRelationshipInfo = new HashMap<>();
-                this.customRelationshipInfo.putAll((Map<? extends String, ?>) customRelationshipInfo);
-            }
         }
     }
 
@@ -265,18 +251,10 @@
 
         if (other != null) {
             init(other.guid, other.homeId, other.provenanceType, other.end1, other.end2, other.label, other.propagateTags, other.status, other.createdBy, other.updatedBy,
-                 other.createTime, other.updateTime, other.version, other.propagatedClassifications, other.blockedPropagatedClassifications, other.customRelationshipInfo);
-        }
-    }
-
-<<<<<<< HEAD
-    public void setCustomRelationshipInfo(Map<String, Object> customRelationshipInfo) {
-        this.customRelationshipInfo = customRelationshipInfo;
-    }
-
-    public Map<String, Object> getCustomRelationshipInfo() {
-        return customRelationshipInfo;
-=======
+                 other.createTime, other.updateTime, other.version, other.propagatedClassifications, other.blockedPropagatedClassifications);
+        }
+    }
+
     public Map<String, Object> getRelationshipDef() {
         return relationshipDef;
     }
@@ -291,7 +269,6 @@
 
     public void setRelationshipEndToESDocIdMap(Map<String, String> relationshipEndToESDocIdMap) {
         this.relationshipEndToESDocIdMap = relationshipEndToESDocIdMap;
->>>>>>> 5a688d0c
     }
 
     public String getGuid() {
@@ -401,12 +378,12 @@
     }
 
     private void init() {
-        init(nextInternalId(), null, 0 ,null, null, null, null, null,  null, null, null, null, 0L, null, null, null);
+        init(nextInternalId(), null, 0 ,null, null, null, null, null,  null, null, null, null, 0L, null, null);
     }
 
     private void init(String guid, String homeId, Integer provenanceType, AtlasObjectId end1, AtlasObjectId end2, String label, PropagateTags propagateTags,
                       Status status, String createdBy, String updatedBy, Date createTime, Date updateTime, Long version,
-                      Set<AtlasClassification> propagatedClassifications, Set<AtlasClassification> blockedPropagatedClassifications, Map<String, Object> customRelationshipInfo) {
+                      Set<AtlasClassification> propagatedClassifications, Set<AtlasClassification> blockedPropagatedClassifications) {
         setGuid(guid);
         setHomeId(homeId);
         setProvenanceType(provenanceType);
@@ -422,7 +399,6 @@
         setVersion(version);
         setPropagatedClassifications(propagatedClassifications);
         setBlockedPropagatedClassifications(blockedPropagatedClassifications);
-        setCustomRelationshipInfo(customRelationshipInfo);
     }
 
     @Override
@@ -452,16 +428,11 @@
         sb.append(", blockedPropagatedClassifications=[");
         dumpObjects(blockedPropagatedClassifications, sb);
         sb.append("]");
-<<<<<<< HEAD
-        sb.append(", customRelationshipInfo=[");
-        dumpObjects(customRelationshipInfo, sb);
-=======
         sb.append(", relationshipDef=[");
         dumpObjects(relationshipDef, sb);
         sb.append("]");
         sb.append(", relationshipEndToESDocIdMap=[");
         dumpObjects(relationshipEndToESDocIdMap, sb);
->>>>>>> 5a688d0c
         sb.append("]");
         sb.append('}');
 
