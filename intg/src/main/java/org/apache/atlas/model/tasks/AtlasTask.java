/**
 * Licensed to the Apache Software Foundation (ASF) under one
 * or more contributor license agreements.  See the NOTICE file
 * distributed with this work for additional information
 * regarding copyright ownership.  The ASF licenses this file
 * to you under the Apache License, Version 2.0 (the
 * "License"); you may not use this file except in compliance
 * with the License.  You may obtain a copy of the License at
 * <p>
 * http://www.apache.org/licenses/LICENSE-2.0
 * <p>
 * Unless required by applicable law or agreed to in writing, software
 * distributed under the License is distributed on an "AS IS" BASIS,
 * WITHOUT WARRANTIES OR CONDITIONS OF ANY KIND, either express or implied.
 * See the License for the specific language governing permissions and
 * limitations under the License.
 */

package org.apache.atlas.model.tasks;

import com.fasterxml.jackson.annotation.JsonAutoDetect;
import com.fasterxml.jackson.annotation.JsonIgnore;
import com.fasterxml.jackson.annotation.JsonIgnoreProperties;
import com.fasterxml.jackson.databind.annotation.JsonSerialize;
import org.apache.commons.lang.StringUtils;

import java.util.Date;
import java.util.Map;
import java.util.UUID;

import static com.fasterxml.jackson.annotation.JsonAutoDetect.Visibility.NONE;
import static com.fasterxml.jackson.annotation.JsonAutoDetect.Visibility.PUBLIC_ONLY;

@JsonAutoDetect(getterVisibility = PUBLIC_ONLY, setterVisibility = PUBLIC_ONLY, fieldVisibility = NONE)
@JsonSerialize(include = JsonSerialize.Inclusion.NON_NULL)
@JsonIgnoreProperties(ignoreUnknown = true)
public class AtlasTask {
    @JsonIgnore
    public static final int MAX_ATTEMPT_COUNT = 3;

    public String getClassificationTypeName() {
        return classificationTypeName;
    }

    public void setClassificationTypeName(String classificationTypeName) {
        this.classificationTypeName = classificationTypeName;
    }

    public enum Status {
        PENDING,
        IN_PROGRESS,
        COMPLETE,
        FAILED,
        DELETED;

        public static Status from(String s) {
            if(StringUtils.isEmpty(s)) {
                return PENDING;
            }

            switch (s.toLowerCase()) {
                case "pending":
                    return PENDING;

                case "in_progress":
                    return IN_PROGRESS;

                case "complete":
                    return COMPLETE;

                case "failed":
                    return FAILED;

                case "deleted":
                    return DELETED;

                default:
                    return PENDING;
            }
        }
    }

    private String              type;
    private String              guid;
    private String              createdBy;
    private Date                createdTime;
    private Date                updatedTime;
    private Date                startTime;
    private Date                endTime;
    private Long                timeTakenInSeconds;
    private Map<String, Object> parameters;
    private int                 attemptCount;
    private String              errorMessage;
    private Status              status;
    private String              classificationId;
    private String              entityGuid;
    private String              classificationTypeName;
    private Long                assetsCountToPropagate;
    private Long                assetsCountPropagated;

    public AtlasTask() {
    }

    public AtlasTask(String type, String createdBy, Map<String, Object> parameters, String classificationId,
                     String entityGuid) {
        this.guid               = UUID.randomUUID().toString();
        this.type               = type;
        this.createdBy          = createdBy;
        this.createdTime        = new Date();
        this.updatedTime        = this.createdTime;
        this.parameters         = parameters;
        this.status             = Status.PENDING;
        this.attemptCount       = 0;
        this.classificationId   = classificationId;
        this.entityGuid         = entityGuid;
        this.assetsCountToPropagate = 0L;
        this.assetsCountPropagated = 0L;
    }

<<<<<<< HEAD
    public AtlasTask(String type, String createdBy, Map<String, Object> parameters, String classificationId,
                     String entityGuid, Long assetsCountToPropagate, Long assetsCountPropagated) {
        this.guid               = UUID.randomUUID().toString();
        this.type               = type;
        this.createdBy          = createdBy;
        this.createdTime        = new Date();
        this.updatedTime        = this.createdTime;
        this.parameters         = parameters;
        this.status             = Status.PENDING;
        this.attemptCount       = 0;
        this.classificationId   = classificationId;
        this.entityGuid         = entityGuid;
        this.assetsCountToPropagate = assetsCountToPropagate;
        this.assetsCountPropagated = assetsCountPropagated;
    }
=======
>>>>>>> 800ec121

    public String getGuid() {
        return guid;
    }

    public void setGuid(String guid) {
        this.guid = guid;
    }

    public String getCreatedBy() {
        return createdBy;
    }

    public void setCreatedBy(String createdBy) {
        this.createdBy = createdBy;
    }

    public Date getCreatedTime() {
        return createdTime;
    }

    public void setCreatedTime(Date createdTime) {
        this.createdTime = createdTime;
    }

    public Date getUpdatedTime() {
        return updatedTime;
    }

    public void setUpdatedTime(Date updatedTime) {
        this.updatedTime = updatedTime;
    }

    public Map<String, Object> getParameters() {
        return parameters;
    }

    public void setParameters(Map<String, Object> val) {
        this.parameters = val;
    }

    public void setType(String val) {
        this.type = val;
    }

    public String getType() {
        return this.type;
    }

    public void setStatus(String val) {
        if (StringUtils.isNotEmpty(val)) {
            this.status = Status.valueOf(val);
        }
    }

    public void setStatus(Status val) {
        this.status = val;
    }

    public Status getStatus() {
        return this.status;
    }

    public int getAttemptCount() {
        return attemptCount;
    }

    public void setAttemptCount(int attemptCount) {
        this.attemptCount = attemptCount;
    }

    public void incrementAttemptCount() {
        this.attemptCount++;
    }

    public void setStatusPending() {
        this.status = Status.PENDING;
    }

    public String getErrorMessage() {
        return errorMessage;
    }

    public void setErrorMessage(String errorMessage) {
        this.errorMessage = errorMessage;
    }

    public Date getStartTime() {
        return startTime;
    }

    public void setStartTime(Date startTime) {
        this.startTime = startTime;
    }

    public Date getEndTime() {
        return endTime;
    }

    public void setEndTime(Date endTime) {
        this.endTime = endTime;
    }

    public Long getTimeTakenInSeconds() {
        return timeTakenInSeconds;
    }

    public void setTimeTakenInSeconds(Long timeTakenInSeconds) {
        this.timeTakenInSeconds = timeTakenInSeconds;
    }

    public void setClassificationId(String classificationId) {
        this.classificationId = classificationId;
    }

    public String getClassificationId() {
        return classificationId;
    }

    public void setEntityGuid(String entityGuid) {
        this.entityGuid = entityGuid;
    }

    public String getEntityGuid() {
        return entityGuid;
    }

    public void setAssetsCountToPropagate(Long assetsCount) {
<<<<<<< HEAD
        this.assetsCountToPropagate = assetsCount ;
    }
    public Long getAssetsCountToPropagate() {
        return assetsCountToPropagate ;
=======
        this.assetsCountToPropagate = assetsCount;
    }

    public Long getAssetsCountToPropagate() {
        return assetsCountToPropagate;
    }

    public void setAssetsCountPropagated(Long assetsCountPropagated) {
        this.assetsCountPropagated = assetsCountPropagated;
    }

    public Long getAssetsCountPropagated(){
        return  assetsCountPropagated;
>>>>>>> 800ec121
    }

    @JsonIgnore
    public void start() {
        this.setStatus(Status.IN_PROGRESS);
        this.setStartTime(new Date());
    }

    @JsonIgnore
    public void end() {
        this.setEndTime(new Date());
    }

    @JsonIgnore
    public void updateStatusFromAttemptCount() {
        setStatus((attemptCount < MAX_ATTEMPT_COUNT) ? AtlasTask.Status.PENDING : AtlasTask.Status.FAILED);
    }

    @Override
    public String toString() {
        return "AtlasTask{" +
                "type='" + type + '\'' +
                ", guid='" + guid + '\'' +
                ", createdBy='" + createdBy + '\'' +
                ", createdTime=" + createdTime +
                ", updatedTime=" + updatedTime +
                ", startTime=" + startTime +
                ", endTime=" + endTime +
                ", timeTakenInSeconds=" + timeTakenInSeconds +
                ", parameters=" + parameters +
                ", attemptCount=" + attemptCount +
                ", errorMessage='" + errorMessage + '\'' +
                ", status=" + status +
                ", assetsCountToPropagate=" + assetsCountToPropagate +
                ", assetsCountPropagated=" + assetsCountPropagated +
                '}';
    }
}<|MERGE_RESOLUTION|>--- conflicted
+++ resolved
@@ -117,24 +117,6 @@
         this.assetsCountPropagated = 0L;
     }
 
-<<<<<<< HEAD
-    public AtlasTask(String type, String createdBy, Map<String, Object> parameters, String classificationId,
-                     String entityGuid, Long assetsCountToPropagate, Long assetsCountPropagated) {
-        this.guid               = UUID.randomUUID().toString();
-        this.type               = type;
-        this.createdBy          = createdBy;
-        this.createdTime        = new Date();
-        this.updatedTime        = this.createdTime;
-        this.parameters         = parameters;
-        this.status             = Status.PENDING;
-        this.attemptCount       = 0;
-        this.classificationId   = classificationId;
-        this.entityGuid         = entityGuid;
-        this.assetsCountToPropagate = assetsCountToPropagate;
-        this.assetsCountPropagated = assetsCountPropagated;
-    }
-=======
->>>>>>> 800ec121
 
     public String getGuid() {
         return guid;
@@ -263,12 +245,6 @@
     }
 
     public void setAssetsCountToPropagate(Long assetsCount) {
-<<<<<<< HEAD
-        this.assetsCountToPropagate = assetsCount ;
-    }
-    public Long getAssetsCountToPropagate() {
-        return assetsCountToPropagate ;
-=======
         this.assetsCountToPropagate = assetsCount;
     }
 
@@ -282,7 +258,6 @@
 
     public Long getAssetsCountPropagated(){
         return  assetsCountPropagated;
->>>>>>> 800ec121
     }
 
     @JsonIgnore
