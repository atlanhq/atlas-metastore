--- conflicted
+++ resolved
@@ -110,11 +110,7 @@
     }
 
     public AtlasTask(String type, String createdBy, Map<String, Object> parameters,
-<<<<<<< HEAD
-                     String classificationId, String classificationTypeName,
-=======
                      String classificationId, String tagTypeName,
->>>>>>> 456088f8
                      String entityGuid) {
         this.guid               = UUID.randomUUID().toString();
         this.type               = type;
@@ -126,11 +122,7 @@
         this.attemptCount       = 0;
         this.classificationId   = classificationId;
         this.entityGuid         = entityGuid;
-<<<<<<< HEAD
-        this.classificationTypeName = classificationTypeName;
-=======
         this.tagTypeName = tagTypeName;
->>>>>>> 456088f8
     }
 
     public String getGuid() {
