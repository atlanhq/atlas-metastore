--- conflicted
+++ resolved
@@ -97,8 +97,6 @@
         this.remainingDownstreamVertexCount = remainingDownstreamVertexCount;
     }
 
-<<<<<<< HEAD
-=======
     public boolean getHasMoreUpstreamVertices() {
         return hasMoreUpstreamVertices;
     }
@@ -115,7 +113,6 @@
         this.hasMoreDownstreamVertices = hasMoreDownstreamVertices;
     }
 
->>>>>>> 960d8f0e
     public String getBaseEntityGuid() {
         return baseEntityGuid;
     }
