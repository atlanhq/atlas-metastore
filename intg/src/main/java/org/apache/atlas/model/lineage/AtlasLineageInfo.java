/**
 * Licensed to the Apache Software Foundation (ASF) under one
 * or more contributor license agreements.  See the NOTICE file
 * distributed with this work for additional information
 * regarding copyright ownership.  The ASF licenses this file
 * to you under the Apache License, Version 2.0 (the
 * "License"); you may not use this file except in compliance
 * with the License.  You may obtain a copy of the License at
 * <p>
 * http://www.apache.org/licenses/LICENSE-2.0
 * <p>
 * Unless required by applicable law or agreed to in writing, software
 * distributed under the License is distributed on an "AS IS" BASIS,
 * WITHOUT WARRANTIES OR CONDITIONS OF ANY KIND, either express or implied.
 * See the License for the specific language governing permissions and
 * limitations under the License.
 */
package org.apache.atlas.model.lineage;


import com.fasterxml.jackson.annotation.JsonAutoDetect;
import com.fasterxml.jackson.annotation.JsonIgnore;
import com.fasterxml.jackson.annotation.JsonIgnoreProperties;
import com.fasterxml.jackson.databind.annotation.JsonSerialize;
import com.fasterxml.jackson.annotation.JsonProperty;
import org.apache.atlas.model.instance.AtlasEntityHeader;

import javax.xml.bind.annotation.XmlAccessType;
import javax.xml.bind.annotation.XmlAccessorType;
import javax.xml.bind.annotation.XmlRootElement;
import java.io.Serializable;
import java.util.HashMap;
import java.util.Map;
import java.util.Objects;
import java.util.Set;

import static com.fasterxml.jackson.annotation.JsonAutoDetect.Visibility.NONE;
import static com.fasterxml.jackson.annotation.JsonAutoDetect.Visibility.PUBLIC_ONLY;

@JsonAutoDetect(getterVisibility = PUBLIC_ONLY, setterVisibility = PUBLIC_ONLY, fieldVisibility = NONE)
@JsonSerialize(include = JsonSerialize.Inclusion.NON_NULL)
@JsonIgnoreProperties(ignoreUnknown = true, value = {"visitedEdges"})
@XmlRootElement
@XmlAccessorType(XmlAccessType.PROPERTY)
public class AtlasLineageInfo implements Serializable {
    private String baseEntityGuid;
    private LineageDirection lineageDirection;
    private int lineageDepth;
    private int limit;
    private int offset;
    private Long remainingUpstreamVertexCount;
    private Long remainingDownstreamVertexCount;
    private boolean hasMoreUpstreamVertices = false;
    private boolean hasMoreDownstreamVertices = false;
    private Map<String, AtlasEntityHeader> guidEntityMap;
    private Set<LineageRelation> relations;
    private final Map<String, Map<LineageDirection, Boolean>> vertexChildrenInfo = new HashMap<>();
    private Set<String>                             visitedEdges;
    private Map<String, LineageInfoOnDemand>        relationsOnDemand;
    private Map<String, LineageOnDemandConstraints> lineageOnDemandPayload;

    public AtlasLineageInfo() {
    }

    public enum LineageDirection {INPUT, OUTPUT, BOTH}

    /**
     * Captures lineage information for an entity instance like hive_table
     *
     * @param baseEntityGuid   guid of the lineage entity .
     * @param guidEntityMap    map of entity guid to AtlasEntityHeader (minimal entity info)
     * @param relations        list of lineage relations for the entity (fromEntityId -> toEntityId)
     * @param lineageDirection direction of lineage, can be INPUT, OUTPUT or INPUT_AND_OUTPUT
     * @param lineageDepth     lineage depth to be fetched.
     * @param offset
     */
    public AtlasLineageInfo(String baseEntityGuid, Map<String, AtlasEntityHeader> guidEntityMap,
                            Set<LineageRelation> relations, LineageDirection lineageDirection,
                            int lineageDepth, int limit, int offset) {
        this.baseEntityGuid = baseEntityGuid;
        this.lineageDirection = lineageDirection;
        this.lineageDepth = lineageDepth;
        this.limit = limit;
        this.guidEntityMap = guidEntityMap;
        this.relations = relations;
        this.offset = offset;
    }

    public AtlasLineageInfo(String baseEntityGuid, Map<String, AtlasEntityHeader> guidEntityMap,
                            Set<LineageRelation> relations, Set<String> visitedEdges, Map<String, LineageInfoOnDemand> relationsOnDemand, LineageDirection lineageDirection, int lineageDepth) {
        this.baseEntityGuid               = baseEntityGuid;
        this.lineageDirection             = lineageDirection;
        this.lineageDepth                 = lineageDepth;
        this.guidEntityMap                = guidEntityMap;
        this.relations                    = relations;
        this.visitedEdges                 = visitedEdges;
        this.relationsOnDemand            = relationsOnDemand;
    }

    public void calculateRemainingUpstreamVertexCount(Long totalUpstreamVertexCount) {
        remainingUpstreamVertexCount = Math.max(totalUpstreamVertexCount - offset - limit, 0);
    }

    public void calculateRemainingDownstreamVertexCount(Long totalUpstreamVertexCount) {
        remainingDownstreamVertexCount = Math.max(totalUpstreamVertexCount - offset - limit, 0);
    }

    public void setRemainingUpstreamVertexCount(long remainingUpstreamVertexCount) {
        this.remainingUpstreamVertexCount = remainingUpstreamVertexCount;
    }

    public void setRemainingDownstreamVertexCount(long remainingDownstreamVertexCount) {
        this.remainingDownstreamVertexCount = remainingDownstreamVertexCount;
    }

    public boolean getHasMoreUpstreamVertices() {
        return hasMoreUpstreamVertices;
    }

    public void setHasMoreUpstreamVertices(boolean hasMoreUpstreamVertices) {
        this.hasMoreUpstreamVertices = hasMoreUpstreamVertices;
    }

    public boolean getHasMoreDownstreamVertices() {
        return hasMoreDownstreamVertices;
    }

    public void setHasMoreDownstreamVertices(boolean hasMoreDownstreamVertices) {
        this.hasMoreDownstreamVertices = hasMoreDownstreamVertices;
    }

    public String getBaseEntityGuid() {
        return baseEntityGuid;
    }

    public void setBaseEntityGuid(String baseEntityGuid) {
        this.baseEntityGuid = baseEntityGuid;
    }

    public Map<String, AtlasEntityHeader> getGuidEntityMap() {
        return guidEntityMap;
    }

    public void setGuidEntityMap(Map<String, AtlasEntityHeader> guidEntityMap) {
        this.guidEntityMap = guidEntityMap;
    }

    public Set<LineageRelation> getRelations() {
        return relations;
    }

    public void setRelations(Set<LineageRelation> relations) {
        this.relations = relations;
    }

    public LineageDirection getLineageDirection() {
        return lineageDirection;
    }

    public void setLineageDirection(LineageDirection lineageDirection) {
        this.lineageDirection = lineageDirection;
    }

    public int getLineageDepth() {
        return lineageDepth;
    }

    public void setLineageDepth(int lineageDepth) {
        this.lineageDepth = lineageDepth;
    }

    public int getLimit() {
        return limit;
    }

    public void setLimit(int limit) {
        this.limit = limit;
    }

    public int getOffset() {
        return offset;
    }

    public void setOffset(int offset) {
        this.offset = offset;
    }

    public Long getRemainingUpstreamVertexCount() {
        return remainingUpstreamVertexCount;
    }

    public Long getRemainingDownstreamVertexCount() {
        return remainingDownstreamVertexCount;
    }

    public Map<String, Map<LineageDirection, Boolean>> getVertexChildrenInfo() {
        return vertexChildrenInfo;
    }

    public void setHasChildrenForDirection(String guid, LineageChildrenInfo lineageChildrenInfo) {
        Map<LineageDirection, Boolean> entityChildrenMap = vertexChildrenInfo.get(guid);
        if (entityChildrenMap == null) {
            entityChildrenMap = new HashMap<>();
        }
        entityChildrenMap.put(lineageChildrenInfo.getDirection(), lineageChildrenInfo.getHasMoreChildren());

        vertexChildrenInfo.put(guid, entityChildrenMap);
    }

    public Set<String> getVisitedEdges() {
        return visitedEdges;
    }

    public void setVisitedEdges(Set<String> visitedEdges) {
        this.visitedEdges = visitedEdges;
    }

    public Map<String, LineageInfoOnDemand> getRelationsOnDemand() {
        return relationsOnDemand;
    }

    public void setRelationsOnDemand(Map<String, LineageInfoOnDemand> relationsOnDemand) {
        this.relationsOnDemand = relationsOnDemand;
    }
    public Map<String, LineageOnDemandConstraints> getLineageOnDemandPayload() {
        return lineageOnDemandPayload;
    }

    public void setLineageOnDemandPayload(Map<String, LineageOnDemandConstraints> lineageOnDemandPayload) {
        this.lineageOnDemandPayload = lineageOnDemandPayload;
    }

    @Override
    public boolean equals(Object o) {
        if (this == o) return true;
        if (o == null || getClass() != o.getClass()) return false;
        AtlasLineageInfo that = (AtlasLineageInfo) o;
        return lineageDepth == that.lineageDepth &&
                Objects.equals(baseEntityGuid, that.baseEntityGuid) &&
                lineageDirection == that.lineageDirection &&
                Objects.equals(guidEntityMap, that.guidEntityMap) &&
                Objects.equals(relations, that.relations) &&
                Objects.equals(limit, that.limit);
    }

    @Override
    public int hashCode() {
        return Objects.hash(baseEntityGuid, lineageDirection, lineageDepth, guidEntityMap, relations, limit);
    }

    @Override
    public String toString() {
        return "AtlasLineageInfo{" +
                "baseEntityGuid=" + baseEntityGuid +
                ", guidEntityMap=" + guidEntityMap +
                ", relations=" + relations +
                ", lineageDirection=" + lineageDirection +
                ", lineageDepth=" + lineageDepth +
                ", limit=" + limit +
                '}';
    }

    @JsonAutoDetect(getterVisibility = PUBLIC_ONLY, setterVisibility = PUBLIC_ONLY, fieldVisibility = NONE)
    @JsonSerialize(include = JsonSerialize.Inclusion.NON_NULL)
    @JsonIgnoreProperties(ignoreUnknown = true, value = {"inputRelationsReachedLimit", "outputRelationsReachedLimit"})
    @XmlRootElement
    @XmlAccessorType(XmlAccessType.PROPERTY)
    public static class LineageInfoOnDemand {
        @JsonProperty
        boolean                    hasMoreInputs;
        @JsonProperty
        boolean                    hasMoreOutputs;
        int                        inputRelationsCount;
        int                        outputRelationsCount;
        boolean                    isInputRelationsReachedLimit;
        boolean                    isOutputRelationsReachedLimit;
        @JsonProperty
        boolean                    hasUpstream;
        @JsonProperty
        boolean                    hasDownstream;
        LineageOnDemandConstraints onDemandConstraints;
        @JsonIgnore
        int                        offsetCount;

        public LineageInfoOnDemand() { }

        public LineageInfoOnDemand(LineageOnDemandConstraints onDemandConstraints) {
            this.onDemandConstraints           = onDemandConstraints;
            this.hasMoreInputs                 = false;
            this.hasMoreOutputs                = false;
            this.inputRelationsCount           = 0;
            this.outputRelationsCount          = 0;
            this.isInputRelationsReachedLimit  = false;
            this.isOutputRelationsReachedLimit = false;
<<<<<<< HEAD
            this.offsetCount                   = 0;
        }

        public int getOffsetCount() {
            return offsetCount;
        }

        public int incrementOffsetCount() {
            return offsetCount++;
        }

        public void setOffsetCount(int offsetCount) {
            this.offsetCount = offsetCount;
=======
            this.hasUpstream                   = false;
            this.hasDownstream                 = false;
>>>>>>> 19a8e7af
        }

        public boolean isInputRelationsReachedLimit() {
            return isInputRelationsReachedLimit;
        }

        public void setInputRelationsReachedLimit(boolean inputRelationsReachedLimit) {
            isInputRelationsReachedLimit = inputRelationsReachedLimit;
        }

        public boolean isOutputRelationsReachedLimit() {
            return isOutputRelationsReachedLimit;
        }

        public void setOutputRelationsReachedLimit(boolean outputRelationsReachedLimit) {
            isOutputRelationsReachedLimit = outputRelationsReachedLimit;
        }

        public boolean hasMoreInputs() {
            return hasMoreInputs;
        }

        public void setHasMoreInputs(boolean hasMoreInputs) {
            this.hasMoreInputs = hasMoreInputs;
        }

        public boolean hasMoreOutputs() {
            return hasMoreOutputs;
        }

        public void setHasMoreOutputs(boolean hasMoreOutputs) {
            this.hasMoreOutputs = hasMoreOutputs;
        }

        public boolean hasUpstream() {
            return hasUpstream;
        }

        public void setHasUpstream(boolean hasUpstream) {
            this.hasUpstream = hasUpstream;
        }

        public boolean hasDownstream() {
            return hasDownstream;
        }

        public void setHasDownstream(boolean hasDownstream) {
            this.hasDownstream = hasDownstream;
        }

        public int getInputRelationsCount() {
            return inputRelationsCount;
        }

        public void incrementInputRelationsCount() {
            if (hasMoreInputs) {
                return;
            }

            if (isInputRelationsReachedLimit) {
                setHasMoreInputs(true);
                return;
            }

            this.inputRelationsCount++;

            if (inputRelationsCount == onDemandConstraints.getInputRelationsLimit()) {
                this.setInputRelationsReachedLimit(true);
                return;
            }
        }

        public int getOutputRelationsCount() {
            return outputRelationsCount;
        }

        public void incrementOutputRelationsCount() {
            if (hasMoreOutputs) {
                return;
            }

            if (isOutputRelationsReachedLimit) {
                setHasMoreOutputs(true);
                return;
            }

            this.outputRelationsCount++;

            if (outputRelationsCount == onDemandConstraints.getOutputRelationsLimit()) {
                this.setOutputRelationsReachedLimit(true);
                return;
            }
        }

        @Override
        public String toString() {
            return "LineageInfoOnDemand{" +
                    "hasMoreInputs='" + hasMoreInputs + '\'' +
                    ", hasMoreOutputs='" + hasMoreOutputs + '\'' +
                    ", inputRelationsCount='" + inputRelationsCount + '\'' +
                    ", outputRelationsCount='" + outputRelationsCount + '\'' +
                    ", hasUpstream='" + hasUpstream + '\'' +
                    ", hasDownstream='" + hasDownstream + '\'' +
                    '}';
        }

    }

    @JsonAutoDetect(getterVisibility = PUBLIC_ONLY, setterVisibility = PUBLIC_ONLY, fieldVisibility = NONE)
    @JsonSerialize(include = JsonSerialize.Inclusion.NON_NULL)
    @JsonIgnoreProperties(ignoreUnknown = true)
    @XmlRootElement
    @XmlAccessorType(XmlAccessType.PROPERTY)
    public static class LineageRelation {
        private String fromEntityId;
        private String toEntityId;
        private String relationshipId;
        private String processId;

        public LineageRelation() {
        }

        public LineageRelation(String fromEntityId, String toEntityId, final String relationshipId) {
            this.fromEntityId = fromEntityId;
            this.toEntityId = toEntityId;
            this.relationshipId = relationshipId;
        }

        public LineageRelation(String fromEntityId, String toEntityId, final String relationshipId, String processId) {
            this(fromEntityId, toEntityId, relationshipId);
            this.processId = processId;
        }

        public String getFromEntityId() {
            return fromEntityId;
        }

        public void setFromEntityId(String fromEntityId) {
            this.fromEntityId = fromEntityId;
        }

        public String getToEntityId() {
            return toEntityId;
        }

        public void setToEntityId(String toEntityId) {
            this.toEntityId = toEntityId;
        }

        public String getRelationshipId() {
            return relationshipId;
        }

        public void setRelationshipId(final String relationshipId) {
            this.relationshipId = relationshipId;
        }

        public String getProcessId() {
            return processId;
        }

        public void setProcessId(String processId) {
            this.processId = processId;
        }

        @Override
        public boolean equals(Object o) {
            if (this == o) return true;
            if (o == null || getClass() != o.getClass()) return false;
            LineageRelation that = (LineageRelation) o;
            return Objects.equals(fromEntityId, that.fromEntityId) &&
                    Objects.equals(toEntityId, that.toEntityId) &&
                    Objects.equals(relationshipId, that.relationshipId) &&
                    Objects.equals(processId, that.processId);
        }

        @Override
        public int hashCode() {
            return Objects.hash(fromEntityId, toEntityId, relationshipId, processId);
        }

        @Override
        public String toString() {
            return "LineageRelation{" +
                    "fromEntityId='" + fromEntityId + '\'' +
                    ", toEntityId='" + toEntityId + '\'' +
                    ", relationshipId='" + relationshipId + '\'' +
                    ", processId='" + processId + '\'' +
                    '}';
        }
    }

}<|MERGE_RESOLUTION|>--- conflicted
+++ resolved
@@ -292,8 +292,56 @@
             this.outputRelationsCount          = 0;
             this.isInputRelationsReachedLimit  = false;
             this.isOutputRelationsReachedLimit = false;
-<<<<<<< HEAD
-            this.offsetCount                   = 0;
+            this.hasUpstream                   = false;
+            this.hasDownstream                 = false;
+        }
+
+        public boolean isInputRelationsReachedLimit() {
+            return isInputRelationsReachedLimit;
+        }
+
+        public void setInputRelationsReachedLimit(boolean inputRelationsReachedLimit) {
+            isInputRelationsReachedLimit = inputRelationsReachedLimit;
+        }
+
+        public boolean isOutputRelationsReachedLimit() {
+            return isOutputRelationsReachedLimit;
+        }
+
+        public void setOutputRelationsReachedLimit(boolean outputRelationsReachedLimit) {
+            isOutputRelationsReachedLimit = outputRelationsReachedLimit;
+        }
+
+        public boolean hasMoreInputs() {
+            return hasMoreInputs;
+        }
+
+        public void setHasMoreInputs(boolean hasMoreInputs) {
+            this.hasMoreInputs = hasMoreInputs;
+        }
+
+        public boolean hasMoreOutputs() {
+            return hasMoreOutputs;
+        }
+
+        public void setHasMoreOutputs(boolean hasMoreOutputs) {
+            this.hasMoreOutputs = hasMoreOutputs;
+        }
+
+        public boolean hasUpstream() {
+            return hasUpstream;
+        }
+
+        public void setHasUpstream(boolean hasUpstream) {
+            this.hasUpstream = hasUpstream;
+        }
+
+        public boolean hasDownstream() {
+            return hasDownstream;
+        }
+
+        public void setHasDownstream(boolean hasDownstream) {
+            this.hasDownstream = hasDownstream;
         }
 
         public int getOffsetCount() {
@@ -306,58 +354,6 @@
 
         public void setOffsetCount(int offsetCount) {
             this.offsetCount = offsetCount;
-=======
-            this.hasUpstream                   = false;
-            this.hasDownstream                 = false;
->>>>>>> 19a8e7af
-        }
-
-        public boolean isInputRelationsReachedLimit() {
-            return isInputRelationsReachedLimit;
-        }
-
-        public void setInputRelationsReachedLimit(boolean inputRelationsReachedLimit) {
-            isInputRelationsReachedLimit = inputRelationsReachedLimit;
-        }
-
-        public boolean isOutputRelationsReachedLimit() {
-            return isOutputRelationsReachedLimit;
-        }
-
-        public void setOutputRelationsReachedLimit(boolean outputRelationsReachedLimit) {
-            isOutputRelationsReachedLimit = outputRelationsReachedLimit;
-        }
-
-        public boolean hasMoreInputs() {
-            return hasMoreInputs;
-        }
-
-        public void setHasMoreInputs(boolean hasMoreInputs) {
-            this.hasMoreInputs = hasMoreInputs;
-        }
-
-        public boolean hasMoreOutputs() {
-            return hasMoreOutputs;
-        }
-
-        public void setHasMoreOutputs(boolean hasMoreOutputs) {
-            this.hasMoreOutputs = hasMoreOutputs;
-        }
-
-        public boolean hasUpstream() {
-            return hasUpstream;
-        }
-
-        public void setHasUpstream(boolean hasUpstream) {
-            this.hasUpstream = hasUpstream;
-        }
-
-        public boolean hasDownstream() {
-            return hasDownstream;
-        }
-
-        public void setHasDownstream(boolean hasDownstream) {
-            this.hasDownstream = hasDownstream;
         }
 
         public int getInputRelationsCount() {
