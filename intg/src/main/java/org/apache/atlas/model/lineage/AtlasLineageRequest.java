--- conflicted
+++ resolved
@@ -30,11 +30,8 @@
 
 import static com.fasterxml.jackson.annotation.JsonAutoDetect.Visibility.NONE;
 import static com.fasterxml.jackson.annotation.JsonAutoDetect.Visibility.PUBLIC_ONLY;
-<<<<<<< HEAD
-=======
 
 import static org.apache.atlas.AtlasErrorCode.BAD_REQUEST;
->>>>>>> 34856b5f
 import static org.apache.atlas.model.lineage.AtlasLineageInfo.LineageDirection.BOTH;
 
 
@@ -145,8 +142,6 @@
         this.allowDeletedProcess = allowDeletedProcess;
     }
 
-<<<<<<< HEAD
-=======
     public int getOffset() {
         return offset;
     }
@@ -163,7 +158,6 @@
         this.calculateRemainingVertexCounts = calculateRemainingVertexCounts;
     }
 
->>>>>>> 34856b5f
     public Set<String> getRelationAttributes() {
         return relationAttributes;
     }
