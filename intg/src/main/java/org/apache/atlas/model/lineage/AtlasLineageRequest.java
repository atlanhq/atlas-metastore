/**
 * Licensed to the Apache Software Foundation (ASF) under one
 * or more contributor license agreements.  See the NOTICE file
 * distributed with this work for additional information
 * regarding copyright ownership.  The ASF licenses this file
 * to you under the Apache License, Version 2.0 (the
 * "License"); you may not use this file except in compliance
 * with the License.  You may obtain a copy of the License at
 * <p>
 * http://www.apache.org/licenses/LICENSE-2.0
 * <p>
 * Unless required by applicable law or agreed to in writing, software
 * distributed under the License is distributed on an "AS IS" BASIS,
 * WITHOUT WARRANTIES OR CONDITIONS OF ANY KIND, either express or implied.
 * See the License for the specific language governing permissions and
 * limitations under the License.
 */
package org.apache.atlas.model.lineage;

import com.fasterxml.jackson.annotation.JsonAutoDetect;
import com.fasterxml.jackson.databind.annotation.JsonSerialize;
import org.apache.atlas.AtlasErrorCode;
import org.apache.atlas.exception.AtlasBaseException;
import org.apache.atlas.model.discovery.SearchParameters;
import org.apache.atlas.model.lineage.AtlasLineageInfo.LineageDirection;
import org.apache.commons.lang.StringUtils;

import java.util.HashSet;
import java.util.Set;

import static com.fasterxml.jackson.annotation.JsonAutoDetect.Visibility.NONE;
import static com.fasterxml.jackson.annotation.JsonAutoDetect.Visibility.PUBLIC_ONLY;
<<<<<<< HEAD
=======
import static org.apache.atlas.AtlasErrorCode.BAD_REQUEST;
>>>>>>> de16d5d0
import static org.apache.atlas.model.lineage.AtlasLineageInfo.LineageDirection.BOTH;


@JsonAutoDetect(getterVisibility = PUBLIC_ONLY, setterVisibility = PUBLIC_ONLY, fieldVisibility = NONE)
@JsonSerialize(include = JsonSerialize.Inclusion.NON_NULL)
public class AtlasLineageRequest {
    private String guid;
    private int depth;
    private int offset = -1;
    private int limit = -1;
    private boolean calculateRemainingVertexCounts;
    private boolean hideProcess;
    private boolean allowDeletedProcess;
    private LineageDirection direction = BOTH;
    private SearchParameters.FilterCriteria entityFilters;

    private Set<String> attributes;
    private Set<String> relationAttributes;

    public AtlasLineageRequest() {
    }

    public AtlasLineageRequest(String guid, int depth, LineageDirection direction, boolean hideProcess, int offset, int limit, boolean calculateRemainingVertexCounts) throws AtlasBaseException {
        this.guid = guid;
        this.depth = depth;
        this.direction = direction;
        this.hideProcess = hideProcess;
        this.offset = offset;
        this.limit = limit;
        this.calculateRemainingVertexCounts = calculateRemainingVertexCounts;
        this.attributes = new HashSet<>();
        performValidation();
    }

    public void performValidation() throws AtlasBaseException {
        if (StringUtils.isEmpty(guid)) {
            throw new AtlasBaseException(BAD_REQUEST, "guid is not specified");
        } else if ((offset != -1 && limit == -1) || (offset == -1 && limit != -1)) {
            throw new AtlasBaseException(AtlasErrorCode.INVALID_PAGINATION_STATE);
        } else if (depth != 1 && offset != -1) {
            throw new AtlasBaseException(AtlasErrorCode.PAGINATION_CAN_ONLY_BE_USED_WITH_DEPTH_ONE);
        } else if (offset == -1 && calculateRemainingVertexCounts) {
            throw new AtlasBaseException(AtlasErrorCode.CANT_CALCULATE_VERTEX_COUNTS_WITHOUT_PAGINATION);
        }
    }

    public String getGuid() {
        return guid;
    }

    public void setGuid(String guid) {
        this.guid = guid;
    }

    public int getDepth() {
        return depth;
    }

    public void setDepth(int depth) {
        this.depth = depth;
    }

    public int getLimit() {
        return limit;
    }

    public void setLimit(int limit) {
        this.limit = limit;
    }

    public LineageDirection getDirection() {
        return direction;
    }

    public void setDirection(LineageDirection direction) {
        this.direction = direction;
    }

    public boolean isHideProcess() {
        return hideProcess;
    }

    public void setHideProcess(boolean hideProcess) {
        this.hideProcess = hideProcess;
    }

    public Set<String> getAttributes() {
        return attributes;
    }

    public void setAttributes(Set<String> attributes) {
        this.attributes = attributes;
    }

    public SearchParameters.FilterCriteria getEntityFilters() {
        return entityFilters;
    }

    public void setEntityFilters(SearchParameters.FilterCriteria entityFilters) {
        this.entityFilters = entityFilters;
    }

    public boolean isAllowDeletedProcess() {
        return allowDeletedProcess;
    }

    public void setAllowDeletedProcess(boolean allowDeletedProcess) {
        this.allowDeletedProcess = allowDeletedProcess;
    }

<<<<<<< HEAD
=======
    public int getOffset() {
        return offset;
    }

    public void setOffset(int offset) {
        this.offset = offset;
    }

    public boolean getCalculateRemainingVertexCounts() {
        return calculateRemainingVertexCounts;
    }

    public void setCalculateRemainingVertexCounts(boolean calculateRemainingVertexCounts) {
        this.calculateRemainingVertexCounts = calculateRemainingVertexCounts;
    }

>>>>>>> de16d5d0
    public Set<String> getRelationAttributes() {
        return relationAttributes;
    }

    public void setRelationAttributes(Set<String> relationAttributes) {
        this.relationAttributes = relationAttributes;
    }
}<|MERGE_RESOLUTION|>--- conflicted
+++ resolved
@@ -30,10 +30,8 @@
 
 import static com.fasterxml.jackson.annotation.JsonAutoDetect.Visibility.NONE;
 import static com.fasterxml.jackson.annotation.JsonAutoDetect.Visibility.PUBLIC_ONLY;
-<<<<<<< HEAD
-=======
+
 import static org.apache.atlas.AtlasErrorCode.BAD_REQUEST;
->>>>>>> de16d5d0
 import static org.apache.atlas.model.lineage.AtlasLineageInfo.LineageDirection.BOTH;
 
 
@@ -144,8 +142,6 @@
         this.allowDeletedProcess = allowDeletedProcess;
     }
 
-<<<<<<< HEAD
-=======
     public int getOffset() {
         return offset;
     }
@@ -162,7 +158,6 @@
         this.calculateRemainingVertexCounts = calculateRemainingVertexCounts;
     }
 
->>>>>>> de16d5d0
     public Set<String> getRelationAttributes() {
         return relationAttributes;
     }
