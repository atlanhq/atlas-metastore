/**
 * Licensed to the Apache Software Foundation (ASF) under one
 * or more contributor license agreements.  See the NOTICE file
 * distributed with this work for additional information
 * regarding copyright ownership.  The ASF licenses this file
 * to you under the Apache License, Version 2.0 (the
 * "License"); you may not use this file except in compliance
 * with the License.  You may obtain a copy of the License at
 * <p>
 * http://www.apache.org/licenses/LICENSE-2.0
 * <p>
 * Unless required by applicable law or agreed to in writing, software
 * distributed under the License is distributed on an "AS IS" BASIS,
 * WITHOUT WARRANTIES OR CONDITIONS OF ANY KIND, either express or implied.
 * See the License for the specific language governing permissions and
 * limitations under the License.
 */
package org.apache.atlas.model.lineage;

import com.fasterxml.jackson.annotation.JsonAutoDetect;
import com.fasterxml.jackson.databind.annotation.JsonSerialize;
import org.apache.atlas.AtlasErrorCode;
import org.apache.atlas.exception.AtlasBaseException;
import org.apache.atlas.model.discovery.SearchParameters;
import org.apache.atlas.model.lineage.AtlasLineageInfo.LineageDirection;
import org.apache.commons.lang.StringUtils;

import java.util.HashSet;
import java.util.Set;

import static com.fasterxml.jackson.annotation.JsonAutoDetect.Visibility.NONE;
import static com.fasterxml.jackson.annotation.JsonAutoDetect.Visibility.PUBLIC_ONLY;
<<<<<<< HEAD
import static org.apache.atlas.AtlasErrorCode.BAD_REQUEST;
=======
>>>>>>> c4640e61
import static org.apache.atlas.model.lineage.AtlasLineageInfo.LineageDirection.BOTH;


@JsonAutoDetect(getterVisibility = PUBLIC_ONLY, setterVisibility = PUBLIC_ONLY, fieldVisibility = NONE)
@JsonSerialize(include = JsonSerialize.Inclusion.NON_NULL)
public class AtlasLineageRequest {
    private String guid;
    private int depth;
    private int offset = -1;
    private int limit = -1;
    private boolean calculateRemainingVertexCounts;
    private boolean hideProcess;
    private boolean allowDeletedProcess;
    private LineageDirection direction = BOTH;
    private SearchParameters.FilterCriteria entityFilters;

    private Set<String> attributes;
    private Set<String> relationAttributes;

    public AtlasLineageRequest() {
    }

    public AtlasLineageRequest(String guid, int depth, LineageDirection direction, boolean hideProcess, int offset, int limit, boolean calculateRemainingVertexCounts) throws AtlasBaseException {
        this.guid = guid;
        this.depth = depth;
        this.direction = direction;
        this.hideProcess = hideProcess;
        this.offset = offset;
        this.limit = limit;
        this.calculateRemainingVertexCounts = calculateRemainingVertexCounts;
        this.attributes = new HashSet<>();
        performValidation();
    }

    public void performValidation() throws AtlasBaseException {
        if (StringUtils.isEmpty(guid)) {
            throw new AtlasBaseException(BAD_REQUEST, "guid is not specified");
        } else if ((offset != -1 && limit == -1) || (offset == -1 && limit != -1)) {
            throw new AtlasBaseException(AtlasErrorCode.INVALID_PAGINATION_STATE);
        } else if (depth != 1 && offset != -1) {
            throw new AtlasBaseException(AtlasErrorCode.PAGINATION_CAN_ONLY_BE_USED_WITH_DEPTH_ONE);
        } else if (offset == -1 && calculateRemainingVertexCounts) {
            throw new AtlasBaseException(AtlasErrorCode.CANT_CALCULATE_VERTEX_COUNTS_WITHOUT_PAGINATION);
        }
    }

    public String getGuid() {
        return guid;
    }

    public void setGuid(String guid) {
        this.guid = guid;
    }

    public int getDepth() {
        return depth;
    }

    public void setDepth(int depth) {
        this.depth = depth;
    }

    public int getLimit() {
        return limit;
    }

    public void setLimit(int limit) {
        this.limit = limit;
    }

    public LineageDirection getDirection() {
        return direction;
    }

    public void setDirection(LineageDirection direction) {
        this.direction = direction;
    }

    public boolean isHideProcess() {
        return hideProcess;
    }

    public void setHideProcess(boolean hideProcess) {
        this.hideProcess = hideProcess;
    }

    public Set<String> getAttributes() {
        return attributes;
    }

    public void setAttributes(Set<String> attributes) {
        this.attributes = attributes;
    }

    public SearchParameters.FilterCriteria getEntityFilters() {
        return entityFilters;
    }

    public void setEntityFilters(SearchParameters.FilterCriteria entityFilters) {
        this.entityFilters = entityFilters;
    }

    public boolean isAllowDeletedProcess() {
        return allowDeletedProcess;
    }

    public void setAllowDeletedProcess(boolean allowDeletedProcess) {
        this.allowDeletedProcess = allowDeletedProcess;
    }

<<<<<<< HEAD
    public int getOffset() {
        return offset;
    }

    public void setOffset(int offset) {
        this.offset = offset;
    }

    public boolean getCalculateRemainingVertexCounts() {
        return calculateRemainingVertexCounts;
    }

    public void setCalculateRemainingVertexCounts(boolean calculateRemainingVertexCounts) {
        this.calculateRemainingVertexCounts = calculateRemainingVertexCounts;
=======
    public Set<String> getRelationAttributes() {
        return relationAttributes;
    }

    public void setRelationAttributes(Set<String> relationAttributes) {
        this.relationAttributes = relationAttributes;
>>>>>>> c4640e61
    }
}<|MERGE_RESOLUTION|>--- conflicted
+++ resolved
@@ -30,10 +30,7 @@
 
 import static com.fasterxml.jackson.annotation.JsonAutoDetect.Visibility.NONE;
 import static com.fasterxml.jackson.annotation.JsonAutoDetect.Visibility.PUBLIC_ONLY;
-<<<<<<< HEAD
 import static org.apache.atlas.AtlasErrorCode.BAD_REQUEST;
-=======
->>>>>>> c4640e61
 import static org.apache.atlas.model.lineage.AtlasLineageInfo.LineageDirection.BOTH;
 
 
@@ -144,7 +141,6 @@
         this.allowDeletedProcess = allowDeletedProcess;
     }
 
-<<<<<<< HEAD
     public int getOffset() {
         return offset;
     }
@@ -159,13 +155,13 @@
 
     public void setCalculateRemainingVertexCounts(boolean calculateRemainingVertexCounts) {
         this.calculateRemainingVertexCounts = calculateRemainingVertexCounts;
-=======
+    }
+
     public Set<String> getRelationAttributes() {
         return relationAttributes;
     }
 
     public void setRelationAttributes(Set<String> relationAttributes) {
         this.relationAttributes = relationAttributes;
->>>>>>> c4640e61
     }
 }