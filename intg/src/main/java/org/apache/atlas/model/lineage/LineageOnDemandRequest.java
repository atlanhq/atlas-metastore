--- conflicted
+++ resolved
@@ -19,16 +19,11 @@
     private List<SearchParameters.FilterCriteria>   traversalFilters;
     private Set<String>                             attributes;
     private Set<String>                             relationAttributes;
-<<<<<<< HEAD
     private LineageOnDemandBaseParams               defaultParams;
-=======
-    private LineageOnDemandDefaultParams            defaultParams;
->>>>>>> e792baee
 
     public LineageOnDemandRequest() {
         this.attributes = new HashSet<>();
         this.relationAttributes = new HashSet<>();
-<<<<<<< HEAD
         this.defaultParams = new LineageOnDemandBaseParams();
     }
 
@@ -36,9 +31,6 @@
         this.attributes = new HashSet<>();
         this.relationAttributes = new HashSet<>();
         this.defaultParams = defaultParams;
-=======
-        this.defaultParams = new LineageOnDemandDefaultParams();
->>>>>>> e792baee
     }
 
     public LineageOnDemandRequest(Map<String, LineageOnDemandConstraints> constraints) {
@@ -48,7 +40,6 @@
         this.defaultParams = new LineageOnDemandDefaultParams();
     }
 
-<<<<<<< HEAD
     public LineageOnDemandRequest(Map<String, LineageOnDemandConstraints> constraints, List<SearchParameters.FilterCriteria> traversalFilters, Set<String> attributes, Set<String> relationAttributes) {
         this.defaultParams = new LineageOnDemandBaseParams();
     }
@@ -69,10 +60,6 @@
 
     public LineageOnDemandRequest(Map<String, LineageOnDemandConstraints> constraints, List<SearchParameters.FilterCriteria> traversalFilters,
                                   Set<String> attributes, Set<String> relationAttributes, LineageOnDemandBaseParams defaultParams) {
-=======
-    public LineageOnDemandRequest(Map<String, LineageOnDemandConstraints> constraints, List<SearchParameters.FilterCriteria> traversalFilters,
-                                  Set<String> attributes, Set<String> relationAttributes, LineageOnDemandDefaultParams defaultParams) {
->>>>>>> e792baee
         this.constraints        = constraints;
         this.traversalFilters   = traversalFilters;
         this.attributes         = attributes;
@@ -111,20 +98,12 @@
     public void setRelationAttributes(Set<String> relationAttributes) {
         this.relationAttributes = relationAttributes;
     }
-
-<<<<<<< HEAD
+    
     public LineageOnDemandBaseParams getDefaultParams() {
         return defaultParams;
     }
 
     public void setDefaultParams(LineageOnDemandBaseParams defaultParams) {
-=======
-    public LineageOnDemandDefaultParams getDefaultParams() {
-        return defaultParams;
-    }
-
-    public void setDefaultParams(LineageOnDemandDefaultParams defaultParams) {
->>>>>>> e792baee
         this.defaultParams = defaultParams;
     }
 }