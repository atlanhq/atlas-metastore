package org.apache.atlas.model.discovery;

import com.fasterxml.jackson.annotation.JsonIgnoreProperties;
import com.fasterxml.jackson.annotation.JsonInclude;

import java.util.Set;

@JsonInclude(JsonInclude.Include.NON_EMPTY)
@JsonIgnoreProperties(ignoreUnknown=true)
public class SearchParams {

    Set<String> attributes;
    Set<String> relationAttributes;
    Set<String> collapseAttributes;
    Set<String> collapseRelationAttributes;
    Set<String> utmTags;
    boolean showSearchScore;
    boolean suppressLogs;
    boolean excludeMeanings;
    boolean excludeClassifications;
<<<<<<< HEAD
    boolean enrichAccessControlMetadata = false;
=======
    boolean showAssetsHasAccess;
>>>>>>> 2503dae0

    public String getQuery() {
        return getQuery();
    }

    public void setShowAssetsHasAccess(boolean showAssetsHasAccess) {
        this.showAssetsHasAccess = showAssetsHasAccess;
    }

    public boolean getShowAssetsHasAccess() {
        return showAssetsHasAccess;
    }

    public Set<String> getAttributes() {
        return attributes;
    }

    public void setAttributes(Set<String> attributes) {
        this.attributes = attributes;
    }

    public Set<String> getRelationAttributes() {
        return relationAttributes;
    }

    public void setRelationAttributes(Set<String> relationAttributes) {
        this.relationAttributes = relationAttributes;
    }

    public Set<String> getCollapseAttributes() {
        return collapseAttributes;
    }

    public void setCollapseAttributes(Set<String> collapseAttributes) {
        this.collapseAttributes = collapseAttributes;
    }

    public Set<String> getCollapseRelationAttributes() {
        return collapseRelationAttributes;
    }

    public void setCollapseRelationAttributes(Set<String> collapseRelationAttributes) {
        this.collapseRelationAttributes = collapseRelationAttributes;
    }

    public Set<String> getUtmTags() {
        return utmTags;
    }

    public void setUtmTags(Set<String> utmTags) {
        this.utmTags = utmTags;
    }

    public boolean getShowSearchScore() {
        return showSearchScore;
    }

    public void setShowSearchScore(boolean showSearchScore) {
        this.showSearchScore = showSearchScore;
    }

    public boolean getSuppressLogs() {
        return suppressLogs;
    }

    public void setSuppressLogs(boolean suppressLogs) {
        this.suppressLogs = suppressLogs;
    }

    public boolean isExcludeClassifications() {
        return excludeClassifications;
    }

    public void setExcludeClassifications(boolean excludeClassifications) {
        this.excludeClassifications = excludeClassifications;
    }

    public boolean isExcludeMeanings() {
        return excludeMeanings;
    }

    public void setExcludeMeanings(boolean excludeMeanings) {
        this.excludeMeanings = excludeMeanings;
    }

    public boolean isEnrichAccessControlMetadata() {
        return enrichAccessControlMetadata;
    }

    public void setEnrichAccessControlMetadata(boolean enrichAccessControlMetadata) {
        this.enrichAccessControlMetadata = enrichAccessControlMetadata;
    }
}<|MERGE_RESOLUTION|>--- conflicted
+++ resolved
@@ -18,11 +18,8 @@
     boolean suppressLogs;
     boolean excludeMeanings;
     boolean excludeClassifications;
-<<<<<<< HEAD
     boolean enrichAccessControlMetadata = false;
-=======
     boolean showAssetsHasAccess;
->>>>>>> 2503dae0
 
     public String getQuery() {
         return getQuery();
