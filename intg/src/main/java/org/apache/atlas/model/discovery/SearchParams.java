package org.apache.atlas.model.discovery;

import com.fasterxml.jackson.annotation.JsonIgnoreProperties;
import com.fasterxml.jackson.annotation.JsonInclude;

import java.util.Set;

@JsonInclude(JsonInclude.Include.NON_EMPTY)
@JsonIgnoreProperties(ignoreUnknown=true)
public class SearchParams {

    Set<String> attributes;
    Set<String> relationAttributes;
<<<<<<< HEAD
=======
    Set<String> collapseAttributes;
    Set<String> collapseRelationAttributes;
>>>>>>> 36eb104e
    Set<String> utmTags;
    boolean showSearchScore;
    boolean suppressLogs;

    public String getQuery() {
        return getQuery();
    }

    public Set<String> getAttributes() {
        return attributes;
    }

    public void setAttributes(Set<String> attributes) {
        this.attributes = attributes;
    }

    public Set<String> getRelationAttributes() {
        return relationAttributes;
    }

    public void setRelationAttributes(Set<String> relationAttributes) {
        this.relationAttributes = relationAttributes;
    }

<<<<<<< HEAD
=======
    public Set<String> getCollapseAttributes() {
        return collapseAttributes;
    }

    public void setCollapseAttributes(Set<String> collapseAttributes) {
        this.collapseAttributes = collapseAttributes;
    }

    public Set<String> getCollapseRelationAttributes() {
        return collapseRelationAttributes;
    }

    public void setCollapseRelationAttributes(Set<String> collapseRelationAttributes) {
        this.collapseRelationAttributes = collapseRelationAttributes;
    }

>>>>>>> 36eb104e
    public Set<String> getUtmTags() {
        return utmTags;
    }

    public void setUtmTags(Set<String> utmTags) {
        this.utmTags = utmTags;
    }

    public boolean getShowSearchScore() {
        return showSearchScore;
    }

    public void setShowSearchScore(boolean showSearchScore) {
        this.showSearchScore = showSearchScore;
    }

    public boolean getSuppressLogs() {
        return suppressLogs;
    }

    public void setSuppressLogs(boolean suppressLogs) {
        this.suppressLogs = suppressLogs;
    }
}<|MERGE_RESOLUTION|>--- conflicted
+++ resolved
@@ -11,11 +11,8 @@
 
     Set<String> attributes;
     Set<String> relationAttributes;
-<<<<<<< HEAD
-=======
     Set<String> collapseAttributes;
     Set<String> collapseRelationAttributes;
->>>>>>> 36eb104e
     Set<String> utmTags;
     boolean showSearchScore;
     boolean suppressLogs;
@@ -40,8 +37,6 @@
         this.relationAttributes = relationAttributes;
     }
 
-<<<<<<< HEAD
-=======
     public Set<String> getCollapseAttributes() {
         return collapseAttributes;
     }
@@ -58,7 +53,6 @@
         this.collapseRelationAttributes = collapseRelationAttributes;
     }
 
->>>>>>> 36eb104e
     public Set<String> getUtmTags() {
         return utmTags;
     }
