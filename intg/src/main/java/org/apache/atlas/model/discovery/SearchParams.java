--- conflicted
+++ resolved
@@ -18,11 +18,8 @@
     boolean suppressLogs;
     boolean excludeMeanings;
     boolean excludeClassifications;
-<<<<<<< HEAD
     boolean enableFullRestriction;
-=======
     boolean fetchSources;
->>>>>>> 91bd27e2
 
     boolean includeClassificationNames = false;
 
