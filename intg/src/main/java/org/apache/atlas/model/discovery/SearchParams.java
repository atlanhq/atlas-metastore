package org.apache.atlas.model.discovery;

import com.fasterxml.jackson.annotation.JsonIgnoreProperties;
import com.fasterxml.jackson.annotation.JsonInclude;

import java.util.Set;


@JsonInclude(JsonInclude.Include.NON_EMPTY)
@JsonIgnoreProperties(ignoreUnknown=true)
public class SearchParams {

    Set<String> attributes;
    Set<String> relationAttributes;
    Set<String> collapseAttributes;
    Set<String> collapseRelationAttributes;
    boolean showSearchScore;
    boolean suppressLogs;
    boolean excludeMeanings;
    boolean excludeClassifications;
<<<<<<< HEAD
    boolean useAccessControlv2;
=======
    boolean enableFullRestriction;
>>>>>>> a41823da

    RequestMetadata requestMetadata = new RequestMetadata();

    Async async = new Async();
    boolean showHighlights;

    public String getQuery() {
        return getQuery();
    }

<<<<<<< HEAD
    public boolean getUseAccessControlv2() {
        return useAccessControlv2;
=======
    public boolean getEnableFullRestriction() {
        return enableFullRestriction;
>>>>>>> a41823da
    }

    public Set<String> getAttributes() {
        return attributes;
    }

    public void setQuery(String query) {
        setQuery(query);
    }

    public void setAttributes(Set<String> attributes) {
        this.attributes = attributes;
    }

    public Set<String> getRelationAttributes() {
        return relationAttributes;
    }

    public void setRelationAttributes(Set<String> relationAttributes) {
        this.relationAttributes = relationAttributes;
    }

    public Set<String> getCollapseAttributes() {
        return collapseAttributes;
    }

    public void setCollapseAttributes(Set<String> collapseAttributes) {
        this.collapseAttributes = collapseAttributes;
    }

    public Set<String> getCollapseRelationAttributes() {
        return collapseRelationAttributes;
    }

    public void setCollapseRelationAttributes(Set<String> collapseRelationAttributes) {
        this.collapseRelationAttributes = collapseRelationAttributes;
    }

    public Set<String> getUtmTags() {
        return requestMetadata.utmTags;
    }

    public void setUtmTags(Set<String> utmTags) {
        this.requestMetadata.utmTags = utmTags;
    }

    public boolean getShowSearchScore() {
        return showSearchScore;
    }

    public void setShowSearchScore(boolean showSearchScore) {
        this.showSearchScore = showSearchScore;
    }

    public boolean getSuppressLogs() {
        return suppressLogs;
    }

    public void setSuppressLogs(boolean suppressLogs) {
        this.suppressLogs = suppressLogs;
    }

    public boolean isExcludeClassifications() {
        return excludeClassifications;
    }

    public void setExcludeClassifications(boolean excludeClassifications) {
        this.excludeClassifications = excludeClassifications;
    }

    public boolean isExcludeMeanings() {
        return excludeMeanings;
    }

    public void setExcludeMeanings(boolean excludeMeanings) {
        this.excludeMeanings = excludeMeanings;
    }

    public boolean isSaveSearchLog() {
        return requestMetadata.saveSearchLog;
    }

    public void setSaveSearchLog(boolean saveSearchLog) {
        this.requestMetadata.saveSearchLog = saveSearchLog;
    }

    public RequestMetadata getRequestMetadata() {
        return requestMetadata;
    }

    public void setRequestMetadata(RequestMetadata requestMetadata) {
        this.requestMetadata = requestMetadata;
    }

    public Async getAsync() {
        return async;
    }

    public void setAsync(Async async) {
        this.async = async;
    }

    public boolean isCallAsync() {
        return async.getIsCallAsync();
    }

    public String getSearchContextId() {
        return async.getSearchContextId();
    }

    public Integer getSearchContextSequenceNo() {
        return async.getSearchContextSequenceNo();
    }

    public Long getRequestTimeoutInSecs() {
        return async.getRequestTimeoutInSecs();
    }

    public String getSearchInput() {
        return this.requestMetadata.getSearchInput();
    }

    public boolean isShowHighlights() {
        return showHighlights;
    }


    static class RequestMetadata {
        private String searchInput;
        private Set<String> utmTags;
        private boolean saveSearchLog;

        public String getSearchInput() {
            return searchInput;
        }

        public Set<String> getUtmTags() {
            return utmTags;
        }

        public boolean isSaveSearchLog() {
            return saveSearchLog;
        }

        public void setSearchInput(String searchInput) {
            this.searchInput = searchInput;
        }

        public void setUtmTags(Set<String> utmTags) {
            this.utmTags = utmTags;
        }

        public void setSaveSearchLog(boolean saveSearchLog) {
            this.saveSearchLog = saveSearchLog;
        }
    }

    @JsonIgnoreProperties(ignoreUnknown=true)
    static class Async {
        private boolean isCallAsync;

        private String searchContextId;

        private Integer searchContextSequenceNo;

        private Long requestTimeoutInSecs;

        public boolean getIsCallAsync() {
            return isCallAsync;
        }

        public String getSearchContextId() {
            return searchContextId;
        }

        public Integer getSearchContextSequenceNo() {
            return searchContextSequenceNo;
        }

        public Long getRequestTimeoutInSecs() {
            return requestTimeoutInSecs;
        }
    }


}<|MERGE_RESOLUTION|>--- conflicted
+++ resolved
@@ -18,11 +18,7 @@
     boolean suppressLogs;
     boolean excludeMeanings;
     boolean excludeClassifications;
-<<<<<<< HEAD
-    boolean useAccessControlv2;
-=======
     boolean enableFullRestriction;
->>>>>>> a41823da
 
     RequestMetadata requestMetadata = new RequestMetadata();
 
@@ -33,13 +29,8 @@
         return getQuery();
     }
 
-<<<<<<< HEAD
-    public boolean getUseAccessControlv2() {
-        return useAccessControlv2;
-=======
     public boolean getEnableFullRestriction() {
         return enableFullRestriction;
->>>>>>> a41823da
     }
 
     public Set<String> getAttributes() {
