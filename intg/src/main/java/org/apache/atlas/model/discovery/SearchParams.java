--- conflicted
+++ resolved
@@ -23,21 +23,12 @@
     RequestMetadata requestMetadata = new RequestMetadata();
     boolean showHighlights;
 
-    public boolean getUseAccessControlv2() {
-        return useAccessControlv2;
-    }
-
     public String getQuery() {
         return getQuery();
     }
 
-<<<<<<< HEAD
-    public void setQuery(String query) {
-        setQuery(query);
-=======
     public boolean getUseAccessControlv2() {
         return useAccessControlv2;
->>>>>>> 91f50ed7
     }
 
     public Set<String> getAttributes() {
