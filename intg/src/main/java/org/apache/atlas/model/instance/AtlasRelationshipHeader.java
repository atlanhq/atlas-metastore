--- conflicted
+++ resolved
@@ -85,11 +85,7 @@
                 setStatus(AtlasEntity.Status.DELETED);
                 break;
 
-<<<<<<< HEAD
-            case PERMANENT_DELETE:
-=======
             case PURGED:
->>>>>>> c270fbae
                 setStatus(AtlasEntity.Status.PURGED);
                 break;
         }
