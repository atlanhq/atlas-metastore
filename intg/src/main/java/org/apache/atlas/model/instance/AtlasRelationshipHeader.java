--- conflicted
+++ resolved
@@ -53,10 +53,6 @@
     private String                                  label               = null;
     private AtlasObjectId                           end1                = null;
     private AtlasObjectId                           end2                = null;
-<<<<<<< HEAD
-    private Map<String, Object> customRelationshipInfo;
-
-=======
     private Map<String, Object>                     relationshipDef     = null;
     private Map<String, String>                     relationshipEndToESDocIdMap = null;
     private int                                     provenanceType      = 0;
@@ -65,7 +61,6 @@
     private Date                                    createTime          = null;
     private Date                                    updateTime          = null;
     private long                                    version             = 0L;
->>>>>>> 5a688d0c
 
     public AtlasRelationshipHeader() {
 
@@ -76,29 +71,17 @@
         setGuid(guid);
     }
 
-<<<<<<< HEAD
-    public AtlasRelationshipHeader(String typeName, String guid, AtlasObjectId end1, AtlasObjectId end2, AtlasRelationshipDef.PropagateTags propagateTags, Map<String, Object> customRelationshipInfo) {
-=======
     public AtlasRelationshipHeader(String typeName, String guid, AtlasObjectId end1, AtlasObjectId end2, AtlasRelationshipDef.PropagateTags propagateTags, Map<String, Object> relationshipDef, Map<String, String> relationshipEndToESDocIdMap) {
->>>>>>> 5a688d0c
         this(typeName, guid);
         this.propagateTags = propagateTags;
         setEnd1(end1);
         setEnd2(end2);
-<<<<<<< HEAD
-        setCustomRelationshipInfo(customRelationshipInfo);
-    }
-
-    public AtlasRelationshipHeader(AtlasRelationship relationship) {
-        this(relationship.getTypeName(), relationship.getGuid(), relationship.getEnd1(), relationship.getEnd2(), relationship.getPropagateTags(), relationship.getCustomRelationshipInfo());
-=======
         setRelationshipDef(relationshipDef);
         setRelationshipEndToESDocIdMap(relationshipEndToESDocIdMap);
     }
 
     public AtlasRelationshipHeader(AtlasRelationship relationship) {
         this(relationship.getTypeName(), relationship.getGuid(), relationship.getEnd1(), relationship.getEnd2(), relationship.getPropagateTags(), relationship.getRelationshipDef(), relationship.getRelationshipEndToESDocIdMap());
->>>>>>> 5a688d0c
 
         setLabel(relationship.getLabel());
         setCreatedBy(relationship.getCreatedBy());
@@ -171,14 +154,6 @@
         this.end2 = end2;
     }
 
-<<<<<<< HEAD
-    public Map<String, Object> getCustomRelationshipInfo() {
-        return customRelationshipInfo;
-    }
-
-    public void setCustomRelationshipInfo(Map<String, Object> customRelationshipInfo) {
-        this.customRelationshipInfo = customRelationshipInfo;
-=======
     public Map<String, Object> getRelationshipDef() {
         return relationshipDef;
     }
@@ -241,7 +216,6 @@
 
     public void setVersion(long version) {
         this.version = version;
->>>>>>> 5a688d0c
     }
 
     public StringBuilder toString(StringBuilder sb) {
@@ -256,12 +230,8 @@
         sb.append(", propagateTags=").append(propagateTags);
         sb.append(", end1=").append(end1);
         sb.append(", end2=").append(end2);
-<<<<<<< HEAD
-        sb.append(", customRelationshipInfo=").append(customRelationshipInfo);
-=======
         sb.append(", relationshipDef=").append(relationshipDef);
         sb.append(", relationshipEndToESDocIdMap=").append(relationshipEndToESDocIdMap);
->>>>>>> 5a688d0c
         super.toString(sb);
         sb.append('}');
 
