--- conflicted
+++ resolved
@@ -74,7 +74,6 @@
     private Integer                         depth               = null;
     private Map<String, AtlasSearchResult>  collapse    = null;
 
-
     public AtlasEntityHeader() {
         this(null, null);
     }
@@ -157,21 +156,12 @@
     }
 
     public Integer getDepth() {
-<<<<<<< HEAD
-            return depth;
-        }
-
-    public void setDepth(Integer depth) {
-            this.depth = depth;
-        }
-=======
         return depth;
     }
 
     public void setDepth(Integer depth) {
         this.depth = depth;
     }
->>>>>>> fce4132f
 
     public AtlasEntity.Status getStatus() {
         return status;
