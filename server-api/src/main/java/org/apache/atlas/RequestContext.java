/**
 * Licensed to the Apache Software Foundation (ASF) under one
 * or more contributor license agreements.  See the NOTICE file
 * distributed with this work for additional information
 * regarding copyright ownership.  The ASF licenses this file
 * to you under the Apache License, Version 2.0 (the
 * "License"); you may not use this file except in compliance
 * with the License.  You may obtain a copy of the License at
 * <p/>
 * http://www.apache.org/licenses/LICENSE-2.0
 * <p/>
 * Unless required by applicable law or agreed to in writing, software
 * distributed under the License is distributed on an "AS IS" BASIS,
 * WITHOUT WARRANTIES OR CONDITIONS OF ANY KIND, either express or implied.
 * See the License for the specific language governing permissions and
 * limitations under the License.
 */

package org.apache.atlas;

import org.apache.atlas.model.CassandraTagOperation;
import org.apache.atlas.model.ESDeferredOperation;
import org.apache.atlas.model.instance.*;
import org.apache.atlas.model.instance.AtlasEntity.AtlasEntityWithExtInfo;
import org.apache.atlas.model.tasks.AtlasTask;
import org.apache.atlas.service.metrics.MetricsRegistry;
import org.apache.atlas.utils.AtlasPerfMetrics;
import org.apache.atlas.utils.AtlasPerfMetrics.MetricRecorder;
import org.apache.commons.collections.CollectionUtils;
import org.apache.commons.collections.MapUtils;
import org.apache.commons.lang.StringUtils;
import org.apache.hadoop.security.UserGroupInformation;
import org.slf4j.Logger;
import org.slf4j.LoggerFactory;

import java.util.*;

import static org.apache.atlas.model.instance.AtlasObjectId.KEY_GUID;


public class RequestContext {
    private static final Logger METRICS = LoggerFactory.getLogger("METRICS");
    private static final Logger LOG = LoggerFactory.getLogger(RequestContext.class);


    private static final ThreadLocal<RequestContext> CURRENT_CONTEXT = new ThreadLocal<>();
    private static final Set<RequestContext>         ACTIVE_REQUESTS = new HashSet<>();
    private static final boolean                     isMetricsEnabled = METRICS.isDebugEnabled();

    private final long                                   requestTime          = System.currentTimeMillis();
    private final Map<String, AtlasEntityHeader>         updatedEntities      = new HashMap<>();
    private final Map<String, AtlasEntityHeader>         deletedEntities      = new HashMap<>();
    private final Map<String, AtlasEntityHeader>         restoreEntities      = new HashMap<>();
    private final Map<String, Object>                    restoreVertices      = new HashMap<>();

    private Boolean isIdOnlyGraphEnabled = null;

    private       Map<String, String>                    lexoRankCache        = null;
    private final Map<String, AtlasEntity>               entityCache          = new HashMap<>();
    private final Map<String, AtlasEntityHeader>         entityHeaderCache    = new HashMap<>();
    private final Map<String, AtlasEntityWithExtInfo>    entityExtInfoCache   = new HashMap<>();
    private final Map<String, AtlasEntity>               diffEntityCache      = new HashMap<>();
    private final Map<String, Object>                    diffVertexCache      = new HashMap<>();
    private final Map<String, List<AtlasClassification>> addedPropagations    = new HashMap<>();
    private final Map<String, List<AtlasClassification>> removedPropagations  = new HashMap<>();
    private final Map<String, String>                    requestContextHeaders= new HashMap<>();
    private final Set<String>                            deletedEdgesIds      = new HashSet<>();
    private final Set<String>                            processGuidIds      = new HashSet<>();

    private       Map<String, String>                    evaluateEntityHeaderCache        = null;
    private final AtlasPerfMetrics metrics = isMetricsEnabled ? new AtlasPerfMetrics() : null;
    private final List<AtlasPerfMetrics.Metric> applicationMetrics = new ArrayList<>();
    private List<EntityGuidPair> entityGuidInRequest = null;
    private final Set<String> entitiesToSkipUpdate = new HashSet<>();
    private final Set<String> onlyCAUpdateEntities = new HashSet<>();
    private final Set<String> onlyBAUpdateEntities = new HashSet<>();
    private final List<AtlasTask> queuedTasks = new ArrayList<>();
    private final Set<String> relationAttrsForSearch = new HashSet<>();

    private static String USERNAME = "";
    private final Map<String, List<Object>> removedElementsMap = new HashMap<>();
    private final Map<String, List<Object>> newElementsCreatedMap = new HashMap<>();

    private final Map<String, Set<AtlasRelationship>> relationshipMutationMap = new HashMap<>();
    private final Set<String> edgeLabels = new HashSet<>();

    private String user;
    private Set<String> userGroups;
    private String clientIPAddress;
    private List<String> forwardedAddresses;
    private String clientOrigin;
    private DeleteType deleteType = DeleteType.DEFAULT;
    private boolean isPurgeRequested = false;
    private int maxAttempts = 1;
    private int attemptCount = 1;
    private boolean isImportInProgress = false;
    private boolean     isInNotificationProcessing = false;


    private boolean     authorisedRemoveRelation = false;
    private boolean     isInTypePatching           = false;
    private boolean     createShellEntityForNonExistingReference = false;
    private boolean     skipFailedEntities = false;
    private boolean     allowDeletedRelationsIndexsearch = false;
    private boolean     includeMeanings = true;
    private boolean     includeClassifications = true;
    private boolean     includeRelationshipAttributes;

    private boolean     includeClassificationNames = false;
    private boolean     skipProcessEdgeRestoration = false;
    private String      currentTypePatchAction = "";
    private AtlasTask   currentTask;
    private String traceId;
    private final Map<AtlasObjectId, Object> relationshipEndToVertexIdMap = new HashMap<>();
    private boolean     allowDuplicateDisplayName;
    private MetricsRegistry metricsRegistry;
    private boolean skipAuthorizationCheck = false;
    private Set<String> deletedEdgesIdsForResetHasLineage = new HashSet<>(0);
    private String requestUri;
    private boolean delayTagNotifications = false;
    private boolean skipHasLineageCalculation = false;
    private boolean isInvokedByIndexSearch = false;
    private boolean isInvokedByLineage = false;
    private Map<AtlasClassification, Collection<Object>> deletedClassificationAndVertices = new HashMap<>();
    private Map<AtlasClassification, Collection<Object>> addedClassificationAndVertices = new HashMap<>();

    // Track Cassandra operations for rollback
    private final Map<String, Stack<CassandraTagOperation>> cassandraTagOperations = new HashMap<>();
    private final List<ESDeferredOperation> esDeferredOperations = new ArrayList<>();
<<<<<<< HEAD
=======
    private static final String X_ATLAN_CLIENT_ORIGIN = "X-Atlan-Client-Origin";
    private static final String CLIENT_ORIGIN_PRODUCT = "product_webapp";
>>>>>>> 456088f8

    Map<String, Object> tagsDiff = new HashMap<>();

    private List<Object> verticesToHardDelete = new ArrayList<>(0);
    private List<Object> verticesToSoftDelete = new ArrayList<>(0);

    //To handle gets from background threads where createContext() is not called
    //createContext called for every request in the filter
    public static RequestContext get() {
        RequestContext ret = CURRENT_CONTEXT.get();

        if (ret == null) {
            ret = new RequestContext();
            CURRENT_CONTEXT.set(ret);

            synchronized (ACTIVE_REQUESTS) {
                ACTIVE_REQUESTS.add(ret);
            }
        }

        return ret;
    }

    public static void clear() {
        RequestContext instance = CURRENT_CONTEXT.get();

        if (instance != null) {
            instance.clearCache();

            synchronized (ACTIVE_REQUESTS) {
                ACTIVE_REQUESTS.remove(instance);
            }
        }

        CURRENT_CONTEXT.remove();
    }

    public void clearCache() {
        this.updatedEntities.clear();
        this.deletedEntities.clear();
        this.entityCache.clear();
        this.entityHeaderCache.clear();
        this.entityExtInfoCache.clear();
        this.diffEntityCache.clear();
        this.addedPropagations.clear();
        this.removedPropagations.clear();
        this.entitiesToSkipUpdate.clear();
        this.onlyCAUpdateEntities.clear();
        this.onlyBAUpdateEntities.clear();
        this.relationAttrsForSearch.clear();
        this.includeRelationshipAttributes = false;
        this.queuedTasks.clear();
        this.newElementsCreatedMap.clear();
        this.removedElementsMap.clear();
        this.deletedEdgesIds.clear();
        this.processGuidIds.clear();
        this.deletedEdgesIdsForResetHasLineage.clear();
        this.requestContextHeaders.clear();
        this.relationshipEndToVertexIdMap.clear();
        this.relationshipMutationMap.clear();
        this.lexoRankCache = null;
        this.currentTask = null;
        this.skipAuthorizationCheck = false;
        this.delayTagNotifications = false;
        deletedClassificationAndVertices.clear();
        addedClassificationAndVertices.clear();
        esDeferredOperations.clear();
        this.cassandraTagOperations.clear();
<<<<<<< HEAD
        this.isIdOnlyGraphEnabled = null;
        this.verticesToSoftDelete.clear();
        this.verticesToHardDelete.clear();

=======
>>>>>>> 456088f8

        if (metrics != null && !metrics.isEmpty()) {
            METRICS.debug(metrics.toString());
            if (Objects.nonNull(this.metricsRegistry)){
                this.metricsRegistry.collect(traceId, this.requestUri, metrics, this.getClientOrigin());
            }
            metrics.clear();
        }
        if (CollectionUtils.isNotEmpty(applicationMetrics)) {
            if (Objects.nonNull(this.metricsRegistry)){
                this.metricsRegistry.collectApplicationMetrics(traceId, this.requestUri, applicationMetrics);
            }
            applicationMetrics.clear();
        }
        setTraceId(null);

        if (this.entityGuidInRequest != null) {
            this.entityGuidInRequest.clear();
        }
    }

    public void addApplicationMetrics(AtlasPerfMetrics.Metric metric) {
        this.applicationMetrics.add(metric);
    }

    public void clearEntityCache() {
        this.entityCache.clear();
    }

    public boolean isAuthorisedRemoveRelation() {
        return authorisedRemoveRelation;
    }

    public void setAuthorisedRemoveRelation(boolean authorisedRemoveRelation) {
        this.authorisedRemoveRelation = authorisedRemoveRelation;
    }
    public Set<String> getRelationAttrsForSearch() {
        return relationAttrsForSearch;
    }

    public void setRelationAttrsForSearch(Set<String> relationAttrsForSearch) {
        if (CollectionUtils.isNotEmpty(relationAttrsForSearch)){
            this.relationAttrsForSearch.addAll(relationAttrsForSearch);
        }
    }

    public boolean isIncludeRelationshipAttributes() {
        return includeRelationshipAttributes;
    }

    public void setIncludeRelationshipAttributes(boolean includeRelationshipAttributes) {
        this.includeRelationshipAttributes = includeRelationshipAttributes;
    }

    public Map<String, List<Object>> getRemovedElementsMap() {
        return removedElementsMap;
    }

    public Map<String, List<Object>> getNewElementsCreatedMap() {
        return newElementsCreatedMap;
    }

    public static String getCurrentUser() {
        RequestContext context = CURRENT_CONTEXT.get();
        String ret = context != null ? context.getUser() : null;
        if (StringUtils.isBlank(ret)) {
            try {
                ret = UserGroupInformation.getLoginUser().getShortUserName();
            } catch (Exception e) {
                ret = null;
            }
            if (StringUtils.isBlank(ret)){
                ret = System.getProperty("user.name");
                if (StringUtils.isBlank(ret)) {
                    ret = "atlas";
                }
            }
        }
        return ret;
    }

    public String getUser() {
        if (isImportInProgress) {
            if (StringUtils.isEmpty(USERNAME)){
                try {
                    USERNAME = ApplicationProperties.get().getString("atlas.migration.user.name", "");
                } catch (AtlasException e) {
                    LOG.error("Failed to find value for atlas.migration.user.name from properties");
                }
            }
            return USERNAME;
        }
        return user;
    }

    public Set<String> getUserGroups() {
        return userGroups;
    }

    public void setUser(String user, Set<String> userGroups) {
        this.user       = user;
        this.userGroups = userGroups;
    }

    public DeleteType getDeleteType() { return deleteType; }

    public void setDeleteType(DeleteType deleteType) { this.deleteType = (deleteType == null) ? DeleteType.DEFAULT : deleteType; }

    public String getClientIPAddress() {
        return clientIPAddress;
    }

    public void setClientIPAddress(String clientIPAddress) {
        this.clientIPAddress = clientIPAddress;
    }

    public int getMaxAttempts() {
        return maxAttempts;
    }

    public void setMaxAttempts(int maxAttempts) {
        this.maxAttempts = maxAttempts;
    }

    public int getAttemptCount() {
        return attemptCount;
    }

    public void setAttemptCount(int attemptCount) {
        this.attemptCount = attemptCount;
    }

    public boolean isImportInProgress() {
        return isImportInProgress;
    }

    public void setImportInProgress(boolean importInProgress) {
        isImportInProgress = importInProgress;
    }

    public boolean isPurgeRequested() { return isPurgeRequested; }

    public void setPurgeRequested(boolean isPurgeRequested) { this.isPurgeRequested = isPurgeRequested; }

    public boolean isInNotificationProcessing() {
        return isInNotificationProcessing;
    }

    public void setInNotificationProcessing(boolean inNotificationProcessing) {
        isInNotificationProcessing = inNotificationProcessing;
    }

    public boolean isInTypePatching() {
        return isInTypePatching;
    }

    public void setInTypePatching(boolean inTypePatching) {
        isInTypePatching = inTypePatching;
    }

    public boolean isCreateShellEntityForNonExistingReference() {
        return createShellEntityForNonExistingReference;
    }

    public void setCreateShellEntityForNonExistingReference(boolean createShellEntityForNonExistingReference) {
        this.createShellEntityForNonExistingReference = createShellEntityForNonExistingReference;
    }

    public boolean isSkipFailedEntities() {
        return skipFailedEntities;
    }

    public void setSkipFailedEntities(boolean skipFailedEntities) {
        this.skipFailedEntities = skipFailedEntities;
    }

    public boolean isAllowDeletedRelationsIndexsearch() {
        return allowDeletedRelationsIndexsearch;
    }

    public void setAllowDeletedRelationsIndexsearch(boolean allowDeletedRelationsIndexsearch) {
        this.allowDeletedRelationsIndexsearch = allowDeletedRelationsIndexsearch;
    }

    public void setAllowDuplicateDisplayName(boolean allowDuplicateDisplayName){
        this.allowDuplicateDisplayName = allowDuplicateDisplayName;
    }
    public boolean getAllowDuplicateDisplayName(){
        return allowDuplicateDisplayName;
    }

    public String getCurrentTypePatchAction() {
        return currentTypePatchAction;
    }

    public void setCurrentTypePatchAction(String currentTypePatchAction) {
        this.currentTypePatchAction = currentTypePatchAction;
    }

    public void recordEntityUpdate(AtlasEntityHeader entity) {
        if (entity != null && entity.getGuid() != null && ! entitiesToSkipUpdate.contains(entity.getGuid())) {
            updatedEntities.put(entity.getGuid(), entity);
        }
    }

    public void recordEntityUpdateForNonRelationshipAttributes(AtlasEntityHeader entity) {
        if (entity != null && entity.getGuid() != null) {
            updatedEntities.put(entity.getGuid(), entity);
        }
    }
    public void recordEntityToSkip(String guid) {
        if(! StringUtils.isEmpty(guid)) {
            entitiesToSkipUpdate.add(guid);
        }
    }

    public void recordEntityWithCustomAttributeUpdate(String guid) {
        if(! StringUtils.isEmpty(guid)) {
            onlyCAUpdateEntities.add(guid);
        }
    }

    public void recordEntityWithBusinessAttributeUpdate(String guid) {
        if(! StringUtils.isEmpty(guid)) {
            onlyBAUpdateEntities.add(guid);
        }
    }

    public boolean checkIfEntityIsForCustomAttributeUpdate(String guid) {
        return StringUtils.isNotEmpty(guid) && onlyCAUpdateEntities.contains(guid);
    }

    public boolean checkIfEntityIsForBusinessAttributeUpdate(String guid) {
        return StringUtils.isNotEmpty(guid) && onlyBAUpdateEntities.contains(guid);
    }

    public void recordEntityDelete(AtlasEntityHeader entity) {
        if (entity != null && entity.getGuid() != null) {
            deletedEntities.put(entity.getGuid(), entity);
        }
    }

    public void recordEntityRestore(AtlasEntityHeader entity, Object vertex) {
        if (entity != null && entity.getGuid() != null) {
            entity.setStatus(AtlasEntity.Status.ACTIVE);
            restoreEntities.put(entity.getGuid(), entity);
            restoreVertices.put(entity.getGuid(), vertex);
        }
    }

    public void recordAddedPropagation(String guid, AtlasClassification classification) {
        if (StringUtils.isNotEmpty(guid) && classification != null) {
            List<AtlasClassification> classifications = addedPropagations.get(guid);

            if (classifications == null) {
                classifications = new ArrayList<>();
            }

            classifications.add(classification);

            addedPropagations.put(guid, classifications);
        }
    }

    public boolean isDelayTagNotifications() {
        return delayTagNotifications;
    }

    public void setDelayTagNotifications(boolean delayTagNotifications) {
        this.delayTagNotifications = delayTagNotifications;
    }

    public boolean isIdOnlyGraphEnabled() {
//        if (isIdOnlyGraphEnabled == null || !isIdOnlyGraphEnabled) {
//            // flag is not set yet
//            // set it for the current request
//            isIdOnlyGraphEnabled = Boolean.parseBoolean(
//                                FeatureFlagStore.getFlag(FeatureFlagStore.FEATURE_FLAG_ID_ONLY_GRAPH_ENABLED)
//                        );
//        }
        return true;
    }

    public Map<AtlasClassification, Collection<Object>> getDeletedClassificationAndVertices() {
        return deletedClassificationAndVertices;
    }

    public void setDeletedClassificationAndVertices(Map<AtlasClassification, Collection<Object>> deletedClassificationAndVertices) {
        this.deletedClassificationAndVertices = deletedClassificationAndVertices;
    }

    public void addDeletedClassificationAndVertices(AtlasClassification classification, Collection<Object> vertices) {
        this.deletedClassificationAndVertices.put(classification, vertices);
    }

    public Map<AtlasClassification, Collection<Object>> getAddedClassificationAndVertices() {
        return addedClassificationAndVertices;
    }

    public void setAddedClassificationAndVertices(Map<AtlasClassification, Collection<Object>> addedClassificationAndVertices) {
        this.addedClassificationAndVertices = addedClassificationAndVertices;
    }

    public void addAddedClassificationAndVertices(AtlasClassification classification, Collection<Object> vertices) {
        this.addedClassificationAndVertices.put(classification, vertices);
    }

    public Map<String, List<AtlasClassification>> getAndRemoveTagsDiff(String entityGuid) {
        return (Map<String, List<AtlasClassification>>) tagsDiff.remove(entityGuid);
    }

    public void addTagsDiff(String entityGuid, Map<String, List<AtlasClassification>> tagsDiff) {
        this.tagsDiff.put(entityGuid, tagsDiff);
    }

    public List<Object> getVerticesToHardDelete() {
        return verticesToHardDelete;
    }
    public void addVertexToHardDelete(Object vertex) {
        this.verticesToHardDelete.add(vertex);
    }
    public List<Object> getVerticesToSoftDelete() {
        return verticesToSoftDelete;
    }
    public void addVertexToSoftDelete(Object vertex) {
        this.verticesToSoftDelete.add(vertex);
    }

    private RequestContext() {
    }

    public void addToDeletedEdgesIds(String edgeId) {
        deletedEdgesIds.add(edgeId);
    }

    public Set<String> getDeletedEdgesIds() {
        return deletedEdgesIds;
    }

    public void addToDeletedEdgesIdsForResetHasLineage(String edgeId) {
        deletedEdgesIdsForResetHasLineage.add(edgeId);
    }

    public Set<String> getDeletedEdgesIdsForResetHasLineage() {
        return deletedEdgesIdsForResetHasLineage;
    }

    public Set<String> getProcessGuidIds() {
        return processGuidIds;
    }

    public void addProcessGuidIds(String guid) {
        processGuidIds.add(guid);
    }


    public AtlasTask getCurrentTask() {
        return currentTask;
    }

    public void setCurrentTask(AtlasTask currentTask) {
        this.currentTask = currentTask;
    }

    public static int getActiveRequestsCount() {
        return ACTIVE_REQUESTS.size();
    }

    public boolean isSkipAuthorizationCheck() {
        return skipAuthorizationCheck;
    }

    public void setSkipAuthorizationCheck(boolean skipAuthorizationCheck) {
        this.skipAuthorizationCheck = skipAuthorizationCheck;
    }

    public static long earliestActiveRequestTime() {
        long ret = System.currentTimeMillis();

        synchronized (ACTIVE_REQUESTS) {
            for (RequestContext context : ACTIVE_REQUESTS) {
                if (ret > context.getRequestTime()) {
                    ret = context.getRequestTime();
                }
            }
        }

        return ret;
    }

    public void recordRemovedPropagation(String guid, AtlasClassification classification) {
        if (StringUtils.isNotEmpty(guid) && classification != null) {
            List<AtlasClassification> classifications = removedPropagations.get(guid);

            if (classifications == null) {
                classifications = new ArrayList<>();
            }

            classifications.add(classification);

            removedPropagations.put(guid, classifications);
        }
    }

    public Map<String, List<AtlasClassification>> getAddedPropagations() {
        return addedPropagations;
    }

    public Map<String, List<AtlasClassification>> getRemovedPropagations() {
        return removedPropagations;
    }

    /**
     * Adds the specified instance to the cache
     *
     */
    public void cache(AtlasEntityWithExtInfo entity) {
        if (entity != null && entity.getEntity() != null && entity.getEntity().getGuid() != null) {
            entityExtInfoCache.put(entity.getEntity().getGuid(), entity);
            entityCache.put(entity.getEntity().getGuid(), entity.getEntity());
        }
    }

    public void cache(AtlasEntity entity) {
        if (entity != null && entity.getGuid() != null) {
            entityCache.put(entity.getGuid(), entity);
        }
    }

    public void cacheDifferentialEntity(AtlasEntity entity, Object atlasVertex) {
        if (entity != null && entity.getGuid() != null) {
            diffEntityCache.put(entity.getGuid(), entity);
            diffVertexCache.put(entity.getGuid(), atlasVertex);
        }
    }

    public void setEntityHeaderCache(String cacheKey, AtlasEntityHeader headerCache){
        if(headerCache != null && StringUtils.isNotEmpty(cacheKey)){
            entityHeaderCache.put(cacheKey, headerCache);
        }
    }

    public AtlasEntityHeader getCachedEntityHeader(String cacheKey){
        if(cacheKey == null){
            return null;
        }
        return entityHeaderCache.getOrDefault(cacheKey,null);
    }

    public AtlasEntity getDifferentialEntity(String guid) {
        return diffEntityCache.get(guid);
    }

    public Object getDifferentialVertex(String guid) {
        return diffVertexCache.get(guid);
    }

    public Collection<AtlasEntity> getDifferentialEntities() { return diffEntityCache.values(); }

    public Set<String> getDifferentialGUIDS() { return diffEntityCache.keySet(); }

    public Map<String,AtlasEntity> getDifferentialEntitiesMap() { return diffEntityCache; }

    public Collection<AtlasEntityHeader> getUpdatedEntities() {
        return updatedEntities.values();
    }

    public Collection<AtlasEntityHeader> getDeletedEntities() {
        return deletedEntities.values();
    }

    public void clearRemovePropagations() {
        removedPropagations.clear();
    }

    public void clearAddedPropagations() {
        addedPropagations.clear();
    }

    public Collection<AtlasEntityHeader> getRestoredEntities() {
        return restoreEntities.values();
    }

    public Collection<Object> getRestoredVertices() {
        return restoreVertices.values();
    }

    /**
     * Checks if an instance with the given guid is in the cache for this request.  Either returns the instance
     * or null if it is not in the cache.
     *
     * @param guid the guid to find
     * @return Either the instance or null if it is not in the cache.
     */
    public AtlasEntityWithExtInfo getEntityWithExtInfo(String guid) {
        return entityExtInfoCache.get(guid);
    }

    public AtlasEntity getEntity(String guid) {
        return entityCache.get(guid);
    }

    public long getRequestTime() {
        return requestTime;
    }

    public boolean isUpdatedEntity(String guid) {
        return updatedEntities.containsKey(guid);
    }

    public boolean isDeletedEntity(String guid) {
        return deletedEntities.containsKey(guid);
    }

    public boolean isRestoredEntity(String guid) {
        return restoreEntities.containsKey(guid);
    }

    public void addRequestContextHeader(String headerName, String headerValue) {
        if (StringUtils.isNotEmpty(headerName)) {
            requestContextHeaders.put(headerName, headerValue);
        }
    }

    public void setRequestContextHeaders(Map<String, String> requestContextHeaders) {
        if (requestContextHeaders != null) {
            this.requestContextHeaders.putAll(requestContextHeaders);
        }
    }

    public Map<String, String> getRequestContextHeaders() {
        return requestContextHeaders;
    }

    public MetricRecorder startMetricRecord(String name) { return metrics != null ? metrics.getMetricRecorder(name) : null; }

    public void endMetricRecord(MetricRecorder recorder) {
        if (metrics != null && recorder != null) {
            metrics.recordMetric(recorder);
        }
    }

    public void endMetricRecord(MetricRecorder recorder,long invocations){
        if (metrics != null && recorder != null) {
            metrics.recordMetric(recorder, invocations);
        }
    }

    public void recordEntityGuidUpdate(AtlasEntity entity, String guidInRequest) {
        recordEntityGuidUpdate(new EntityGuidPair(entity, guidInRequest));
    }

    public void recordEntityGuidUpdate(AtlasObjectId entity, String guidInRequest) {
        recordEntityGuidUpdate(new EntityGuidPair(entity, guidInRequest));
    }

    public void recordEntityGuidUpdate(Map entity, String guidInRequest) {
        recordEntityGuidUpdate(new EntityGuidPair(entity, guidInRequest));
    }

    public void recordEntityGuidUpdate(EntityGuidPair record) {
        if (entityGuidInRequest == null) {
            entityGuidInRequest = new ArrayList<>();
        }

        entityGuidInRequest.add(record);
    }

    public void resetEntityGuidUpdates() {
        if (entityGuidInRequest != null) {
            for (EntityGuidPair entityGuidPair : entityGuidInRequest) {
                entityGuidPair.resetEntityGuid();
            }
        }
    }

    public void queueTask(AtlasTask task) {
        queuedTasks.add(task);
    }

    public List<AtlasTask> getQueuedTasks() {
        return this.queuedTasks;
    }

    public String getTraceId() {
        return traceId;
    }

    public void setTraceId(String traceId) {
        this.traceId = traceId;
    }

    public void setIncludeMeanings(boolean includeMeanings) {
        this.includeMeanings = includeMeanings;
    }

    public boolean includeMeanings() {
        return this.includeMeanings;
    }

    public void setIncludeClassifications(boolean includeClassifications) {
        this.includeClassifications = includeClassifications;
    }

    public boolean includeClassifications() {
        return this.includeClassifications;
    }

    public void setMetricRegistry(MetricsRegistry metricsRegistry) {
        this.metricsRegistry = metricsRegistry;
    }

    public void setUri(String uri) {
        this.requestUri = uri;
    }

    public String getRequestUri() {
        return this.requestUri;
    }

    public boolean isIncludeClassificationNames() {
        return includeClassificationNames;
    }

    public void setIncludeClassificationNames(boolean includeClassificationNames) {
        this.includeClassificationNames = includeClassificationNames;
    }

    public String getClientOrigin() {
        return clientOrigin;
    }

    public void setClientOrigin(String clientOrigin) {
        this.clientOrigin = StringUtils.isEmpty(clientOrigin) ? "other" :clientOrigin;
    }

    public Map<String, String> getEvaluateEntityHeaderCache() {
        return evaluateEntityHeaderCache;
    }

    public void setEvaluateEntityHeaderCache(Map<String, String> evaluateEntityHeaderCache) {
        this.evaluateEntityHeaderCache = evaluateEntityHeaderCache;
    }

    public boolean isSkipProcessEdgeRestoration() {
        return skipProcessEdgeRestoration;
    }

    public void setSkipProcessEdgeRestoration(boolean skipProcessEdgeRestoration) {
        this.skipProcessEdgeRestoration = skipProcessEdgeRestoration;
    }

    public boolean skipHasLineageCalculation() {
        return skipHasLineageCalculation;
    }
    public void setSkipHasLineageCalculation(boolean skipHasLineageCalculation) {
        this.skipHasLineageCalculation = skipHasLineageCalculation;
    }

    public void setIsInvokedByIndexSearch(boolean isInvokedByIndexSearch) {
        this.isInvokedByIndexSearch = isInvokedByIndexSearch;
    }

    public boolean isInvokedByIndexSearch() {
        return isInvokedByIndexSearch;
    }

    public boolean isInvokedByProduct() {
        Map<String, String> requestContextHeaders = getRequestContextHeaders();
        if (MapUtils.isEmpty(requestContextHeaders)) {
            return false;
        }

        return CLIENT_ORIGIN_PRODUCT.equals(requestContextHeaders.get(X_ATLAN_CLIENT_ORIGIN)) ||
                CLIENT_ORIGIN_PRODUCT.equals(requestContextHeaders.get(X_ATLAN_CLIENT_ORIGIN.toLowerCase()));
    }

    public void setIsInvokedByLineage(boolean isInvokedByLineage) {
        this.isInvokedByLineage = isInvokedByLineage;
    }

    public boolean isInvokedByLineage() {
        return isInvokedByLineage;
    }

    public class EntityGuidPair {
        private final Object entity;
        private final String guid;

        public EntityGuidPair(AtlasEntity entity, String guid) {
            this.entity = entity;
            this.guid   = guid;
        }

        public EntityGuidPair(AtlasObjectId entity, String guid) {
            this.entity = entity;
            this.guid   = guid;
        }

        public EntityGuidPair(Map entity, String guid) {
            this.entity = entity;
            this.guid   = guid;
        }

        public void resetEntityGuid() {
            if (entity instanceof AtlasEntity) {
                ((AtlasEntity) entity).setGuid(guid);
            } else if (entity instanceof AtlasObjectId) {
                ((AtlasObjectId) entity).setGuid(guid);
            } else if (entity instanceof Map) {
                ((Map) entity).put(KEY_GUID, guid);
            }
        }
    }

    public List<String> getForwardedAddresses() {
        return forwardedAddresses;
    }

    public void setForwardedAddresses(List<String> forwardedAddresses) {
        this.forwardedAddresses = forwardedAddresses;
    }

    public void addRelationshipEndToVertexIdMapping(AtlasObjectId atlasObjectId, Object vertexId) {
        this.relationshipEndToVertexIdMap.put(atlasObjectId, vertexId);
    }

    public Map<AtlasObjectId, Object> getRelationshipEndToVertexIdMap() {
        return this.relationshipEndToVertexIdMap;
    }

    public void saveRelationshipsMutationContext(String event, AtlasRelationship relationship) {
        Set<AtlasRelationship> deletedRelationships = this.relationshipMutationMap.getOrDefault(event, new HashSet<>());
        deletedRelationships.add(relationship);
        this.relationshipMutationMap.put(event, deletedRelationships);
    }

    public void clearMutationContext(String event) {
        this.relationshipMutationMap.remove(event);
    }

    public Map<String, Set<AtlasRelationship>> getRelationshipMutationMap() {
        return relationshipMutationMap;
    }

    public Map<String, String> getLexoRankCache() {
        return lexoRankCache;
    }

    public void setLexoRankCache(Map<String, String> lexoRankCache) {
        this.lexoRankCache = lexoRankCache;
    }

    public void addEdgeLabel(String processEdgeLabel) {
        edgeLabels.add(processEdgeLabel);
    }

    public boolean isEdgeLabelAlreadyProcessed(String processEdgeLabel) {
        return edgeLabels.contains(processEdgeLabel);
    }

    public void addCassandraTagOperation(String entityGuid, CassandraTagOperation operation) {
        cassandraTagOperations.computeIfAbsent(entityGuid, k -> new Stack<>()).push(operation);
    }

    public Map<String, Stack<CassandraTagOperation>> getCassandraTagOperations() {
        return cassandraTagOperations;
    }

    public void addESDeferredOperation(ESDeferredOperation op) {
        esDeferredOperations.add(op);
    }

    public List<ESDeferredOperation> getESDeferredOperations() {
        return esDeferredOperations;
    }

}<|MERGE_RESOLUTION|>--- conflicted
+++ resolved
@@ -127,11 +127,8 @@
     // Track Cassandra operations for rollback
     private final Map<String, Stack<CassandraTagOperation>> cassandraTagOperations = new HashMap<>();
     private final List<ESDeferredOperation> esDeferredOperations = new ArrayList<>();
-<<<<<<< HEAD
-=======
     private static final String X_ATLAN_CLIENT_ORIGIN = "X-Atlan-Client-Origin";
     private static final String CLIENT_ORIGIN_PRODUCT = "product_webapp";
->>>>>>> 456088f8
 
     Map<String, Object> tagsDiff = new HashMap<>();
 
@@ -200,13 +197,10 @@
         addedClassificationAndVertices.clear();
         esDeferredOperations.clear();
         this.cassandraTagOperations.clear();
-<<<<<<< HEAD
         this.isIdOnlyGraphEnabled = null;
         this.verticesToSoftDelete.clear();
         this.verticesToHardDelete.clear();
 
-=======
->>>>>>> 456088f8
 
         if (metrics != null && !metrics.isEmpty()) {
             METRICS.debug(metrics.toString());
