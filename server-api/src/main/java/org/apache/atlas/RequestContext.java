--- conflicted
+++ resolved
@@ -85,11 +85,7 @@
     private boolean     allowDeletedRelationsIndexsearch = false;
     private String      currentTypePatchAction = "";
     private AtlasTask   currentTask;
-<<<<<<< HEAD
-=======
-    private boolean     isWorkflowRunning;
     private String traceId;
->>>>>>> 28212ff8
 
     private RequestContext() {
     }
