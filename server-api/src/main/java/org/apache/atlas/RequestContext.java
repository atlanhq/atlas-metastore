--- conflicted
+++ resolved
@@ -121,11 +121,7 @@
     private boolean delayTagNotifications = false;
     private boolean skipHasLineageCalculation = false;
     private boolean isInvokedByIndexSearch = false;
-<<<<<<< HEAD
-
-=======
     private boolean isInvokedByLineage = false;
->>>>>>> dbaadc41
     private Map<AtlasClassification, Collection<Object>> deletedClassificationAndVertices = new HashMap<>();
     private Map<AtlasClassification, Collection<Object>> addedClassificationAndVertices = new HashMap<>();
 
