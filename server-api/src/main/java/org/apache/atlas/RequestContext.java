--- conflicted
+++ resolved
@@ -83,11 +83,7 @@
     private final Set<String> edgeLabels = new HashSet<>();
     
     // Observability timing fields
-<<<<<<< HEAD
-    private long lineageCalcTime = 0L;
-=======
     private final AtomicLong lineageCalcTime = new AtomicLong(0L);
->>>>>>> 0265744f
 
     private String user;
     private Set<String> userGroups;
@@ -986,26 +982,12 @@
         return esDeferredOperations;
     }
 
-<<<<<<< HEAD
-    // Observability timing methods
-    public long getLineageCalcTime() {
-        return lineageCalcTime;
-    }
-
-    public void setLineageCalcTime(long lineageCalcTime) {
-        this.lineageCalcTime = lineageCalcTime;
-    }
-
-    public void addLineageCalcTime(long additionalTime) {
-        this.lineageCalcTime += additionalTime;
-=======
     public void addLineageCalcTime(long additionalTime) {
         this.lineageCalcTime.addAndGet(additionalTime);
     }
 
     public long getLineageCalcTime() {
         return this.lineageCalcTime.get();
->>>>>>> 0265744f
     }
 
 }