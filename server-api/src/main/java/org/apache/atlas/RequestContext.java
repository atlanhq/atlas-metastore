--- conflicted
+++ resolved
@@ -97,14 +97,11 @@
     private Set<String> deletedEdgesIdsForResetHasLineage = new HashSet<>(0);
     private String requestUri;
     private boolean cacheEnabled;
-<<<<<<< HEAD
-=======
 
     private boolean delayTagNotifications = false;
     private Map<AtlasClassification, Collection<Object>> deletedClassificationAndVertices = new HashMap<>();
     private Map<AtlasClassification, Collection<Object>> addedClassificationAndVertices = new HashMap<>();
 
->>>>>>> 50288eab
 
     private RequestContext() {
     }
