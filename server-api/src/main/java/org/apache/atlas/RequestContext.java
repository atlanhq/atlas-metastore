--- conflicted
+++ resolved
@@ -52,13 +52,8 @@
     private final Map<String, AtlasEntityHeader>         updatedEntities      = new HashMap<>();
     private final Map<String, AtlasEntityHeader>         deletedEntities      = new HashMap<>();
     private final Map<String, AtlasEntityHeader>         restoreEntities      = new HashMap<>();
-<<<<<<< HEAD
     private final Map<String, Object>                    restoreVertices      = new HashMap<>();
-=======
     private final Map<String, Map<String, Object>> allInternalAttributesMap     = new HashMap<>();
->>>>>>> e1ed8dbf
-
-    private Boolean isIdOnlyGraphEnabled = null;
 
     private       Map<String, String>                    lexoRankCache        = null;
     private final Map<String, AtlasEntity>               entityCache          = new HashMap<>();
@@ -135,11 +130,8 @@
     // Track Cassandra operations for rollback
     private final Map<String, Stack<CassandraTagOperation>> cassandraTagOperations = new HashMap<>();
     private final List<ESDeferredOperation> esDeferredOperations = new ArrayList<>();
-<<<<<<< HEAD
-=======
     private static final String X_ATLAN_CLIENT_ORIGIN = "X-Atlan-Client-Origin";
     private static final String CLIENT_ORIGIN_PRODUCT = "product_webapp";
->>>>>>> e1ed8dbf
 
     Map<String, Object> tagsDiff = new HashMap<>();
 
@@ -208,17 +200,13 @@
         addedClassificationAndVertices.clear();
         esDeferredOperations.clear();
         this.cassandraTagOperations.clear();
-<<<<<<< HEAD
-        this.isIdOnlyGraphEnabled = null;
         this.verticesToSoftDelete.clear();
         this.verticesToHardDelete.clear();
 
-=======
         this.allInternalAttributesMap.clear();
 
         // Reset observability timing fields
         this.lineageCalcTime.set(0L);
->>>>>>> e1ed8dbf
 
         if (metrics != null && !metrics.isEmpty()) {
             METRICS.debug(metrics.toString());
@@ -492,6 +480,7 @@
     }
 
     public boolean isIdOnlyGraphEnabled() {
+        //TODO: extract flag from Redis
 //        if (isIdOnlyGraphEnabled == null || !isIdOnlyGraphEnabled) {
 //            // flag is not set yet
 //            // set it for the current request
@@ -700,6 +689,10 @@
 
     public Collection<AtlasEntityHeader> getRestoredEntities() {
         return restoreEntities.values();
+    }
+
+    public AtlasEntityHeader getRestoredEntity(String guid) {
+        return restoreEntities.get(guid);
     }
 
     public Collection<Object> getRestoredVertices() {
@@ -1000,8 +993,6 @@
         return esDeferredOperations;
     }
 
-<<<<<<< HEAD
-=======
     public void addLineageCalcTime(long additionalTime) {
         this.lineageCalcTime.addAndGet(additionalTime);
     }
@@ -1010,5 +1001,4 @@
         return this.lineageCalcTime.get();
     }
 
->>>>>>> e1ed8dbf
 }