/**
 * Licensed to the Apache Software Foundation (ASF) under one
 * or more contributor license agreements.  See the NOTICE file
 * distributed with this work for additional information
 * regarding copyright ownership.  The ASF licenses this file
 * to you under the Apache License, Version 2.0 (the
 * "License"); you may not use this file except in compliance
 * with the License.  You may obtain a copy of the License at
 * <p/>
 * http://www.apache.org/licenses/LICENSE-2.0
 * <p/>
 * Unless required by applicable law or agreed to in writing, software
 * distributed under the License is distributed on an "AS IS" BASIS,
 * WITHOUT WARRANTIES OR CONDITIONS OF ANY KIND, either express or implied.
 * See the License for the specific language governing permissions and
 * limitations under the License.
 */

package org.apache.atlas;

import org.apache.atlas.model.instance.*;
import org.apache.atlas.model.instance.AtlasEntity.AtlasEntityWithExtInfo;
import org.apache.atlas.model.tasks.AtlasTask;
import org.apache.atlas.service.metrics.MetricsRegistry;
import org.apache.atlas.utils.AtlasPerfMetrics;
import org.apache.atlas.utils.AtlasPerfMetrics.MetricRecorder;
import org.apache.commons.collections.CollectionUtils;
import org.apache.commons.lang.StringUtils;
import org.apache.hadoop.security.UserGroupInformation;
import org.slf4j.Logger;
import org.slf4j.LoggerFactory;

import java.util.*;

import static org.apache.atlas.model.instance.AtlasObjectId.KEY_GUID;


public class RequestContext {
    private static final Logger METRICS = LoggerFactory.getLogger("METRICS");
    private static final Logger LOG = LoggerFactory.getLogger(RequestContext.class);

    private static final ThreadLocal<RequestContext> CURRENT_CONTEXT = new ThreadLocal<>();
    private static final Set<RequestContext>         ACTIVE_REQUESTS = new HashSet<>();
    private static final boolean                     isMetricsEnabled = METRICS.isDebugEnabled();

    private final long                                   requestTime          = System.currentTimeMillis();
    private final Map<String, AtlasEntityHeader>         updatedEntities      = new HashMap<>();
    private final Map<String, AtlasEntityHeader>         deletedEntities      = new HashMap<>();
    private final Map<String, AtlasEntityHeader>         restoreEntities      = new HashMap<>();


    private       Map<String, String>                    lexoRankCache        = null;
    private final Map<String, AtlasEntity>               entityCache          = new HashMap<>();
    private final Map<String, AtlasEntityHeader>         entityHeaderCache    = new HashMap<>();
    private final Map<String, AtlasEntityWithExtInfo>    entityExtInfoCache   = new HashMap<>();
    private final Map<String, AtlasEntity>               diffEntityCache      = new HashMap<>();
    private final Map<String, List<AtlasClassification>> addedPropagations    = new HashMap<>();
    private final Map<String, List<AtlasClassification>> removedPropagations  = new HashMap<>();
    private final Map<String, String>                    requestContextHeaders= new HashMap<>();
    private final Set<String>                            deletedEdgesIds      = new HashSet<>();
    private final Set<String>                            processGuidIds      = new HashSet<>();

    private       Map<String, String>                    evaluateEntityHeaderCache        = null;
    private final AtlasPerfMetrics metrics = isMetricsEnabled ? new AtlasPerfMetrics() : null;
    private final List<AtlasPerfMetrics.Metric> applicationMetrics = new ArrayList<>();
    private List<EntityGuidPair> entityGuidInRequest = null;
    private final Set<String> entitiesToSkipUpdate = new HashSet<>();
    private final Set<String> onlyCAUpdateEntities = new HashSet<>();
    private final Set<String> onlyBAUpdateEntities = new HashSet<>();
    private final List<AtlasTask> queuedTasks = new ArrayList<>();
    private final Set<String> relationAttrsForSearch = new HashSet<>();

    private static String USERNAME = "";
    private final Map<String, List<Object>> removedElementsMap = new HashMap<>();
    private final Map<String, List<Object>> newElementsCreatedMap = new HashMap<>();

    private final Map<String, Set<AtlasRelationship>> relationshipMutationMap = new HashMap<>();
    private final Set<String> edgeLabels = new HashSet<>();

    private String user;
    private Set<String> userGroups;
    private String clientIPAddress;
    private List<String> forwardedAddresses;
    private String clientOrigin;
    private DeleteType deleteType = DeleteType.DEFAULT;
    private boolean isPurgeRequested = false;
    private int maxAttempts = 1;
    private int attemptCount = 1;
    private boolean isImportInProgress = false;
    private boolean     isInNotificationProcessing = false;


    private boolean     authorisedRemoveRelation = false;
    private boolean     isInTypePatching           = false;
    private boolean     createShellEntityForNonExistingReference = false;
    private boolean     skipFailedEntities = false;
    private boolean     allowDeletedRelationsIndexsearch = false;
    private boolean     includeMeanings = true;
    private boolean     includeClassifications = true;
    private boolean     includeRelationshipAttributes;

    private boolean     includeClassificationNames = false;
    private boolean     skipProcessEdgeRestoration = false;
    private String      currentTypePatchAction = "";
    private AtlasTask   currentTask;
    private String traceId;
    private final Map<AtlasObjectId, Object> relationshipEndToVertexIdMap = new HashMap<>();
    private boolean     allowDuplicateDisplayName;
    private MetricsRegistry metricsRegistry;
    private boolean skipAuthorizationCheck = false;
    private Set<String> deletedEdgesIdsForResetHasLineage = new HashSet<>(0);
    private String requestUri;
    private boolean cacheEnabled;

    private boolean delayTagNotifications = false;
    private boolean skipHasLineageCalculation = false;
    private boolean isInvokedByIndexSearch = false;
    private Map<AtlasClassification, Collection<Object>> deletedClassificationAndVertices = new HashMap<>();
    private Map<AtlasClassification, Collection<Object>> addedClassificationAndVertices = new HashMap<>();

    Map<String, Object> tagsDiff = new HashMap<>();

    private RequestContext() {
    }

    //To handle gets from background threads where createContext() is not called
    //createContext called for every request in the filter
    public static RequestContext get() {
        RequestContext ret = CURRENT_CONTEXT.get();

        if (ret == null) {
            ret = new RequestContext();
            CURRENT_CONTEXT.set(ret);

            synchronized (ACTIVE_REQUESTS) {
                ACTIVE_REQUESTS.add(ret);
            }
        }

        return ret;
    }

    public static void clear() {
        RequestContext instance = CURRENT_CONTEXT.get();

        if (instance != null) {
            instance.clearCache();

            synchronized (ACTIVE_REQUESTS) {
                ACTIVE_REQUESTS.remove(instance);
            }
        }

        CURRENT_CONTEXT.remove();
    }

    public void clearCache() {
        this.updatedEntities.clear();
        this.deletedEntities.clear();
        this.entityCache.clear();
        this.entityHeaderCache.clear();
        this.entityExtInfoCache.clear();
        this.diffEntityCache.clear();
        this.addedPropagations.clear();
        this.removedPropagations.clear();
        this.entitiesToSkipUpdate.clear();
        this.onlyCAUpdateEntities.clear();
        this.onlyBAUpdateEntities.clear();
        this.relationAttrsForSearch.clear();
        this.includeRelationshipAttributes = false;
        this.queuedTasks.clear();
        this.newElementsCreatedMap.clear();
        this.removedElementsMap.clear();
        this.deletedEdgesIds.clear();
        this.processGuidIds.clear();
        this.deletedEdgesIdsForResetHasLineage.clear();
        this.requestContextHeaders.clear();
        this.relationshipEndToVertexIdMap.clear();
        this.relationshipMutationMap.clear();
        this.lexoRankCache = null;
        this.currentTask = null;
        this.skipAuthorizationCheck = false;
        this.delayTagNotifications = false;
        deletedClassificationAndVertices.clear();
        addedClassificationAndVertices.clear();

        if (metrics != null && !metrics.isEmpty()) {
            METRICS.debug(metrics.toString());
            if (Objects.nonNull(this.metricsRegistry)){
                this.metricsRegistry.collect(traceId, this.requestUri, metrics, this.getClientOrigin());
            }
            metrics.clear();
        }
        if (CollectionUtils.isNotEmpty(applicationMetrics)) {
            if (Objects.nonNull(this.metricsRegistry)){
                this.metricsRegistry.collectApplicationMetrics(traceId, this.requestUri, applicationMetrics);
            }
            applicationMetrics.clear();
        }
        setTraceId(null);

        if (this.entityGuidInRequest != null) {
            this.entityGuidInRequest.clear();
        }
    }

    public void addApplicationMetrics(AtlasPerfMetrics.Metric metric) {
        this.applicationMetrics.add(metric);
    }

    public void clearEntityCache() {
        this.entityCache.clear();
    }

    public boolean isAuthorisedRemoveRelation() {
        return authorisedRemoveRelation;
    }

    public void setAuthorisedRemoveRelation(boolean authorisedRemoveRelation) {
        this.authorisedRemoveRelation = authorisedRemoveRelation;
    }
    public Set<String> getRelationAttrsForSearch() {
        return relationAttrsForSearch;
    }

    public void setRelationAttrsForSearch(Set<String> relationAttrsForSearch) {
        if (CollectionUtils.isNotEmpty(relationAttrsForSearch)){
            this.relationAttrsForSearch.addAll(relationAttrsForSearch);
        }
    }

    public boolean isIncludeRelationshipAttributes() {
        return includeRelationshipAttributes;
    }

    public void setIncludeRelationshipAttributes(boolean includeRelationshipAttributes) {
        this.includeRelationshipAttributes = includeRelationshipAttributes;
    }

    public Map<String, List<Object>> getRemovedElementsMap() {
        return removedElementsMap;
    }

    public Map<String, List<Object>> getNewElementsCreatedMap() {
        return newElementsCreatedMap;
    }

    public static String getCurrentUser() {
        RequestContext context = CURRENT_CONTEXT.get();
        String ret = context != null ? context.getUser() : null;
        if (StringUtils.isBlank(ret)) {
            try {
                ret = UserGroupInformation.getLoginUser().getShortUserName();
            } catch (Exception e) {
                ret = null;
            }
            if (StringUtils.isBlank(ret)){
                ret = System.getProperty("user.name");
                if (StringUtils.isBlank(ret)) {
                    ret = "atlas";
                }
            }
        }
        return ret;
    }

    public String getUser() {
        if (isImportInProgress) {
            if (StringUtils.isEmpty(USERNAME)){
                try {
                    USERNAME = ApplicationProperties.get().getString("atlas.migration.user.name", "");
                } catch (AtlasException e) {
                    LOG.error("Failed to find value for atlas.migration.user.name from properties");
                }
            }
            return USERNAME;
        }
        return user;
    }

    public Set<String> getUserGroups() {
        return userGroups;
    }

    public void setUser(String user, Set<String> userGroups) {
        this.user       = user;
        this.userGroups = userGroups;
    }

    public DeleteType getDeleteType() { return deleteType; }

    public void setDeleteType(DeleteType deleteType) { this.deleteType = (deleteType == null) ? DeleteType.DEFAULT : deleteType; }

    public String getClientIPAddress() {
        return clientIPAddress;
    }

    public void setClientIPAddress(String clientIPAddress) {
        this.clientIPAddress = clientIPAddress;
    }

    public int getMaxAttempts() {
        return maxAttempts;
    }

    public void setMaxAttempts(int maxAttempts) {
        this.maxAttempts = maxAttempts;
    }

    public int getAttemptCount() {
        return attemptCount;
    }

    public void setAttemptCount(int attemptCount) {
        this.attemptCount = attemptCount;
    }

    public boolean isImportInProgress() {
        return isImportInProgress;
    }

    public void setImportInProgress(boolean importInProgress) {
        isImportInProgress = importInProgress;
    }

    public boolean isPurgeRequested() { return isPurgeRequested; }

    public void setPurgeRequested(boolean isPurgeRequested) { this.isPurgeRequested = isPurgeRequested; }

    public boolean isInNotificationProcessing() {
        return isInNotificationProcessing;
    }

    public void setInNotificationProcessing(boolean inNotificationProcessing) {
        isInNotificationProcessing = inNotificationProcessing;
    }

    public boolean isInTypePatching() {
        return isInTypePatching;
    }

    public void setInTypePatching(boolean inTypePatching) {
        isInTypePatching = inTypePatching;
    }

    public boolean isCreateShellEntityForNonExistingReference() {
        return createShellEntityForNonExistingReference;
    }

    public void setCreateShellEntityForNonExistingReference(boolean createShellEntityForNonExistingReference) {
        this.createShellEntityForNonExistingReference = createShellEntityForNonExistingReference;
    }

    public boolean isSkipFailedEntities() {
        return skipFailedEntities;
    }

    public void setSkipFailedEntities(boolean skipFailedEntities) {
        this.skipFailedEntities = skipFailedEntities;
    }

    public boolean isAllowDeletedRelationsIndexsearch() {
        return allowDeletedRelationsIndexsearch;
    }

    public void setAllowDeletedRelationsIndexsearch(boolean allowDeletedRelationsIndexsearch) {
        this.allowDeletedRelationsIndexsearch = allowDeletedRelationsIndexsearch;
    }

    public void setAllowDuplicateDisplayName(boolean allowDuplicateDisplayName){
        this.allowDuplicateDisplayName = allowDuplicateDisplayName;
    }
    public boolean getAllowDuplicateDisplayName(){
        return allowDuplicateDisplayName;
    }

    public String getCurrentTypePatchAction() {
        return currentTypePatchAction;
    }

    public void setCurrentTypePatchAction(String currentTypePatchAction) {
        this.currentTypePatchAction = currentTypePatchAction;
    }

    public void recordEntityUpdate(AtlasEntityHeader entity) {
        if (entity != null && entity.getGuid() != null && ! entitiesToSkipUpdate.contains(entity.getGuid())) {
            updatedEntities.put(entity.getGuid(), entity);
        }
    }

    public void recordEntityUpdateForNonRelationshipAttributes(AtlasEntityHeader entity) {
        if (entity != null && entity.getGuid() != null) {
            updatedEntities.put(entity.getGuid(), entity);
        }
    }
    public void recordEntityToSkip(String guid) {
        if(! StringUtils.isEmpty(guid)) {
            entitiesToSkipUpdate.add(guid);
        }
    }

    public void recordEntityWithCustomAttributeUpdate(String guid) {
        if(! StringUtils.isEmpty(guid)) {
            onlyCAUpdateEntities.add(guid);
        }
    }

    public void recordEntityWithBusinessAttributeUpdate(String guid) {
        if(! StringUtils.isEmpty(guid)) {
            onlyBAUpdateEntities.add(guid);
        }
    }

    public boolean checkIfEntityIsForCustomAttributeUpdate(String guid) {
        return StringUtils.isNotEmpty(guid) && onlyCAUpdateEntities.contains(guid);
    }

    public boolean checkIfEntityIsForBusinessAttributeUpdate(String guid) {
        return StringUtils.isNotEmpty(guid) && onlyBAUpdateEntities.contains(guid);
    }

    public void recordEntityDelete(AtlasEntityHeader entity) {
        if (entity != null && entity.getGuid() != null) {
            deletedEntities.put(entity.getGuid(), entity);
        }
    }

    public void recordEntityRestore(AtlasEntityHeader entity) {
        if (entity != null && entity.getGuid() != null) {
            entity.setStatus(AtlasEntity.Status.ACTIVE);
            restoreEntities.put(entity.getGuid(), entity);
        }
    }

    public void recordAddedPropagation(String guid, AtlasClassification classification) {
        if (StringUtils.isNotEmpty(guid) && classification != null) {
            List<AtlasClassification> classifications = addedPropagations.get(guid);

            if (classifications == null) {
                classifications = new ArrayList<>();
            }

            classifications.add(classification);

            addedPropagations.put(guid, classifications);
        }
    }

    public boolean isDelayTagNotifications() {
        return delayTagNotifications;
    }

    public void setDelayTagNotifications(boolean delayTagNotifications) {
        this.delayTagNotifications = delayTagNotifications;
    }

    public Map<AtlasClassification, Collection<Object>> getDeletedClassificationAndVertices() {
        return deletedClassificationAndVertices;
    }

    public void setDeletedClassificationAndVertices(Map<AtlasClassification, Collection<Object>> deletedClassificationAndVertices) {
        this.deletedClassificationAndVertices = deletedClassificationAndVertices;
    }

    public void addDeletedClassificationAndVertices(AtlasClassification classification, Collection<Object> vertices) {
        this.deletedClassificationAndVertices.put(classification, vertices);
    }

    public Map<AtlasClassification, Collection<Object>> getAddedClassificationAndVertices() {
        return addedClassificationAndVertices;
    }

    public void setAddedClassificationAndVertices(Map<AtlasClassification, Collection<Object>> addedClassificationAndVertices) {
        this.addedClassificationAndVertices = addedClassificationAndVertices;
    }

    public void addAddedClassificationAndVertices(AtlasClassification classification, Collection<Object> vertices) {
        this.addedClassificationAndVertices.put(classification, vertices);
    }

    public Map<String, List<AtlasClassification>> getAndRemoveTagsDiff(String entityGuid) {
        return (Map<String, List<AtlasClassification>>) tagsDiff.remove(entityGuid);
    }

    public void addTagsDiff(String entityGuid, Map<String, List<AtlasClassification>> tagsDiff) {
        this.tagsDiff.put(entityGuid, tagsDiff);
    }

    public void addToDeletedEdgesIds(String edgeId) {
        deletedEdgesIds.add(edgeId);
    }

    public Set<String> getDeletedEdgesIds() {
        return deletedEdgesIds;
    }

    public void addToDeletedEdgesIdsForResetHasLineage(String edgeId) {
        deletedEdgesIdsForResetHasLineage.add(edgeId);
    }

    public Set<String> getDeletedEdgesIdsForResetHasLineage() {
        return deletedEdgesIdsForResetHasLineage;
    }

    public Set<String> getProcessGuidIds() {
        return processGuidIds;
    }

    public void addProcessGuidIds(String guid) {
        processGuidIds.add(guid);
    }


    public AtlasTask getCurrentTask() {
        return currentTask;
    }

    public void setCurrentTask(AtlasTask currentTask) {
        this.currentTask = currentTask;
    }

    public static int getActiveRequestsCount() {
        return ACTIVE_REQUESTS.size();
    }

    public boolean isSkipAuthorizationCheck() {
        return skipAuthorizationCheck;
    }

    public void setSkipAuthorizationCheck(boolean skipAuthorizationCheck) {
        this.skipAuthorizationCheck = skipAuthorizationCheck;
    }

    public static long earliestActiveRequestTime() {
        long ret = System.currentTimeMillis();

        synchronized (ACTIVE_REQUESTS) {
            for (RequestContext context : ACTIVE_REQUESTS) {
                if (ret > context.getRequestTime()) {
                    ret = context.getRequestTime();
                }
            }
        }

        return ret;
    }

    public void recordRemovedPropagation(String guid, AtlasClassification classification) {
        if (StringUtils.isNotEmpty(guid) && classification != null) {
            List<AtlasClassification> classifications = removedPropagations.get(guid);

            if (classifications == null) {
                classifications = new ArrayList<>();
            }

            classifications.add(classification);

            removedPropagations.put(guid, classifications);
        }
    }

    public Map<String, List<AtlasClassification>> getAddedPropagations() {
        return addedPropagations;
    }

    public Map<String, List<AtlasClassification>> getRemovedPropagations() {
        return removedPropagations;
    }

    /**
     * Adds the specified instance to the cache
     *
     */
    public void cache(AtlasEntityWithExtInfo entity) {
        if (entity != null && entity.getEntity() != null && entity.getEntity().getGuid() != null) {
            entityExtInfoCache.put(entity.getEntity().getGuid(), entity);
            entityCache.put(entity.getEntity().getGuid(), entity.getEntity());
        }
    }

    public void cache(AtlasEntity entity) {
        if (entity != null && entity.getGuid() != null) {
            entityCache.put(entity.getGuid(), entity);
        }
    }

    public void cacheDifferentialEntity(AtlasEntity entity) {
        if (entity != null && entity.getGuid() != null) {
            diffEntityCache.put(entity.getGuid(), entity);
        }
    }

    public void setEntityHeaderCache(String cacheKey, AtlasEntityHeader headerCache){
        if(headerCache != null && StringUtils.isNotEmpty(cacheKey)){
            entityHeaderCache.put(cacheKey, headerCache);
        }
    }

    public AtlasEntityHeader getCachedEntityHeader(String cacheKey){
        if(cacheKey == null){
            return null;
        }
        return entityHeaderCache.getOrDefault(cacheKey,null);
    }

    public AtlasEntity getDifferentialEntity(String guid) {
        return diffEntityCache.get(guid);
    }

    public Collection<AtlasEntity> getDifferentialEntities() { return diffEntityCache.values(); }

    public Map<String,AtlasEntity> getDifferentialEntitiesMap() { return diffEntityCache; }

    public Collection<AtlasEntityHeader> getUpdatedEntities() {
        return updatedEntities.values();
    }

    public Collection<AtlasEntityHeader> getDeletedEntities() {
        return deletedEntities.values();
    }

    public void clearRemovePropagations() {
        removedPropagations.clear();
    }

    public void clearAddedPropagations() {
        addedPropagations.clear();
    }

    public Collection<AtlasEntityHeader> getRestoredEntities() {
        return restoreEntities.values();
    }

    /**
     * Checks if an instance with the given guid is in the cache for this request.  Either returns the instance
     * or null if it is not in the cache.
     *
     * @param guid the guid to find
     * @return Either the instance or null if it is not in the cache.
     */
    public AtlasEntityWithExtInfo getEntityWithExtInfo(String guid) {
        return entityExtInfoCache.get(guid);
    }

    public AtlasEntity getEntity(String guid) {
        return entityCache.get(guid);
    }

    public long getRequestTime() {
        return requestTime;
    }

    public boolean isUpdatedEntity(String guid) {
        return updatedEntities.containsKey(guid);
    }

    public boolean isDeletedEntity(String guid) {
        return deletedEntities.containsKey(guid);
    }

    public boolean isRestoredEntity(String guid) {
        return restoreEntities.containsKey(guid);
    }

    public void addRequestContextHeader(String headerName, String headerValue) {
        if (StringUtils.isNotEmpty(headerName)) {
            requestContextHeaders.put(headerName, headerValue);
        }
    }

    public Map<String, String> getRequestContextHeaders() {
        return requestContextHeaders;
    }

    public MetricRecorder startMetricRecord(String name) { return metrics != null ? metrics.getMetricRecorder(name) : null; }

    public void endMetricRecord(MetricRecorder recorder) {
        if (metrics != null && recorder != null) {
            metrics.recordMetric(recorder);
        }
    }

    public void endMetricRecord(MetricRecorder recorder,long invocations){
        if (metrics != null && recorder != null) {
            metrics.recordMetric(recorder, invocations);
        }
    }

    public void recordEntityGuidUpdate(AtlasEntity entity, String guidInRequest) {
        recordEntityGuidUpdate(new EntityGuidPair(entity, guidInRequest));
    }

    public void recordEntityGuidUpdate(AtlasObjectId entity, String guidInRequest) {
        recordEntityGuidUpdate(new EntityGuidPair(entity, guidInRequest));
    }

    public void recordEntityGuidUpdate(Map entity, String guidInRequest) {
        recordEntityGuidUpdate(new EntityGuidPair(entity, guidInRequest));
    }

    public void recordEntityGuidUpdate(EntityGuidPair record) {
        if (entityGuidInRequest == null) {
            entityGuidInRequest = new ArrayList<>();
        }

        entityGuidInRequest.add(record);
    }

    public void resetEntityGuidUpdates() {
        if (entityGuidInRequest != null) {
            for (EntityGuidPair entityGuidPair : entityGuidInRequest) {
                entityGuidPair.resetEntityGuid();
            }
        }
    }

    public void queueTask(AtlasTask task) {
        queuedTasks.add(task);
    }

    public List<AtlasTask> getQueuedTasks() {
        return this.queuedTasks;
    }

    public String getTraceId() {
        return traceId;
    }

    public void setTraceId(String traceId) {
        this.traceId = traceId;
    }

    public void setIncludeMeanings(boolean includeMeanings) {
        this.includeMeanings = includeMeanings;
    }

    public boolean includeMeanings() {
        return this.includeMeanings;
    }

    public void setIncludeClassifications(boolean includeClassifications) {
        this.includeClassifications = includeClassifications;
    }

    public boolean includeClassifications() {
        return this.includeClassifications;
    }

    public void setMetricRegistry(MetricsRegistry metricsRegistry) {
        this.metricsRegistry = metricsRegistry;
    }

    public void setUri(String uri) {
        this.requestUri = uri;
    }

    public String getRequestUri() {
        return this.requestUri;
    }

    public void setEnableCache(boolean cacheEnabled) {
        this.cacheEnabled = cacheEnabled;
    }

    public boolean isCacheEnabled() {
        return this.cacheEnabled;
    }

    public boolean isIncludeClassificationNames() {
        return includeClassificationNames;
    }

    public void setIncludeClassificationNames(boolean includeClassificationNames) {
        this.includeClassificationNames = includeClassificationNames;
    }

    public String getClientOrigin() {
        return clientOrigin;
    }

    public void setClientOrigin(String clientOrigin) {
        this.clientOrigin = StringUtils.isEmpty(clientOrigin) ? "other" :clientOrigin;
<<<<<<< HEAD
=======
    }

    public Map<String, String> getEvaluateEntityHeaderCache() {
        return evaluateEntityHeaderCache;
    }

    public void setEvaluateEntityHeaderCache(Map<String, String> evaluateEntityHeaderCache) {
        this.evaluateEntityHeaderCache = evaluateEntityHeaderCache;
    }

    public boolean isSkipProcessEdgeRestoration() {
        return skipProcessEdgeRestoration;
    }

    public void setSkipProcessEdgeRestoration(boolean skipProcessEdgeRestoration) {
        this.skipProcessEdgeRestoration = skipProcessEdgeRestoration;
    }

    public boolean skipHasLineageCalculation() {
        return skipHasLineageCalculation;
    }
    public void setSkipHasLineageCalculation(boolean skipHasLineageCalculation) {
        this.skipHasLineageCalculation = skipHasLineageCalculation;
    }

    public void setIsInvokedByIndexSearch(boolean isInvokedByIndexSearch) {
        this.isInvokedByIndexSearch = isInvokedByIndexSearch;
    }

    public boolean isInvokedByIndexSearch() {
        return isInvokedByIndexSearch;
>>>>>>> 40c3f0bf
    }

    public class EntityGuidPair {
        private final Object entity;
        private final String guid;

        public EntityGuidPair(AtlasEntity entity, String guid) {
            this.entity = entity;
            this.guid   = guid;
        }

        public EntityGuidPair(AtlasObjectId entity, String guid) {
            this.entity = entity;
            this.guid   = guid;
        }

        public EntityGuidPair(Map entity, String guid) {
            this.entity = entity;
            this.guid   = guid;
        }

        public void resetEntityGuid() {
            if (entity instanceof AtlasEntity) {
                ((AtlasEntity) entity).setGuid(guid);
            } else if (entity instanceof AtlasObjectId) {
                ((AtlasObjectId) entity).setGuid(guid);
            } else if (entity instanceof Map) {
                ((Map) entity).put(KEY_GUID, guid);
            }
        }
    }

    public List<String> getForwardedAddresses() {
        return forwardedAddresses;
    }

    public void setForwardedAddresses(List<String> forwardedAddresses) {
        this.forwardedAddresses = forwardedAddresses;
    }

    public void addRelationshipEndToVertexIdMapping(AtlasObjectId atlasObjectId, Object vertexId) {
        this.relationshipEndToVertexIdMap.put(atlasObjectId, vertexId);
    }

    public Map<AtlasObjectId, Object> getRelationshipEndToVertexIdMap() {
        return this.relationshipEndToVertexIdMap;
    }

    public void saveRelationshipsMutationContext(String event, AtlasRelationship relationship) {
        Set<AtlasRelationship> deletedRelationships = this.relationshipMutationMap.getOrDefault(event, new HashSet<>());
        deletedRelationships.add(relationship);
        this.relationshipMutationMap.put(event, deletedRelationships);
    }

    public void clearMutationContext(String event) {
        this.relationshipMutationMap.remove(event);
    }

    public Map<String, Set<AtlasRelationship>> getRelationshipMutationMap() {
        return relationshipMutationMap;
    }

    public Map<String, String> getLexoRankCache() {
        return lexoRankCache;
    }

    public void setLexoRankCache(Map<String, String> lexoRankCache) {
        this.lexoRankCache = lexoRankCache;
    }

    public void addEdgeLabel(String processEdgeLabel) {
        edgeLabels.add(processEdgeLabel);
    }

    public boolean isEdgeLabelAlreadyProcessed(String processEdgeLabel) {
        return edgeLabels.contains(processEdgeLabel);
    }

}<|MERGE_RESOLUTION|>--- conflicted
+++ resolved
@@ -780,8 +780,6 @@
 
     public void setClientOrigin(String clientOrigin) {
         this.clientOrigin = StringUtils.isEmpty(clientOrigin) ? "other" :clientOrigin;
-<<<<<<< HEAD
-=======
     }
 
     public Map<String, String> getEvaluateEntityHeaderCache() {
@@ -813,7 +811,6 @@
 
     public boolean isInvokedByIndexSearch() {
         return isInvokedByIndexSearch;
->>>>>>> 40c3f0bf
     }
 
     public class EntityGuidPair {
