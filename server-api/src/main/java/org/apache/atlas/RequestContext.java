/**
 * Licensed to the Apache Software Foundation (ASF) under one
 * or more contributor license agreements.  See the NOTICE file
 * distributed with this work for additional information
 * regarding copyright ownership.  The ASF licenses this file
 * to you under the Apache License, Version 2.0 (the
 * "License"); you may not use this file except in compliance
 * with the License.  You may obtain a copy of the License at
 * <p/>
 * http://www.apache.org/licenses/LICENSE-2.0
 * <p/>
 * Unless required by applicable law or agreed to in writing, software
 * distributed under the License is distributed on an "AS IS" BASIS,
 * WITHOUT WARRANTIES OR CONDITIONS OF ANY KIND, either express or implied.
 * See the License for the specific language governing permissions and
 * limitations under the License.
 */

package org.apache.atlas;

import org.apache.atlas.model.instance.AtlasClassification;
import org.apache.atlas.model.instance.AtlasEntity;
import org.apache.atlas.model.instance.AtlasEntity.AtlasEntityWithExtInfo;
import org.apache.atlas.model.instance.AtlasEntityHeader;
import org.apache.atlas.model.instance.AtlasObjectId;
import org.apache.atlas.model.tasks.AtlasTask;
import org.apache.atlas.utils.AtlasPerfMetrics;
import org.apache.atlas.utils.AtlasPerfMetrics.MetricRecorder;
import org.apache.commons.collections.CollectionUtils;
import org.apache.commons.lang.StringUtils;
import org.apache.hadoop.security.UserGroupInformation;
import org.slf4j.Logger;
import org.slf4j.LoggerFactory;

import java.util.ArrayList;
import java.util.Collection;
import java.util.HashMap;
import java.util.HashSet;
import java.util.List;
import java.util.Map;
import java.util.Set;

import static org.apache.atlas.model.instance.AtlasObjectId.KEY_GUID;


public class RequestContext {
    private static final Logger METRICS = LoggerFactory.getLogger("METRICS");

    private static final ThreadLocal<RequestContext> CURRENT_CONTEXT = new ThreadLocal<>();
    private static final Set<RequestContext>         ACTIVE_REQUESTS = new HashSet<>();
    private static final boolean                     isMetricsEnabled = METRICS.isDebugEnabled();

    private final long                                   requestTime          = System.currentTimeMillis();
    private final Map<String, AtlasEntityHeader>         updatedEntities      = new HashMap<>();
    private final Map<String, AtlasEntityHeader>         deletedEntities      = new HashMap<>();
    private final Map<String, AtlasEntityHeader>         restoreEntities      = new HashMap<>();
    private final Map<String, AtlasEntity>               entityCache          = new HashMap<>();
    private final Map<String, AtlasEntityWithExtInfo>    entityExtInfoCache   = new HashMap<>();
    private final Map<String, AtlasEntity>               diffEntityCache      = new HashMap<>();
    private final Map<String, List<AtlasClassification>> addedPropagations    = new HashMap<>();
    private final Map<String, List<AtlasClassification>> removedPropagations  = new HashMap<>();
    private final AtlasPerfMetrics                       metrics              = isMetricsEnabled ? new AtlasPerfMetrics() : null;
    private       List<EntityGuidPair>                   entityGuidInRequest  = null;
    private final Set<String>                            entitiesToSkipUpdate = new HashSet<>();
    private final Set<String>                            onlyCAUpdateEntities = new HashSet<>();
    private final Set<String>                            onlyBAUpdateEntities = new HashSet<>();
    private final List<AtlasTask>                        queuedTasks          = new ArrayList<>();
    private final Set<String> relationAttrsForSearch = new HashSet<>();

    private final Map<String,List<Object>> removedElementsMap = new HashMap<>();
    private final Map<String,List<Object>> newElementsCreatedMap = new HashMap<>();

    private String       user;
    private Set<String>  userGroups;
    private String       clientIPAddress;
    private List<String> forwardedAddresses;
    private DeleteType   deleteType   = DeleteType.DEFAULT;
    private boolean     isPurgeRequested = false;
    private int         maxAttempts  = 1;
    private int         attemptCount = 1;
    private boolean     isImportInProgress = false;
    private boolean     isInNotificationProcessing = false;
    private boolean     isInTypePatching           = false;
    private boolean     createShellEntityForNonExistingReference = false;
    private boolean     skipFailedEntities = false;
    private boolean     allowDeletedRelationsIndexsearch = false;
    private String      currentTypePatchAction = "";

    private RequestContext() {
    }

    //To handle gets from background threads where createContext() is not called
    //createContext called for every request in the filter
    public static RequestContext get() {
        RequestContext ret = CURRENT_CONTEXT.get();

        if (ret == null) {
            ret = new RequestContext();
            CURRENT_CONTEXT.set(ret);

            synchronized (ACTIVE_REQUESTS) {
                ACTIVE_REQUESTS.add(ret);
            }
        }

        return ret;
    }

    public static void clear() {
        RequestContext instance = CURRENT_CONTEXT.get();

        if (instance != null) {
            instance.clearCache();

            synchronized (ACTIVE_REQUESTS) {
                ACTIVE_REQUESTS.remove(instance);
            }
        }

        CURRENT_CONTEXT.remove();
    }

    public void clearCache() {
        this.updatedEntities.clear();
        this.deletedEntities.clear();
        this.entityCache.clear();
        this.entityExtInfoCache.clear();
        this.diffEntityCache.clear();
        this.addedPropagations.clear();
        this.removedPropagations.clear();
        this.entitiesToSkipUpdate.clear();
        this.onlyCAUpdateEntities.clear();
        this.onlyBAUpdateEntities.clear();
        this.relationAttrsForSearch.clear();
        this.queuedTasks.clear();
<<<<<<< HEAD
        this.entityWithRelationship.clear();
        this.newElementsCreatedMap.clear();
        this.removedElementsMap.clear();
=======
>>>>>>> 189d2994

        if (metrics != null && !metrics.isEmpty()) {
            METRICS.debug(metrics.toString());

            metrics.clear();
        }

        if (this.entityGuidInRequest != null) {
            this.entityGuidInRequest.clear();
        }
    }

    public Set<String> getRelationAttrsForSearch() {
        return relationAttrsForSearch;
    }

    public void setRelationAttrsForSearch(Set<String> relationAttrsForSearch) {
        if (CollectionUtils.isNotEmpty(relationAttrsForSearch)){
            this.relationAttrsForSearch.addAll(relationAttrsForSearch);
        }
    }


    public Map<String, List<Object>> getRemovedElementsMap() {
        return removedElementsMap;
    }

    public Map<String, List<Object>> getNewElementsCreatedMap() {
        return newElementsCreatedMap;
    }

    public static String getCurrentUser() {
        RequestContext context = CURRENT_CONTEXT.get();
        String ret = context != null ? context.getUser() : null;
        if (StringUtils.isBlank(ret)) {
            try {
                ret = UserGroupInformation.getLoginUser().getShortUserName();
            } catch (Exception e) {
                ret = null;
            }
            if (StringUtils.isBlank(ret)){
                ret = System.getProperty("user.name");
                if (StringUtils.isBlank(ret)) {
                    ret = "atlas";
                }
            }
        }
        return ret;
    }

    public String getUser() {
        return user;
    }

    public Set<String> getUserGroups() {
        return userGroups;
    }

    public void setUser(String user, Set<String> userGroups) {
        this.user       = user;
        this.userGroups = userGroups;
    }

    public DeleteType getDeleteType() { return deleteType; }

    public void setDeleteType(DeleteType deleteType) { this.deleteType = (deleteType == null) ? DeleteType.DEFAULT : deleteType; }

    public String getClientIPAddress() {
        return clientIPAddress;
    }

    public void setClientIPAddress(String clientIPAddress) {
        this.clientIPAddress = clientIPAddress;
    }

    public int getMaxAttempts() {
        return maxAttempts;
    }

    public void setMaxAttempts(int maxAttempts) {
        this.maxAttempts = maxAttempts;
    }

    public int getAttemptCount() {
        return attemptCount;
    }

    public void setAttemptCount(int attemptCount) {
        this.attemptCount = attemptCount;
    }

    public boolean isImportInProgress() {
        return isImportInProgress;
    }

    public void setImportInProgress(boolean importInProgress) {
        isImportInProgress = importInProgress;
    }

    public boolean isPurgeRequested() { return isPurgeRequested; }

    public void setPurgeRequested(boolean isPurgeRequested) { this.isPurgeRequested = isPurgeRequested; }

    public boolean isInNotificationProcessing() {
        return isInNotificationProcessing;
    }

    public void setInNotificationProcessing(boolean inNotificationProcessing) {
        isInNotificationProcessing = inNotificationProcessing;
    }

    public boolean isInTypePatching() {
        return isInTypePatching;
    }

    public void setInTypePatching(boolean inTypePatching) {
        isInTypePatching = inTypePatching;
    }

    public boolean isCreateShellEntityForNonExistingReference() {
        return createShellEntityForNonExistingReference;
    }

    public void setCreateShellEntityForNonExistingReference(boolean createShellEntityForNonExistingReference) {
        this.createShellEntityForNonExistingReference = createShellEntityForNonExistingReference;
    }

    public boolean isSkipFailedEntities() {
        return skipFailedEntities;
    }

    public void setSkipFailedEntities(boolean skipFailedEntities) {
        this.skipFailedEntities = skipFailedEntities;
    }

    public boolean isAllowDeletedRelationsIndexsearch() {
        return allowDeletedRelationsIndexsearch;
    }

    public void setAllowDeletedRelationsIndexsearch(boolean allowDeletedRelationsIndexsearch) {
        this.allowDeletedRelationsIndexsearch = allowDeletedRelationsIndexsearch;
    }

    public String getCurrentTypePatchAction() {
        return currentTypePatchAction;
    }

    public void setCurrentTypePatchAction(String currentTypePatchAction) {
        this.currentTypePatchAction = currentTypePatchAction;
    }

    public void recordEntityUpdate(AtlasEntityHeader entity) {
        if (entity != null && entity.getGuid() != null && ! entitiesToSkipUpdate.contains(entity.getGuid())) {
            updatedEntities.put(entity.getGuid(), entity);
        }
    }

    public void recordEntityToSkip(String guid) {
        if(! StringUtils.isEmpty(guid)) {
            entitiesToSkipUpdate.add(guid);
        }
    }

    public void recordEntityWithCustomAttributeUpdate(String guid) {
        if(! StringUtils.isEmpty(guid)) {
            onlyCAUpdateEntities.add(guid);
        }
    }

    public void recordEntityWithBusinessAttributeUpdate(String guid) {
        if(! StringUtils.isEmpty(guid)) {
            onlyBAUpdateEntities.add(guid);
        }
    }

    public boolean checkIfEntityIsForCustomAttributeUpdate(String guid) {
        return StringUtils.isNotEmpty(guid) && onlyCAUpdateEntities.contains(guid);
    }

    public boolean checkIfEntityIsForBusinessAttributeUpdate(String guid) {
        return StringUtils.isNotEmpty(guid) && onlyBAUpdateEntities.contains(guid);
    }

    public void recordEntityDelete(AtlasEntityHeader entity) {
        if (entity != null && entity.getGuid() != null) {
            deletedEntities.put(entity.getGuid(), entity);
        }
    }

    public void recordEntityRestore(AtlasEntityHeader entity) {
        if (entity != null && entity.getGuid() != null) {
            entity.setStatus(AtlasEntity.Status.ACTIVE);
            restoreEntities.put(entity.getGuid(), entity);
        }
    }

    public void recordAddedPropagation(String guid, AtlasClassification classification) {
        if (StringUtils.isNotEmpty(guid) && classification != null) {
            List<AtlasClassification> classifications = addedPropagations.get(guid);

            if (classifications == null) {
                classifications = new ArrayList<>();
            }

            classifications.add(classification);

            addedPropagations.put(guid, classifications);
        }
    }

    public static int getActiveRequestsCount() {
        return ACTIVE_REQUESTS.size();
    }

    public static long earliestActiveRequestTime() {
        long ret = System.currentTimeMillis();

        synchronized (ACTIVE_REQUESTS) {
            for (RequestContext context : ACTIVE_REQUESTS) {
                if (ret > context.getRequestTime()) {
                    ret = context.getRequestTime();
                }
            }
        }

        return ret;
    }

    public void recordRemovedPropagation(String guid, AtlasClassification classification) {
        if (StringUtils.isNotEmpty(guid) && classification != null) {
            List<AtlasClassification> classifications = removedPropagations.get(guid);

            if (classifications == null) {
                classifications = new ArrayList<>();
            }

            classifications.add(classification);

            removedPropagations.put(guid, classifications);
        }
    }

    public Map<String, List<AtlasClassification>> getAddedPropagations() {
        return addedPropagations;
    }

    public Map<String, List<AtlasClassification>> getRemovedPropagations() {
        return removedPropagations;
    }

    /**
     * Adds the specified instance to the cache
     *
     */
    public void cache(AtlasEntityWithExtInfo entity) {
        if (entity != null && entity.getEntity() != null && entity.getEntity().getGuid() != null) {
            entityExtInfoCache.put(entity.getEntity().getGuid(), entity);
            entityCache.put(entity.getEntity().getGuid(), entity.getEntity());
        }
    }

    public void cache(AtlasEntity entity) {
        if (entity != null && entity.getGuid() != null) {
            entityCache.put(entity.getGuid(), entity);
        }
    }

    public void cacheDifferentialEntity(AtlasEntity entity) {
        if (entity != null && entity.getGuid() != null) {
            diffEntityCache.put(entity.getGuid(), entity);
        }
    }

    public AtlasEntity getDifferentialEntity(String guid) {
        return diffEntityCache.get(guid);
    }

    public Collection<AtlasEntity> getDifferentialEntities() { return diffEntityCache.values(); }

    public Collection<AtlasEntityHeader> getUpdatedEntities() {
        return updatedEntities.values();
    }

    public Collection<AtlasEntityHeader> getDeletedEntities() {
        return deletedEntities.values();
    }

    public void clearRemovePropagations() {
        removedPropagations.clear();
    }

    public void clearAddedPropagations() {
        addedPropagations.clear();
    }
    
    public Collection<AtlasEntityHeader> getRestoredEntities() {
        return restoreEntities.values();
    }

    /**
     * Checks if an instance with the given guid is in the cache for this request.  Either returns the instance
     * or null if it is not in the cache.
     *
     * @param guid the guid to find
     * @return Either the instance or null if it is not in the cache.
     */
    public AtlasEntityWithExtInfo getEntityWithExtInfo(String guid) {
        return entityExtInfoCache.get(guid);
    }

    public AtlasEntity getEntity(String guid) {
        return entityCache.get(guid);
    }

    public long getRequestTime() {
        return requestTime;
    }

    public boolean isUpdatedEntity(String guid) {
        return updatedEntities.containsKey(guid);
    }

    public boolean isDeletedEntity(String guid) {
        return deletedEntities.containsKey(guid);
    }

    public boolean isRestoredEntity(String guid) {
        return restoreEntities.containsKey(guid);
    }

    public MetricRecorder startMetricRecord(String name) { return metrics != null ? metrics.getMetricRecorder(name) : null; }

    public void endMetricRecord(MetricRecorder recorder) {
        if (metrics != null && recorder != null) {
            metrics.recordMetric(recorder);
        }
    }

    public void recordEntityGuidUpdate(AtlasEntity entity, String guidInRequest) {
        recordEntityGuidUpdate(new EntityGuidPair(entity, guidInRequest));
    }

    public void recordEntityGuidUpdate(AtlasObjectId entity, String guidInRequest) {
        recordEntityGuidUpdate(new EntityGuidPair(entity, guidInRequest));
    }

    public void recordEntityGuidUpdate(Map entity, String guidInRequest) {
        recordEntityGuidUpdate(new EntityGuidPair(entity, guidInRequest));
    }

    public void recordEntityGuidUpdate(EntityGuidPair record) {
        if (entityGuidInRequest == null) {
            entityGuidInRequest = new ArrayList<>();
        }

        entityGuidInRequest.add(record);
    }

    public void resetEntityGuidUpdates() {
        if (entityGuidInRequest != null) {
            for (EntityGuidPair entityGuidPair : entityGuidInRequest) {
                entityGuidPair.resetEntityGuid();
            }
        }
    }

    public void queueTask(AtlasTask task) {
        queuedTasks.add(task);
    }

    public List<AtlasTask> getQueuedTasks() {
        return this.queuedTasks;
    }

    public class EntityGuidPair {
        private final Object entity;
        private final String guid;

        public EntityGuidPair(AtlasEntity entity, String guid) {
            this.entity = entity;
            this.guid   = guid;
        }

        public EntityGuidPair(AtlasObjectId entity, String guid) {
            this.entity = entity;
            this.guid   = guid;
        }

        public EntityGuidPair(Map entity, String guid) {
            this.entity = entity;
            this.guid   = guid;
        }

        public void resetEntityGuid() {
            if (entity instanceof AtlasEntity) {
                ((AtlasEntity) entity).setGuid(guid);
            } else if (entity instanceof AtlasObjectId) {
                ((AtlasObjectId) entity).setGuid(guid);
            } else if (entity instanceof Map) {
                ((Map) entity).put(KEY_GUID, guid);
            }
        }
    }

    public List<String> getForwardedAddresses() {
        return forwardedAddresses;
    }

    public void setForwardedAddresses(List<String> forwardedAddresses) {
        this.forwardedAddresses = forwardedAddresses;
    }
}<|MERGE_RESOLUTION|>--- conflicted
+++ resolved
@@ -133,12 +133,8 @@
         this.onlyBAUpdateEntities.clear();
         this.relationAttrsForSearch.clear();
         this.queuedTasks.clear();
-<<<<<<< HEAD
-        this.entityWithRelationship.clear();
         this.newElementsCreatedMap.clear();
         this.removedElementsMap.clear();
-=======
->>>>>>> 189d2994
 
         if (metrics != null && !metrics.isEmpty()) {
             METRICS.debug(metrics.toString());
