/**
 * Licensed to the Apache Software Foundation (ASF) under one
 * or more contributor license agreements.  See the NOTICE file
 * distributed with this work for additional information
 * regarding copyright ownership.  The ASF licenses this file
 * to you under the Apache License, Version 2.0 (the
 * "License"); you may not use this file except in compliance
 * with the License.  You may obtain a copy of the License at
 * <p/>
 * http://www.apache.org/licenses/LICENSE-2.0
 * <p/>
 * Unless required by applicable law or agreed to in writing, software
 * distributed under the License is distributed on an "AS IS" BASIS,
 * WITHOUT WARRANTIES OR CONDITIONS OF ANY KIND, either express or implied.
 * See the License for the specific language governing permissions and
 * limitations under the License.
 */

package org.apache.atlas;

import org.apache.atlas.model.instance.*;
import org.apache.atlas.model.instance.AtlasEntity.AtlasEntityWithExtInfo;
import org.apache.atlas.model.tasks.AtlasTask;
import org.apache.atlas.service.metrics.MetricsRegistry;
import org.apache.atlas.utils.AtlasPerfMetrics;
import org.apache.atlas.utils.AtlasPerfMetrics.MetricRecorder;
import org.apache.commons.collections.CollectionUtils;
import org.apache.commons.lang.StringUtils;
import org.apache.hadoop.security.UserGroupInformation;
import org.slf4j.Logger;
import org.slf4j.LoggerFactory;

import java.util.*;

import static org.apache.atlas.model.instance.AtlasObjectId.KEY_GUID;


public class RequestContext {
    private static final Logger METRICS = LoggerFactory.getLogger("METRICS");
    private static final Logger LOG = LoggerFactory.getLogger(RequestContext.class);

    private static final ThreadLocal<RequestContext> CURRENT_CONTEXT = new ThreadLocal<>();
    private static final Set<RequestContext>         ACTIVE_REQUESTS = new HashSet<>();
    private static final boolean                     isMetricsEnabled = METRICS.isDebugEnabled();

    private final long                                   requestTime          = System.currentTimeMillis();
    private final Map<String, AtlasEntityHeader>         updatedEntities      = new HashMap<>();
    private final Map<String, AtlasEntityHeader>         deletedEntities      = new HashMap<>();
    private final Map<String, AtlasEntityHeader>         restoreEntities      = new HashMap<>();


    private       Map<String, String>                    lexoRankCache        = null;
    private final Map<String, AtlasEntity>               entityCache          = new HashMap<>();
    private final Map<String, AtlasEntityHeader>         entityHeaderCache    = new HashMap<>();
    private final Map<String, AtlasEntityWithExtInfo>    entityExtInfoCache   = new HashMap<>();
    private final Map<String, AtlasEntity>               diffEntityCache      = new HashMap<>();
    private final Map<String, List<AtlasClassification>> addedPropagations    = new HashMap<>();
    private final Map<String, List<AtlasClassification>> removedPropagations  = new HashMap<>();
    private final Map<String, String>                    requestContextHeaders= new HashMap<>();
    private final Set<String>                            deletedEdgesIds      = new HashSet<>();
    private final Set<String>                            processGuidIds      = new HashSet<>();

    private final AtlasPerfMetrics metrics = isMetricsEnabled ? new AtlasPerfMetrics() : null;
    private final List<AtlasPerfMetrics.Metric> applicationMetrics = new ArrayList<>();
    private List<EntityGuidPair> entityGuidInRequest = null;
    private final Set<String> entitiesToSkipUpdate = new HashSet<>();
    private final Set<String> onlyCAUpdateEntities = new HashSet<>();
    private final Set<String> onlyBAUpdateEntities = new HashSet<>();
    private final List<AtlasTask> queuedTasks = new ArrayList<>();
    private final Set<String> relationAttrsForSearch = new HashSet<>();

    private static String USERNAME = "";
    private final Map<String, List<Object>> removedElementsMap = new HashMap<>();
    private final Map<String, List<Object>> newElementsCreatedMap = new HashMap<>();

    private final Map<String, Set<AtlasRelationship>> relationshipMutationMap = new HashMap<>();
    private final Set<String> edgeLabels = new HashSet<>();

    private String user;
    private Set<String> userGroups;
    private String clientIPAddress;
    private List<String> forwardedAddresses;
    private DeleteType deleteType = DeleteType.DEFAULT;
    private boolean isPurgeRequested = false;
    private int maxAttempts = 1;
    private int attemptCount = 1;
    private boolean isImportInProgress = false;
    private boolean     isInNotificationProcessing = false;
    private boolean     isInTypePatching           = false;
    private boolean     createShellEntityForNonExistingReference = false;
    private boolean     skipFailedEntities = false;
    private boolean     allowDeletedRelationsIndexsearch = false;
    private boolean     includeMeanings = true;
    private boolean     includeClassifications = true;
    private boolean     includeRelationshipAttributes;

    private boolean     includeClassificationNames = false;



    private String     lineageInputLabel = "";
    private String     lineageOutputLabel = "";
    private String      currentTypePatchAction = "";
    private AtlasTask   currentTask;
    private String traceId;
    private final Map<AtlasObjectId, Object> relationshipEndToVertexIdMap = new HashMap<>();
    private boolean     allowDuplicateDisplayName;
    private MetricsRegistry metricsRegistry;
    private boolean skipAuthorizationCheck = false;
    private Set<String> deletedEdgesIdsForResetHasLineage = new HashSet<>(0);
    private String requestUri;

    private boolean delayTagNotifications = false;
    private Map<AtlasClassification, Collection<Object>> deletedClassificationAndVertices = new HashMap<>();
    private Map<AtlasClassification, Collection<Object>> addedClassificationAndVertices = new HashMap<>();


    private RequestContext() {
    }

    //To handle gets from background threads where createContext() is not called
    //createContext called for every request in the filter
    public static RequestContext get() {
        RequestContext ret = CURRENT_CONTEXT.get();

        if (ret == null) {
            ret = new RequestContext();
            CURRENT_CONTEXT.set(ret);

            synchronized (ACTIVE_REQUESTS) {
                ACTIVE_REQUESTS.add(ret);
            }
        }

        return ret;
    }

    public static void clear() {
        RequestContext instance = CURRENT_CONTEXT.get();

        if (instance != null) {
            instance.clearCache();

            synchronized (ACTIVE_REQUESTS) {
                ACTIVE_REQUESTS.remove(instance);
            }
        }

        CURRENT_CONTEXT.remove();
    }

    public void clearCache() {
        this.updatedEntities.clear();
        this.deletedEntities.clear();
        this.entityCache.clear();
        this.entityHeaderCache.clear();
        this.entityExtInfoCache.clear();
        this.diffEntityCache.clear();
        this.addedPropagations.clear();
        this.removedPropagations.clear();
        this.entitiesToSkipUpdate.clear();
        this.onlyCAUpdateEntities.clear();
        this.onlyBAUpdateEntities.clear();
        this.relationAttrsForSearch.clear();
        this.includeRelationshipAttributes = false;
        this.queuedTasks.clear();
        this.newElementsCreatedMap.clear();
        this.removedElementsMap.clear();
        this.deletedEdgesIds.clear();
        this.processGuidIds.clear();
        this.deletedEdgesIdsForResetHasLineage.clear();
        this.requestContextHeaders.clear();
        this.relationshipEndToVertexIdMap.clear();
        this.relationshipMutationMap.clear();
        this.lexoRankCache = null;
        this.currentTask = null;
        this.skipAuthorizationCheck = false;
        this.delayTagNotifications = false;
        deletedClassificationAndVertices.clear();
        addedClassificationAndVertices.clear();

        if (metrics != null && !metrics.isEmpty()) {
            METRICS.debug(metrics.toString());
            if (Objects.nonNull(this.metricsRegistry)){
                this.metricsRegistry.collect(traceId, this.requestUri, metrics);
            }
            metrics.clear();
        }
        if (CollectionUtils.isNotEmpty(applicationMetrics)) {
            if (Objects.nonNull(this.metricsRegistry)){
                this.metricsRegistry.collectApplicationMetrics(traceId, this.requestUri, applicationMetrics);
            }
            applicationMetrics.clear();
        }
        setTraceId(null);

        if (this.entityGuidInRequest != null) {
            this.entityGuidInRequest.clear();
        }
    }

    public void addApplicationMetrics(AtlasPerfMetrics.Metric metric) {
        this.applicationMetrics.add(metric);
    }

    public void clearEntityCache() {
        this.entityCache.clear();
    }

    public Set<String> getRelationAttrsForSearch() {
        return relationAttrsForSearch;
    }

    public void setRelationAttrsForSearch(Set<String> relationAttrsForSearch) {
        if (CollectionUtils.isNotEmpty(relationAttrsForSearch)){
            this.relationAttrsForSearch.addAll(relationAttrsForSearch);
        }
    }

    public boolean isIncludeRelationshipAttributes() {
        return includeRelationshipAttributes;
    }

    public void setIncludeRelationshipAttributes(boolean includeRelationshipAttributes) {
        this.includeRelationshipAttributes = includeRelationshipAttributes;
    }

    public Map<String, List<Object>> getRemovedElementsMap() {
        return removedElementsMap;
    }

    public String getLineageInputLabel() {
        return lineageInputLabel;
    }

    public void setLineageInputLabel(String lineageInputLabel) {
        this.lineageInputLabel = lineageInputLabel;
    }

    public String getLineageOutputLabel() {
        return lineageOutputLabel;
    }

    public void setLineageOutputLabel(String lineageOutputLabel) {
        this.lineageOutputLabel = lineageOutputLabel;
    }
    public Map<String, List<Object>> getNewElementsCreatedMap() {
        return newElementsCreatedMap;
    }

    public static String getCurrentUser() {
        RequestContext context = CURRENT_CONTEXT.get();
        String ret = context != null ? context.getUser() : null;
        if (StringUtils.isBlank(ret)) {
            try {
                ret = UserGroupInformation.getLoginUser().getShortUserName();
            } catch (Exception e) {
                ret = null;
            }
            if (StringUtils.isBlank(ret)){
                ret = System.getProperty("user.name");
                if (StringUtils.isBlank(ret)) {
                    ret = "atlas";
                }
            }
        }
        return ret;
    }

    public String getUser() {
        if (isImportInProgress) {
            if (StringUtils.isEmpty(USERNAME)){
                try {
                    USERNAME = ApplicationProperties.get().getString("atlas.migration.user.name", "");
                } catch (AtlasException e) {
                    LOG.error("Failed to find value for atlas.migration.user.name from properties");
                }
            }
            return USERNAME;
        }
        return user;
    }

    public Set<String> getUserGroups() {
        return userGroups;
    }

    public void setUser(String user, Set<String> userGroups) {
        this.user       = user;
        this.userGroups = userGroups;
    }

    public DeleteType getDeleteType() { return deleteType; }

    public void setDeleteType(DeleteType deleteType) { this.deleteType = (deleteType == null) ? DeleteType.DEFAULT : deleteType; }

    public String getClientIPAddress() {
        return clientIPAddress;
    }

    public void setClientIPAddress(String clientIPAddress) {
        this.clientIPAddress = clientIPAddress;
    }

    public int getMaxAttempts() {
        return maxAttempts;
    }

    public void setMaxAttempts(int maxAttempts) {
        this.maxAttempts = maxAttempts;
    }

    public int getAttemptCount() {
        return attemptCount;
    }

    public void setAttemptCount(int attemptCount) {
        this.attemptCount = attemptCount;
    }

    public boolean isImportInProgress() {
        return isImportInProgress;
    }

    public void setImportInProgress(boolean importInProgress) {
        isImportInProgress = importInProgress;
    }

    public boolean isPurgeRequested() { return isPurgeRequested; }

    public void setPurgeRequested(boolean isPurgeRequested) { this.isPurgeRequested = isPurgeRequested; }

    public boolean isInNotificationProcessing() {
        return isInNotificationProcessing;
    }

    public void setInNotificationProcessing(boolean inNotificationProcessing) {
        isInNotificationProcessing = inNotificationProcessing;
    }

    public boolean isInTypePatching() {
        return isInTypePatching;
    }

    public void setInTypePatching(boolean inTypePatching) {
        isInTypePatching = inTypePatching;
    }

    public boolean isCreateShellEntityForNonExistingReference() {
        return createShellEntityForNonExistingReference;
    }

    public void setCreateShellEntityForNonExistingReference(boolean createShellEntityForNonExistingReference) {
        this.createShellEntityForNonExistingReference = createShellEntityForNonExistingReference;
    }

    public boolean isSkipFailedEntities() {
        return skipFailedEntities;
    }

    public void setSkipFailedEntities(boolean skipFailedEntities) {
        this.skipFailedEntities = skipFailedEntities;
    }

    public boolean isAllowDeletedRelationsIndexsearch() {
        return allowDeletedRelationsIndexsearch;
    }

    public void setAllowDeletedRelationsIndexsearch(boolean allowDeletedRelationsIndexsearch) {
        this.allowDeletedRelationsIndexsearch = allowDeletedRelationsIndexsearch;
    }

    public void setAllowDuplicateDisplayName(boolean allowDuplicateDisplayName){
        this.allowDuplicateDisplayName = allowDuplicateDisplayName;
    }
    public boolean getAllowDuplicateDisplayName(){
        return allowDuplicateDisplayName;
    }

    public String getCurrentTypePatchAction() {
        return currentTypePatchAction;
    }

    public void setCurrentTypePatchAction(String currentTypePatchAction) {
        this.currentTypePatchAction = currentTypePatchAction;
    }

    public void recordEntityUpdate(AtlasEntityHeader entity) {
        if (entity != null && entity.getGuid() != null && ! entitiesToSkipUpdate.contains(entity.getGuid())) {
            updatedEntities.put(entity.getGuid(), entity);
        }
    }

    public void recordEntityUpdateForNonRelationshipAttributes(AtlasEntityHeader entity) {
        if (entity != null && entity.getGuid() != null) {
            updatedEntities.put(entity.getGuid(), entity);
        }
    }
    public void recordEntityToSkip(String guid) {
        if(! StringUtils.isEmpty(guid)) {
            entitiesToSkipUpdate.add(guid);
        }
    }

    public void recordEntityWithCustomAttributeUpdate(String guid) {
        if(! StringUtils.isEmpty(guid)) {
            onlyCAUpdateEntities.add(guid);
        }
    }

    public void recordEntityWithBusinessAttributeUpdate(String guid) {
        if(! StringUtils.isEmpty(guid)) {
            onlyBAUpdateEntities.add(guid);
        }
    }

    public boolean checkIfEntityIsForCustomAttributeUpdate(String guid) {
        return StringUtils.isNotEmpty(guid) && onlyCAUpdateEntities.contains(guid);
    }

    public boolean checkIfEntityIsForBusinessAttributeUpdate(String guid) {
        return StringUtils.isNotEmpty(guid) && onlyBAUpdateEntities.contains(guid);
    }

    public void recordEntityDelete(AtlasEntityHeader entity) {
        if (entity != null && entity.getGuid() != null) {
            deletedEntities.put(entity.getGuid(), entity);
        }
    }

    public void recordEntityRestore(AtlasEntityHeader entity) {
        if (entity != null && entity.getGuid() != null) {
            entity.setStatus(AtlasEntity.Status.ACTIVE);
            restoreEntities.put(entity.getGuid(), entity);
        }
    }

    public void recordAddedPropagation(String guid, AtlasClassification classification) {
        if (StringUtils.isNotEmpty(guid) && classification != null) {
            List<AtlasClassification> classifications = addedPropagations.get(guid);

            if (classifications == null) {
                classifications = new ArrayList<>();
            }

            classifications.add(classification);

            addedPropagations.put(guid, classifications);
        }
    }

    public boolean isDelayTagNotifications() {
        return delayTagNotifications;
    }

    public void setDelayTagNotifications(boolean delayTagNotifications) {
        this.delayTagNotifications = delayTagNotifications;
    }

    public Map<AtlasClassification, Collection<Object>> getDeletedClassificationAndVertices() {
        return deletedClassificationAndVertices;
    }

    public void setDeletedClassificationAndVertices(Map<AtlasClassification, Collection<Object>> deletedClassificationAndVertices) {
        this.deletedClassificationAndVertices = deletedClassificationAndVertices;
    }

    public void addDeletedClassificationAndVertices(AtlasClassification classification, Collection<Object> vertices) {
        this.deletedClassificationAndVertices.put(classification, vertices);
    }

    public Map<AtlasClassification, Collection<Object>> getAddedClassificationAndVertices() {
        return addedClassificationAndVertices;
    }

    public void setAddedClassificationAndVertices(Map<AtlasClassification, Collection<Object>> addedClassificationAndVertices) {
        this.addedClassificationAndVertices = addedClassificationAndVertices;
    }

    public void addAddedClassificationAndVertices(AtlasClassification classification, Collection<Object> vertices) {
        this.addedClassificationAndVertices.put(classification, vertices);
    }

    public void addToDeletedEdgesIds(String edgeId) {
        deletedEdgesIds.add(edgeId);
    }

    public Set<String> getDeletedEdgesIds() {
        return deletedEdgesIds;
    }

    public void addToDeletedEdgesIdsForResetHasLineage(String edgeId) {
        deletedEdgesIdsForResetHasLineage.add(edgeId);
    }

    public Set<String> getDeletedEdgesIdsForResetHasLineage() {
        return deletedEdgesIdsForResetHasLineage;
    }

    public Set<String> getProcessGuidIds() {
        return processGuidIds;
    }

    public void addProcessGuidIds(String guid) {
        processGuidIds.add(guid);
    }


    public AtlasTask getCurrentTask() {
        return currentTask;
    }

    public void setCurrentTask(AtlasTask currentTask) {
        this.currentTask = currentTask;
    }

    public static int getActiveRequestsCount() {
        return ACTIVE_REQUESTS.size();
    }

    public boolean isSkipAuthorizationCheck() {
        return skipAuthorizationCheck;
    }

    public void setSkipAuthorizationCheck(boolean skipAuthorizationCheck) {
        this.skipAuthorizationCheck = skipAuthorizationCheck;
    }

    public static long earliestActiveRequestTime() {
        long ret = System.currentTimeMillis();

        synchronized (ACTIVE_REQUESTS) {
            for (RequestContext context : ACTIVE_REQUESTS) {
                if (ret > context.getRequestTime()) {
                    ret = context.getRequestTime();
                }
            }
        }

        return ret;
    }

    public void recordRemovedPropagation(String guid, AtlasClassification classification) {
        if (StringUtils.isNotEmpty(guid) && classification != null) {
            List<AtlasClassification> classifications = removedPropagations.get(guid);

            if (classifications == null) {
                classifications = new ArrayList<>();
            }

            classifications.add(classification);

            removedPropagations.put(guid, classifications);
        }
    }

    public Map<String, List<AtlasClassification>> getAddedPropagations() {
        return addedPropagations;
    }

    public Map<String, List<AtlasClassification>> getRemovedPropagations() {
        return removedPropagations;
    }

    /**
     * Adds the specified instance to the cache
     *
     */
    public void cache(AtlasEntityWithExtInfo entity) {
        if (entity != null && entity.getEntity() != null && entity.getEntity().getGuid() != null) {
            entityExtInfoCache.put(entity.getEntity().getGuid(), entity);
            entityCache.put(entity.getEntity().getGuid(), entity.getEntity());
        }
    }

    public void cache(AtlasEntity entity) {
        if (entity != null && entity.getGuid() != null) {
            entityCache.put(entity.getGuid(), entity);
        }
    }

    public void cacheDifferentialEntity(AtlasEntity entity) {
        if (entity != null && entity.getGuid() != null) {
            diffEntityCache.put(entity.getGuid(), entity);
        }
    }

    public void setEntityHeaderCache(AtlasEntityHeader headerCache){
        if(headerCache != null && headerCache.getGuid() != null){
            entityHeaderCache.put(headerCache.getGuid(), headerCache);
        }
    }

    public AtlasEntityHeader getCachedEntityHeader(String guid){
        if(guid == null){
            return null;
        }
        return entityHeaderCache.get(guid);
    }

    public AtlasEntity getDifferentialEntity(String guid) {
        return diffEntityCache.get(guid);
    }

    public Collection<AtlasEntity> getDifferentialEntities() { return diffEntityCache.values(); }

    public Map<String,AtlasEntity> getDifferentialEntitiesMap() { return diffEntityCache; }

    public Collection<AtlasEntityHeader> getUpdatedEntities() {
        return updatedEntities.values();
    }

    public Collection<AtlasEntityHeader> getDeletedEntities() {
        return deletedEntities.values();
    }

    public void clearRemovePropagations() {
        removedPropagations.clear();
    }

    public void clearAddedPropagations() {
        addedPropagations.clear();
    }

    public Collection<AtlasEntityHeader> getRestoredEntities() {
        return restoreEntities.values();
    }

    /**
     * Checks if an instance with the given guid is in the cache for this request.  Either returns the instance
     * or null if it is not in the cache.
     *
     * @param guid the guid to find
     * @return Either the instance or null if it is not in the cache.
     */
    public AtlasEntityWithExtInfo getEntityWithExtInfo(String guid) {
        return entityExtInfoCache.get(guid);
    }

    public AtlasEntity getEntity(String guid) {
        return entityCache.get(guid);
    }

    public long getRequestTime() {
        return requestTime;
    }

    public boolean isUpdatedEntity(String guid) {
        return updatedEntities.containsKey(guid);
    }

    public boolean isDeletedEntity(String guid) {
        return deletedEntities.containsKey(guid);
    }

    public boolean isRestoredEntity(String guid) {
        return restoreEntities.containsKey(guid);
    }

    public void addRequestContextHeader(String headerName, String headerValue) {
        if (StringUtils.isNotEmpty(headerName)) {
            requestContextHeaders.put(headerName, headerValue);
        }
    }

    public Map<String, String> getRequestContextHeaders() {
        return requestContextHeaders;
    }

    public MetricRecorder startMetricRecord(String name) { return metrics != null ? metrics.getMetricRecorder(name) : null; }

    public void endMetricRecord(MetricRecorder recorder) {
        if (metrics != null && recorder != null) {
            metrics.recordMetric(recorder);
        }
    }

    public void recordEntityGuidUpdate(AtlasEntity entity, String guidInRequest) {
        recordEntityGuidUpdate(new EntityGuidPair(entity, guidInRequest));
    }

    public void recordEntityGuidUpdate(AtlasObjectId entity, String guidInRequest) {
        recordEntityGuidUpdate(new EntityGuidPair(entity, guidInRequest));
    }

    public void recordEntityGuidUpdate(Map entity, String guidInRequest) {
        recordEntityGuidUpdate(new EntityGuidPair(entity, guidInRequest));
    }

    public void recordEntityGuidUpdate(EntityGuidPair record) {
        if (entityGuidInRequest == null) {
            entityGuidInRequest = new ArrayList<>();
        }

        entityGuidInRequest.add(record);
    }

    public void resetEntityGuidUpdates() {
        if (entityGuidInRequest != null) {
            for (EntityGuidPair entityGuidPair : entityGuidInRequest) {
                entityGuidPair.resetEntityGuid();
            }
        }
    }

    public void queueTask(AtlasTask task) {
        queuedTasks.add(task);
    }

    public List<AtlasTask> getQueuedTasks() {
        return this.queuedTasks;
    }

    public String getTraceId() {
        return traceId;
    }

    public void setTraceId(String traceId) {
        this.traceId = traceId;
    }

    public void setIncludeMeanings(boolean includeMeanings) {
        this.includeMeanings = includeMeanings;
    }

    public boolean includeMeanings() {
        return this.includeMeanings;
    }

    public void setIncludeClassifications(boolean includeClassifications) {
        this.includeClassifications = includeClassifications;
    }

    public boolean includeClassifications() {
        return this.includeClassifications;
    }

    public void setMetricRegistry(MetricsRegistry metricsRegistry) {
        this.metricsRegistry = metricsRegistry;
    }

    public void setUri(String uri) {
        this.requestUri = uri;
    }

    public String getRequestUri() {
        return this.requestUri;
    }

    public boolean isIncludeClassificationNames() {
        return includeClassificationNames;
    }

    public void setIncludeClassificationNames(boolean includeClassificationNames) {
        this.includeClassificationNames = includeClassificationNames;
    }

    public class EntityGuidPair {
        private final Object entity;
        private final String guid;

        public EntityGuidPair(AtlasEntity entity, String guid) {
            this.entity = entity;
            this.guid   = guid;
        }

        public EntityGuidPair(AtlasObjectId entity, String guid) {
            this.entity = entity;
            this.guid   = guid;
        }

        public EntityGuidPair(Map entity, String guid) {
            this.entity = entity;
            this.guid   = guid;
        }

        public void resetEntityGuid() {
            if (entity instanceof AtlasEntity) {
                ((AtlasEntity) entity).setGuid(guid);
            } else if (entity instanceof AtlasObjectId) {
                ((AtlasObjectId) entity).setGuid(guid);
            } else if (entity instanceof Map) {
                ((Map) entity).put(KEY_GUID, guid);
            }
        }
    }

    public List<String> getForwardedAddresses() {
        return forwardedAddresses;
    }

    public void setForwardedAddresses(List<String> forwardedAddresses) {
        this.forwardedAddresses = forwardedAddresses;
    }

    public void addRelationshipEndToVertexIdMapping(AtlasObjectId atlasObjectId, Object vertexId) {
        this.relationshipEndToVertexIdMap.put(atlasObjectId, vertexId);
    }

    public Map<AtlasObjectId, Object> getRelationshipEndToVertexIdMap() {
        return this.relationshipEndToVertexIdMap;
    }

    public void saveRelationshipsMutationContext(String event, AtlasRelationship relationship) {
        Set<AtlasRelationship> deletedRelationships = this.relationshipMutationMap.getOrDefault(event, new HashSet<>());
        deletedRelationships.add(relationship);
        this.relationshipMutationMap.put(event, deletedRelationships);
    }

    public void clearMutationContext(String event) {
        this.relationshipMutationMap.remove(event);
    }

    public Map<String, Set<AtlasRelationship>> getRelationshipMutationMap() {
        return relationshipMutationMap;
    }

    public Map<String, String> getLexoRankCache() {
        return lexoRankCache;
<<<<<<< HEAD
    }

    public void setLexoRankCache(Map<String, String> lexoRankCache) {
        this.lexoRankCache = lexoRankCache;
    }

    public void addProcessEdgeLabel(String processEdgeLabel) {
        processEdgeLabels.add(processEdgeLabel);
=======
>>>>>>> fbba9c7e
    }

    public void setLexoRankCache(Map<String, String> lexoRankCache) {
        this.lexoRankCache = lexoRankCache;
    }

    public void addEdgeLabel(String processEdgeLabel) {
        edgeLabels.add(processEdgeLabel);
    }

    public boolean isEdgeLabelAlreadyProcessed(String processEdgeLabel) {
        return edgeLabels.contains(processEdgeLabel);
    }

}<|MERGE_RESOLUTION|>--- conflicted
+++ resolved
@@ -817,23 +817,12 @@
 
     public Map<String, String> getLexoRankCache() {
         return lexoRankCache;
-<<<<<<< HEAD
     }
 
     public void setLexoRankCache(Map<String, String> lexoRankCache) {
         this.lexoRankCache = lexoRankCache;
     }
 
-    public void addProcessEdgeLabel(String processEdgeLabel) {
-        processEdgeLabels.add(processEdgeLabel);
-=======
->>>>>>> fbba9c7e
-    }
-
-    public void setLexoRankCache(Map<String, String> lexoRankCache) {
-        this.lexoRankCache = lexoRankCache;
-    }
-
     public void addEdgeLabel(String processEdgeLabel) {
         edgeLabels.add(processEdgeLabel);
     }
