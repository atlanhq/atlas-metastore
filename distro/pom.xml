--- conflicted
+++ resolved
@@ -123,14 +123,6 @@
                                     <skipAssembly>false</skipAssembly>
                                     <descriptors>
                                         <descriptor>src/main/assemblies/atlas-server-package.xml</descriptor>
-<<<<<<< HEAD
-                                        <!--<descriptor>src/main/assemblies/standalone-package.xml</descriptor>-->
-                                        <!--<descriptor>src/main/assemblies/src-package.xml</descriptor>-->
-                                        <!--<descriptor>src/main/assemblies/atlas-repair-index-package.xml</descriptor>-->
-                                        <!--<descriptor>src/main/assemblies/migration-exporter.xml</descriptor>-->
-                                        <descriptor>src/main/assemblies/classification-updater.xml</descriptor>
-=======
->>>>>>> 4f6a5599
                                     </descriptors>
                                     <finalName>apache-atlas-${project.version}</finalName>
                                     <tarLongFileMode>gnu</tarLongFileMode>
@@ -141,259 +133,6 @@
                 </plugins>
             </build>
         </profile>
-<<<<<<< HEAD
-
-        <!-- profile to configure berkeley and solr with the distribution -->
-        <profile>
-            <id>berkeley-solr</id>
-            <activation>
-                <activeByDefault>false</activeByDefault>
-            </activation>
-            <properties>
-                <cassandra.embedded>false</cassandra.embedded>
-                <entity.repository.properties>atlas.EntityAuditRepository.impl=org.apache.atlas.repository.audit.NoopEntityAuditRepository</entity.repository.properties>
-                <graph.index.backend>solr</graph.index.backend>
-                <graph.index.properties>#Solr
-#Solr cloud mode properties
-atlas.graph.index.search.solr.mode=cloud
-atlas.graph.index.search.solr.zookeeper-url=localhost:2181
-atlas.graph.index.search.solr.zookeeper-connect-timeout=60000
-atlas.graph.index.search.solr.zookeeper-session-timeout=60000
-atlas.graph.index.search.solr.wait-searcher=false
-
-#Solr http mode properties
-#atlas.graph.index.search.solr.mode=http
-#atlas.graph.index.search.solr.http-urls=http://localhost:8983/solr
-                </graph.index.properties>
-                <graph.storage.backend>berkeleyje</graph.storage.backend>
-                <graph.storage.properties>#Berkeley
-atlas.graph.storage.directory=${sys:atlas.home}/data/berkeley
-atlas.graph.storage.lock.clean-expired=true
-atlas.graph.storage.lock.expiry-time=500
-atlas.graph.storage.lock.wait-time=300
-                </graph.storage.properties>
-                <hbase.embedded>false</hbase.embedded>
-                <solr.dir>${project.build.directory}/solr</solr.dir>
-                <solr.embedded>true</solr.embedded>
-                <solr.folder>solr-${solr.version}</solr.folder>
-                <solr.tar>https://archive.apache.org/dist/lucene/solr/${solr.version}/solr-${solr.version}.tgz</solr.tar>
-                <zk.dir>${project.build.directory}/zk</zk.dir>
-                <zk.folder>apache-zookeeper-${zookeeper.version}-bin</zk.folder>
-                <zk.tar>https://archive.apache.org/dist/zookeeper/zookeeper-${zookeeper.version}/apache-zookeeper-${zookeeper.version}-bin.tar.gz</zk.tar>
-            </properties>
-            <build>
-                <plugins>
-                    <plugin>
-                        <groupId>org.apache.maven.plugins</groupId>
-                        <artifactId>maven-antrun-plugin</artifactId>
-                        <version>1.7</version>
-                        <executions>
-                            <!-- package solr -->
-                            <execution>
-                                <id>solr</id>
-                                <phase>generate-resources</phase>
-                                <goals>
-                                    <goal>run</goal>
-                                </goals>
-                                <configuration>
-                                    <target name="Download SOLR">
-                                        <mkdir dir="${solr.dir}" />
-                                        <mkdir dir="${project.basedir}/solr" />
-                                        <get src="${solr.tar}" dest="${project.basedir}/solr/${solr.folder}.tgz" usetimestamp="true" verbose="true" skipexisting="true" />
-                                        <untar src="${project.basedir}/solr/${solr.folder}.tgz" dest="${project.build.directory}/solr.temp" compression="gzip" />
-                                        <copy todir="${solr.dir}">
-                                            <fileset dir="${project.build.directory}/solr.temp/${solr.folder}">
-                                                <include name="**/*" />
-                                            </fileset>
-                                        </copy>
-                                    </target>
-                                </configuration>
-                            </execution>
-                            <!-- package zookeeper -->
-                            <execution>
-                                <id>zk</id>
-                                <phase>generate-resources</phase>
-                                <goals>
-                                    <goal>run</goal>
-                                </goals>
-                                <configuration>
-                                    <target name="Download zookeeper">
-                                        <mkdir dir="${zk.dir}" />
-                                        <mkdir dir="${project.basedir}/zk" />
-                                        <get src="${zk.tar}" dest="${project.basedir}/zk/${zk.folder}.tgz" usetimestamp="true" verbose="true" skipexisting="true" />
-                                        <untar src="${project.basedir}/zk/${zk.folder}.tgz" dest="${project.build.directory}/zk.temp" compression="gzip" />
-                                        <copy todir="${zk.dir}">
-                                            <fileset dir="${project.build.directory}/zk.temp/${zk.folder}">
-                                                <include name="**/*" />
-                                            </fileset>
-                                        </copy>
-                                    </target>
-                                </configuration>
-                            </execution>
-                        </executions>
-                    </plugin>
-                </plugins>
-            </build>
-        </profile>
-
-        <!-- profile to configure berkeley and elasticsearch with the distribution -->
-        <profile>
-            <id>berkeley-elasticsearch</id>
-            <activation>
-                <activeByDefault>false</activeByDefault>
-            </activation>
-            <properties>
-                <cassandra.embedded>false</cassandra.embedded>
-                <elasticsearch.dir>${project.build.directory}/elasticsearch</elasticsearch.dir>
-                <elasticsearch.folder>elasticsearch-${elasticsearch.version}</elasticsearch.folder>
-                <elasticsearch.managed>true</elasticsearch.managed>
-                <elasticsearch.tar>https://artifacts.elastic.co/downloads/elasticsearch/elasticsearch-${elasticsearch.version}-linux-x86_64.tar.gz</elasticsearch.tar>
-                <entity.repository.properties>atlas.EntityAuditRepository.impl=org.apache.atlas.repository.audit.NoopEntityAuditRepository</entity.repository.properties>
-                <graph.index.backend>elasticsearch</graph.index.backend>
-                <graph.index.properties>#ElasticSearch
-atlas.graph.index.search.hostname=localhost
-atlas.graph.index.search.elasticsearch.client-only=true
-                </graph.index.properties>
-                <graph.storage.backend>berkeleyje</graph.storage.backend>
-                <graph.storage.properties>#Berkeley
-atlas.graph.storage.directory=${sys:atlas.home}/data/berkeley
-atlas.graph.storage.lock.clean-expired=true
-atlas.graph.storage.lock.expiry-time=500
-atlas.graph.storage.lock.wait-time=300
-                </graph.storage.properties>
-            </properties>
-            <build>
-                <plugins>
-                    <plugin>
-                        <groupId>org.apache.maven.plugins</groupId>
-                        <artifactId>maven-antrun-plugin</artifactId>
-                        <version>1.7</version>
-                        <executions>
-                            <!-- package elasticsearch -->
-                            <execution>
-                                <id>elasticsearch</id>
-                                <phase>generate-resources</phase>
-                                <goals>
-                                    <goal>run</goal>
-                                </goals>
-                                <configuration>
-                                    <target name="Download Elasticsearch">
-                                        <mkdir dir="${elasticsearch.dir}" />
-                                        <mkdir dir="${project.basedir}/elasticsearch" />
-                                        <get src="${elasticsearch.tar}" dest="${project.basedir}/elasticsearch/${elasticsearch.folder}.tar.gz" usetimestamp="true" verbose="true" skipexisting="true" />
-                                        <untar src="${project.basedir}/elasticsearch/${elasticsearch.folder}.tar.gz" dest="${project.build.directory}/elasticsearch.temp" compression="gzip" />
-                                        <copy todir="${elasticsearch.dir}">
-                                            <fileset dir="${project.build.directory}/elasticsearch.temp/${elasticsearch.folder}">
-                                                <include name="**/*" />
-                                            </fileset>
-                                        </copy>
-                                    </target>
-                                </configuration>
-                            </execution>
-                        </executions>
-                    </plugin>
-                </plugins>
-            </build>
-        </profile>
-
-        <!-- profile to configure external hbase and solr  with the distribution -->
-        <profile>
-            <id>external-hbase-solr</id>
-            <activation>
-                <activeByDefault>true</activeByDefault>
-            </activation>
-        </profile>
-
-        <!-- profile to package and configure embedded cassandra and solr with the distribution -->
-        <profile>
-            <id>embedded-cassandra-solr</id>
-            <activation>
-                <activeByDefault>false</activeByDefault>
-            </activation>
-            <properties>
-                <cassandra.embedded>true</cassandra.embedded>
-                <entity.repository.properties>atlas.EntityAuditRepository.impl=org.apache.atlas.repository.audit.CassandraBasedAuditRepository</entity.repository.properties>
-                <graph.index.properties>#Solr
-#Solr cloud mode properties
-atlas.graph.index.search.solr.mode=cloud
-atlas.graph.index.search.solr.zookeeper-url=localhost:2181
-atlas.graph.index.search.solr.zookeeper-connect-timeout=60000
-atlas.graph.index.search.solr.zookeeper-session-timeout=60000
-atlas.graph.index.search.solr.wait-searcher=false
-
-#Solr http mode properties
-#atlas.graph.index.search.solr.mode=http
-#atlas.graph.index.search.solr.http-urls=http://localhost:8983/solr
-                </graph.index.properties>
-                <graph.storage.backend>embeddedcassandra</graph.storage.backend>
-                <graph.storage.properties>#Cassandra
-atlas.graph.storage.conf-file=${sys:atlas.home}/conf/cassandra.yml
-                </graph.storage.properties>
-                <hbase.embedded>false</hbase.embedded>
-                <solr.embedded>true</solr.embedded>
-                <solr.dir>${project.build.directory}/solr</solr.dir>
-                <solr.folder>solr-${solr.version}</solr.folder>
-                <solr.tar>https://archive.apache.org/dist/lucene/solr/${solr.version}/solr-${solr.version}.tgz</solr.tar>
-                <zk.dir>${project.build.directory}/zk</zk.dir>
-                <zk.folder>apache-zookeeper-${zookeeper.version}-bin</zk.folder>
-                <zk.tar>https://archive.apache.org/dist/zookeeper/zookeeper-${zookeeper.version}/apache-zookeeper-${zookeeper.version}-bin.tar.gz</zk.tar>
-            </properties>
-            <build>
-                <plugins>
-                    <plugin>
-                        <groupId>org.apache.maven.plugins</groupId>
-                        <artifactId>maven-antrun-plugin</artifactId>
-                        <version>1.7</version>
-                        <executions>
-                            <!-- package solr -->
-                            <execution>
-                                <id>solr</id>
-                                <phase>generate-resources</phase>
-                                <goals>
-                                    <goal>run</goal>
-                                </goals>
-                                <configuration>
-                                    <target name="Download SOLR">
-                                        <mkdir dir="${solr.dir}" />
-                                        <mkdir dir="${project.basedir}/solr" />
-                                        <get src="${solr.tar}" dest="${project.basedir}/solr/${solr.folder}.tgz" usetimestamp="true" verbose="true" skipexisting="true" />
-                                        <untar src="${project.basedir}/solr/${solr.folder}.tgz" dest="${project.build.directory}/solr.temp" compression="gzip" />
-                                        <copy todir="${solr.dir}">
-                                            <fileset dir="${project.build.directory}/solr.temp/${solr.folder}">
-                                                <include name="**/*" />
-                                            </fileset>
-                                        </copy>
-                                    </target>
-                                </configuration>
-                            </execution>
-                            <!-- package zookeeper -->
-                            <execution>
-                                <id>zk</id>
-                                <phase>generate-resources</phase>
-                                <goals>
-                                    <goal>run</goal>
-                                </goals>
-                                <configuration>
-                                    <target name="Download zookeeper">
-                                        <mkdir dir="${zk.dir}" />
-                                        <mkdir dir="${project.basedir}/zk" />
-                                        <get src="${zk.tar}" dest="${project.basedir}/zk/${zk.folder}.tgz" usetimestamp="true" verbose="true" skipexisting="true" />
-                                        <untar src="${project.basedir}/zk/${zk.folder}.tgz" dest="${project.build.directory}/zk.temp" compression="gzip" />
-                                        <copy todir="${zk.dir}">
-                                            <fileset dir="${project.build.directory}/zk.temp/${zk.folder}">
-                                                <include name="**/*" />
-                                            </fileset>
-                                        </copy>
-                                    </target>
-                                </configuration>
-                            </execution>
-                        </executions>
-                    </plugin>
-                </plugins>
-            </build>
-        </profile>
-=======
->>>>>>> 4f6a5599
     </profiles>
 
     <build>
