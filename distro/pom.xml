<?xml version="1.0" encoding="UTF-8"?>
<!--
  ~ Licensed to the Apache Software Foundation (ASF) under one
  ~ or more contributor license agreements.  See the NOTICE file
  ~ distributed with this work for additional information
  ~ regarding copyright ownership.  The ASF licenses this file
  ~ to you under the Apache License, Version 2.0 (the
  ~ "License"); you may not use this file except in compliance
  ~ with the License.  You may obtain a copy of the License at
  ~
  ~     http://www.apache.org/licenses/LICENSE-2.0
  ~
  ~ Unless required by applicable law or agreed to in writing, software
  ~ distributed under the License is distributed on an "AS IS" BASIS,
  ~ WITHOUT WARRANTIES OR CONDITIONS OF ANY KIND, either express or implied.
  ~ See the License for the specific language governing permissions and
  ~ limitations under the License.
  -->
<project xmlns="http://maven.apache.org/POM/4.0.0" xmlns:xsi="http://www.w3.org/2001/XMLSchema-instance" xsi:schemaLocation="http://maven.apache.org/POM/4.0.0 https://maven.apache.org/xsd/maven-4.0.0.xsd">
    <modelVersion>4.0.0</modelVersion>

    <parent>
        <artifactId>apache-atlas</artifactId>
        <groupId>org.apache.atlas</groupId>
        <version>3.0.0-SNAPSHOT</version>
        <relativePath>../pom.xml</relativePath>
    </parent>
    <artifactId>atlas-distro</artifactId>
    <description>Apache Atlas Distribution</description>
    <name>Apache Atlas Distribution</name>

    <!-- by default configure hbase and solr with the distribution -->
    <properties>
        <cassandra.embedded>false</cassandra.embedded>
        <elasticsearch.managed>false</elasticsearch.managed>
        <entity.repository.properties>atlas.EntityAuditRepository.impl=org.apache.atlas.repository.audit.HBaseBasedAuditRepository</entity.repository.properties>
        <graph.index.backend>solr</graph.index.backend>
        <graph.index.properties>#Solr
#Solr cloud mode properties
atlas.graph.index.search.solr.mode=cloud
atlas.graph.index.search.solr.zookeeper-url=
atlas.graph.index.search.solr.zookeeper-connect-timeout=60000
atlas.graph.index.search.solr.zookeeper-session-timeout=60000
atlas.graph.index.search.solr.wait-searcher=false

#Solr http mode properties
#atlas.graph.index.search.solr.mode=http
#atlas.graph.index.search.solr.http-urls=http://localhost:8983/solr

# ElasticSearch support (Tech Preview)
# Comment out above solr configuration, and uncomment the following two lines. Additionally, make sure the
# hostname field is set to a comma delimited set of elasticsearch master nodes, or an ELB that fronts the masters.
#
# Elasticsearch does not provide authentication out of the box, but does provide an option with the X-Pack product
# https://www.elastic.co/products/x-pack/security
#
# Alternatively, the JanusGraph documentation provides some tips on how to secure Elasticsearch without additional
# plugins: https://docs.janusgraph.org/latest/elasticsearch.html
#atlas.graph.index.search.hostname=localhost
#atlas.graph.index.search.elasticsearch.client-only=true
        </graph.index.properties>
        <graph.storage.backend>hbase2</graph.storage.backend>
        <graph.storage.properties>#Hbase
#For standalone mode , specify localhost
#for distributed mode, specify zookeeper quorum here
atlas.graph.storage.hostname=
atlas.graph.storage.hbase.regions-per-server=1

#In order to use Cassandra as a backend, comment out the hbase specific properties above, and uncomment the
#the following properties
#atlas.graph.storage.clustername=
#atlas.graph.storage.port=
        </graph.storage.properties>
        <hbase.embedded>false</hbase.embedded>
        <solr.embedded>false</solr.embedded>
    </properties>

    <profiles>
        <profile>
            <id>Windows</id>
            <activation>
                <os>
                    <family>windows</family>
                </os>
            </activation>
            <properties>
                <python.path.l>
                    ${project.basedir}\src\bin;${project.basedir}\src\test\python\scripts;${project.basedir}\src\test\mock
                </python.path.l>
            </properties>
        </profile>

        <profile>
            <id>Linux</id>
            <activation>
                <os>
                    <family>!windows</family>
                </os>
            </activation>
            <properties>
                <python.path.l>
                    ${project.basedir}/src/bin:${project.basedir}/src/test/mock:${project.basedir}/src/test/python/scripts
                </python.path.l>
            </properties>
        </profile>

        <profile>
            <id>dist</id>
            <activation>
                <activeByDefault>false</activeByDefault>
            </activation>
            <build>
                <plugins>
                    <plugin>
                        <artifactId>maven-assembly-plugin</artifactId>
                        <executions>
                            <execution>
                                <goals>
                                    <goal>single</goal>
                                </goals>
                                <phase>package</phase>
                                <configuration>
                                    <skipAssembly>false</skipAssembly>
                                    <descriptors>
<<<<<<< HEAD
                                        <!-- <descriptor>src/main/assemblies/atlas-hbase-hook-package.xml</descriptor> -->
                                        <!-- <descriptor>src/main/assemblies/atlas-hive-hook-package.xml</descriptor> -->
                                        <!-- <descriptor>src/main/assemblies/atlas-impala-hook-package.xml</descriptor> -->
                                        <!-- <descriptor>src/main/assemblies/atlas-falcon-hook-package.xml</descriptor> -->
                                        <!-- <descriptor>src/main/assemblies/atlas-sqoop-hook-package.xml</descriptor> -->
                                        <!-- <descriptor>src/main/assemblies/atlas-storm-hook-package.xml</descriptor> -->
=======
                                        <!-- <descriptor>src/main/assemblies/atlas-hbase-hook-package.xml</descriptor>
                                        <descriptor>src/main/assemblies/atlas-hive-hook-package.xml</descriptor>
                                        <descriptor>src/main/assemblies/atlas-impala-hook-package.xml</descriptor>
                                        <descriptor>src/main/assemblies/atlas-falcon-hook-package.xml</descriptor>
                                        <descriptor>src/main/assemblies/atlas-sqoop-hook-package.xml</descriptor>
                                        <descriptor>src/main/assemblies/atlas-storm-hook-package.xml</descriptor> -->
>>>>>>> 30b3e050
                                        <descriptor>src/main/assemblies/atlas-kafka-hook-package.xml</descriptor>
                                        <descriptor>src/main/assemblies/atlas-server-package.xml</descriptor>
                                        <descriptor>src/main/assemblies/standalone-package.xml</descriptor>
                                        <descriptor>src/main/assemblies/src-package.xml</descriptor>
                                        <descriptor>src/main/assemblies/atlas-repair-index-package.xml</descriptor>
                                        <!--<descriptor>src/main/assemblies/migration-exporter.xml</descriptor>-->
                                        <descriptor>src/main/assemblies/classification-updater.xml</descriptor>
                                    </descriptors>
                                    <finalName>apache-atlas-${project.version}</finalName>
                                    <tarLongFileMode>gnu</tarLongFileMode>
                                </configuration>
                            </execution>
                        </executions>
                    </plugin>
                </plugins>
            </build>
        </profile>

        <!-- profile to configure berkeley and solr with the distribution -->
        <profile>
            <id>berkeley-solr</id>
            <activation>
                <activeByDefault>false</activeByDefault>
            </activation>
            <properties>
                <cassandra.embedded>false</cassandra.embedded>
                <entity.repository.properties>atlas.EntityAuditRepository.impl=org.apache.atlas.repository.audit.NoopEntityAuditRepository</entity.repository.properties>
                <graph.index.backend>solr</graph.index.backend>
                <graph.index.properties>#Solr
#Solr cloud mode properties
atlas.graph.index.search.solr.mode=cloud
atlas.graph.index.search.solr.zookeeper-url=localhost:2181
atlas.graph.index.search.solr.zookeeper-connect-timeout=60000
atlas.graph.index.search.solr.zookeeper-session-timeout=60000
atlas.graph.index.search.solr.wait-searcher=false

#Solr http mode properties
#atlas.graph.index.search.solr.mode=http
#atlas.graph.index.search.solr.http-urls=http://localhost:8983/solr
                </graph.index.properties>
                <graph.storage.backend>berkeleyje</graph.storage.backend>
                <graph.storage.properties>#Berkeley
atlas.graph.storage.directory=${sys:atlas.home}/data/berkeley
atlas.graph.storage.lock.clean-expired=true
atlas.graph.storage.lock.expiry-time=500
atlas.graph.storage.lock.wait-time=300
                </graph.storage.properties>
                <hbase.embedded>false</hbase.embedded>
                <solr.dir>${project.build.directory}/solr</solr.dir>
                <solr.embedded>true</solr.embedded>
                <solr.folder>solr-${solr.version}</solr.folder>
                <solr.tar>https://archive.apache.org/dist/lucene/solr/${solr.version}/solr-${solr.version}.tgz</solr.tar>
                <zk.dir>${project.build.directory}/zk</zk.dir>
                <zk.folder>apache-zookeeper-${zookeeper.version}-bin</zk.folder>
                <zk.tar>https://archive.apache.org/dist/zookeeper/zookeeper-${zookeeper.version}/apache-zookeeper-${zookeeper.version}-bin.tar.gz</zk.tar>
            </properties>
            <build>
                <plugins>
                    <plugin>
                        <groupId>org.apache.maven.plugins</groupId>
                        <artifactId>maven-antrun-plugin</artifactId>
                        <version>1.7</version>
                        <executions>
                            <!-- package solr -->
                            <execution>
                                <id>solr</id>
                                <phase>generate-resources</phase>
                                <goals>
                                    <goal>run</goal>
                                </goals>
                                <configuration>
                                    <target name="Download SOLR">
                                        <mkdir dir="${solr.dir}" />
                                        <mkdir dir="${project.basedir}/solr" />
                                        <get src="${solr.tar}" dest="${project.basedir}/solr/${solr.folder}.tgz" usetimestamp="true" verbose="true" skipexisting="true" />
                                        <untar src="${project.basedir}/solr/${solr.folder}.tgz" dest="${project.build.directory}/solr.temp" compression="gzip" />
                                        <copy todir="${solr.dir}">
                                            <fileset dir="${project.build.directory}/solr.temp/${solr.folder}">
                                                <include name="**/*" />
                                            </fileset>
                                        </copy>
                                    </target>
                                </configuration>
                            </execution>
                            <!-- package zookeeper -->
                            <execution>
                                <id>zk</id>
                                <phase>generate-resources</phase>
                                <goals>
                                    <goal>run</goal>
                                </goals>
                                <configuration>
                                    <target name="Download zookeeper">
                                        <mkdir dir="${zk.dir}" />
                                        <mkdir dir="${project.basedir}/zk" />
                                        <get src="${zk.tar}" dest="${project.basedir}/zk/${zk.folder}.tgz" usetimestamp="true" verbose="true" skipexisting="true" />
                                        <untar src="${project.basedir}/zk/${zk.folder}.tgz" dest="${project.build.directory}/zk.temp" compression="gzip" />
                                        <copy todir="${zk.dir}">
                                            <fileset dir="${project.build.directory}/zk.temp/${zk.folder}">
                                                <include name="**/*" />
                                            </fileset>
                                        </copy>
                                    </target>
                                </configuration>
                            </execution>
                        </executions>
                    </plugin>
                </plugins>
            </build>
        </profile>

        <!-- profile to configure berkeley and elasticsearch with the distribution -->
        <profile>
            <id>berkeley-elasticsearch</id>
            <activation>
                <activeByDefault>false</activeByDefault>
            </activation>
            <properties>
                <cassandra.embedded>false</cassandra.embedded>
                <elasticsearch.dir>${project.build.directory}/elasticsearch</elasticsearch.dir>
                <elasticsearch.folder>elasticsearch-${elasticsearch.version}</elasticsearch.folder>
                <elasticsearch.managed>true</elasticsearch.managed>
                <elasticsearch.tar>https://artifacts.elastic.co/downloads/elasticsearch/elasticsearch-${elasticsearch.version}.tar.gz</elasticsearch.tar>
                <entity.repository.properties>atlas.EntityAuditRepository.impl=org.apache.atlas.repository.audit.NoopEntityAuditRepository</entity.repository.properties>
                <graph.index.backend>elasticsearch</graph.index.backend>
                <graph.index.properties>#ElasticSearch
atlas.graph.index.search.hostname=localhost
atlas.graph.index.search.elasticsearch.client-only=true
                </graph.index.properties>
                <graph.storage.backend>berkeleyje</graph.storage.backend>
                <graph.storage.properties>#Berkeley
atlas.graph.storage.directory=${sys:atlas.home}/data/berkeley
atlas.graph.storage.lock.clean-expired=true
atlas.graph.storage.lock.expiry-time=500
atlas.graph.storage.lock.wait-time=300
                </graph.storage.properties>
            </properties>
            <build>
                <plugins>
                    <plugin>
                        <groupId>org.apache.maven.plugins</groupId>
                        <artifactId>maven-antrun-plugin</artifactId>
                        <version>1.7</version>
                        <executions>
                            <!-- package elasticsearch -->
                            <execution>
                                <id>elasticsearch</id>
                                <phase>generate-resources</phase>
                                <goals>
                                    <goal>run</goal>
                                </goals>
                                <configuration>
                                    <target name="Download Elasticsearch">
                                        <mkdir dir="${elasticsearch.dir}" />
                                        <mkdir dir="${project.basedir}/elasticsearch" />
                                        <get src="${elasticsearch.tar}" dest="${project.basedir}/elasticsearch/${elasticsearch.folder}.tar.gz" usetimestamp="true" verbose="true" skipexisting="true" />
                                        <untar src="${project.basedir}/elasticsearch/${elasticsearch.folder}.tar.gz" dest="${project.build.directory}/elasticsearch.temp" compression="gzip" />
                                        <copy todir="${elasticsearch.dir}">
                                            <fileset dir="${project.build.directory}/elasticsearch.temp/${elasticsearch.folder}">
                                                <include name="**/*" />
                                            </fileset>
                                        </copy>
                                    </target>
                                </configuration>
                            </execution>
                        </executions>
                    </plugin>
                </plugins>
            </build>
        </profile>

        <!-- profile to configure external hbase and solr  with the distribution -->
        <profile>
            <id>external-hbase-solr</id>
            <activation>
                <activeByDefault>true</activeByDefault>
            </activation>
        </profile>

        <!-- profile to package and configure embedded hbase and solr with the distribution -->
        <profile>
            <id>embedded-hbase-solr</id>
            <activation>
                <activeByDefault>false</activeByDefault>
            </activation>
            <properties>
                <cassandra.embedded>false</cassandra.embedded>
                <graph.index.properties>#Solr
#Solr cloud mode properties
atlas.graph.index.search.solr.mode=cloud
atlas.graph.index.search.solr.zookeeper-url=localhost:2181
atlas.graph.index.search.solr.zookeeper-connect-timeout=60000
atlas.graph.index.search.solr.zookeeper-session-timeout=60000
atlas.graph.index.search.solr.wait-searcher=false

#Solr http mode properties
#atlas.graph.index.search.solr.mode=http
#atlas.graph.index.search.solr.http-urls=http://localhost:8983/solr
                </graph.index.properties>
                <graph.storage.properties>#Hbase
#For standalone mode , specify localhost
#for distributed mode, specify zookeeper quorum here
atlas.graph.storage.hostname=localhost
atlas.graph.storage.hbase.regions-per-server=1
                </graph.storage.properties>
                <hbase.dir>${project.build.directory}/hbase</hbase.dir>
                <hbase.embedded>true</hbase.embedded>
                <hbase.folder>hbase-${hbase.version}</hbase.folder>
                <hbase.tar>https://archive.apache.org/dist/hbase/${hbase.version}/hbase-${hbase.version}-bin.tar.gz</hbase.tar>
                <solr.dir>${project.build.directory}/solr</solr.dir>
                <solr.embedded>true</solr.embedded>
                <solr.folder>solr-${solr.version}</solr.folder>
                <solr.tar>https://archive.apache.org/dist/lucene/solr/${solr.version}/solr-${solr.version}.tgz</solr.tar>
            </properties>
            <build>
                <plugins>
                    <plugin>
                        <groupId>org.apache.maven.plugins</groupId>
                        <artifactId>maven-antrun-plugin</artifactId>
                        <version>1.7</version>
                        <executions>
                            <!-- package hbase -->
                            <execution>
                                <id>hbase</id>
                                <phase>generate-resources</phase>
                                <goals>
                                    <goal>run</goal>
                                </goals>
                                <configuration>
                                    <target name="Download HBase">
                                        <mkdir dir="${hbase.dir}" />
                                        <mkdir dir="${project.basedir}/hbase" />
                                        <get src="${hbase.tar}" dest="${project.basedir}/hbase/${hbase.folder}.tar.gz" usetimestamp="true" verbose="true" skipexisting="true" />
                                        <untar src="${project.basedir}/hbase/${hbase.folder}.tar.gz" dest="${project.build.directory}/hbase.temp" compression="gzip" />
                                        <copy todir="${hbase.dir}">
                                            <fileset dir="${project.build.directory}/hbase.temp/${hbase.folder}">
                                                <include name="**/*" />
                                            </fileset>
                                        </copy>
                                    </target>
                                </configuration>
                            </execution>
                            <!-- package solr -->
                            <execution>
                                <id>solr</id>
                                <phase>generate-resources</phase>
                                <goals>
                                    <goal>run</goal>
                                </goals>
                                <configuration>
                                    <target name="Download SOLR">
                                        <mkdir dir="${solr.dir}" />
                                        <mkdir dir="${project.basedir}/solr" />
                                        <get src="${solr.tar}" dest="${project.basedir}/solr/${solr.folder}.tgz" usetimestamp="true" verbose="true" skipexisting="true" />
                                        <untar src="${project.basedir}/solr/${solr.folder}.tgz" dest="${project.build.directory}/solr.temp" compression="gzip" />
                                        <copy todir="${solr.dir}">
                                            <fileset dir="${project.build.directory}/solr.temp/${solr.folder}">
                                                <include name="**/*" />
                                            </fileset>
                                        </copy>
                                    </target>
                                </configuration>
                            </execution>
                        </executions>
                    </plugin>
                </plugins>
            </build>
        </profile>
        <!-- profile to package and configure embedded cassandra and solr with the distribution -->
        <profile>
            <id>embedded-cassandra-solr</id>
            <activation>
                <activeByDefault>false</activeByDefault>
            </activation>
            <properties>
                <cassandra.embedded>true</cassandra.embedded>
                <entity.repository.properties>atlas.EntityAuditRepository.impl=org.apache.atlas.repository.audit.CassandraBasedAuditRepository</entity.repository.properties>
                <graph.index.properties>#Solr
#Solr cloud mode properties
atlas.graph.index.search.solr.mode=cloud
atlas.graph.index.search.solr.zookeeper-url=localhost:2181
atlas.graph.index.search.solr.zookeeper-connect-timeout=60000
atlas.graph.index.search.solr.zookeeper-session-timeout=60000
atlas.graph.index.search.solr.wait-searcher=false

#Solr http mode properties
#atlas.graph.index.search.solr.mode=http
#atlas.graph.index.search.solr.http-urls=http://localhost:8983/solr
                </graph.index.properties>
                <graph.storage.backend>embeddedcassandra</graph.storage.backend>
                <graph.storage.properties>#Cassandra
atlas.graph.storage.conf-file=${sys:atlas.home}/conf/cassandra.yml
                </graph.storage.properties>
                <hbase.embedded>false</hbase.embedded>
                <solr.embedded>true</solr.embedded>
                <solr.dir>${project.build.directory}/solr</solr.dir>
                <solr.folder>solr-${solr.version}</solr.folder>
                <solr.tar>https://archive.apache.org/dist/lucene/solr/${solr.version}/solr-${solr.version}.tgz</solr.tar>
                <zk.dir>${project.build.directory}/zk</zk.dir>
                <zk.folder>apache-zookeeper-${zookeeper.version}-bin</zk.folder>
                <zk.tar>https://archive.apache.org/dist/zookeeper/zookeeper-${zookeeper.version}/apache-zookeeper-${zookeeper.version}-bin.tar.gz</zk.tar>
            </properties>
            <build>
                <plugins>
                    <plugin>
                        <groupId>org.apache.maven.plugins</groupId>
                        <artifactId>maven-antrun-plugin</artifactId>
                        <version>1.7</version>
                        <executions>
                            <!-- package solr -->
                            <execution>
                                <id>solr</id>
                                <phase>generate-resources</phase>
                                <goals>
                                    <goal>run</goal>
                                </goals>
                                <configuration>
                                    <target name="Download SOLR">
                                        <mkdir dir="${solr.dir}" />
                                        <mkdir dir="${project.basedir}/solr" />
                                        <get src="${solr.tar}" dest="${project.basedir}/solr/${solr.folder}.tgz" usetimestamp="true" verbose="true" skipexisting="true" />
                                        <untar src="${project.basedir}/solr/${solr.folder}.tgz" dest="${project.build.directory}/solr.temp" compression="gzip" />
                                        <copy todir="${solr.dir}">
                                            <fileset dir="${project.build.directory}/solr.temp/${solr.folder}">
                                                <include name="**/*" />
                                            </fileset>
                                        </copy>
                                    </target>
                                </configuration>
                            </execution>
                            <!-- package zookeeper -->
                            <execution>
                                <id>zk</id>
                                <phase>generate-resources</phase>
                                <goals>
                                    <goal>run</goal>
                                </goals>
                                <configuration>
                                    <target name="Download zookeeper">
                                        <mkdir dir="${zk.dir}" />
                                        <mkdir dir="${project.basedir}/zk" />
                                        <get src="${zk.tar}" dest="${project.basedir}/zk/${zk.folder}.tgz" usetimestamp="true" verbose="true" skipexisting="true" />
                                        <untar src="${project.basedir}/zk/${zk.folder}.tgz" dest="${project.build.directory}/zk.temp" compression="gzip" />
                                        <copy todir="${zk.dir}">
                                            <fileset dir="${project.build.directory}/zk.temp/${zk.folder}">
                                                <include name="**/*" />
                                            </fileset>
                                        </copy>
                                    </target>
                                </configuration>
                            </execution>
                        </executions>
                    </plugin>
                </plugins>
            </build>
        </profile>
    </profiles>

    <build>
        <outputDirectory>target</outputDirectory>
        <resources>
            <resource>
                <directory>src/bin</directory>
                <filtering>true</filtering>
                <includes>
                    <include>**/*.py</include>
                </includes>
                <targetPath>bin</targetPath>
            </resource>
            <resource>
                <directory>src/conf</directory>
                <filtering>true</filtering>
                <targetPath>conf</targetPath>
            </resource>
        </resources>
        <plugins>
            <plugin>
                <groupId>org.codehaus.mojo</groupId>
                <artifactId>exec-maven-plugin</artifactId>
                <version>1.2.1</version>
                <inherited>false</inherited>
<<<<<<< HEAD
                <!-- <executions>
                    <execution>
=======
                <executions>
                    <!-- <execution>
>>>>>>> 30b3e050
                        <configuration>
                            <skip>${skipTests}</skip>
                            <executable>python</executable>
                            <workingDirectory>src/test/python</workingDirectory>
                            <arguments>
                                <argument>unitTests.py</argument>
                            </arguments>
                            <environmentVariables>
                                <PYTHONPATH>${python.path.l}</PYTHONPATH>
                            </environmentVariables>
                        </configuration>
                        <id>python-test</id>
                        <phase>test</phase>
                        <goals>
                            <goal>exec</goal>
                        </goals>
<<<<<<< HEAD
                    </execution>
                </executions> -->
=======
                    </execution> -->
                </executions>
>>>>>>> 30b3e050
            </plugin>

            <plugin>
                <groupId>org.apache.maven.plugins</groupId>
                <artifactId>maven-deploy-plugin</artifactId>
                <version>2.7</version>
                <configuration>
                    <skip>true</skip>
                </configuration>
            </plugin>
        </plugins>
    </build>

    <!--Add a dependency here to ensure this module is the final one built-->
    <dependencies>
        <dependency>
            <groupId>org.apache.atlas</groupId>
            <artifactId>storm-bridge</artifactId>
        </dependency>
    </dependencies>
</project><|MERGE_RESOLUTION|>--- conflicted
+++ resolved
@@ -122,21 +122,12 @@
                                 <configuration>
                                     <skipAssembly>false</skipAssembly>
                                     <descriptors>
-<<<<<<< HEAD
                                         <!-- <descriptor>src/main/assemblies/atlas-hbase-hook-package.xml</descriptor> -->
                                         <!-- <descriptor>src/main/assemblies/atlas-hive-hook-package.xml</descriptor> -->
                                         <!-- <descriptor>src/main/assemblies/atlas-impala-hook-package.xml</descriptor> -->
                                         <!-- <descriptor>src/main/assemblies/atlas-falcon-hook-package.xml</descriptor> -->
                                         <!-- <descriptor>src/main/assemblies/atlas-sqoop-hook-package.xml</descriptor> -->
                                         <!-- <descriptor>src/main/assemblies/atlas-storm-hook-package.xml</descriptor> -->
-=======
-                                        <!-- <descriptor>src/main/assemblies/atlas-hbase-hook-package.xml</descriptor>
-                                        <descriptor>src/main/assemblies/atlas-hive-hook-package.xml</descriptor>
-                                        <descriptor>src/main/assemblies/atlas-impala-hook-package.xml</descriptor>
-                                        <descriptor>src/main/assemblies/atlas-falcon-hook-package.xml</descriptor>
-                                        <descriptor>src/main/assemblies/atlas-sqoop-hook-package.xml</descriptor>
-                                        <descriptor>src/main/assemblies/atlas-storm-hook-package.xml</descriptor> -->
->>>>>>> 30b3e050
                                         <descriptor>src/main/assemblies/atlas-kafka-hook-package.xml</descriptor>
                                         <descriptor>src/main/assemblies/atlas-server-package.xml</descriptor>
                                         <descriptor>src/main/assemblies/standalone-package.xml</descriptor>
@@ -518,13 +509,9 @@
                 <artifactId>exec-maven-plugin</artifactId>
                 <version>1.2.1</version>
                 <inherited>false</inherited>
-<<<<<<< HEAD
+                <executions>
                 <!-- <executions>
-                    <execution>
-=======
-                <executions>
-                    <!-- <execution>
->>>>>>> 30b3e050
+                       <execution>
                         <configuration>
                             <skip>${skipTests}</skip>
                             <executable>python</executable>
@@ -541,13 +528,9 @@
                         <goals>
                             <goal>exec</goal>
                         </goals>
-<<<<<<< HEAD
                     </execution>
                 </executions> -->
-=======
-                    </execution> -->
                 </executions>
->>>>>>> 30b3e050
             </plugin>
 
             <plugin>
