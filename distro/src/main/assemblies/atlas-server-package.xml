<?xml version="1.0" encoding="UTF-8"?>
<!--
  ~ Licensed to the Apache Software Foundation (ASF) under one
  ~ or more contributor license agreements.  See the NOTICE file
  ~ distributed with this work for additional information
  ~ regarding copyright ownership.  The ASF licenses this file
  ~ to you under the Apache License, Version 2.0 (the
  ~ "License"); you may not use this file except in compliance
  ~ with the License.  You may obtain a copy of the License at
  ~
  ~     http://www.apache.org/licenses/LICENSE-2.0
  ~
  ~ Unless required by applicable law or agreed to in writing, software
  ~ distributed under the License is distributed on an "AS IS" BASIS,
  ~ WITHOUT WARRANTIES OR CONDITIONS OF ANY KIND, either express or implied.
  ~ See the License for the specific language governing permissions and
  ~ limitations under the License.
  -->
<assembly xmlns:xsi="http://www.w3.org/2001/XMLSchema-instance"
          xmlns="http://maven.apache.org/plugins/maven-assembly-plugin/assembly/1.1.2"
          xsi:schemaLocation="http://maven.apache.org/plugins/maven-assembly-plugin/assembly/1.1.2 http://maven.apache.org/xsd/assembly-1.1.2.xsd">
    <formats>
        <format>tar.gz</format>
    </formats>
    <id>server</id>
    <baseDirectory>apache-atlas-${project.version}</baseDirectory>
    <fileSets>
        <fileSet>
            <directory>target/conf/</directory>
            <outputDirectory>conf</outputDirectory>
        </fileSet>

        <fileSet>
            <directory>../docs/target/site</directory>
            <outputDirectory>docs</outputDirectory>
        </fileSet>

        <fileSet>
            <directory>../webapp/target/apidocs</directory>
            <outputDirectory>docs/api</outputDirectory>
        </fileSet>

        <fileSet>
            <directory>../target/site/apidocs</directory>
            <outputDirectory>docs/apidocs</outputDirectory>
        </fileSet>

        <fileSet>
            <directory>target/bin</directory>
            <outputDirectory>bin</outputDirectory>
            <fileMode>0755</fileMode>
            <directoryMode>0755</directoryMode>
        </fileSet>

        <fileSet>
            <directory>target/hbase</directory>
            <outputDirectory>hbase</outputDirectory>
            <fileMode>0755</fileMode>
            <directoryMode>0755</directoryMode>
        </fileSet>

        <fileSet>
            <directory>target/solr</directory>
            <outputDirectory>solr</outputDirectory>
            <fileMode>0755</fileMode>
            <directoryMode>0755</directoryMode>
        </fileSet>

        <fileSet>
            <directory>target/zk</directory>
            <outputDirectory>zk</outputDirectory>
            <fileMode>0755</fileMode>
            <directoryMode>0755</directoryMode>
        </fileSet>

        <fileSet>
            <directory>target/elasticsearch</directory>
            <outputDirectory>elasticsearch</outputDirectory>
            <fileMode>0755</fileMode>
            <directoryMode>0755</directoryMode>
        </fileSet>

        <fileSet>
            <directory>../logs</directory>
            <outputDirectory>logs</outputDirectory>
            <directoryMode>0777</directoryMode>
            <excludes>
                <exclude>*</exclude>
                <exclude>**/**</exclude>
            </excludes>
        </fileSet>
         <!-- for migration setup -->
        <fileSet>
            <directory>../tools/atlas-migration-exporter</directory>
            <outputDirectory>tools/migration-exporter</outputDirectory>
            <includes>
                <include>README</include>
                <include>*.py</include>
                <include>atlas-log4j.xml</include>
                <include>atlas-migration-*.jar</include>
            </includes>
            <fileMode>0755</fileMode>
            <directoryMode>0755</directoryMode>
        </fileSet>

        <!-- for classification-updater -->
        <fileSet>
            <directory>../tools/classification-updater/src/main/resources</directory>
            <outputDirectory>tools/classification-updater</outputDirectory>
            <includes>
                <include>*.sh</include>
                <include>atlas-log4j.xml</include>
            </includes>
            <fileMode>0755</fileMode>
            <directoryMode>0755</directoryMode>
        </fileSet>
        <fileSet>
            <directory>../tools/classification-updater/target</directory>
            <outputDirectory>tools/classification-updater</outputDirectory>
            <includes>
                <include>atlas-classification-updater-${project.version}.jar</include>
            </includes>
        </fileSet>


        <fileSet>
            <directory>../</directory>
            <outputDirectory>/</outputDirectory>
            <includes>
                <include>DISCLAIMER.txt</include>
                <include>NOTICE</include>
                <include>LICENSE</include>
                <include>CHANGES.txt</include>
                <include>README</include>
            </includes>
        </fileSet>

        <fileSet>
            <directory>../src/main/examples</directory>
            <outputDirectory>examples</outputDirectory>
        </fileSet>

        <!-- out-of-box-models -->
        <fileSet>
            <directory>../addons/models</directory>
            <outputDirectory>models</outputDirectory>
        </fileSet>

        <!-- elasticsearch-configs -->
        <fileSet>
            <directory>../addons/elasticsearch</directory>
            <outputDirectory>elasticsearch</outputDirectory>
        </fileSet>

        <fileSet>
            <directory>../addons/static</directory>
            <outputDirectory>static</outputDirectory>
        </fileSet>

        <fileSet>
            <directory>../addons/policies</directory>
            <outputDirectory>policies</outputDirectory>
        </fileSet>

        <fileSet>
            <directory>../addons/override-policies</directory>
            <outputDirectory>override-policies</outputDirectory>
        </fileSet>
<<<<<<< HEAD

=======
>>>>>>> a41823da
    </fileSets>

    <files>
        <file>
            <source>../webapp/target/atlas-webapp-${project.version}.war</source>
            <outputDirectory>server/webapp</outputDirectory>
            <destName>atlas.war</destName>
        </file>
    </files>
</assembly><|MERGE_RESOLUTION|>--- conflicted
+++ resolved
@@ -166,10 +166,7 @@
             <directory>../addons/override-policies</directory>
             <outputDirectory>override-policies</outputDirectory>
         </fileSet>
-<<<<<<< HEAD
-
-=======
->>>>>>> a41823da
+        
     </fileSets>
 
     <files>
