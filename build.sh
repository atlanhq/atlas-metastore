#
# Licensed to the Apache Software Foundation (ASF) under one
# or more contributor license agreements.  See the NOTICE file
# distributed with this work for additional information
# regarding copyright ownership.  The ASF licenses this file
# to you under the Apache License, Version 2.0 (the
# "License"); you may not use this file except in compliance
# with the License.  You may obtain a copy of the License at
#
#     http://www.apache.org/licenses/LICENSE-2.0
#
# Unless required by applicable law or agreed to in writing, software
# distributed under the License is distributed on an "AS IS" BASIS,
# WITHOUT WARRANTIES OR CONDITIONS OF ANY KIND, either express or implied.
# See the License for the specific language governing permissions and
# limitations under the License.
#

java -version


mkdir -p ~/.m2/repository/org/keycloak

wget  https://atlan-public.s3.eu-west-1.amazonaws.com/artifact/keycloak-15.0.2.1.zip
unzip -o keycloak-15.0.2.1.zip -d ~/.m2/repository/org

echo "Maven Building"

if [ "$1" == "build_without_dashboard" ]; then
<<<<<<< HEAD
  mvn  -pl '!test-tools,!dashboardv2,!dashboardv3' -Dmaven.test.skip -DskipTests -Drat.skip=true -DskipOverlay -DskipEnunciate=true package -Pdist
else
  mvn  -pl '!test-tools' -Dmaven.test.skip -DskipTests -Drat.skip=true -DskipEnunciate=true package -Pdist
=======
  mvn  -pl '!dashboardv2' -Dmaven.test.skip -DskipTests -Drat.skip=true -DskipOverlay -DskipEnunciate=true package -Pdist
else
  mvn -Dmaven.test.skip -DskipTests -Drat.skip=true -DskipEnunciate=true package -Pdist
>>>>>>> ec43a9ef
fi

echo "[DEBUG listing distro/target"
ls distro/target

echo "[DEBUG] listing local directory"
ls target
<|MERGE_RESOLUTION|>--- conflicted
+++ resolved
@@ -27,15 +27,9 @@
 echo "Maven Building"
 
 if [ "$1" == "build_without_dashboard" ]; then
-<<<<<<< HEAD
-  mvn  -pl '!test-tools,!dashboardv2,!dashboardv3' -Dmaven.test.skip -DskipTests -Drat.skip=true -DskipOverlay -DskipEnunciate=true package -Pdist
-else
-  mvn  -pl '!test-tools' -Dmaven.test.skip -DskipTests -Drat.skip=true -DskipEnunciate=true package -Pdist
-=======
   mvn  -pl '!dashboardv2' -Dmaven.test.skip -DskipTests -Drat.skip=true -DskipOverlay -DskipEnunciate=true package -Pdist
 else
   mvn -Dmaven.test.skip -DskipTests -Drat.skip=true -DskipEnunciate=true package -Pdist
->>>>>>> ec43a9ef
 fi
 
 echo "[DEBUG listing distro/target"
