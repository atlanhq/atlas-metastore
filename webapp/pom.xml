--- conflicted
+++ resolved
@@ -179,21 +179,6 @@
         </dependency>
 
         <dependency>
-<<<<<<< HEAD
-            <groupId>org.apache.hadoop</groupId>
-            <artifactId>hadoop-client</artifactId>
-            <version>${hadoop.version}</version>
-        </dependency>
-
-        <dependency>
-            <groupId>org.apache.hadoop</groupId>
-            <artifactId>hadoop-minikdc</artifactId>
-            <version>${hadoop.version}</version>
-        </dependency>
-
-        <dependency>
-=======
->>>>>>> a15b6ef1
             <groupId>commons-io</groupId>
             <artifactId>commons-io</artifactId>
             <version>2.4</version>
@@ -382,20 +367,12 @@
                     </execution>
                 </executions>
             </plugin>
-<<<<<<< HEAD
-
-=======
->>>>>>> a15b6ef1
             <plugin>
                 <groupId>org.apache.felix</groupId>
                 <artifactId>maven-bundle-plugin</artifactId>
                 <inherited>true</inherited>
                 <extensions>true</extensions>
             </plugin>
-<<<<<<< HEAD
-
-=======
->>>>>>> a15b6ef1
         </plugins>
     </build>
 </project>