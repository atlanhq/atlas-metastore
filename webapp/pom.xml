--- conflicted
+++ resolved
@@ -563,8 +563,6 @@
             <artifactId>brotli4j</artifactId>
             <version>1.17.0</version>
         </dependency>
-<<<<<<< HEAD
-=======
 
         <!-- OTEL integration in webapp/pom.xml -->
         <dependency>
@@ -591,7 +589,6 @@
         </dependency>
 
 
->>>>>>> 3c1c6723
     </dependencies>
 
     <build>
