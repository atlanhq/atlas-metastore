/**
 * Licensed to the Apache Software Foundation (ASF) under one
 * or more contributor license agreements.  See the NOTICE file
 * distributed with this work for additional information
 * regarding copyright ownership.  The ASF licenses this file
 * to you under the Apache License, Version 2.0 (the
 * "License"); you may not use this file except in compliance
 * with the License.  You may obtain a copy of the License at
 *
 *     http://www.apache.org/licenses/LICENSE-2.0
 *
 * Unless required by applicable law or agreed to in writing, software
 * distributed under the License is distributed on an "AS IS" BASIS,
 * WITHOUT WARRANTIES OR CONDITIONS OF ANY KIND, either express or implied.
 * See the License for the specific language governing permissions and
 * limitations under the License.
 */

package org.apache.atlas;

import org.apache.atlas.repository.graphdb.janus.AtlasElasticsearchDatabase;
import org.apache.atlas.security.SecurityProperties;
import org.apache.atlas.web.service.EmbeddedServer;
import org.apache.commons.cli.CommandLine;
import org.apache.commons.cli.GnuParser;
import org.apache.commons.cli.Option;
import org.apache.commons.cli.Options;
import org.apache.commons.cli.ParseException;
import org.apache.commons.configuration.Configuration;
import org.apache.commons.configuration.PropertiesConfiguration;
import org.apache.commons.lang.StringUtils;
import org.apache.hadoop.util.ShutdownHookManager;
import org.elasticsearch.action.IndicesRequest;
import org.elasticsearch.action.support.master.AcknowledgedResponse;
import org.elasticsearch.client.RequestOptions;
import org.elasticsearch.client.RestHighLevelClient;
import org.elasticsearch.client.indices.IndexTemplatesExistRequest;
import org.elasticsearch.client.indices.PutIndexTemplateRequest;
import org.elasticsearch.common.xcontent.XContentType;
import org.slf4j.Logger;
import org.slf4j.LoggerFactory;
import org.slf4j.bridge.SLF4JBridgeHandler;

import java.io.File;
import java.io.IOException;
import java.net.InetAddress;
import java.net.NetworkInterface;
import java.net.SocketException;
import java.nio.charset.StandardCharsets;
import java.nio.file.Files;
import java.util.*;

import static org.apache.atlas.repository.Constants.INDEX_PREFIX;
import static org.apache.atlas.repository.Constants.VERTEX_INDEX;

/**
 * Driver for running Metadata as a standalone server with embedded jetty server.
 */
public final class Atlas {
    private static final Logger LOG = LoggerFactory.getLogger(Atlas.class);
    private static final String APP_PATH = "app";
    private static final String APP_PORT = "port";
    private static final String ATLAS_HOME = "atlas.home";
    private static final String ATLAS_DATA = "atlas.data";
    private static final String ATLAS_LOG_DIR = "atlas.log.dir";
    public static final String ATLAS_SERVER_HTTPS_PORT = "atlas.server.https.port";
    public static final String ATLAS_SERVER_HTTP_PORT = "atlas.server.http.port";


    private static EmbeddedServer server;

    static {
        ShutdownHookManager.get().addShutdownHook(new Thread() {
            @Override
            public void run() {
                try {
                    LOG.info("==> Shutdown of Atlas");

                    shutdown();
                } catch (Exception e) {
                    LOG.error("Failed to shutdown", e);
                } finally {
                    LOG.info("<== Shutdown of Atlas");
                }
            }
        }, AtlasConstants.ATLAS_SHUTDOWN_HOOK_PRIORITY);
    }

    private static void shutdown() {
        server.stop();
    }

    /**
     * Prevent users from constructing this.
     */
    private Atlas() {
    }

    protected static CommandLine parseArgs(String[] args) throws ParseException {
        Options options = new Options();
        Option opt;

        opt = new Option(APP_PATH, true, "Application Path");
        opt.setRequired(false);
        options.addOption(opt);

        opt = new Option(APP_PORT, true, "Application Port");
        opt.setRequired(false);
        options.addOption(opt);

        return new GnuParser().parse(options, args);
    }

    public static void main(String[] args) throws Exception {
        CommandLine cmd = parseArgs(args);
        PropertiesConfiguration buildConfiguration = new PropertiesConfiguration("atlas-buildinfo.properties");
        String appPath = "webapp/target/atlas-webapp-" + getProjectVersion(buildConfiguration);

        if (cmd.hasOption(APP_PATH)) {
            appPath = cmd.getOptionValue(APP_PATH);
        }

        setApplicationHome();
        Configuration configuration = ApplicationProperties.get();
        final String enableTLSFlag = configuration.getString(SecurityProperties.TLS_ENABLED);
        final String appHost = configuration.getString(SecurityProperties.BIND_ADDRESS, EmbeddedServer.ATLAS_DEFAULT_BIND_ADDRESS);

        if (!isLocalAddress(InetAddress.getByName(appHost))) {
            String msg =
                "Failed to start Atlas server. Address " + appHost
                    + " does not belong to this host. Correct configuration parameter: "
                    + SecurityProperties.BIND_ADDRESS;
            LOG.error(msg);
            throw new IOException(msg);
        }

        final int appPort = getApplicationPort(cmd, enableTLSFlag, configuration);
        System.setProperty(AtlasConstants.SYSTEM_PROPERTY_APP_PORT, String.valueOf(appPort));
        final boolean enableTLS = isTLSEnabled(enableTLSFlag, appPort);
        configuration.setProperty(SecurityProperties.TLS_ENABLED, String.valueOf(enableTLS));

        showStartupInfo(buildConfiguration, enableTLS, appPort);
        if (configuration.getProperty("atlas.graph.index.search.backend").equals("elasticsearch")) {
            initElasticsearch();
        }

        server = EmbeddedServer.newServer(appHost, appPort, appPath, enableTLS);
        installLogBridge();

        server.start();
    }

    private static void setApplicationHome() {
        if (System.getProperty(ATLAS_HOME) == null) {
            System.setProperty(ATLAS_HOME, "target");
        }
        if (System.getProperty(ATLAS_DATA) == null) {
            System.setProperty(ATLAS_DATA, "target/data");
        }
        if (System.getProperty(ATLAS_LOG_DIR) == null) {
            System.setProperty(ATLAS_LOG_DIR, "target/logs");
        }
    }

    public static String getProjectVersion(PropertiesConfiguration buildConfiguration) {
        return buildConfiguration.getString("project.version");
    }

    static int getApplicationPort(CommandLine cmd, String enableTLSFlag, Configuration configuration) {
        String optionValue = cmd.hasOption(APP_PORT) ? cmd.getOptionValue(APP_PORT) : null;

        final int appPort;

        if (StringUtils.isNotEmpty(optionValue)) {
            appPort = Integer.valueOf(optionValue);
        } else {
            // default : atlas.enableTLS is true
            appPort = getPortValue(configuration, enableTLSFlag);
        }

        return appPort;
    }

    private static int getPortValue(Configuration configuration, String enableTLSFlag) {
        int appPort;

        assert configuration != null;
        appPort = StringUtils.isEmpty(enableTLSFlag) || enableTLSFlag.equals("true") ?
            configuration.getInt(ATLAS_SERVER_HTTPS_PORT, 21443) :
            configuration.getInt(ATLAS_SERVER_HTTP_PORT, 21000);
        return appPort;
    }

    private static boolean isTLSEnabled(String enableTLSFlag, int appPort) {
        return Boolean.valueOf(StringUtils.isEmpty(enableTLSFlag) ?
                System.getProperty(SecurityProperties.TLS_ENABLED, (appPort % 1000) == 443 ? "true" : "false") : enableTLSFlag);
    }

    private static boolean isLocalAddress(InetAddress addr) {
        // Check if the address is any local or loop back
        boolean local = addr.isAnyLocalAddress() || addr.isLoopbackAddress();

        // Check if the address is defined on any interface
        if (!local) {
            try {
                local = NetworkInterface.getByInetAddress(addr) != null;
            } catch (SocketException e) {
                local = false;
            }
        }
        return local;
    }

    private static void showStartupInfo(PropertiesConfiguration buildConfiguration, boolean enableTLS, int appPort) {
        StringBuilder buffer = new StringBuilder();
        buffer.append("\n############################################");
        buffer.append("############################################");
        buffer.append("\n                               Atlas Server (STARTUP)");
        buffer.append("\n");
        try {
            final Iterator<String> keys = buildConfiguration.getKeys();
            while (keys.hasNext()) {
                String key = keys.next();
                buffer.append('\n').append('\t').append(key).
                        append(":\t").append(buildConfiguration.getProperty(key));
            }
        } catch (Throwable e) {
            buffer.append("*** Unable to get build info ***");
        }
        buffer.append("\n############################################");
        buffer.append("############################################");
        LOG.info(buffer.toString());
        LOG.info(">>>>>>>>>>>>>>>>>>>>>>>>>>>>>>>>>");
        LOG.info("Server starting with TLS ? {} on port {}", enableTLS, appPort);
        LOG.info("<<<<<<<<<<<<<<<<<<<<<<<<<<<<<<<<<");
    }

    private static void installLogBridge() {
        // Optionally remove existing handlers attached to j.u.l root logger
        SLF4JBridgeHandler.removeHandlersForRootLogger();  // (since SLF4J 1.6.5)

        // add SLF4JBridgeHandler to j.u.l's root logger, should be done once during
        // the initialization phase of your application
        SLF4JBridgeHandler.install();
    }

    private static void initElasticsearch() throws IOException {
        RestHighLevelClient esClient = AtlasElasticsearchDatabase.getClient();
        IndexTemplatesExistRequest indexTemplateExistsRequest = new IndexTemplatesExistRequest("atlan-template");
        boolean exists = false;
        try {
            exists = esClient.indices().existsTemplate(indexTemplateExistsRequest, RequestOptions.DEFAULT);
            if (exists) {
                LOG.info("atlan-template es index template exists!");
            } else {
                LOG.info("atlan-template es index template does not exists!");
            }
        } catch (Exception es) {
            LOG.error("Caught exception: ", es.toString());
        }
        if (!exists) {
<<<<<<< HEAD
            /*
=======
>>>>>>> 30b3e050
            String vertexIndex = INDEX_PREFIX + VERTEX_INDEX;
            PutIndexTemplateRequest request = new PutIndexTemplateRequest("atlan-template");
            request.patterns(Arrays.asList(vertexIndex));
            String atlasHomeDir  = System.getProperty("atlas.conf");
<<<<<<< HEAD
            String elasticsearchSettingsFilePath = (org.apache.commons.lang3.StringUtils.isEmpty(atlasHomeDir) ? "." : atlasHomeDir) + File.separator + "es-settings.json";
=======
            String elasticsearchSettingsFilePath = "addons" + File.separator + "elasticsearch" + File.separator + "es-settings.json";
>>>>>>> 30b3e050
            File elasticsearchSettingsFile  = new File(elasticsearchSettingsFilePath);
            String jsonString  = new String(Files.readAllBytes(elasticsearchSettingsFile.toPath()), StandardCharsets.UTF_8);
            request.settings(jsonString, XContentType.JSON);
            try {
                AcknowledgedResponse putTemplateResponse = esClient.indices().putTemplate(request, RequestOptions.DEFAULT);
                if (putTemplateResponse.isAcknowledged()) {
                    LOG.info("Atlan index template created.");
                } else {
                    LOG.error("error creating atlan index template");
                }
            } catch (Exception e) {
                LOG.error("Caught exception: ", e.toString());
                throw e;
<<<<<<< HEAD
            } */
=======
            }
>>>>>>> 30b3e050
        }
    }
}<|MERGE_RESOLUTION|>--- conflicted
+++ resolved
@@ -259,19 +259,11 @@
             LOG.error("Caught exception: ", es.toString());
         }
         if (!exists) {
-<<<<<<< HEAD
-            /*
-=======
->>>>>>> 30b3e050
             String vertexIndex = INDEX_PREFIX + VERTEX_INDEX;
             PutIndexTemplateRequest request = new PutIndexTemplateRequest("atlan-template");
             request.patterns(Arrays.asList(vertexIndex));
             String atlasHomeDir  = System.getProperty("atlas.conf");
-<<<<<<< HEAD
-            String elasticsearchSettingsFilePath = (org.apache.commons.lang3.StringUtils.isEmpty(atlasHomeDir) ? "." : atlasHomeDir) + File.separator + "es-settings.json";
-=======
             String elasticsearchSettingsFilePath = "addons" + File.separator + "elasticsearch" + File.separator + "es-settings.json";
->>>>>>> 30b3e050
             File elasticsearchSettingsFile  = new File(elasticsearchSettingsFilePath);
             String jsonString  = new String(Files.readAllBytes(elasticsearchSettingsFile.toPath()), StandardCharsets.UTF_8);
             request.settings(jsonString, XContentType.JSON);
@@ -285,11 +277,7 @@
             } catch (Exception e) {
                 LOG.error("Caught exception: ", e.toString());
                 throw e;
-<<<<<<< HEAD
-            } */
-=======
-            }
->>>>>>> 30b3e050
+            }
         }
     }
 }