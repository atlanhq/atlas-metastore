--- conflicted
+++ resolved
@@ -124,21 +124,6 @@
     @Produces(Servlets.JSON_MEDIA_TYPE)
     @Timed
     public AtlasLineageListInfo getLineageList(LineageListRequest lineageListRequest) throws AtlasBaseException {
-<<<<<<< HEAD
-        if (lineageListRequest.getGuid() == null) {
-            throw new AtlasBaseException(AtlasErrorCode.INVALID_LINEAGE_REQUEST);
-        }
-        String guid = lineageListRequest.getGuid();
-
-        Servlets.validateQueryParamLength("guid", guid);
-
-        AtlasPerfTracer  perf = null;
-
-        try {
-            if (AtlasPerfTracer.isPerfTraceEnabled(PERF_LOG)) {
-                perf = AtlasPerfTracer.getPerfTracer(PERF_LOG, "LineageREST.getLineageList(" + guid + "," + lineageListRequest + ")");
-            }
-=======
         if (lineageListRequest.getGuid() == null)
             throw new AtlasBaseException(AtlasErrorCode.BAD_REQUEST, "Base guid cannot be null");
 
@@ -149,7 +134,6 @@
         try {
             if (AtlasPerfTracer.isPerfTraceEnabled(PERF_LOG))
                 perf = AtlasPerfTracer.getPerfTracer(PERF_LOG, "LineageREST.getLineageList(" + guid + "," + lineageListRequest + ")");
->>>>>>> c9247ae8
 
             return atlasLineageService.getAtlasLineageListInfo(guid, lineageListRequest);
         } finally {
@@ -157,10 +141,7 @@
         }
     }
 
-<<<<<<< HEAD
-=======
-
->>>>>>> c9247ae8
+
     /**
      * Returns lineage info about entity.
      *
