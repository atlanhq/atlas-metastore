--- conflicted
+++ resolved
@@ -67,11 +67,7 @@
                 perf = AtlasPerfTracer.getPerfTracer(PERF_LOG, "RelationshipREST.create(" + relationship + ")");
             }
 
-<<<<<<< HEAD
-            return relationshipStore.create(relationship, true);
-=======
             return relationshipStore.create(relationship);
->>>>>>> c270fbae
         } finally {
             AtlasPerfTracer.log(perf);
         }
@@ -90,11 +86,7 @@
                 perf = AtlasPerfTracer.getPerfTracer(PERF_LOG, "RelationshipREST.createOrUpdate(" + relationships + ")");
             }
 
-<<<<<<< HEAD
-            return relationshipStore.createOrUpdate(relationships, true);
-=======
             return relationshipStore.createOrUpdate(relationships);
->>>>>>> c270fbae
         } finally {
             AtlasPerfTracer.log(perf);
         }
@@ -113,11 +105,7 @@
                 perf = AtlasPerfTracer.getPerfTracer(PERF_LOG, "RelationshipREST.update(" + relationship + ")");
             }
 
-<<<<<<< HEAD
-            return relationshipStore.update(relationship, true);
-=======
             return relationshipStore.update(relationship);
->>>>>>> c270fbae
         } finally {
             AtlasPerfTracer.log(perf);
         }
@@ -170,7 +158,7 @@
             if (AtlasPerfTracer.isPerfTraceEnabled(PERF_LOG))
                 perf = AtlasPerfTracer.getPerfTracer(PERF_LOG, "RelationshipREST.deleteById(" + guid + ")");
 
-            relationshipStore.deleteById(guid, true);
+            relationshipStore.deleteById(guid);
         } finally {
             AtlasPerfTracer.log(perf);
         }
@@ -198,11 +186,7 @@
             if (AtlasPerfTracer.isPerfTraceEnabled(PERF_LOG)) {
                 perf = AtlasPerfTracer.getPerfTracer(PERF_LOG, "RelationshipREST.deleteById(" + guids.size() + ")");
             }
-<<<<<<< HEAD
-            relationshipStore.deleteByIds(guids, true);
-=======
             relationshipStore.deleteByIds(guids);
->>>>>>> c270fbae
         } finally {
             AtlasPerfTracer.log(perf);
         }
