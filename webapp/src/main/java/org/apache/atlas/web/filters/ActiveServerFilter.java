--- conflicted
+++ resolved
@@ -237,7 +237,6 @@
         LOG.info("Not active. Redirecting to {}", sanitizedLocation);
         // A POST/PUT/DELETE require special handling by sending HTTP 307 instead of the regular 301/302.
         // Reference: http://stackoverflow.com/questions/2068418/whats-the-difference-between-a-302-and-a-307-redirect
-        String sanitizedLocation = sanitizeRedirectLocation(redirectLocation);
         if (isUnsafeHttpMethod(servletRequest)) {
             httpServletResponse.setHeader(HttpHeaders.LOCATION, sanitizedLocation);
             httpServletResponse.setStatus(HttpServletResponse.SC_TEMPORARY_REDIRECT);
@@ -245,13 +244,6 @@
             httpServletResponse.sendRedirect(sanitizedLocation);
         }
     }
-<<<<<<< HEAD
-    private static String sanitizeRedirectLocation(String redirectLocation) {
-        if (redirectLocation == null) return null;
-        try {
-            String encodedUrl = URLEncoder.encode(redirectLocation, "UTF-8");
-            return encodedUrl.replaceAll("\\r", "").replaceAll("\\n", "");
-=======
     public static String sanitizeRedirectLocation(String redirectLocation) {
         if (redirectLocation == null) return null;
         try {
@@ -264,7 +256,6 @@
             encodedUrl = encodedUrl.replaceAll("%25([0-9a-fA-F]{2})", "%$1");
 
             return encodedUrl;
->>>>>>> c6d0729a
         } catch (UnsupportedEncodingException e) {
             throw new RuntimeException("UTF-8 encoding not supported", e);
         }
