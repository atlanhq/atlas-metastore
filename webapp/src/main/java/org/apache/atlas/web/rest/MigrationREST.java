package org.apache.atlas.web.rest;

import org.apache.atlas.AtlasErrorCode;
import org.apache.atlas.RequestContext;
import org.apache.atlas.annotation.Timed;
import org.apache.atlas.discovery.EntityDiscoveryService;
import org.apache.atlas.exception.AtlasBaseException;
import org.apache.atlas.model.discovery.IndexSearchParams;
import org.apache.atlas.model.instance.AtlasEntity;
import org.apache.atlas.model.instance.EntityMutationResponse;
import org.apache.atlas.repository.graph.GraphHelper;
import org.apache.atlas.repository.graphdb.*;
import org.apache.atlas.repository.store.graph.AtlasEntityStore;
<<<<<<< HEAD
import org.apache.atlas.repository.store.graph.v2.AtlasEntityStream;
import org.apache.atlas.repository.store.graph.v2.EntityStream;
import org.apache.atlas.repository.store.graph.v2.DataDomainQNMigrationService;
import org.apache.atlas.repository.store.graph.v2.MigrationService;
=======
import org.apache.atlas.repository.store.graph.v2.*;
>>>>>>> 607e4703
import org.apache.atlas.repository.store.users.KeycloakStore;
import org.apache.atlas.service.redis.RedisService;
import org.apache.atlas.transformer.PreProcessorPoliciesTransformer;
import org.apache.atlas.type.AtlasTypeRegistry;
import org.apache.atlas.utils.AtlasPerfTracer;
import org.apache.atlas.v1.model.instance.Id;
import org.apache.atlas.web.util.Servlets;
import org.apache.commons.collections.CollectionUtils;
import org.apache.commons.lang.StringUtils;
import org.keycloak.representations.idm.GroupRepresentation;
import org.keycloak.representations.idm.RoleRepresentation;
import org.keycloak.representations.idm.UserRepresentation;
import org.slf4j.Logger;
import org.slf4j.LoggerFactory;
import org.springframework.stereotype.Service;

import javax.inject.Inject;
import javax.inject.Singleton;
import javax.ws.rs.*;
import javax.ws.rs.core.MediaType;
import java.util.*;
import java.util.stream.Collectors;

import static org.apache.atlas.auth.client.keycloak.AtlasKeycloakClient.getKeycloakClient;
import static org.apache.atlas.repository.Constants.*;
import static org.apache.atlas.repository.store.graph.v2.preprocessor.PreProcessorUtils.DATA_MESH_QN;
import static org.apache.atlas.repository.store.graph.v2.preprocessor.PreProcessorUtils.MIGRATION;

@Path("migration")
@Singleton
@Service
@Consumes({Servlets.JSON_MEDIA_TYPE, MediaType.APPLICATION_JSON})
@Produces({Servlets.JSON_MEDIA_TYPE, MediaType.APPLICATION_JSON})
public class MigrationREST {
    private static final Logger LOG = LoggerFactory.getLogger(MigrationREST.class);
    private static final Logger PERF_LOG = AtlasPerfTracer.getPerfLogger("rest.MigrationREST");

    private static final String COLL_ADMIN_ROLE_PATTERN = "collection_admins_%s";
    private static final String COLL_VIEWER_ROLE_PATTERN = "collection_viewer_%s";
    public static final String CONN_NAME_PATTERN = "connection_admins_%s";

    private final AtlasEntityStore entityStore;
    private final PreProcessorPoliciesTransformer transformer;
    private KeycloakStore keycloakStore;
    private AtlasGraph graph;
<<<<<<< HEAD
    private final Map<String, MigrationService> migrationServicesMap = new HashMap<>();
    List<MigrationService> migrationServices;
    private final RedisService redisService;

    @Inject
    public MigrationREST(AtlasEntityStore entityStore, AtlasGraph graph, List<MigrationService> migrationServices,RedisService redisService) {
=======
    DataMeshQNMigrationService dataMeshQNMigrationService;

    private final EntityGraphRetriever entityRetriever;
    private final RedisService redisService;
    protected final AtlasTypeRegistry typeRegistry;
    private final EntityDiscoveryService discovery;

    private final TransactionInterceptHelper   transactionInterceptHelper;

    @Inject
    public MigrationREST(AtlasEntityStore entityStore, AtlasGraph graph, RedisService redisService,EntityDiscoveryService discovery, EntityGraphRetriever entityRetriever, AtlasTypeRegistry typeRegistry, TransactionInterceptHelper   transactionInterceptHelper) {
>>>>>>> 607e4703
        this.entityStore = entityStore;
        this.graph = graph;
        this.transformer = new PreProcessorPoliciesTransformer();
        this.migrationServices = migrationServices;
        keycloakStore = new KeycloakStore();
        this.redisService = redisService;
<<<<<<< HEAD
        for (MigrationService service : migrationServices) {
            String[] path = service.getClass().getName().split("\\.");
            migrationServicesMap.put(path[path.length - 1], service);
        }
    }

    @POST
    @Path("updateQn")
    @Timed
    public Boolean updateQn (@QueryParam("migrationType") String migrationType) throws Exception {
=======
        this.discovery = discovery;
        this.entityRetriever = entityRetriever;
        this.typeRegistry = typeRegistry;
        this.transactionInterceptHelper = transactionInterceptHelper;
    }

    @POST
    @Path("submit")
    @Timed
    public Boolean submit (@QueryParam("migrationType") String migrationType,@QueryParam("forceMigration") boolean forceMigration) throws Exception {
>>>>>>> 607e4703
        AtlasPerfTracer perf = null;
        MigrationService migrationService;
        try {
            if (AtlasPerfTracer.isPerfTraceEnabled(PERF_LOG)) {
<<<<<<< HEAD
                perf = AtlasPerfTracer.getPerfTracer(PERF_LOG, "MigrationREST.updateQn()");
            }
            migrationService = getMigrationService(MIGRATION + migrationType);
            return Objects.nonNull(migrationService)?migrationService.startMigration():Boolean.FALSE;
        } catch (Exception e) {
            LOG.error("Error while updating qualified names", e);
            throw e;
        } finally {
            AtlasPerfTracer.log(perf);
        }

    }

    @GET
    @Path("migrationStatus")
    @Timed
    public String migrationStatus(@QueryParam("migrationType") String migrationType) throws Exception{
        AtlasPerfTracer perf = null;
        MigrationService migrationService = null;
        try {
            if (AtlasPerfTracer.isPerfTraceEnabled(PERF_LOG)) {
                perf = AtlasPerfTracer.getPerfTracer(PERF_LOG, "MigrationREST.migrationStatus()");
            }

            String value = redisService.getValue(MIGRATION + migrationType);
            return Objects.nonNull(value)?value:"No Migration Found with this key";
        } catch (Exception e) {
            LOG.error("Error while updating qualified names", e);
=======
                perf = AtlasPerfTracer.getPerfTracer(PERF_LOG, "MigrationREST.submit()");
            }
            if( (MIGRATION + migrationType).equals(DATA_MESH_QN)){
                if(Objects.isNull(forceMigration) ){
                    forceMigration = false;
                }
                dataMeshQNMigrationService = new DataMeshQNMigrationService(entityStore, discovery, entityRetriever, typeRegistry, transactionInterceptHelper, forceMigration);
                dataMeshQNMigrationService.run();
            }

        } catch (Exception e) {
            LOG.error("Error while submitting migration", e);
            return Boolean.FALSE;
        } finally {
            AtlasPerfTracer.log(perf);
        }
        return Boolean.TRUE;
    }


    @GET
    @Path("status")
    @Timed
    public String getMigrationStatus(@QueryParam("migrationType") String migrationType) throws Exception{
        AtlasPerfTracer perf = null;

        try {
            if (AtlasPerfTracer.isPerfTraceEnabled(PERF_LOG)) {
                perf = AtlasPerfTracer.getPerfTracer(PERF_LOG, "MigrationREST.getMigrationStatus()");
            }

            String value = redisService.getValue(MIGRATION + migrationType);

            return Objects.nonNull(value) ? value : "No Migration Found with this key";
        } catch (Exception e) {
            LOG.error("Error while fetching status for migration", e);
>>>>>>> 607e4703
            throw e;
        } finally {
            AtlasPerfTracer.log(perf);
        }
    }

    @POST
    @Path("bootstrap/connections")
    @Timed
    public EntityMutationResponse bootstrapConnections(AtlasEntity.AtlasEntitiesWithExtInfo entities) throws Exception {
        AtlasPerfTracer perf = null;
        EntityMutationResponse response = new EntityMutationResponse();
        try {

            if (AtlasPerfTracer.isPerfTraceEnabled(PERF_LOG)) {
                perf = AtlasPerfTracer.getPerfTracer(PERF_LOG, "MigrationREST.bootstrapConnections(entityCount=" +
                        (CollectionUtils.isEmpty(entities.getEntities()) ? 0 : entities.getEntities().size()) + ")");
            }

            for (AtlasEntity entity : entities.getEntities()) {
                if (entity.getTypeName().equalsIgnoreCase(CONNECTION_ENTITY_TYPE)) {
                    //create connection role
                    String roleName = String.format(CONN_NAME_PATTERN, entity.getGuid());

                    List<String> adminUsers = (List<String>) entity.getAttribute(ATTR_ADMIN_USERS);
                    List<String> adminGroups = (List<String>) entity.getAttribute(ATTR_ADMIN_GROUPS);
                    List<String> adminRoles = (List<String>) entity.getAttribute(ATTR_ADMIN_ROLES);
                    if (CollectionUtils.isEmpty(adminUsers)) {
                        adminUsers = new ArrayList<>();
                    }

                    if (StringUtils.isNotEmpty(entity.getCreatedBy())) {
                        adminUsers.add(entity.getCreatedBy());
                    }

                    if (CollectionUtils.isEmpty(adminGroups)) {
                        adminGroups = new ArrayList<>();
                    }

                    if (CollectionUtils.isEmpty(adminRoles)) {
                        adminRoles = new ArrayList<>();
                    }

                    entity.setAttribute(ATTR_ADMIN_USERS, adminUsers);

                    RoleRepresentation role = keycloakStore.getRole(roleName);
                    if (role == null) {
                        createCompositeRole(roleName, adminUsers, adminGroups, adminRoles);
                    } else {
                        updateCompositeRole(role, adminUsers, adminGroups, adminRoles);
                    }
                    AtlasEntity.AtlasEntitiesWithExtInfo policiesExtInfo = transformer.transform(entity);
                    try {
                        RequestContext.get().setSkipAuthorizationCheck(true);
                        EntityStream entityStream = new AtlasEntityStream(policiesExtInfo);
                        EntityMutationResponse policyResponse = entityStore.createOrUpdate(entityStream, false);
                        response.setMutatedEntities(policyResponse.getMutatedEntities());
                        LOG.info("Created bootstrap policies for connection");
                    } finally {
                        RequestContext.get().setSkipAuthorizationCheck(false);
                    }
                }
            }

            return response;
        } finally {
            AtlasPerfTracer.log(perf);
        }
    }

    @POST
    @Path("bootstrap/collections")
    @Timed
    public EntityMutationResponse bootstrapCollections(AtlasEntity.AtlasEntitiesWithExtInfo entities) throws Exception {
        AtlasPerfTracer perf = null;
        EntityMutationResponse response = new EntityMutationResponse();
        try {

            for (AtlasEntity entity : entities.getEntities()) {
                if (entity.getTypeName().equalsIgnoreCase(QUERY_COLLECTION_ENTITY_TYPE)) {
                    createCollectionAdminRole(entity);
                    createCollectionViewerRole(entity);

                    //create bootstrap policies
                    AtlasEntity.AtlasEntitiesWithExtInfo policies = transformer.transform(entity);
                    try {
                        RequestContext.get().setSkipAuthorizationCheck(true);

                        EntityStream entityStream = new AtlasEntityStream(policies);
                        EntityMutationResponse policyResponse = entityStore.createOrUpdate(entityStream, false);
                        response.setMutatedEntities(policyResponse.getMutatedEntities());
                        LOG.info("Created bootstrap policies for connection");
                    } finally {
                        RequestContext.get().setSkipAuthorizationCheck(false);
                    }
                }
            }

            return response;
        } finally {
            AtlasPerfTracer.log(perf);
        }

    }

    @GET
    @Path("search/{typeName}")
    @Timed
    public List<AtlasEntity> searchForType(@PathParam("typeName") String typeName, @QueryParam("minExtInfo") @DefaultValue("false") boolean minExtInfo, @QueryParam("ignoreRelationships") @DefaultValue("false") boolean ignoreRelationships) throws Exception {
        AtlasPerfTracer perf = null;
        try {
            if (AtlasPerfTracer.isPerfTraceEnabled(PERF_LOG)) {
                perf = AtlasPerfTracer.getPerfTracer(PERF_LOG, "MigrationREST.searchUsingDslQuery(" + typeName + ")");
            }

            List<AtlasEntity> ret = new ArrayList<>();

            List<String> allowedTypeNames = Arrays.asList("Persona", "Purpose");
            if (!allowedTypeNames.contains(typeName)) {
                throw new AtlasBaseException(AtlasErrorCode.TYPE_NAME_INVALID, typeName);
            }

            IndexSearchParams indexSearchParams = new IndexSearchParams();

            Map<String, Object> dsl = getMap("size", 0);

            List<Map<String, Object>> mustClauseList = new ArrayList<>();
            mustClauseList.add(getMap("term", getMap("__typeName.keyword", typeName)));
            mustClauseList.add(getMap("match", getMap("__state", Id.EntityState.ACTIVE)));

            dsl.put("query", getMap("bool", getMap("must", mustClauseList)));

            dsl.put("sort", Collections.singleton(getMap("__guid", getMap("order", "desc"))));

            indexSearchParams.setDsl(dsl);

            int from = 0;
            int size = 100;
            boolean found = true;

            do {
                dsl.put("from", from);
                dsl.put("size", size);
                indexSearchParams.setDsl(dsl);
                List<AtlasEntity> entities = getEntitiesByIndexSearch(indexSearchParams, minExtInfo, ignoreRelationships);

                if (CollectionUtils.isNotEmpty(entities)) {
                    ret.addAll(entities);
                } else {
                    found = false;
                }
                from += size;

            } while (found && ret.size() % size == 0);

            return ret;

        } finally {
            AtlasPerfTracer.log(perf);
        }
    }

    private MigrationService getMigrationService(String migrationType){
        switch (migrationType){
            case DATA_MESH_QN:
                return migrationServicesMap.get("DataDomainQNMigrationService");
            default:
                LOG.info("No service type found");
                return null;
        }
    }

    private List<AtlasEntity> getEntitiesByIndexSearch(IndexSearchParams indexSearchParams, Boolean minExtInfo, boolean ignoreRelationships) throws AtlasBaseException {
        List<AtlasEntity> entities = new ArrayList<>();
        String indexName = "janusgraph_vertex_index";
        AtlasIndexQuery indexQuery = graph.elasticsearchQuery(indexName);
        DirectIndexQueryResult indexQueryResult = indexQuery.vertices(indexSearchParams);
        Iterator<AtlasIndexQuery.Result> iterator = indexQueryResult.getIterator();

        while (iterator.hasNext()) {
            AtlasIndexQuery.Result result = iterator.next();
            AtlasVertex vertex = result.getVertex();

            if (vertex == null) {
                LOG.warn("vertex is null");
                continue;
            }

            AtlasEntity entity = new AtlasEntity();
            entity.setGuid(GraphHelper.getGuid(vertex));
            entity.setTypeName(GraphHelper.getTypeName(vertex));

            // Use a method to extract attributes from vertex
            setVertexAttributes(vertex, entity);

            // Use a method to get policy entities
            List<AtlasEntity> policyEntities = getPolicyEntities(vertex);
            if (!policyEntities.isEmpty()) {
                entity.setAttribute("policies", policyEntities);
            }
            // Check if entity is not null before adding it to the list
            if (entity != null) {
                entities.add(entity);
            }
        }

        return entities;
    }

    private void setVertexAttributes(AtlasVertex vertex, AtlasEntity entity) {
        List<String> attributes = Arrays.asList("name", "qualifiedName", "roleId");
        for (String attribute : attributes) {
            entity.setAttribute(attribute, vertex.getProperty(attribute, String.class));
        }
        entity.setCustomAttributes(GraphHelper.getCustomAttributes(vertex));
    }

    private List<AtlasEntity> getPolicyEntities(AtlasVertex vertex) {
        List<AtlasEntity> policyEntities = new ArrayList<>();
        Iterator<AtlasVertex> vertices = vertex.query().direction(AtlasEdgeDirection.OUT)
                .label("__AccessControl.policies").vertices().iterator();

        while (vertices.hasNext()) {
            AtlasVertex policyVertex = vertices.next();
            if (policyVertex != null) {
                AtlasEntity policyEntity = new AtlasEntity();
                policyEntity.setGuid(GraphHelper.getGuid(policyVertex));
                policyEntity.setTypeName(GraphHelper.getTypeName(policyVertex));

                // Use a method to extract attributes from policy vertex
                setVertexAttributes(policyVertex, policyEntity);

                policyEntity.setCustomAttributes(GraphHelper.getCustomAttributes(policyVertex));
                policyEntities.add(policyEntity);
            }
        }
        return policyEntities;
    }

    private Map<String, Object> getMap(String key, Object value) {
        Map<String, Object> map = new HashMap<>();
        map.put(key, value);
        return map;
    }

    private RoleRepresentation createCollectionAdminRole(AtlasEntity collection) throws AtlasBaseException {
        //create Admin role
        List<String> adminUsers = (List<String>) collection.getAttribute(ATTR_ADMIN_USERS);
        List<String> adminGroups = (List<String>) collection.getAttribute(ATTR_ADMIN_GROUPS);
        List<String> adminRoles = (List<String>) collection.getAttribute(ATTR_ADMIN_ROLES);

        if (adminUsers == null) {
            adminUsers = new ArrayList<>();
        }

        if (StringUtils.isNotEmpty(collection.getCreatedBy())) {
            adminUsers.add(collection.getCreatedBy());
        }

        if (adminGroups == null) {
            adminGroups = new ArrayList<>();
        }

        if (adminRoles == null) {
            adminRoles = new ArrayList<>();
        }

        String adminRoleName = String.format(COLL_ADMIN_ROLE_PATTERN, collection.getGuid());
        RoleRepresentation role = keycloakStore.getRole(adminRoleName);
        if (role == null) {
            createCompositeRole(adminRoleName, adminUsers, adminGroups, adminRoles);
        } else {
            updateCompositeRole(role, adminUsers, adminGroups, adminRoles);
        }


        return role;
    }

    private RoleRepresentation createCollectionViewerRole(AtlasEntity collection) throws AtlasBaseException {
        //create viewers role
        String viewerRoleName = String.format(COLL_VIEWER_ROLE_PATTERN, collection.getGuid());
        List<String> viewerUsers = (List<String>) collection.getAttribute(ATTR_VIEWER_USERS);
        List<String> viewerGroups = (List<String>) collection.getAttribute(ATTR_VIEWER_GROUPS);

        if (viewerUsers == null) {
            viewerUsers = new ArrayList<>();
        }

        if (viewerGroups == null) {
            viewerGroups = new ArrayList<>();
        }

        RoleRepresentation role = keycloakStore.getRole(viewerRoleName);
        if (role == null) {
            createCompositeRole(viewerRoleName, viewerUsers, viewerGroups, new ArrayList<>());
        } else {
            updateCompositeRole(role, viewerUsers, viewerGroups, new ArrayList<>());
        }
        return role;
    }

    private void updateCompositeRole(RoleRepresentation role, List<String> users, List<String> groups, List<String> roles) throws AtlasBaseException {
        List<UserRepresentation> currentUsers = getKeycloakClient().getRoleUserMembers(role.getName()).stream().collect(Collectors.toList());
        List<GroupRepresentation> currentGroups = getKeycloakClient().getRoleGroupMembers(role.getName()).stream().collect(Collectors.toList());
        List<RoleRepresentation> currentRoles = getKeycloakClient().getRoleComposites(role.getName()).stream().collect(Collectors.toList());

        //Find users to add and remove from role, if the user is already in the role, don't add it again
        List<String> usersToAdd = users.stream().filter(user -> currentUsers.stream().noneMatch(userRep -> userRep.getUsername().equals(user))).collect(Collectors.toList());
        List<UserRepresentation> usersToRemove = currentUsers.stream().filter(user -> users.stream().noneMatch(userRep -> userRep.equals(user.getUsername()))).collect(Collectors.toList());

        //Find groups to add and remove from role, if the group is already in the role, don't add it again
        List<String> groupsToAdd = groups.stream().filter(group -> currentGroups.stream().noneMatch(groupRep -> groupRep.getName().equals(group))).collect(Collectors.toList());
        List<GroupRepresentation> groupsToRemove = currentGroups.stream().filter(group -> groups.stream().noneMatch(groupRep -> groupRep.equals(group.getName()))).collect(Collectors.toList());

        //Find roles to add and remove from role, if the role is already in the role, don't add it again
        List<String> rolesToAdd = roles.stream().filter(roleToAdd -> currentRoles.stream().noneMatch(roleRep -> roleRep.getId().equals(roleToAdd))).collect(Collectors.toList());
        List<RoleRepresentation> rolesToRemove = currentRoles.stream().filter(roleToRemove -> roles.stream().noneMatch(roleRep -> roleRep.equals(roleToRemove.getId()))).collect(Collectors.toList());

        //Add users to role
        for (String userName : usersToAdd) {
            List<UserRepresentation> matchedUsers = getKeycloakClient().searchUserByUserName(userName);
            Optional<UserRepresentation> keyUserOptional = matchedUsers.stream().filter(x -> userName.equals(x.getUsername())).findFirst();
            if (keyUserOptional.isPresent()) {
                UserRepresentation keyUser = keyUserOptional.get();
                getKeycloakClient().addRealmLevelRoleMappingsForUser(keyUser.getId(), Collections.singletonList(role));
            }
        }
        //Remove users from role
        for (UserRepresentation userToRemove : usersToRemove) {
            getKeycloakClient().deleteRealmLevelRoleMappingsForUser(userToRemove.getId(), Collections.singletonList(role));
        }

        //Add groups to role
        for (String groupName : groupsToAdd) {
            List<GroupRepresentation> matchedGroups = getKeycloakClient().searchGroupByName(groupName, 0, 1);
            Optional<GroupRepresentation> keyGroupOptional = matchedGroups.stream().filter(x -> groupName.equals(x.getName())).findFirst();
            if (keyGroupOptional.isPresent()) {
                GroupRepresentation keyGroup = keyGroupOptional.get();
                getKeycloakClient().addRealmLevelRoleMappingsForGroup(keyGroup.getId(), Collections.singletonList(role));
            }
        }
        //Remove groups from role
        for (GroupRepresentation groupToRemove : groupsToRemove) {
            getKeycloakClient().deleteRealmLevelRoleMappingsForGroup(groupToRemove.getId(), Collections.singletonList(role));
        }

        //Add roles to role
        for (String roleId : rolesToAdd) {
            RoleRepresentation roleToAdd = getKeycloakClient().getRoleById(roleId);
            getKeycloakClient().addComposites(role.getName(), Collections.singletonList(roleToAdd));
        }

        //Remove roles from role
        for (RoleRepresentation roleToRemove : rolesToRemove) {
            getKeycloakClient().deleteComposites(role.getName(), Collections.singletonList(roleToRemove));
        }
    }

    private void createCompositeRole(String roleName, List<String> users, List<String> groups, List<String> roles) throws AtlasBaseException {
        List<UserRepresentation> roleUsers = new ArrayList<>();
        List<GroupRepresentation> roleGroups = new ArrayList<>();
        List<RoleRepresentation> roleRoles = new ArrayList<>();

        if (CollectionUtils.isNotEmpty(users)) {
            roleUsers = users.stream().map(user -> {
                List<UserRepresentation> matchedUsers = null;
                try {
                    matchedUsers = getKeycloakClient().searchUserByUserName(user);
                    Optional<UserRepresentation> keyUserOptional = matchedUsers.stream().filter(x -> user.equals(x.getUsername())).findFirst();
                    if (keyUserOptional.isPresent()) {
                        return keyUserOptional.get();
                    } else {
                        LOG.warn("User {} not found in keycloak", user);
                    }
                } catch (AtlasBaseException e) {
                    LOG.error("Failed to get user by name {}", user, e);
                }
                return null;
            }).filter(Objects::nonNull).collect(Collectors.toList());
        }

        if (CollectionUtils.isNotEmpty(groups)) {
            roleGroups = new ArrayList<>();
            for(String group : groups) {
                List<GroupRepresentation> matchedGroups = getKeycloakClient().searchGroupByName(group, 0, 1);
                Optional<GroupRepresentation> keyGroupOptional = matchedGroups.stream().filter(x -> group.equals(x.getName())).findFirst();
                if (keyGroupOptional.isPresent()) {
                    roleGroups.add(keyGroupOptional.get());
                } else {
                    LOG.warn("Group {} not found in keycloak", group);
                }
            }
        }

        if (CollectionUtils.isNotEmpty(roles)) {
            roleRoles = new ArrayList<>();
            for(String role: roles) {
                List<RoleRepresentation> matchedRoles = getKeycloakClient().getAllRoles();
                Optional<RoleRepresentation> keyRoleOptional = matchedRoles.stream().filter(x -> role.equals(x.getId())).findFirst();
                if (keyRoleOptional.isPresent()) {
                    roleRoles.add(keyRoleOptional.get());
                } else {
                    LOG.warn("Role {} not found in keycloak", role);
                }
            }
        }

        RoleRepresentation role = new RoleRepresentation();
        role.setName(roleName);
        role.setComposite(true);

        RoleRepresentation createdRole = keycloakStore.createRole(role);
        if (createdRole == null) {
            throw new AtlasBaseException(AtlasErrorCode.INTERNAL_ERROR, "Failed to create role " + roleName);
        }

        //Add realm role to users
        for (UserRepresentation user : roleUsers) {
            getKeycloakClient().addRealmLevelRoleMappingsForUser(user.getId(), Collections.singletonList(createdRole));
        }

        //Add realm role to groups
        for (GroupRepresentation group : roleGroups) {
            getKeycloakClient().addRealmLevelRoleMappingsForGroup(group.getId(), Collections.singletonList(createdRole));

        }

        //Add realm role to roles
        for (RoleRepresentation roleToAdd : roleRoles) {
            getKeycloakClient().addComposites(createdRole.getName(), Collections.singletonList(roleToAdd));
        }

    }
}<|MERGE_RESOLUTION|>--- conflicted
+++ resolved
@@ -11,14 +11,7 @@
 import org.apache.atlas.repository.graph.GraphHelper;
 import org.apache.atlas.repository.graphdb.*;
 import org.apache.atlas.repository.store.graph.AtlasEntityStore;
-<<<<<<< HEAD
-import org.apache.atlas.repository.store.graph.v2.AtlasEntityStream;
-import org.apache.atlas.repository.store.graph.v2.EntityStream;
-import org.apache.atlas.repository.store.graph.v2.DataDomainQNMigrationService;
-import org.apache.atlas.repository.store.graph.v2.MigrationService;
-=======
 import org.apache.atlas.repository.store.graph.v2.*;
->>>>>>> 607e4703
 import org.apache.atlas.repository.store.users.KeycloakStore;
 import org.apache.atlas.service.redis.RedisService;
 import org.apache.atlas.transformer.PreProcessorPoliciesTransformer;
@@ -64,14 +57,6 @@
     private final PreProcessorPoliciesTransformer transformer;
     private KeycloakStore keycloakStore;
     private AtlasGraph graph;
-<<<<<<< HEAD
-    private final Map<String, MigrationService> migrationServicesMap = new HashMap<>();
-    List<MigrationService> migrationServices;
-    private final RedisService redisService;
-
-    @Inject
-    public MigrationREST(AtlasEntityStore entityStore, AtlasGraph graph, List<MigrationService> migrationServices,RedisService redisService) {
-=======
     DataMeshQNMigrationService dataMeshQNMigrationService;
 
     private final EntityGraphRetriever entityRetriever;
@@ -83,25 +68,11 @@
 
     @Inject
     public MigrationREST(AtlasEntityStore entityStore, AtlasGraph graph, RedisService redisService,EntityDiscoveryService discovery, EntityGraphRetriever entityRetriever, AtlasTypeRegistry typeRegistry, TransactionInterceptHelper   transactionInterceptHelper) {
->>>>>>> 607e4703
         this.entityStore = entityStore;
         this.graph = graph;
         this.transformer = new PreProcessorPoliciesTransformer();
-        this.migrationServices = migrationServices;
         keycloakStore = new KeycloakStore();
         this.redisService = redisService;
-<<<<<<< HEAD
-        for (MigrationService service : migrationServices) {
-            String[] path = service.getClass().getName().split("\\.");
-            migrationServicesMap.put(path[path.length - 1], service);
-        }
-    }
-
-    @POST
-    @Path("updateQn")
-    @Timed
-    public Boolean updateQn (@QueryParam("migrationType") String migrationType) throws Exception {
-=======
         this.discovery = discovery;
         this.entityRetriever = entityRetriever;
         this.typeRegistry = typeRegistry;
@@ -112,41 +83,10 @@
     @Path("submit")
     @Timed
     public Boolean submit (@QueryParam("migrationType") String migrationType,@QueryParam("forceMigration") boolean forceMigration) throws Exception {
->>>>>>> 607e4703
         AtlasPerfTracer perf = null;
         MigrationService migrationService;
         try {
             if (AtlasPerfTracer.isPerfTraceEnabled(PERF_LOG)) {
-<<<<<<< HEAD
-                perf = AtlasPerfTracer.getPerfTracer(PERF_LOG, "MigrationREST.updateQn()");
-            }
-            migrationService = getMigrationService(MIGRATION + migrationType);
-            return Objects.nonNull(migrationService)?migrationService.startMigration():Boolean.FALSE;
-        } catch (Exception e) {
-            LOG.error("Error while updating qualified names", e);
-            throw e;
-        } finally {
-            AtlasPerfTracer.log(perf);
-        }
-
-    }
-
-    @GET
-    @Path("migrationStatus")
-    @Timed
-    public String migrationStatus(@QueryParam("migrationType") String migrationType) throws Exception{
-        AtlasPerfTracer perf = null;
-        MigrationService migrationService = null;
-        try {
-            if (AtlasPerfTracer.isPerfTraceEnabled(PERF_LOG)) {
-                perf = AtlasPerfTracer.getPerfTracer(PERF_LOG, "MigrationREST.migrationStatus()");
-            }
-
-            String value = redisService.getValue(MIGRATION + migrationType);
-            return Objects.nonNull(value)?value:"No Migration Found with this key";
-        } catch (Exception e) {
-            LOG.error("Error while updating qualified names", e);
-=======
                 perf = AtlasPerfTracer.getPerfTracer(PERF_LOG, "MigrationREST.submit()");
             }
             if( (MIGRATION + migrationType).equals(DATA_MESH_QN)){
@@ -183,7 +123,6 @@
             return Objects.nonNull(value) ? value : "No Migration Found with this key";
         } catch (Exception e) {
             LOG.error("Error while fetching status for migration", e);
->>>>>>> 607e4703
             throw e;
         } finally {
             AtlasPerfTracer.log(perf);
@@ -343,16 +282,6 @@
 
         } finally {
             AtlasPerfTracer.log(perf);
-        }
-    }
-
-    private MigrationService getMigrationService(String migrationType){
-        switch (migrationType){
-            case DATA_MESH_QN:
-                return migrationServicesMap.get("DataDomainQNMigrationService");
-            default:
-                LOG.info("No service type found");
-                return null;
         }
     }
 
