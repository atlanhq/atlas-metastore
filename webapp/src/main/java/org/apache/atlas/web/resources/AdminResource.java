--- conflicted
+++ resolved
@@ -487,7 +487,6 @@
         return metrics;
     }
 
-<<<<<<< HEAD
     @GET
     @Path("pushMetricsToStatsd")
     @Produces(Servlets.JSON_MEDIA_TYPE)
@@ -504,24 +503,6 @@
 
         return Response.ok().build();
     }
-=======
-//    @GET
-//    @Path("pushMetricsToStatsd")
-//    @Produces(Servlets.JSON_MEDIA_TYPE)
-//    public Response pushMetricsToStatsd() {
-//        if (LOG.isDebugEnabled()) {
-//            LOG.debug("==> AdminResource.pushMetricsToStatsd()");
-//        }
-//
-//        metricsService.pushMetricsToStatsd();
-//
-//        if (LOG.isDebugEnabled()) {
-//            LOG.debug("<== AdminResource.pushMetricsToStatsd()");
-//        }
-//
-//        return Response.ok().build();
-//    }
->>>>>>> 0f0d401c
 
     private void releaseExportImportLock() {
         importExportOperationLock.unlock();
