/**
 * Licensed to the Apache Software Foundation (ASF) under one
 * or more contributor license agreements.  See the NOTICE file
 * distributed with this work for additional information
 * regarding copyright ownership.  The ASF licenses this file
 * to you under the Apache License, Version 2.0 (the
 * "License"); you may not use this file except in compliance
 * with the License.  You may obtain a copy of the License at
 *
 *     http://www.apache.org/licenses/LICENSE-2.0
 *
 * Unless required by applicable law or agreed to in writing, software
 * distributed under the License is distributed on an "AS IS" BASIS,
 * WITHOUT WARRANTIES OR CONDITIONS OF ANY KIND, either express or implied.
 * See the License for the specific language governing permissions and
 * limitations under the License.
 */
package org.apache.atlas.web.rest;

import com.google.common.collect.Lists;
import com.sun.jersey.core.header.FormDataContentDisposition;
import com.sun.jersey.multipart.FormDataParam;
import org.apache.atlas.AtlasErrorCode;
import org.apache.atlas.RequestContext;
import org.apache.atlas.annotation.Timed;
import org.apache.atlas.authorize.*;
import org.apache.atlas.bulkimport.BulkImportResponse;
import org.apache.atlas.exception.AtlasBaseException;
import org.apache.atlas.model.TypeCategory;
import org.apache.atlas.model.audit.AuditSearchParams;
import org.apache.atlas.model.audit.EntityAuditEventV2;
import org.apache.atlas.model.audit.EntityAuditEventV2.EntityAuditActionV2;
import org.apache.atlas.model.audit.EntityAuditSearchResult;
import org.apache.atlas.model.discovery.AtlasSearchResult;
import org.apache.atlas.model.instance.*;
import org.apache.atlas.model.instance.AtlasEntity.AtlasEntitiesWithExtInfo;
import org.apache.atlas.model.instance.AtlasEntity.AtlasEntityWithExtInfo;
import org.apache.atlas.model.typedef.AtlasStructDef.AtlasAttributeDef;
import org.apache.atlas.repository.audit.ESBasedAuditRepository;
import org.apache.atlas.repository.converters.AtlasInstanceConverter;
import org.apache.atlas.repository.store.graph.AtlasEntityStore;
import org.apache.atlas.repository.store.graph.v2.AtlasEntityStream;
import org.apache.atlas.repository.store.graph.v2.ClassificationAssociator;
import org.apache.atlas.repository.store.graph.v2.EntityStream;
import org.apache.atlas.type.AtlasClassificationType;
import org.apache.atlas.type.AtlasEntityType;
import org.apache.atlas.type.AtlasType;
import org.apache.atlas.type.AtlasTypeRegistry;
import org.apache.atlas.util.FileUtils;
import org.apache.atlas.utils.AtlasPerfMetrics;
import org.apache.atlas.utils.AtlasPerfTracer;
import org.apache.atlas.web.util.Servlets;
import org.apache.commons.collections.CollectionUtils;
import org.apache.commons.collections.MapUtils;
import org.apache.commons.lang3.StringUtils;
import org.slf4j.Logger;
import org.slf4j.LoggerFactory;
import org.springframework.stereotype.Service;

import javax.inject.Inject;
import javax.inject.Singleton;
import javax.servlet.http.HttpServletRequest;
import javax.ws.rs.*;
import javax.ws.rs.core.Context;
import javax.ws.rs.core.MediaType;
import javax.ws.rs.core.Response;
import javax.ws.rs.core.StreamingOutput;
import java.io.IOException;
import java.io.InputStream;
import java.io.OutputStream;
import java.util.*;
import java.util.function.Predicate;
import java.util.stream.Collectors;

import static org.apache.atlas.AtlasErrorCode.BAD_REQUEST;
import static org.apache.atlas.AtlasErrorCode.DEPRECATED_API;
import static org.apache.atlas.authorize.AtlasPrivilege.*;


/**
 * REST for a single entity
 */
@Path("v2/entity")
@Singleton
@Service
@Consumes({Servlets.JSON_MEDIA_TYPE, MediaType.APPLICATION_JSON})
@Produces({Servlets.JSON_MEDIA_TYPE, MediaType.APPLICATION_JSON})
public class EntityREST {
    private static final Logger LOG      = LoggerFactory.getLogger(EntityREST.class);
    private static final Logger PERF_LOG = AtlasPerfTracer.getPerfLogger("rest.EntityREST");

    public static final String PREFIX_ATTR  = "attr:";
    public static final String PREFIX_ATTR_ = "attr_";
    public static final String QUALIFIED_NAME  = "qualifiedName";
    private static final int HUNDRED_THOUSAND = 100000;


    private final AtlasTypeRegistry      typeRegistry;
    private final AtlasEntityStore       entitiesStore;
    private final ESBasedAuditRepository  esBasedAuditRepository;
    private final AtlasInstanceConverter instanceConverter;

    @Inject
    public EntityREST(AtlasTypeRegistry typeRegistry, AtlasEntityStore entitiesStore,ESBasedAuditRepository  esBasedAuditRepository,
                      AtlasInstanceConverter instanceConverter) {
        this.typeRegistry      = typeRegistry;
        this.entitiesStore     = entitiesStore;
        this.esBasedAuditRepository = esBasedAuditRepository;
        this.instanceConverter = instanceConverter;
    }

    /**
     * Fetch complete definition of an entity given its GUID.
     * @param guid GUID for the entity
     * @return AtlasEntity
     * @throws AtlasBaseException
     */
    @GET
    @Path("/guid/{guid}")
    @Timed
    public AtlasEntityWithExtInfo getById(@PathParam("guid") String guid, @QueryParam("minExtInfo") @DefaultValue("false") boolean minExtInfo, @QueryParam("ignoreRelationships") @DefaultValue("false") boolean ignoreRelationships) throws AtlasBaseException {
        Servlets.validateQueryParamLength("guid", guid);

        AtlasPerfTracer perf = null;

        try {
            if (AtlasPerfTracer.isPerfTraceEnabled(PERF_LOG)) {
                perf = AtlasPerfTracer.getPerfTracer(PERF_LOG, "EntityREST.getById(" + guid + ", " + minExtInfo + " )");
            }

            return entitiesStore.getById(guid, minExtInfo, ignoreRelationships);
        } finally {
            AtlasPerfTracer.log(perf);
        }
    }

    /**
     * Bulk API to create new entities or updates existing entities in Atlas.
     * Existing entity is matched using its unique guid if supplied or by its unique attributes eg: qualifiedName
     */
    @POST
    @Path("/evaluator")
    public List<AtlasEvaluatePolicyResponse> evaluatePolicies(List<AtlasEvaluatePolicyRequest> entities) throws AtlasBaseException {
        AtlasPerfTracer perf = null;

        List<AtlasEvaluatePolicyResponse> response = new ArrayList();

        try {
            if (AtlasPerfTracer.isPerfTraceEnabled(PERF_LOG)) {
                perf = AtlasPerfTracer.getPerfTracer(PERF_LOG, "EntityREST.evaluatePolicies()");
            }

            for (int i = 0; i < entities.size(); i++) {

                String action = entities.get(i).getAction();

                if (action == null) {
                    throw new AtlasBaseException(BAD_REQUEST, "action is null");
                }

                if (ENTITY_READ.name().equals(action) || ENTITY_CREATE.name().equals(action) || ENTITY_UPDATE.name().equals(action)
                        || ENTITY_DELETE.name().equals(action) || ENTITY_UPDATE_BUSINESS_METADATA.name().equals(action)) {

                    try {
                        AtlasEntityHeader entityHeader = getAtlasEntityHeader(entities.get(i).getEntityGuid(), entities.get(i).getEntityId(),entities.get(i).getTypeName());

                        AtlasEntityAccessRequest.AtlasEntityAccessRequestBuilder requestBuilder = new AtlasEntityAccessRequest.AtlasEntityAccessRequestBuilder(typeRegistry, AtlasPrivilege.valueOf(entities.get(i).getAction()), entityHeader);

                        if (entities.get(i).getBusinessMetadata() != null) {
                            requestBuilder.setBusinessMetadata(entities.get(i).getBusinessMetadata());
                        }
                        AtlasEntityAccessRequest entityAccessRequest = requestBuilder.build();
                        AtlasAuthorizationUtils.verifyAccess(entityAccessRequest, entities.get(i).getAction() + "guid=" + entities.get(i).getEntityGuid());
                        response.add(new AtlasEvaluatePolicyResponse(entities.get(i).getTypeName(), entities.get(i).getEntityGuid(), entities.get(i).getAction(), entities.get(i).getEntityId(), true, null , entities.get(i).getBusinessMetadata()));
                    } catch (AtlasBaseException e) {
                        AtlasErrorCode code = e.getAtlasErrorCode();
                        String errorCode = code.getErrorCode();
                        response.add(new AtlasEvaluatePolicyResponse(entities.get(i).getTypeName(), entities.get(i).getEntityGuid(), entities.get(i).getAction(), entities.get(i).getEntityId(), false, errorCode, entities.get(i).getBusinessMetadata()));
                    }

                } else if (ENTITY_REMOVE_CLASSIFICATION.name().equals(action) || ENTITY_ADD_CLASSIFICATION.name().equals(action) || ENTITY_UPDATE_CLASSIFICATION.name().equals(action)) {

                    if (entities.get(i).getClassification() == null) {
                        throw new AtlasBaseException(BAD_REQUEST, "classification needed for " + action + " authorization");
                    }
                    try {
                        AtlasEntityHeader entityHeader = getAtlasEntityHeader(entities.get(i).getEntityGuid(), entities.get(i).getEntityId(),entities.get(i).getTypeName());

                        AtlasAuthorizationUtils.verifyAccess(new AtlasEntityAccessRequest(typeRegistry, AtlasPrivilege.valueOf(entities.get(i).getAction()), entityHeader, new AtlasClassification(entities.get(i).getClassification())));
                        response.add(new AtlasEvaluatePolicyResponse(entities.get(i).getTypeName(), entities.get(i).getEntityGuid(), entities.get(i).getAction(), entities.get(i).getEntityId(), entities.get(i).getClassification(), true, null));

                    } catch (AtlasBaseException e) {
                        AtlasErrorCode code = e.getAtlasErrorCode();
                        String errorCode = code.getErrorCode();
                        response.add(new AtlasEvaluatePolicyResponse(entities.get(i).getTypeName(), entities.get(i).getEntityGuid(), entities.get(i).getAction(), entities.get(i).getEntityId(), entities.get(i).getClassification(), false, errorCode));
                    }

                }    else if (RELATIONSHIP_ADD.name().equals(action) || RELATIONSHIP_REMOVE.name().equals(action) || RELATIONSHIP_UPDATE.name().equals(action)) {

                    if (entities.get(i).getRelationShipTypeName() == null) {
                        throw new AtlasBaseException(BAD_REQUEST, "RelationShip TypeName needed for " + action + " authorization");
                    }

                    try {
                        AtlasEntityHeader end1Entity = getAtlasEntityHeader(entities.get(i).getEntityGuidEnd1(), entities.get(i).getEntityIdEnd1(), entities.get(i).getEntityTypeEnd1());

                        AtlasEntityHeader end2Entity = getAtlasEntityHeader(entities.get(i).getEntityGuidEnd2(), entities.get(i).getEntityIdEnd2(), entities.get(i).getEntityTypeEnd2());

                        AtlasAuthorizationUtils.verifyAccess(new AtlasRelationshipAccessRequest(typeRegistry, AtlasPrivilege.valueOf(action), entities.get(i).getRelationShipTypeName(), end1Entity, end2Entity));
                        response.add(new AtlasEvaluatePolicyResponse(action, entities.get(i).getRelationShipTypeName(), entities.get(i).getEntityTypeEnd1(), entities.get(i).getEntityGuidEnd1(), entities.get(i).getEntityIdEnd1(), entities.get(i).getEntityTypeEnd2(), entities.get(i).getEntityGuidEnd2(), entities.get(i).getEntityIdEnd2(), true, null));
                    } catch (AtlasBaseException e) {
                        AtlasErrorCode code = e.getAtlasErrorCode();
                        String errorCode = code.getErrorCode();
                        response.add(new AtlasEvaluatePolicyResponse(action, entities.get(i).getRelationShipTypeName(), entities.get(i).getEntityTypeEnd1(), entities.get(i).getEntityGuidEnd1(), entities.get(i).getEntityIdEnd1(), entities.get(i).getEntityTypeEnd2(), entities.get(i).getEntityGuidEnd2(), entities.get(i).getEntityIdEnd2(), false, errorCode));
                    }
                }

            }
        } finally {
            AtlasPerfTracer.log(perf);
        }

        return response;
    }

    /**
     * API to get accessors info such as roles/groups/users who can perform specific action
     */
    @POST
    @Path("/accessors")
    public List<AtlasAccessorResponse> getAccessors(List<AtlasAccessorRequest> atlasAccessorRequestList) throws AtlasBaseException {
        AtlasPerfTracer perf = null;
        List<AtlasAccessorResponse> ret;

        if (AtlasPerfTracer.isPerfTraceEnabled(PERF_LOG)) {
            perf = AtlasPerfTracer.getPerfTracer(PERF_LOG, "EntityREST.getAccessorss()");
        }

        try {
            validateAccessorRequest(atlasAccessorRequestList);

            ret = entitiesStore.getAccessors(atlasAccessorRequestList);

        } finally {
            AtlasPerfTracer.log(perf);
        }
        return ret;
    }

    private AtlasEntityHeader getAtlasEntityHeader(String entityGuid, String entityId, String entityType) throws AtlasBaseException {
        AtlasEntityHeader entityHeader = null;

        if (StringUtils.isNotEmpty(entityGuid)) {
            AtlasEntityWithExtInfo ret = entitiesStore.getByIdWithoutAuthorization(entityGuid);
            entityHeader = new AtlasEntityHeader(ret.getEntity());
        } else if (StringUtils.isNotEmpty(entityId) && StringUtils.isNotEmpty(entityType)) {
<<<<<<< HEAD
                entityHeader = entitiesStore.getAtlasEntityHeaderWithoutAuthorization(entityGuid,entityId,entityType);
=======
            Map<String, Object> attributes = new HashMap<>();
            attributes.put(QUALIFIED_NAME, entityId);
            AtlasEntityType atlasEntityType = ensureEntityType(entityType);

            try {
                AtlasEntityWithExtInfo ret  = entitiesStore.getAtlasEntityWithExtInfoWithoutAuthorization(atlasEntityType,attributes,true,true);
                entityHeader = new AtlasEntityHeader(ret.getEntity());

            } catch (AtlasBaseException abe) {
                if( abe.getAtlasErrorCode() == AtlasErrorCode.INSTANCE_BY_UNIQUE_ATTRIBUTE_NOT_FOUND){
                    entityHeader = new AtlasEntityHeader(entityType,attributes);
                }
            }
>>>>>>> fe00b96b
        } else {
            throw new AtlasBaseException(BAD_REQUEST, "requires entityGuid or typeName and qualifiedName for entity authorization");
        }
        return entityHeader;
    }


    /**
     * Get entity header given its GUID.
     * @param guid GUID for the entity
     * @return AtlasEntity
     * @throws AtlasBaseException
     */
    @GET
    @Path("/guid/{guid}/header")
    @Timed
    public AtlasEntityHeader getHeaderById(@PathParam("guid") String guid) throws AtlasBaseException {
        Servlets.validateQueryParamLength("guid", guid);

        AtlasPerfTracer perf = null;

        try {
            if (AtlasPerfTracer.isPerfTraceEnabled(PERF_LOG)) {
                perf = AtlasPerfTracer.getPerfTracer(PERF_LOG, "EntityREST.getHeaderById(" + guid + ")");
            }

            return entitiesStore.getHeaderById(guid);
        } finally {
            AtlasPerfTracer.log(perf);
        }
    }

    /**
     * Fetch AtlasEntityHeader given its type and unique attribute.
     *
     * In addition to the typeName path parameter, attribute key-value pair(s) can be provided in the following format
     *
     * attr:<attrName>=<attrValue>
     *
     * NOTE: The attrName and attrValue should be unique across entities, eg. qualifiedName
     *
     * The REST request would look something like this
     *
     * GET /v2/entity/uniqueAttribute/type/aType/header?attr:aTypeAttribute=someValue
     *
     * @param typeName
     * @return AtlasEntityHeader
     * @throws AtlasBaseException
     */
    @GET
    @Path("/uniqueAttribute/type/{typeName}/header")
    @Timed
    public AtlasEntityHeader getEntityHeaderByUniqueAttributes(@PathParam("typeName") String typeName,
                                                               @Context HttpServletRequest servletRequest) throws AtlasBaseException {
        Servlets.validateQueryParamLength("typeName", typeName);

        AtlasPerfTracer perf = null;

        try {
            Map<String, Object> attributes = getAttributes(servletRequest);
            if (AtlasPerfTracer.isPerfTraceEnabled(PERF_LOG)) {
                perf = AtlasPerfTracer.getPerfTracer(PERF_LOG, "EntityREST.getEntityHeaderByUniqueAttributes(" + typeName + "," + attributes + ")");
            }

            AtlasEntityType entityType = ensureEntityType(typeName);

            validateUniqueAttribute(entityType, attributes);

            return entitiesStore.getEntityHeaderByUniqueAttributes(entityType, attributes);
        } finally {
            AtlasPerfTracer.log(perf);
        }
    }

    /**
     * Fetch complete definition of an entity given its type and unique attribute.
     *
     * In addition to the typeName path parameter, attribute key-value pair(s) can be provided in the following format
     *
     * attr:<attrName>=<attrValue>
     *
     * NOTE: The attrName and attrValue should be unique across entities, eg. qualifiedName
     *
     * The REST request would look something like this
     *
     * GET /v2/entity/uniqueAttribute/type/aType?attr:aTypeAttribute=someValue
     *
     * @param typeName
     * @param minExtInfo
     * @param ignoreRelationships
     * @return AtlasEntityWithExtInfo
     * @throws AtlasBaseException
     */
    @GET
    @Path("/uniqueAttribute/type/{typeName}")
    @Timed
    public AtlasEntityWithExtInfo getByUniqueAttributes(@PathParam("typeName") String typeName, @QueryParam("minExtInfo") @DefaultValue("false") boolean minExtInfo,
                                                        @QueryParam("ignoreRelationships") @DefaultValue("false") boolean ignoreRelationships, @Context HttpServletRequest servletRequest) throws AtlasBaseException {
        Servlets.validateQueryParamLength("typeName", typeName);

        AtlasPerfTracer perf = null;

        try {
            Map<String, Object> attributes = getAttributes(servletRequest);

            if (AtlasPerfTracer.isPerfTraceEnabled(PERF_LOG)) {
                perf = AtlasPerfTracer.getPerfTracer(PERF_LOG, "EntityREST.getByUniqueAttributes(" + typeName + "," + attributes + ")");
            }

            AtlasEntityType entityType = ensureEntityType(typeName);

            validateUniqueAttribute(entityType, attributes);

            return entitiesStore.getByUniqueAttributes(entityType, attributes, minExtInfo, ignoreRelationships);
        } finally {
            AtlasPerfTracer.log(perf);
        }
    }

    /*******
     * Entity Partial Update - Allows a subset of attributes to be updated on
     * an entity which is identified by its type and unique attribute  eg: Referenceable.qualifiedName.
     * Null updates are not possible
     *
     * In addition to the typeName path parameter, attribute key-value pair(s) can be provided in the following format
     *
     * attr:<attrName>=<attrValue>
     *
     * NOTE: The attrName and attrValue should be unique across entities, eg. qualifiedName
     *
     * The REST request would look something like this
     *
     * PUT /v2/entity/uniqueAttribute/type/aType?attr:aTypeAttribute=someValue
     *
     *******/
    @PUT
    @Path("/uniqueAttribute/type/{typeName}")
    @Timed
    public EntityMutationResponse partialUpdateEntityByUniqueAttrs(@PathParam("typeName") String typeName,
                                                                   @Context HttpServletRequest servletRequest,
                                                                   AtlasEntityWithExtInfo entityInfo) throws Exception {
        Servlets.validateQueryParamLength("typeName", typeName);

        AtlasPerfTracer perf = null;

        try {
            Map<String, Object> uniqueAttributes = getAttributes(servletRequest);

            if (AtlasPerfTracer.isPerfTraceEnabled(PERF_LOG)) {
                perf = AtlasPerfTracer.getPerfTracer(PERF_LOG, "EntityREST.partialUpdateEntityByUniqueAttrs(" + typeName + "," + uniqueAttributes + ")");
            }

            AtlasEntityType entityType = ensureEntityType(typeName);

            validateUniqueAttribute(entityType, uniqueAttributes);

            return entitiesStore.updateByUniqueAttributes(entityType, uniqueAttributes, entityInfo);
        } finally {
            AtlasPerfTracer.log(perf);
        }
    }

    /**
     * Delete an entity identified by its type and unique attributes.
     *
     * In addition to the typeName path parameter, attribute key-value pair(s) can be provided in the following format
     *
     * attr:<attrName>=<attrValue>
     *
     * NOTE: The attrName and attrValue should be unique across entities, eg. qualifiedName
     *
     * The REST request would look something like this
     *
     * DELETE /v2/entity/uniqueAttribute/type/aType?attr:aTypeAttribute=someValue
     *
     * @param  typeName - entity type to be deleted
     * @param  servletRequest - request containing unique attributes/values
     * @return EntityMutationResponse
     */
    @DELETE
    @Path("/uniqueAttribute/type/{typeName}")
    @Timed
    public EntityMutationResponse deleteByUniqueAttribute(@PathParam("typeName") String typeName,
                                                          @Context HttpServletRequest servletRequest) throws AtlasBaseException {
        Servlets.validateQueryParamLength("typeName", typeName);

        AtlasPerfTracer perf = null;

        try {
            Map<String, Object> attributes = getAttributes(servletRequest);

            if (AtlasPerfTracer.isPerfTraceEnabled(PERF_LOG)) {
                perf = AtlasPerfTracer.getPerfTracer(PERF_LOG, "EntityREST.deleteByUniqueAttribute(" + typeName + "," + attributes + ")");
            }

            AtlasEntityType entityType = ensureEntityType(typeName);

            return entitiesStore.deleteByUniqueAttributes(entityType, attributes);
        } finally {
            AtlasPerfTracer.log(perf);
        }
    }

    /**
     * Create new entity or update existing entity in Atlas.
     * Existing entity is matched using its unique guid if supplied or by its unique attributes eg: qualifiedName
     * @param entity
     * @return EntityMutationResponse
     * @throws AtlasBaseException
     */
    @POST
    @Timed
    public EntityMutationResponse createOrUpdate(AtlasEntityWithExtInfo entity,
                                                 @QueryParam("replaceClassifications") @DefaultValue("false") boolean replaceClassifications,
                                                 @QueryParam("replaceBusinessAttributes") @DefaultValue("false") boolean replaceBusinessAttributes) throws AtlasBaseException {
        AtlasPerfTracer perf = null;

        try {
            if (AtlasPerfTracer.isPerfTraceEnabled(PERF_LOG)) {
                perf = AtlasPerfTracer.getPerfTracer(PERF_LOG, "EntityREST.createOrUpdate()");
            }
            validateAttributeLength(Lists.newArrayList(entity.getEntity()));

            return entitiesStore.createOrUpdate(new AtlasEntityStream(entity), replaceClassifications, replaceBusinessAttributes);
        } finally {
            AtlasPerfTracer.log(perf);
        }
    }

    /*******
     * Entity Partial Update - Add/Update entity attribute identified by its GUID.
     * Supports only uprimitive attribute type and entity references.
     * does not support updation of complex types like arrays, maps
     * Null updates are not possible
     *******/
    @PUT
    @Path("/guid/{guid}")
    @Timed
    public EntityMutationResponse partialUpdateEntityAttrByGuid(@PathParam("guid") String guid,
                                                                @QueryParam("name") String attrName,
                                                                Object attrValue) throws Exception {
        Servlets.validateQueryParamLength("guid", guid);
        Servlets.validateQueryParamLength("name", attrName);

        AtlasPerfTracer perf = null;

        try {
            if (AtlasPerfTracer.isPerfTraceEnabled(PERF_LOG)) {
                perf = AtlasPerfTracer.getPerfTracer(PERF_LOG, "EntityREST.partialUpdateEntityAttrByGuid(" + guid + "," + attrName + ")");
            }

            return entitiesStore.updateEntityAttributeByGuid(guid, attrName, attrValue);
        } finally {
            AtlasPerfTracer.log(perf);
        }
    }

    /**
     * Delete an entity identified by its GUID.
     * @param  guid GUID for the entity
     * @return EntityMutationResponse
     */
    @DELETE
    @Path("/guid/{guid}")
    @Timed
    public EntityMutationResponse deleteByGuid(@PathParam("guid") final String guid) throws AtlasBaseException {
        Servlets.validateQueryParamLength("guid", guid);

        AtlasPerfTracer perf = null;

        try {
            if (AtlasPerfTracer.isPerfTraceEnabled(PERF_LOG)) {
                perf = AtlasPerfTracer.getPerfTracer(PERF_LOG, "EntityREST.deleteByGuid(" + guid + ")");
            }

            return entitiesStore.deleteById(guid);
        } finally {
            AtlasPerfTracer.log(perf);
        }
    }

    /**
     * Gets the list of classifications for a given entity represented by a guid.
     * @param guid globally unique identifier for the entity
     * @return classification for the given entity guid
     */
    @GET
    @Path("/guid/{guid}/classification/{classificationName}")
    @Timed
    public AtlasClassification getClassification(@PathParam("guid") String guid, @PathParam("classificationName") final String classificationName) throws AtlasBaseException {
        Servlets.validateQueryParamLength("guid", guid);
        Servlets.validateQueryParamLength("classificationName", classificationName);

        AtlasPerfTracer perf = null;

        try {
            if (AtlasPerfTracer.isPerfTraceEnabled(PERF_LOG)) {
                perf = AtlasPerfTracer.getPerfTracer(PERF_LOG, "EntityREST.getClassification(" + guid + "," + classificationName + ")");
            }

            if (StringUtils.isEmpty(guid)) {
                throw new AtlasBaseException(AtlasErrorCode.INSTANCE_GUID_NOT_FOUND, guid);
            }

            ensureClassificationType(classificationName);
            return entitiesStore.getClassification(guid, classificationName);
        } finally {
            AtlasPerfTracer.log(perf);
        }
    }

    /**
     * Gets the list of classifications for a given entity represented by a guid.
     * @param guid globally unique identifier for the entity
     * @return a list of classifications for the given entity guid
     */
    @GET
    @Path("/guid/{guid}/classifications")
    @Timed
    public AtlasClassification.AtlasClassifications getClassifications(@PathParam("guid") String guid) throws AtlasBaseException {
        Servlets.validateQueryParamLength("guid", guid);

        AtlasPerfTracer perf = null;

        try {
            if (AtlasPerfTracer.isPerfTraceEnabled(PERF_LOG)) {
                perf = AtlasPerfTracer.getPerfTracer(PERF_LOG, "EntityREST.getClassifications(" + guid + ")");
            }

            if (StringUtils.isEmpty(guid)) {
                throw new AtlasBaseException(AtlasErrorCode.INSTANCE_GUID_NOT_FOUND, guid);
            }

            return new AtlasClassification.AtlasClassifications(entitiesStore.getClassifications(guid));
        } finally {
            AtlasPerfTracer.log(perf);
        }
    }

    /**
     * Adds classification to the entity identified by its type and unique attributes.
     * @param typeName
     */
    @POST
    @Path("/uniqueAttribute/type/{typeName}/classifications")
    @Timed
    public void addClassificationsByUniqueAttribute(@PathParam("typeName") String typeName, @Context HttpServletRequest servletRequest, List<AtlasClassification> classifications) throws AtlasBaseException {
        Servlets.validateQueryParamLength("typeName", typeName);

        AtlasPerfTracer perf = null;

        try {
            if (AtlasPerfTracer.isPerfTraceEnabled(PERF_LOG)) {
                perf = AtlasPerfTracer.getPerfTracer(PERF_LOG, "EntityREST.addClassificationsByUniqueAttribute(" + typeName + ")");
            }

            AtlasEntityType     entityType = ensureEntityType(typeName);
            Map<String, Object> attributes = getAttributes(servletRequest);
            String              guid       = entitiesStore.getGuidByUniqueAttributes(entityType, attributes);

            if (guid == null) {
                throw new AtlasBaseException(AtlasErrorCode.INSTANCE_BY_UNIQUE_ATTRIBUTE_NOT_FOUND, typeName, attributes.toString());
            }

            entitiesStore.addClassifications(guid, classifications);
        } finally {
            AtlasPerfTracer.log(perf);
        }
    }

    /**
     * Adds classifications to an existing entity represented by a guid.
     * @param guid globally unique identifier for the entity
     */
    @POST
    @Path("/guid/{guid}/classifications")
    @Timed
    public void addClassifications(@PathParam("guid") final String guid, List<AtlasClassification> classifications) throws AtlasBaseException {
        Servlets.validateQueryParamLength("guid", guid);

        AtlasPerfTracer perf = null;

        try {
            if (AtlasPerfTracer.isPerfTraceEnabled(PERF_LOG)) {
                perf = AtlasPerfTracer.getPerfTracer(PERF_LOG, "EntityREST.addClassifications(" + guid + ")");
            }

            if (StringUtils.isEmpty(guid)) {
                throw new AtlasBaseException(AtlasErrorCode.INSTANCE_GUID_NOT_FOUND, guid);
            }

            entitiesStore.addClassifications(guid, classifications);
        } finally {
            AtlasPerfTracer.log(perf);
        }
    }

    /**
     * Updates classification on an entity identified by its type and unique attributes.
     * @param  typeName
     */
    @PUT
    @Path("/uniqueAttribute/type/{typeName}/classifications")
    @Timed
    public void updateClassificationsByUniqueAttribute(@PathParam("typeName") String typeName, @Context HttpServletRequest servletRequest, List<AtlasClassification> classifications) throws AtlasBaseException {
        Servlets.validateQueryParamLength("typeName", typeName);

        AtlasPerfTracer perf = null;

        try {
            if (AtlasPerfTracer.isPerfTraceEnabled(PERF_LOG)) {
                perf = AtlasPerfTracer.getPerfTracer(PERF_LOG, "EntityREST.updateClassificationsByUniqueAttribute(" + typeName + ")");
            }

            AtlasEntityType     entityType = ensureEntityType(typeName);
            Map<String, Object> attributes = getAttributes(servletRequest);
            String              guid       = entitiesStore.getGuidByUniqueAttributes(entityType, attributes);

            if (guid == null) {
                throw new AtlasBaseException(AtlasErrorCode.INSTANCE_BY_UNIQUE_ATTRIBUTE_NOT_FOUND, typeName, attributes.toString());
            }

            entitiesStore.updateClassifications(guid, classifications);
        } finally {
            AtlasPerfTracer.log(perf);
        }
    }

    /**
     * Updates classifications to an existing entity represented by a guid.
     * @param  guid globally unique identifier for the entity
     * @return classification for the given entity guid
     */
    @PUT
    @Path("/guid/{guid}/classifications")
    @Timed
    public void updateClassifications(@PathParam("guid") final String guid, List<AtlasClassification> classifications) throws AtlasBaseException {
        Servlets.validateQueryParamLength("guid", guid);

        AtlasPerfTracer perf = null;

        try {
            if (AtlasPerfTracer.isPerfTraceEnabled(PERF_LOG)) {
                perf = AtlasPerfTracer.getPerfTracer(PERF_LOG, "EntityREST.updateClassifications(" + guid + ")");
            }

            if (StringUtils.isEmpty(guid)) {
                throw new AtlasBaseException(AtlasErrorCode.INSTANCE_GUID_NOT_FOUND, guid);
            }

            entitiesStore.updateClassifications(guid, classifications);

        } finally {
            AtlasPerfTracer.log(perf);
        }
    }

    /**
     * Deletes a given classification from an entity identified by its type and unique attributes.
     * @param typeName
     * @param classificationName name of the classification
     */
    @DELETE
    @Path("/uniqueAttribute/type/{typeName}/classification/{classificationName}")
    @Timed
    public void deleteClassificationByUniqueAttribute(@PathParam("typeName") String typeName, @Context HttpServletRequest servletRequest,@PathParam("classificationName") String classificationName) throws AtlasBaseException {
        Servlets.validateQueryParamLength("typeName", typeName);
        Servlets.validateQueryParamLength("classificationName", classificationName);

        AtlasPerfTracer perf = null;

        try {
            if (AtlasPerfTracer.isPerfTraceEnabled(PERF_LOG)) {
                perf = AtlasPerfTracer.getPerfTracer(PERF_LOG, "EntityREST.deleteClassificationByUniqueAttribute(" + typeName + ")");
            }

            AtlasEntityType     entityType = ensureEntityType(typeName);
            Map<String, Object> attributes = getAttributes(servletRequest);
            String              guid       = entitiesStore.getGuidByUniqueAttributes(entityType, attributes);

            if (guid == null) {
                throw new AtlasBaseException(AtlasErrorCode.INSTANCE_BY_UNIQUE_ATTRIBUTE_NOT_FOUND, typeName, attributes.toString());
            }

            entitiesStore.deleteClassification(guid, classificationName);
        } finally {
            AtlasPerfTracer.log(perf);
        }
    }

    /**
     * Deletes a given classification from an existing entity represented by a guid.
     * @param guid      globally unique identifier for the entity
     * @param classificationName name of the classifcation
     */
    @DELETE
    @Path("/guid/{guid}/classification/{classificationName}")
    @Timed
    public void deleteClassification(@PathParam("guid") String guid,
                                     @PathParam("classificationName") final String classificationName,
                                     @QueryParam("associatedEntityGuid") final String associatedEntityGuid) throws AtlasBaseException {
        Servlets.validateQueryParamLength("guid", guid);
        Servlets.validateQueryParamLength("classificationName", classificationName);
        Servlets.validateQueryParamLength("associatedEntityGuid", associatedEntityGuid);

        AtlasPerfTracer perf = null;

        try {
            if (AtlasPerfTracer.isPerfTraceEnabled(PERF_LOG)) {
                perf = AtlasPerfTracer.getPerfTracer(PERF_LOG, "EntityREST.deleteClassification(" + guid + "," + classificationName + "," + associatedEntityGuid + ")");
            }

            if (StringUtils.isEmpty(guid)) {
                throw new AtlasBaseException(AtlasErrorCode.INSTANCE_GUID_NOT_FOUND, guid);
            }

            ensureClassificationType(classificationName);

            entitiesStore.deleteClassification(guid, classificationName, associatedEntityGuid);
        } finally {
            AtlasPerfTracer.log(perf);
        }
    }

    /******************************************************************/
    /** Bulk API operations                                          **/
    /******************************************************************/

    /**
     * Bulk API to retrieve list of entities identified by its unique attributes.
     *
     * In addition to the typeName path parameter, attribute key-value pair(s) can be provided in the following format
     *
     * typeName=<typeName>&attr_1:<attrName>=<attrValue>&attr_2:<attrName>=<attrValue>&attr_3:<attrName>=<attrValue>
     *
     * NOTE: The attrName should be an unique attribute for the given entity-type
     *
     * The REST request would look something like this
     *
     * GET /v2/entity/bulk/uniqueAttribute/type/hive_db?attr_0:qualifiedName=db1@cl1&attr_2:qualifiedName=db2@cl1
     *
     * @param typeName
     * @param minExtInfo
     * @param ignoreRelationships
     * @return AtlasEntitiesWithExtInfo
     * @throws AtlasBaseException
     */
    @GET
    @Path("/bulk/uniqueAttribute/type/{typeName}")
    @Timed
    public AtlasEntitiesWithExtInfo getEntitiesByUniqueAttributes(@PathParam("typeName") String typeName,
                                                                  @QueryParam("minExtInfo") @DefaultValue("false") boolean minExtInfo,
                                                                  @QueryParam("ignoreRelationships") @DefaultValue("false") boolean ignoreRelationships,
                                                                  @Context HttpServletRequest servletRequest) throws AtlasBaseException {
        Servlets.validateQueryParamLength("typeName", typeName);

        AtlasPerfTracer perf = null;

        try {
            List<Map<String, Object>> uniqAttributesList = getAttributesList(servletRequest);

            if (AtlasPerfTracer.isPerfTraceEnabled(PERF_LOG)) {
                perf = AtlasPerfTracer.getPerfTracer(PERF_LOG, "EntityREST.getEntitiesByUniqueAttributes(" + typeName + "," + uniqAttributesList + ")");
            }

            AtlasEntityType entityType = ensureEntityType(typeName);

            for (Map<String, Object> uniqAttributes : uniqAttributesList) {
                validateUniqueAttribute(entityType, uniqAttributes);
            }

            return entitiesStore.getEntitiesByUniqueAttributes(entityType, uniqAttributesList, minExtInfo, ignoreRelationships);
        } finally {
            AtlasPerfTracer.log(perf);
        }
    }

    /**
     * Bulk API to retrieve list of entities identified by its GUIDs.
     */
    @GET
    @Path("/bulk")
    @Timed
    public AtlasEntitiesWithExtInfo getByGuids(@QueryParam("guid") List<String> guids, @QueryParam("minExtInfo") @DefaultValue("false") boolean minExtInfo, @QueryParam("ignoreRelationships") @DefaultValue("false") boolean ignoreRelationships) throws AtlasBaseException {
        if (CollectionUtils.isNotEmpty(guids)) {
            for (String guid : guids) {
                Servlets.validateQueryParamLength("guid", guid);
            }
        }

        AtlasPerfTracer perf = null;

        try {
            if (AtlasPerfTracer.isPerfTraceEnabled(PERF_LOG)) {
                perf = AtlasPerfTracer.getPerfTracer(PERF_LOG, "EntityREST.getByGuids(" + guids + ")");
            }

            if (CollectionUtils.isEmpty(guids)) {
                throw new AtlasBaseException(AtlasErrorCode.INSTANCE_GUID_NOT_FOUND, guids);
            }

            return entitiesStore.getByIds(guids, minExtInfo, ignoreRelationships);
        } finally {
            AtlasPerfTracer.log(perf);
        }
    }

    /**
     * Bulk API to create new entities or updates existing entities in Atlas.
     * Existing entity is matched using its unique guid if supplied or by its unique attributes eg: qualifiedName
     */
    @POST
    @Path("/bulk")
    @Timed
    public EntityMutationResponse createOrUpdate(AtlasEntitiesWithExtInfo entities,
                                                 @QueryParam("replaceClassifications") @DefaultValue("false") boolean replaceClassifications,
                                                 @QueryParam("replaceBusinessAttributes") @DefaultValue("false") boolean replaceBusinessAttributes) throws AtlasBaseException {
        AtlasPerfTracer perf = null;

        try {
            if (AtlasPerfTracer.isPerfTraceEnabled(PERF_LOG)) {
                perf = AtlasPerfTracer.getPerfTracer(PERF_LOG, "EntityREST.createOrUpdate(entityCount=" +
                        (CollectionUtils.isEmpty(entities.getEntities()) ? 0 : entities.getEntities().size()) + ")");
            }

            validateAttributeLength(entities.getEntities());

            EntityStream entityStream = new AtlasEntityStream(entities);

            return entitiesStore.createOrUpdate(entityStream, replaceClassifications, replaceBusinessAttributes);
        } finally {
            AtlasPerfTracer.log(perf);
        }
    }

    private void validateAttributeLength(final List<AtlasEntity> entities) throws AtlasBaseException {
        //Predicate to check attribute value exceeding length
        Predicate<Map.Entry<String, Object>> predicateOfAttributeLengthExceedingLimit = attribute ->
                attribute.getValue() instanceof String && ((String) attribute.getValue()).length() > HUNDRED_THOUSAND;

        for (final AtlasEntity atlasEntity : entities) {
            Set<String> attributeKeys = org.apache.commons.collections4.MapUtils.emptyIfNull(atlasEntity.getAttributes())
                    .entrySet().stream().filter(predicateOfAttributeLengthExceedingLimit).map(Map.Entry::getKey).collect(Collectors.toSet());
            if (!attributeKeys.isEmpty()) {
                throw new AtlasBaseException("Attribute(s) " + String.join(",", attributeKeys) + " exceeds limit of "+HUNDRED_THOUSAND+" characters");
            }
        }
    }

    /**
     * Bulk API to delete list of entities identified by its GUIDs
     */
    @DELETE
    @Path("/bulk")
    @Timed
    public EntityMutationResponse deleteByGuids(@QueryParam("guid") final List<String> guids) throws AtlasBaseException {
        if (CollectionUtils.isNotEmpty(guids)) {
            for (String guid : guids) {
                Servlets.validateQueryParamLength("guid", guid);
            }
        }

        AtlasPerfTracer perf = null;

        try {
            if (AtlasPerfTracer.isPerfTraceEnabled(PERF_LOG)) {
                perf = AtlasPerfTracer.getPerfTracer(PERF_LOG, "EntityREST.deleteByGuids(" + guids  + ")");
            }

            return entitiesStore.deleteByIds(guids);
        } finally {
            AtlasPerfTracer.log(perf);
        }
    }

    @DELETE
    @Path("/bulk/uniqueAttribute")
    @Timed
    public EntityMutationResponse bulkDeleteByUniqueAttribute(List<AtlasObjectId> objectIds) throws AtlasBaseException {
        AtlasPerfTracer perf = null;
        try {
            if (AtlasPerfTracer.isPerfTraceEnabled(PERF_LOG)) {
                perf = AtlasPerfTracer.getPerfTracer(PERF_LOG, "EntityREST.bulkDeleteByUniqueAttribute(" + objectIds.size() + ")");
            }

            return entitiesStore.deleteByUniqueAttributes(objectIds);

        } finally {
            AtlasPerfTracer.log(perf);
        }
    }


    /**
     * Bulk API to restore list of entities identified by its GUIDs
     */
    @POST
    @Path("/restore/bulk")
    public EntityMutationResponse restoreByGuids(@QueryParam("guid") final List<String> guids) throws AtlasBaseException {
        if (CollectionUtils.isNotEmpty(guids)) {
            for (String guid : guids) {
                Servlets.validateQueryParamLength("guid", guid);
            }
        }

        AtlasPerfTracer perf = null;

        try {
            if (AtlasPerfTracer.isPerfTraceEnabled(PERF_LOG)) {
                perf = AtlasPerfTracer.getPerfTracer(PERF_LOG, "EntityREST.restoreByGuids(" + guids  + ")");
            }

            return entitiesStore.restoreByIds(guids);
        } finally {
            AtlasPerfTracer.log(perf);
        }
    }

    /**
     * Bulk API to associate a tag to multiple entities
     */
    @POST
    @Path("/bulk/classification")
    @Timed
    public void addClassification(ClassificationAssociateRequest request) throws AtlasBaseException {
        AtlasPerfTracer perf = null;

        try {
            if (AtlasPerfTracer.isPerfTraceEnabled(PERF_LOG)) {
                perf = AtlasPerfTracer.getPerfTracer(PERF_LOG, "EntityREST.addClassification(" + request  + ")");
            }

            AtlasClassification       classification           = request == null ? null : request.getClassification();
            List<String>              entityGuids              = request == null ? null : request.getEntityGuids();
            List<Map<String, Object>> entitiesUniqueAttributes = request == null ? null : request.getEntitiesUniqueAttributes();
            String                    entityTypeName           = request == null ? null : request.getEntityTypeName();

            if (classification == null || StringUtils.isEmpty(classification.getTypeName())) {
                throw new AtlasBaseException(AtlasErrorCode.INVALID_PARAMETERS, "no classification");
            }

            if (hasNoGUIDAndTypeNameAttributes(request)) {
                throw new AtlasBaseException(AtlasErrorCode.INVALID_PARAMETERS, "Need either list of GUIDs or entity type and list of qualified Names");
            }

            if (CollectionUtils.isNotEmpty(entitiesUniqueAttributes) && entityTypeName != null) {
                AtlasEntityType entityType = ensureEntityType(entityTypeName);

                if (CollectionUtils.isEmpty(entityGuids)) {
                    entityGuids = new ArrayList<>();
                }

                for (Map<String, Object> eachEntityAttributes : entitiesUniqueAttributes) {
                    try {
                        String guid = entitiesStore.getGuidByUniqueAttributes(entityType, eachEntityAttributes);

                        if (guid != null) {
                            entityGuids.add(guid);
                        }
                    } catch (AtlasBaseException e) {
                        if (RequestContext.get().isSkipFailedEntities()) {
                            if (LOG.isDebugEnabled()) {
                                LOG.debug("getByIds(): ignoring failure for entity with unique attributes {} and typeName {}: error code={}, message={}", eachEntityAttributes, entityTypeName, e.getAtlasErrorCode(), e.getMessage());
                            }

                            continue;
                        }

                        throw e;
                    }
                }

                if (CollectionUtils.isEmpty(entityGuids)) {
                    throw new AtlasBaseException(AtlasErrorCode.INVALID_PARAMETERS, "No guid found for given entity Type Name and list of attributes");
                }
            }

            entitiesStore.addClassification(entityGuids, classification);
        } finally {
            AtlasPerfTracer.log(perf);
        }
    }

    /**
     * Bulk API to associate tags to multiple entities
     */
    @POST
    @Path("/bulk/classification/displayName")
    @Timed
    public void addClassificationByDisplayName(List<AtlasClassification> classificationList) throws AtlasBaseException {
        AtlasPerfTracer perf = null;

        try {
            if (AtlasPerfTracer.isPerfTraceEnabled(PERF_LOG)) {
                perf = AtlasPerfTracer.getPerfTracer(PERF_LOG, "EntityREST.addClassificationByDisplayName()");
            }

            if (CollectionUtils.isEmpty(classificationList)) {
                throw new AtlasBaseException(BAD_REQUEST, "classification list should be specified");
            }

            Map<String, List<AtlasClassification>> entityGuidClassificationMap = new HashMap<>();
            for (AtlasClassification classification : classificationList) {

                if (StringUtils.isEmpty(classification.getTypeName())) {

                    try {
                        AtlasType type = typeRegistry.getClassificationTypeByDisplayName(classification.getDisplayName());
                        if (type == null) {
                            throw new AtlasBaseException("Classification type not found for displayName {}" + classification.getDisplayName());
                        }
                        classification.setTypeName(type.getTypeName());
                    } catch (NoSuchElementException exception) {
                        throw new AtlasBaseException("No Classification type fount for displayName " + classification.getDisplayName());
                    }
                }

                if (entityGuidClassificationMap.containsKey(classification.getEntityGuid())) {
                    List<AtlasClassification> classifications = entityGuidClassificationMap.get(classification.getEntityGuid());
                    classifications.add(classification);
                } else {
                    List<AtlasClassification> classifications = new ArrayList<>();
                    classifications.add(classification);
                    entityGuidClassificationMap.put(classification.getEntityGuid(), classifications);
                }
            }

            for (Map.Entry<String, List<AtlasClassification>> x : entityGuidClassificationMap.entrySet()) {
                entitiesStore.addClassifications(x.getKey(), x.getValue());
            }

        } finally {
            AtlasPerfTracer.log(perf);
        }
    }

    @GET
    @Path("{guid}/audit")
    @Timed
    public List<EntityAuditEventV2> getAuditEvents(@PathParam("guid") String guid, @QueryParam("startKey") String startKey,
                                                   @QueryParam("auditAction") EntityAuditActionV2 auditAction,
                                                   @QueryParam("count") @DefaultValue("100") short count,
                                                   @QueryParam("offset") @DefaultValue("-1") int offset,
                                                   @QueryParam("sortBy") String sortBy,
                                                   @QueryParam("sortOrder") String sortOrder) throws AtlasBaseException {
        throw new AtlasBaseException(DEPRECATED_API, "/entity/auditSearch");
    }

    @POST
    @Path("{guid}/auditSearch")
    @Timed
    public EntityAuditSearchResult searchAuditEventsByGuid(AuditSearchParams parameters, @PathParam("guid") String guid) throws AtlasBaseException {
        AtlasPerfTracer perf = null;

        try {
            if (AtlasPerfTracer.isPerfTraceEnabled(PERF_LOG)) {
                perf = AtlasPerfTracer.getPerfTracer(PERF_LOG, "EntityREST.getAuditEvents(" + guid +  ")");
            }

            // Enforces authorization for entity-read
            try {
                entitiesStore.getHeaderById(guid);
            } catch (AtlasBaseException e) {
                if (e.getAtlasErrorCode() == AtlasErrorCode.INSTANCE_GUID_NOT_FOUND) {
                    AtlasEntityHeader entityHeader = getEntityHeaderFromPurgedAudit(guid);

                    AtlasAuthorizationUtils.verifyAccess(new AtlasEntityAccessRequest(typeRegistry, ENTITY_READ, entityHeader), "read entity audit: guid=", guid);
                } else {
                    throw e;
                }
            }

            String dslString = parameters.getQueryStringForGuid(guid);

            EntityAuditSearchResult ret = esBasedAuditRepository.searchEvents(dslString);

            return ret;
        } finally {
            AtlasPerfTracer.log(perf);
        }
    }

    @POST
    @Path("auditSearch")
    @Timed
    public EntityAuditSearchResult searchAuditEvents(AuditSearchParams parameters) throws AtlasBaseException {
        AtlasPerfTracer perf = null;

        try {
            if (AtlasPerfTracer.isPerfTraceEnabled(PERF_LOG)) {
                perf = AtlasPerfTracer.getPerfTracer(PERF_LOG, "EntityREST.searchAuditEvents");
            }

            String dslString = parameters.getQueryString();

            EntityAuditSearchResult ret = esBasedAuditRepository.searchEvents(dslString);

            scrubEntityAudits(ret, parameters.getSuppressLogs());

            return ret;
        } finally {
            AtlasPerfTracer.log(perf);
        }
    }

    private void scrubEntityAudits(EntityAuditSearchResult result, boolean suppressLogs) throws AtlasBaseException {
        AtlasPerfMetrics.MetricRecorder metric = RequestContext.get().startMetricRecord("scrubEntityAudits");
        for (EntityAuditEventV2 event : result.getEntityAudits()) {
            try {
                AtlasEntityWithExtInfo entityWithExtInfo = entitiesStore.getByIdWithoutAuthorization(event.getEntityId());
                AtlasEntityHeader entityHeader = new AtlasEntityHeader(entityWithExtInfo.getEntity());
                AtlasSearchResult ret = new AtlasSearchResult();
                ret.addEntity(entityHeader);
                AtlasSearchResultScrubRequest request = new AtlasSearchResultScrubRequest(typeRegistry, ret);
                AtlasAuthorizationUtils.scrubSearchResults(request, suppressLogs);
                if(entityHeader.getScrubbed()!= null && entityHeader.getScrubbed()){
                    event.setDetail(null);
                }

            } catch (AtlasBaseException e) {
                if (e.getAtlasErrorCode() == AtlasErrorCode.INSTANCE_GUID_NOT_FOUND) {
                    try {
                        AtlasEntityHeader entityHeader = event.getEntityHeader();
                        AtlasSearchResult ret = new AtlasSearchResult();
                        ret.addEntity(entityHeader);
                        AtlasSearchResultScrubRequest request = new AtlasSearchResultScrubRequest(typeRegistry, ret);
                        AtlasAuthorizationUtils.scrubSearchResults(request, suppressLogs);
                        if(entityHeader.getScrubbed()!= null && entityHeader.getScrubbed()){
                            event.setDetail(null);
                        }
                    } catch (AtlasBaseException abe) {
                            throw abe;
                    }
                }
            }
        }
        RequestContext.get().endMetricRecord(metric);
    }

    @GET
    @Path("bulk/headers")
    @Produces(Servlets.JSON_MEDIA_TYPE)
    @Timed
    public AtlasEntityHeaders getEntityHeaders(@QueryParam("tagUpdateStartTime") long tagUpdateStartTime) throws AtlasBaseException {
        AtlasPerfTracer perf = null;

        try {
            long  tagUpdateEndTime = System.currentTimeMillis();

            if (tagUpdateStartTime > tagUpdateEndTime) {
                throw new AtlasBaseException(BAD_REQUEST, "fromTimestamp should be less than toTimestamp");
            }

            if (AtlasPerfTracer.isPerfTraceEnabled(PERF_LOG)) {
                perf = AtlasPerfTracer.getPerfTracer(PERF_LOG, "EntityREST.getEntityHeaders(" + tagUpdateStartTime + ", " + tagUpdateEndTime + ")");
            }

            ClassificationAssociator.Retriever associator = new ClassificationAssociator.Retriever(typeRegistry, esBasedAuditRepository);
            return associator.get(tagUpdateStartTime, tagUpdateEndTime);
        } finally {
            AtlasPerfTracer.log(perf);
        }
    }

    @POST
    @Path("bulk/setClassifications")
    @Produces(Servlets.JSON_MEDIA_TYPE)
    @Consumes(Servlets.JSON_MEDIA_TYPE)
    @Timed
    public void setClassifications(AtlasEntityHeaders entityHeaders) throws AtlasBaseException {
        AtlasPerfTracer perf = null;

        try {
            if (AtlasPerfTracer.isPerfTraceEnabled(PERF_LOG)) {
                perf = AtlasPerfTracer.getPerfTracer(PERF_LOG, "EntityREST.setClassifications()");
            }

            ClassificationAssociator.Updater associator = new ClassificationAssociator.Updater(typeRegistry, entitiesStore);
            associator.setClassifications(entityHeaders.getGuidHeaderMap());
        } finally {
            AtlasPerfTracer.log(perf);
        }
    }

    @POST
    @Path("/guid/{guid}/businessmetadata")
    @Produces(Servlets.JSON_MEDIA_TYPE)
    @Consumes(Servlets.JSON_MEDIA_TYPE)
    @Timed
    public void addOrUpdateBusinessAttributes(@PathParam("guid") final String guid, @QueryParam("isOverwrite") @DefaultValue("false") boolean isOverwrite, Map<String, Map<String, Object>> businessAttributes) throws AtlasBaseException {
        AtlasPerfTracer perf = null;

        try {
            if (AtlasPerfTracer.isPerfTraceEnabled(PERF_LOG)) {
                perf = AtlasPerfTracer.getPerfTracer(PERF_LOG, "EntityREST.addOrUpdateBusinessAttributes(" + guid + ", isOverwrite=" + isOverwrite + ")");
            }

            entitiesStore.addOrUpdateBusinessAttributes(guid, businessAttributes, isOverwrite);
        } finally {
            AtlasPerfTracer.log(perf);
        }
    }

    @POST
    @Path("/guid/{guid}/businessmetadata/displayName")
    @Produces(Servlets.JSON_MEDIA_TYPE)
    @Consumes(Servlets.JSON_MEDIA_TYPE)
    @Timed
    public void addOrUpdateBusinessAttributesByDisplayName(@PathParam("guid") final String guid, @QueryParam("isOverwrite") @DefaultValue("false") boolean isOverwrite, Map<String, Map<String, Object>> businessAttributes) throws AtlasBaseException {
        AtlasPerfTracer perf = null;

        try {
            if (AtlasPerfTracer.isPerfTraceEnabled(PERF_LOG)) {
                perf = AtlasPerfTracer.getPerfTracer(PERF_LOG, "EntityREST.addOrUpdateBusinessAttributesByDisplayName(" + guid + ", isOverwrite=" + isOverwrite + ")");
            }

            entitiesStore.addOrUpdateBusinessAttributesByDisplayName(guid, businessAttributes, isOverwrite);
        } finally {
            AtlasPerfTracer.log(perf);
        }
    }

    @DELETE
    @Path("/guid/{guid}/businessmetadata")
    @Produces(Servlets.JSON_MEDIA_TYPE)
    @Consumes(Servlets.JSON_MEDIA_TYPE)
    @Timed
    public void removeBusinessAttributes(@PathParam("guid") final String guid, Map<String, Map<String, Object>> businessAttributes) throws AtlasBaseException {
        AtlasPerfTracer perf = null;

        try {
            if (AtlasPerfTracer.isPerfTraceEnabled(PERF_LOG)) {
                perf = AtlasPerfTracer.getPerfTracer(PERF_LOG, "EntityREST.removeBusinessAttributes(" + guid + ")");
            }

            entitiesStore.removeBusinessAttributes(guid, businessAttributes);
        } finally {
            AtlasPerfTracer.log(perf);
        }
    }

    @POST
    @Path("/guid/{guid}/businessmetadata/{bmName}")
    @Produces(Servlets.JSON_MEDIA_TYPE)
    @Consumes(Servlets.JSON_MEDIA_TYPE)
    @Timed
    public void addOrUpdateBusinessAttributes(@PathParam("guid") final String guid, @PathParam("bmName") final String bmName, Map<String, Object> businessAttributes) throws AtlasBaseException {
        AtlasPerfTracer perf = null;

        try {
            if (AtlasPerfTracer.isPerfTraceEnabled(PERF_LOG)) {
                perf = AtlasPerfTracer.getPerfTracer(PERF_LOG, "EntityREST.addOrUpdateBusinessAttributes(" + guid + ", " + bmName + ")");
            }

            entitiesStore.addOrUpdateBusinessAttributes(guid, Collections.singletonMap(bmName, businessAttributes), false);
        } finally {
            AtlasPerfTracer.log(perf);
        }
    }

    @DELETE
    @Path("/guid/{guid}/businessmetadata/{bmName}")
    @Produces(Servlets.JSON_MEDIA_TYPE)
    @Consumes(Servlets.JSON_MEDIA_TYPE)
    @Timed
    public void removeBusinessAttributes(@PathParam("guid") final String guid, @PathParam("bmName") final String bmName, Map<String, Object> businessAttributes) throws AtlasBaseException {
        AtlasPerfTracer perf = null;

        try {
            if (AtlasPerfTracer.isPerfTraceEnabled(PERF_LOG)) {
                perf = AtlasPerfTracer.getPerfTracer(PERF_LOG, "EntityREST.removeBusinessAttributes(" + guid + ", " + bmName + ")");
            }

            entitiesStore.removeBusinessAttributes(guid, Collections.singletonMap(bmName, businessAttributes));
        } finally {
            AtlasPerfTracer.log(perf);
        }
    }

    /**
     * Set labels to a given entity
     * @param guid - Unique entity identifier
     * @param labels - set of labels to be set to the entity
     * @throws AtlasBaseException
     */
    @POST
    @Path("/guid/{guid}/labels")
    @Produces(Servlets.JSON_MEDIA_TYPE)
    @Consumes(Servlets.JSON_MEDIA_TYPE)
    @Timed
    public void setLabels(@PathParam("guid") final String guid, Set<String> labels) throws AtlasBaseException {
        AtlasPerfTracer perf = null;

        try {
            if (AtlasPerfTracer.isPerfTraceEnabled(PERF_LOG)) {
                perf = AtlasPerfTracer.getPerfTracer(PERF_LOG, "EntityREST.setLabels()");
            }

            entitiesStore.setLabels(guid, labels);
        } finally {
            AtlasPerfTracer.log(perf);
        }
    }

    /**
     * delete given labels to a given entity
     * @param guid - Unique entity identifier
     * @throws AtlasBaseException
     */
    @DELETE
    @Path("/guid/{guid}/labels")
    @Produces(Servlets.JSON_MEDIA_TYPE)
    @Consumes(Servlets.JSON_MEDIA_TYPE)
    @Timed
    public void removeLabels(@PathParam("guid") final String guid, Set<String> labels) throws AtlasBaseException {
        AtlasPerfTracer perf = null;

        try {
            if (AtlasPerfTracer.isPerfTraceEnabled(PERF_LOG)) {
                perf = AtlasPerfTracer.getPerfTracer(PERF_LOG, "EntityREST.deleteLabels()");
            }

            entitiesStore.removeLabels(guid, labels);
        } finally {
            AtlasPerfTracer.log(perf);
        }
    }

    /**
     * add given labels to a given entity
     * @param guid - Unique entity identifier
     * @throws AtlasBaseException
     */
    @PUT
    @Path("/guid/{guid}/labels")
    @Produces(Servlets.JSON_MEDIA_TYPE)
    @Consumes(Servlets.JSON_MEDIA_TYPE)
    @Timed
    public void addLabels(@PathParam("guid") final String guid, Set<String> labels) throws AtlasBaseException {
        AtlasPerfTracer perf = null;

        try {
            if (AtlasPerfTracer.isPerfTraceEnabled(PERF_LOG)) {
                perf = AtlasPerfTracer.getPerfTracer(PERF_LOG, "EntityREST.addLabels()");
            }

            entitiesStore.addLabels(guid, labels);
        } finally {
            AtlasPerfTracer.log(perf);
        }
    }

    @POST
    @Path("/uniqueAttribute/type/{typeName}/labels")
    @Timed
    public void setLabels(@PathParam("typeName") String typeName, Set<String> labels,
                          @Context HttpServletRequest servletRequest) throws AtlasBaseException {

        Servlets.validateQueryParamLength("typeName", typeName);
        AtlasPerfTracer perf = null;

        try {
            if (AtlasPerfTracer.isPerfTraceEnabled(PERF_LOG)) {
                perf = AtlasPerfTracer.getPerfTracer(PERF_LOG, "EntityREST.setLabels(" + typeName + ")");
            }

            AtlasEntityType     entityType = ensureEntityType(typeName);
            Map<String, Object> attributes = getAttributes(servletRequest);
            String              guid       = entitiesStore.getGuidByUniqueAttributes(entityType, attributes);

            if (guid == null) {
                throw new AtlasBaseException(AtlasErrorCode.INSTANCE_BY_UNIQUE_ATTRIBUTE_NOT_FOUND, typeName, attributes.toString());
            }

            entitiesStore.setLabels(guid, labels);
        } finally {
            AtlasPerfTracer.log(perf);
        }
    }

    @PUT
    @Path("/uniqueAttribute/type/{typeName}/labels")
    @Timed
    public void addLabels(@PathParam("typeName") String typeName, Set<String> labels,
                          @Context HttpServletRequest servletRequest) throws AtlasBaseException {
        Servlets.validateQueryParamLength("typeName", typeName);
        AtlasPerfTracer perf = null;

        try {
            if (AtlasPerfTracer.isPerfTraceEnabled(PERF_LOG)) {
                perf = AtlasPerfTracer.getPerfTracer(PERF_LOG, "EntityREST.addLabels(" + typeName + ")");
            }

            AtlasEntityType     entityType = ensureEntityType(typeName);
            Map<String, Object> attributes = getAttributes(servletRequest);
            String              guid       = entitiesStore.getGuidByUniqueAttributes(entityType, attributes);

            if (guid == null) {
                throw new AtlasBaseException(AtlasErrorCode.INSTANCE_BY_UNIQUE_ATTRIBUTE_NOT_FOUND, typeName, attributes.toString());
            }

            entitiesStore.addLabels(guid, labels);
        } finally {
            AtlasPerfTracer.log(perf);
        }
    }

    @DELETE
    @Path("/uniqueAttribute/type/{typeName}/labels")
    @Timed
    public void removeLabels(@PathParam("typeName") String typeName, Set<String> labels,
                             @Context HttpServletRequest servletRequest) throws AtlasBaseException {

        Servlets.validateQueryParamLength("typeName", typeName);
        AtlasPerfTracer perf = null;

        try {
            if (AtlasPerfTracer.isPerfTraceEnabled(PERF_LOG)) {
                perf = AtlasPerfTracer.getPerfTracer(PERF_LOG, "EntityREST.removeLabels(" + typeName + ")");
            }

            AtlasEntityType     entityType = ensureEntityType(typeName);
            Map<String, Object> attributes = getAttributes(servletRequest);
            String              guid       = entitiesStore.getGuidByUniqueAttributes(entityType, attributes);

            if (guid == null) {
                throw new AtlasBaseException(AtlasErrorCode.INSTANCE_BY_UNIQUE_ATTRIBUTE_NOT_FOUND, typeName, attributes.toString());
            }

            entitiesStore.removeLabels(guid, labels);
        } finally {
            AtlasPerfTracer.log(perf);
        }
    }

    private AtlasEntityType ensureEntityType(String typeName) throws AtlasBaseException {
        AtlasEntityType ret = typeRegistry.getEntityTypeByName(typeName);

        if (ret == null) {
            throw new AtlasBaseException(AtlasErrorCode.TYPE_NAME_INVALID, TypeCategory.ENTITY.name(), typeName);
        }

        return ret;
    }

    private AtlasClassificationType ensureClassificationType(String typeName) throws AtlasBaseException {
        AtlasClassificationType ret = typeRegistry.getClassificationTypeByName(typeName);

        if (ret == null) {
            throw new AtlasBaseException(AtlasErrorCode.TYPE_NAME_INVALID, TypeCategory.CLASSIFICATION.name(), typeName);
        }

        return ret;
    }

    // attr:qualifiedName=db1@cl1 ==> { qualifiedName:db1@cl1 }
    private Map<String, Object> getAttributes(HttpServletRequest request) {
        Map<String, Object> attributes = new HashMap<>();

        if (MapUtils.isNotEmpty(request.getParameterMap())) {
            for (Map.Entry<String, String[]> e : request.getParameterMap().entrySet()) {
                String key = e.getKey();

                if (key != null && key.startsWith(PREFIX_ATTR)) {
                    String[] values = e.getValue();
                    String   value  = values != null && values.length > 0 ? values[0] : null;

                    attributes.put(key.substring(PREFIX_ATTR.length()), value);
                }
            }
        }

        return attributes;
    }

    // attr_1:qualifiedName=db1@cl1&attr_2:qualifiedName=db2@cl1 ==> [ { qualifiedName:db1@cl1 }, { qualifiedName:db2@cl1 } ]
    private List<Map<String, Object>> getAttributesList(HttpServletRequest request) {
        Map<String, Map<String, Object>> ret = new HashMap<>();

        if (MapUtils.isNotEmpty(request.getParameterMap())) {
            for (Map.Entry<String, String[]> entry : request.getParameterMap().entrySet()) {
                String key = entry.getKey();

                if (key == null || !key.startsWith(PREFIX_ATTR_)) {
                    continue;
                }

                int      sepPos = key.indexOf(':', PREFIX_ATTR_.length());
                String[] values = entry.getValue();
                String   value  = values != null && values.length > 0 ? values[0] : null;

                if (sepPos == -1 || value == null) {
                    continue;
                }

                String              attrName   = key.substring(sepPos + 1);
                String              listIdx    = key.substring(PREFIX_ATTR_.length(), sepPos);
                Map<String, Object> attributes = ret.get(listIdx);

                if (attributes == null) {
                    attributes = new HashMap<>();

                    ret.put(listIdx, attributes);
                }

                attributes.put(attrName, value);
            }
        }

        return new ArrayList<>(ret.values());
    }

    /**
     * Validate that each attribute given is an unique attribute
     * @param entityType the entity type
     * @param attributes attributes
     */
    private void validateUniqueAttribute(AtlasEntityType entityType, Map<String, Object> attributes) throws AtlasBaseException {
        if (MapUtils.isEmpty(attributes)) {
            throw new AtlasBaseException(AtlasErrorCode.ATTRIBUTE_UNIQUE_INVALID, entityType.getTypeName(), "");
        }

        for (String attributeName : attributes.keySet()) {
            AtlasAttributeDef attribute = entityType.getAttributeDef(attributeName);

            if (attribute == null || !attribute.getIsUnique()) {
                throw new AtlasBaseException(AtlasErrorCode.ATTRIBUTE_UNIQUE_INVALID, entityType.getTypeName(), attributeName);
            }
        }
    }

    /**
     * Get the sample Template for uploading/creating bulk BusinessMetaData
     *
     * @return Template File
     * @throws AtlasBaseException
     * @HTTP 400 If the provided fileType is not supported
     */
    @GET
    @Path("/businessmetadata/import/template")
    @Produces(MediaType.APPLICATION_OCTET_STREAM)
    public Response produceTemplate() {
        return Response.ok(new StreamingOutput() {
            @Override
            public void write(OutputStream outputStream) throws IOException, WebApplicationException {
                outputStream.write(FileUtils.getBusinessMetadataHeaders().getBytes());
            }
        }).header("Content-Disposition", "attachment; filename=\"template_business_metadata\"").build();
    }

    /**
     * Upload the file for creating Business Metadata in BULK
     *
     * @param uploadedInputStream InputStream of file
     * @param fileDetail          FormDataContentDisposition metadata of file
     * @return
     * @throws AtlasBaseException
     * @HTTP 200 If Business Metadata creation was successful
     * @HTTP 400 If Business Metadata definition has invalid or missing information
     * @HTTP 409 If Business Metadata already exists (duplicate qualifiedName)
     */
    @POST
    @Path("/businessmetadata/import")
    @Consumes(MediaType.MULTIPART_FORM_DATA)
    @Timed
    public BulkImportResponse importBMAttributes(@FormDataParam("file") InputStream uploadedInputStream,
                                                 @FormDataParam("file") FormDataContentDisposition fileDetail) throws AtlasBaseException {

        return entitiesStore.bulkCreateOrUpdateBusinessAttributes(uploadedInputStream, fileDetail.getFileName());
    }

    private AtlasEntityHeader getEntityHeaderFromPurgedAudit(String guid) throws AtlasBaseException {
        List<EntityAuditEventV2> auditEvents = esBasedAuditRepository.listEventsV2(guid, EntityAuditActionV2.ENTITY_PURGE, null, (short)1);
        AtlasEntityHeader        ret         = CollectionUtils.isNotEmpty(auditEvents) ? auditEvents.get(0).getEntityHeader() : null;

        if (ret == null) {
            throw new AtlasBaseException(AtlasErrorCode.INSTANCE_GUID_NOT_FOUND, guid);
        }

        return ret;
    }

    /**
     * Reindexs all the mixed indices.
     */
    @POST
    @Path("/repairindex")
    @Timed
    public void repairIndex() throws AtlasBaseException {

        AtlasPerfTracer perf = null;

        try {
            if (AtlasPerfTracer.isPerfTraceEnabled(PERF_LOG)) {
                perf = AtlasPerfTracer.getPerfTracer(PERF_LOG, "EntityREST.repairIndex");
            }
            entitiesStore.repairIndex();
        } finally {
            AtlasPerfTracer.log(perf);
        }

    }

    /**
     * repairHasLineage API to correct haslineage attribute of entity.
     */
    @POST
    @Path("/repairhaslineage")
    @Consumes(Servlets.JSON_MEDIA_TYPE)
    public void repairHasLineage(AtlasHasLineageRequests request) throws AtlasBaseException {

        AtlasPerfTracer perf = null;

        try {
            if (AtlasPerfTracer.isPerfTraceEnabled(PERF_LOG)) {
                perf = AtlasPerfTracer.getPerfTracer(PERF_LOG, "EntityREST.repairHasLineage(" + request + ")");
            }

            entitiesStore.repairHasLineage(request);
        } finally {
            AtlasPerfTracer.log(perf);
        }
    }

    private boolean hasNoGUIDAndTypeNameAttributes(ClassificationAssociateRequest request) {
        return (request == null || (CollectionUtils.isEmpty(request.getEntityGuids()) &&
                (CollectionUtils.isEmpty(request.getEntitiesUniqueAttributes()) || request.getEntityTypeName() == null)));
    }

    private void validateAccessorRequest(List<AtlasAccessorRequest> atlasAccessorRequestList) throws AtlasBaseException {

        if (CollectionUtils.isEmpty(atlasAccessorRequestList)) {
            throw new AtlasBaseException(BAD_REQUEST, "Requires list of AtlasAccessor");
        } else {

            for (AtlasAccessorRequest accessorRequest : atlasAccessorRequestList) {
                try {
                    if (StringUtils.isEmpty(accessorRequest.getAction())) {
                        throw new AtlasBaseException(BAD_REQUEST, "Requires action parameter");
                    }

                    AtlasPrivilege action = null;
                    try {
                        action = AtlasPrivilege.valueOf(accessorRequest.getAction());
                    } catch (IllegalArgumentException el) {
                        throw new AtlasBaseException(AtlasErrorCode.BAD_REQUEST, "Invalid action provided " + accessorRequest.getAction());
                    }

                    switch (action) {
                        case ENTITY_READ:
                        case ENTITY_CREATE:
                        case ENTITY_UPDATE:
                        case ENTITY_DELETE:
                            validateEntityForAccessors(accessorRequest.getGuid(), accessorRequest.getQualifiedName(), accessorRequest.getTypeName());
                            break;

                        case ENTITY_READ_CLASSIFICATION:
                        case ENTITY_ADD_CLASSIFICATION:
                        case ENTITY_UPDATE_CLASSIFICATION:
                        case ENTITY_REMOVE_CLASSIFICATION:
                            if (StringUtils.isEmpty(accessorRequest.getClassification())) {
                                throw new AtlasBaseException(BAD_REQUEST, "Requires classification");
                            }
                            validateEntityForAccessors(accessorRequest.getGuid(), accessorRequest.getQualifiedName(), accessorRequest.getTypeName());
                            break;

                        case ENTITY_ADD_LABEL:
                        case ENTITY_REMOVE_LABEL:
                            if (StringUtils.isEmpty(accessorRequest.getLabel())) {
                                throw new AtlasBaseException(BAD_REQUEST, "Requires label");
                            }
                            validateEntityForAccessors(accessorRequest.getGuid(), accessorRequest.getQualifiedName(), accessorRequest.getTypeName());
                            break;

                        case ENTITY_UPDATE_BUSINESS_METADATA:
                            if (StringUtils.isEmpty(accessorRequest.getBusinessMetadata())) {
                                throw new AtlasBaseException(BAD_REQUEST, "Requires businessMetadata");
                            }
                            validateEntityForAccessors(accessorRequest.getGuid(), accessorRequest.getQualifiedName(), accessorRequest.getTypeName());
                            break;


                        case RELATIONSHIP_ADD:
                        case RELATIONSHIP_UPDATE:
                        case RELATIONSHIP_REMOVE:
                            if (StringUtils.isEmpty(accessorRequest.getRelationshipTypeName())) {
                                throw new AtlasBaseException(BAD_REQUEST, "Requires relationshipTypeName");
                            }

                            validateEntityForAccessors(accessorRequest.getEntityGuidEnd1(), accessorRequest.getEntityQualifiedNameEnd1(), accessorRequest.getEntityTypeEnd1());
                            validateEntityForAccessors(accessorRequest.getEntityGuidEnd2(), accessorRequest.getEntityQualifiedNameEnd2(), accessorRequest.getEntityTypeEnd2());
                            break;


                        case TYPE_READ:
                        case TYPE_CREATE:
                        case TYPE_UPDATE:
                        case TYPE_DELETE:
                            if (StringUtils.isEmpty(accessorRequest.getTypeName())) {
                                throw new AtlasBaseException(BAD_REQUEST, "Requires typeName of the asset");
                            }
                            break;

                        default:
                            throw new AtlasBaseException(BAD_REQUEST, "Please add validation support for action {}", accessorRequest.getAction());

                    }

                } catch (AtlasBaseException e) {
                    e.getErrorDetailsMap().put("accessorRequest", AtlasType.toJson(accessorRequest));
                    throw e;
                }
            }
        }
    }

    private void validateEntityForAccessors(String guid, String qualifiedName, String typeName) throws AtlasBaseException {
        if (StringUtils.isEmpty(typeName) && StringUtils.isNotEmpty(qualifiedName)) {
            throw new AtlasBaseException(BAD_REQUEST, "Requires typeName of the asset with qualifiedName");
        }

        if (StringUtils.isEmpty(guid) && StringUtils.isEmpty(qualifiedName)) {
            throw new AtlasBaseException(BAD_REQUEST, "Requires either qualifiedName or GUID of the asset");
        }
    }
}<|MERGE_RESOLUTION|>--- conflicted
+++ resolved
@@ -254,23 +254,7 @@
             AtlasEntityWithExtInfo ret = entitiesStore.getByIdWithoutAuthorization(entityGuid);
             entityHeader = new AtlasEntityHeader(ret.getEntity());
         } else if (StringUtils.isNotEmpty(entityId) && StringUtils.isNotEmpty(entityType)) {
-<<<<<<< HEAD
-                entityHeader = entitiesStore.getAtlasEntityHeaderWithoutAuthorization(entityGuid,entityId,entityType);
-=======
-            Map<String, Object> attributes = new HashMap<>();
-            attributes.put(QUALIFIED_NAME, entityId);
-            AtlasEntityType atlasEntityType = ensureEntityType(entityType);
-
-            try {
-                AtlasEntityWithExtInfo ret  = entitiesStore.getAtlasEntityWithExtInfoWithoutAuthorization(atlasEntityType,attributes,true,true);
-                entityHeader = new AtlasEntityHeader(ret.getEntity());
-
-            } catch (AtlasBaseException abe) {
-                if( abe.getAtlasErrorCode() == AtlasErrorCode.INSTANCE_BY_UNIQUE_ATTRIBUTE_NOT_FOUND){
-                    entityHeader = new AtlasEntityHeader(entityType,attributes);
-                }
-            }
->>>>>>> fe00b96b
+            entityHeader = entitiesStore.getAtlasEntityHeaderWithoutAuthorization(entityGuid,entityId,entityType);
         } else {
             throw new AtlasBaseException(BAD_REQUEST, "requires entityGuid or typeName and qualifiedName for entity authorization");
         }
