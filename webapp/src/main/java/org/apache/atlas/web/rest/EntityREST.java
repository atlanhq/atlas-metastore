/**
 * Licensed to the Apache Software Foundation (ASF) under one
 * or more contributor license agreements.  See the NOTICE file
 * distributed with this work for additional information
 * regarding copyright ownership.  The ASF licenses this file
 * to you under the Apache License, Version 2.0 (the
 * "License"); you may not use this file except in compliance
 * with the License.  You may obtain a copy of the License at
 *
 *     http://www.apache.org/licenses/LICENSE-2.0
 *
 * Unless required by applicable law or agreed to in writing, software
 * distributed under the License is distributed on an "AS IS" BASIS,
 * WITHOUT WARRANTIES OR CONDITIONS OF ANY KIND, either express or implied.
 * See the License for the specific language governing permissions and
 * limitations under the License.
 */
package org.apache.atlas.web.rest;

import com.google.common.collect.Lists;
import com.sun.jersey.core.header.FormDataContentDisposition;
import com.sun.jersey.multipart.FormDataParam;
import org.apache.atlas.AtlasErrorCode;
import org.apache.atlas.RequestContext;
import org.apache.atlas.annotation.Timed;
import org.apache.atlas.authorize.*;
import org.apache.atlas.authorizer.AuthorizerUtils;
import org.apache.atlas.bulkimport.BulkImportResponse;
import org.apache.atlas.discovery.AtlasAuthorization;
import org.apache.atlas.exception.AtlasBaseException;
import org.apache.atlas.model.TypeCategory;
import org.apache.atlas.model.audit.AuditSearchParams;
import org.apache.atlas.model.audit.EntityAuditEventV2;
import org.apache.atlas.model.audit.EntityAuditEventV2.EntityAuditActionV2;
import org.apache.atlas.model.audit.EntityAuditSearchResult;
import org.apache.atlas.model.discovery.AtlasSearchResult;
import org.apache.atlas.model.instance.*;
import org.apache.atlas.model.instance.AtlasEntity.AtlasEntitiesWithExtInfo;
import org.apache.atlas.model.instance.AtlasEntity.AtlasEntityWithExtInfo;
import org.apache.atlas.model.typedef.AtlasStructDef.AtlasAttributeDef;
import org.apache.atlas.repository.audit.ESBasedAuditRepository;
import org.apache.atlas.repository.converters.AtlasInstanceConverter;
import org.apache.atlas.repository.store.graph.AtlasEntityStore;
import org.apache.atlas.repository.store.graph.v2.AtlasEntityStream;
import org.apache.atlas.repository.store.graph.v2.ClassificationAssociator;
import org.apache.atlas.repository.store.graph.v2.EntityGraphMapper;
import org.apache.atlas.repository.store.graph.v2.EntityStream;
import org.apache.atlas.repository.store.graph.v2.IAtlasEntityChangeNotifier;
import org.apache.atlas.type.AtlasClassificationType;
import org.apache.atlas.type.AtlasEntityType;
import org.apache.atlas.type.AtlasType;
import org.apache.atlas.type.AtlasTypeRegistry;
import org.apache.atlas.util.FileUtils;
import org.apache.atlas.utils.AtlasPerfMetrics;
import org.apache.atlas.utils.AtlasPerfTracer;
import org.apache.atlas.web.util.Servlets;
import org.apache.commons.collections.CollectionUtils;
import org.apache.commons.collections.MapUtils;
import org.apache.commons.lang3.StringUtils;
import org.slf4j.Logger;
import org.slf4j.LoggerFactory;
import org.springframework.stereotype.Service;
import org.apache.atlas.tools.RepairIndex;

import javax.inject.Inject;
import javax.inject.Singleton;
import javax.servlet.http.HttpServletRequest;
import javax.ws.rs.*;
import javax.ws.rs.core.Context;
import javax.ws.rs.core.MediaType;
import javax.ws.rs.core.Response;
import javax.ws.rs.core.StreamingOutput;
import java.io.IOException;
import java.io.InputStream;
import java.io.OutputStream;
import java.util.*;

import static org.apache.atlas.AtlasErrorCode.BAD_REQUEST;
import static org.apache.atlas.AtlasErrorCode.DEPRECATED_API;
import static org.apache.atlas.authorize.AtlasPrivilege.*;


/**
 * REST for a single entity
 */
@Path("entity")
@Singleton
@Service
@Consumes({Servlets.JSON_MEDIA_TYPE, MediaType.APPLICATION_JSON})
@Produces({Servlets.JSON_MEDIA_TYPE, MediaType.APPLICATION_JSON})
public class EntityREST {
    private static final Logger LOG      = LoggerFactory.getLogger(EntityREST.class);
    private static final Logger PERF_LOG = AtlasPerfTracer.getPerfLogger("rest.EntityREST");

    public static final String PREFIX_ATTR  = "attr:";
    public static final String PREFIX_ATTR_ = "attr_";
    public static final String QUALIFIED_NAME  = "qualifiedName";
    private static final int HUNDRED_THOUSAND = 100000;
    private static final int TWO_MILLION = HUNDRED_THOUSAND * 10 * 2;
    private static final Set<String> ATTRS_WITH_TWO_MILLION_LIMIT = new HashSet<String>() {{
        add("rawQueryText");
    }};


    private final AtlasTypeRegistry      typeRegistry;
    private final AtlasEntityStore       entitiesStore;
    private final ESBasedAuditRepository  esBasedAuditRepository;
    private final EntityGraphMapper entityGraphMapper;
    private final IAtlasEntityChangeNotifier entityChangeNotifier;
    private final AtlasInstanceConverter instanceConverter;

    @Inject
    public EntityREST(AtlasTypeRegistry typeRegistry, AtlasEntityStore entitiesStore, ESBasedAuditRepository  esBasedAuditRepository,
                      EntityGraphMapper entityGraphMapper, IAtlasEntityChangeNotifier entityChangeNotifier, AtlasInstanceConverter instanceConverter) {
        this.typeRegistry      = typeRegistry;
        this.entitiesStore     = entitiesStore;
        this.esBasedAuditRepository = esBasedAuditRepository;
        this.entityGraphMapper = entityGraphMapper;
        this.entityChangeNotifier = entityChangeNotifier;
        this.instanceConverter = instanceConverter;
    }

    /**
     * Fetch complete definition of an entity given its GUID.
     * @param guid GUID for the entity
     * @return AtlasEntity
     * @throws AtlasBaseException
     */
    @GET
    @Path("/guid/{guid}")
    @Timed
    public AtlasEntityWithExtInfo getById(@PathParam("guid") String guid, @QueryParam("minExtInfo") @DefaultValue("false") boolean minExtInfo, @QueryParam("ignoreRelationships") @DefaultValue("false") boolean ignoreRelationships) throws AtlasBaseException {
        Servlets.validateQueryParamLength("guid", guid);

        AtlasPerfTracer perf = null;

        try {
            if (AtlasPerfTracer.isPerfTraceEnabled(PERF_LOG)) {
                perf = AtlasPerfTracer.getPerfTracer(PERF_LOG, "EntityREST.getById(" + guid + ", " + minExtInfo + " )");
            }

            return entitiesStore.getById(guid, minExtInfo, ignoreRelationships);
        } finally {
            AtlasPerfTracer.log(perf);
        }
    }

    /**
     * Bulk API to create new entities or updates existing entities in Atlas.
     * Existing entity is matched using its unique guid if supplied or by its unique attributes eg: qualifiedName
     */
    @POST
    @Path("/evaluator")
    public List<AtlasEvaluatePolicyResponse> evaluatePolicies(List<AtlasEvaluatePolicyRequest> entities) throws AtlasBaseException {
        AtlasPerfTracer perf = null;

        List<AtlasEvaluatePolicyResponse> response = new ArrayList();

        try {
            if (AtlasPerfTracer.isPerfTraceEnabled(PERF_LOG)) {
                perf = AtlasPerfTracer.getPerfTracer(PERF_LOG, "EntityREST.evaluatePolicies()");
            }

            for (AtlasEvaluatePolicyRequest entity : entities) {
                String action = entity.getAction();

                if (action == null) {
                    throw new AtlasBaseException(BAD_REQUEST, "action is null");
                }

                if (ENTITY_READ.name().equals(action) || ENTITY_CREATE.name().equals(action) || ENTITY_UPDATE.name().equals(action)
                        || ENTITY_DELETE.name().equals(action) || ENTITY_UPDATE_BUSINESS_METADATA.name().equals(action)) {

                    try {
                        AtlasEntityHeader entityHeader = getAtlasEntityHeader(entity.getEntityGuid(), entity.getEntityId(), entity.getTypeName());

                        AtlasEntityAccessRequest.AtlasEntityAccessRequestBuilder requestBuilder = new AtlasEntityAccessRequest.AtlasEntityAccessRequestBuilder(typeRegistry, AtlasPrivilege.valueOf(action), entityHeader);
                        if (entity.getBusinessMetadata() != null) {
                            requestBuilder.setBusinessMetadata(entity.getBusinessMetadata());
                        }

                        //AtlasEntityAccessRequest entityAccessRequest = requestBuilder.build();
                        //AtlasAuthorizationUtils.verifyAccess(entityAccessRequest, action + "guid=" + entity.getEntityGuid());

                        AtlasPrivilege privilege = AtlasPrivilege.valueOf(action);
                        if (privilege == ENTITY_CREATE) {
                            AuthorizerUtils.verifyEntityCreateAccess(new AtlasEntity(entityHeader), ENTITY_CREATE);
                        } else {
                            if (StringUtils.isNotEmpty(entityHeader.getGuid())) {
                                AuthorizerUtils.verifyAccess(entityHeader, privilege);
                            } else {
                                //AuthorizerUtils.verifyAccessForEvaluator(entity.getTypeName(), entity.getEntityId(), privilege.getType());
                                AuthorizerUtils.verifyAccessForEvaluator(entityHeader, privilege);
                            }
                        }

                        response.add(new AtlasEvaluatePolicyResponse(entity.getTypeName(), entity.getEntityGuid(), action, entity.getEntityId(), true, null, entity.getBusinessMetadata()));
                    } catch (AtlasBaseException e) {
                        AtlasErrorCode code = e.getAtlasErrorCode();
                        String errorCode = code.getErrorCode();
                        response.add(new AtlasEvaluatePolicyResponse(entity.getTypeName(), entity.getEntityGuid(), action, entity.getEntityId(), false, errorCode, entity.getBusinessMetadata()));
                    }

                } else if (ENTITY_REMOVE_CLASSIFICATION.name().equals(action) || ENTITY_ADD_CLASSIFICATION.name().equals(action) || ENTITY_UPDATE_CLASSIFICATION.name().equals(action)) {

                    if (entity.getClassification() == null) {
                        throw new AtlasBaseException(BAD_REQUEST, "classification needed for " + action + " authorization");
                    }
                    try {
                        AtlasEntityHeader entityHeader = getAtlasEntityHeader(entity.getEntityGuid(), entity.getEntityId(), entity.getTypeName());

//                        AtlasAuthorizationUtils.verifyAccess(new AtlasEntityAccessRequest(typeRegistry, AtlasPrivilege.valueOf(action), entityHeader, new AtlasClassification(entity.getClassification())));
                        AtlasPrivilege privilege = AtlasPrivilege.valueOf(action);
                        if (StringUtils.isNotEmpty(entityHeader.getGuid())) {
                            AuthorizerUtils.verifyAccess(entityHeader, privilege);
                        } else {
                            AuthorizerUtils.verifyAccessForEvaluator(entityHeader, privilege);
                        }

                        response.add(new AtlasEvaluatePolicyResponse(entity.getTypeName(), entity.getEntityGuid(), action, entity.getEntityId(), entity.getClassification(), true, null));

                    } catch (AtlasBaseException e) {
                        AtlasErrorCode code = e.getAtlasErrorCode();
                        String errorCode = code.getErrorCode();
                        response.add(new AtlasEvaluatePolicyResponse(entity.getTypeName(), entity.getEntityGuid(), action, entity.getEntityId(), entity.getClassification(), false, errorCode));
                    }

                } else if (RELATIONSHIP_ADD.name().equals(action) || RELATIONSHIP_REMOVE.name().equals(action) || RELATIONSHIP_UPDATE.name().equals(action)) {

                    if (entity.getRelationShipTypeName() == null) {
                        throw new AtlasBaseException(BAD_REQUEST, "RelationShip TypeName needed for " + action + " authorization");
                    }

                    try {
                        AtlasEntityHeader end1Entity = getAtlasEntityHeader(entity.getEntityGuidEnd1(), entity.getEntityIdEnd1(), entity.getEntityTypeEnd1());

                        AtlasEntityHeader end2Entity = getAtlasEntityHeader(entity.getEntityGuidEnd2(), entity.getEntityIdEnd2(), entity.getEntityTypeEnd2());

//                        AtlasAuthorizationUtils.verifyAccess(new AtlasRelationshipAccessRequest(typeRegistry, AtlasPrivilege.valueOf(action), entity.getRelationShipTypeName(), end1Entity, end2Entity));

                        AtlasPrivilege priv = AtlasPrivilege.valueOf(action);
                        if (priv == RELATIONSHIP_ADD) {
                            AuthorizerUtils.verifyRelationshipCreateAccess(priv, entity.getRelationShipTypeName(),
                                    end1Entity, end2Entity);
                        } else {
                            AuthorizerUtils.verifyRelationshipAccess(priv, entity.getRelationShipTypeName(), end1Entity, end2Entity);
                        }

<<<<<<< HEAD
                        AtlasAuthorizationUtils.verifyAccess(new AtlasRelationshipAccessRequest(typeRegistry, AtlasPrivilege.valueOf(action), entities.get(i).getRelationShipTypeName(), end1Entity, end2Entity));


                        response.add(new AtlasEvaluatePolicyResponse(action, entities.get(i).getRelationShipTypeName(), entities.get(i).getEntityTypeEnd1(), entities.get(i).getEntityGuidEnd1(), entities.get(i).getEntityIdEnd1(), entities.get(i).getEntityTypeEnd2(), entities.get(i).getEntityGuidEnd2(), entities.get(i).getEntityIdEnd2(), true, null));
=======
                        response.add(new AtlasEvaluatePolicyResponse(action, entity.getRelationShipTypeName(), entity.getEntityTypeEnd1(), entity.getEntityGuidEnd1(), entity.getEntityIdEnd1(), entity.getEntityTypeEnd2(), entity.getEntityGuidEnd2(), entity.getEntityIdEnd2(), true, null));
>>>>>>> 91f50ed7
                    } catch (AtlasBaseException e) {
                        AtlasErrorCode code = e.getAtlasErrorCode();
                        String errorCode = code.getErrorCode();
                        response.add(new AtlasEvaluatePolicyResponse(action, entity.getRelationShipTypeName(), entity.getEntityTypeEnd1(), entity.getEntityGuidEnd1(), entity.getEntityIdEnd1(), entity.getEntityTypeEnd2(), entity.getEntityGuidEnd2(), entity.getEntityIdEnd2(), false, errorCode));
                    }
                }

            }
        } finally {
            AtlasPerfTracer.log(perf);
        }

        return response;
    }

    /**
     * API to get accessors info such as roles/groups/users who can perform specific action
     */
    @POST
    @Path("/accessors")
    public List<AtlasAccessorResponse> getAccessors(List<AtlasAccessorRequest> atlasAccessorRequestList,
                                                    @QueryParam("v2") @DefaultValue("true") boolean v2Enabled) throws AtlasBaseException {
        //TODO remove temporary QueryParam v2Enabled
        AtlasPerfTracer perf = null;
        List<AtlasAccessorResponse> ret;

        if (AtlasPerfTracer.isPerfTraceEnabled(PERF_LOG)) {
            perf = AtlasPerfTracer.getPerfTracer(PERF_LOG, "EntityREST.getAccessorss()");
        }

        try {
            validateAccessorRequest(atlasAccessorRequestList);

            ret = entitiesStore.getAccessors(atlasAccessorRequestList, v2Enabled);

        } finally {
            AtlasPerfTracer.log(perf);
        }
        return ret;
    }

    private AtlasEntityHeader getAtlasEntityHeader(String entityGuid, String entityId, String entityType) throws AtlasBaseException {
        AtlasEntityHeader entityHeader = null;

        if (StringUtils.isNotEmpty(entityGuid)) {
            AtlasEntityWithExtInfo ret = entitiesStore.getByIdWithoutAuthorization(entityGuid);
            entityHeader = new AtlasEntityHeader(ret.getEntity());
        } else if (StringUtils.isNotEmpty(entityId) && StringUtils.isNotEmpty(entityType)) {
            try {
                entityHeader = entitiesStore.getAtlasEntityHeaderWithoutAuthorization(null, entityId, entityType);
            } catch (AtlasBaseException abe) {
                if (abe.getAtlasErrorCode() == AtlasErrorCode.INSTANCE_BY_UNIQUE_ATTRIBUTE_NOT_FOUND) {
                    Map<String, Object> attributes = new HashMap<>();
                    attributes.put(QUALIFIED_NAME, entityId);
                    entityHeader = new AtlasEntityHeader(entityType, attributes);
                }
            }
        } else {
            throw new AtlasBaseException(BAD_REQUEST, "requires entityGuid or typeName and qualifiedName for entity authorization");
        }
        return entityHeader;
    }


    /**
     * Get entity header given its GUID.
     * @param guid GUID for the entity
     * @return AtlasEntity
     * @throws AtlasBaseException
     */
    @GET
    @Path("/guid/{guid}/header")
    @Timed
    public AtlasEntityHeader getHeaderById(@PathParam("guid") String guid) throws AtlasBaseException {
        Servlets.validateQueryParamLength("guid", guid);

        AtlasPerfTracer perf = null;

        try {
            if (AtlasPerfTracer.isPerfTraceEnabled(PERF_LOG)) {
                perf = AtlasPerfTracer.getPerfTracer(PERF_LOG, "EntityREST.getHeaderById(" + guid + ")");
            }

            return entitiesStore.getHeaderById(guid);
        } finally {
            AtlasPerfTracer.log(perf);
        }
    }

    /**
     * Fetch AtlasEntityHeader given its type and unique attribute.
     *
     * In addition to the typeName path parameter, attribute key-value pair(s) can be provided in the following format
     *
     * attr:<attrName>=<attrValue>
     *
     * NOTE: The attrName and attrValue should be unique across entities, eg. qualifiedName
     *
     * The REST request would look something like this
     *
     * GET /v2/entity/uniqueAttribute/type/aType/header?attr:aTypeAttribute=someValue
     *
     * @param typeName
     * @return AtlasEntityHeader
     * @throws AtlasBaseException
     */
    @GET
    @Path("/uniqueAttribute/type/{typeName}/header")
    @Timed
    public AtlasEntityHeader getEntityHeaderByUniqueAttributes(@PathParam("typeName") String typeName,
                                                               @Context HttpServletRequest servletRequest) throws AtlasBaseException {
        Servlets.validateQueryParamLength("typeName", typeName);

        AtlasPerfTracer perf = null;

        try {
            Map<String, Object> attributes = getAttributes(servletRequest);
            if (AtlasPerfTracer.isPerfTraceEnabled(PERF_LOG)) {
                perf = AtlasPerfTracer.getPerfTracer(PERF_LOG, "EntityREST.getEntityHeaderByUniqueAttributes(" + typeName + "," + attributes + ")");
            }

            AtlasEntityType entityType = ensureEntityType(typeName);

            validateUniqueAttribute(entityType, attributes);

            return entitiesStore.getEntityHeaderByUniqueAttributes(entityType, attributes);
        } finally {
            AtlasPerfTracer.log(perf);
        }
    }

    /**
     * Fetch complete definition of an entity given its type and unique attribute.
     *
     * In addition to the typeName path parameter, attribute key-value pair(s) can be provided in the following format
     *
     * attr:<attrName>=<attrValue>
     *
     * NOTE: The attrName and attrValue should be unique across entities, eg. qualifiedName
     *
     * The REST request would look something like this
     *
     * GET /v2/entity/uniqueAttribute/type/aType?attr:aTypeAttribute=someValue
     *
     * @param typeName
     * @param minExtInfo
     * @param ignoreRelationships
     * @return AtlasEntityWithExtInfo
     * @throws AtlasBaseException
     */
    @GET
    @Path("/uniqueAttribute/type/{typeName}")
    @Timed
    public AtlasEntityWithExtInfo getByUniqueAttributes(@PathParam("typeName") String typeName, @QueryParam("minExtInfo") @DefaultValue("false") boolean minExtInfo,
                                                        @QueryParam("ignoreRelationships") @DefaultValue("false") boolean ignoreRelationships, @Context HttpServletRequest servletRequest) throws AtlasBaseException {
        Servlets.validateQueryParamLength("typeName", typeName);

        AtlasPerfTracer perf = null;

        try {
            Map<String, Object> attributes = getAttributes(servletRequest);

            if (AtlasPerfTracer.isPerfTraceEnabled(PERF_LOG)) {
                perf = AtlasPerfTracer.getPerfTracer(PERF_LOG, "EntityREST.getByUniqueAttributes(" + typeName + "," + attributes + ")");
            }

            AtlasEntityType entityType = ensureEntityType(typeName);

            validateUniqueAttribute(entityType, attributes);

            return entitiesStore.getByUniqueAttributes(entityType, attributes, minExtInfo, ignoreRelationships);
        } finally {
            AtlasPerfTracer.log(perf);
        }
    }

    /*******
     * Entity Partial Update - Allows a subset of attributes to be updated on
     * an entity which is identified by its type and unique attribute  eg: Referenceable.qualifiedName.
     * Null updates are not possible
     *
     * In addition to the typeName path parameter, attribute key-value pair(s) can be provided in the following format
     *
     * attr:<attrName>=<attrValue>
     *
     * NOTE: The attrName and attrValue should be unique across entities, eg. qualifiedName
     *
     * The REST request would look something like this
     *
     * PUT /v2/entity/uniqueAttribute/type/aType?attr:aTypeAttribute=someValue
     *
     *******/
    @PUT
    @Path("/uniqueAttribute/type/{typeName}")
    @Timed
    public EntityMutationResponse partialUpdateEntityByUniqueAttrs(@PathParam("typeName") String typeName,
                                                                   @Context HttpServletRequest servletRequest,
                                                                   AtlasEntityWithExtInfo entityInfo) throws Exception {
        Servlets.validateQueryParamLength("typeName", typeName);

        AtlasPerfTracer perf = null;

        try {
            Map<String, Object> uniqueAttributes = getAttributes(servletRequest);

            if (AtlasPerfTracer.isPerfTraceEnabled(PERF_LOG)) {
                perf = AtlasPerfTracer.getPerfTracer(PERF_LOG, "EntityREST.partialUpdateEntityByUniqueAttrs(" + typeName + "," + uniqueAttributes + ")");
            }

            AtlasEntityType entityType = ensureEntityType(typeName);

            validateUniqueAttribute(entityType, uniqueAttributes);

            return entitiesStore.updateByUniqueAttributes(entityType, uniqueAttributes, entityInfo);
        } finally {
            AtlasPerfTracer.log(perf);
        }
    }

    /**
     * Delete an entity identified by its type and unique attributes.
     *
     * In addition to the typeName path parameter, attribute key-value pair(s) can be provided in the following format
     *
     * attr:<attrName>=<attrValue>
     *
     * NOTE: The attrName and attrValue should be unique across entities, eg. qualifiedName
     *
     * The REST request would look something like this
     *
     * DELETE /v2/entity/uniqueAttribute/type/aType?attr:aTypeAttribute=someValue
     *
     * @param  typeName - entity type to be deleted
     * @param  servletRequest - request containing unique attributes/values
     * @return EntityMutationResponse
     */
    @DELETE
    @Path("/uniqueAttribute/type/{typeName}")
    @Timed
    public EntityMutationResponse deleteByUniqueAttribute(@PathParam("typeName") String typeName,
                                                          @Context HttpServletRequest servletRequest) throws AtlasBaseException {
        Servlets.validateQueryParamLength("typeName", typeName);

        AtlasPerfTracer perf = null;

        try {
            Map<String, Object> attributes = getAttributes(servletRequest);

            if (AtlasPerfTracer.isPerfTraceEnabled(PERF_LOG)) {
                perf = AtlasPerfTracer.getPerfTracer(PERF_LOG, "EntityREST.deleteByUniqueAttribute(" + typeName + "," + attributes + ")");
            }

            AtlasEntityType entityType = ensureEntityType(typeName);

            return entitiesStore.deleteByUniqueAttributes(entityType, attributes);
        } finally {
            AtlasPerfTracer.log(perf);
        }
    }

    /**
     * Create new entity or update existing entity in Atlas.
     * Existing entity is matched using its unique guid if supplied or by its unique attributes eg: qualifiedName
     * @param entity
     * @return EntityMutationResponse
     * @throws AtlasBaseException
     */
    @POST
    @Timed
    public EntityMutationResponse createOrUpdate(AtlasEntityWithExtInfo entity,
                                                 @QueryParam("replaceClassifications") @DefaultValue("false") boolean replaceClassifications,
                                                 @QueryParam("replaceBusinessAttributes") @DefaultValue("false") boolean replaceBusinessAttributes,
                                                 @QueryParam("overwriteBusinessAttributes") @DefaultValue("false") boolean isOverwriteBusinessAttributes) throws AtlasBaseException {
        AtlasPerfTracer perf = null;

        try {
            if (AtlasPerfTracer.isPerfTraceEnabled(PERF_LOG)) {
                perf = AtlasPerfTracer.getPerfTracer(PERF_LOG, "EntityREST.createOrUpdate()");
            }
            validateAttributeLength(Lists.newArrayList(entity.getEntity()));

            return entitiesStore.createOrUpdate(new AtlasEntityStream(entity), replaceClassifications, replaceBusinessAttributes, isOverwriteBusinessAttributes);
        } finally {
            AtlasPerfTracer.log(perf);
        }
    }

    /*******
     * Entity Partial Update - Add/Update entity attribute identified by its GUID.
     * Supports only uprimitive attribute type and entity references.
     * does not support updation of complex types like arrays, maps
     * Null updates are not possible
     *******/
    @PUT
    @Path("/guid/{guid}")
    @Timed
    public EntityMutationResponse partialUpdateEntityAttrByGuid(@PathParam("guid") String guid,
                                                                @QueryParam("name") String attrName,
                                                                Object attrValue) throws Exception {
        Servlets.validateQueryParamLength("guid", guid);
        Servlets.validateQueryParamLength("name", attrName);

        AtlasPerfTracer perf = null;

        try {
            if (AtlasPerfTracer.isPerfTraceEnabled(PERF_LOG)) {
                perf = AtlasPerfTracer.getPerfTracer(PERF_LOG, "EntityREST.partialUpdateEntityAttrByGuid(" + guid + "," + attrName + ")");
            }

            return entitiesStore.updateEntityAttributeByGuid(guid, attrName, attrValue);
        } finally {
            AtlasPerfTracer.log(perf);
        }
    }

    /**
     * Delete an entity identified by its GUID.
     * @param  guid GUID for the entity
     * @return EntityMutationResponse
     */
    @DELETE
    @Path("/guid/{guid}")
    @Timed
    public EntityMutationResponse deleteByGuid(@PathParam("guid") final String guid) throws AtlasBaseException {
        Servlets.validateQueryParamLength("guid", guid);

        AtlasPerfTracer perf = null;

        try {
            if (AtlasPerfTracer.isPerfTraceEnabled(PERF_LOG)) {
                perf = AtlasPerfTracer.getPerfTracer(PERF_LOG, "EntityREST.deleteByGuid(" + guid + ")");
            }

            return entitiesStore.deleteById(guid);
        } finally {
            AtlasPerfTracer.log(perf);
        }
    }

    /**
     * Gets the list of classifications for a given entity represented by a guid.
     * @param guid globally unique identifier for the entity
     * @return classification for the given entity guid
     */
    @GET
    @Path("/guid/{guid}/classification/{classificationName}")
    @Timed
    public AtlasClassification getClassification(@PathParam("guid") String guid, @PathParam("classificationName") final String classificationName) throws AtlasBaseException {
        Servlets.validateQueryParamLength("guid", guid);
        Servlets.validateQueryParamLength("classificationName", classificationName);

        AtlasPerfTracer perf = null;

        try {
            if (AtlasPerfTracer.isPerfTraceEnabled(PERF_LOG)) {
                perf = AtlasPerfTracer.getPerfTracer(PERF_LOG, "EntityREST.getClassification(" + guid + "," + classificationName + ")");
            }

            if (StringUtils.isEmpty(guid)) {
                throw new AtlasBaseException(AtlasErrorCode.INSTANCE_GUID_NOT_FOUND, guid);
            }

            ensureClassificationType(classificationName);
            return entitiesStore.getClassification(guid, classificationName);
        } finally {
            AtlasPerfTracer.log(perf);
        }
    }

    /**
     * Gets the list of classifications for a given entity represented by a guid.
     * @param guid globally unique identifier for the entity
     * @return a list of classifications for the given entity guid
     */
    @GET
    @Path("/guid/{guid}/classifications")
    @Timed
    public AtlasClassification.AtlasClassifications getClassifications(@PathParam("guid") String guid) throws AtlasBaseException {
        Servlets.validateQueryParamLength("guid", guid);

        AtlasPerfTracer perf = null;

        try {
            if (AtlasPerfTracer.isPerfTraceEnabled(PERF_LOG)) {
                perf = AtlasPerfTracer.getPerfTracer(PERF_LOG, "EntityREST.getClassifications(" + guid + ")");
            }

            if (StringUtils.isEmpty(guid)) {
                throw new AtlasBaseException(AtlasErrorCode.INSTANCE_GUID_NOT_FOUND, guid);
            }

            return new AtlasClassification.AtlasClassifications(entitiesStore.getClassifications(guid));
        } finally {
            AtlasPerfTracer.log(perf);
        }
    }

    /**
     * Adds classification to the entity identified by its type and unique attributes.
     * @param typeName
     */
    @POST
    @Path("/uniqueAttribute/type/{typeName}/classifications")
    @Timed
    public void addClassificationsByUniqueAttribute(@PathParam("typeName") String typeName, @Context HttpServletRequest servletRequest, List<AtlasClassification> classifications) throws AtlasBaseException {
        Servlets.validateQueryParamLength("typeName", typeName);

        AtlasPerfTracer perf = null;

        try {
            if (AtlasPerfTracer.isPerfTraceEnabled(PERF_LOG)) {
                perf = AtlasPerfTracer.getPerfTracer(PERF_LOG, "EntityREST.addClassificationsByUniqueAttribute(" + typeName + ")");
            }

            AtlasEntityType     entityType = ensureEntityType(typeName);
            Map<String, Object> attributes = getAttributes(servletRequest);
            String              guid       = entitiesStore.getGuidByUniqueAttributes(entityType, attributes);

            if (guid == null) {
                throw new AtlasBaseException(AtlasErrorCode.INSTANCE_BY_UNIQUE_ATTRIBUTE_NOT_FOUND, typeName, attributes.toString());
            }

            entitiesStore.addClassifications(guid, classifications);
        } finally {
            AtlasPerfTracer.log(perf);
        }
    }

    /**
     * Adds classifications to an existing entity represented by a guid.
     * @param guid globally unique identifier for the entity
     */
    @POST
    @Path("/guid/{guid}/classifications")
    @Timed
    public void addClassifications(@PathParam("guid") final String guid, List<AtlasClassification> classifications) throws AtlasBaseException {
        Servlets.validateQueryParamLength("guid", guid);

        AtlasPerfTracer perf = null;

        try {
            if (AtlasPerfTracer.isPerfTraceEnabled(PERF_LOG)) {
                perf = AtlasPerfTracer.getPerfTracer(PERF_LOG, "EntityREST.addClassifications(" + guid + ")");
            }

            if (StringUtils.isEmpty(guid)) {
                throw new AtlasBaseException(AtlasErrorCode.INSTANCE_GUID_NOT_FOUND, guid);
            }

            entitiesStore.addClassifications(guid, classifications);
        } finally {
            AtlasPerfTracer.log(perf);
        }
    }

    /**
     * Updates classification on an entity identified by its type and unique attributes.
     * @param  typeName
     */
    @PUT
    @Path("/uniqueAttribute/type/{typeName}/classifications")
    @Timed
    public void updateClassificationsByUniqueAttribute(@PathParam("typeName") String typeName, @Context HttpServletRequest servletRequest, List<AtlasClassification> classifications) throws AtlasBaseException {
        Servlets.validateQueryParamLength("typeName", typeName);

        AtlasPerfTracer perf = null;

        try {
            if (AtlasPerfTracer.isPerfTraceEnabled(PERF_LOG)) {
                perf = AtlasPerfTracer.getPerfTracer(PERF_LOG, "EntityREST.updateClassificationsByUniqueAttribute(" + typeName + ")");
            }

            AtlasEntityType     entityType = ensureEntityType(typeName);
            Map<String, Object> attributes = getAttributes(servletRequest);
            String              guid       = entitiesStore.getGuidByUniqueAttributes(entityType, attributes);

            if (guid == null) {
                throw new AtlasBaseException(AtlasErrorCode.INSTANCE_BY_UNIQUE_ATTRIBUTE_NOT_FOUND, typeName, attributes.toString());
            }

            entitiesStore.updateClassifications(guid, classifications);
        } finally {
            AtlasPerfTracer.log(perf);
        }
    }

    /**
     * Updates classifications to an existing entity represented by a guid.
     * @param  guid globally unique identifier for the entity
     * @return classification for the given entity guid
     */
    @PUT
    @Path("/guid/{guid}/classifications")
    @Timed
    public void updateClassifications(@PathParam("guid") final String guid, List<AtlasClassification> classifications) throws AtlasBaseException {
        Servlets.validateQueryParamLength("guid", guid);

        AtlasPerfTracer perf = null;

        try {
            if (AtlasPerfTracer.isPerfTraceEnabled(PERF_LOG)) {
                perf = AtlasPerfTracer.getPerfTracer(PERF_LOG, "EntityREST.updateClassifications(" + guid + ")");
            }

            if (StringUtils.isEmpty(guid)) {
                throw new AtlasBaseException(AtlasErrorCode.INSTANCE_GUID_NOT_FOUND, guid);
            }

            entitiesStore.updateClassifications(guid, classifications);

        } finally {
            AtlasPerfTracer.log(perf);
        }
    }

    /**
     * Deletes a given classification from an entity identified by its type and unique attributes.
     * @param typeName
     * @param classificationName name of the classification
     */
    @DELETE
    @Path("/uniqueAttribute/type/{typeName}/classification/{classificationName}")
    @Timed
    public void deleteClassificationByUniqueAttribute(@PathParam("typeName") String typeName, @Context HttpServletRequest servletRequest,@PathParam("classificationName") String classificationName) throws AtlasBaseException {
        Servlets.validateQueryParamLength("typeName", typeName);
        Servlets.validateQueryParamLength("classificationName", classificationName);

        AtlasPerfTracer perf = null;

        try {
            if (AtlasPerfTracer.isPerfTraceEnabled(PERF_LOG)) {
                perf = AtlasPerfTracer.getPerfTracer(PERF_LOG, "EntityREST.deleteClassificationByUniqueAttribute(" + typeName + ")");
            }

            AtlasEntityType     entityType = ensureEntityType(typeName);
            Map<String, Object> attributes = getAttributes(servletRequest);
            String              guid       = entitiesStore.getGuidByUniqueAttributes(entityType, attributes);

            if (guid == null) {
                throw new AtlasBaseException(AtlasErrorCode.INSTANCE_BY_UNIQUE_ATTRIBUTE_NOT_FOUND, typeName, attributes.toString());
            }

            entitiesStore.deleteClassification(guid, classificationName);
        } finally {
            AtlasPerfTracer.log(perf);
        }
    }

    /**
     * Deletes a given classification from an existing entity represented by a guid.
     * @param guid      globally unique identifier for the entity
     * @param classificationName name of the classifcation
     */
    @DELETE
    @Path("/guid/{guid}/classification/{classificationName}")
    @Timed
    public void deleteClassification(@PathParam("guid") String guid,
                                     @PathParam("classificationName") final String classificationName,
                                     @QueryParam("associatedEntityGuid") final String associatedEntityGuid) throws AtlasBaseException {
        Servlets.validateQueryParamLength("guid", guid);
        Servlets.validateQueryParamLength("classificationName", classificationName);
        Servlets.validateQueryParamLength("associatedEntityGuid", associatedEntityGuid);

        AtlasPerfTracer perf = null;

        try {
            if (AtlasPerfTracer.isPerfTraceEnabled(PERF_LOG)) {
                perf = AtlasPerfTracer.getPerfTracer(PERF_LOG, "EntityREST.deleteClassification(" + guid + "," + classificationName + "," + associatedEntityGuid + ")");
            }

            if (StringUtils.isEmpty(guid)) {
                throw new AtlasBaseException(AtlasErrorCode.INSTANCE_GUID_NOT_FOUND, guid);
            }

            ensureClassificationType(classificationName);

            entitiesStore.deleteClassification(guid, classificationName, associatedEntityGuid);
        } finally {
            AtlasPerfTracer.log(perf);
        }
    }

    /******************************************************************/
    /** Bulk API operations                                          **/
    /******************************************************************/

    /**
     * Bulk API to retrieve list of entities identified by its unique attributes.
     *
     * In addition to the typeName path parameter, attribute key-value pair(s) can be provided in the following format
     *
     * typeName=<typeName>&attr_1:<attrName>=<attrValue>&attr_2:<attrName>=<attrValue>&attr_3:<attrName>=<attrValue>
     *
     * NOTE: The attrName should be an unique attribute for the given entity-type
     *
     * The REST request would look something like this
     *
     * GET /v2/entity/bulk/uniqueAttribute/type/hive_db?attr_0:qualifiedName=db1@cl1&attr_2:qualifiedName=db2@cl1
     *
     * @param typeName
     * @param minExtInfo
     * @param ignoreRelationships
     * @return AtlasEntitiesWithExtInfo
     * @throws AtlasBaseException
     */
    @GET
    @Path("/bulk/uniqueAttribute/type/{typeName}")
    @Timed
    public AtlasEntitiesWithExtInfo getEntitiesByUniqueAttributes(@PathParam("typeName") String typeName,
                                                                  @QueryParam("minExtInfo") @DefaultValue("false") boolean minExtInfo,
                                                                  @QueryParam("ignoreRelationships") @DefaultValue("false") boolean ignoreRelationships,
                                                                  @Context HttpServletRequest servletRequest) throws AtlasBaseException {
        Servlets.validateQueryParamLength("typeName", typeName);

        AtlasPerfTracer perf = null;

        try {
            List<Map<String, Object>> uniqAttributesList = getAttributesList(servletRequest);

            if (AtlasPerfTracer.isPerfTraceEnabled(PERF_LOG)) {
                perf = AtlasPerfTracer.getPerfTracer(PERF_LOG, "EntityREST.getEntitiesByUniqueAttributes(" + typeName + "," + uniqAttributesList + ")");
            }

            AtlasEntityType entityType = ensureEntityType(typeName);

            for (Map<String, Object> uniqAttributes : uniqAttributesList) {
                validateUniqueAttribute(entityType, uniqAttributes);
            }

            return entitiesStore.getEntitiesByUniqueAttributes(entityType, uniqAttributesList, minExtInfo, ignoreRelationships);
        } finally {
            AtlasPerfTracer.log(perf);
        }
    }

    /**
     * Bulk API to retrieve list of entities identified by its GUIDs.
     */
    @GET
    @Path("/bulk")
    @Timed
    public AtlasEntitiesWithExtInfo getByGuids(@QueryParam("guid") List<String> guids, @QueryParam("minExtInfo") @DefaultValue("false") boolean minExtInfo, @QueryParam("ignoreRelationships") @DefaultValue("false") boolean ignoreRelationships) throws AtlasBaseException {
        if (CollectionUtils.isNotEmpty(guids)) {
            for (String guid : guids) {
                Servlets.validateQueryParamLength("guid", guid);
            }
        }

        AtlasPerfTracer perf = null;

        try {
            if (AtlasPerfTracer.isPerfTraceEnabled(PERF_LOG)) {
                perf = AtlasPerfTracer.getPerfTracer(PERF_LOG, "EntityREST.getByGuids(" + guids + ")");
            }

            if (CollectionUtils.isEmpty(guids)) {
                throw new AtlasBaseException(AtlasErrorCode.INSTANCE_GUID_NOT_FOUND, guids);
            }

            return entitiesStore.getByIds(guids, minExtInfo, ignoreRelationships);
        } finally {
            AtlasPerfTracer.log(perf);
        }
    }

    /**
     * Bulk API to create new entities or updates existing entities in Atlas.
     * Existing entity is matched using its unique guid if supplied or by its unique attributes eg: qualifiedName
     */
    @POST
    @Path("/bulk")
    @Timed
    public EntityMutationResponse createOrUpdate(AtlasEntitiesWithExtInfo entities,
                                                 @QueryParam("replaceClassifications") @DefaultValue("false") boolean replaceClassifications,
                                                 @QueryParam("replaceBusinessAttributes") @DefaultValue("false") boolean replaceBusinessAttributes,
                                                 @QueryParam("overwriteBusinessAttributes") @DefaultValue("false") boolean isOverwriteBusinessAttributes) throws AtlasBaseException {
        AtlasPerfTracer perf = null;
        RequestContext.get().setEnableCache(false);
        try {
            if (AtlasPerfTracer.isPerfTraceEnabled(PERF_LOG)) {
                perf = AtlasPerfTracer.getPerfTracer(PERF_LOG, "EntityREST.createOrUpdate(entityCount=" +
                        (CollectionUtils.isEmpty(entities.getEntities()) ? 0 : entities.getEntities().size()) + ")");
            }

            validateAttributeLength(entities.getEntities());

            EntityStream entityStream = new AtlasEntityStream(entities);

            return entitiesStore.createOrUpdate(entityStream, replaceClassifications, replaceBusinessAttributes, isOverwriteBusinessAttributes);
        } finally {
            AtlasPerfTracer.log(perf);
        }
    }

    public static void validateAttributeLength(final List<AtlasEntity> entities) throws AtlasBaseException {
        List<String> errorMessages = new ArrayList<>();

        for (final AtlasEntity atlasEntity : entities) {
            for (Map.Entry<String, Object> attribute : atlasEntity.getAttributes().entrySet()) {

                if (attribute.getValue() instanceof String && ((String) attribute.getValue()).length() > HUNDRED_THOUSAND) {

                    if (ATTRS_WITH_TWO_MILLION_LIMIT.contains(attribute.getKey())) {
                        if (((String) attribute.getValue()).length() > TWO_MILLION) {
                            errorMessages.add("Attribute " + attribute.getKey() + " exceeds limit of " + TWO_MILLION + " characters");
                        }
                    } else {
                        errorMessages.add("Attribute " + attribute.getKey() + " exceeds limit of " + HUNDRED_THOUSAND + " characters");
                    }
                }
            }

            if (errorMessages.size() > 0) {
                throw new AtlasBaseException(AtlasType.toJson(errorMessages));
            }
        }
    }

    /**
     * Bulk API to delete list of entities identified by its GUIDs
     */
    @DELETE
    @Path("/bulk")
    @Timed
    public EntityMutationResponse deleteByGuids(@QueryParam("guid") final List<String> guids) throws AtlasBaseException {
        if (CollectionUtils.isNotEmpty(guids)) {
            for (String guid : guids) {
                Servlets.validateQueryParamLength("guid", guid);
            }
        }

        AtlasPerfTracer perf = null;

        try {
            if (AtlasPerfTracer.isPerfTraceEnabled(PERF_LOG)) {
                perf = AtlasPerfTracer.getPerfTracer(PERF_LOG, "EntityREST.deleteByGuids(" + guids  + ")");
            }

            return entitiesStore.deleteByIds(guids);
        } finally {
            AtlasPerfTracer.log(perf);
        }
    }

    @DELETE
    @Path("/bulk/uniqueAttribute")
    @Timed
    public EntityMutationResponse bulkDeleteByUniqueAttribute(List<AtlasObjectId> objectIds) throws AtlasBaseException {
        AtlasPerfTracer perf = null;
        try {
            if (AtlasPerfTracer.isPerfTraceEnabled(PERF_LOG)) {
                perf = AtlasPerfTracer.getPerfTracer(PERF_LOG, "EntityREST.bulkDeleteByUniqueAttribute(" + objectIds.size() + ")");
            }

            return entitiesStore.deleteByUniqueAttributes(objectIds);

        } finally {
            AtlasPerfTracer.log(perf);
        }
    }


    /**
     * Bulk API to restore list of entities identified by its GUIDs
     */
    @POST
    @Path("/restore/bulk")
    public EntityMutationResponse restoreByGuids(@QueryParam("guid") final List<String> guids) throws AtlasBaseException {
        if (CollectionUtils.isNotEmpty(guids)) {
            for (String guid : guids) {
                Servlets.validateQueryParamLength("guid", guid);
            }
        }

        AtlasPerfTracer perf = null;

        try {
            if (AtlasPerfTracer.isPerfTraceEnabled(PERF_LOG)) {
                perf = AtlasPerfTracer.getPerfTracer(PERF_LOG, "EntityREST.restoreByGuids(" + guids  + ")");
            }

            return entitiesStore.restoreByIds(guids);
        } finally {
            AtlasPerfTracer.log(perf);
        }
    }

    /**
     * Bulk API to associate a tag to multiple entities
     */
    @POST
    @Path("/bulk/classification")
    @Timed
    public void addClassification(ClassificationAssociateRequest request) throws AtlasBaseException {
        AtlasPerfTracer perf = null;

        try {
            if (AtlasPerfTracer.isPerfTraceEnabled(PERF_LOG)) {
                perf = AtlasPerfTracer.getPerfTracer(PERF_LOG, "EntityREST.addClassification(" + request  + ")");
            }

            AtlasClassification       classification           = request == null ? null : request.getClassification();
            List<String>              entityGuids              = request == null ? null : request.getEntityGuids();
            List<Map<String, Object>> entitiesUniqueAttributes = request == null ? null : request.getEntitiesUniqueAttributes();
            String                    entityTypeName           = request == null ? null : request.getEntityTypeName();

            if (classification == null || StringUtils.isEmpty(classification.getTypeName())) {
                throw new AtlasBaseException(AtlasErrorCode.INVALID_PARAMETERS, "no classification");
            }

            if (hasNoGUIDAndTypeNameAttributes(request)) {
                throw new AtlasBaseException(AtlasErrorCode.INVALID_PARAMETERS, "Need either list of GUIDs or entity type and list of qualified Names");
            }

            if (CollectionUtils.isNotEmpty(entitiesUniqueAttributes) && entityTypeName != null) {
                AtlasEntityType entityType = ensureEntityType(entityTypeName);

                if (CollectionUtils.isEmpty(entityGuids)) {
                    entityGuids = new ArrayList<>();
                }

                for (Map<String, Object> eachEntityAttributes : entitiesUniqueAttributes) {
                    try {
                        String guid = entitiesStore.getGuidByUniqueAttributes(entityType, eachEntityAttributes);

                        if (guid != null) {
                            entityGuids.add(guid);
                        }
                    } catch (AtlasBaseException e) {
                        if (RequestContext.get().isSkipFailedEntities()) {
                            if (LOG.isDebugEnabled()) {
                                LOG.debug("getByIds(): ignoring failure for entity with unique attributes {} and typeName {}: error code={}, message={}", eachEntityAttributes, entityTypeName, e.getAtlasErrorCode(), e.getMessage());
                            }

                            continue;
                        }

                        throw e;
                    }
                }

                if (CollectionUtils.isEmpty(entityGuids)) {
                    throw new AtlasBaseException(AtlasErrorCode.INVALID_PARAMETERS, "No guid found for given entity Type Name and list of attributes");
                }
            }

            entitiesStore.addClassification(entityGuids, classification);
        } finally {
            AtlasPerfTracer.log(perf);
        }
    }

    /**
     * Bulk API to associate tags to multiple entities
     */
    @POST
    @Path("/bulk/classification/displayName")
    @Timed
    public void addClassificationByDisplayName(List<AtlasClassification> classificationList) throws AtlasBaseException {
        AtlasPerfTracer perf = null;

        try {
            if (AtlasPerfTracer.isPerfTraceEnabled(PERF_LOG)) {
                perf = AtlasPerfTracer.getPerfTracer(PERF_LOG, "EntityREST.addClassificationByDisplayName()");
            }

            if (CollectionUtils.isEmpty(classificationList)) {
                throw new AtlasBaseException(BAD_REQUEST, "classification list should be specified");
            }

            Map<String, List<AtlasClassification>> entityGuidClassificationMap = new HashMap<>();
            for (AtlasClassification classification : classificationList) {

                if (StringUtils.isEmpty(classification.getTypeName())) {

                    try {
                        AtlasType type = typeRegistry.getClassificationTypeByDisplayName(classification.getDisplayName());
                        if (type == null) {
                            throw new AtlasBaseException("Classification type not found for displayName {}" + classification.getDisplayName());
                        }
                        classification.setTypeName(type.getTypeName());
                    } catch (NoSuchElementException exception) {
                        throw new AtlasBaseException("No Classification type fount for displayName " + classification.getDisplayName());
                    }
                }

                if (entityGuidClassificationMap.containsKey(classification.getEntityGuid())) {
                    List<AtlasClassification> classifications = entityGuidClassificationMap.get(classification.getEntityGuid());
                    classifications.add(classification);
                } else {
                    List<AtlasClassification> classifications = new ArrayList<>();
                    classifications.add(classification);
                    entityGuidClassificationMap.put(classification.getEntityGuid(), classifications);
                }
            }

            for (Map.Entry<String, List<AtlasClassification>> x : entityGuidClassificationMap.entrySet()) {
                entitiesStore.addClassifications(x.getKey(), x.getValue());
            }

        } finally {
            AtlasPerfTracer.log(perf);
        }
    }

    @GET
    @Path("{guid}/audit")
    @Timed
    public List<EntityAuditEventV2> getAuditEvents(@PathParam("guid") String guid, @QueryParam("startKey") String startKey,
                                                   @QueryParam("auditAction") EntityAuditActionV2 auditAction,
                                                   @QueryParam("count") @DefaultValue("100") short count,
                                                   @QueryParam("offset") @DefaultValue("-1") int offset,
                                                   @QueryParam("sortBy") String sortBy,
                                                   @QueryParam("sortOrder") String sortOrder) throws AtlasBaseException {
        throw new AtlasBaseException(DEPRECATED_API, "/entity/auditSearch");
    }

    @POST
    @Path("{guid}/auditSearch")
    @Timed
    public EntityAuditSearchResult searchAuditEventsByGuid(AuditSearchParams parameters, @PathParam("guid") String guid) throws AtlasBaseException {
        AtlasPerfTracer perf = null;

        try {
            if (AtlasPerfTracer.isPerfTraceEnabled(PERF_LOG)) {
                perf = AtlasPerfTracer.getPerfTracer(PERF_LOG, "EntityREST.getAuditEvents(" + guid +  ")");
            }

            // Enforces authorization for entity-read
            try {
                entitiesStore.getHeaderById(guid);
            } catch (AtlasBaseException e) {
                if (e.getAtlasErrorCode() == AtlasErrorCode.INSTANCE_GUID_NOT_FOUND) {
                    AtlasEntityHeader entityHeader = getEntityHeaderFromPurgedAudit(guid);

//                    AtlasAuthorizationUtils.verifyAccess(new AtlasEntityAccessRequest(typeRegistry, ENTITY_READ, entityHeader), "read entity audit: guid=", guid);
                    AuthorizerUtils.verifyAccess(entityHeader, ENTITY_READ);
                } else {
                    throw e;
                }
            }

            String dslString = parameters.getQueryStringForGuid(guid);

            EntityAuditSearchResult ret = esBasedAuditRepository.searchEvents(dslString);

            return ret;
        } finally {
            AtlasPerfTracer.log(perf);
        }
    }

    @POST
    @Path("auditSearch")
    @Timed
    public EntityAuditSearchResult searchAuditEvents(AuditSearchParams parameters) throws AtlasBaseException {
        AtlasPerfTracer perf = null;

        try {
            if (AtlasPerfTracer.isPerfTraceEnabled(PERF_LOG)) {
                perf = AtlasPerfTracer.getPerfTracer(PERF_LOG, "EntityREST.searchAuditEvents");
            }

            String dslString = parameters.getQueryString();

            EntityAuditSearchResult ret = esBasedAuditRepository.searchEvents(dslString);

            scrubAndSetEntityAudits(ret, parameters.getSuppressLogs(), parameters.getAttributes());

            return ret;
        } finally {
            AtlasPerfTracer.log(perf);
        }
    }

    private void scrubAndSetEntityAudits(EntityAuditSearchResult result, boolean suppressLogs, Set<String> attributes) throws AtlasBaseException {
        AtlasPerfMetrics.MetricRecorder metric = RequestContext.get().startMetricRecord("scrubEntityAudits");
        for (EntityAuditEventV2 event : result.getEntityAudits()) {
            try {
                AtlasSearchResult ret = new AtlasSearchResult();
                AtlasEntityWithExtInfo entityWithExtInfo = entitiesStore.getByIdWithoutAuthorization(event.getEntityId());
                AtlasEntityHeader entityHeader = new AtlasEntityHeader(entityWithExtInfo.getEntity());
                ret.addEntity(entityHeader);
                AtlasSearchResultScrubRequest request = new AtlasSearchResultScrubRequest(typeRegistry, ret);
                AtlasAuthorizationUtils.scrubSearchResults(request, suppressLogs);
                if(entityHeader.getScrubbed()!= null && entityHeader.getScrubbed()){
                    event.setDetail(null);
                }
                Map<String, Object> entityAttrs = entityHeader.getAttributes();
                if(attributes == null) entityAttrs.clear();
                else entityAttrs.keySet().retainAll(attributes);

                event.setEntityDetail(entityHeader);

            } catch (AtlasBaseException e) {
                if (e.getAtlasErrorCode() == AtlasErrorCode.INSTANCE_GUID_NOT_FOUND) {
                    try {
                        AtlasEntityHeader entityHeader = event.getEntityHeader();
                        AtlasSearchResult ret = new AtlasSearchResult();
                        ret.addEntity(entityHeader);
                        AtlasSearchResultScrubRequest request = new AtlasSearchResultScrubRequest(typeRegistry, ret);
                        AtlasAuthorizationUtils.scrubSearchResults(request, suppressLogs);
                        if(entityHeader.getScrubbed()!= null && entityHeader.getScrubbed()){
                            event.setDetail(null);
                        }
                    } catch (AtlasBaseException abe) {
                            throw abe;
                    }
                }
            }
        }
        RequestContext.get().endMetricRecord(metric);
    }

    @GET
    @Path("bulk/headers")
    @Produces(Servlets.JSON_MEDIA_TYPE)
    @Timed
    public AtlasEntityHeaders getEntityHeaders(@QueryParam("tagUpdateStartTime") long tagUpdateStartTime) throws AtlasBaseException {
        AtlasPerfTracer perf = null;

        try {
            long  tagUpdateEndTime = System.currentTimeMillis();

            if (tagUpdateStartTime > tagUpdateEndTime) {
                throw new AtlasBaseException(BAD_REQUEST, "fromTimestamp should be less than toTimestamp");
            }

            if (AtlasPerfTracer.isPerfTraceEnabled(PERF_LOG)) {
                perf = AtlasPerfTracer.getPerfTracer(PERF_LOG, "EntityREST.getEntityHeaders(" + tagUpdateStartTime + ", " + tagUpdateEndTime + ")");
            }

            ClassificationAssociator.Retriever associator = new ClassificationAssociator.Retriever(typeRegistry, esBasedAuditRepository);
            return associator.get(tagUpdateStartTime, tagUpdateEndTime);
        } finally {
            AtlasPerfTracer.log(perf);
        }
    }

    @POST
    @Path("bulk/setClassifications")
    @Produces(Servlets.JSON_MEDIA_TYPE)
    @Consumes(Servlets.JSON_MEDIA_TYPE)
    @Timed
    public void setClassifications(AtlasEntityHeaders entityHeaders) throws AtlasBaseException {
        AtlasPerfTracer perf = null;

        try {
            if (AtlasPerfTracer.isPerfTraceEnabled(PERF_LOG)) {
                perf = AtlasPerfTracer.getPerfTracer(PERF_LOG, "EntityREST.setClassifications()");
            }

            ClassificationAssociator.Updater associator = new ClassificationAssociator.Updater(typeRegistry, entitiesStore, entityGraphMapper, entityChangeNotifier, instanceConverter);
            associator.setClassifications(entityHeaders.getGuidHeaderMap());
        } finally {
            AtlasPerfTracer.log(perf);
        }
    }

    @POST
    @Path("/guid/{guid}/businessmetadata")
    @Produces(Servlets.JSON_MEDIA_TYPE)
    @Consumes(Servlets.JSON_MEDIA_TYPE)
    @Timed
    public void addOrUpdateBusinessAttributes(@PathParam("guid") final String guid, @QueryParam("isOverwrite") @DefaultValue("false") boolean isOverwrite, Map<String, Map<String, Object>> businessAttributes) throws AtlasBaseException {
        AtlasPerfTracer perf = null;

        try {
            if (AtlasPerfTracer.isPerfTraceEnabled(PERF_LOG)) {
                perf = AtlasPerfTracer.getPerfTracer(PERF_LOG, "EntityREST.addOrUpdateBusinessAttributes(" + guid + ", isOverwrite=" + isOverwrite + ")");
            }

            entitiesStore.addOrUpdateBusinessAttributes(guid, businessAttributes, isOverwrite);
        } finally {
            AtlasPerfTracer.log(perf);
        }
    }

    @POST
    @Path("/guid/{guid}/businessmetadata/displayName")
    @Produces(Servlets.JSON_MEDIA_TYPE)
    @Consumes(Servlets.JSON_MEDIA_TYPE)
    @Timed
    public void addOrUpdateBusinessAttributesByDisplayName(@PathParam("guid") final String guid, @QueryParam("isOverwrite") @DefaultValue("false") boolean isOverwrite, Map<String, Map<String, Object>> businessAttributes) throws AtlasBaseException {
        AtlasPerfTracer perf = null;

        try {
            if (AtlasPerfTracer.isPerfTraceEnabled(PERF_LOG)) {
                perf = AtlasPerfTracer.getPerfTracer(PERF_LOG, "EntityREST.addOrUpdateBusinessAttributesByDisplayName(" + guid + ", isOverwrite=" + isOverwrite + ")");
            }

            entitiesStore.addOrUpdateBusinessAttributesByDisplayName(guid, businessAttributes, isOverwrite);
        } finally {
            AtlasPerfTracer.log(perf);
        }
    }

    @DELETE
    @Path("/guid/{guid}/businessmetadata")
    @Produces(Servlets.JSON_MEDIA_TYPE)
    @Consumes(Servlets.JSON_MEDIA_TYPE)
    @Timed
    public void removeBusinessAttributes(@PathParam("guid") final String guid, Map<String, Map<String, Object>> businessAttributes) throws AtlasBaseException {
        AtlasPerfTracer perf = null;

        try {
            if (AtlasPerfTracer.isPerfTraceEnabled(PERF_LOG)) {
                perf = AtlasPerfTracer.getPerfTracer(PERF_LOG, "EntityREST.removeBusinessAttributes(" + guid + ")");
            }

            entitiesStore.removeBusinessAttributes(guid, businessAttributes);
        } finally {
            AtlasPerfTracer.log(perf);
        }
    }

    @POST
    @Path("/guid/{guid}/businessmetadata/{bmName}")
    @Produces(Servlets.JSON_MEDIA_TYPE)
    @Consumes(Servlets.JSON_MEDIA_TYPE)
    @Timed
    public void addOrUpdateBusinessAttributes(@PathParam("guid") final String guid, @PathParam("bmName") final String bmName, Map<String, Object> businessAttributes) throws AtlasBaseException {
        AtlasPerfTracer perf = null;

        try {
            if (AtlasPerfTracer.isPerfTraceEnabled(PERF_LOG)) {
                perf = AtlasPerfTracer.getPerfTracer(PERF_LOG, "EntityREST.addOrUpdateBusinessAttributes(" + guid + ", " + bmName + ")");
            }

            entitiesStore.addOrUpdateBusinessAttributes(guid, Collections.singletonMap(bmName, businessAttributes), false);
        } finally {
            AtlasPerfTracer.log(perf);
        }
    }

    @DELETE
    @Path("/guid/{guid}/businessmetadata/{bmName}")
    @Produces(Servlets.JSON_MEDIA_TYPE)
    @Consumes(Servlets.JSON_MEDIA_TYPE)
    @Timed
    public void removeBusinessAttributes(@PathParam("guid") final String guid, @PathParam("bmName") final String bmName, Map<String, Object> businessAttributes) throws AtlasBaseException {
        AtlasPerfTracer perf = null;

        try {
            if (AtlasPerfTracer.isPerfTraceEnabled(PERF_LOG)) {
                perf = AtlasPerfTracer.getPerfTracer(PERF_LOG, "EntityREST.removeBusinessAttributes(" + guid + ", " + bmName + ")");
            }

            entitiesStore.removeBusinessAttributes(guid, Collections.singletonMap(bmName, businessAttributes));
        } finally {
            AtlasPerfTracer.log(perf);
        }
    }

    /**
     * Set labels to a given entity
     * @param guid - Unique entity identifier
     * @param labels - set of labels to be set to the entity
     * @throws AtlasBaseException
     */
    @POST
    @Path("/guid/{guid}/labels")
    @Produces(Servlets.JSON_MEDIA_TYPE)
    @Consumes(Servlets.JSON_MEDIA_TYPE)
    @Timed
    public void setLabels(@PathParam("guid") final String guid, Set<String> labels) throws AtlasBaseException {
        AtlasPerfTracer perf = null;

        try {
            if (AtlasPerfTracer.isPerfTraceEnabled(PERF_LOG)) {
                perf = AtlasPerfTracer.getPerfTracer(PERF_LOG, "EntityREST.setLabels()");
            }

            entitiesStore.setLabels(guid, labels);
        } finally {
            AtlasPerfTracer.log(perf);
        }
    }

    /**
     * delete given labels to a given entity
     * @param guid - Unique entity identifier
     * @throws AtlasBaseException
     */
    @DELETE
    @Path("/guid/{guid}/labels")
    @Produces(Servlets.JSON_MEDIA_TYPE)
    @Consumes(Servlets.JSON_MEDIA_TYPE)
    @Timed
    public void removeLabels(@PathParam("guid") final String guid, Set<String> labels) throws AtlasBaseException {
        AtlasPerfTracer perf = null;

        try {
            if (AtlasPerfTracer.isPerfTraceEnabled(PERF_LOG)) {
                perf = AtlasPerfTracer.getPerfTracer(PERF_LOG, "EntityREST.deleteLabels()");
            }

            entitiesStore.removeLabels(guid, labels);
        } finally {
            AtlasPerfTracer.log(perf);
        }
    }

    /**
     * add given labels to a given entity
     * @param guid - Unique entity identifier
     * @throws AtlasBaseException
     */
    @PUT
    @Path("/guid/{guid}/labels")
    @Produces(Servlets.JSON_MEDIA_TYPE)
    @Consumes(Servlets.JSON_MEDIA_TYPE)
    @Timed
    public void addLabels(@PathParam("guid") final String guid, Set<String> labels) throws AtlasBaseException {
        AtlasPerfTracer perf = null;

        try {
            if (AtlasPerfTracer.isPerfTraceEnabled(PERF_LOG)) {
                perf = AtlasPerfTracer.getPerfTracer(PERF_LOG, "EntityREST.addLabels()");
            }

            entitiesStore.addLabels(guid, labels);
        } finally {
            AtlasPerfTracer.log(perf);
        }
    }

    @POST
    @Path("/uniqueAttribute/type/{typeName}/labels")
    @Timed
    public void setLabels(@PathParam("typeName") String typeName, Set<String> labels,
                          @Context HttpServletRequest servletRequest) throws AtlasBaseException {

        Servlets.validateQueryParamLength("typeName", typeName);
        AtlasPerfTracer perf = null;

        try {
            if (AtlasPerfTracer.isPerfTraceEnabled(PERF_LOG)) {
                perf = AtlasPerfTracer.getPerfTracer(PERF_LOG, "EntityREST.setLabels(" + typeName + ")");
            }

            AtlasEntityType     entityType = ensureEntityType(typeName);
            Map<String, Object> attributes = getAttributes(servletRequest);
            String              guid       = entitiesStore.getGuidByUniqueAttributes(entityType, attributes);

            if (guid == null) {
                throw new AtlasBaseException(AtlasErrorCode.INSTANCE_BY_UNIQUE_ATTRIBUTE_NOT_FOUND, typeName, attributes.toString());
            }

            entitiesStore.setLabels(guid, labels);
        } finally {
            AtlasPerfTracer.log(perf);
        }
    }

    @PUT
    @Path("/uniqueAttribute/type/{typeName}/labels")
    @Timed
    public void addLabels(@PathParam("typeName") String typeName, Set<String> labels,
                          @Context HttpServletRequest servletRequest) throws AtlasBaseException {
        Servlets.validateQueryParamLength("typeName", typeName);
        AtlasPerfTracer perf = null;

        try {
            if (AtlasPerfTracer.isPerfTraceEnabled(PERF_LOG)) {
                perf = AtlasPerfTracer.getPerfTracer(PERF_LOG, "EntityREST.addLabels(" + typeName + ")");
            }

            AtlasEntityType     entityType = ensureEntityType(typeName);
            Map<String, Object> attributes = getAttributes(servletRequest);
            String              guid       = entitiesStore.getGuidByUniqueAttributes(entityType, attributes);

            if (guid == null) {
                throw new AtlasBaseException(AtlasErrorCode.INSTANCE_BY_UNIQUE_ATTRIBUTE_NOT_FOUND, typeName, attributes.toString());
            }

            entitiesStore.addLabels(guid, labels);
        } finally {
            AtlasPerfTracer.log(perf);
        }
    }

    @DELETE
    @Path("/uniqueAttribute/type/{typeName}/labels")
    @Timed
    public void removeLabels(@PathParam("typeName") String typeName, Set<String> labels,
                             @Context HttpServletRequest servletRequest) throws AtlasBaseException {

        Servlets.validateQueryParamLength("typeName", typeName);
        AtlasPerfTracer perf = null;

        try {
            if (AtlasPerfTracer.isPerfTraceEnabled(PERF_LOG)) {
                perf = AtlasPerfTracer.getPerfTracer(PERF_LOG, "EntityREST.removeLabels(" + typeName + ")");
            }

            AtlasEntityType     entityType = ensureEntityType(typeName);
            Map<String, Object> attributes = getAttributes(servletRequest);
            String              guid       = entitiesStore.getGuidByUniqueAttributes(entityType, attributes);

            if (guid == null) {
                throw new AtlasBaseException(AtlasErrorCode.INSTANCE_BY_UNIQUE_ATTRIBUTE_NOT_FOUND, typeName, attributes.toString());
            }

            entitiesStore.removeLabels(guid, labels);
        } finally {
            AtlasPerfTracer.log(perf);
        }
    }

    private AtlasEntityType ensureEntityType(String typeName) throws AtlasBaseException {
        AtlasEntityType ret = typeRegistry.getEntityTypeByName(typeName);

        if (ret == null) {
            throw new AtlasBaseException(AtlasErrorCode.TYPE_NAME_INVALID, TypeCategory.ENTITY.name(), typeName);
        }

        return ret;
    }

    private AtlasClassificationType ensureClassificationType(String typeName) throws AtlasBaseException {
        AtlasClassificationType ret = typeRegistry.getClassificationTypeByName(typeName);

        if (ret == null) {
            throw new AtlasBaseException(AtlasErrorCode.TYPE_NAME_INVALID, TypeCategory.CLASSIFICATION.name(), typeName);
        }

        return ret;
    }

    // attr:qualifiedName=db1@cl1 ==> { qualifiedName:db1@cl1 }
    private Map<String, Object> getAttributes(HttpServletRequest request) {
        Map<String, Object> attributes = new HashMap<>();

        if (MapUtils.isNotEmpty(request.getParameterMap())) {
            for (Map.Entry<String, String[]> e : request.getParameterMap().entrySet()) {
                String key = e.getKey();

                if (key != null && key.startsWith(PREFIX_ATTR)) {
                    String[] values = e.getValue();
                    String   value  = values != null && values.length > 0 ? values[0] : null;

                    attributes.put(key.substring(PREFIX_ATTR.length()), value);
                }
            }
        }

        return attributes;
    }

    // attr_1:qualifiedName=db1@cl1&attr_2:qualifiedName=db2@cl1 ==> [ { qualifiedName:db1@cl1 }, { qualifiedName:db2@cl1 } ]
    private List<Map<String, Object>> getAttributesList(HttpServletRequest request) {
        Map<String, Map<String, Object>> ret = new HashMap<>();

        if (MapUtils.isNotEmpty(request.getParameterMap())) {
            for (Map.Entry<String, String[]> entry : request.getParameterMap().entrySet()) {
                String key = entry.getKey();

                if (key == null || !key.startsWith(PREFIX_ATTR_)) {
                    continue;
                }

                int      sepPos = key.indexOf(':', PREFIX_ATTR_.length());
                String[] values = entry.getValue();
                String   value  = values != null && values.length > 0 ? values[0] : null;

                if (sepPos == -1 || value == null) {
                    continue;
                }

                String              attrName   = key.substring(sepPos + 1);
                String              listIdx    = key.substring(PREFIX_ATTR_.length(), sepPos);
                Map<String, Object> attributes = ret.get(listIdx);

                if (attributes == null) {
                    attributes = new HashMap<>();

                    ret.put(listIdx, attributes);
                }

                attributes.put(attrName, value);
            }
        }

        return new ArrayList<>(ret.values());
    }

    /**
     * Validate that each attribute given is an unique attribute
     * @param entityType the entity type
     * @param attributes attributes
     */
    private void validateUniqueAttribute(AtlasEntityType entityType, Map<String, Object> attributes) throws AtlasBaseException {
        if (MapUtils.isEmpty(attributes)) {
            throw new AtlasBaseException(AtlasErrorCode.ATTRIBUTE_UNIQUE_INVALID, entityType.getTypeName(), "");
        }

        for (String attributeName : attributes.keySet()) {
            AtlasAttributeDef attribute = entityType.getAttributeDef(attributeName);

            if (attribute == null || !attribute.getIsUnique()) {
                throw new AtlasBaseException(AtlasErrorCode.ATTRIBUTE_UNIQUE_INVALID, entityType.getTypeName(), attributeName);
            }
        }
    }

    /**
     * Get the sample Template for uploading/creating bulk BusinessMetaData
     *
     * @return Template File
     * @throws AtlasBaseException
     * @HTTP 400 If the provided fileType is not supported
     */
    @GET
    @Path("/businessmetadata/import/template")
    @Produces(MediaType.APPLICATION_OCTET_STREAM)
    public Response produceTemplate() {
        return Response.ok(new StreamingOutput() {
            @Override
            public void write(OutputStream outputStream) throws IOException, WebApplicationException {
                outputStream.write(FileUtils.getBusinessMetadataHeaders().getBytes());
            }
        }).header("Content-Disposition", "attachment; filename=\"template_business_metadata\"").build();
    }

    /**
     * Upload the file for creating Business Metadata in BULK
     *
     * @param uploadedInputStream InputStream of file
     * @param fileDetail          FormDataContentDisposition metadata of file
     * @return
     * @throws AtlasBaseException
     * @HTTP 200 If Business Metadata creation was successful
     * @HTTP 400 If Business Metadata definition has invalid or missing information
     * @HTTP 409 If Business Metadata already exists (duplicate qualifiedName)
     */
    @POST
    @Path("/businessmetadata/import")
    @Consumes(MediaType.MULTIPART_FORM_DATA)
    @Timed
    public BulkImportResponse importBMAttributes(@FormDataParam("file") InputStream uploadedInputStream,
                                                 @FormDataParam("file") FormDataContentDisposition fileDetail) throws AtlasBaseException {

        return entitiesStore.bulkCreateOrUpdateBusinessAttributes(uploadedInputStream, fileDetail.getFileName());
    }

    private AtlasEntityHeader getEntityHeaderFromPurgedAudit(String guid) throws AtlasBaseException {
        List<EntityAuditEventV2> auditEvents = esBasedAuditRepository.listEventsV2(guid, EntityAuditActionV2.ENTITY_PURGE, null, (short)1);
        AtlasEntityHeader        ret         = CollectionUtils.isNotEmpty(auditEvents) ? auditEvents.get(0).getEntityHeader() : null;

        if (ret == null) {
            throw new AtlasBaseException(AtlasErrorCode.INSTANCE_GUID_NOT_FOUND, guid);
        }

        return ret;
    }

    /**
     * Reindexs all the mixed indices.
     */
    @POST
    @Path("/repairindex")
    @Timed
    public void repairIndex() throws AtlasBaseException {

        AtlasPerfTracer perf = null;

        try {
            if (AtlasPerfTracer.isPerfTraceEnabled(PERF_LOG)) {
                perf = AtlasPerfTracer.getPerfTracer(PERF_LOG, "EntityREST.repairIndex");
            }
            entitiesStore.repairIndex();
        } finally {
            AtlasPerfTracer.log(perf);
        }

    }

    /**
     * repairHasLineage API to correct haslineage attribute of entity.
     */
    @POST
    @Path("/repairhaslineage")
    @Consumes(Servlets.JSON_MEDIA_TYPE)
    public void repairHasLineage(AtlasHasLineageRequests request) throws AtlasBaseException {

        AtlasPerfTracer perf = null;

        try {
            if (AtlasPerfTracer.isPerfTraceEnabled(PERF_LOG)) {
                perf = AtlasPerfTracer.getPerfTracer(PERF_LOG, "EntityREST.repairHasLineage(" + request + ")");
            }

            entitiesStore.repairHasLineage(request);
        } finally {
            AtlasPerfTracer.log(perf);
        }
    }

    private boolean hasNoGUIDAndTypeNameAttributes(ClassificationAssociateRequest request) {
        return (request == null || (CollectionUtils.isEmpty(request.getEntityGuids()) &&
                (CollectionUtils.isEmpty(request.getEntitiesUniqueAttributes()) || request.getEntityTypeName() == null)));
    }

    private void validateAccessorRequest(List<AtlasAccessorRequest> atlasAccessorRequestList) throws AtlasBaseException {

        if (CollectionUtils.isEmpty(atlasAccessorRequestList)) {
            throw new AtlasBaseException(BAD_REQUEST, "Requires list of AtlasAccessor");
        } else {

            for (AtlasAccessorRequest accessorRequest : atlasAccessorRequestList) {
                try {
                    if (StringUtils.isEmpty(accessorRequest.getAction())) {
                        throw new AtlasBaseException(BAD_REQUEST, "Requires action parameter");
                    }

                    AtlasPrivilege action = null;
                    try {
                        action = AtlasPrivilege.valueOf(accessorRequest.getAction());
                    } catch (IllegalArgumentException el) {
                        throw new AtlasBaseException(AtlasErrorCode.BAD_REQUEST, "Invalid action provided " + accessorRequest.getAction());
                    }

                    switch (action) {
                        case ENTITY_READ:
                        case ENTITY_CREATE:
                        case ENTITY_UPDATE:
                        case ENTITY_DELETE:
                            validateEntityForAccessors(accessorRequest.getGuid(), accessorRequest.getQualifiedName(), accessorRequest.getTypeName());
                            break;

                        case ENTITY_READ_CLASSIFICATION:
                        case ENTITY_ADD_CLASSIFICATION:
                        case ENTITY_UPDATE_CLASSIFICATION:
                        case ENTITY_REMOVE_CLASSIFICATION:
                            if (StringUtils.isEmpty(accessorRequest.getClassification())) {
                                throw new AtlasBaseException(BAD_REQUEST, "Requires classification");
                            }
                            validateEntityForAccessors(accessorRequest.getGuid(), accessorRequest.getQualifiedName(), accessorRequest.getTypeName());
                            break;

                        case ENTITY_ADD_LABEL:
                        case ENTITY_REMOVE_LABEL:
                            if (StringUtils.isEmpty(accessorRequest.getLabel())) {
                                throw new AtlasBaseException(BAD_REQUEST, "Requires label");
                            }
                            validateEntityForAccessors(accessorRequest.getGuid(), accessorRequest.getQualifiedName(), accessorRequest.getTypeName());
                            break;

                        case ENTITY_UPDATE_BUSINESS_METADATA:
                            if (StringUtils.isEmpty(accessorRequest.getBusinessMetadata())) {
                                throw new AtlasBaseException(BAD_REQUEST, "Requires businessMetadata");
                            }
                            validateEntityForAccessors(accessorRequest.getGuid(), accessorRequest.getQualifiedName(), accessorRequest.getTypeName());
                            break;


                        case RELATIONSHIP_ADD:
                        case RELATIONSHIP_UPDATE:
                        case RELATIONSHIP_REMOVE:
                            if (StringUtils.isEmpty(accessorRequest.getRelationshipTypeName())) {
                                throw new AtlasBaseException(BAD_REQUEST, "Requires relationshipTypeName");
                            }

                            validateEntityForAccessors(accessorRequest.getEntityGuidEnd1(), accessorRequest.getEntityQualifiedNameEnd1(), accessorRequest.getEntityTypeEnd1());
                            validateEntityForAccessors(accessorRequest.getEntityGuidEnd2(), accessorRequest.getEntityQualifiedNameEnd2(), accessorRequest.getEntityTypeEnd2());
                            break;


                        case TYPE_READ:
                        case TYPE_CREATE:
                        case TYPE_UPDATE:
                        case TYPE_DELETE:
                            if (StringUtils.isEmpty(accessorRequest.getTypeName())) {
                                throw new AtlasBaseException(BAD_REQUEST, "Requires typeName of the asset");
                            }
                            break;

                        default:
                            throw new AtlasBaseException(BAD_REQUEST, "Please add validation support for action {}", accessorRequest.getAction());

                    }

                } catch (AtlasBaseException e) {
                    e.getErrorDetailsMap().put("accessorRequest", AtlasType.toJson(accessorRequest));
                    throw e;
                }
            }
        }
    }

    private void validateEntityForAccessors(String guid, String qualifiedName, String typeName) throws AtlasBaseException {
        if (StringUtils.isEmpty(typeName) && StringUtils.isNotEmpty(qualifiedName)) {
            throw new AtlasBaseException(BAD_REQUEST, "Requires typeName of the asset with qualifiedName");
        }

        if (StringUtils.isEmpty(guid) && StringUtils.isEmpty(qualifiedName)) {
            throw new AtlasBaseException(BAD_REQUEST, "Requires either qualifiedName or GUID of the asset");
        }
    }

    /**
     * Repair index for the entity GUID.
     * @param guid GUID for the entity
     * @return AtlasEntity
     * @throws AtlasBaseException
     */
    @POST
    @Path("/guid/{guid}/repairindex")
    public void repairEntityIndex(@PathParam("guid") String guid) throws AtlasBaseException {
        Servlets.validateQueryParamLength("guid", guid);

        AtlasAuthorizationUtils.verifyAccess(new AtlasAdminAccessRequest(AtlasPrivilege.ADMIN_REPAIR_INDEX), "Admin Repair Index");

        AtlasPerfTracer perf = null;

        try {
            if (AtlasPerfTracer.isPerfTraceEnabled(PERF_LOG)) {
                perf = AtlasPerfTracer.getPerfTracer(PERF_LOG, "EntityREST.repairEntityIndex(" + guid + ")");
            }

            AtlasEntityWithExtInfo entity = entitiesStore.getById(guid);
            Map<String, AtlasEntity> referredEntities = entity.getReferredEntities();
            RepairIndex repairIndex = new RepairIndex();
            repairIndex.setupGraph();

           repairIndex.restoreSelective(guid, referredEntities);
        } catch (Exception e) {
            LOG.error("Exception while repairEntityIndex ", e);
            throw new AtlasBaseException(e);
        } finally {
            AtlasPerfTracer.log(perf);
        }
    }


    @POST
    @Path("/repairindex/{typename}")
    public void repairIndexByTypeName(@PathParam("typename") String typename, @QueryParam("delay") @DefaultValue("0") int delay, @QueryParam("limit") @DefaultValue("1000") int limit, @QueryParam("offset") @DefaultValue("0") int offset, @QueryParam("batchSize") @DefaultValue("1000") int batchSize) throws AtlasBaseException {
        Servlets.validateQueryParamLength("typename", typename);

        AtlasPerfTracer perf = null;

        try {
            if (AtlasPerfTracer.isPerfTraceEnabled(PERF_LOG)) {
                perf = AtlasPerfTracer.getPerfTracer(PERF_LOG, "EntityREST.repairAllEntitiesIndex");
            }

            AtlasAuthorizationUtils.verifyAccess(new AtlasAdminAccessRequest(AtlasPrivilege.ADMIN_REPAIR_INDEX), "Admin Repair Index");

            RepairIndex repairIndex = new RepairIndex();
            repairIndex.setupGraph();

            LOG.info("Repairing index for entities in " + typename);

            long startTime = System.currentTimeMillis();

            List<String> entityGUIDs = entitiesStore.getEntityGUIDS(typename);

            LOG.info("Entities to repair in " + typename + " " + entityGUIDs.size());

            if (entityGUIDs.size() > offset + limit) {
                entityGUIDs = entityGUIDs.subList(offset, offset + limit);
                LOG.info("Updated - Entities to repair in " + typename + " " + entityGUIDs.size());
            } else if (entityGUIDs.size() > offset) {
                entityGUIDs = entityGUIDs.subList(offset, entityGUIDs.size());
                LOG.info("Updated - Entities to repair in " + typename + " " + entityGUIDs.size());
            } else {
                LOG.info("No entities to repair");
                return;
            }

            List<List<String>> entityGUIDsChunked = Lists.partition(entityGUIDs, batchSize);
            for (List<String> guids : entityGUIDsChunked) {
                Set<String> guidsToReIndex = new HashSet<>(guids);
                repairIndex.restoreByIds(guidsToReIndex);
                if (guids.size() >= batchSize && delay > 0) {
                    try {
                        LOG.info("Sleep for " + delay + " ms");
                        Thread.sleep(delay);
                    } catch(InterruptedException ex) {
                        Thread.currentThread().interrupt();
                        LOG.info("Thread interrupted at " + typename);
                    }
                }
                LOG.info("Repaired index for " + guids.size() + " entities of type" + typename);
            }
            LOG.info("Repaired index for entities for typeName " + typename + " in " + (System.currentTimeMillis() - startTime) + " ms");

        } catch (Exception e) {
            LOG.error("Exception while repairIndexByTypeName ", e);
            throw new AtlasBaseException(e);
        } finally {
            AtlasPerfTracer.log(perf);
        }
    }
}<|MERGE_RESOLUTION|>--- conflicted
+++ resolved
@@ -246,14 +246,8 @@
                             AuthorizerUtils.verifyRelationshipAccess(priv, entity.getRelationShipTypeName(), end1Entity, end2Entity);
                         }
 
-<<<<<<< HEAD
-                        AtlasAuthorizationUtils.verifyAccess(new AtlasRelationshipAccessRequest(typeRegistry, AtlasPrivilege.valueOf(action), entities.get(i).getRelationShipTypeName(), end1Entity, end2Entity));
-
-
-                        response.add(new AtlasEvaluatePolicyResponse(action, entities.get(i).getRelationShipTypeName(), entities.get(i).getEntityTypeEnd1(), entities.get(i).getEntityGuidEnd1(), entities.get(i).getEntityIdEnd1(), entities.get(i).getEntityTypeEnd2(), entities.get(i).getEntityGuidEnd2(), entities.get(i).getEntityIdEnd2(), true, null));
-=======
                         response.add(new AtlasEvaluatePolicyResponse(action, entity.getRelationShipTypeName(), entity.getEntityTypeEnd1(), entity.getEntityGuidEnd1(), entity.getEntityIdEnd1(), entity.getEntityTypeEnd2(), entity.getEntityGuidEnd2(), entity.getEntityIdEnd2(), true, null));
->>>>>>> 91f50ed7
+                        
                     } catch (AtlasBaseException e) {
                         AtlasErrorCode code = e.getAtlasErrorCode();
                         String errorCode = code.getErrorCode();
