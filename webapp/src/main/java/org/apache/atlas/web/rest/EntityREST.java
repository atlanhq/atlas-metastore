/**
 * Licensed to the Apache Software Foundation (ASF) under one
 * or more contributor license agreements.  See the NOTICE file
 * distributed with this work for additional information
 * regarding copyright ownership.  The ASF licenses this file
 * to you under the Apache License, Version 2.0 (the
 * "License"); you may not use this file except in compliance
 * with the License.  You may obtain a copy of the License at
 *
 *     http://www.apache.org/licenses/LICENSE-2.0
 *
 * Unless required by applicable law or agreed to in writing, software
 * distributed under the License is distributed on an "AS IS" BASIS,
 * WITHOUT WARRANTIES OR CONDITIONS OF ANY KIND, either express or implied.
 * See the License for the specific language governing permissions and
 * limitations under the License.
 */
package org.apache.atlas.web.rest;

import com.google.common.collect.Lists;
import com.sun.jersey.core.header.FormDataContentDisposition;
import com.sun.jersey.multipart.FormDataParam;
import org.apache.atlas.AtlasConfiguration;
import org.apache.atlas.AtlasErrorCode;
import org.apache.atlas.RequestContext;
import org.apache.atlas.annotation.Timed;
import org.apache.atlas.authorize.*;
import org.apache.atlas.authorizer.AtlasAuthorizationUtils;
import org.apache.atlas.bulkimport.BulkImportResponse;
import org.apache.atlas.exception.AtlasBaseException;
import org.apache.atlas.model.CassandraTagOperation;
import org.apache.atlas.model.TypeCategory;
import org.apache.atlas.model.audit.AuditSearchParams;
import org.apache.atlas.model.audit.EntityAuditEventV2;
import org.apache.atlas.model.audit.EntityAuditEventV2.EntityAuditActionV2;
import org.apache.atlas.model.audit.EntityAuditSearchResult;
import org.apache.atlas.model.discovery.AtlasSearchResult;
import org.apache.atlas.model.instance.*;
import org.apache.atlas.model.instance.AtlasEntity.AtlasEntitiesWithExtInfo;
import org.apache.atlas.model.instance.AtlasEntity.AtlasEntityWithExtInfo;
import org.apache.atlas.model.typedef.AtlasStructDef.AtlasAttributeDef;
import org.apache.atlas.repository.audit.ESBasedAuditRepository;
import org.apache.atlas.repository.converters.AtlasInstanceConverter;
import org.apache.atlas.repository.store.graph.AtlasEntityStore;
import org.apache.atlas.repository.store.graph.v2.*;
<<<<<<< HEAD
=======
import org.apache.atlas.repository.store.graph.v2.repair.AtlasRepairAttributeService;
import org.apache.atlas.service.FeatureFlagStore;
>>>>>>> e1ed8dbf
import org.apache.atlas.type.AtlasClassificationType;
import org.apache.atlas.type.AtlasEntityType;
import org.apache.atlas.type.AtlasType;
import org.apache.atlas.type.AtlasTypeRegistry;
import org.apache.atlas.util.FileUtils;
import org.apache.atlas.util.RepairIndex;
import org.apache.atlas.utils.AtlasPerfMetrics;
import org.apache.atlas.utils.AtlasPerfTracer;
import org.apache.atlas.web.util.Servlets;
import org.apache.commons.collections.CollectionUtils;
import org.apache.commons.collections.MapUtils;
import org.apache.commons.lang3.StringUtils;
import org.slf4j.Logger;
import org.slf4j.LoggerFactory;
import org.springframework.stereotype.Service;

import javax.inject.Inject;
import javax.inject.Singleton;
import javax.servlet.http.HttpServletRequest;
import javax.ws.rs.*;
import javax.ws.rs.core.Context;
import javax.ws.rs.core.MediaType;
import javax.ws.rs.core.Response;
import javax.ws.rs.core.StreamingOutput;
import java.io.IOException;
import java.io.InputStream;
import java.io.OutputStream;
import java.util.*;
import java.util.stream.Collectors;
import java.util.stream.Stream;

import static org.apache.atlas.AtlasErrorCode.BAD_REQUEST;
import static org.apache.atlas.AtlasErrorCode.DEPRECATED_API;
import static org.apache.atlas.authorize.AtlasPrivilege.*;
import static org.apache.atlas.repository.Constants.ATTR_CONTRACT;
import static org.apache.atlas.repository.Constants.ATTR_CONTRACT_JSON;


/**
 * REST for a single entity
 */
@Path("entity")
@Singleton
@Service
@Consumes({Servlets.JSON_MEDIA_TYPE, MediaType.APPLICATION_JSON})
@Produces({Servlets.JSON_MEDIA_TYPE, MediaType.APPLICATION_JSON})
public class EntityREST {
    private static final Logger LOG      = LoggerFactory.getLogger(EntityREST.class);
    private static final Logger PERF_LOG = AtlasPerfTracer.getPerfLogger("rest.EntityREST");

    public static final String PREFIX_ATTR  = "attr:";
    public static final String PREFIX_ATTR_ = "attr_";
    private static final int HUNDRED_THOUSAND = 100000;
    private static final int TWO_MILLION = HUNDRED_THOUSAND * 10 * 2;
    private static  final int  ENTITIES_ALLOWED_IN_BULK = AtlasConfiguration.ATLAS_BULK_API_MAX_ENTITIES_ALLOWED.getInt();
    private static final Set<String> ATTRS_WITH_TWO_MILLION_LIMIT = Arrays.stream(AtlasConfiguration.ATLAS_ENTITIES_ATTRIBUTE_ALLOWED_LARGE_ATTRIBUTES
            .getStringArray())
            .collect(Collectors.toSet());


    private final AtlasTypeRegistry      typeRegistry;
    private final AtlasEntityStore       entitiesStore;
    private final ESBasedAuditRepository  esBasedAuditRepository;
    private final EntityGraphRetriever entityGraphRetriever;
    private final EntityMutationService entityMutationService;
<<<<<<< HEAD
    private final RepairIndex repairIndex;

    @Inject
    public EntityREST(AtlasTypeRegistry typeRegistry, AtlasEntityStore entitiesStore, ESBasedAuditRepository  esBasedAuditRepository, EntityGraphRetriever retriever, EntityMutationService entityMutationService, RepairIndex repairIndex) {
=======
    private final AtlasRepairAttributeService repairAttributeService;
    private final RepairIndex repairIndex;

    @Inject
    public EntityREST(AtlasTypeRegistry typeRegistry, AtlasEntityStore entitiesStore, ESBasedAuditRepository  esBasedAuditRepository, EntityGraphRetriever retriever, EntityMutationService entityMutationService, AtlasRepairAttributeService repairAttributeService, RepairIndex repairIndex) {
>>>>>>> e1ed8dbf
        this.typeRegistry      = typeRegistry;
        this.entitiesStore     = entitiesStore;
        this.esBasedAuditRepository = esBasedAuditRepository;
        this.entityGraphRetriever = retriever;
        this.entityMutationService = entityMutationService;
<<<<<<< HEAD
=======
        this.repairAttributeService = repairAttributeService;
>>>>>>> e1ed8dbf
        this.repairIndex = repairIndex;
    }

    /**
     * Fetch complete definition of an entity given its GUID.
     * @param guid GUID for the entity
     * @return AtlasEntity
     * @throws AtlasBaseException
     */
    @GET
    @Path("/guid/{guid}")
    @Timed
    public AtlasEntityWithExtInfo getById(@PathParam("guid") String guid, @QueryParam("minExtInfo") @DefaultValue("false") boolean minExtInfo, @QueryParam("ignoreRelationships") @DefaultValue("false") boolean ignoreRelationships) throws AtlasBaseException {
        Servlets.validateQueryParamLength("guid", guid);

        AtlasPerfTracer perf = null;

        try {
            if (AtlasPerfTracer.isPerfTraceEnabled(PERF_LOG)) {
                perf = AtlasPerfTracer.getPerfTracer(PERF_LOG, "EntityREST.getById(" + guid + ", " + minExtInfo + " )");
            }

            return entitiesStore.getById(guid, minExtInfo, ignoreRelationships);
        } finally {
            AtlasPerfTracer.log(perf);
        }
    }

    /**
     * Bulk API to create new entities or updates existing entities in Atlas.
     * Existing entity is matched using its unique guid if supplied or by its unique attributes eg: qualifiedName
     */
    @POST
    @Path("/evaluator")
    public List<AtlasEvaluatePolicyResponse> evaluatePolicies(List<AtlasEvaluatePolicyRequest> entities) throws AtlasBaseException {
        AtlasPerfTracer perf = null;

        List<AtlasEvaluatePolicyResponse> response = new ArrayList();

        try {
            if (AtlasPerfTracer.isPerfTraceEnabled(PERF_LOG)) {
                perf = AtlasPerfTracer.getPerfTracer(PERF_LOG, "EntityREST.evaluatePolicies()");
            }
            response = entitiesStore.evaluatePolicies(entities);
        } finally {
            AtlasPerfTracer.log(perf);
        }

        return response;
    }

    /**
     * API to get accessors info such as roles/groups/users who can perform specific action
     */
    @POST
    @Path("/accessors")
    public List<AtlasAccessorResponse> getAccessors(List<AtlasAccessorRequest> atlasAccessorRequestList) throws AtlasBaseException {
        AtlasPerfTracer perf = null;
        List<AtlasAccessorResponse> ret;

        if (AtlasPerfTracer.isPerfTraceEnabled(PERF_LOG)) {
            perf = AtlasPerfTracer.getPerfTracer(PERF_LOG, "EntityREST.getAccessorss()");
        }

        try {
            validateAccessorRequest(atlasAccessorRequestList);

            ret = entitiesStore.getAccessors(atlasAccessorRequestList);

        } finally {
            AtlasPerfTracer.log(perf);
        }
        return ret;
    }


    /**
     * Get entity header given its GUID.
     * @param guid GUID for the entity
     * @return AtlasEntity
     * @throws AtlasBaseException
     */
    @GET
    @Path("/guid/{guid}/header")
    @Timed
    public AtlasEntityHeader getHeaderById(@PathParam("guid") String guid) throws AtlasBaseException {
        Servlets.validateQueryParamLength("guid", guid);

        AtlasPerfTracer perf = null;

        try {
            if (AtlasPerfTracer.isPerfTraceEnabled(PERF_LOG)) {
                perf = AtlasPerfTracer.getPerfTracer(PERF_LOG, "EntityREST.getHeaderById(" + guid + ")");
            }

            return entitiesStore.getHeaderById(guid);
        } finally {
            AtlasPerfTracer.log(perf);
        }
    }

    /**
     * Fetch AtlasEntityHeader given its type and unique attribute.
     *
     * In addition to the typeName path parameter, attribute key-value pair(s) can be provided in the following format
     *
     * attr:<attrName>=<attrValue>
     *
     * NOTE: The attrName and attrValue should be unique across entities, eg. qualifiedName
     *
     * The REST request would look something like this
     *
     * GET /v2/entity/uniqueAttribute/type/aType/header?attr:aTypeAttribute=someValue
     *
     * @param typeName
     * @return AtlasEntityHeader
     * @throws AtlasBaseException
     */
    @GET
    @Path("/uniqueAttribute/type/{typeName}/header")
    @Timed
    public AtlasEntityHeader getEntityHeaderByUniqueAttributes(@PathParam("typeName") String typeName,
                                                               @Context HttpServletRequest servletRequest) throws AtlasBaseException {
        Servlets.validateQueryParamLength("typeName", typeName);

        AtlasPerfTracer perf = null;

        try {
            Map<String, Object> attributes = getAttributes(servletRequest);
            if (AtlasPerfTracer.isPerfTraceEnabled(PERF_LOG)) {
                perf = AtlasPerfTracer.getPerfTracer(PERF_LOG, "EntityREST.getEntityHeaderByUniqueAttributes(" + typeName + "," + attributes + ")");
            }

            AtlasEntityType entityType = ensureEntityType(typeName);

            validateUniqueAttribute(entityType, attributes);

            return entitiesStore.getEntityHeaderByUniqueAttributes(entityType, attributes);
        } finally {
            AtlasPerfTracer.log(perf);
        }
    }

    /**
     * Fetch complete definition of an entity given its type and unique attribute.
     *
     * In addition to the typeName path parameter, attribute key-value pair(s) can be provided in the following format
     *
     * attr:<attrName>=<attrValue>
     *
     * NOTE: The attrName and attrValue should be unique across entities, eg. qualifiedName
     *
     * The REST request would look something like this
     *
     * GET /v2/entity/uniqueAttribute/type/aType?attr:aTypeAttribute=someValue
     *
     * @param typeName
     * @param minExtInfo
     * @param ignoreRelationships
     * @return AtlasEntityWithExtInfo
     * @throws AtlasBaseException
     */
    @GET
    @Path("/uniqueAttribute/type/{typeName}")
    @Timed
    public AtlasEntityWithExtInfo getByUniqueAttributes(@PathParam("typeName") String typeName, @QueryParam("minExtInfo") @DefaultValue("false") boolean minExtInfo,
                                                        @QueryParam("ignoreRelationships") @DefaultValue("false") boolean ignoreRelationships, @Context HttpServletRequest servletRequest) throws AtlasBaseException {
        Servlets.validateQueryParamLength("typeName", typeName);

        AtlasPerfTracer perf = null;

        try {
            Map<String, Object> attributes = getAttributes(servletRequest);

            if (AtlasPerfTracer.isPerfTraceEnabled(PERF_LOG)) {
                perf = AtlasPerfTracer.getPerfTracer(PERF_LOG, "EntityREST.getByUniqueAttributes(" + typeName + "," + attributes + ")");
            }

            AtlasEntityType entityType = ensureEntityType(typeName);

            validateUniqueAttribute(entityType, attributes);

            return entitiesStore.getByUniqueAttributes(entityType, attributes, minExtInfo, ignoreRelationships);
        } finally {
            AtlasPerfTracer.log(perf);
        }
    }

    /*******
     * Entity Partial Update - Allows a subset of attributes to be updated on
     * an entity which is identified by its type and unique attribute  eg: Referenceable.qualifiedName.
     * Null updates are not possible
     *
     * In addition to the typeName path parameter, attribute key-value pair(s) can be provided in the following format
     *
     * attr:<attrName>=<attrValue>
     *
     * NOTE: The attrName and attrValue should be unique across entities, eg. qualifiedName
     *
     * The REST request would look something like this
     *
     * PUT /v2/entity/uniqueAttribute/type/aType?attr:aTypeAttribute=someValue
     *
     *******/
    @PUT
    @Path("/uniqueAttribute/type/{typeName}")
    @Timed
    public EntityMutationResponse partialUpdateEntityByUniqueAttrs(@PathParam("typeName") String typeName,
                                                                   @Context HttpServletRequest servletRequest,
                                                                   AtlasEntityWithExtInfo entityInfo) throws Exception {
        Servlets.validateQueryParamLength("typeName", typeName);

        AtlasPerfTracer perf = null;

        try {
            Map<String, Object> uniqueAttributes = getAttributes(servletRequest);

            if (AtlasPerfTracer.isPerfTraceEnabled(PERF_LOG)) {
                perf = AtlasPerfTracer.getPerfTracer(PERF_LOG, "EntityREST.partialUpdateEntityByUniqueAttrs(" + typeName + "," + uniqueAttributes + ")");
            }

            AtlasEntityType entityType = ensureEntityType(typeName);

            validateUniqueAttribute(entityType, uniqueAttributes);

            return entityMutationService.updateByUniqueAttributes(entityType, uniqueAttributes, entityInfo);
        } finally {
            AtlasPerfTracer.log(perf);
        }
    }

    /**
     * Delete an entity identified by its type and unique attributes.
     *
     * In addition to the typeName path parameter, attribute key-value pair(s) can be provided in the following format
     *
     * attr:<attrName>=<attrValue>
     *
     * NOTE: The attrName and attrValue should be unique across entities, eg. qualifiedName
     *
     * The REST request would look something like this
     *
     * DELETE /v2/entity/uniqueAttribute/type/aType?attr:aTypeAttribute=someValue
     *
     * @param  typeName - entity type to be deleted
     * @param  servletRequest - request containing unique attributes/values
     * @return EntityMutationResponse
     */
    @DELETE
    @Path("/uniqueAttribute/type/{typeName}")
    @Timed
    public EntityMutationResponse deleteByUniqueAttribute(@PathParam("typeName") String typeName,
                                                          @Context HttpServletRequest servletRequest) throws AtlasBaseException {
        Servlets.validateQueryParamLength("typeName", typeName);

        AtlasPerfTracer perf = null;

        try {
            Map<String, Object> attributes = getAttributes(servletRequest);

            if (AtlasPerfTracer.isPerfTraceEnabled(PERF_LOG)) {
                perf = AtlasPerfTracer.getPerfTracer(PERF_LOG, "EntityREST.deleteByUniqueAttribute(" + typeName + "," + attributes + ")");
            }

            AtlasEntityType entityType = ensureEntityType(typeName);

            return entityMutationService.deleteByUniqueAttributes(entityType, attributes);
        } finally {
            AtlasPerfTracer.log(perf);
        }
    }

    /**
     * Create new entity or update existing entity in Atlas.
     * Existing entity is matched using its unique guid if supplied or by its unique attributes eg: qualifiedName
     * @param entity
     * @return EntityMutationResponse
     * @throws AtlasBaseException
     */
    @POST
    @Timed
    public EntityMutationResponse createOrUpdate(AtlasEntityWithExtInfo entity,
                                                 @QueryParam("replaceClassifications") @DefaultValue("false") boolean replaceClassifications,
                                                 @QueryParam("replaceBusinessAttributes") @DefaultValue("false") boolean replaceBusinessAttributes,
                                                 @QueryParam("overwriteBusinessAttributes") @DefaultValue("false") boolean isOverwriteBusinessAttributes) throws AtlasBaseException {
        AtlasPerfTracer perf = null;

        try {
            if (AtlasPerfTracer.isPerfTraceEnabled(PERF_LOG)) {
                perf = AtlasPerfTracer.getPerfTracer(PERF_LOG, "EntityREST.createOrUpdate()");
            }
            validateAttributeLength(Lists.newArrayList(entity.getEntity()));

            BulkRequestContext context = new BulkRequestContext.Builder()
                    .setReplaceClassifications(replaceClassifications)
                    .setReplaceBusinessAttributes(replaceBusinessAttributes)
                    .setOverwriteBusinessAttributes(isOverwriteBusinessAttributes)
                    .build();
            return entityMutationService.createOrUpdate(new AtlasEntityStream(entity), context);
        } finally {
            AtlasPerfTracer.log(perf);
        }
    }

    /*******
     * Entity Partial Update - Add/Update entity attribute identified by its GUID.
     * Supports only uprimitive attribute type and entity references.
     * does not support updation of complex types like arrays, maps
     * Null updates are not possible
     *******/
    @PUT
    @Path("/guid/{guid}")
    @Timed
    public EntityMutationResponse partialUpdateEntityAttrByGuid(@PathParam("guid") String guid,
                                                                @QueryParam("name") String attrName,
                                                                Object attrValue) throws Exception {
        Servlets.validateQueryParamLength("guid", guid);
        Servlets.validateQueryParamLength("name", attrName);

        AtlasPerfTracer perf = null;

        try {
            if (AtlasPerfTracer.isPerfTraceEnabled(PERF_LOG)) {
                perf = AtlasPerfTracer.getPerfTracer(PERF_LOG, "EntityREST.partialUpdateEntityAttrByGuid(" + guid + "," + attrName + ")");
            }

            return entitiesStore.updateEntityAttributeByGuid(guid, attrName, attrValue);
        } finally {
            AtlasPerfTracer.log(perf);
        }
    }

    /**
     * Delete an entity identified by its GUID.
     * @param  guid GUID for the entity
     * @return EntityMutationResponse
     */
    @DELETE
    @Path("/guid/{guid}")
    @Timed
    public EntityMutationResponse deleteByGuid(@PathParam("guid") final String guid) throws AtlasBaseException {
        Servlets.validateQueryParamLength("guid", guid);

        AtlasPerfTracer perf = null;

        try {
            if (AtlasPerfTracer.isPerfTraceEnabled(PERF_LOG)) {
                perf = AtlasPerfTracer.getPerfTracer(PERF_LOG, "EntityREST.deleteByGuid(" + guid + ")");
            }

            return entityMutationService.deleteById(guid);
        } finally {
            AtlasPerfTracer.log(perf);
        }
    }

    /**
     * Gets the list of classifications for a given entity represented by a guid.
     * @param guid globally unique identifier for the entity
     * @return classification for the given entity guid
     */
    @GET
    @Path("/guid/{guid}/classification/{classificationName}")
    @Timed
    public AtlasClassification getClassification(@PathParam("guid") String guid, @PathParam("classificationName") final String classificationName) throws AtlasBaseException {
        Servlets.validateQueryParamLength("guid", guid);
        Servlets.validateQueryParamLength("classificationName", classificationName);

        AtlasPerfTracer perf = null;

        try {
            if (AtlasPerfTracer.isPerfTraceEnabled(PERF_LOG)) {
                perf = AtlasPerfTracer.getPerfTracer(PERF_LOG, "EntityREST.getClassification(" + guid + "," + classificationName + ")");
            }

            if (StringUtils.isEmpty(guid)) {
                throw new AtlasBaseException(AtlasErrorCode.INSTANCE_GUID_NOT_FOUND, guid);
            }

            ensureClassificationType(classificationName);
            return entitiesStore.getClassification(guid, classificationName);
        } finally {
            AtlasPerfTracer.log(perf);
        }
    }

    /**
     * Gets the list of classifications for a given entity represented by a guid.
     * @param guid globally unique identifier for the entity
     * @return a list of classifications for the given entity guid
     */
    @GET
    @Path("/guid/{guid}/classifications")
    @Timed
    public AtlasClassification.AtlasClassifications getClassifications(@PathParam("guid") String guid) throws AtlasBaseException {
        Servlets.validateQueryParamLength("guid", guid);

        AtlasPerfTracer perf = null;

        try {
            if (AtlasPerfTracer.isPerfTraceEnabled(PERF_LOG)) {
                perf = AtlasPerfTracer.getPerfTracer(PERF_LOG, "EntityREST.getClassifications(" + guid + ")");
            }

            if (StringUtils.isEmpty(guid)) {
                throw new AtlasBaseException(AtlasErrorCode.INSTANCE_GUID_NOT_FOUND, guid);
            }

            return new AtlasClassification.AtlasClassifications(entitiesStore.getClassifications(guid));
        } finally {
            AtlasPerfTracer.log(perf);
        }
    }

    /**
     * Adds classification to the entity identified by its type and unique attributes.
     * @param typeName
     */
    @POST
    @Path("/uniqueAttribute/type/{typeName}/classifications")
    @Timed
    public void addClassificationsByUniqueAttribute(@PathParam("typeName") String typeName, @Context HttpServletRequest servletRequest, List<AtlasClassification> classifications) throws AtlasBaseException {
        Servlets.validateQueryParamLength("typeName", typeName);

        AtlasPerfTracer perf = null;

        try {
            if (AtlasPerfTracer.isPerfTraceEnabled(PERF_LOG)) {
                perf = AtlasPerfTracer.getPerfTracer(PERF_LOG, "EntityREST.addClassificationsByUniqueAttribute(" + typeName + ")");
            }

            AtlasEntityType     entityType = ensureEntityType(typeName);
            Map<String, Object> attributes = getAttributes(servletRequest);
            String              guid       = entitiesStore.getGuidByUniqueAttributes(entityType, attributes);

            if (guid == null) {
                throw new AtlasBaseException(AtlasErrorCode.INSTANCE_BY_UNIQUE_ATTRIBUTE_NOT_FOUND, typeName, attributes.toString());
            }

            entityMutationService.addClassifications(guid, classifications);
        } finally {
            AtlasPerfTracer.log(perf);
        }
    }

    /**
     * Adds classifications to an existing entity represented by a guid.
     * @param guid globally unique identifier for the entity
     */
    @POST
    @Path("/guid/{guid}/classifications")
    @Timed
    public void addClassifications(@PathParam("guid") final String guid, List<AtlasClassification> classifications) throws AtlasBaseException {
        Servlets.validateQueryParamLength("guid", guid);

        AtlasPerfTracer perf = null;

        try {
            if (AtlasPerfTracer.isPerfTraceEnabled(PERF_LOG)) {
                perf = AtlasPerfTracer.getPerfTracer(PERF_LOG, "EntityREST.addClassifications(" + guid + ")");
            }

            if (StringUtils.isEmpty(guid)) {
                throw new AtlasBaseException(AtlasErrorCode.INSTANCE_GUID_NOT_FOUND, guid);
            }

            entityMutationService.addClassifications(guid, classifications);
        } finally {
            AtlasPerfTracer.log(perf);
        }
    }

    /**
     * Updates classification on an entity identified by its type and unique attributes.
     * @param  typeName
     */
    @PUT
    @Path("/uniqueAttribute/type/{typeName}/classifications")
    @Timed
    public void updateClassificationsByUniqueAttribute(@PathParam("typeName") String typeName, @Context HttpServletRequest servletRequest, List<AtlasClassification> classifications) throws AtlasBaseException {
        Servlets.validateQueryParamLength("typeName", typeName);

        AtlasPerfTracer perf = null;

        try {
            if (AtlasPerfTracer.isPerfTraceEnabled(PERF_LOG)) {
                perf = AtlasPerfTracer.getPerfTracer(PERF_LOG, "EntityREST.updateClassificationsByUniqueAttribute(" + typeName + ")");
            }

            AtlasEntityType     entityType = ensureEntityType(typeName);
            Map<String, Object> attributes = getAttributes(servletRequest);
            String              guid       = entitiesStore.getGuidByUniqueAttributes(entityType, attributes);

            if (guid == null) {
                throw new AtlasBaseException(AtlasErrorCode.INSTANCE_BY_UNIQUE_ATTRIBUTE_NOT_FOUND, typeName, attributes.toString());
            }

            entityMutationService.updateClassifications(guid, classifications);
        } finally {
            AtlasPerfTracer.log(perf);
        }
    }

    /**
     * Updates classifications to an existing entity represented by a guid.
     * @param  guid globally unique identifier for the entity
     * @return classification for the given entity guid
     */
    @PUT
    @Path("/guid/{guid}/classifications")
    @Timed
    public void updateClassifications(@PathParam("guid") final String guid, List<AtlasClassification> classifications) throws AtlasBaseException {
        Servlets.validateQueryParamLength("guid", guid);

        AtlasPerfTracer perf = null;

        try {
            if (AtlasPerfTracer.isPerfTraceEnabled(PERF_LOG)) {
                perf = AtlasPerfTracer.getPerfTracer(PERF_LOG, "EntityREST.updateClassifications(" + guid + ")");
            }

            if (StringUtils.isEmpty(guid)) {
                throw new AtlasBaseException(AtlasErrorCode.INSTANCE_GUID_NOT_FOUND, guid);
            }

            entityMutationService.updateClassifications(guid, classifications);

        } finally {
            AtlasPerfTracer.log(perf);
        }
    }

    /**
     * Deletes a given classification from an entity identified by its type and unique attributes.
     * @param typeName
     * @param classificationName name of the classification
     */
    @DELETE
    @Path("/uniqueAttribute/type/{typeName}/classification/{classificationName}")
    @Timed
    public void deleteClassificationByUniqueAttribute(@PathParam("typeName") String typeName, @Context HttpServletRequest servletRequest,@PathParam("classificationName") String classificationName) throws AtlasBaseException {
        Servlets.validateQueryParamLength("typeName", typeName);
        Servlets.validateQueryParamLength("classificationName", classificationName);

        AtlasPerfTracer perf = null;

        try {
            if (AtlasPerfTracer.isPerfTraceEnabled(PERF_LOG)) {
                perf = AtlasPerfTracer.getPerfTracer(PERF_LOG, "EntityREST.deleteClassificationByUniqueAttribute(" + typeName + ")");
            }

            AtlasEntityType     entityType = ensureEntityType(typeName);
            Map<String, Object> attributes = getAttributes(servletRequest);
            String              guid       = entitiesStore.getGuidByUniqueAttributes(entityType, attributes);

            if (guid == null) {
                throw new AtlasBaseException(AtlasErrorCode.INSTANCE_BY_UNIQUE_ATTRIBUTE_NOT_FOUND, typeName, attributes.toString());
            }

            entityMutationService.deleteClassification(guid, classificationName);
        } finally {
            AtlasPerfTracer.log(perf);
        }
    }

    /**
     * Deletes a given classification from an existing entity represented by a guid.
     * @param guid      globally unique identifier for the entity
     * @param classificationName name of the classifcation
     */
    @DELETE
    @Path("/guid/{guid}/classification/{classificationName}")
    @Timed
    public void deleteClassification(@PathParam("guid") String guid,
                                     @PathParam("classificationName") final String classificationName,
                                     @QueryParam("associatedEntityGuid") final String associatedEntityGuid) throws AtlasBaseException {
        Servlets.validateQueryParamLength("guid", guid);
        Servlets.validateQueryParamLength("classificationName", classificationName);
        Servlets.validateQueryParamLength("associatedEntityGuid", associatedEntityGuid);

        AtlasPerfTracer perf = null;

        try {
            if (AtlasPerfTracer.isPerfTraceEnabled(PERF_LOG)) {
                perf = AtlasPerfTracer.getPerfTracer(PERF_LOG, "EntityREST.deleteClassification(" + guid + "," + classificationName + "," + associatedEntityGuid + ")");
            }

            if (StringUtils.isEmpty(guid)) {
                throw new AtlasBaseException(AtlasErrorCode.INSTANCE_GUID_NOT_FOUND, guid);
            }

            ensureClassificationType(classificationName);

            entityMutationService.deleteClassification(guid, classificationName, associatedEntityGuid);
        } finally {
            AtlasPerfTracer.log(perf);
        }
    }

    /******************************************************************/
    /** Bulk API operations                                          **/
    /******************************************************************/

    /**
     * Bulk API to retrieve list of entities identified by its unique attributes.
     *
     * In addition to the typeName path parameter, attribute key-value pair(s) can be provided in the following format
     *
     * typeName=<typeName>&attr_1:<attrName>=<attrValue>&attr_2:<attrName>=<attrValue>&attr_3:<attrName>=<attrValue>
     *
     * NOTE: The attrName should be an unique attribute for the given entity-type
     *
     * The REST request would look something like this
     *
     * GET /v2/entity/bulk/uniqueAttribute/type/hive_db?attr_0:qualifiedName=db1@cl1&attr_2:qualifiedName=db2@cl1
     *
     * @param typeName
     * @param minExtInfo
     * @param ignoreRelationships
     * @return AtlasEntitiesWithExtInfo
     * @throws AtlasBaseException
     */
    @GET
    @Path("/bulk/uniqueAttribute/type/{typeName}")
    @Timed
    public AtlasEntitiesWithExtInfo getEntitiesByUniqueAttributes(@PathParam("typeName") String typeName,
                                                                  @QueryParam("minExtInfo") @DefaultValue("false") boolean minExtInfo,
                                                                  @QueryParam("ignoreRelationships") @DefaultValue("false") boolean ignoreRelationships,
                                                                  @Context HttpServletRequest servletRequest) throws AtlasBaseException {
        Servlets.validateQueryParamLength("typeName", typeName);

        AtlasPerfTracer perf = null;

        try {
            List<Map<String, Object>> uniqAttributesList = getAttributesList(servletRequest);

            if (AtlasPerfTracer.isPerfTraceEnabled(PERF_LOG)) {
                perf = AtlasPerfTracer.getPerfTracer(PERF_LOG, "EntityREST.getEntitiesByUniqueAttributes(" + typeName + "," + uniqAttributesList + ")");
            }

            AtlasEntityType entityType = ensureEntityType(typeName);

            for (Map<String, Object> uniqAttributes : uniqAttributesList) {
                validateUniqueAttribute(entityType, uniqAttributes);
            }

            return entitiesStore.getEntitiesByUniqueAttributes(entityType, uniqAttributesList, minExtInfo, ignoreRelationships);
        } finally {
            AtlasPerfTracer.log(perf);
        }
    }

    /**
     * Bulk API to retrieve list of entities identified by its GUIDs.
     */
    @GET
    @Path("/bulk")
    @Timed
    public AtlasEntitiesWithExtInfo getByGuids(@QueryParam("guid") List<String> guids, @QueryParam("minExtInfo") @DefaultValue("false") boolean minExtInfo, @QueryParam("ignoreRelationships") @DefaultValue("false") boolean ignoreRelationships) throws AtlasBaseException {
        if (CollectionUtils.isNotEmpty(guids)) {
            for (String guid : guids) {
                Servlets.validateQueryParamLength("guid", guid);
            }
        }

        AtlasPerfTracer perf = null;

        try {
            if (AtlasPerfTracer.isPerfTraceEnabled(PERF_LOG)) {
                perf = AtlasPerfTracer.getPerfTracer(PERF_LOG, "EntityREST.getByGuids(" + guids + ")");
            }

            if (CollectionUtils.isEmpty(guids)) {
                throw new AtlasBaseException(AtlasErrorCode.INSTANCE_GUID_NOT_FOUND, guids);
            }

            return entitiesStore.getByIds(guids, minExtInfo, ignoreRelationships);
        } finally {
            AtlasPerfTracer.log(perf);
        }
    }

    /**
     * Bulk API to create new entities or updates existing entities in Atlas.
     * Existing entity is matched using its unique guid if supplied or by its unique attributes eg: qualifiedName
     */
    @POST
    @Path("/bulk")
    @Timed
    public EntityMutationResponse createOrUpdate(AtlasEntitiesWithExtInfo entities,
                                                 @QueryParam("replaceClassifications") @DefaultValue("false") boolean replaceClassifications,
                                                 @QueryParam("replaceTags") @DefaultValue("false") boolean replaceTags,
                                                 @QueryParam("appendTags") @DefaultValue("false") boolean appendTags,
                                                 @QueryParam("replaceBusinessAttributes") @DefaultValue("false") boolean replaceBusinessAttributes,
                                                 @QueryParam("overwriteBusinessAttributes") @DefaultValue("false") boolean isOverwriteBusinessAttributes,
                                                 @QueryParam("skipProcessEdgeRestoration") @DefaultValue("false") boolean skipProcessEdgeRestoration
    ) throws AtlasBaseException {

        if (Stream.of(replaceClassifications, replaceTags, appendTags).filter(flag -> flag).count() > 1) {
            throw new AtlasBaseException(BAD_REQUEST, "Only one of [replaceClassifications, replaceTags, appendTags] can be true");
        }

        AtlasPerfTracer perf = null;
        RequestContext.get().setSkipProcessEdgeRestoration(skipProcessEdgeRestoration);
        try {

            if (CollectionUtils.isEmpty(entities.getEntities())) {
                throw new AtlasBaseException(AtlasErrorCode.INVALID_PARAMETERS, "no entities to create/update.");
            }
            int entitiesCount = entities.getEntities().size();

            if (AtlasPerfTracer.isPerfTraceEnabled(PERF_LOG)) {
                perf = AtlasPerfTracer.getPerfTracer(PERF_LOG, "EntityREST.createOrUpdate(entityCount=" + entitiesCount+ ")");
            }

            if( entitiesCount > ENTITIES_ALLOWED_IN_BULK) {
                RequestContext.get().endMetricRecord(RequestContext.get().startMetricRecord("requestThrottledDueToBulkEntityOperation"));
                throw new AtlasBaseException(AtlasErrorCode.EXCEEDED_MAX_ENTITIES_ALLOWED, String.valueOf(ENTITIES_ALLOWED_IN_BULK));
            }

            validateAttributeLength(entities.getEntities());

            EntityStream entityStream = new AtlasEntityStream(entities);

            BulkRequestContext context = new BulkRequestContext.Builder()
                    .setReplaceClassifications(replaceClassifications)
                    .setReplaceTags(replaceTags)
                    .setAppendTags(appendTags)
                    .setReplaceBusinessAttributes(replaceBusinessAttributes)
                    .setOverwriteBusinessAttributes(isOverwriteBusinessAttributes)
                    .build();
            return entityMutationService.createOrUpdate(entityStream, context);
        } finally {
            AtlasPerfTracer.log(perf);
        }
    }


    public static void validateAttributeLength(final List<AtlasEntity> entities) throws AtlasBaseException {
        List<String> errorMessages = new ArrayList<>();

        for (final AtlasEntity atlasEntity : entities) {
            for (Map.Entry<String, Object> attribute : atlasEntity.getAttributes().entrySet()) {

                if (attribute.getValue() instanceof String && ((String) attribute.getValue()).length() > HUNDRED_THOUSAND) {

                    if (ATTRS_WITH_TWO_MILLION_LIMIT.contains(attribute.getKey())) {
                        if (((String) attribute.getValue()).length() > TWO_MILLION) {
                            errorMessages.add("Attribute " + attribute.getKey() + " exceeds limit of " + TWO_MILLION + " characters");
                        }
                    } else {
                        errorMessages.add("Attribute " + attribute.getKey() + " exceeds limit of " + HUNDRED_THOUSAND + " characters");
                    }
                }
            }

            if (errorMessages.size() > 0) {
                throw new AtlasBaseException(AtlasType.toJson(errorMessages));
            }
        }
    }

    /**
     * Bulk API to delete list of entities identified by its GUIDs
     */
    @DELETE
    @Path("/bulk")
    @Timed
    public EntityMutationResponse deleteByGuids(@QueryParam("guid") final List<String> guids) throws AtlasBaseException {
        if (CollectionUtils.isNotEmpty(guids)) {
            for (String guid : guids) {
                Servlets.validateQueryParamLength("guid", guid);
            }
        }

        AtlasPerfTracer perf = null;

        try {
            if (AtlasPerfTracer.isPerfTraceEnabled(PERF_LOG)) {
                perf = AtlasPerfTracer.getPerfTracer(PERF_LOG, "EntityREST.deleteByGuids(" + guids  + ")");
            }

            return entityMutationService.deleteByIds(guids);
        } finally {
            AtlasPerfTracer.log(perf);
        }
    }

    @DELETE
    @Path("/bulk/uniqueAttribute")
    @Timed
    public EntityMutationResponse bulkDeleteByUniqueAttribute(List<AtlasObjectId> objectIds, @QueryParam("skipHasLineageCalculation") @DefaultValue("false") boolean skipHasLineageCalculation) throws AtlasBaseException {
        AtlasPerfTracer perf = null;
        RequestContext.get().setSkipHasLineageCalculation(skipHasLineageCalculation);
        try {
            if (AtlasPerfTracer.isPerfTraceEnabled(PERF_LOG)) {
                perf = AtlasPerfTracer.getPerfTracer(PERF_LOG, "EntityREST.bulkDeleteByUniqueAttribute(" + objectIds.size() + ")");
            }

            return entityMutationService.deleteByUniqueAttributes(objectIds);

        } finally {
            AtlasPerfTracer.log(perf);
        }
    }


    /**
     * Bulk API to restore list of entities identified by its GUIDs
     */
    @POST
    @Path("/restore/bulk")
    public EntityMutationResponse restoreByGuids(@QueryParam("guid") final List<String> guids) throws AtlasBaseException {
        if (CollectionUtils.isNotEmpty(guids)) {
            for (String guid : guids) {
                Servlets.validateQueryParamLength("guid", guid);
            }
        }

        AtlasPerfTracer perf = null;

        try {
            if (AtlasPerfTracer.isPerfTraceEnabled(PERF_LOG)) {
                perf = AtlasPerfTracer.getPerfTracer(PERF_LOG, "EntityREST.restoreByGuids(" + guids  + ")");
            }

            return entityMutationService.restoreByIds(guids);
        } finally {
            AtlasPerfTracer.log(perf);
        }
    }

    /**
     * Bulk API to associate a tag to multiple entities
     */
    @POST
    @Path("/bulk/classification")
    @Timed
    public void addClassification(ClassificationAssociateRequest request) throws AtlasBaseException {
        AtlasPerfTracer perf = null;

        try {
            if (AtlasPerfTracer.isPerfTraceEnabled(PERF_LOG)) {
                perf = AtlasPerfTracer.getPerfTracer(PERF_LOG, "EntityREST.addClassification(" + request  + ")");
            }

            AtlasClassification       classification           = request == null ? null : request.getClassification();
            List<String>              entityGuids              = request == null ? null : request.getEntityGuids();
            List<Map<String, Object>> entitiesUniqueAttributes = request == null ? null : request.getEntitiesUniqueAttributes();
            String                    entityTypeName           = request == null ? null : request.getEntityTypeName();

            if (classification == null || StringUtils.isEmpty(classification.getTypeName())) {
                throw new AtlasBaseException(AtlasErrorCode.INVALID_PARAMETERS, "no classification");
            }

            if (hasNoGUIDAndTypeNameAttributes(request)) {
                throw new AtlasBaseException(AtlasErrorCode.INVALID_PARAMETERS, "Need either list of GUIDs or entity type and list of qualified Names");
            }

            if (CollectionUtils.isNotEmpty(entitiesUniqueAttributes) && entityTypeName != null) {
                AtlasEntityType entityType = ensureEntityType(entityTypeName);

                if (CollectionUtils.isEmpty(entityGuids)) {
                    entityGuids = new ArrayList<>();
                }

                for (Map<String, Object> eachEntityAttributes : entitiesUniqueAttributes) {
                    try {
                        String guid = entitiesStore.getGuidByUniqueAttributes(entityType, eachEntityAttributes);

                        if (guid != null) {
                            entityGuids.add(guid);
                        }
                    } catch (AtlasBaseException e) {
                        if (RequestContext.get().isSkipFailedEntities()) {
                            if (LOG.isDebugEnabled()) {
                                LOG.debug("getByIds(): ignoring failure for entity with unique attributes {} and typeName {}: error code={}, message={}", eachEntityAttributes, entityTypeName, e.getAtlasErrorCode(), e.getMessage());
                            }

                            continue;
                        }

                        throw e;
                    }
                }

                if (CollectionUtils.isEmpty(entityGuids)) {
                    throw new AtlasBaseException(AtlasErrorCode.INVALID_PARAMETERS, "No guid found for given entity Type Name and list of attributes");
                }
            }

            entityMutationService.addClassification(entityGuids, classification);
        } finally {
            AtlasPerfTracer.log(perf);
        }
    }

    /**
     * Bulk API to associate tags to multiple entities
     */
    @POST
    @Path("/bulk/classification/displayName")
    @Timed
    public void addClassificationByDisplayName(List<AtlasClassification> classificationList) throws AtlasBaseException {
        AtlasPerfTracer perf = null;

        try {
            if (AtlasPerfTracer.isPerfTraceEnabled(PERF_LOG)) {
                perf = AtlasPerfTracer.getPerfTracer(PERF_LOG, "EntityREST.addClassificationByDisplayName()");
            }

            if (CollectionUtils.isEmpty(classificationList)) {
                throw new AtlasBaseException(BAD_REQUEST, "classification list should be specified");
            }

            Map<String, List<AtlasClassification>> entityGuidClassificationMap = new HashMap<>();
            for (AtlasClassification classification : classificationList) {

                if (StringUtils.isEmpty(classification.getTypeName())) {

                    try {
                        AtlasType type = typeRegistry.getClassificationTypeByDisplayName(classification.getDisplayName());
                        if (type == null) {
                            throw new AtlasBaseException("Classification type not found for displayName {}" + classification.getDisplayName());
                        }
                        classification.setTypeName(type.getTypeName());
                    } catch (NoSuchElementException exception) {
                        throw new AtlasBaseException("No Classification type fount for displayName " + classification.getDisplayName());
                    }
                }

                if (entityGuidClassificationMap.containsKey(classification.getEntityGuid())) {
                    List<AtlasClassification> classifications = entityGuidClassificationMap.get(classification.getEntityGuid());
                    classifications.add(classification);
                } else {
                    List<AtlasClassification> classifications = new ArrayList<>();
                    classifications.add(classification);
                    entityGuidClassificationMap.put(classification.getEntityGuid(), classifications);
                }
            }

            for (Map.Entry<String, List<AtlasClassification>> x : entityGuidClassificationMap.entrySet()) {
                entityMutationService.addClassifications(x.getKey(), x.getValue());
            }

        } finally {
            AtlasPerfTracer.log(perf);
        }
    }

    @GET
    @Path("{guid}/audit")
    @Timed
    public List<EntityAuditEventV2> getAuditEvents(@PathParam("guid") String guid, @QueryParam("startKey") String startKey,
                                                   @QueryParam("auditAction") EntityAuditActionV2 auditAction,
                                                   @QueryParam("count") @DefaultValue("100") short count,
                                                   @QueryParam("offset") @DefaultValue("-1") int offset,
                                                   @QueryParam("sortBy") String sortBy,
                                                   @QueryParam("sortOrder") String sortOrder) throws AtlasBaseException {
        throw new AtlasBaseException(DEPRECATED_API, "/entity/auditSearch");
    }

    @POST
    @Path("{guid}/auditSearch")
    @Timed
    public EntityAuditSearchResult searchAuditEventsByGuid(AuditSearchParams parameters, @PathParam("guid") String guid) throws AtlasBaseException {
        AtlasPerfTracer perf = null;

        try {
            if (AtlasPerfTracer.isPerfTraceEnabled(PERF_LOG)) {
                perf = AtlasPerfTracer.getPerfTracer(PERF_LOG, "EntityREST.getAuditEvents(" + guid +  ")");
            }

            // Enforces authorization for entity-read
            try {
                entitiesStore.getHeaderById(guid);
            } catch (AtlasBaseException e) {
                if (e.getAtlasErrorCode() == AtlasErrorCode.INSTANCE_GUID_NOT_FOUND) {
                    AtlasEntityHeader entityHeader = getEntityHeaderFromPurgedAudit(guid);

                    AtlasAuthorizationUtils.verifyAccess(new AtlasEntityAccessRequest(typeRegistry, ENTITY_READ, entityHeader), "read entity audit: guid=", guid);
                } else {
                    throw e;
                }
            }

            String dslString = parameters.getQueryStringForGuid(guid);

            EntityAuditSearchResult ret = esBasedAuditRepository.searchEvents(dslString);

            return ret;
        } finally {
            AtlasPerfTracer.log(perf);
        }
    }

    @POST
    @Path("auditSearch")
    @Timed
    public EntityAuditSearchResult searchAuditEvents(AuditSearchParams parameters) throws AtlasBaseException {
        AtlasPerfTracer perf = null;

        try {
            String dslString = parameters.getQueryString();

            if (AtlasPerfTracer.isPerfTraceEnabled(PERF_LOG)) {
                perf = AtlasPerfTracer.getPerfTracer(PERF_LOG, "EntityREST.searchAuditEvents(" + dslString + ")");
            }

            EntityAuditSearchResult ret = esBasedAuditRepository.searchEvents(dslString);

            scrubAndSetEntityAudits(ret, parameters.getSuppressLogs(), parameters.getAttributes());

            return ret;
        } finally {
            AtlasPerfTracer.log(perf);
        }
    }

    private void scrubAndSetEntityAudits(EntityAuditSearchResult result, boolean suppressLogs, Set<String> attributes) throws AtlasBaseException {
        AtlasPerfMetrics.MetricRecorder metric = RequestContext.get().startMetricRecord("scrubEntityAudits");
        for (EntityAuditEventV2 event : result.getEntityAudits()) {
            try {
                AtlasSearchResult ret = new AtlasSearchResult();
                AtlasEntityWithExtInfo entityWithExtInfo = entitiesStore.getByIdWithoutAuthorization(event.getEntityId());
                AtlasEntityHeader entityHeader = new AtlasEntityHeader(entityWithExtInfo.getEntity());
                ret.addEntity(entityHeader);
                AtlasSearchResultScrubRequest request = new AtlasSearchResultScrubRequest(typeRegistry, ret);
                AtlasAuthorizationUtils.scrubSearchResults(request, suppressLogs);
                if(entityHeader.getScrubbed()!= null && entityHeader.getScrubbed()){
                    event.setDetail(null);
                }
                Map<String, Object> entityAttrs = entityHeader.getAttributes();
                if(attributes == null) entityAttrs.clear();
                else entityAttrs.keySet().retainAll(attributes);

                event.setEntityDetail(entityHeader);

            } catch (AtlasBaseException e) {
                if (e.getAtlasErrorCode() == AtlasErrorCode.INSTANCE_GUID_NOT_FOUND) {
                    try {
                        AtlasEntityHeader entityHeader = event.getEntityHeader();
                        AtlasSearchResult ret = new AtlasSearchResult();
                        ret.addEntity(entityHeader);
                        AtlasSearchResultScrubRequest request = new AtlasSearchResultScrubRequest(typeRegistry, ret);
                        AtlasAuthorizationUtils.scrubSearchResults(request, suppressLogs);
                        if(entityHeader.getScrubbed()!= null && entityHeader.getScrubbed()){
                            event.setDetail(null);
                        }
                    } catch (AtlasBaseException abe) {
                        throw abe;
                    }
                }
            }
        }
        RequestContext.get().endMetricRecord(metric);
    }

    @GET
    @Path("bulk/headers")
    @Produces(Servlets.JSON_MEDIA_TYPE)
    @Timed
    public AtlasEntityHeaders getEntityHeaders(@QueryParam("tagUpdateStartTime") long tagUpdateStartTime) throws AtlasBaseException {
        AtlasPerfTracer perf = null;

        try {
            long  tagUpdateEndTime = System.currentTimeMillis();

            if (tagUpdateStartTime > tagUpdateEndTime) {
                throw new AtlasBaseException(BAD_REQUEST, "fromTimestamp should be less than toTimestamp");
            }

            if (AtlasPerfTracer.isPerfTraceEnabled(PERF_LOG)) {
                perf = AtlasPerfTracer.getPerfTracer(PERF_LOG, "EntityREST.getEntityHeaders(" + tagUpdateStartTime + ", " + tagUpdateEndTime + ")");
            }

            ClassificationAssociator.Retriever associator = new ClassificationAssociator.Retriever(typeRegistry, esBasedAuditRepository, entityGraphRetriever);
            return associator.get(tagUpdateStartTime, tagUpdateEndTime);
        } finally {
            AtlasPerfTracer.log(perf);
        }
    }

    @POST
    @Path("bulk/setClassifications")
    @Produces(Servlets.JSON_MEDIA_TYPE)
    @Consumes(Servlets.JSON_MEDIA_TYPE)
    @Timed
    public void setClassifications(AtlasEntityHeaders entityHeaders, @QueryParam("overrideClassifications") @DefaultValue("true") boolean overrideClassifications) throws AtlasBaseException {
        AtlasPerfTracer perf = null;

        try {
            if (AtlasPerfTracer.isPerfTraceEnabled(PERF_LOG)) {
                perf = AtlasPerfTracer.getPerfTracer(PERF_LOG, "EntityREST.setClassifications(" + overrideClassifications +")");
            }

            entityMutationService.setClassifications(entityHeaders, overrideClassifications);
        } finally {
            AtlasPerfTracer.log(perf);
        }
    }

    @POST
    @Path("repairClassificationsMappings/{guid}")
    @Produces(Servlets.JSON_MEDIA_TYPE)
    @Consumes(Servlets.JSON_MEDIA_TYPE)
    @Timed
    public void repairClassifications(@PathParam("guid") String guid) throws AtlasBaseException {
        AtlasPerfTracer perf = null;

        try {
            if (AtlasPerfTracer.isPerfTraceEnabled(PERF_LOG)) {
                perf = AtlasPerfTracer.getPerfTracer(PERF_LOG, "EntityREST.repairClassifications()");
            }

            entityMutationService.repairClassificationMappings(Collections.singletonList(guid));
        } finally {
            AtlasPerfTracer.log(perf);
        }
    }

    @POST
    @Path("bulk/repairClassificationsMappings")
    @Produces(Servlets.JSON_MEDIA_TYPE)
    @Consumes(Servlets.JSON_MEDIA_TYPE)
    @Timed
    public Map<String, String> repairClassificationsMappings(Set<String> guids) throws AtlasBaseException {
        AtlasPerfTracer perf = null;

        try {
            if (AtlasPerfTracer.isPerfTraceEnabled(PERF_LOG)) {
                perf = AtlasPerfTracer.getPerfTracer(PERF_LOG, "EntityREST.repairClassificationsMappings(" + guids.size() + ")");
            }

            return entityMutationService.repairClassificationMappings(new ArrayList<>(guids));
        } finally {
            AtlasPerfTracer.log(perf);
        }
    }

    @POST
    @Path("/guid/{guid}/businessmetadata")
    @Produces(Servlets.JSON_MEDIA_TYPE)
    @Consumes(Servlets.JSON_MEDIA_TYPE)
    @Timed
    public void addOrUpdateBusinessAttributes(@PathParam("guid") final String guid, @QueryParam("isOverwrite") @DefaultValue("false") boolean isOverwrite, Map<String, Map<String, Object>> businessAttributes) throws AtlasBaseException {
        AtlasPerfTracer perf = null;

        try {
            if (AtlasPerfTracer.isPerfTraceEnabled(PERF_LOG)) {
                perf = AtlasPerfTracer.getPerfTracer(PERF_LOG, "EntityREST.addOrUpdateBusinessAttributes(" + guid + ", isOverwrite=" + isOverwrite + ")");
            }

            entitiesStore.addOrUpdateBusinessAttributes(guid, businessAttributes, isOverwrite);
        } finally {
            AtlasPerfTracer.log(perf);
        }
    }

    @POST
    @Path("/guid/{guid}/businessmetadata/displayName")
    @Produces(Servlets.JSON_MEDIA_TYPE)
    @Consumes(Servlets.JSON_MEDIA_TYPE)
    @Timed
    public void addOrUpdateBusinessAttributesByDisplayName(@PathParam("guid") final String guid, @QueryParam("isOverwrite") @DefaultValue("false") boolean isOverwrite, Map<String, Map<String, Object>> businessAttributes) throws AtlasBaseException {
        AtlasPerfTracer perf = null;

        try {
            if (AtlasPerfTracer.isPerfTraceEnabled(PERF_LOG)) {
                perf = AtlasPerfTracer.getPerfTracer(PERF_LOG, "EntityREST.addOrUpdateBusinessAttributesByDisplayName(" + guid + ", isOverwrite=" + isOverwrite + ")");
            }

            entitiesStore.addOrUpdateBusinessAttributesByDisplayName(guid, businessAttributes, isOverwrite);
        } finally {
            AtlasPerfTracer.log(perf);
        }
    }

    @DELETE
    @Path("/guid/{guid}/businessmetadata")
    @Produces(Servlets.JSON_MEDIA_TYPE)
    @Consumes(Servlets.JSON_MEDIA_TYPE)
    @Timed
    public void removeBusinessAttributes(@PathParam("guid") final String guid, Map<String, Map<String, Object>> businessAttributes) throws AtlasBaseException {
        AtlasPerfTracer perf = null;

        try {
            if (AtlasPerfTracer.isPerfTraceEnabled(PERF_LOG)) {
                perf = AtlasPerfTracer.getPerfTracer(PERF_LOG, "EntityREST.removeBusinessAttributes(" + guid + ")");
            }

            entitiesStore.removeBusinessAttributes(guid, businessAttributes);
        } finally {
            AtlasPerfTracer.log(perf);
        }
    }

    @POST
    @Path("/guid/{guid}/businessmetadata/{bmName}")
    @Produces(Servlets.JSON_MEDIA_TYPE)
    @Consumes(Servlets.JSON_MEDIA_TYPE)
    @Timed
    public void addOrUpdateBusinessAttributes(@PathParam("guid") final String guid, @PathParam("bmName") final String bmName, Map<String, Object> businessAttributes) throws AtlasBaseException {
        AtlasPerfTracer perf = null;

        try {
            if (AtlasPerfTracer.isPerfTraceEnabled(PERF_LOG)) {
                perf = AtlasPerfTracer.getPerfTracer(PERF_LOG, "EntityREST.addOrUpdateBusinessAttributes(" + guid + ", " + bmName + ")");
            }

            entitiesStore.addOrUpdateBusinessAttributes(guid, Collections.singletonMap(bmName, businessAttributes), false);
        } finally {
            AtlasPerfTracer.log(perf);
        }
    }

    @DELETE
    @Path("/guid/{guid}/businessmetadata/{bmName}")
    @Produces(Servlets.JSON_MEDIA_TYPE)
    @Consumes(Servlets.JSON_MEDIA_TYPE)
    @Timed
    public void removeBusinessAttributes(@PathParam("guid") final String guid, @PathParam("bmName") final String bmName, Map<String, Object> businessAttributes) throws AtlasBaseException {
        AtlasPerfTracer perf = null;

        try {
            if (AtlasPerfTracer.isPerfTraceEnabled(PERF_LOG)) {
                perf = AtlasPerfTracer.getPerfTracer(PERF_LOG, "EntityREST.removeBusinessAttributes(" + guid + ", " + bmName + ")");
            }

            entitiesStore.removeBusinessAttributes(guid, Collections.singletonMap(bmName, businessAttributes));
        } finally {
            AtlasPerfTracer.log(perf);
        }
    }

    /**
     * Set labels to a given entity
     * @param guid - Unique entity identifier
     * @param labels - set of labels to be set to the entity
     * @throws AtlasBaseException
     */
    @POST
    @Path("/guid/{guid}/labels")
    @Produces(Servlets.JSON_MEDIA_TYPE)
    @Consumes(Servlets.JSON_MEDIA_TYPE)
    @Timed
    public void setLabels(@PathParam("guid") final String guid, Set<String> labels) throws AtlasBaseException {
        AtlasPerfTracer perf = null;

        try {
            if (AtlasPerfTracer.isPerfTraceEnabled(PERF_LOG)) {
                perf = AtlasPerfTracer.getPerfTracer(PERF_LOG, "EntityREST.setLabels()");
            }

            entitiesStore.setLabels(guid, labels);
        } finally {
            AtlasPerfTracer.log(perf);
        }
    }

    /**
     * delete given labels to a given entity
     * @param guid - Unique entity identifier
     * @throws AtlasBaseException
     */
    @DELETE
    @Path("/guid/{guid}/labels")
    @Produces(Servlets.JSON_MEDIA_TYPE)
    @Consumes(Servlets.JSON_MEDIA_TYPE)
    @Timed
    public void removeLabels(@PathParam("guid") final String guid, Set<String> labels) throws AtlasBaseException {
        AtlasPerfTracer perf = null;

        try {
            if (AtlasPerfTracer.isPerfTraceEnabled(PERF_LOG)) {
                perf = AtlasPerfTracer.getPerfTracer(PERF_LOG, "EntityREST.deleteLabels()");
            }

            entitiesStore.removeLabels(guid, labels);
        } finally {
            AtlasPerfTracer.log(perf);
        }
    }

    /**
     * add given labels to a given entity
     * @param guid - Unique entity identifier
     * @throws AtlasBaseException
     */
    @PUT
    @Path("/guid/{guid}/labels")
    @Produces(Servlets.JSON_MEDIA_TYPE)
    @Consumes(Servlets.JSON_MEDIA_TYPE)
    @Timed
    public void addLabels(@PathParam("guid") final String guid, Set<String> labels) throws AtlasBaseException {
        AtlasPerfTracer perf = null;

        try {
            if (AtlasPerfTracer.isPerfTraceEnabled(PERF_LOG)) {
                perf = AtlasPerfTracer.getPerfTracer(PERF_LOG, "EntityREST.addLabels()");
            }

            entitiesStore.addLabels(guid, labels);
        } finally {
            AtlasPerfTracer.log(perf);
        }
    }

    @POST
    @Path("/uniqueAttribute/type/{typeName}/labels")
    @Timed
    public void setLabels(@PathParam("typeName") String typeName, Set<String> labels,
                          @Context HttpServletRequest servletRequest) throws AtlasBaseException {

        Servlets.validateQueryParamLength("typeName", typeName);
        AtlasPerfTracer perf = null;

        try {
            if (AtlasPerfTracer.isPerfTraceEnabled(PERF_LOG)) {
                perf = AtlasPerfTracer.getPerfTracer(PERF_LOG, "EntityREST.setLabels(" + typeName + ")");
            }

            AtlasEntityType     entityType = ensureEntityType(typeName);
            Map<String, Object> attributes = getAttributes(servletRequest);
            String              guid       = entitiesStore.getGuidByUniqueAttributes(entityType, attributes);

            if (guid == null) {
                throw new AtlasBaseException(AtlasErrorCode.INSTANCE_BY_UNIQUE_ATTRIBUTE_NOT_FOUND, typeName, attributes.toString());
            }

            entitiesStore.setLabels(guid, labels);
        } finally {
            AtlasPerfTracer.log(perf);
        }
    }

    @PUT
    @Path("/uniqueAttribute/type/{typeName}/labels")
    @Timed
    public void addLabels(@PathParam("typeName") String typeName, Set<String> labels,
                          @Context HttpServletRequest servletRequest) throws AtlasBaseException {
        Servlets.validateQueryParamLength("typeName", typeName);
        AtlasPerfTracer perf = null;

        try {
            if (AtlasPerfTracer.isPerfTraceEnabled(PERF_LOG)) {
                perf = AtlasPerfTracer.getPerfTracer(PERF_LOG, "EntityREST.addLabels(" + typeName + ")");
            }

            AtlasEntityType     entityType = ensureEntityType(typeName);
            Map<String, Object> attributes = getAttributes(servletRequest);
            String              guid       = entitiesStore.getGuidByUniqueAttributes(entityType, attributes);

            if (guid == null) {
                throw new AtlasBaseException(AtlasErrorCode.INSTANCE_BY_UNIQUE_ATTRIBUTE_NOT_FOUND, typeName, attributes.toString());
            }

            entitiesStore.addLabels(guid, labels);
        } finally {
            AtlasPerfTracer.log(perf);
        }
    }

    @DELETE
    @Path("/uniqueAttribute/type/{typeName}/labels")
    @Timed
    public void removeLabels(@PathParam("typeName") String typeName, Set<String> labels,
                             @Context HttpServletRequest servletRequest) throws AtlasBaseException {

        Servlets.validateQueryParamLength("typeName", typeName);
        AtlasPerfTracer perf = null;

        try {
            if (AtlasPerfTracer.isPerfTraceEnabled(PERF_LOG)) {
                perf = AtlasPerfTracer.getPerfTracer(PERF_LOG, "EntityREST.removeLabels(" + typeName + ")");
            }

            AtlasEntityType     entityType = ensureEntityType(typeName);
            Map<String, Object> attributes = getAttributes(servletRequest);
            String              guid       = entitiesStore.getGuidByUniqueAttributes(entityType, attributes);

            if (guid == null) {
                throw new AtlasBaseException(AtlasErrorCode.INSTANCE_BY_UNIQUE_ATTRIBUTE_NOT_FOUND, typeName, attributes.toString());
            }

            entitiesStore.removeLabels(guid, labels);
        } finally {
            AtlasPerfTracer.log(perf);
        }
    }

    private AtlasEntityType ensureEntityType(String typeName) throws AtlasBaseException {
        AtlasEntityType ret = typeRegistry.getEntityTypeByName(typeName);

        if (ret == null) {
            throw new AtlasBaseException(AtlasErrorCode.TYPE_NAME_INVALID, TypeCategory.ENTITY.name(), typeName);
        }

        return ret;
    }

    private AtlasClassificationType ensureClassificationType(String typeName) throws AtlasBaseException {
        AtlasClassificationType ret = typeRegistry.getClassificationTypeByName(typeName);

        if (ret == null) {
            throw new AtlasBaseException(AtlasErrorCode.TYPE_NAME_INVALID, TypeCategory.CLASSIFICATION.name(), typeName);
        }

        return ret;
    }

    // attr:qualifiedName=db1@cl1 ==> { qualifiedName:db1@cl1 }
    private Map<String, Object> getAttributes(HttpServletRequest request) {
        Map<String, Object> attributes = new HashMap<>();

        if (MapUtils.isNotEmpty(request.getParameterMap())) {
            for (Map.Entry<String, String[]> e : request.getParameterMap().entrySet()) {
                String key = e.getKey();

                if (key != null && key.startsWith(PREFIX_ATTR)) {
                    String[] values = e.getValue();
                    String   value  = values != null && values.length > 0 ? values[0] : null;

                    attributes.put(key.substring(PREFIX_ATTR.length()), value);
                }
            }
        }

        return attributes;
    }

    // attr_1:qualifiedName=db1@cl1&attr_2:qualifiedName=db2@cl1 ==> [ { qualifiedName:db1@cl1 }, { qualifiedName:db2@cl1 } ]
    private List<Map<String, Object>> getAttributesList(HttpServletRequest request) {
        Map<String, Map<String, Object>> ret = new HashMap<>();

        if (MapUtils.isNotEmpty(request.getParameterMap())) {
            for (Map.Entry<String, String[]> entry : request.getParameterMap().entrySet()) {
                String key = entry.getKey();

                if (key == null || !key.startsWith(PREFIX_ATTR_)) {
                    continue;
                }

                int      sepPos = key.indexOf(':', PREFIX_ATTR_.length());
                String[] values = entry.getValue();
                String   value  = values != null && values.length > 0 ? values[0] : null;

                if (sepPos == -1 || value == null) {
                    continue;
                }

                String              attrName   = key.substring(sepPos + 1);
                String              listIdx    = key.substring(PREFIX_ATTR_.length(), sepPos);
                Map<String, Object> attributes = ret.get(listIdx);

                if (attributes == null) {
                    attributes = new HashMap<>();

                    ret.put(listIdx, attributes);
                }

                attributes.put(attrName, value);
            }
        }

        return new ArrayList<>(ret.values());
    }

    /**
     * Validate that each attribute given is an unique attribute
     * @param entityType the entity type
     * @param attributes attributes
     */
    private void validateUniqueAttribute(AtlasEntityType entityType, Map<String, Object> attributes) throws AtlasBaseException {
        if (MapUtils.isEmpty(attributes)) {
            throw new AtlasBaseException(AtlasErrorCode.ATTRIBUTE_UNIQUE_INVALID, entityType.getTypeName(), "");
        }

        for (String attributeName : attributes.keySet()) {
            AtlasAttributeDef attribute = entityType.getAttributeDef(attributeName);

            if (attribute == null || !attribute.getIsUnique()) {
                throw new AtlasBaseException(AtlasErrorCode.ATTRIBUTE_UNIQUE_INVALID, entityType.getTypeName(), attributeName);
            }
        }
    }

    /**
     * Get the sample Template for uploading/creating bulk BusinessMetaData
     *
     * @return Template File
     * @throws AtlasBaseException
     * @HTTP 400 If the provided fileType is not supported
     */
    @GET
    @Path("/businessmetadata/import/template")
    @Produces(MediaType.APPLICATION_OCTET_STREAM)
    public Response produceTemplate() {
        return Response.ok(new StreamingOutput() {
            @Override
            public void write(OutputStream outputStream) throws IOException, WebApplicationException {
                outputStream.write(FileUtils.getBusinessMetadataHeaders().getBytes());
            }
        }).header("Content-Disposition", "attachment; filename=\"template_business_metadata\"").build();
    }

    /**
     * Upload the file for creating Business Metadata in BULK
     *
     * @param uploadedInputStream InputStream of file
     * @param fileDetail          FormDataContentDisposition metadata of file
     * @return
     * @throws AtlasBaseException
     * @HTTP 200 If Business Metadata creation was successful
     * @HTTP 400 If Business Metadata definition has invalid or missing information
     * @HTTP 409 If Business Metadata already exists (duplicate qualifiedName)
     */
    @POST
    @Path("/businessmetadata/import")
    @Consumes(MediaType.MULTIPART_FORM_DATA)
    @Timed
    public BulkImportResponse importBMAttributes(@FormDataParam("file") InputStream uploadedInputStream,
                                                 @FormDataParam("file") FormDataContentDisposition fileDetail) throws AtlasBaseException {

        return entitiesStore.bulkCreateOrUpdateBusinessAttributes(uploadedInputStream, fileDetail.getFileName());
    }

    private AtlasEntityHeader getEntityHeaderFromPurgedAudit(String guid) throws AtlasBaseException {
        List<EntityAuditEventV2> auditEvents = esBasedAuditRepository.listEventsV2(guid, EntityAuditActionV2.ENTITY_PURGE, null, (short)1);
        AtlasEntityHeader        ret         = CollectionUtils.isNotEmpty(auditEvents) ? auditEvents.get(0).getEntityHeader() : null;

        if (ret == null) {
            throw new AtlasBaseException(AtlasErrorCode.INSTANCE_GUID_NOT_FOUND, guid);
        }

        return ret;
    }

    /**
     * Reindexs all the mixed indices.
     */
    @POST
    @Path("/repairindex")
    @Timed
    public void repairIndex() throws AtlasBaseException {

        AtlasPerfTracer perf = null;

        try {
            if (AtlasPerfTracer.isPerfTraceEnabled(PERF_LOG)) {
                perf = AtlasPerfTracer.getPerfTracer(PERF_LOG, "EntityREST.repairIndex");
            }
            entitiesStore.repairIndex();
        } finally {
            AtlasPerfTracer.log(perf);
        }

    }

    /**
     * repairHasLineage API to correct haslineage attribute of entity.
     */
    @POST
    @Path("/repairhaslineage")
    @Consumes(Servlets.JSON_MEDIA_TYPE)
    public void repairHasLineage(AtlasHasLineageRequests request) throws AtlasBaseException {

        AtlasPerfTracer perf = null;

        try {
            if (AtlasPerfTracer.isPerfTraceEnabled(PERF_LOG)) {
                perf = AtlasPerfTracer.getPerfTracer(PERF_LOG, "EntityREST.repairHasLineage(" + request + ")");
            }

            entitiesStore.repairHasLineage(request);
        } finally {
            AtlasPerfTracer.log(perf);
        }
    }

    /**
     * repairHasLineageByIds API to correct hasLineage attribute for entities by vertex IDs.
     * This endpoint accepts a list of vertex IDs and repairs the hasLineage flag for both
     * Process and Asset entities based on their current lineage state.
     * 
     * @param typeByVertexId Map of vertex IDs to repair
     * @throws AtlasBaseException if repair operation fails
     */
    @POST
    @Path("/repairhaslineagebyids")
    @Consumes(Servlets.JSON_MEDIA_TYPE)
    @Produces(Servlets.JSON_MEDIA_TYPE)
    @Timed
    public void repairHasLineageByIds(Map<String, String> typeByVertexId) throws AtlasBaseException {
        
        AtlasPerfTracer perf = null;

        try {
            if (AtlasPerfTracer.isPerfTraceEnabled(PERF_LOG)) {
                perf = AtlasPerfTracer.getPerfTracer(PERF_LOG, "EntityREST.repairHasLineageByIds(typeByVertexId count=" +
                        (typeByVertexId != null ? typeByVertexId.size() : 0) + ")");
            }

            if (typeByVertexId == null || typeByVertexId.isEmpty()) {
                throw new AtlasBaseException(AtlasErrorCode.INVALID_PARAMETERS, "typeByVertexId map cannot be empty");
            }

            entitiesStore.repairHasLineageByIds(typeByVertexId);


        } catch (AtlasBaseException e) {
            LOG.error("Failed to repair hasLineage by IDs", e);
            throw e;
        } catch (Exception e) {
            LOG.error("Unexpected error during repairHasLineageByIds", e);
            throw new AtlasBaseException(e);
        } finally {
            AtlasPerfTracer.log(perf);
        }
    }

    private boolean hasNoGUIDAndTypeNameAttributes(ClassificationAssociateRequest request) {
        return (request == null || (CollectionUtils.isEmpty(request.getEntityGuids()) &&
                (CollectionUtils.isEmpty(request.getEntitiesUniqueAttributes()) || request.getEntityTypeName() == null)));
    }

    private void validateAccessorRequest(List<AtlasAccessorRequest> atlasAccessorRequestList) throws AtlasBaseException {

        if (CollectionUtils.isEmpty(atlasAccessorRequestList)) {
            throw new AtlasBaseException(BAD_REQUEST, "Requires list of AtlasAccessor");
        } else {

            for (AtlasAccessorRequest accessorRequest : atlasAccessorRequestList) {
                try {
                    if (StringUtils.isEmpty(accessorRequest.getAction())) {
                        throw new AtlasBaseException(BAD_REQUEST, "Requires action parameter");
                    }

                    AtlasPrivilege action = null;
                    try {
                        action = AtlasPrivilege.valueOf(accessorRequest.getAction());
                    } catch (IllegalArgumentException el) {
                        throw new AtlasBaseException(AtlasErrorCode.BAD_REQUEST, "Invalid action provided " + accessorRequest.getAction());
                    }

                    switch (action) {
                        case ENTITY_READ:
                        case ENTITY_CREATE:
                        case ENTITY_UPDATE:
                        case ENTITY_DELETE:
                            validateEntityForAccessors(accessorRequest.getGuid(), accessorRequest.getQualifiedName(), accessorRequest.getTypeName());
                            break;

                        case ENTITY_READ_CLASSIFICATION:
                        case ENTITY_ADD_CLASSIFICATION:
                        case ENTITY_UPDATE_CLASSIFICATION:
                        case ENTITY_REMOVE_CLASSIFICATION:
                            if (StringUtils.isEmpty(accessorRequest.getClassification())) {
                                throw new AtlasBaseException(BAD_REQUEST, "Requires classification");
                            }
                            validateEntityForAccessors(accessorRequest.getGuid(), accessorRequest.getQualifiedName(), accessorRequest.getTypeName());
                            break;

                        case ENTITY_ADD_LABEL:
                        case ENTITY_REMOVE_LABEL:
                            if (StringUtils.isEmpty(accessorRequest.getLabel())) {
                                throw new AtlasBaseException(BAD_REQUEST, "Requires label");
                            }
                            validateEntityForAccessors(accessorRequest.getGuid(), accessorRequest.getQualifiedName(), accessorRequest.getTypeName());
                            break;

                        case ENTITY_UPDATE_BUSINESS_METADATA:
                            if (StringUtils.isEmpty(accessorRequest.getBusinessMetadata())) {
                                throw new AtlasBaseException(BAD_REQUEST, "Requires businessMetadata");
                            }
                            validateEntityForAccessors(accessorRequest.getGuid(), accessorRequest.getQualifiedName(), accessorRequest.getTypeName());
                            break;


                        case RELATIONSHIP_ADD:
                        case RELATIONSHIP_UPDATE:
                        case RELATIONSHIP_REMOVE:
                            if (StringUtils.isEmpty(accessorRequest.getRelationshipTypeName())) {
                                throw new AtlasBaseException(BAD_REQUEST, "Requires relationshipTypeName");
                            }

                            validateEntityForAccessors(accessorRequest.getEntityGuidEnd1(), accessorRequest.getEntityQualifiedNameEnd1(), accessorRequest.getEntityTypeEnd1());
                            validateEntityForAccessors(accessorRequest.getEntityGuidEnd2(), accessorRequest.getEntityQualifiedNameEnd2(), accessorRequest.getEntityTypeEnd2());
                            break;


                        case TYPE_READ:
                        case TYPE_CREATE:
                        case TYPE_UPDATE:
                        case TYPE_DELETE:
                            if (StringUtils.isEmpty(accessorRequest.getTypeName())) {
                                throw new AtlasBaseException(BAD_REQUEST, "Requires typeName of the asset");
                            }
                            break;

                        default:
                            throw new AtlasBaseException(BAD_REQUEST, "Please add validation support for action {}", accessorRequest.getAction());

                    }

                } catch (AtlasBaseException e) {
                    e.getErrorDetailsMap().put("accessorRequest", AtlasType.toJson(accessorRequest));
                    throw e;
                }
            }
        }
    }

    private void validateEntityForAccessors(String guid, String qualifiedName, String typeName) throws AtlasBaseException {
        if (StringUtils.isEmpty(typeName) && StringUtils.isNotEmpty(qualifiedName)) {
            throw new AtlasBaseException(BAD_REQUEST, "Requires typeName of the asset with qualifiedName");
        }

        if (StringUtils.isEmpty(guid) && StringUtils.isEmpty(qualifiedName)) {
            throw new AtlasBaseException(BAD_REQUEST, "Requires either qualifiedName or GUID of the asset");
        }
    }

    /**
     * Repair index for the entity GUID.
     * @param guid GUID for the entity
     * @return AtlasEntity
     * @throws AtlasBaseException
     */
    @POST
    @Path("/guid/{guid}/repairindex")
    public void repairEntityIndex(@PathParam("guid") String guid) throws AtlasBaseException {
        Servlets.validateQueryParamLength("guid", guid);

        AtlasAuthorizationUtils.verifyAccess(new AtlasAdminAccessRequest(AtlasPrivilege.ADMIN_REPAIR_INDEX), "Admin Repair Index");

        AtlasPerfTracer perf = null;

        try {
            if (AtlasPerfTracer.isPerfTraceEnabled(PERF_LOG)) {
                perf = AtlasPerfTracer.getPerfTracer(PERF_LOG, "EntityREST.repairEntityIndex(" + guid + ")");
            }

            AtlasEntityWithExtInfo entity = entitiesStore.getById(guid);
            Map<String, AtlasEntity> referredEntities = entity.getReferredEntities();
<<<<<<< HEAD

=======
>>>>>>> e1ed8dbf
            repairIndex.restoreSelective(guid, referredEntities);
        } catch (Exception e) {
            LOG.error("Exception while repairEntityIndex ", e);
            throw new AtlasBaseException(e);
        } finally {
            AtlasPerfTracer.log(perf);
        }
    }

    @POST
    @Path("/guid/bulk/repairindex")
    public void repairEntityIndexBulk(Set<String> guids) throws AtlasBaseException {

        AtlasAuthorizationUtils.verifyAccess(new AtlasAdminAccessRequest(AtlasPrivilege.ADMIN_REPAIR_INDEX), "Admin Repair Index");

        AtlasPerfTracer perf = null;

        try {
            if (AtlasPerfTracer.isPerfTraceEnabled(PERF_LOG)) {
                perf = AtlasPerfTracer.getPerfTracer(PERF_LOG, "EntityREST.repairEntityIndexBulk(" + guids.size() + ")");
            }
<<<<<<< HEAD

=======
>>>>>>> e1ed8dbf
            repairIndex.restoreByIds(guids);
        } catch (Exception e) {
            LOG.error("Exception while repairEntityIndexBulk ", e);
            throw new AtlasBaseException(e);
        } finally {
            AtlasPerfTracer.log(perf);
        }
    }

    /**
     * Repair attributes for the entity GUID.
     * @param guids
     * @throws AtlasBaseException
     */

    @POST
    @Path("/guid/bulk/repairattributes")
    public void repairEntityAttributesBulk(Set<String> guids, @QueryParam("repairType") String repairType, @QueryParam("repairAttributeName") String repairAttributeName) throws AtlasBaseException {

        Servlets.validateQueryParamLength("repairType", repairType);
        Servlets.validateQueryParamLength("repairAttributeName", repairAttributeName);

        AtlasAuthorizationUtils.verifyAccess(new AtlasAdminAccessRequest(AtlasPrivilege.ADMIN_REPAIR_INDEX), "Admin Repair Attributes");

        AtlasPerfTracer perf = null;

        try {
            if (AtlasPerfTracer.isPerfTraceEnabled(PERF_LOG)) {
                perf = AtlasPerfTracer.getPerfTracer(PERF_LOG, "EntityREST.repairEntityAttributesBulk(" + guids.size() + ")");
            }

            repairAttributeService.repairAttributes(repairAttributeName, repairType, guids);

        } catch (Exception e) {
            LOG.error("Exception while repairEntityAttributesBulk ", e);
            throw new AtlasBaseException(e);
        } finally {
            AtlasPerfTracer.log(perf);
        }
    }

    @POST
    @Path("/repairindex/{typename}")
    public void repairIndexByTypeName(@PathParam("typename") String typename, @QueryParam("delay") @DefaultValue("0") int delay, @QueryParam("limit") @DefaultValue("1000") int limit, @QueryParam("offset") @DefaultValue("0") int offset, @QueryParam("batchSize") @DefaultValue("1000") int batchSize) throws AtlasBaseException {
        Servlets.validateQueryParamLength("typename", typename);

        AtlasPerfTracer perf = null;

        try {
            if (AtlasPerfTracer.isPerfTraceEnabled(PERF_LOG)) {
                perf = AtlasPerfTracer.getPerfTracer(PERF_LOG, "EntityREST.repairAllEntitiesIndex");
            }

            AtlasAuthorizationUtils.verifyAccess(new AtlasAdminAccessRequest(AtlasPrivilege.ADMIN_REPAIR_INDEX), "Admin Repair Index");

            LOG.info("Repairing index for entities in " + typename);

            long startTime = System.currentTimeMillis();

            List<String> entityGUIDs = entitiesStore.getEntityGUIDS(typename);

            LOG.info("Entities to repair in " + typename + " " + entityGUIDs.size());

            if (entityGUIDs.size() > offset + limit) {
                entityGUIDs = entityGUIDs.subList(offset, offset + limit);
                LOG.info("Updated - Entities to repair in " + typename + " " + entityGUIDs.size());
            } else if (entityGUIDs.size() > offset) {
                entityGUIDs = entityGUIDs.subList(offset, entityGUIDs.size());
                LOG.info("Updated - Entities to repair in " + typename + " " + entityGUIDs.size());
            } else {
                LOG.info("No entities to repair");
                return;
            }

            List<List<String>> entityGUIDsChunked = Lists.partition(entityGUIDs, batchSize);
            for (List<String> guids : entityGUIDsChunked) {
                Set<String> guidsToReIndex = new HashSet<>(guids);
                repairIndex.restoreByIds(guidsToReIndex);
                if (guids.size() >= batchSize && delay > 0) {
                    try {
                        LOG.info("Sleep for " + delay + " ms");
                        Thread.sleep(delay);
                    } catch(InterruptedException ex) {
                        Thread.currentThread().interrupt();
                        LOG.info("Thread interrupted at " + typename);
                    }
                }
                LOG.info("Repaired index for " + guids.size() + " entities of type" + typename);
            }
            LOG.info("Repaired index for entities for typeName " + typename + " in " + (System.currentTimeMillis() - startTime) + " ms");

        } catch (Exception e) {
            LOG.error("Exception while repairIndexByTypeName ", e);
            throw new AtlasBaseException(e);
        } finally {
            AtlasPerfTracer.log(perf);
        }
    }

    @POST
    @Path("/repair/accesscontrolAlias/{guid}")
    @Timed
    public void repairAccessControlAlias(@PathParam("guid") String guid) throws AtlasBaseException {
        Servlets.validateQueryParamLength("guid", guid);

        AtlasPerfTracer perf = null;


        try {
            if (AtlasPerfTracer.isPerfTraceEnabled(PERF_LOG)) {
                perf = AtlasPerfTracer.getPerfTracer(PERF_LOG, "EntityREST.repairAccessControlAlias");
            }

            entitiesStore.repairAccesscontrolAlias(guid);

            LOG.info("Repaired access control alias for entity with guid {}", guid);

        } finally {
            AtlasPerfTracer.log(perf);
        }


    }
}<|MERGE_RESOLUTION|>--- conflicted
+++ resolved
@@ -43,11 +43,8 @@
 import org.apache.atlas.repository.converters.AtlasInstanceConverter;
 import org.apache.atlas.repository.store.graph.AtlasEntityStore;
 import org.apache.atlas.repository.store.graph.v2.*;
-<<<<<<< HEAD
-=======
 import org.apache.atlas.repository.store.graph.v2.repair.AtlasRepairAttributeService;
 import org.apache.atlas.service.FeatureFlagStore;
->>>>>>> e1ed8dbf
 import org.apache.atlas.type.AtlasClassificationType;
 import org.apache.atlas.type.AtlasEntityType;
 import org.apache.atlas.type.AtlasType;
@@ -113,27 +110,19 @@
     private final ESBasedAuditRepository  esBasedAuditRepository;
     private final EntityGraphRetriever entityGraphRetriever;
     private final EntityMutationService entityMutationService;
-<<<<<<< HEAD
-    private final RepairIndex repairIndex;
-
-    @Inject
-    public EntityREST(AtlasTypeRegistry typeRegistry, AtlasEntityStore entitiesStore, ESBasedAuditRepository  esBasedAuditRepository, EntityGraphRetriever retriever, EntityMutationService entityMutationService, RepairIndex repairIndex) {
-=======
+
     private final AtlasRepairAttributeService repairAttributeService;
     private final RepairIndex repairIndex;
 
     @Inject
     public EntityREST(AtlasTypeRegistry typeRegistry, AtlasEntityStore entitiesStore, ESBasedAuditRepository  esBasedAuditRepository, EntityGraphRetriever retriever, EntityMutationService entityMutationService, AtlasRepairAttributeService repairAttributeService, RepairIndex repairIndex) {
->>>>>>> e1ed8dbf
+
         this.typeRegistry      = typeRegistry;
         this.entitiesStore     = entitiesStore;
         this.esBasedAuditRepository = esBasedAuditRepository;
         this.entityGraphRetriever = retriever;
         this.entityMutationService = entityMutationService;
-<<<<<<< HEAD
-=======
         this.repairAttributeService = repairAttributeService;
->>>>>>> e1ed8dbf
         this.repairIndex = repairIndex;
     }
 
@@ -1879,10 +1868,7 @@
 
             AtlasEntityWithExtInfo entity = entitiesStore.getById(guid);
             Map<String, AtlasEntity> referredEntities = entity.getReferredEntities();
-<<<<<<< HEAD
-
-=======
->>>>>>> e1ed8dbf
+
             repairIndex.restoreSelective(guid, referredEntities);
         } catch (Exception e) {
             LOG.error("Exception while repairEntityIndex ", e);
@@ -1904,10 +1890,7 @@
             if (AtlasPerfTracer.isPerfTraceEnabled(PERF_LOG)) {
                 perf = AtlasPerfTracer.getPerfTracer(PERF_LOG, "EntityREST.repairEntityIndexBulk(" + guids.size() + ")");
             }
-<<<<<<< HEAD
-
-=======
->>>>>>> e1ed8dbf
+
             repairIndex.restoreByIds(guids);
         } catch (Exception e) {
             LOG.error("Exception while repairEntityIndexBulk ", e);
