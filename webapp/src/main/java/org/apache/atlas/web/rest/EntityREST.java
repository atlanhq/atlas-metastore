/**
 * Licensed to the Apache Software Foundation (ASF) under one
 * or more contributor license agreements.  See the NOTICE file
 * distributed with this work for additional information
 * regarding copyright ownership.  The ASF licenses this file
 * to you under the Apache License, Version 2.0 (the
 * "License"); you may not use this file except in compliance
 * with the License.  You may obtain a copy of the License at
 *
 *     http://www.apache.org/licenses/LICENSE-2.0
 *
 * Unless required by applicable law or agreed to in writing, software
 * distributed under the License is distributed on an "AS IS" BASIS,
 * WITHOUT WARRANTIES OR CONDITIONS OF ANY KIND, either express or implied.
 * See the License for the specific language governing permissions and
 * limitations under the License.
 */
package org.apache.atlas.web.rest;

import com.google.common.collect.Lists;
import com.sun.jersey.core.header.FormDataContentDisposition;
import com.sun.jersey.multipart.FormDataParam;
import org.apache.atlas.AtlasErrorCode;
import org.apache.atlas.RequestContext;
import org.apache.atlas.annotation.Timed;
import org.apache.atlas.authorize.*;
import org.apache.atlas.bulkimport.BulkImportResponse;
import org.apache.atlas.exception.AtlasBaseException;
import org.apache.atlas.model.TypeCategory;
import org.apache.atlas.model.audit.AuditSearchParams;
import org.apache.atlas.model.audit.EntityAuditEventV2;
import org.apache.atlas.model.audit.EntityAuditEventV2.EntityAuditActionV2;
import org.apache.atlas.model.audit.EntityAuditSearchResult;
import org.apache.atlas.model.discovery.AtlasSearchResult;
import org.apache.atlas.model.instance.*;
import org.apache.atlas.model.instance.AtlasEntity.AtlasEntitiesWithExtInfo;
import org.apache.atlas.model.instance.AtlasEntity.AtlasEntityWithExtInfo;
import org.apache.atlas.model.typedef.AtlasStructDef.AtlasAttributeDef;
import org.apache.atlas.repository.audit.ESBasedAuditRepository;
import org.apache.atlas.repository.converters.AtlasInstanceConverter;
import org.apache.atlas.repository.store.graph.AtlasEntityStore;
import org.apache.atlas.repository.store.graph.v2.AtlasEntityStream;
import org.apache.atlas.repository.store.graph.v2.ClassificationAssociator;
import org.apache.atlas.repository.store.graph.v2.EntityGraphMapper;
import org.apache.atlas.repository.store.graph.v2.EntityStream;
import org.apache.atlas.repository.store.graph.v2.IAtlasEntityChangeNotifier;
import org.apache.atlas.type.AtlasClassificationType;
import org.apache.atlas.type.AtlasEntityType;
import org.apache.atlas.type.AtlasType;
import org.apache.atlas.type.AtlasTypeRegistry;
import org.apache.atlas.util.FileUtils;
import org.apache.atlas.util.RepairIndex;
import org.apache.atlas.utils.AtlasPerfMetrics;
import org.apache.atlas.utils.AtlasPerfTracer;
import org.apache.atlas.web.util.Servlets;
import org.apache.commons.collections.CollectionUtils;
import org.apache.commons.collections.MapUtils;
import org.apache.commons.lang3.StringUtils;
import org.slf4j.Logger;
import org.slf4j.LoggerFactory;
import org.springframework.stereotype.Service;
//import org.apache.atlas.tools.RepairIndex;

import javax.inject.Inject;
import javax.inject.Singleton;
import javax.servlet.http.HttpServletRequest;
import javax.ws.rs.*;
import javax.ws.rs.core.Context;
import javax.ws.rs.core.MediaType;
import javax.ws.rs.core.Response;
import javax.ws.rs.core.StreamingOutput;
import java.io.IOException;
import java.io.InputStream;
import java.io.OutputStream;
import java.util.*;

import static org.apache.atlas.AtlasErrorCode.BAD_REQUEST;
import static org.apache.atlas.AtlasErrorCode.DEPRECATED_API;
import static org.apache.atlas.authorize.AtlasPrivilege.*;
import static org.apache.atlas.repository.Constants.ATTR_CONTRACT;
import static org.apache.atlas.repository.Constants.ATTR_CONTRACT_JSON;


/**
 * REST for a single entity
 */
@Path("entity")
@Singleton
@Service
@Consumes({Servlets.JSON_MEDIA_TYPE, MediaType.APPLICATION_JSON})
@Produces({Servlets.JSON_MEDIA_TYPE, MediaType.APPLICATION_JSON})
public class EntityREST {
    private static final Logger LOG      = LoggerFactory.getLogger(EntityREST.class);
    private static final Logger PERF_LOG = AtlasPerfTracer.getPerfLogger("rest.EntityREST");

    public static final String PREFIX_ATTR  = "attr:";
    public static final String PREFIX_ATTR_ = "attr_";
    public static final String QUALIFIED_NAME  = "qualifiedName";
    private static final int HUNDRED_THOUSAND = 100000;
    private static final int TWO_MILLION = HUNDRED_THOUSAND * 10 * 2;
    private static final Set<String> ATTRS_WITH_TWO_MILLION_LIMIT = new HashSet<String>() {{
        add("rawQueryText");
        add("variablesSchemaBase64");
        add("visualBuilderSchemaBase64");
        add(ATTR_CONTRACT);
        add(ATTR_CONTRACT_JSON);
    }};


    private final AtlasTypeRegistry      typeRegistry;
    private final AtlasEntityStore       entitiesStore;
    private final ESBasedAuditRepository  esBasedAuditRepository;
    private final EntityGraphMapper entityGraphMapper;
    private final IAtlasEntityChangeNotifier entityChangeNotifier;
    private final AtlasInstanceConverter instanceConverter;

    @Inject
    public EntityREST(AtlasTypeRegistry typeRegistry, AtlasEntityStore entitiesStore, ESBasedAuditRepository  esBasedAuditRepository,
                      EntityGraphMapper entityGraphMapper, IAtlasEntityChangeNotifier entityChangeNotifier, AtlasInstanceConverter instanceConverter) {
        this.typeRegistry      = typeRegistry;
        this.entitiesStore     = entitiesStore;
        this.esBasedAuditRepository = esBasedAuditRepository;
        this.entityGraphMapper = entityGraphMapper;
        this.entityChangeNotifier = entityChangeNotifier;
        this.instanceConverter = instanceConverter;
    }

    /**
     * Fetch complete definition of an entity given its GUID.
     * @param guid GUID for the entity
     * @return AtlasEntity
     * @throws AtlasBaseException
     */
    @GET
    @Path("/guid/{guid}")
    @Timed
    public AtlasEntityWithExtInfo getById(@PathParam("guid") String guid, @QueryParam("minExtInfo") @DefaultValue("false") boolean minExtInfo, @QueryParam("ignoreRelationships") @DefaultValue("false") boolean ignoreRelationships) throws AtlasBaseException {
        Servlets.validateQueryParamLength("guid", guid);

        AtlasPerfTracer perf = null;

        try {
            if (AtlasPerfTracer.isPerfTraceEnabled(PERF_LOG)) {
                perf = AtlasPerfTracer.getPerfTracer(PERF_LOG, "EntityREST.getById(" + guid + ", " + minExtInfo + " )");
            }

            return entitiesStore.getById(guid, minExtInfo, ignoreRelationships);
        } finally {
            AtlasPerfTracer.log(perf);
        }
    }

    /**
     * Bulk API to create new entities or updates existing entities in Atlas.
     * Existing entity is matched using its unique guid if supplied or by its unique attributes eg: qualifiedName
     */
    @POST
    @Path("/evaluator")
    public List<AtlasEvaluatePolicyResponse> evaluatePolicies(List<AtlasEvaluatePolicyRequest> entities) throws AtlasBaseException {
        AtlasPerfTracer perf = null;

        List<AtlasEvaluatePolicyResponse> response = new ArrayList();

        try {
            if (AtlasPerfTracer.isPerfTraceEnabled(PERF_LOG)) {
                perf = AtlasPerfTracer.getPerfTracer(PERF_LOG, "EntityREST.evaluatePolicies()");
            }
            response = entitiesStore.evaluatePolicies(entities);
        } finally {
            AtlasPerfTracer.log(perf);
        }

        return response;
    }

    /**
     * API to get accessors info such as roles/groups/users who can perform specific action
     */
    @POST
    @Path("/accessors")
    public List<AtlasAccessorResponse> getAccessors(List<AtlasAccessorRequest> atlasAccessorRequestList) throws AtlasBaseException {
        AtlasPerfTracer perf = null;
        List<AtlasAccessorResponse> ret;

        if (AtlasPerfTracer.isPerfTraceEnabled(PERF_LOG)) {
            perf = AtlasPerfTracer.getPerfTracer(PERF_LOG, "EntityREST.getAccessorss()");
        }

        try {
            validateAccessorRequest(atlasAccessorRequestList);

            ret = entitiesStore.getAccessors(atlasAccessorRequestList);

        } finally {
            AtlasPerfTracer.log(perf);
        }
        return ret;
    }


    /**
     * Get entity header given its GUID.
     * @param guid GUID for the entity
     * @return AtlasEntity
     * @throws AtlasBaseException
     */
    @GET
    @Path("/guid/{guid}/header")
    @Timed
    public AtlasEntityHeader getHeaderById(@PathParam("guid") String guid) throws AtlasBaseException {
        Servlets.validateQueryParamLength("guid", guid);

        AtlasPerfTracer perf = null;

        try {
            if (AtlasPerfTracer.isPerfTraceEnabled(PERF_LOG)) {
                perf = AtlasPerfTracer.getPerfTracer(PERF_LOG, "EntityREST.getHeaderById(" + guid + ")");
            }

            return entitiesStore.getHeaderById(guid);
        } finally {
            AtlasPerfTracer.log(perf);
        }
    }

    /**
     * Fetch AtlasEntityHeader given its type and unique attribute.
     *
     * In addition to the typeName path parameter, attribute key-value pair(s) can be provided in the following format
     *
     * attr:<attrName>=<attrValue>
     *
     * NOTE: The attrName and attrValue should be unique across entities, eg. qualifiedName
     *
     * The REST request would look something like this
     *
     * GET /v2/entity/uniqueAttribute/type/aType/header?attr:aTypeAttribute=someValue
     *
     * @param typeName
     * @return AtlasEntityHeader
     * @throws AtlasBaseException
     */
    @GET
    @Path("/uniqueAttribute/type/{typeName}/header")
    @Timed
    public AtlasEntityHeader getEntityHeaderByUniqueAttributes(@PathParam("typeName") String typeName,
                                                               @Context HttpServletRequest servletRequest) throws AtlasBaseException {
        Servlets.validateQueryParamLength("typeName", typeName);

        AtlasPerfTracer perf = null;

        try {
            Map<String, Object> attributes = getAttributes(servletRequest);
            if (AtlasPerfTracer.isPerfTraceEnabled(PERF_LOG)) {
                perf = AtlasPerfTracer.getPerfTracer(PERF_LOG, "EntityREST.getEntityHeaderByUniqueAttributes(" + typeName + "," + attributes + ")");
            }

            AtlasEntityType entityType = ensureEntityType(typeName);

            validateUniqueAttribute(entityType, attributes);

            return entitiesStore.getEntityHeaderByUniqueAttributes(entityType, attributes);
        } finally {
            AtlasPerfTracer.log(perf);
        }
    }

    /**
     * Fetch complete definition of an entity given its type and unique attribute.
     *
     * In addition to the typeName path parameter, attribute key-value pair(s) can be provided in the following format
     *
     * attr:<attrName>=<attrValue>
     *
     * NOTE: The attrName and attrValue should be unique across entities, eg. qualifiedName
     *
     * The REST request would look something like this
     *
     * GET /v2/entity/uniqueAttribute/type/aType?attr:aTypeAttribute=someValue
     *
     * @param typeName
     * @param minExtInfo
     * @param ignoreRelationships
     * @return AtlasEntityWithExtInfo
     * @throws AtlasBaseException
     */
    @GET
    @Path("/uniqueAttribute/type/{typeName}")
    @Timed
    public AtlasEntityWithExtInfo getByUniqueAttributes(@PathParam("typeName") String typeName, @QueryParam("minExtInfo") @DefaultValue("false") boolean minExtInfo,
                                                        @QueryParam("ignoreRelationships") @DefaultValue("false") boolean ignoreRelationships, @Context HttpServletRequest servletRequest) throws AtlasBaseException {
        Servlets.validateQueryParamLength("typeName", typeName);

        AtlasPerfTracer perf = null;

        try {
            Map<String, Object> attributes = getAttributes(servletRequest);

            if (AtlasPerfTracer.isPerfTraceEnabled(PERF_LOG)) {
                perf = AtlasPerfTracer.getPerfTracer(PERF_LOG, "EntityREST.getByUniqueAttributes(" + typeName + "," + attributes + ")");
            }

            AtlasEntityType entityType = ensureEntityType(typeName);

            validateUniqueAttribute(entityType, attributes);

            return entitiesStore.getByUniqueAttributes(entityType, attributes, minExtInfo, ignoreRelationships);
        } finally {
            AtlasPerfTracer.log(perf);
        }
    }

    /*******
     * Entity Partial Update - Allows a subset of attributes to be updated on
     * an entity which is identified by its type and unique attribute  eg: Referenceable.qualifiedName.
     * Null updates are not possible
     *
     * In addition to the typeName path parameter, attribute key-value pair(s) can be provided in the following format
     *
     * attr:<attrName>=<attrValue>
     *
     * NOTE: The attrName and attrValue should be unique across entities, eg. qualifiedName
     *
     * The REST request would look something like this
     *
     * PUT /v2/entity/uniqueAttribute/type/aType?attr:aTypeAttribute=someValue
     *
     *******/
    @PUT
    @Path("/uniqueAttribute/type/{typeName}")
    @Timed
    public EntityMutationResponse partialUpdateEntityByUniqueAttrs(@PathParam("typeName") String typeName,
                                                                   @Context HttpServletRequest servletRequest,
                                                                   AtlasEntityWithExtInfo entityInfo) throws Exception {
        Servlets.validateQueryParamLength("typeName", typeName);

        AtlasPerfTracer perf = null;

        try {
            Map<String, Object> uniqueAttributes = getAttributes(servletRequest);

            if (AtlasPerfTracer.isPerfTraceEnabled(PERF_LOG)) {
                perf = AtlasPerfTracer.getPerfTracer(PERF_LOG, "EntityREST.partialUpdateEntityByUniqueAttrs(" + typeName + "," + uniqueAttributes + ")");
            }

            AtlasEntityType entityType = ensureEntityType(typeName);

            validateUniqueAttribute(entityType, uniqueAttributes);

            return entitiesStore.updateByUniqueAttributes(entityType, uniqueAttributes, entityInfo);
        } finally {
            AtlasPerfTracer.log(perf);
        }
    }

    /**
     * Delete an entity identified by its type and unique attributes.
     *
     * In addition to the typeName path parameter, attribute key-value pair(s) can be provided in the following format
     *
     * attr:<attrName>=<attrValue>
     *
     * NOTE: The attrName and attrValue should be unique across entities, eg. qualifiedName
     *
     * The REST request would look something like this
     *
     * DELETE /v2/entity/uniqueAttribute/type/aType?attr:aTypeAttribute=someValue
     *
     * @param  typeName - entity type to be deleted
     * @param  servletRequest - request containing unique attributes/values
     * @return EntityMutationResponse
     */
    @DELETE
    @Path("/uniqueAttribute/type/{typeName}")
    @Timed
    public EntityMutationResponse deleteByUniqueAttribute(@PathParam("typeName") String typeName,
                                                          @Context HttpServletRequest servletRequest) throws AtlasBaseException {
        Servlets.validateQueryParamLength("typeName", typeName);

        AtlasPerfTracer perf = null;

        try {
            Map<String, Object> attributes = getAttributes(servletRequest);

            if (AtlasPerfTracer.isPerfTraceEnabled(PERF_LOG)) {
                perf = AtlasPerfTracer.getPerfTracer(PERF_LOG, "EntityREST.deleteByUniqueAttribute(" + typeName + "," + attributes + ")");
            }

            AtlasEntityType entityType = ensureEntityType(typeName);

            return entitiesStore.deleteByUniqueAttributes(entityType, attributes);
        } finally {
            AtlasPerfTracer.log(perf);
        }
    }

    /**
     * Create new entity or update existing entity in Atlas.
     * Existing entity is matched using its unique guid if supplied or by its unique attributes eg: qualifiedName
     * @param entity
     * @return EntityMutationResponse
     * @throws AtlasBaseException
     */
    @POST
    @Timed
    public EntityMutationResponse createOrUpdate(AtlasEntityWithExtInfo entity,
                                                 @QueryParam("replaceClassifications") @DefaultValue("false") boolean replaceClassifications,
                                                 @QueryParam("replaceBusinessAttributes") @DefaultValue("false") boolean replaceBusinessAttributes,
                                                 @QueryParam("overwriteBusinessAttributes") @DefaultValue("false") boolean isOverwriteBusinessAttributes) throws AtlasBaseException {
        AtlasPerfTracer perf = null;

        try {
            if (AtlasPerfTracer.isPerfTraceEnabled(PERF_LOG)) {
                perf = AtlasPerfTracer.getPerfTracer(PERF_LOG, "EntityREST.createOrUpdate()");
            }
            validateAttributeLength(Lists.newArrayList(entity.getEntity()));

            return entitiesStore.createOrUpdate(new AtlasEntityStream(entity), replaceClassifications, replaceBusinessAttributes, isOverwriteBusinessAttributes);
        } finally {
            AtlasPerfTracer.log(perf);
        }
    }

    /*******
     * Entity Partial Update - Add/Update entity attribute identified by its GUID.
     * Supports only uprimitive attribute type and entity references.
     * does not support updation of complex types like arrays, maps
     * Null updates are not possible
     *******/
    @PUT
    @Path("/guid/{guid}")
    @Timed
    public EntityMutationResponse partialUpdateEntityAttrByGuid(@PathParam("guid") String guid,
                                                                @QueryParam("name") String attrName,
                                                                Object attrValue) throws Exception {
        Servlets.validateQueryParamLength("guid", guid);
        Servlets.validateQueryParamLength("name", attrName);

        AtlasPerfTracer perf = null;

        try {
            if (AtlasPerfTracer.isPerfTraceEnabled(PERF_LOG)) {
                perf = AtlasPerfTracer.getPerfTracer(PERF_LOG, "EntityREST.partialUpdateEntityAttrByGuid(" + guid + "," + attrName + ")");
            }

            return entitiesStore.updateEntityAttributeByGuid(guid, attrName, attrValue);
        } finally {
            AtlasPerfTracer.log(perf);
        }
    }

    /**
     * Delete an entity identified by its GUID.
     * @param  guid GUID for the entity
     * @return EntityMutationResponse
     */
    @DELETE
    @Path("/guid/{guid}")
    @Timed
    public EntityMutationResponse deleteByGuid(@PathParam("guid") final String guid) throws AtlasBaseException {
        Servlets.validateQueryParamLength("guid", guid);

        AtlasPerfTracer perf = null;

        try {
            if (AtlasPerfTracer.isPerfTraceEnabled(PERF_LOG)) {
                perf = AtlasPerfTracer.getPerfTracer(PERF_LOG, "EntityREST.deleteByGuid(" + guid + ")");
            }

            return entitiesStore.deleteById(guid);
        } finally {
            AtlasPerfTracer.log(perf);
        }
    }

    /**
     * Gets the list of classifications for a given entity represented by a guid.
     * @param guid globally unique identifier for the entity
     * @return classification for the given entity guid
     */
    @GET
    @Path("/guid/{guid}/classification/{classificationName}")
    @Timed
    public AtlasClassification getClassification(@PathParam("guid") String guid, @PathParam("classificationName") final String classificationName) throws AtlasBaseException {
        Servlets.validateQueryParamLength("guid", guid);
        Servlets.validateQueryParamLength("classificationName", classificationName);

        AtlasPerfTracer perf = null;

        try {
            if (AtlasPerfTracer.isPerfTraceEnabled(PERF_LOG)) {
                perf = AtlasPerfTracer.getPerfTracer(PERF_LOG, "EntityREST.getClassification(" + guid + "," + classificationName + ")");
            }

            if (StringUtils.isEmpty(guid)) {
                throw new AtlasBaseException(AtlasErrorCode.INSTANCE_GUID_NOT_FOUND, guid);
            }

            ensureClassificationType(classificationName);
            return entitiesStore.getClassification(guid, classificationName);
        } finally {
            AtlasPerfTracer.log(perf);
        }
    }

    /**
     * Gets the list of classifications for a given entity represented by a guid.
     * @param guid globally unique identifier for the entity
     * @return a list of classifications for the given entity guid
     */
    @GET
    @Path("/guid/{guid}/classifications")
    @Timed
    public AtlasClassification.AtlasClassifications getClassifications(@PathParam("guid") String guid) throws AtlasBaseException {
        Servlets.validateQueryParamLength("guid", guid);

        AtlasPerfTracer perf = null;

        try {
            if (AtlasPerfTracer.isPerfTraceEnabled(PERF_LOG)) {
                perf = AtlasPerfTracer.getPerfTracer(PERF_LOG, "EntityREST.getClassifications(" + guid + ")");
            }

            if (StringUtils.isEmpty(guid)) {
                throw new AtlasBaseException(AtlasErrorCode.INSTANCE_GUID_NOT_FOUND, guid);
            }

            return new AtlasClassification.AtlasClassifications(entitiesStore.getClassifications(guid));
        } finally {
            AtlasPerfTracer.log(perf);
        }
    }

    /**
     * Adds classification to the entity identified by its type and unique attributes.
     * @param typeName
     */
    @POST
    @Path("/uniqueAttribute/type/{typeName}/classifications")
    @Timed
    public void addClassificationsByUniqueAttribute(@PathParam("typeName") String typeName, @Context HttpServletRequest servletRequest, List<AtlasClassification> classifications) throws AtlasBaseException {
        Servlets.validateQueryParamLength("typeName", typeName);

        AtlasPerfTracer perf = null;

        try {
            if (AtlasPerfTracer.isPerfTraceEnabled(PERF_LOG)) {
                perf = AtlasPerfTracer.getPerfTracer(PERF_LOG, "EntityREST.addClassificationsByUniqueAttribute(" + typeName + ")");
            }

            AtlasEntityType     entityType = ensureEntityType(typeName);
            Map<String, Object> attributes = getAttributes(servletRequest);
            String              guid       = entitiesStore.getGuidByUniqueAttributes(entityType, attributes);

            if (guid == null) {
                throw new AtlasBaseException(AtlasErrorCode.INSTANCE_BY_UNIQUE_ATTRIBUTE_NOT_FOUND, typeName, attributes.toString());
            }

            entitiesStore.addClassifications(guid, classifications);
        } finally {
            AtlasPerfTracer.log(perf);
        }
    }

    /**
     * Adds classifications to an existing entity represented by a guid.
     * @param guid globally unique identifier for the entity
     */
    @POST
    @Path("/guid/{guid}/classifications")
    @Timed
    public void addClassifications(@PathParam("guid") final String guid, List<AtlasClassification> classifications) throws AtlasBaseException {
        Servlets.validateQueryParamLength("guid", guid);

        AtlasPerfTracer perf = null;

        try {
            if (AtlasPerfTracer.isPerfTraceEnabled(PERF_LOG)) {
                perf = AtlasPerfTracer.getPerfTracer(PERF_LOG, "EntityREST.addClassifications(" + guid + ")");
            }

            if (StringUtils.isEmpty(guid)) {
                throw new AtlasBaseException(AtlasErrorCode.INSTANCE_GUID_NOT_FOUND, guid);
            }

            entitiesStore.addClassifications(guid, classifications);
        } finally {
            AtlasPerfTracer.log(perf);
        }
    }

    /**
     * Updates classification on an entity identified by its type and unique attributes.
     * @param  typeName
     */
    @PUT
    @Path("/uniqueAttribute/type/{typeName}/classifications")
    @Timed
    public void updateClassificationsByUniqueAttribute(@PathParam("typeName") String typeName, @Context HttpServletRequest servletRequest, List<AtlasClassification> classifications) throws AtlasBaseException {
        Servlets.validateQueryParamLength("typeName", typeName);

        AtlasPerfTracer perf = null;

        try {
            if (AtlasPerfTracer.isPerfTraceEnabled(PERF_LOG)) {
                perf = AtlasPerfTracer.getPerfTracer(PERF_LOG, "EntityREST.updateClassificationsByUniqueAttribute(" + typeName + ")");
            }

            AtlasEntityType     entityType = ensureEntityType(typeName);
            Map<String, Object> attributes = getAttributes(servletRequest);
            String              guid       = entitiesStore.getGuidByUniqueAttributes(entityType, attributes);

            if (guid == null) {
                throw new AtlasBaseException(AtlasErrorCode.INSTANCE_BY_UNIQUE_ATTRIBUTE_NOT_FOUND, typeName, attributes.toString());
            }

            entitiesStore.updateClassifications(guid, classifications);
        } finally {
            AtlasPerfTracer.log(perf);
        }
    }

    /**
     * Updates classifications to an existing entity represented by a guid.
     * @param  guid globally unique identifier for the entity
     * @return classification for the given entity guid
     */
    @PUT
    @Path("/guid/{guid}/classifications")
    @Timed
    public void updateClassifications(@PathParam("guid") final String guid, List<AtlasClassification> classifications) throws AtlasBaseException {
        Servlets.validateQueryParamLength("guid", guid);

        AtlasPerfTracer perf = null;

        try {
            if (AtlasPerfTracer.isPerfTraceEnabled(PERF_LOG)) {
                perf = AtlasPerfTracer.getPerfTracer(PERF_LOG, "EntityREST.updateClassifications(" + guid + ")");
            }

            if (StringUtils.isEmpty(guid)) {
                throw new AtlasBaseException(AtlasErrorCode.INSTANCE_GUID_NOT_FOUND, guid);
            }

            entitiesStore.updateClassifications(guid, classifications);

        } finally {
            AtlasPerfTracer.log(perf);
        }
    }

    /**
     * Deletes a given classification from an entity identified by its type and unique attributes.
     * @param typeName
     * @param classificationName name of the classification
     */
    @DELETE
    @Path("/uniqueAttribute/type/{typeName}/classification/{classificationName}")
    @Timed
    public void deleteClassificationByUniqueAttribute(@PathParam("typeName") String typeName, @Context HttpServletRequest servletRequest,@PathParam("classificationName") String classificationName) throws AtlasBaseException {
        Servlets.validateQueryParamLength("typeName", typeName);
        Servlets.validateQueryParamLength("classificationName", classificationName);

        AtlasPerfTracer perf = null;

        try {
            if (AtlasPerfTracer.isPerfTraceEnabled(PERF_LOG)) {
                perf = AtlasPerfTracer.getPerfTracer(PERF_LOG, "EntityREST.deleteClassificationByUniqueAttribute(" + typeName + ")");
            }

            AtlasEntityType     entityType = ensureEntityType(typeName);
            Map<String, Object> attributes = getAttributes(servletRequest);
            String              guid       = entitiesStore.getGuidByUniqueAttributes(entityType, attributes);

            if (guid == null) {
                throw new AtlasBaseException(AtlasErrorCode.INSTANCE_BY_UNIQUE_ATTRIBUTE_NOT_FOUND, typeName, attributes.toString());
            }

            entitiesStore.deleteClassification(guid, classificationName);
        } finally {
            AtlasPerfTracer.log(perf);
        }
    }

    /**
     * Deletes a given classification from an existing entity represented by a guid.
     * @param guid      globally unique identifier for the entity
     * @param classificationName name of the classifcation
     */
    @DELETE
    @Path("/guid/{guid}/classification/{classificationName}")
    @Timed
    public void deleteClassification(@PathParam("guid") String guid,
                                     @PathParam("classificationName") final String classificationName,
                                     @QueryParam("associatedEntityGuid") final String associatedEntityGuid) throws AtlasBaseException {
        Servlets.validateQueryParamLength("guid", guid);
        Servlets.validateQueryParamLength("classificationName", classificationName);
        Servlets.validateQueryParamLength("associatedEntityGuid", associatedEntityGuid);

        AtlasPerfTracer perf = null;

        try {
            if (AtlasPerfTracer.isPerfTraceEnabled(PERF_LOG)) {
                perf = AtlasPerfTracer.getPerfTracer(PERF_LOG, "EntityREST.deleteClassification(" + guid + "," + classificationName + "," + associatedEntityGuid + ")");
            }

            if (StringUtils.isEmpty(guid)) {
                throw new AtlasBaseException(AtlasErrorCode.INSTANCE_GUID_NOT_FOUND, guid);
            }

            ensureClassificationType(classificationName);

            entitiesStore.deleteClassification(guid, classificationName, associatedEntityGuid);
        } finally {
            AtlasPerfTracer.log(perf);
        }
    }

    /******************************************************************/
    /** Bulk API operations                                          **/
    /******************************************************************/

    /**
     * Bulk API to retrieve list of entities identified by its unique attributes.
     *
     * In addition to the typeName path parameter, attribute key-value pair(s) can be provided in the following format
     *
     * typeName=<typeName>&attr_1:<attrName>=<attrValue>&attr_2:<attrName>=<attrValue>&attr_3:<attrName>=<attrValue>
     *
     * NOTE: The attrName should be an unique attribute for the given entity-type
     *
     * The REST request would look something like this
     *
     * GET /v2/entity/bulk/uniqueAttribute/type/hive_db?attr_0:qualifiedName=db1@cl1&attr_2:qualifiedName=db2@cl1
     *
     * @param typeName
     * @param minExtInfo
     * @param ignoreRelationships
     * @return AtlasEntitiesWithExtInfo
     * @throws AtlasBaseException
     */
    @GET
    @Path("/bulk/uniqueAttribute/type/{typeName}")
    @Timed
    public AtlasEntitiesWithExtInfo getEntitiesByUniqueAttributes(@PathParam("typeName") String typeName,
                                                                  @QueryParam("minExtInfo") @DefaultValue("false") boolean minExtInfo,
                                                                  @QueryParam("ignoreRelationships") @DefaultValue("false") boolean ignoreRelationships,
                                                                  @Context HttpServletRequest servletRequest) throws AtlasBaseException {
        Servlets.validateQueryParamLength("typeName", typeName);

        AtlasPerfTracer perf = null;

        try {
            List<Map<String, Object>> uniqAttributesList = getAttributesList(servletRequest);

            if (AtlasPerfTracer.isPerfTraceEnabled(PERF_LOG)) {
                perf = AtlasPerfTracer.getPerfTracer(PERF_LOG, "EntityREST.getEntitiesByUniqueAttributes(" + typeName + "," + uniqAttributesList + ")");
            }

            AtlasEntityType entityType = ensureEntityType(typeName);

            for (Map<String, Object> uniqAttributes : uniqAttributesList) {
                validateUniqueAttribute(entityType, uniqAttributes);
            }

            return entitiesStore.getEntitiesByUniqueAttributes(entityType, uniqAttributesList, minExtInfo, ignoreRelationships);
        } finally {
            AtlasPerfTracer.log(perf);
        }
    }

    /**
     * Bulk API to retrieve list of entities identified by its GUIDs.
     */
    @GET
    @Path("/bulk")
    @Timed
    public AtlasEntitiesWithExtInfo getByGuids(@QueryParam("guid") List<String> guids, @QueryParam("minExtInfo") @DefaultValue("false") boolean minExtInfo, @QueryParam("ignoreRelationships") @DefaultValue("false") boolean ignoreRelationships) throws AtlasBaseException {
        if (CollectionUtils.isNotEmpty(guids)) {
            for (String guid : guids) {
                Servlets.validateQueryParamLength("guid", guid);
            }
        }

        AtlasPerfTracer perf = null;

        try {
            if (AtlasPerfTracer.isPerfTraceEnabled(PERF_LOG)) {
                perf = AtlasPerfTracer.getPerfTracer(PERF_LOG, "EntityREST.getByGuids(" + guids + ")");
            }

            if (CollectionUtils.isEmpty(guids)) {
                throw new AtlasBaseException(AtlasErrorCode.INSTANCE_GUID_NOT_FOUND, guids);
            }

            return entitiesStore.getByIds(guids, minExtInfo, ignoreRelationships);
        } finally {
            AtlasPerfTracer.log(perf);
        }
    }

    /**
     * Bulk API to create new entities or updates existing entities in Atlas.
     * Existing entity is matched using its unique guid if supplied or by its unique attributes eg: qualifiedName
     */
    @POST
    @Path("/bulk")
    @Timed
    public EntityMutationResponse createOrUpdate(AtlasEntitiesWithExtInfo entities,
                                                 @QueryParam("replaceClassifications") @DefaultValue("false") boolean replaceClassifications,
                                                 @QueryParam("replaceBusinessAttributes") @DefaultValue("false") boolean replaceBusinessAttributes,
                                                 @QueryParam("overwriteBusinessAttributes") @DefaultValue("false") boolean isOverwriteBusinessAttributes,
                                                 @QueryParam("skipProcessEdgeRestoration") @DefaultValue("false") boolean skipProcessEdgeRestoration
    ) throws AtlasBaseException {
        AtlasPerfTracer perf = null;
<<<<<<< HEAD
        RequestContext.get().setSkipEdgeRestoration(skipEdgeRestoration);
=======
        RequestContext.get().setEnableCache(false);
        RequestContext.get().setSkipProcessEdgeRestoration(skipProcessEdgeRestoration);
>>>>>>> d073bc1b
        try {
            if (AtlasPerfTracer.isPerfTraceEnabled(PERF_LOG)) {
                perf = AtlasPerfTracer.getPerfTracer(PERF_LOG, "EntityREST.createOrUpdate(entityCount=" +
                        (CollectionUtils.isEmpty(entities.getEntities()) ? 0 : entities.getEntities().size()) + ")");
            }

            validateAttributeLength(entities.getEntities());

            EntityStream entityStream = new AtlasEntityStream(entities);

            return entitiesStore.createOrUpdate(entityStream, replaceClassifications, replaceBusinessAttributes, isOverwriteBusinessAttributes);
        } finally {
            AtlasPerfTracer.log(perf);
        }
    }

    public static void validateAttributeLength(final List<AtlasEntity> entities) throws AtlasBaseException {
        List<String> errorMessages = new ArrayList<>();

        for (final AtlasEntity atlasEntity : entities) {
            for (Map.Entry<String, Object> attribute : atlasEntity.getAttributes().entrySet()) {

                if (attribute.getValue() instanceof String && ((String) attribute.getValue()).length() > HUNDRED_THOUSAND) {

                    if (ATTRS_WITH_TWO_MILLION_LIMIT.contains(attribute.getKey())) {
                        if (((String) attribute.getValue()).length() > TWO_MILLION) {
                            errorMessages.add("Attribute " + attribute.getKey() + " exceeds limit of " + TWO_MILLION + " characters");
                        }
                    } else {
                        errorMessages.add("Attribute " + attribute.getKey() + " exceeds limit of " + HUNDRED_THOUSAND + " characters");
                    }
                }
            }

            if (errorMessages.size() > 0) {
                throw new AtlasBaseException(AtlasType.toJson(errorMessages));
            }
        }
    }

    /**
     * Bulk API to delete list of entities identified by its GUIDs
     */
    @DELETE
    @Path("/bulk")
    @Timed
    public EntityMutationResponse deleteByGuids(@QueryParam("guid") final List<String> guids) throws AtlasBaseException {
        if (CollectionUtils.isNotEmpty(guids)) {
            for (String guid : guids) {
                Servlets.validateQueryParamLength("guid", guid);
            }
        }

        AtlasPerfTracer perf = null;

        try {
            if (AtlasPerfTracer.isPerfTraceEnabled(PERF_LOG)) {
                perf = AtlasPerfTracer.getPerfTracer(PERF_LOG, "EntityREST.deleteByGuids(" + guids  + ")");
            }

            return entitiesStore.deleteByIds(guids);
        } finally {
            AtlasPerfTracer.log(perf);
        }
    }

    @DELETE
    @Path("/bulk/uniqueAttribute")
    @Timed
    public EntityMutationResponse bulkDeleteByUniqueAttribute(List<AtlasObjectId> objectIds) throws AtlasBaseException {
        AtlasPerfTracer perf = null;
        try {
            if (AtlasPerfTracer.isPerfTraceEnabled(PERF_LOG)) {
                perf = AtlasPerfTracer.getPerfTracer(PERF_LOG, "EntityREST.bulkDeleteByUniqueAttribute(" + objectIds.size() + ")");
            }

            return entitiesStore.deleteByUniqueAttributes(objectIds);

        } finally {
            AtlasPerfTracer.log(perf);
        }
    }


    /**
     * Bulk API to restore list of entities identified by its GUIDs
     */
    @POST
    @Path("/restore/bulk")
    public EntityMutationResponse restoreByGuids(@QueryParam("guid") final List<String> guids) throws AtlasBaseException {
        if (CollectionUtils.isNotEmpty(guids)) {
            for (String guid : guids) {
                Servlets.validateQueryParamLength("guid", guid);
            }
        }

        AtlasPerfTracer perf = null;

        try {
            if (AtlasPerfTracer.isPerfTraceEnabled(PERF_LOG)) {
                perf = AtlasPerfTracer.getPerfTracer(PERF_LOG, "EntityREST.restoreByGuids(" + guids  + ")");
            }

            return entitiesStore.restoreByIds(guids);
        } finally {
            AtlasPerfTracer.log(perf);
        }
    }

    /**
     * Bulk API to associate a tag to multiple entities
     */
    @POST
    @Path("/bulk/classification")
    @Timed
    public void addClassification(ClassificationAssociateRequest request) throws AtlasBaseException {
        AtlasPerfTracer perf = null;

        try {
            if (AtlasPerfTracer.isPerfTraceEnabled(PERF_LOG)) {
                perf = AtlasPerfTracer.getPerfTracer(PERF_LOG, "EntityREST.addClassification(" + request  + ")");
            }

            AtlasClassification       classification           = request == null ? null : request.getClassification();
            List<String>              entityGuids              = request == null ? null : request.getEntityGuids();
            List<Map<String, Object>> entitiesUniqueAttributes = request == null ? null : request.getEntitiesUniqueAttributes();
            String                    entityTypeName           = request == null ? null : request.getEntityTypeName();

            if (classification == null || StringUtils.isEmpty(classification.getTypeName())) {
                throw new AtlasBaseException(AtlasErrorCode.INVALID_PARAMETERS, "no classification");
            }

            if (hasNoGUIDAndTypeNameAttributes(request)) {
                throw new AtlasBaseException(AtlasErrorCode.INVALID_PARAMETERS, "Need either list of GUIDs or entity type and list of qualified Names");
            }

            if (CollectionUtils.isNotEmpty(entitiesUniqueAttributes) && entityTypeName != null) {
                AtlasEntityType entityType = ensureEntityType(entityTypeName);

                if (CollectionUtils.isEmpty(entityGuids)) {
                    entityGuids = new ArrayList<>();
                }

                for (Map<String, Object> eachEntityAttributes : entitiesUniqueAttributes) {
                    try {
                        String guid = entitiesStore.getGuidByUniqueAttributes(entityType, eachEntityAttributes);

                        if (guid != null) {
                            entityGuids.add(guid);
                        }
                    } catch (AtlasBaseException e) {
                        if (RequestContext.get().isSkipFailedEntities()) {
                            if (LOG.isDebugEnabled()) {
                                LOG.debug("getByIds(): ignoring failure for entity with unique attributes {} and typeName {}: error code={}, message={}", eachEntityAttributes, entityTypeName, e.getAtlasErrorCode(), e.getMessage());
                            }

                            continue;
                        }

                        throw e;
                    }
                }

                if (CollectionUtils.isEmpty(entityGuids)) {
                    throw new AtlasBaseException(AtlasErrorCode.INVALID_PARAMETERS, "No guid found for given entity Type Name and list of attributes");
                }
            }

            entitiesStore.addClassification(entityGuids, classification);
        } finally {
            AtlasPerfTracer.log(perf);
        }
    }

    /**
     * Bulk API to associate tags to multiple entities
     */
    @POST
    @Path("/bulk/classification/displayName")
    @Timed
    public void addClassificationByDisplayName(List<AtlasClassification> classificationList) throws AtlasBaseException {
        AtlasPerfTracer perf = null;

        try {
            if (AtlasPerfTracer.isPerfTraceEnabled(PERF_LOG)) {
                perf = AtlasPerfTracer.getPerfTracer(PERF_LOG, "EntityREST.addClassificationByDisplayName()");
            }

            if (CollectionUtils.isEmpty(classificationList)) {
                throw new AtlasBaseException(BAD_REQUEST, "classification list should be specified");
            }

            Map<String, List<AtlasClassification>> entityGuidClassificationMap = new HashMap<>();
            for (AtlasClassification classification : classificationList) {

                if (StringUtils.isEmpty(classification.getTypeName())) {

                    try {
                        AtlasType type = typeRegistry.getClassificationTypeByDisplayName(classification.getDisplayName());
                        if (type == null) {
                            throw new AtlasBaseException("Classification type not found for displayName {}" + classification.getDisplayName());
                        }
                        classification.setTypeName(type.getTypeName());
                    } catch (NoSuchElementException exception) {
                        throw new AtlasBaseException("No Classification type fount for displayName " + classification.getDisplayName());
                    }
                }

                if (entityGuidClassificationMap.containsKey(classification.getEntityGuid())) {
                    List<AtlasClassification> classifications = entityGuidClassificationMap.get(classification.getEntityGuid());
                    classifications.add(classification);
                } else {
                    List<AtlasClassification> classifications = new ArrayList<>();
                    classifications.add(classification);
                    entityGuidClassificationMap.put(classification.getEntityGuid(), classifications);
                }
            }

            for (Map.Entry<String, List<AtlasClassification>> x : entityGuidClassificationMap.entrySet()) {
                entitiesStore.addClassifications(x.getKey(), x.getValue());
            }

        } finally {
            AtlasPerfTracer.log(perf);
        }
    }

    @GET
    @Path("{guid}/audit")
    @Timed
    public List<EntityAuditEventV2> getAuditEvents(@PathParam("guid") String guid, @QueryParam("startKey") String startKey,
                                                   @QueryParam("auditAction") EntityAuditActionV2 auditAction,
                                                   @QueryParam("count") @DefaultValue("100") short count,
                                                   @QueryParam("offset") @DefaultValue("-1") int offset,
                                                   @QueryParam("sortBy") String sortBy,
                                                   @QueryParam("sortOrder") String sortOrder) throws AtlasBaseException {
        throw new AtlasBaseException(DEPRECATED_API, "/entity/auditSearch");
    }

    @POST
    @Path("{guid}/auditSearch")
    @Timed
    public EntityAuditSearchResult searchAuditEventsByGuid(AuditSearchParams parameters, @PathParam("guid") String guid) throws AtlasBaseException {
        AtlasPerfTracer perf = null;

        try {
            if (AtlasPerfTracer.isPerfTraceEnabled(PERF_LOG)) {
                perf = AtlasPerfTracer.getPerfTracer(PERF_LOG, "EntityREST.getAuditEvents(" + guid +  ")");
            }

            // Enforces authorization for entity-read
            try {
                entitiesStore.getHeaderById(guid);
            } catch (AtlasBaseException e) {
                if (e.getAtlasErrorCode() == AtlasErrorCode.INSTANCE_GUID_NOT_FOUND) {
                    AtlasEntityHeader entityHeader = getEntityHeaderFromPurgedAudit(guid);

                    AtlasAuthorizationUtils.verifyAccess(new AtlasEntityAccessRequest(typeRegistry, ENTITY_READ, entityHeader), "read entity audit: guid=", guid);
                } else {
                    throw e;
                }
            }

            String dslString = parameters.getQueryStringForGuid(guid);

            EntityAuditSearchResult ret = esBasedAuditRepository.searchEvents(dslString);

            return ret;
        } finally {
            AtlasPerfTracer.log(perf);
        }
    }

    @POST
    @Path("auditSearch")
    @Timed
    public EntityAuditSearchResult searchAuditEvents(AuditSearchParams parameters) throws AtlasBaseException {
        AtlasPerfTracer perf = null;

        try {
            String dslString = parameters.getQueryString();

            if (AtlasPerfTracer.isPerfTraceEnabled(PERF_LOG)) {
                perf = AtlasPerfTracer.getPerfTracer(PERF_LOG, "EntityREST.searchAuditEvents(" + dslString + ")");
            }

            EntityAuditSearchResult ret = esBasedAuditRepository.searchEvents(dslString);

            scrubAndSetEntityAudits(ret, parameters.getSuppressLogs(), parameters.getAttributes());

            return ret;
        } finally {
            AtlasPerfTracer.log(perf);
        }
    }

    private void scrubAndSetEntityAudits(EntityAuditSearchResult result, boolean suppressLogs, Set<String> attributes) throws AtlasBaseException {
        AtlasPerfMetrics.MetricRecorder metric = RequestContext.get().startMetricRecord("scrubEntityAudits");
        for (EntityAuditEventV2 event : result.getEntityAudits()) {
            try {
                AtlasSearchResult ret = new AtlasSearchResult();
                AtlasEntityWithExtInfo entityWithExtInfo = entitiesStore.getByIdWithoutAuthorization(event.getEntityId());
                AtlasEntityHeader entityHeader = new AtlasEntityHeader(entityWithExtInfo.getEntity());
                ret.addEntity(entityHeader);
                AtlasSearchResultScrubRequest request = new AtlasSearchResultScrubRequest(typeRegistry, ret);
                AtlasAuthorizationUtils.scrubSearchResults(request, suppressLogs);
                if(entityHeader.getScrubbed()!= null && entityHeader.getScrubbed()){
                    event.setDetail(null);
                }
                Map<String, Object> entityAttrs = entityHeader.getAttributes();
                if(attributes == null) entityAttrs.clear();
                else entityAttrs.keySet().retainAll(attributes);

                event.setEntityDetail(entityHeader);

            } catch (AtlasBaseException e) {
                if (e.getAtlasErrorCode() == AtlasErrorCode.INSTANCE_GUID_NOT_FOUND) {
                    try {
                        AtlasEntityHeader entityHeader = event.getEntityHeader();
                        AtlasSearchResult ret = new AtlasSearchResult();
                        ret.addEntity(entityHeader);
                        AtlasSearchResultScrubRequest request = new AtlasSearchResultScrubRequest(typeRegistry, ret);
                        AtlasAuthorizationUtils.scrubSearchResults(request, suppressLogs);
                        if(entityHeader.getScrubbed()!= null && entityHeader.getScrubbed()){
                            event.setDetail(null);
                        }
                    } catch (AtlasBaseException abe) {
                            throw abe;
                    }
                }
            }
        }
        RequestContext.get().endMetricRecord(metric);
    }

    @GET
    @Path("bulk/headers")
    @Produces(Servlets.JSON_MEDIA_TYPE)
    @Timed
    public AtlasEntityHeaders getEntityHeaders(@QueryParam("tagUpdateStartTime") long tagUpdateStartTime) throws AtlasBaseException {
        AtlasPerfTracer perf = null;

        try {
            long  tagUpdateEndTime = System.currentTimeMillis();

            if (tagUpdateStartTime > tagUpdateEndTime) {
                throw new AtlasBaseException(BAD_REQUEST, "fromTimestamp should be less than toTimestamp");
            }

            if (AtlasPerfTracer.isPerfTraceEnabled(PERF_LOG)) {
                perf = AtlasPerfTracer.getPerfTracer(PERF_LOG, "EntityREST.getEntityHeaders(" + tagUpdateStartTime + ", " + tagUpdateEndTime + ")");
            }

            ClassificationAssociator.Retriever associator = new ClassificationAssociator.Retriever(typeRegistry, esBasedAuditRepository);
            return associator.get(tagUpdateStartTime, tagUpdateEndTime);
        } finally {
            AtlasPerfTracer.log(perf);
        }
    }

    @POST
    @Path("bulk/setClassifications")
    @Produces(Servlets.JSON_MEDIA_TYPE)
    @Consumes(Servlets.JSON_MEDIA_TYPE)
    @Timed
    public void setClassifications(AtlasEntityHeaders entityHeaders, @QueryParam("overrideClassifications") @DefaultValue("true") boolean overrideClassifications) throws AtlasBaseException {
        AtlasPerfTracer perf = null;

        try {
            if (AtlasPerfTracer.isPerfTraceEnabled(PERF_LOG)) {
                perf = AtlasPerfTracer.getPerfTracer(PERF_LOG, "EntityREST.setClassifications(" + overrideClassifications +")");
            }

            ClassificationAssociator.Updater associator = new ClassificationAssociator.Updater(typeRegistry, entitiesStore, entityGraphMapper, entityChangeNotifier, instanceConverter);
            associator.setClassifications(entityHeaders.getGuidHeaderMap(), overrideClassifications);
        } finally {
            AtlasPerfTracer.log(perf);
        }
    }

    @POST
    @Path("repairClassificationsMappings/{guid}")
    @Produces(Servlets.JSON_MEDIA_TYPE)
    @Consumes(Servlets.JSON_MEDIA_TYPE)
    @Timed
    public void repairClassifications(@PathParam("guid") String guid) throws AtlasBaseException {
        AtlasPerfTracer perf = null;

        try {
            if (AtlasPerfTracer.isPerfTraceEnabled(PERF_LOG)) {
                perf = AtlasPerfTracer.getPerfTracer(PERF_LOG, "EntityREST.repairClassifications()");
            }

            entitiesStore.repairClassificationMappings(guid);
        } finally {
            AtlasPerfTracer.log(perf);
        }
    }

    @POST
    @Path("/guid/{guid}/businessmetadata")
    @Produces(Servlets.JSON_MEDIA_TYPE)
    @Consumes(Servlets.JSON_MEDIA_TYPE)
    @Timed
    public void addOrUpdateBusinessAttributes(@PathParam("guid") final String guid, @QueryParam("isOverwrite") @DefaultValue("false") boolean isOverwrite, Map<String, Map<String, Object>> businessAttributes) throws AtlasBaseException {
        AtlasPerfTracer perf = null;

        try {
            if (AtlasPerfTracer.isPerfTraceEnabled(PERF_LOG)) {
                perf = AtlasPerfTracer.getPerfTracer(PERF_LOG, "EntityREST.addOrUpdateBusinessAttributes(" + guid + ", isOverwrite=" + isOverwrite + ")");
            }

            entitiesStore.addOrUpdateBusinessAttributes(guid, businessAttributes, isOverwrite);
        } finally {
            AtlasPerfTracer.log(perf);
        }
    }

    @POST
    @Path("/guid/{guid}/businessmetadata/displayName")
    @Produces(Servlets.JSON_MEDIA_TYPE)
    @Consumes(Servlets.JSON_MEDIA_TYPE)
    @Timed
    public void addOrUpdateBusinessAttributesByDisplayName(@PathParam("guid") final String guid, @QueryParam("isOverwrite") @DefaultValue("false") boolean isOverwrite, Map<String, Map<String, Object>> businessAttributes) throws AtlasBaseException {
        AtlasPerfTracer perf = null;

        try {
            if (AtlasPerfTracer.isPerfTraceEnabled(PERF_LOG)) {
                perf = AtlasPerfTracer.getPerfTracer(PERF_LOG, "EntityREST.addOrUpdateBusinessAttributesByDisplayName(" + guid + ", isOverwrite=" + isOverwrite + ")");
            }

            entitiesStore.addOrUpdateBusinessAttributesByDisplayName(guid, businessAttributes, isOverwrite);
        } finally {
            AtlasPerfTracer.log(perf);
        }
    }

    @DELETE
    @Path("/guid/{guid}/businessmetadata")
    @Produces(Servlets.JSON_MEDIA_TYPE)
    @Consumes(Servlets.JSON_MEDIA_TYPE)
    @Timed
    public void removeBusinessAttributes(@PathParam("guid") final String guid, Map<String, Map<String, Object>> businessAttributes) throws AtlasBaseException {
        AtlasPerfTracer perf = null;

        try {
            if (AtlasPerfTracer.isPerfTraceEnabled(PERF_LOG)) {
                perf = AtlasPerfTracer.getPerfTracer(PERF_LOG, "EntityREST.removeBusinessAttributes(" + guid + ")");
            }

            entitiesStore.removeBusinessAttributes(guid, businessAttributes);
        } finally {
            AtlasPerfTracer.log(perf);
        }
    }

    @POST
    @Path("/guid/{guid}/businessmetadata/{bmName}")
    @Produces(Servlets.JSON_MEDIA_TYPE)
    @Consumes(Servlets.JSON_MEDIA_TYPE)
    @Timed
    public void addOrUpdateBusinessAttributes(@PathParam("guid") final String guid, @PathParam("bmName") final String bmName, Map<String, Object> businessAttributes) throws AtlasBaseException {
        AtlasPerfTracer perf = null;

        try {
            if (AtlasPerfTracer.isPerfTraceEnabled(PERF_LOG)) {
                perf = AtlasPerfTracer.getPerfTracer(PERF_LOG, "EntityREST.addOrUpdateBusinessAttributes(" + guid + ", " + bmName + ")");
            }

            entitiesStore.addOrUpdateBusinessAttributes(guid, Collections.singletonMap(bmName, businessAttributes), false);
        } finally {
            AtlasPerfTracer.log(perf);
        }
    }

    @DELETE
    @Path("/guid/{guid}/businessmetadata/{bmName}")
    @Produces(Servlets.JSON_MEDIA_TYPE)
    @Consumes(Servlets.JSON_MEDIA_TYPE)
    @Timed
    public void removeBusinessAttributes(@PathParam("guid") final String guid, @PathParam("bmName") final String bmName, Map<String, Object> businessAttributes) throws AtlasBaseException {
        AtlasPerfTracer perf = null;

        try {
            if (AtlasPerfTracer.isPerfTraceEnabled(PERF_LOG)) {
                perf = AtlasPerfTracer.getPerfTracer(PERF_LOG, "EntityREST.removeBusinessAttributes(" + guid + ", " + bmName + ")");
            }

            entitiesStore.removeBusinessAttributes(guid, Collections.singletonMap(bmName, businessAttributes));
        } finally {
            AtlasPerfTracer.log(perf);
        }
    }

    /**
     * Set labels to a given entity
     * @param guid - Unique entity identifier
     * @param labels - set of labels to be set to the entity
     * @throws AtlasBaseException
     */
    @POST
    @Path("/guid/{guid}/labels")
    @Produces(Servlets.JSON_MEDIA_TYPE)
    @Consumes(Servlets.JSON_MEDIA_TYPE)
    @Timed
    public void setLabels(@PathParam("guid") final String guid, Set<String> labels) throws AtlasBaseException {
        AtlasPerfTracer perf = null;

        try {
            if (AtlasPerfTracer.isPerfTraceEnabled(PERF_LOG)) {
                perf = AtlasPerfTracer.getPerfTracer(PERF_LOG, "EntityREST.setLabels()");
            }

            entitiesStore.setLabels(guid, labels);
        } finally {
            AtlasPerfTracer.log(perf);
        }
    }

    /**
     * delete given labels to a given entity
     * @param guid - Unique entity identifier
     * @throws AtlasBaseException
     */
    @DELETE
    @Path("/guid/{guid}/labels")
    @Produces(Servlets.JSON_MEDIA_TYPE)
    @Consumes(Servlets.JSON_MEDIA_TYPE)
    @Timed
    public void removeLabels(@PathParam("guid") final String guid, Set<String> labels) throws AtlasBaseException {
        AtlasPerfTracer perf = null;

        try {
            if (AtlasPerfTracer.isPerfTraceEnabled(PERF_LOG)) {
                perf = AtlasPerfTracer.getPerfTracer(PERF_LOG, "EntityREST.deleteLabels()");
            }

            entitiesStore.removeLabels(guid, labels);
        } finally {
            AtlasPerfTracer.log(perf);
        }
    }

    /**
     * add given labels to a given entity
     * @param guid - Unique entity identifier
     * @throws AtlasBaseException
     */
    @PUT
    @Path("/guid/{guid}/labels")
    @Produces(Servlets.JSON_MEDIA_TYPE)
    @Consumes(Servlets.JSON_MEDIA_TYPE)
    @Timed
    public void addLabels(@PathParam("guid") final String guid, Set<String> labels) throws AtlasBaseException {
        AtlasPerfTracer perf = null;

        try {
            if (AtlasPerfTracer.isPerfTraceEnabled(PERF_LOG)) {
                perf = AtlasPerfTracer.getPerfTracer(PERF_LOG, "EntityREST.addLabels()");
            }

            entitiesStore.addLabels(guid, labels);
        } finally {
            AtlasPerfTracer.log(perf);
        }
    }

    @POST
    @Path("/uniqueAttribute/type/{typeName}/labels")
    @Timed
    public void setLabels(@PathParam("typeName") String typeName, Set<String> labels,
                          @Context HttpServletRequest servletRequest) throws AtlasBaseException {

        Servlets.validateQueryParamLength("typeName", typeName);
        AtlasPerfTracer perf = null;

        try {
            if (AtlasPerfTracer.isPerfTraceEnabled(PERF_LOG)) {
                perf = AtlasPerfTracer.getPerfTracer(PERF_LOG, "EntityREST.setLabels(" + typeName + ")");
            }

            AtlasEntityType     entityType = ensureEntityType(typeName);
            Map<String, Object> attributes = getAttributes(servletRequest);
            String              guid       = entitiesStore.getGuidByUniqueAttributes(entityType, attributes);

            if (guid == null) {
                throw new AtlasBaseException(AtlasErrorCode.INSTANCE_BY_UNIQUE_ATTRIBUTE_NOT_FOUND, typeName, attributes.toString());
            }

            entitiesStore.setLabels(guid, labels);
        } finally {
            AtlasPerfTracer.log(perf);
        }
    }

    @PUT
    @Path("/uniqueAttribute/type/{typeName}/labels")
    @Timed
    public void addLabels(@PathParam("typeName") String typeName, Set<String> labels,
                          @Context HttpServletRequest servletRequest) throws AtlasBaseException {
        Servlets.validateQueryParamLength("typeName", typeName);
        AtlasPerfTracer perf = null;

        try {
            if (AtlasPerfTracer.isPerfTraceEnabled(PERF_LOG)) {
                perf = AtlasPerfTracer.getPerfTracer(PERF_LOG, "EntityREST.addLabels(" + typeName + ")");
            }

            AtlasEntityType     entityType = ensureEntityType(typeName);
            Map<String, Object> attributes = getAttributes(servletRequest);
            String              guid       = entitiesStore.getGuidByUniqueAttributes(entityType, attributes);

            if (guid == null) {
                throw new AtlasBaseException(AtlasErrorCode.INSTANCE_BY_UNIQUE_ATTRIBUTE_NOT_FOUND, typeName, attributes.toString());
            }

            entitiesStore.addLabels(guid, labels);
        } finally {
            AtlasPerfTracer.log(perf);
        }
    }

    @DELETE
    @Path("/uniqueAttribute/type/{typeName}/labels")
    @Timed
    public void removeLabels(@PathParam("typeName") String typeName, Set<String> labels,
                             @Context HttpServletRequest servletRequest) throws AtlasBaseException {

        Servlets.validateQueryParamLength("typeName", typeName);
        AtlasPerfTracer perf = null;

        try {
            if (AtlasPerfTracer.isPerfTraceEnabled(PERF_LOG)) {
                perf = AtlasPerfTracer.getPerfTracer(PERF_LOG, "EntityREST.removeLabels(" + typeName + ")");
            }

            AtlasEntityType     entityType = ensureEntityType(typeName);
            Map<String, Object> attributes = getAttributes(servletRequest);
            String              guid       = entitiesStore.getGuidByUniqueAttributes(entityType, attributes);

            if (guid == null) {
                throw new AtlasBaseException(AtlasErrorCode.INSTANCE_BY_UNIQUE_ATTRIBUTE_NOT_FOUND, typeName, attributes.toString());
            }

            entitiesStore.removeLabels(guid, labels);
        } finally {
            AtlasPerfTracer.log(perf);
        }
    }

    private AtlasEntityType ensureEntityType(String typeName) throws AtlasBaseException {
        AtlasEntityType ret = typeRegistry.getEntityTypeByName(typeName);

        if (ret == null) {
            throw new AtlasBaseException(AtlasErrorCode.TYPE_NAME_INVALID, TypeCategory.ENTITY.name(), typeName);
        }

        return ret;
    }

    private AtlasClassificationType ensureClassificationType(String typeName) throws AtlasBaseException {
        AtlasClassificationType ret = typeRegistry.getClassificationTypeByName(typeName);

        if (ret == null) {
            throw new AtlasBaseException(AtlasErrorCode.TYPE_NAME_INVALID, TypeCategory.CLASSIFICATION.name(), typeName);
        }

        return ret;
    }

    // attr:qualifiedName=db1@cl1 ==> { qualifiedName:db1@cl1 }
    private Map<String, Object> getAttributes(HttpServletRequest request) {
        Map<String, Object> attributes = new HashMap<>();

        if (MapUtils.isNotEmpty(request.getParameterMap())) {
            for (Map.Entry<String, String[]> e : request.getParameterMap().entrySet()) {
                String key = e.getKey();

                if (key != null && key.startsWith(PREFIX_ATTR)) {
                    String[] values = e.getValue();
                    String   value  = values != null && values.length > 0 ? values[0] : null;

                    attributes.put(key.substring(PREFIX_ATTR.length()), value);
                }
            }
        }

        return attributes;
    }

    // attr_1:qualifiedName=db1@cl1&attr_2:qualifiedName=db2@cl1 ==> [ { qualifiedName:db1@cl1 }, { qualifiedName:db2@cl1 } ]
    private List<Map<String, Object>> getAttributesList(HttpServletRequest request) {
        Map<String, Map<String, Object>> ret = new HashMap<>();

        if (MapUtils.isNotEmpty(request.getParameterMap())) {
            for (Map.Entry<String, String[]> entry : request.getParameterMap().entrySet()) {
                String key = entry.getKey();

                if (key == null || !key.startsWith(PREFIX_ATTR_)) {
                    continue;
                }

                int      sepPos = key.indexOf(':', PREFIX_ATTR_.length());
                String[] values = entry.getValue();
                String   value  = values != null && values.length > 0 ? values[0] : null;

                if (sepPos == -1 || value == null) {
                    continue;
                }

                String              attrName   = key.substring(sepPos + 1);
                String              listIdx    = key.substring(PREFIX_ATTR_.length(), sepPos);
                Map<String, Object> attributes = ret.get(listIdx);

                if (attributes == null) {
                    attributes = new HashMap<>();

                    ret.put(listIdx, attributes);
                }

                attributes.put(attrName, value);
            }
        }

        return new ArrayList<>(ret.values());
    }

    /**
     * Validate that each attribute given is an unique attribute
     * @param entityType the entity type
     * @param attributes attributes
     */
    private void validateUniqueAttribute(AtlasEntityType entityType, Map<String, Object> attributes) throws AtlasBaseException {
        if (MapUtils.isEmpty(attributes)) {
            throw new AtlasBaseException(AtlasErrorCode.ATTRIBUTE_UNIQUE_INVALID, entityType.getTypeName(), "");
        }

        for (String attributeName : attributes.keySet()) {
            AtlasAttributeDef attribute = entityType.getAttributeDef(attributeName);

            if (attribute == null || !attribute.getIsUnique()) {
                throw new AtlasBaseException(AtlasErrorCode.ATTRIBUTE_UNIQUE_INVALID, entityType.getTypeName(), attributeName);
            }
        }
    }

    /**
     * Get the sample Template for uploading/creating bulk BusinessMetaData
     *
     * @return Template File
     * @throws AtlasBaseException
     * @HTTP 400 If the provided fileType is not supported
     */
    @GET
    @Path("/businessmetadata/import/template")
    @Produces(MediaType.APPLICATION_OCTET_STREAM)
    public Response produceTemplate() {
        return Response.ok(new StreamingOutput() {
            @Override
            public void write(OutputStream outputStream) throws IOException, WebApplicationException {
                outputStream.write(FileUtils.getBusinessMetadataHeaders().getBytes());
            }
        }).header("Content-Disposition", "attachment; filename=\"template_business_metadata\"").build();
    }

    /**
     * Upload the file for creating Business Metadata in BULK
     *
     * @param uploadedInputStream InputStream of file
     * @param fileDetail          FormDataContentDisposition metadata of file
     * @return
     * @throws AtlasBaseException
     * @HTTP 200 If Business Metadata creation was successful
     * @HTTP 400 If Business Metadata definition has invalid or missing information
     * @HTTP 409 If Business Metadata already exists (duplicate qualifiedName)
     */
    @POST
    @Path("/businessmetadata/import")
    @Consumes(MediaType.MULTIPART_FORM_DATA)
    @Timed
    public BulkImportResponse importBMAttributes(@FormDataParam("file") InputStream uploadedInputStream,
                                                 @FormDataParam("file") FormDataContentDisposition fileDetail) throws AtlasBaseException {

        return entitiesStore.bulkCreateOrUpdateBusinessAttributes(uploadedInputStream, fileDetail.getFileName());
    }

    private AtlasEntityHeader getEntityHeaderFromPurgedAudit(String guid) throws AtlasBaseException {
        List<EntityAuditEventV2> auditEvents = esBasedAuditRepository.listEventsV2(guid, EntityAuditActionV2.ENTITY_PURGE, null, (short)1);
        AtlasEntityHeader        ret         = CollectionUtils.isNotEmpty(auditEvents) ? auditEvents.get(0).getEntityHeader() : null;

        if (ret == null) {
            throw new AtlasBaseException(AtlasErrorCode.INSTANCE_GUID_NOT_FOUND, guid);
        }

        return ret;
    }

    /**
     * Reindexs all the mixed indices.
     */
    @POST
    @Path("/repairindex")
    @Timed
    public void repairIndex() throws AtlasBaseException {

        AtlasPerfTracer perf = null;

        try {
            if (AtlasPerfTracer.isPerfTraceEnabled(PERF_LOG)) {
                perf = AtlasPerfTracer.getPerfTracer(PERF_LOG, "EntityREST.repairIndex");
            }
            entitiesStore.repairIndex();
        } finally {
            AtlasPerfTracer.log(perf);
        }

    }

    /**
     * repairHasLineage API to correct haslineage attribute of entity.
     */
    @POST
    @Path("/repairhaslineage")
    @Consumes(Servlets.JSON_MEDIA_TYPE)
    public void repairHasLineage(AtlasHasLineageRequests request) throws AtlasBaseException {

        AtlasPerfTracer perf = null;

        try {
            if (AtlasPerfTracer.isPerfTraceEnabled(PERF_LOG)) {
                perf = AtlasPerfTracer.getPerfTracer(PERF_LOG, "EntityREST.repairHasLineage(" + request + ")");
            }

            entitiesStore.repairHasLineage(request);
        } finally {
            AtlasPerfTracer.log(perf);
        }
    }

    private boolean hasNoGUIDAndTypeNameAttributes(ClassificationAssociateRequest request) {
        return (request == null || (CollectionUtils.isEmpty(request.getEntityGuids()) &&
                (CollectionUtils.isEmpty(request.getEntitiesUniqueAttributes()) || request.getEntityTypeName() == null)));
    }

    private void validateAccessorRequest(List<AtlasAccessorRequest> atlasAccessorRequestList) throws AtlasBaseException {

        if (CollectionUtils.isEmpty(atlasAccessorRequestList)) {
            throw new AtlasBaseException(BAD_REQUEST, "Requires list of AtlasAccessor");
        } else {

            for (AtlasAccessorRequest accessorRequest : atlasAccessorRequestList) {
                try {
                    if (StringUtils.isEmpty(accessorRequest.getAction())) {
                        throw new AtlasBaseException(BAD_REQUEST, "Requires action parameter");
                    }

                    AtlasPrivilege action = null;
                    try {
                        action = AtlasPrivilege.valueOf(accessorRequest.getAction());
                    } catch (IllegalArgumentException el) {
                        throw new AtlasBaseException(AtlasErrorCode.BAD_REQUEST, "Invalid action provided " + accessorRequest.getAction());
                    }

                    switch (action) {
                        case ENTITY_READ:
                        case ENTITY_CREATE:
                        case ENTITY_UPDATE:
                        case ENTITY_DELETE:
                            validateEntityForAccessors(accessorRequest.getGuid(), accessorRequest.getQualifiedName(), accessorRequest.getTypeName());
                            break;

                        case ENTITY_READ_CLASSIFICATION:
                        case ENTITY_ADD_CLASSIFICATION:
                        case ENTITY_UPDATE_CLASSIFICATION:
                        case ENTITY_REMOVE_CLASSIFICATION:
                            if (StringUtils.isEmpty(accessorRequest.getClassification())) {
                                throw new AtlasBaseException(BAD_REQUEST, "Requires classification");
                            }
                            validateEntityForAccessors(accessorRequest.getGuid(), accessorRequest.getQualifiedName(), accessorRequest.getTypeName());
                            break;

                        case ENTITY_ADD_LABEL:
                        case ENTITY_REMOVE_LABEL:
                            if (StringUtils.isEmpty(accessorRequest.getLabel())) {
                                throw new AtlasBaseException(BAD_REQUEST, "Requires label");
                            }
                            validateEntityForAccessors(accessorRequest.getGuid(), accessorRequest.getQualifiedName(), accessorRequest.getTypeName());
                            break;

                        case ENTITY_UPDATE_BUSINESS_METADATA:
                            if (StringUtils.isEmpty(accessorRequest.getBusinessMetadata())) {
                                throw new AtlasBaseException(BAD_REQUEST, "Requires businessMetadata");
                            }
                            validateEntityForAccessors(accessorRequest.getGuid(), accessorRequest.getQualifiedName(), accessorRequest.getTypeName());
                            break;


                        case RELATIONSHIP_ADD:
                        case RELATIONSHIP_UPDATE:
                        case RELATIONSHIP_REMOVE:
                            if (StringUtils.isEmpty(accessorRequest.getRelationshipTypeName())) {
                                throw new AtlasBaseException(BAD_REQUEST, "Requires relationshipTypeName");
                            }

                            validateEntityForAccessors(accessorRequest.getEntityGuidEnd1(), accessorRequest.getEntityQualifiedNameEnd1(), accessorRequest.getEntityTypeEnd1());
                            validateEntityForAccessors(accessorRequest.getEntityGuidEnd2(), accessorRequest.getEntityQualifiedNameEnd2(), accessorRequest.getEntityTypeEnd2());
                            break;


                        case TYPE_READ:
                        case TYPE_CREATE:
                        case TYPE_UPDATE:
                        case TYPE_DELETE:
                            if (StringUtils.isEmpty(accessorRequest.getTypeName())) {
                                throw new AtlasBaseException(BAD_REQUEST, "Requires typeName of the asset");
                            }
                            break;

                        default:
                            throw new AtlasBaseException(BAD_REQUEST, "Please add validation support for action {}", accessorRequest.getAction());

                    }

                } catch (AtlasBaseException e) {
                    e.getErrorDetailsMap().put("accessorRequest", AtlasType.toJson(accessorRequest));
                    throw e;
                }
            }
        }
    }

    private void validateEntityForAccessors(String guid, String qualifiedName, String typeName) throws AtlasBaseException {
        if (StringUtils.isEmpty(typeName) && StringUtils.isNotEmpty(qualifiedName)) {
            throw new AtlasBaseException(BAD_REQUEST, "Requires typeName of the asset with qualifiedName");
        }

        if (StringUtils.isEmpty(guid) && StringUtils.isEmpty(qualifiedName)) {
            throw new AtlasBaseException(BAD_REQUEST, "Requires either qualifiedName or GUID of the asset");
        }
    }

    /**
     * Repair index for the entity GUID.
     * @param guid GUID for the entity
     * @return AtlasEntity
     * @throws AtlasBaseException
     */
    @POST
    @Path("/guid/{guid}/repairindex")
    public void repairEntityIndex(@PathParam("guid") String guid) throws AtlasBaseException {
        Servlets.validateQueryParamLength("guid", guid);

        AtlasAuthorizationUtils.verifyAccess(new AtlasAdminAccessRequest(AtlasPrivilege.ADMIN_REPAIR_INDEX), "Admin Repair Index");

        AtlasPerfTracer perf = null;

        try {
            if (AtlasPerfTracer.isPerfTraceEnabled(PERF_LOG)) {
                perf = AtlasPerfTracer.getPerfTracer(PERF_LOG, "EntityREST.repairEntityIndex(" + guid + ")");
            }

            AtlasEntityWithExtInfo entity = entitiesStore.getById(guid);
            Map<String, AtlasEntity> referredEntities = entity.getReferredEntities();
            RepairIndex repairIndex = new RepairIndex();
            repairIndex.setupGraph();

           repairIndex.restoreSelective(guid, referredEntities);
        } catch (Exception e) {
            LOG.error("Exception while repairEntityIndex ", e);
            throw new AtlasBaseException(e);
        } finally {
            AtlasPerfTracer.log(perf);
        }
    }

    @POST
    @Path("/guid/bulk/repairindex")
    public void repairEntityIndexBulk(Set<String> guids) throws AtlasBaseException {

        AtlasAuthorizationUtils.verifyAccess(new AtlasAdminAccessRequest(AtlasPrivilege.ADMIN_REPAIR_INDEX), "Admin Repair Index");

        AtlasPerfTracer perf = null;

        try {
            if (AtlasPerfTracer.isPerfTraceEnabled(PERF_LOG)) {
                perf = AtlasPerfTracer.getPerfTracer(PERF_LOG, "EntityREST.repairEntityIndexBulk(" + guids.size() + ")");
            }
            RepairIndex repairIndex = new RepairIndex();
            repairIndex.setupGraph();

            repairIndex.restoreByIds(guids);
        } catch (Exception e) {
            LOG.error("Exception while repairEntityIndexBulk ", e);
            throw new AtlasBaseException(e);
        } finally {
            AtlasPerfTracer.log(perf);
        }
    }

    @POST
    @Path("/repairindex/{typename}")
    public void repairIndexByTypeName(@PathParam("typename") String typename, @QueryParam("delay") @DefaultValue("0") int delay, @QueryParam("limit") @DefaultValue("1000") int limit, @QueryParam("offset") @DefaultValue("0") int offset, @QueryParam("batchSize") @DefaultValue("1000") int batchSize) throws AtlasBaseException {
        Servlets.validateQueryParamLength("typename", typename);

        AtlasPerfTracer perf = null;

        try {
            if (AtlasPerfTracer.isPerfTraceEnabled(PERF_LOG)) {
                perf = AtlasPerfTracer.getPerfTracer(PERF_LOG, "EntityREST.repairAllEntitiesIndex");
            }

            AtlasAuthorizationUtils.verifyAccess(new AtlasAdminAccessRequest(AtlasPrivilege.ADMIN_REPAIR_INDEX), "Admin Repair Index");

            RepairIndex repairIndex = new RepairIndex();
            repairIndex.setupGraph();

            LOG.info("Repairing index for entities in " + typename);

            long startTime = System.currentTimeMillis();

            List<String> entityGUIDs = entitiesStore.getEntityGUIDS(typename);

            LOG.info("Entities to repair in " + typename + " " + entityGUIDs.size());

            if (entityGUIDs.size() > offset + limit) {
                entityGUIDs = entityGUIDs.subList(offset, offset + limit);
                LOG.info("Updated - Entities to repair in " + typename + " " + entityGUIDs.size());
            } else if (entityGUIDs.size() > offset) {
                entityGUIDs = entityGUIDs.subList(offset, entityGUIDs.size());
                LOG.info("Updated - Entities to repair in " + typename + " " + entityGUIDs.size());
            } else {
                LOG.info("No entities to repair");
                return;
            }

            List<List<String>> entityGUIDsChunked = Lists.partition(entityGUIDs, batchSize);
            for (List<String> guids : entityGUIDsChunked) {
                Set<String> guidsToReIndex = new HashSet<>(guids);
                repairIndex.restoreByIds(guidsToReIndex);
                if (guids.size() >= batchSize && delay > 0) {
                    try {
                        LOG.info("Sleep for " + delay + " ms");
                        Thread.sleep(delay);
                    } catch(InterruptedException ex) {
                        Thread.currentThread().interrupt();
                        LOG.info("Thread interrupted at " + typename);
                    }
                }
                LOG.info("Repaired index for " + guids.size() + " entities of type" + typename);
            }
            LOG.info("Repaired index for entities for typeName " + typename + " in " + (System.currentTimeMillis() - startTime) + " ms");

        } catch (Exception e) {
            LOG.error("Exception while repairIndexByTypeName ", e);
            throw new AtlasBaseException(e);
        } finally {
            AtlasPerfTracer.log(perf);
        }
    }

    @POST
    @Path("/repair/accesscontrolAlias/{guid}")
    @Timed
    public void repairAccessControlAlias(@PathParam("guid") String guid) throws AtlasBaseException {
        Servlets.validateQueryParamLength("guid", guid);

        AtlasPerfTracer perf = null;


       try {
           if (AtlasPerfTracer.isPerfTraceEnabled(PERF_LOG)) {
               perf = AtlasPerfTracer.getPerfTracer(PERF_LOG, "EntityREST.repairAccessControlAlias");
           }

           entitiesStore.repairAccesscontrolAlias(guid);

           LOG.info("Repaired access control alias for entity with guid {}", guid);

       } finally {
              AtlasPerfTracer.log(perf);
       }


    }
}<|MERGE_RESOLUTION|>--- conflicted
+++ resolved
@@ -813,12 +813,7 @@
                                                  @QueryParam("skipProcessEdgeRestoration") @DefaultValue("false") boolean skipProcessEdgeRestoration
     ) throws AtlasBaseException {
         AtlasPerfTracer perf = null;
-<<<<<<< HEAD
-        RequestContext.get().setSkipEdgeRestoration(skipEdgeRestoration);
-=======
-        RequestContext.get().setEnableCache(false);
         RequestContext.get().setSkipProcessEdgeRestoration(skipProcessEdgeRestoration);
->>>>>>> d073bc1b
         try {
             if (AtlasPerfTracer.isPerfTraceEnabled(PERF_LOG)) {
                 perf = AtlasPerfTracer.getPerfTracer(PERF_LOG, "EntityREST.createOrUpdate(entityCount=" +
