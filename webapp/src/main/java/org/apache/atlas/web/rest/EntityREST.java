/**
 * Licensed to the Apache Software Foundation (ASF) under one
 * or more contributor license agreements.  See the NOTICE file
 * distributed with this work for additional information
 * regarding copyright ownership.  The ASF licenses this file
 * to you under the Apache License, Version 2.0 (the
 * "License"); you may not use this file except in compliance
 * with the License.  You may obtain a copy of the License at
 *
 *     http://www.apache.org/licenses/LICENSE-2.0
 *
 * Unless required by applicable law or agreed to in writing, software
 * distributed under the License is distributed on an "AS IS" BASIS,
 * WITHOUT WARRANTIES OR CONDITIONS OF ANY KIND, either express or implied.
 * See the License for the specific language governing permissions and
 * limitations under the License.
 */
package org.apache.atlas.web.rest;

import com.google.common.collect.Lists;
import com.sun.jersey.core.header.FormDataContentDisposition;
import com.sun.jersey.multipart.FormDataParam;
import org.apache.atlas.AtlasErrorCode;
import org.apache.atlas.RequestContext;
import org.apache.atlas.annotation.Timed;
import org.apache.atlas.authorize.*;
import org.apache.atlas.bulkimport.BulkImportResponse;
import org.apache.atlas.exception.AtlasBaseException;
import org.apache.atlas.model.TypeCategory;
import org.apache.atlas.model.audit.AuditSearchParams;
import org.apache.atlas.model.audit.EntityAuditEventV2;
import org.apache.atlas.model.audit.EntityAuditEventV2.EntityAuditActionV2;
import org.apache.atlas.model.audit.EntityAuditSearchResult;
import org.apache.atlas.model.discovery.AtlasSearchResult;
import org.apache.atlas.model.instance.*;
import org.apache.atlas.model.instance.AtlasEntity.AtlasEntitiesWithExtInfo;
import org.apache.atlas.model.instance.AtlasEntity.AtlasEntityWithExtInfo;
import org.apache.atlas.model.typedef.AtlasStructDef.AtlasAttributeDef;
import org.apache.atlas.repository.audit.ESBasedAuditRepository;
import org.apache.atlas.repository.store.graph.AtlasEntityStore;
import org.apache.atlas.repository.store.graph.v2.AtlasEntityStream;
import org.apache.atlas.repository.store.graph.v2.ClassificationAssociator;
import org.apache.atlas.repository.store.graph.v2.EntityGraphRetriever;
import org.apache.atlas.repository.store.graph.v2.EntityStream;
import org.apache.atlas.type.AtlasClassificationType;
import org.apache.atlas.type.AtlasEntityType;
import org.apache.atlas.type.AtlasType;
import org.apache.atlas.type.AtlasTypeRegistry;
import org.apache.atlas.util.FileUtils;
import org.apache.atlas.utils.AtlasPerfMetrics;
import org.apache.atlas.utils.AtlasPerfTracer;
import org.apache.atlas.web.util.Servlets;
import org.apache.commons.collections.CollectionUtils;
import org.apache.commons.collections.MapUtils;
import org.apache.commons.lang3.StringUtils;
import org.slf4j.Logger;
import org.slf4j.LoggerFactory;
import org.springframework.stereotype.Service;

import javax.inject.Inject;
import javax.inject.Singleton;
import javax.servlet.http.HttpServletRequest;
import javax.ws.rs.*;
import javax.ws.rs.core.Context;
import javax.ws.rs.core.MediaType;
import javax.ws.rs.core.Response;
import javax.ws.rs.core.StreamingOutput;
import java.io.IOException;
import java.io.InputStream;
import java.io.OutputStream;
import java.util.*;
import java.util.function.Predicate;
import java.util.stream.Collectors;

import static org.apache.atlas.AtlasErrorCode.BAD_REQUEST;
import static org.apache.atlas.AtlasErrorCode.DEPRECATED_API;
import static org.apache.atlas.authorize.AtlasPrivilege.*;


/**
 * REST for a single entity
 */
@Path("v2/entity")
@Singleton
@Service
@Consumes({Servlets.JSON_MEDIA_TYPE, MediaType.APPLICATION_JSON})
@Produces({Servlets.JSON_MEDIA_TYPE, MediaType.APPLICATION_JSON})
public class EntityREST {
    private static final Logger LOG      = LoggerFactory.getLogger(EntityREST.class);
    private static final Logger PERF_LOG = AtlasPerfTracer.getPerfLogger("rest.EntityREST");

    public static final String PREFIX_ATTR  = "attr:";
    public static final String PREFIX_ATTR_ = "attr_";
    public static final String QUALIFIED_NAME  = "qualifiedName";
    private static final int HUNDRED_THOUSAND = 100000;


    private final AtlasTypeRegistry      typeRegistry;
    private final AtlasEntityStore       entitiesStore;
    private final ESBasedAuditRepository  esBasedAuditRepository;
<<<<<<< HEAD
    private final AtlasInstanceConverter instanceConverter;
    private final EntityGraphRetriever entityGraphRetriever;

    @Inject
    public EntityREST(AtlasTypeRegistry typeRegistry, AtlasEntityStore entitiesStore, ESBasedAuditRepository  esBasedAuditRepository,
                      AtlasInstanceConverter instanceConverter, EntityGraphRetriever entityGraphRetriever) {
        this.typeRegistry      = typeRegistry;
        this.entitiesStore     = entitiesStore;
        this.esBasedAuditRepository = esBasedAuditRepository;
        this.instanceConverter = instanceConverter;
        this.entityGraphRetriever = entityGraphRetriever;
=======

    @Inject
    public EntityREST(AtlasTypeRegistry typeRegistry, AtlasEntityStore entitiesStore, ESBasedAuditRepository  esBasedAuditRepository) {
        this.typeRegistry      = typeRegistry;
        this.entitiesStore     = entitiesStore;
        this.esBasedAuditRepository = esBasedAuditRepository;
>>>>>>> 30237d41
    }

    /**
     * Fetch complete definition of an entity given its GUID.
     * @param guid GUID for the entity
     * @return AtlasEntity
     * @throws AtlasBaseException
     */
    @GET
    @Path("/guid/{guid}")
    @Timed
    public AtlasEntityWithExtInfo getById(@PathParam("guid") String guid, @QueryParam("minExtInfo") @DefaultValue("false") boolean minExtInfo, @QueryParam("ignoreRelationships") @DefaultValue("false") boolean ignoreRelationships) throws AtlasBaseException {
        Servlets.validateQueryParamLength("guid", guid);

        AtlasPerfTracer perf = null;

        try {
            if (AtlasPerfTracer.isPerfTraceEnabled(PERF_LOG)) {
                perf = AtlasPerfTracer.getPerfTracer(PERF_LOG, "EntityREST.getById(" + guid + ", " + minExtInfo + " )");
            }

            return entitiesStore.getById(guid, minExtInfo, ignoreRelationships);
        } finally {
            AtlasPerfTracer.log(perf);
        }
    }

    /**
     * Bulk API to create new entities or updates existing entities in Atlas.
     * Existing entity is matched using its unique guid if supplied or by its unique attributes eg: qualifiedName
     */
    @POST
    @Path("/evaluator")
    public List<AtlasEvaluatePolicyResponse> evaluatePolicies(List<AtlasEvaluatePolicyRequest> entities) throws AtlasBaseException {
        AtlasPerfTracer perf = null;

        List<AtlasEvaluatePolicyResponse> response = new ArrayList();

        try {
            if (AtlasPerfTracer.isPerfTraceEnabled(PERF_LOG)) {
                perf = AtlasPerfTracer.getPerfTracer(PERF_LOG, "EntityREST.evaluatePolicies()");
            }

            for (int i = 0; i < entities.size(); i++) {

                String action = entities.get(i).getAction();

                if (action == null) {
                    throw new AtlasBaseException(BAD_REQUEST, "action is null");
                }

                if (ENTITY_READ.name().equals(action) || ENTITY_CREATE.name().equals(action) || ENTITY_UPDATE.name().equals(action)
                        || ENTITY_DELETE.name().equals(action) || ENTITY_UPDATE_BUSINESS_METADATA.name().equals(action)) {

                    try {
                        AtlasEntityHeader entityHeader = getAtlasEntityHeader(entities.get(i).getEntityGuid(), entities.get(i).getEntityId(),entities.get(i).getTypeName());

                        AtlasEntityAccessRequest.AtlasEntityAccessRequestBuilder requestBuilder = new AtlasEntityAccessRequest.AtlasEntityAccessRequestBuilder(typeRegistry, AtlasPrivilege.valueOf(entities.get(i).getAction()), entityHeader);
                        if (entities.get(i).getBusinessMetadata() != null) {
                            requestBuilder.setBusinessMetadata(entities.get(i).getBusinessMetadata());
                        }

                        AtlasEntityAccessRequest entityAccessRequest = requestBuilder.build();

                        AtlasAuthorizationUtils.verifyAccess(entityAccessRequest, entities.get(i).getAction() + "guid=" + entities.get(i).getEntityGuid());
                        response.add(new AtlasEvaluatePolicyResponse(entities.get(i).getTypeName(), entities.get(i).getEntityGuid(), entities.get(i).getAction(), entities.get(i).getEntityId(), true, null , entities.get(i).getBusinessMetadata()));
                    } catch (AtlasBaseException e) {
                        AtlasErrorCode code = e.getAtlasErrorCode();
                        String errorCode = code.getErrorCode();
                        response.add(new AtlasEvaluatePolicyResponse(entities.get(i).getTypeName(), entities.get(i).getEntityGuid(), entities.get(i).getAction(), entities.get(i).getEntityId(), false, errorCode, entities.get(i).getBusinessMetadata()));
                    }

                } else if (ENTITY_REMOVE_CLASSIFICATION.name().equals(action) || ENTITY_ADD_CLASSIFICATION.name().equals(action) || ENTITY_UPDATE_CLASSIFICATION.name().equals(action)) {

                    if (entities.get(i).getClassification() == null) {
                        throw new AtlasBaseException(BAD_REQUEST, "classification needed for " + action + " authorization");
                    }
                    try {
                        AtlasEntityHeader entityHeader = getAtlasEntityHeader(entities.get(i).getEntityGuid(), entities.get(i).getEntityId(),entities.get(i).getTypeName());

                        AtlasAuthorizationUtils.verifyAccess(new AtlasEntityAccessRequest(typeRegistry, AtlasPrivilege.valueOf(entities.get(i).getAction()), entityHeader, new AtlasClassification(entities.get(i).getClassification())));
                        response.add(new AtlasEvaluatePolicyResponse(entities.get(i).getTypeName(), entities.get(i).getEntityGuid(), entities.get(i).getAction(), entities.get(i).getEntityId(), entities.get(i).getClassification(), true, null));

                    } catch (AtlasBaseException e) {
                        AtlasErrorCode code = e.getAtlasErrorCode();
                        String errorCode = code.getErrorCode();
                        response.add(new AtlasEvaluatePolicyResponse(entities.get(i).getTypeName(), entities.get(i).getEntityGuid(), entities.get(i).getAction(), entities.get(i).getEntityId(), entities.get(i).getClassification(), false, errorCode));
                    }

                }    else if (RELATIONSHIP_ADD.name().equals(action) || RELATIONSHIP_REMOVE.name().equals(action) || RELATIONSHIP_UPDATE.name().equals(action)) {

                    if (entities.get(i).getRelationShipTypeName() == null) {
                        throw new AtlasBaseException(BAD_REQUEST, "RelationShip TypeName needed for " + action + " authorization");
                    }

                    try {
                        AtlasEntityHeader end1Entity = getAtlasEntityHeader(entities.get(i).getEntityGuidEnd1(), entities.get(i).getEntityIdEnd1(), entities.get(i).getEntityTypeEnd1());

                        AtlasEntityHeader end2Entity = getAtlasEntityHeader(entities.get(i).getEntityGuidEnd2(), entities.get(i).getEntityIdEnd2(), entities.get(i).getEntityTypeEnd2());

                        AtlasAuthorizationUtils.verifyAccess(new AtlasRelationshipAccessRequest(typeRegistry, AtlasPrivilege.valueOf(action), entities.get(i).getRelationShipTypeName(), end1Entity, end2Entity));
                        response.add(new AtlasEvaluatePolicyResponse(action, entities.get(i).getRelationShipTypeName(), entities.get(i).getEntityTypeEnd1(), entities.get(i).getEntityGuidEnd1(), entities.get(i).getEntityIdEnd1(), entities.get(i).getEntityTypeEnd2(), entities.get(i).getEntityGuidEnd2(), entities.get(i).getEntityIdEnd2(), true, null));
                    } catch (AtlasBaseException e) {
                        AtlasErrorCode code = e.getAtlasErrorCode();
                        String errorCode = code.getErrorCode();
                        response.add(new AtlasEvaluatePolicyResponse(action, entities.get(i).getRelationShipTypeName(), entities.get(i).getEntityTypeEnd1(), entities.get(i).getEntityGuidEnd1(), entities.get(i).getEntityIdEnd1(), entities.get(i).getEntityTypeEnd2(), entities.get(i).getEntityGuidEnd2(), entities.get(i).getEntityIdEnd2(), false, errorCode));
                    }
                }

            }
        } finally {
            AtlasPerfTracer.log(perf);
        }

        return response;
    }

    /**
     * API to get accessors info such as roles/groups/users who can perform specific action
     */
    @POST
    @Path("/accessors")
    public List<AtlasAccessorResponse> getAccessors(List<AtlasAccessorRequest> atlasAccessorRequestList) throws AtlasBaseException {
        AtlasPerfTracer perf = null;
        List<AtlasAccessorResponse> ret;

        if (AtlasPerfTracer.isPerfTraceEnabled(PERF_LOG)) {
            perf = AtlasPerfTracer.getPerfTracer(PERF_LOG, "EntityREST.getAccessorss()");
        }

        try {
            validateAccessorRequest(atlasAccessorRequestList);

            ret = entitiesStore.getAccessors(atlasAccessorRequestList);

        } finally {
            AtlasPerfTracer.log(perf);
        }
        return ret;
    }

    private AtlasEntityHeader getAtlasEntityHeader(String entityGuid, String entityId, String entityType) throws AtlasBaseException {
        AtlasEntityHeader entityHeader = null;

        if (StringUtils.isNotEmpty(entityGuid)) {
            AtlasEntityWithExtInfo ret = entitiesStore.getByIdWithoutAuthorization(entityGuid);
            entityHeader = new AtlasEntityHeader(ret.getEntity());
        } else if (StringUtils.isNotEmpty(entityId) && StringUtils.isNotEmpty(entityType)) {
            try {
                entityHeader = entitiesStore.getAtlasEntityHeaderWithoutAuthorization(null, entityId, entityType);
            } catch (AtlasBaseException abe) {
                if (abe.getAtlasErrorCode() == AtlasErrorCode.INSTANCE_BY_UNIQUE_ATTRIBUTE_NOT_FOUND) {
                    Map<String, Object> attributes = new HashMap<>();
                    attributes.put(QUALIFIED_NAME, entityId);
                    entityHeader = new AtlasEntityHeader(entityType, attributes);
                }
            }
        } else {
            throw new AtlasBaseException(BAD_REQUEST, "requires entityGuid or typeName and qualifiedName for entity authorization");
        }
        return entityHeader;
    }


    /**
     * Get entity header given its GUID.
     * @param guid GUID for the entity
     * @return AtlasEntity
     * @throws AtlasBaseException
     */
    @GET
    @Path("/guid/{guid}/header")
    @Timed
    public AtlasEntityHeader getHeaderById(@PathParam("guid") String guid) throws AtlasBaseException {
        Servlets.validateQueryParamLength("guid", guid);

        AtlasPerfTracer perf = null;

        try {
            if (AtlasPerfTracer.isPerfTraceEnabled(PERF_LOG)) {
                perf = AtlasPerfTracer.getPerfTracer(PERF_LOG, "EntityREST.getHeaderById(" + guid + ")");
            }

            return entitiesStore.getHeaderById(guid);
        } finally {
            AtlasPerfTracer.log(perf);
        }
    }

    /**
     * Fetch AtlasEntityHeader given its type and unique attribute.
     *
     * In addition to the typeName path parameter, attribute key-value pair(s) can be provided in the following format
     *
     * attr:<attrName>=<attrValue>
     *
     * NOTE: The attrName and attrValue should be unique across entities, eg. qualifiedName
     *
     * The REST request would look something like this
     *
     * GET /v2/entity/uniqueAttribute/type/aType/header?attr:aTypeAttribute=someValue
     *
     * @param typeName
     * @return AtlasEntityHeader
     * @throws AtlasBaseException
     */
    @GET
    @Path("/uniqueAttribute/type/{typeName}/header")
    @Timed
    public AtlasEntityHeader getEntityHeaderByUniqueAttributes(@PathParam("typeName") String typeName,
                                                               @Context HttpServletRequest servletRequest) throws AtlasBaseException {
        Servlets.validateQueryParamLength("typeName", typeName);

        AtlasPerfTracer perf = null;

        try {
            Map<String, Object> attributes = getAttributes(servletRequest);
            if (AtlasPerfTracer.isPerfTraceEnabled(PERF_LOG)) {
                perf = AtlasPerfTracer.getPerfTracer(PERF_LOG, "EntityREST.getEntityHeaderByUniqueAttributes(" + typeName + "," + attributes + ")");
            }

            AtlasEntityType entityType = ensureEntityType(typeName);

            validateUniqueAttribute(entityType, attributes);

            return entitiesStore.getEntityHeaderByUniqueAttributes(entityType, attributes);
        } finally {
            AtlasPerfTracer.log(perf);
        }
    }

    /**
     * Fetch complete definition of an entity given its type and unique attribute.
     *
     * In addition to the typeName path parameter, attribute key-value pair(s) can be provided in the following format
     *
     * attr:<attrName>=<attrValue>
     *
     * NOTE: The attrName and attrValue should be unique across entities, eg. qualifiedName
     *
     * The REST request would look something like this
     *
     * GET /v2/entity/uniqueAttribute/type/aType?attr:aTypeAttribute=someValue
     *
     * @param typeName
     * @param minExtInfo
     * @param ignoreRelationships
     * @return AtlasEntityWithExtInfo
     * @throws AtlasBaseException
     */
    @GET
    @Path("/uniqueAttribute/type/{typeName}")
    @Timed
    public AtlasEntityWithExtInfo getByUniqueAttributes(@PathParam("typeName") String typeName, @QueryParam("minExtInfo") @DefaultValue("false") boolean minExtInfo,
                                                        @QueryParam("ignoreRelationships") @DefaultValue("false") boolean ignoreRelationships, @Context HttpServletRequest servletRequest) throws AtlasBaseException {
        Servlets.validateQueryParamLength("typeName", typeName);

        AtlasPerfTracer perf = null;

        try {
            Map<String, Object> attributes = getAttributes(servletRequest);

            if (AtlasPerfTracer.isPerfTraceEnabled(PERF_LOG)) {
                perf = AtlasPerfTracer.getPerfTracer(PERF_LOG, "EntityREST.getByUniqueAttributes(" + typeName + "," + attributes + ")");
            }

            AtlasEntityType entityType = ensureEntityType(typeName);

            validateUniqueAttribute(entityType, attributes);

            return entitiesStore.getByUniqueAttributes(entityType, attributes, minExtInfo, ignoreRelationships);
        } finally {
            AtlasPerfTracer.log(perf);
        }
    }

    /*******
     * Entity Partial Update - Allows a subset of attributes to be updated on
     * an entity which is identified by its type and unique attribute  eg: Referenceable.qualifiedName.
     * Null updates are not possible
     *
     * In addition to the typeName path parameter, attribute key-value pair(s) can be provided in the following format
     *
     * attr:<attrName>=<attrValue>
     *
     * NOTE: The attrName and attrValue should be unique across entities, eg. qualifiedName
     *
     * The REST request would look something like this
     *
     * PUT /v2/entity/uniqueAttribute/type/aType?attr:aTypeAttribute=someValue
     *
     *******/
    @PUT
    @Path("/uniqueAttribute/type/{typeName}")
    @Timed
    public EntityMutationResponse partialUpdateEntityByUniqueAttrs(@PathParam("typeName") String typeName,
                                                                   @Context HttpServletRequest servletRequest,
                                                                   AtlasEntityWithExtInfo entityInfo) throws Exception {
        Servlets.validateQueryParamLength("typeName", typeName);

        AtlasPerfTracer perf = null;

        try {
            Map<String, Object> uniqueAttributes = getAttributes(servletRequest);

            if (AtlasPerfTracer.isPerfTraceEnabled(PERF_LOG)) {
                perf = AtlasPerfTracer.getPerfTracer(PERF_LOG, "EntityREST.partialUpdateEntityByUniqueAttrs(" + typeName + "," + uniqueAttributes + ")");
            }

            AtlasEntityType entityType = ensureEntityType(typeName);

            validateUniqueAttribute(entityType, uniqueAttributes);

            return entitiesStore.updateByUniqueAttributes(entityType, uniqueAttributes, entityInfo);
        } finally {
            AtlasPerfTracer.log(perf);
        }
    }

    /**
     * Delete an entity identified by its type and unique attributes.
     *
     * In addition to the typeName path parameter, attribute key-value pair(s) can be provided in the following format
     *
     * attr:<attrName>=<attrValue>
     *
     * NOTE: The attrName and attrValue should be unique across entities, eg. qualifiedName
     *
     * The REST request would look something like this
     *
     * DELETE /v2/entity/uniqueAttribute/type/aType?attr:aTypeAttribute=someValue
     *
     * @param  typeName - entity type to be deleted
     * @param  servletRequest - request containing unique attributes/values
     * @return EntityMutationResponse
     */
    @DELETE
    @Path("/uniqueAttribute/type/{typeName}")
    @Timed
    public EntityMutationResponse deleteByUniqueAttribute(@PathParam("typeName") String typeName,
                                                          @Context HttpServletRequest servletRequest) throws AtlasBaseException {
        Servlets.validateQueryParamLength("typeName", typeName);

        AtlasPerfTracer perf = null;

        try {
            Map<String, Object> attributes = getAttributes(servletRequest);

            if (AtlasPerfTracer.isPerfTraceEnabled(PERF_LOG)) {
                perf = AtlasPerfTracer.getPerfTracer(PERF_LOG, "EntityREST.deleteByUniqueAttribute(" + typeName + "," + attributes + ")");
            }

            AtlasEntityType entityType = ensureEntityType(typeName);

            return entitiesStore.deleteByUniqueAttributes(entityType, attributes);
        } finally {
            AtlasPerfTracer.log(perf);
        }
    }

    /**
     * Create new entity or update existing entity in Atlas.
     * Existing entity is matched using its unique guid if supplied or by its unique attributes eg: qualifiedName
     * @param entity
     * @return EntityMutationResponse
     * @throws AtlasBaseException
     */
    @POST
    @Timed
    public EntityMutationResponse createOrUpdate(AtlasEntityWithExtInfo entity,
                                                 @QueryParam("replaceClassifications") @DefaultValue("false") boolean replaceClassifications,
                                                 @QueryParam("replaceBusinessAttributes") @DefaultValue("false") boolean replaceBusinessAttributes,
                                                 @QueryParam("overwriteBusinessAttributes") @DefaultValue("false") boolean isOverwriteBusinessAttributes) throws AtlasBaseException {
        AtlasPerfTracer perf = null;

        try {
            if (AtlasPerfTracer.isPerfTraceEnabled(PERF_LOG)) {
                perf = AtlasPerfTracer.getPerfTracer(PERF_LOG, "EntityREST.createOrUpdate()");
            }
            validateAttributeLength(Lists.newArrayList(entity.getEntity()));

            return entitiesStore.createOrUpdate(new AtlasEntityStream(entity), replaceClassifications, replaceBusinessAttributes, isOverwriteBusinessAttributes);
        } finally {
            AtlasPerfTracer.log(perf);
        }
    }

    /*******
     * Entity Partial Update - Add/Update entity attribute identified by its GUID.
     * Supports only uprimitive attribute type and entity references.
     * does not support updation of complex types like arrays, maps
     * Null updates are not possible
     *******/
    @PUT
    @Path("/guid/{guid}")
    @Timed
    public EntityMutationResponse partialUpdateEntityAttrByGuid(@PathParam("guid") String guid,
                                                                @QueryParam("name") String attrName,
                                                                Object attrValue) throws Exception {
        Servlets.validateQueryParamLength("guid", guid);
        Servlets.validateQueryParamLength("name", attrName);

        AtlasPerfTracer perf = null;

        try {
            if (AtlasPerfTracer.isPerfTraceEnabled(PERF_LOG)) {
                perf = AtlasPerfTracer.getPerfTracer(PERF_LOG, "EntityREST.partialUpdateEntityAttrByGuid(" + guid + "," + attrName + ")");
            }

            return entitiesStore.updateEntityAttributeByGuid(guid, attrName, attrValue);
        } finally {
            AtlasPerfTracer.log(perf);
        }
    }

    /**
     * Delete an entity identified by its GUID.
     * @param  guid GUID for the entity
     * @return EntityMutationResponse
     */
    @DELETE
    @Path("/guid/{guid}")
    @Timed
    public EntityMutationResponse deleteByGuid(@PathParam("guid") final String guid) throws AtlasBaseException {
        Servlets.validateQueryParamLength("guid", guid);

        AtlasPerfTracer perf = null;

        try {
            if (AtlasPerfTracer.isPerfTraceEnabled(PERF_LOG)) {
                perf = AtlasPerfTracer.getPerfTracer(PERF_LOG, "EntityREST.deleteByGuid(" + guid + ")");
            }

            return entitiesStore.deleteById(guid);
        } finally {
            AtlasPerfTracer.log(perf);
        }
    }

    /**
     * Gets the list of classifications for a given entity represented by a guid.
     * @param guid globally unique identifier for the entity
     * @return classification for the given entity guid
     */
    @GET
    @Path("/guid/{guid}/classification/{classificationName}")
    @Timed
    public AtlasClassification getClassification(@PathParam("guid") String guid, @PathParam("classificationName") final String classificationName) throws AtlasBaseException {
        Servlets.validateQueryParamLength("guid", guid);
        Servlets.validateQueryParamLength("classificationName", classificationName);

        AtlasPerfTracer perf = null;

        try {
            if (AtlasPerfTracer.isPerfTraceEnabled(PERF_LOG)) {
                perf = AtlasPerfTracer.getPerfTracer(PERF_LOG, "EntityREST.getClassification(" + guid + "," + classificationName + ")");
            }

            if (StringUtils.isEmpty(guid)) {
                throw new AtlasBaseException(AtlasErrorCode.INSTANCE_GUID_NOT_FOUND, guid);
            }

            ensureClassificationType(classificationName);
            return entitiesStore.getClassification(guid, classificationName);
        } finally {
            AtlasPerfTracer.log(perf);
        }
    }

    /**
     * Gets the list of classifications for a given entity represented by a guid.
     * @param guid globally unique identifier for the entity
     * @return a list of classifications for the given entity guid
     */
    @GET
    @Path("/guid/{guid}/classifications")
    @Timed
    public AtlasClassification.AtlasClassifications getClassifications(@PathParam("guid") String guid) throws AtlasBaseException {
        Servlets.validateQueryParamLength("guid", guid);

        AtlasPerfTracer perf = null;

        try {
            if (AtlasPerfTracer.isPerfTraceEnabled(PERF_LOG)) {
                perf = AtlasPerfTracer.getPerfTracer(PERF_LOG, "EntityREST.getClassifications(" + guid + ")");
            }

            if (StringUtils.isEmpty(guid)) {
                throw new AtlasBaseException(AtlasErrorCode.INSTANCE_GUID_NOT_FOUND, guid);
            }

            return new AtlasClassification.AtlasClassifications(entitiesStore.getClassifications(guid));
        } finally {
            AtlasPerfTracer.log(perf);
        }
    }

    /**
     * Adds classification to the entity identified by its type and unique attributes.
     * @param typeName
     */
    @POST
    @Path("/uniqueAttribute/type/{typeName}/classifications")
    @Timed
    public void addClassificationsByUniqueAttribute(@PathParam("typeName") String typeName, @Context HttpServletRequest servletRequest, List<AtlasClassification> classifications) throws AtlasBaseException {
        Servlets.validateQueryParamLength("typeName", typeName);

        AtlasPerfTracer perf = null;

        try {
            if (AtlasPerfTracer.isPerfTraceEnabled(PERF_LOG)) {
                perf = AtlasPerfTracer.getPerfTracer(PERF_LOG, "EntityREST.addClassificationsByUniqueAttribute(" + typeName + ")");
            }

            AtlasEntityType     entityType = ensureEntityType(typeName);
            Map<String, Object> attributes = getAttributes(servletRequest);
            String              guid       = entitiesStore.getGuidByUniqueAttributes(entityType, attributes);

            if (guid == null) {
                throw new AtlasBaseException(AtlasErrorCode.INSTANCE_BY_UNIQUE_ATTRIBUTE_NOT_FOUND, typeName, attributes.toString());
            }

            entitiesStore.addClassifications(guid, classifications);
        } finally {
            AtlasPerfTracer.log(perf);
        }
    }

    /**
     * Adds classifications to an existing entity represented by a guid.
     * @param guid globally unique identifier for the entity
     */
    @POST
    @Path("/guid/{guid}/classifications")
    @Timed
    public void addClassifications(@PathParam("guid") final String guid, List<AtlasClassification> classifications) throws AtlasBaseException {
        Servlets.validateQueryParamLength("guid", guid);

        AtlasPerfTracer perf = null;

        try {
            if (AtlasPerfTracer.isPerfTraceEnabled(PERF_LOG)) {
                perf = AtlasPerfTracer.getPerfTracer(PERF_LOG, "EntityREST.addClassifications(" + guid + ")");
            }

            if (StringUtils.isEmpty(guid)) {
                throw new AtlasBaseException(AtlasErrorCode.INSTANCE_GUID_NOT_FOUND, guid);
            }

            entitiesStore.addClassifications(guid, classifications);
        } finally {
            AtlasPerfTracer.log(perf);
        }
    }

    /**
     * Updates classification on an entity identified by its type and unique attributes.
     * @param  typeName
     */
    @PUT
    @Path("/uniqueAttribute/type/{typeName}/classifications")
    @Timed
    public void updateClassificationsByUniqueAttribute(@PathParam("typeName") String typeName, @Context HttpServletRequest servletRequest, List<AtlasClassification> classifications) throws AtlasBaseException {
        Servlets.validateQueryParamLength("typeName", typeName);

        AtlasPerfTracer perf = null;

        try {
            if (AtlasPerfTracer.isPerfTraceEnabled(PERF_LOG)) {
                perf = AtlasPerfTracer.getPerfTracer(PERF_LOG, "EntityREST.updateClassificationsByUniqueAttribute(" + typeName + ")");
            }

            AtlasEntityType     entityType = ensureEntityType(typeName);
            Map<String, Object> attributes = getAttributes(servletRequest);
            String              guid       = entitiesStore.getGuidByUniqueAttributes(entityType, attributes);

            if (guid == null) {
                throw new AtlasBaseException(AtlasErrorCode.INSTANCE_BY_UNIQUE_ATTRIBUTE_NOT_FOUND, typeName, attributes.toString());
            }

            entitiesStore.updateClassifications(guid, classifications);
        } finally {
            AtlasPerfTracer.log(perf);
        }
    }

    /**
     * Updates classifications to an existing entity represented by a guid.
     * @param  guid globally unique identifier for the entity
     * @return classification for the given entity guid
     */
    @PUT
    @Path("/guid/{guid}/classifications")
    @Timed
    public void updateClassifications(@PathParam("guid") final String guid, List<AtlasClassification> classifications) throws AtlasBaseException {
        Servlets.validateQueryParamLength("guid", guid);

        AtlasPerfTracer perf = null;

        try {
            if (AtlasPerfTracer.isPerfTraceEnabled(PERF_LOG)) {
                perf = AtlasPerfTracer.getPerfTracer(PERF_LOG, "EntityREST.updateClassifications(" + guid + ")");
            }

            if (StringUtils.isEmpty(guid)) {
                throw new AtlasBaseException(AtlasErrorCode.INSTANCE_GUID_NOT_FOUND, guid);
            }

            entitiesStore.updateClassifications(guid, classifications);

        } finally {
            AtlasPerfTracer.log(perf);
        }
    }

    /**
     * Deletes a given classification from an entity identified by its type and unique attributes.
     * @param typeName
     * @param classificationName name of the classification
     */
    @DELETE
    @Path("/uniqueAttribute/type/{typeName}/classification/{classificationName}")
    @Timed
    public void deleteClassificationByUniqueAttribute(@PathParam("typeName") String typeName, @Context HttpServletRequest servletRequest,@PathParam("classificationName") String classificationName) throws AtlasBaseException {
        Servlets.validateQueryParamLength("typeName", typeName);
        Servlets.validateQueryParamLength("classificationName", classificationName);

        AtlasPerfTracer perf = null;

        try {
            if (AtlasPerfTracer.isPerfTraceEnabled(PERF_LOG)) {
                perf = AtlasPerfTracer.getPerfTracer(PERF_LOG, "EntityREST.deleteClassificationByUniqueAttribute(" + typeName + ")");
            }

            AtlasEntityType     entityType = ensureEntityType(typeName);
            Map<String, Object> attributes = getAttributes(servletRequest);
            String              guid       = entitiesStore.getGuidByUniqueAttributes(entityType, attributes);

            if (guid == null) {
                throw new AtlasBaseException(AtlasErrorCode.INSTANCE_BY_UNIQUE_ATTRIBUTE_NOT_FOUND, typeName, attributes.toString());
            }

            entitiesStore.deleteClassification(guid, classificationName);
        } finally {
            AtlasPerfTracer.log(perf);
        }
    }

    /**
     * Deletes a given classification from an existing entity represented by a guid.
     * @param guid      globally unique identifier for the entity
     * @param classificationName name of the classifcation
     */
    @DELETE
    @Path("/guid/{guid}/classification/{classificationName}")
    @Timed
    public void deleteClassification(@PathParam("guid") String guid,
                                     @PathParam("classificationName") final String classificationName,
                                     @QueryParam("associatedEntityGuid") final String associatedEntityGuid) throws AtlasBaseException {
        Servlets.validateQueryParamLength("guid", guid);
        Servlets.validateQueryParamLength("classificationName", classificationName);
        Servlets.validateQueryParamLength("associatedEntityGuid", associatedEntityGuid);

        AtlasPerfTracer perf = null;

        try {
            if (AtlasPerfTracer.isPerfTraceEnabled(PERF_LOG)) {
                perf = AtlasPerfTracer.getPerfTracer(PERF_LOG, "EntityREST.deleteClassification(" + guid + "," + classificationName + "," + associatedEntityGuid + ")");
            }

            if (StringUtils.isEmpty(guid)) {
                throw new AtlasBaseException(AtlasErrorCode.INSTANCE_GUID_NOT_FOUND, guid);
            }

            ensureClassificationType(classificationName);

            entitiesStore.deleteClassification(guid, classificationName, associatedEntityGuid);
        } finally {
            AtlasPerfTracer.log(perf);
        }
    }

    /******************************************************************/
    /** Bulk API operations                                          **/
    /******************************************************************/

    /**
     * Bulk API to retrieve list of entities identified by its unique attributes.
     *
     * In addition to the typeName path parameter, attribute key-value pair(s) can be provided in the following format
     *
     * typeName=<typeName>&attr_1:<attrName>=<attrValue>&attr_2:<attrName>=<attrValue>&attr_3:<attrName>=<attrValue>
     *
     * NOTE: The attrName should be an unique attribute for the given entity-type
     *
     * The REST request would look something like this
     *
     * GET /v2/entity/bulk/uniqueAttribute/type/hive_db?attr_0:qualifiedName=db1@cl1&attr_2:qualifiedName=db2@cl1
     *
     * @param typeName
     * @param minExtInfo
     * @param ignoreRelationships
     * @return AtlasEntitiesWithExtInfo
     * @throws AtlasBaseException
     */
    @GET
    @Path("/bulk/uniqueAttribute/type/{typeName}")
    @Timed
    public AtlasEntitiesWithExtInfo getEntitiesByUniqueAttributes(@PathParam("typeName") String typeName,
                                                                  @QueryParam("minExtInfo") @DefaultValue("false") boolean minExtInfo,
                                                                  @QueryParam("ignoreRelationships") @DefaultValue("false") boolean ignoreRelationships,
                                                                  @Context HttpServletRequest servletRequest) throws AtlasBaseException {
        Servlets.validateQueryParamLength("typeName", typeName);

        AtlasPerfTracer perf = null;

        try {
            List<Map<String, Object>> uniqAttributesList = getAttributesList(servletRequest);

            if (AtlasPerfTracer.isPerfTraceEnabled(PERF_LOG)) {
                perf = AtlasPerfTracer.getPerfTracer(PERF_LOG, "EntityREST.getEntitiesByUniqueAttributes(" + typeName + "," + uniqAttributesList + ")");
            }

            AtlasEntityType entityType = ensureEntityType(typeName);

            for (Map<String, Object> uniqAttributes : uniqAttributesList) {
                validateUniqueAttribute(entityType, uniqAttributes);
            }

            return entitiesStore.getEntitiesByUniqueAttributes(entityType, uniqAttributesList, minExtInfo, ignoreRelationships);
        } finally {
            AtlasPerfTracer.log(perf);
        }
    }

    /**
     * Bulk API to retrieve list of entities identified by its GUIDs.
     */
    @GET
    @Path("/bulk")
    @Timed
    public AtlasEntitiesWithExtInfo getByGuids(@QueryParam("guid") List<String> guids, @QueryParam("minExtInfo") @DefaultValue("false") boolean minExtInfo, @QueryParam("ignoreRelationships") @DefaultValue("false") boolean ignoreRelationships) throws AtlasBaseException {
        if (CollectionUtils.isNotEmpty(guids)) {
            for (String guid : guids) {
                Servlets.validateQueryParamLength("guid", guid);
            }
        }

        AtlasPerfTracer perf = null;

        try {
            if (AtlasPerfTracer.isPerfTraceEnabled(PERF_LOG)) {
                perf = AtlasPerfTracer.getPerfTracer(PERF_LOG, "EntityREST.getByGuids(" + guids + ")");
            }

            if (CollectionUtils.isEmpty(guids)) {
                throw new AtlasBaseException(AtlasErrorCode.INSTANCE_GUID_NOT_FOUND, guids);
            }

            return entitiesStore.getByIds(guids, minExtInfo, ignoreRelationships);
        } finally {
            AtlasPerfTracer.log(perf);
        }
    }

    /**
     * Bulk API to create new entities or updates existing entities in Atlas.
     * Existing entity is matched using its unique guid if supplied or by its unique attributes eg: qualifiedName
     */
    @POST
    @Path("/bulk")
    @Timed
    public EntityMutationResponse createOrUpdate(AtlasEntitiesWithExtInfo entities,
                                                 @QueryParam("replaceClassifications") @DefaultValue("false") boolean replaceClassifications,
                                                 @QueryParam("replaceBusinessAttributes") @DefaultValue("false") boolean replaceBusinessAttributes,
                                                 @QueryParam("overwriteBusinessAttributes") @DefaultValue("false") boolean isOverwriteBusinessAttributes) throws AtlasBaseException {
        AtlasPerfTracer perf = null;

        try {
            if (AtlasPerfTracer.isPerfTraceEnabled(PERF_LOG)) {
                perf = AtlasPerfTracer.getPerfTracer(PERF_LOG, "EntityREST.createOrUpdate(entityCount=" +
                        (CollectionUtils.isEmpty(entities.getEntities()) ? 0 : entities.getEntities().size()) + ")");
            }

            validateAttributeLength(entities.getEntities());

            EntityStream entityStream = new AtlasEntityStream(entities);

            return entitiesStore.createOrUpdate(entityStream, replaceClassifications, replaceBusinessAttributes, isOverwriteBusinessAttributes);
        } finally {
            AtlasPerfTracer.log(perf);
        }
    }

    private void validateAttributeLength(final List<AtlasEntity> entities) throws AtlasBaseException {
        //Predicate to check attribute value exceeding length
        Predicate<Map.Entry<String, Object>> predicateOfAttributeLengthExceedingLimit = attribute ->
                attribute.getValue() instanceof String && ((String) attribute.getValue()).length() > HUNDRED_THOUSAND;

        for (final AtlasEntity atlasEntity : entities) {
            Set<String> attributeKeys = org.apache.commons.collections4.MapUtils.emptyIfNull(atlasEntity.getAttributes())
                    .entrySet().stream().filter(predicateOfAttributeLengthExceedingLimit).map(Map.Entry::getKey).collect(Collectors.toSet());
            if (!attributeKeys.isEmpty()) {
                throw new AtlasBaseException("Attribute(s) " + String.join(",", attributeKeys) + " exceeds limit of "+HUNDRED_THOUSAND+" characters");
            }
        }
    }

    /**
     * Bulk API to delete list of entities identified by its GUIDs
     */
    @DELETE
    @Path("/bulk")
    @Timed
    public EntityMutationResponse deleteByGuids(@QueryParam("guid") final List<String> guids) throws AtlasBaseException {
        if (CollectionUtils.isNotEmpty(guids)) {
            for (String guid : guids) {
                Servlets.validateQueryParamLength("guid", guid);
            }
        }

        AtlasPerfTracer perf = null;

        try {
            if (AtlasPerfTracer.isPerfTraceEnabled(PERF_LOG)) {
                perf = AtlasPerfTracer.getPerfTracer(PERF_LOG, "EntityREST.deleteByGuids(" + guids  + ")");
            }

            return entitiesStore.deleteByIds(guids);
        } finally {
            AtlasPerfTracer.log(perf);
        }
    }

    @DELETE
    @Path("/bulk/uniqueAttribute")
    @Timed
    public EntityMutationResponse bulkDeleteByUniqueAttribute(List<AtlasObjectId> objectIds) throws AtlasBaseException {
        AtlasPerfTracer perf = null;
        try {
            if (AtlasPerfTracer.isPerfTraceEnabled(PERF_LOG)) {
                perf = AtlasPerfTracer.getPerfTracer(PERF_LOG, "EntityREST.bulkDeleteByUniqueAttribute(" + objectIds.size() + ")");
            }

            return entitiesStore.deleteByUniqueAttributes(objectIds);

        } finally {
            AtlasPerfTracer.log(perf);
        }
    }


    /**
     * Bulk API to restore list of entities identified by its GUIDs
     */
    @POST
    @Path("/restore/bulk")
    public EntityMutationResponse restoreByGuids(@QueryParam("guid") final List<String> guids) throws AtlasBaseException {
        if (CollectionUtils.isNotEmpty(guids)) {
            for (String guid : guids) {
                Servlets.validateQueryParamLength("guid", guid);
            }
        }

        AtlasPerfTracer perf = null;

        try {
            if (AtlasPerfTracer.isPerfTraceEnabled(PERF_LOG)) {
                perf = AtlasPerfTracer.getPerfTracer(PERF_LOG, "EntityREST.restoreByGuids(" + guids  + ")");
            }

            return entitiesStore.restoreByIds(guids);
        } finally {
            AtlasPerfTracer.log(perf);
        }
    }

    /**
     * Bulk API to associate a tag to multiple entities
     */
    @POST
    @Path("/bulk/classification")
    @Timed
    public void addClassification(ClassificationAssociateRequest request) throws AtlasBaseException {
        AtlasPerfTracer perf = null;

        try {
            if (AtlasPerfTracer.isPerfTraceEnabled(PERF_LOG)) {
                perf = AtlasPerfTracer.getPerfTracer(PERF_LOG, "EntityREST.addClassification(" + request  + ")");
            }

            AtlasClassification       classification           = request == null ? null : request.getClassification();
            List<String>              entityGuids              = request == null ? null : request.getEntityGuids();
            List<Map<String, Object>> entitiesUniqueAttributes = request == null ? null : request.getEntitiesUniqueAttributes();
            String                    entityTypeName           = request == null ? null : request.getEntityTypeName();

            if (classification == null || StringUtils.isEmpty(classification.getTypeName())) {
                throw new AtlasBaseException(AtlasErrorCode.INVALID_PARAMETERS, "no classification");
            }

            if (hasNoGUIDAndTypeNameAttributes(request)) {
                throw new AtlasBaseException(AtlasErrorCode.INVALID_PARAMETERS, "Need either list of GUIDs or entity type and list of qualified Names");
            }

            if (CollectionUtils.isNotEmpty(entitiesUniqueAttributes) && entityTypeName != null) {
                AtlasEntityType entityType = ensureEntityType(entityTypeName);

                if (CollectionUtils.isEmpty(entityGuids)) {
                    entityGuids = new ArrayList<>();
                }

                for (Map<String, Object> eachEntityAttributes : entitiesUniqueAttributes) {
                    try {
                        String guid = entitiesStore.getGuidByUniqueAttributes(entityType, eachEntityAttributes);

                        if (guid != null) {
                            entityGuids.add(guid);
                        }
                    } catch (AtlasBaseException e) {
                        if (RequestContext.get().isSkipFailedEntities()) {
                            if (LOG.isDebugEnabled()) {
                                LOG.debug("getByIds(): ignoring failure for entity with unique attributes {} and typeName {}: error code={}, message={}", eachEntityAttributes, entityTypeName, e.getAtlasErrorCode(), e.getMessage());
                            }

                            continue;
                        }

                        throw e;
                    }
                }

                if (CollectionUtils.isEmpty(entityGuids)) {
                    throw new AtlasBaseException(AtlasErrorCode.INVALID_PARAMETERS, "No guid found for given entity Type Name and list of attributes");
                }
            }

            entitiesStore.addClassification(entityGuids, classification);
        } finally {
            AtlasPerfTracer.log(perf);
        }
    }

    /**
     * Bulk API to associate tags to multiple entities
     */
    @POST
    @Path("/bulk/classification/displayName")
    @Timed
    public void addClassificationByDisplayName(List<AtlasClassification> classificationList) throws AtlasBaseException {
        AtlasPerfTracer perf = null;

        try {
            if (AtlasPerfTracer.isPerfTraceEnabled(PERF_LOG)) {
                perf = AtlasPerfTracer.getPerfTracer(PERF_LOG, "EntityREST.addClassificationByDisplayName()");
            }

            if (CollectionUtils.isEmpty(classificationList)) {
                throw new AtlasBaseException(BAD_REQUEST, "classification list should be specified");
            }

            Map<String, List<AtlasClassification>> entityGuidClassificationMap = new HashMap<>();
            for (AtlasClassification classification : classificationList) {

                if (StringUtils.isEmpty(classification.getTypeName())) {

                    try {
                        AtlasType type = typeRegistry.getClassificationTypeByDisplayName(classification.getDisplayName());
                        if (type == null) {
                            throw new AtlasBaseException("Classification type not found for displayName {}" + classification.getDisplayName());
                        }
                        classification.setTypeName(type.getTypeName());
                    } catch (NoSuchElementException exception) {
                        throw new AtlasBaseException("No Classification type fount for displayName " + classification.getDisplayName());
                    }
                }

                if (entityGuidClassificationMap.containsKey(classification.getEntityGuid())) {
                    List<AtlasClassification> classifications = entityGuidClassificationMap.get(classification.getEntityGuid());
                    classifications.add(classification);
                } else {
                    List<AtlasClassification> classifications = new ArrayList<>();
                    classifications.add(classification);
                    entityGuidClassificationMap.put(classification.getEntityGuid(), classifications);
                }
            }

            for (Map.Entry<String, List<AtlasClassification>> x : entityGuidClassificationMap.entrySet()) {
                entitiesStore.addClassifications(x.getKey(), x.getValue());
            }

        } finally {
            AtlasPerfTracer.log(perf);
        }
    }

    @GET
    @Path("{guid}/audit")
    @Timed
    public List<EntityAuditEventV2> getAuditEvents(@PathParam("guid") String guid, @QueryParam("startKey") String startKey,
                                                   @QueryParam("auditAction") EntityAuditActionV2 auditAction,
                                                   @QueryParam("count") @DefaultValue("100") short count,
                                                   @QueryParam("offset") @DefaultValue("-1") int offset,
                                                   @QueryParam("sortBy") String sortBy,
                                                   @QueryParam("sortOrder") String sortOrder) throws AtlasBaseException {
        throw new AtlasBaseException(DEPRECATED_API, "/entity/auditSearch");
    }

    @POST
    @Path("{guid}/auditSearch")
    @Timed
    public EntityAuditSearchResult searchAuditEventsByGuid(AuditSearchParams parameters, @PathParam("guid") String guid) throws AtlasBaseException {
        AtlasPerfTracer perf = null;

        try {
            if (AtlasPerfTracer.isPerfTraceEnabled(PERF_LOG)) {
                perf = AtlasPerfTracer.getPerfTracer(PERF_LOG, "EntityREST.getAuditEvents(" + guid +  ")");
            }

            // Enforces authorization for entity-read
            try {
                entitiesStore.getHeaderById(guid);
            } catch (AtlasBaseException e) {
                if (e.getAtlasErrorCode() == AtlasErrorCode.INSTANCE_GUID_NOT_FOUND) {
                    AtlasEntityHeader entityHeader = getEntityHeaderFromPurgedAudit(guid);

                    AtlasAuthorizationUtils.verifyAccess(new AtlasEntityAccessRequest(typeRegistry, ENTITY_READ, entityHeader), "read entity audit: guid=", guid);
                } else {
                    throw e;
                }
            }

            String dslString = parameters.getQueryStringForGuid(guid);

            EntityAuditSearchResult ret = esBasedAuditRepository.searchEvents(dslString);

            return ret;
        } finally {
            AtlasPerfTracer.log(perf);
        }
    }

    @POST
    @Path("auditSearch")
    @Timed
    public EntityAuditSearchResult searchAuditEvents(AuditSearchParams parameters) throws AtlasBaseException {
        AtlasPerfTracer perf = null;

        try {
            if (AtlasPerfTracer.isPerfTraceEnabled(PERF_LOG)) {
                perf = AtlasPerfTracer.getPerfTracer(PERF_LOG, "EntityREST.searchAuditEvents");
            }

            String dslString = parameters.getQueryString();

            EntityAuditSearchResult ret = esBasedAuditRepository.searchEvents(dslString);

            scrubAndSetEntityAudits(ret, parameters.getSuppressLogs(), parameters.getAttributes());

            return ret;
        } finally {
            AtlasPerfTracer.log(perf);
        }
    }

    private void scrubAndSetEntityAudits(EntityAuditSearchResult result, boolean suppressLogs, Set<String> attributes) throws AtlasBaseException {
        AtlasPerfMetrics.MetricRecorder metric = RequestContext.get().startMetricRecord("scrubEntityAudits");
        for (EntityAuditEventV2 event : result.getEntityAudits()) {
            try {
                AtlasSearchResult ret = new AtlasSearchResult();
                AtlasEntityWithExtInfo entityWithExtInfo = entitiesStore.getByIdWithoutAuthorization(event.getEntityId());
                AtlasEntityHeader entityHeader = new AtlasEntityHeader(entityWithExtInfo.getEntity());
                ret.addEntity(entityHeader);
                AtlasSearchResultScrubRequest request = new AtlasSearchResultScrubRequest(typeRegistry, ret);
                AtlasAuthorizationUtils.scrubSearchResults(request, suppressLogs);
                if(entityHeader.getScrubbed()!= null && entityHeader.getScrubbed()){
                    event.setDetail(null);
                }
                Map<String, Object> entityAttrs = entityHeader.getAttributes();
<<<<<<< HEAD
                if(attributes ==null) entityAttrs.clear();
=======
                if(attributes == null) entityAttrs.clear();
>>>>>>> 30237d41
                else entityAttrs.keySet().retainAll(attributes);

                event.setEntityDetail(entityHeader);

            } catch (AtlasBaseException e) {
                if (e.getAtlasErrorCode() == AtlasErrorCode.INSTANCE_GUID_NOT_FOUND) {
                    try {
                        AtlasEntityHeader entityHeader = event.getEntityHeader();
                        AtlasSearchResult ret = new AtlasSearchResult();
                        ret.addEntity(entityHeader);
                        AtlasSearchResultScrubRequest request = new AtlasSearchResultScrubRequest(typeRegistry, ret);
                        AtlasAuthorizationUtils.scrubSearchResults(request, suppressLogs);
                        if(entityHeader.getScrubbed()!= null && entityHeader.getScrubbed()){
                            event.setDetail(null);
                        }
                    } catch (AtlasBaseException abe) {
                            throw abe;
                    }
                }
            }
        }
        RequestContext.get().endMetricRecord(metric);
    }

    @GET
    @Path("bulk/headers")
    @Produces(Servlets.JSON_MEDIA_TYPE)
    @Timed
    public AtlasEntityHeaders getEntityHeaders(@QueryParam("tagUpdateStartTime") long tagUpdateStartTime) throws AtlasBaseException {
        AtlasPerfTracer perf = null;

        try {
            long  tagUpdateEndTime = System.currentTimeMillis();

            if (tagUpdateStartTime > tagUpdateEndTime) {
                throw new AtlasBaseException(BAD_REQUEST, "fromTimestamp should be less than toTimestamp");
            }

            if (AtlasPerfTracer.isPerfTraceEnabled(PERF_LOG)) {
                perf = AtlasPerfTracer.getPerfTracer(PERF_LOG, "EntityREST.getEntityHeaders(" + tagUpdateStartTime + ", " + tagUpdateEndTime + ")");
            }

            ClassificationAssociator.Retriever associator = new ClassificationAssociator.Retriever(typeRegistry, esBasedAuditRepository);
            return associator.get(tagUpdateStartTime, tagUpdateEndTime);
        } finally {
            AtlasPerfTracer.log(perf);
        }
    }

    @POST
    @Path("bulk/setClassifications")
    @Produces(Servlets.JSON_MEDIA_TYPE)
    @Consumes(Servlets.JSON_MEDIA_TYPE)
    @Timed
    public void setClassifications(AtlasEntityHeaders entityHeaders) throws AtlasBaseException {
        AtlasPerfTracer perf = null;

        try {
            if (AtlasPerfTracer.isPerfTraceEnabled(PERF_LOG)) {
                perf = AtlasPerfTracer.getPerfTracer(PERF_LOG, "EntityREST.setClassifications()");
            }

            ClassificationAssociator.Updater associator = new ClassificationAssociator.Updater(typeRegistry, entitiesStore);
            associator.setClassifications(entityHeaders.getGuidHeaderMap());
        } finally {
            AtlasPerfTracer.log(perf);
        }
    }

    @POST
    @Path("/guid/{guid}/businessmetadata")
    @Produces(Servlets.JSON_MEDIA_TYPE)
    @Consumes(Servlets.JSON_MEDIA_TYPE)
    @Timed
    public void addOrUpdateBusinessAttributes(@PathParam("guid") final String guid, @QueryParam("isOverwrite") @DefaultValue("false") boolean isOverwrite, Map<String, Map<String, Object>> businessAttributes) throws AtlasBaseException {
        AtlasPerfTracer perf = null;

        try {
            if (AtlasPerfTracer.isPerfTraceEnabled(PERF_LOG)) {
                perf = AtlasPerfTracer.getPerfTracer(PERF_LOG, "EntityREST.addOrUpdateBusinessAttributes(" + guid + ", isOverwrite=" + isOverwrite + ")");
            }

            entitiesStore.addOrUpdateBusinessAttributes(guid, businessAttributes, isOverwrite);
        } finally {
            AtlasPerfTracer.log(perf);
        }
    }

    @POST
    @Path("/guid/{guid}/businessmetadata/displayName")
    @Produces(Servlets.JSON_MEDIA_TYPE)
    @Consumes(Servlets.JSON_MEDIA_TYPE)
    @Timed
    public void addOrUpdateBusinessAttributesByDisplayName(@PathParam("guid") final String guid, @QueryParam("isOverwrite") @DefaultValue("false") boolean isOverwrite, Map<String, Map<String, Object>> businessAttributes) throws AtlasBaseException {
        AtlasPerfTracer perf = null;

        try {
            if (AtlasPerfTracer.isPerfTraceEnabled(PERF_LOG)) {
                perf = AtlasPerfTracer.getPerfTracer(PERF_LOG, "EntityREST.addOrUpdateBusinessAttributesByDisplayName(" + guid + ", isOverwrite=" + isOverwrite + ")");
            }

            entitiesStore.addOrUpdateBusinessAttributesByDisplayName(guid, businessAttributes, isOverwrite);
        } finally {
            AtlasPerfTracer.log(perf);
        }
    }

    @DELETE
    @Path("/guid/{guid}/businessmetadata")
    @Produces(Servlets.JSON_MEDIA_TYPE)
    @Consumes(Servlets.JSON_MEDIA_TYPE)
    @Timed
    public void removeBusinessAttributes(@PathParam("guid") final String guid, Map<String, Map<String, Object>> businessAttributes) throws AtlasBaseException {
        AtlasPerfTracer perf = null;

        try {
            if (AtlasPerfTracer.isPerfTraceEnabled(PERF_LOG)) {
                perf = AtlasPerfTracer.getPerfTracer(PERF_LOG, "EntityREST.removeBusinessAttributes(" + guid + ")");
            }

            entitiesStore.removeBusinessAttributes(guid, businessAttributes);
        } finally {
            AtlasPerfTracer.log(perf);
        }
    }

    @POST
    @Path("/guid/{guid}/businessmetadata/{bmName}")
    @Produces(Servlets.JSON_MEDIA_TYPE)
    @Consumes(Servlets.JSON_MEDIA_TYPE)
    @Timed
    public void addOrUpdateBusinessAttributes(@PathParam("guid") final String guid, @PathParam("bmName") final String bmName, Map<String, Object> businessAttributes) throws AtlasBaseException {
        AtlasPerfTracer perf = null;

        try {
            if (AtlasPerfTracer.isPerfTraceEnabled(PERF_LOG)) {
                perf = AtlasPerfTracer.getPerfTracer(PERF_LOG, "EntityREST.addOrUpdateBusinessAttributes(" + guid + ", " + bmName + ")");
            }

            entitiesStore.addOrUpdateBusinessAttributes(guid, Collections.singletonMap(bmName, businessAttributes), false);
        } finally {
            AtlasPerfTracer.log(perf);
        }
    }

    @DELETE
    @Path("/guid/{guid}/businessmetadata/{bmName}")
    @Produces(Servlets.JSON_MEDIA_TYPE)
    @Consumes(Servlets.JSON_MEDIA_TYPE)
    @Timed
    public void removeBusinessAttributes(@PathParam("guid") final String guid, @PathParam("bmName") final String bmName, Map<String, Object> businessAttributes) throws AtlasBaseException {
        AtlasPerfTracer perf = null;

        try {
            if (AtlasPerfTracer.isPerfTraceEnabled(PERF_LOG)) {
                perf = AtlasPerfTracer.getPerfTracer(PERF_LOG, "EntityREST.removeBusinessAttributes(" + guid + ", " + bmName + ")");
            }

            entitiesStore.removeBusinessAttributes(guid, Collections.singletonMap(bmName, businessAttributes));
        } finally {
            AtlasPerfTracer.log(perf);
        }
    }

    /**
     * Set labels to a given entity
     * @param guid - Unique entity identifier
     * @param labels - set of labels to be set to the entity
     * @throws AtlasBaseException
     */
    @POST
    @Path("/guid/{guid}/labels")
    @Produces(Servlets.JSON_MEDIA_TYPE)
    @Consumes(Servlets.JSON_MEDIA_TYPE)
    @Timed
    public void setLabels(@PathParam("guid") final String guid, Set<String> labels) throws AtlasBaseException {
        AtlasPerfTracer perf = null;

        try {
            if (AtlasPerfTracer.isPerfTraceEnabled(PERF_LOG)) {
                perf = AtlasPerfTracer.getPerfTracer(PERF_LOG, "EntityREST.setLabels()");
            }

            entitiesStore.setLabels(guid, labels);
        } finally {
            AtlasPerfTracer.log(perf);
        }
    }

    /**
     * delete given labels to a given entity
     * @param guid - Unique entity identifier
     * @throws AtlasBaseException
     */
    @DELETE
    @Path("/guid/{guid}/labels")
    @Produces(Servlets.JSON_MEDIA_TYPE)
    @Consumes(Servlets.JSON_MEDIA_TYPE)
    @Timed
    public void removeLabels(@PathParam("guid") final String guid, Set<String> labels) throws AtlasBaseException {
        AtlasPerfTracer perf = null;

        try {
            if (AtlasPerfTracer.isPerfTraceEnabled(PERF_LOG)) {
                perf = AtlasPerfTracer.getPerfTracer(PERF_LOG, "EntityREST.deleteLabels()");
            }

            entitiesStore.removeLabels(guid, labels);
        } finally {
            AtlasPerfTracer.log(perf);
        }
    }

    /**
     * add given labels to a given entity
     * @param guid - Unique entity identifier
     * @throws AtlasBaseException
     */
    @PUT
    @Path("/guid/{guid}/labels")
    @Produces(Servlets.JSON_MEDIA_TYPE)
    @Consumes(Servlets.JSON_MEDIA_TYPE)
    @Timed
    public void addLabels(@PathParam("guid") final String guid, Set<String> labels) throws AtlasBaseException {
        AtlasPerfTracer perf = null;

        try {
            if (AtlasPerfTracer.isPerfTraceEnabled(PERF_LOG)) {
                perf = AtlasPerfTracer.getPerfTracer(PERF_LOG, "EntityREST.addLabels()");
            }

            entitiesStore.addLabels(guid, labels);
        } finally {
            AtlasPerfTracer.log(perf);
        }
    }

    @POST
    @Path("/uniqueAttribute/type/{typeName}/labels")
    @Timed
    public void setLabels(@PathParam("typeName") String typeName, Set<String> labels,
                          @Context HttpServletRequest servletRequest) throws AtlasBaseException {

        Servlets.validateQueryParamLength("typeName", typeName);
        AtlasPerfTracer perf = null;

        try {
            if (AtlasPerfTracer.isPerfTraceEnabled(PERF_LOG)) {
                perf = AtlasPerfTracer.getPerfTracer(PERF_LOG, "EntityREST.setLabels(" + typeName + ")");
            }

            AtlasEntityType     entityType = ensureEntityType(typeName);
            Map<String, Object> attributes = getAttributes(servletRequest);
            String              guid       = entitiesStore.getGuidByUniqueAttributes(entityType, attributes);

            if (guid == null) {
                throw new AtlasBaseException(AtlasErrorCode.INSTANCE_BY_UNIQUE_ATTRIBUTE_NOT_FOUND, typeName, attributes.toString());
            }

            entitiesStore.setLabels(guid, labels);
        } finally {
            AtlasPerfTracer.log(perf);
        }
    }

    @PUT
    @Path("/uniqueAttribute/type/{typeName}/labels")
    @Timed
    public void addLabels(@PathParam("typeName") String typeName, Set<String> labels,
                          @Context HttpServletRequest servletRequest) throws AtlasBaseException {
        Servlets.validateQueryParamLength("typeName", typeName);
        AtlasPerfTracer perf = null;

        try {
            if (AtlasPerfTracer.isPerfTraceEnabled(PERF_LOG)) {
                perf = AtlasPerfTracer.getPerfTracer(PERF_LOG, "EntityREST.addLabels(" + typeName + ")");
            }

            AtlasEntityType     entityType = ensureEntityType(typeName);
            Map<String, Object> attributes = getAttributes(servletRequest);
            String              guid       = entitiesStore.getGuidByUniqueAttributes(entityType, attributes);

            if (guid == null) {
                throw new AtlasBaseException(AtlasErrorCode.INSTANCE_BY_UNIQUE_ATTRIBUTE_NOT_FOUND, typeName, attributes.toString());
            }

            entitiesStore.addLabels(guid, labels);
        } finally {
            AtlasPerfTracer.log(perf);
        }
    }

    @DELETE
    @Path("/uniqueAttribute/type/{typeName}/labels")
    @Timed
    public void removeLabels(@PathParam("typeName") String typeName, Set<String> labels,
                             @Context HttpServletRequest servletRequest) throws AtlasBaseException {

        Servlets.validateQueryParamLength("typeName", typeName);
        AtlasPerfTracer perf = null;

        try {
            if (AtlasPerfTracer.isPerfTraceEnabled(PERF_LOG)) {
                perf = AtlasPerfTracer.getPerfTracer(PERF_LOG, "EntityREST.removeLabels(" + typeName + ")");
            }

            AtlasEntityType     entityType = ensureEntityType(typeName);
            Map<String, Object> attributes = getAttributes(servletRequest);
            String              guid       = entitiesStore.getGuidByUniqueAttributes(entityType, attributes);

            if (guid == null) {
                throw new AtlasBaseException(AtlasErrorCode.INSTANCE_BY_UNIQUE_ATTRIBUTE_NOT_FOUND, typeName, attributes.toString());
            }

            entitiesStore.removeLabels(guid, labels);
        } finally {
            AtlasPerfTracer.log(perf);
        }
    }

    private AtlasEntityType ensureEntityType(String typeName) throws AtlasBaseException {
        AtlasEntityType ret = typeRegistry.getEntityTypeByName(typeName);

        if (ret == null) {
            throw new AtlasBaseException(AtlasErrorCode.TYPE_NAME_INVALID, TypeCategory.ENTITY.name(), typeName);
        }

        return ret;
    }

    private AtlasClassificationType ensureClassificationType(String typeName) throws AtlasBaseException {
        AtlasClassificationType ret = typeRegistry.getClassificationTypeByName(typeName);

        if (ret == null) {
            throw new AtlasBaseException(AtlasErrorCode.TYPE_NAME_INVALID, TypeCategory.CLASSIFICATION.name(), typeName);
        }

        return ret;
    }

    // attr:qualifiedName=db1@cl1 ==> { qualifiedName:db1@cl1 }
    private Map<String, Object> getAttributes(HttpServletRequest request) {
        Map<String, Object> attributes = new HashMap<>();

        if (MapUtils.isNotEmpty(request.getParameterMap())) {
            for (Map.Entry<String, String[]> e : request.getParameterMap().entrySet()) {
                String key = e.getKey();

                if (key != null && key.startsWith(PREFIX_ATTR)) {
                    String[] values = e.getValue();
                    String   value  = values != null && values.length > 0 ? values[0] : null;

                    attributes.put(key.substring(PREFIX_ATTR.length()), value);
                }
            }
        }

        return attributes;
    }

    // attr_1:qualifiedName=db1@cl1&attr_2:qualifiedName=db2@cl1 ==> [ { qualifiedName:db1@cl1 }, { qualifiedName:db2@cl1 } ]
    private List<Map<String, Object>> getAttributesList(HttpServletRequest request) {
        Map<String, Map<String, Object>> ret = new HashMap<>();

        if (MapUtils.isNotEmpty(request.getParameterMap())) {
            for (Map.Entry<String, String[]> entry : request.getParameterMap().entrySet()) {
                String key = entry.getKey();

                if (key == null || !key.startsWith(PREFIX_ATTR_)) {
                    continue;
                }

                int      sepPos = key.indexOf(':', PREFIX_ATTR_.length());
                String[] values = entry.getValue();
                String   value  = values != null && values.length > 0 ? values[0] : null;

                if (sepPos == -1 || value == null) {
                    continue;
                }

                String              attrName   = key.substring(sepPos + 1);
                String              listIdx    = key.substring(PREFIX_ATTR_.length(), sepPos);
                Map<String, Object> attributes = ret.get(listIdx);

                if (attributes == null) {
                    attributes = new HashMap<>();

                    ret.put(listIdx, attributes);
                }

                attributes.put(attrName, value);
            }
        }

        return new ArrayList<>(ret.values());
    }

    /**
     * Validate that each attribute given is an unique attribute
     * @param entityType the entity type
     * @param attributes attributes
     */
    private void validateUniqueAttribute(AtlasEntityType entityType, Map<String, Object> attributes) throws AtlasBaseException {
        if (MapUtils.isEmpty(attributes)) {
            throw new AtlasBaseException(AtlasErrorCode.ATTRIBUTE_UNIQUE_INVALID, entityType.getTypeName(), "");
        }

        for (String attributeName : attributes.keySet()) {
            AtlasAttributeDef attribute = entityType.getAttributeDef(attributeName);

            if (attribute == null || !attribute.getIsUnique()) {
                throw new AtlasBaseException(AtlasErrorCode.ATTRIBUTE_UNIQUE_INVALID, entityType.getTypeName(), attributeName);
            }
        }
    }

    /**
     * Get the sample Template for uploading/creating bulk BusinessMetaData
     *
     * @return Template File
     * @throws AtlasBaseException
     * @HTTP 400 If the provided fileType is not supported
     */
    @GET
    @Path("/businessmetadata/import/template")
    @Produces(MediaType.APPLICATION_OCTET_STREAM)
    public Response produceTemplate() {
        return Response.ok(new StreamingOutput() {
            @Override
            public void write(OutputStream outputStream) throws IOException, WebApplicationException {
                outputStream.write(FileUtils.getBusinessMetadataHeaders().getBytes());
            }
        }).header("Content-Disposition", "attachment; filename=\"template_business_metadata\"").build();
    }

    /**
     * Upload the file for creating Business Metadata in BULK
     *
     * @param uploadedInputStream InputStream of file
     * @param fileDetail          FormDataContentDisposition metadata of file
     * @return
     * @throws AtlasBaseException
     * @HTTP 200 If Business Metadata creation was successful
     * @HTTP 400 If Business Metadata definition has invalid or missing information
     * @HTTP 409 If Business Metadata already exists (duplicate qualifiedName)
     */
    @POST
    @Path("/businessmetadata/import")
    @Consumes(MediaType.MULTIPART_FORM_DATA)
    @Timed
    public BulkImportResponse importBMAttributes(@FormDataParam("file") InputStream uploadedInputStream,
                                                 @FormDataParam("file") FormDataContentDisposition fileDetail) throws AtlasBaseException {

        return entitiesStore.bulkCreateOrUpdateBusinessAttributes(uploadedInputStream, fileDetail.getFileName());
    }

    private AtlasEntityHeader getEntityHeaderFromPurgedAudit(String guid) throws AtlasBaseException {
        List<EntityAuditEventV2> auditEvents = esBasedAuditRepository.listEventsV2(guid, EntityAuditActionV2.ENTITY_PURGE, null, (short)1);
        AtlasEntityHeader        ret         = CollectionUtils.isNotEmpty(auditEvents) ? auditEvents.get(0).getEntityHeader() : null;

        if (ret == null) {
            throw new AtlasBaseException(AtlasErrorCode.INSTANCE_GUID_NOT_FOUND, guid);
        }

        return ret;
    }

    /**
     * Reindexs all the mixed indices.
     */
    @POST
    @Path("/repairindex")
    @Timed
    public void repairIndex() throws AtlasBaseException {

        AtlasPerfTracer perf = null;

        try {
            if (AtlasPerfTracer.isPerfTraceEnabled(PERF_LOG)) {
                perf = AtlasPerfTracer.getPerfTracer(PERF_LOG, "EntityREST.repairIndex");
            }
            entitiesStore.repairIndex();
        } finally {
            AtlasPerfTracer.log(perf);
        }

    }

    /**
     * repairHasLineage API to correct haslineage attribute of entity.
     */
    @POST
    @Path("/repairhaslineage")
    @Consumes(Servlets.JSON_MEDIA_TYPE)
    public void repairHasLineage(AtlasHasLineageRequests request) throws AtlasBaseException {

        AtlasPerfTracer perf = null;

        try {
            if (AtlasPerfTracer.isPerfTraceEnabled(PERF_LOG)) {
                perf = AtlasPerfTracer.getPerfTracer(PERF_LOG, "EntityREST.repairHasLineage(" + request + ")");
            }

            entitiesStore.repairHasLineage(request);
        } finally {
            AtlasPerfTracer.log(perf);
        }
    }

    private boolean hasNoGUIDAndTypeNameAttributes(ClassificationAssociateRequest request) {
        return (request == null || (CollectionUtils.isEmpty(request.getEntityGuids()) &&
                (CollectionUtils.isEmpty(request.getEntitiesUniqueAttributes()) || request.getEntityTypeName() == null)));
    }

    private void validateAccessorRequest(List<AtlasAccessorRequest> atlasAccessorRequestList) throws AtlasBaseException {

        if (CollectionUtils.isEmpty(atlasAccessorRequestList)) {
            throw new AtlasBaseException(BAD_REQUEST, "Requires list of AtlasAccessor");
        } else {

            for (AtlasAccessorRequest accessorRequest : atlasAccessorRequestList) {
                try {
                    if (StringUtils.isEmpty(accessorRequest.getAction())) {
                        throw new AtlasBaseException(BAD_REQUEST, "Requires action parameter");
                    }

                    AtlasPrivilege action = null;
                    try {
                        action = AtlasPrivilege.valueOf(accessorRequest.getAction());
                    } catch (IllegalArgumentException el) {
                        throw new AtlasBaseException(AtlasErrorCode.BAD_REQUEST, "Invalid action provided " + accessorRequest.getAction());
                    }

                    switch (action) {
                        case ENTITY_READ:
                        case ENTITY_CREATE:
                        case ENTITY_UPDATE:
                        case ENTITY_DELETE:
                            validateEntityForAccessors(accessorRequest.getGuid(), accessorRequest.getQualifiedName(), accessorRequest.getTypeName());
                            break;

                        case ENTITY_READ_CLASSIFICATION:
                        case ENTITY_ADD_CLASSIFICATION:
                        case ENTITY_UPDATE_CLASSIFICATION:
                        case ENTITY_REMOVE_CLASSIFICATION:
                            if (StringUtils.isEmpty(accessorRequest.getClassification())) {
                                throw new AtlasBaseException(BAD_REQUEST, "Requires classification");
                            }
                            validateEntityForAccessors(accessorRequest.getGuid(), accessorRequest.getQualifiedName(), accessorRequest.getTypeName());
                            break;

                        case ENTITY_ADD_LABEL:
                        case ENTITY_REMOVE_LABEL:
                            if (StringUtils.isEmpty(accessorRequest.getLabel())) {
                                throw new AtlasBaseException(BAD_REQUEST, "Requires label");
                            }
                            validateEntityForAccessors(accessorRequest.getGuid(), accessorRequest.getQualifiedName(), accessorRequest.getTypeName());
                            break;

                        case ENTITY_UPDATE_BUSINESS_METADATA:
                            if (StringUtils.isEmpty(accessorRequest.getBusinessMetadata())) {
                                throw new AtlasBaseException(BAD_REQUEST, "Requires businessMetadata");
                            }
                            validateEntityForAccessors(accessorRequest.getGuid(), accessorRequest.getQualifiedName(), accessorRequest.getTypeName());
                            break;


                        case RELATIONSHIP_ADD:
                        case RELATIONSHIP_UPDATE:
                        case RELATIONSHIP_REMOVE:
                            if (StringUtils.isEmpty(accessorRequest.getRelationshipTypeName())) {
                                throw new AtlasBaseException(BAD_REQUEST, "Requires relationshipTypeName");
                            }

                            validateEntityForAccessors(accessorRequest.getEntityGuidEnd1(), accessorRequest.getEntityQualifiedNameEnd1(), accessorRequest.getEntityTypeEnd1());
                            validateEntityForAccessors(accessorRequest.getEntityGuidEnd2(), accessorRequest.getEntityQualifiedNameEnd2(), accessorRequest.getEntityTypeEnd2());
                            break;


                        case TYPE_READ:
                        case TYPE_CREATE:
                        case TYPE_UPDATE:
                        case TYPE_DELETE:
                            if (StringUtils.isEmpty(accessorRequest.getTypeName())) {
                                throw new AtlasBaseException(BAD_REQUEST, "Requires typeName of the asset");
                            }
                            break;

                        default:
                            throw new AtlasBaseException(BAD_REQUEST, "Please add validation support for action {}", accessorRequest.getAction());

                    }

                } catch (AtlasBaseException e) {
                    e.getErrorDetailsMap().put("accessorRequest", AtlasType.toJson(accessorRequest));
                    throw e;
                }
            }
        }
    }

    private void validateEntityForAccessors(String guid, String qualifiedName, String typeName) throws AtlasBaseException {
        if (StringUtils.isEmpty(typeName) && StringUtils.isNotEmpty(qualifiedName)) {
            throw new AtlasBaseException(BAD_REQUEST, "Requires typeName of the asset with qualifiedName");
        }

        if (StringUtils.isEmpty(guid) && StringUtils.isEmpty(qualifiedName)) {
            throw new AtlasBaseException(BAD_REQUEST, "Requires either qualifiedName or GUID of the asset");
        }
    }
}<|MERGE_RESOLUTION|>--- conflicted
+++ resolved
@@ -40,7 +40,6 @@
 import org.apache.atlas.repository.store.graph.AtlasEntityStore;
 import org.apache.atlas.repository.store.graph.v2.AtlasEntityStream;
 import org.apache.atlas.repository.store.graph.v2.ClassificationAssociator;
-import org.apache.atlas.repository.store.graph.v2.EntityGraphRetriever;
 import org.apache.atlas.repository.store.graph.v2.EntityStream;
 import org.apache.atlas.type.AtlasClassificationType;
 import org.apache.atlas.type.AtlasEntityType;
@@ -98,26 +97,12 @@
     private final AtlasTypeRegistry      typeRegistry;
     private final AtlasEntityStore       entitiesStore;
     private final ESBasedAuditRepository  esBasedAuditRepository;
-<<<<<<< HEAD
-    private final AtlasInstanceConverter instanceConverter;
-    private final EntityGraphRetriever entityGraphRetriever;
-
-    @Inject
-    public EntityREST(AtlasTypeRegistry typeRegistry, AtlasEntityStore entitiesStore, ESBasedAuditRepository  esBasedAuditRepository,
-                      AtlasInstanceConverter instanceConverter, EntityGraphRetriever entityGraphRetriever) {
-        this.typeRegistry      = typeRegistry;
-        this.entitiesStore     = entitiesStore;
-        this.esBasedAuditRepository = esBasedAuditRepository;
-        this.instanceConverter = instanceConverter;
-        this.entityGraphRetriever = entityGraphRetriever;
-=======
 
     @Inject
     public EntityREST(AtlasTypeRegistry typeRegistry, AtlasEntityStore entitiesStore, ESBasedAuditRepository  esBasedAuditRepository) {
         this.typeRegistry      = typeRegistry;
         this.entitiesStore     = entitiesStore;
         this.esBasedAuditRepository = esBasedAuditRepository;
->>>>>>> 30237d41
     }
 
     /**
@@ -1196,11 +1181,7 @@
                     event.setDetail(null);
                 }
                 Map<String, Object> entityAttrs = entityHeader.getAttributes();
-<<<<<<< HEAD
-                if(attributes ==null) entityAttrs.clear();
-=======
                 if(attributes == null) entityAttrs.clear();
->>>>>>> 30237d41
                 else entityAttrs.keySet().retainAll(attributes);
 
                 event.setEntityDetail(entityHeader);
