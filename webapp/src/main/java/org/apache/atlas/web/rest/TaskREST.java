/**
 * Licensed to the Apache Software Foundation (ASF) under one
 * or more contributor license agreements.  See the NOTICE file
 * distributed with this work for additional information
 * regarding copyright ownership.  The ASF licenses this file
 * to you under the Apache License, Version 2.0 (the
 * "License"); you may not use this file except in compliance
 * with the License.  You may obtain a copy of the License at
 *
 * http://www.apache.org/licenses/LICENSE-2.0
 *
 * Unless required by applicable law or agreed to in writing, software
 * distributed under the License is distributed on an "AS IS" BASIS,
 * WITHOUT WARRANTIES OR CONDITIONS OF ANY KIND, either express or implied.
 * See the License for the specific language governing permissions and
 * limitations under the License.
 */
package org.apache.atlas.web.rest;

<<<<<<< HEAD
=======
import org.apache.atlas.annotation.Timed;
import org.apache.atlas.authorize.AtlasAdminAccessRequest;
import org.apache.atlas.authorize.AtlasAuthorizationUtils;
import org.apache.atlas.authorize.AtlasPrivilege;
>>>>>>> 38af8860
import org.apache.atlas.exception.AtlasBaseException;
import org.apache.atlas.model.tasks.AtlasTask;
import org.apache.atlas.model.tasks.TaskSearchParams;
import org.apache.atlas.model.tasks.TaskSearchResult;
import org.apache.atlas.tasks.TaskService;
import org.apache.atlas.utils.AtlasPerfTracer;
import org.apache.atlas.web.util.Servlets;
import org.slf4j.Logger;
import org.slf4j.LoggerFactory;
import org.springframework.http.HttpStatus;
import org.springframework.stereotype.Service;

import javax.inject.Inject;
import javax.inject.Singleton;
import javax.ws.rs.*;
import javax.ws.rs.core.MediaType;
import java.util.List;

/**
 * REST interface for CRUD operations on tasks
 */
@Path("task")
@Singleton
@Service
@Consumes({Servlets.JSON_MEDIA_TYPE, MediaType.APPLICATION_JSON})
@Produces({Servlets.JSON_MEDIA_TYPE, MediaType.APPLICATION_JSON})
public class TaskREST {
    private static final Logger LOG      = LoggerFactory.getLogger(TaskREST.class);
    private static final Logger PERF_LOG = AtlasPerfTracer.getPerfLogger("rest.TaskREST");

    private final TaskService taskService;

    @Inject
    public TaskREST(TaskService taskService) {
        this.taskService = taskService;
    }

    @POST
    @Path("search")
    public TaskSearchResult getTasks(TaskSearchParams parameters) throws AtlasBaseException {
        AtlasPerfTracer perf = null;

        try {
            if (AtlasPerfTracer.isPerfTraceEnabled(PERF_LOG)) {
                perf = AtlasPerfTracer.getPerfTracer(PERF_LOG, "EntityREST.getTasks");
            }

            TaskSearchResult ret = taskService.getTasks(parameters);

            return ret;
        } finally {
            AtlasPerfTracer.log(perf);
        }
    }

    @PUT
    @Path("retry/{guid}")
    public HttpStatus retryTask(@PathParam("guid") final String guid) throws AtlasBaseException {
        AtlasPerfTracer perf = null;

        try {
            if (AtlasPerfTracer.isPerfTraceEnabled(PERF_LOG)) {
                perf = AtlasPerfTracer.getPerfTracer(PERF_LOG, "EntityREST.retryTask");
            }

            taskService.retryTask(guid);

            return HttpStatus.OK;
        } finally {
            AtlasPerfTracer.log(perf);
        }
    }

    @POST
    @Path("bulk")
    @Timed
    public List<AtlasTask> createTasks(List<AtlasTask> tasks) throws AtlasBaseException {
        AtlasPerfTracer perf = null;

        AtlasAuthorizationUtils.verifyAccess(new AtlasAdminAccessRequest(AtlasPrivilege.ADMIN_TASK_CUD), "create task is not allowed");

        try {
            if (AtlasPerfTracer.isPerfTraceEnabled(PERF_LOG)) {
                perf = AtlasPerfTracer.getPerfTracer(PERF_LOG, "EntityREST.createTasks");
            }

            List<AtlasTask> ret = taskService.createAtlasTasks(tasks);

            return ret;

        } finally {
            AtlasPerfTracer.log(perf);
        }
    }

    @DELETE
    @Path("bulk")
    @Timed
    public List<AtlasTask> deleteTasks(List<AtlasTask> tasks) throws AtlasBaseException {
        AtlasPerfTracer perf = null;

        AtlasAuthorizationUtils.verifyAccess(new AtlasAdminAccessRequest(AtlasPrivilege.ADMIN_TASK_CUD), "deleteTasks is not allowed");

        try {
            if (AtlasPerfTracer.isPerfTraceEnabled(PERF_LOG)) {
                perf = AtlasPerfTracer.getPerfTracer(PERF_LOG, "EntityREST.deleteTasks");
            }

             return taskService.deleteAtlasTasks(tasks);

        } finally {
            AtlasPerfTracer.log(perf);
        }
    }
}<|MERGE_RESOLUTION|>--- conflicted
+++ resolved
@@ -17,13 +17,9 @@
  */
 package org.apache.atlas.web.rest;
 
-<<<<<<< HEAD
-=======
-import org.apache.atlas.annotation.Timed;
 import org.apache.atlas.authorize.AtlasAdminAccessRequest;
 import org.apache.atlas.authorize.AtlasAuthorizationUtils;
 import org.apache.atlas.authorize.AtlasPrivilege;
->>>>>>> 38af8860
 import org.apache.atlas.exception.AtlasBaseException;
 import org.apache.atlas.model.tasks.AtlasTask;
 import org.apache.atlas.model.tasks.TaskSearchParams;
@@ -99,7 +95,6 @@
 
     @POST
     @Path("bulk")
-    @Timed
     public List<AtlasTask> createTasks(List<AtlasTask> tasks) throws AtlasBaseException {
         AtlasPerfTracer perf = null;
 
@@ -121,7 +116,6 @@
 
     @DELETE
     @Path("bulk")
-    @Timed
     public List<AtlasTask> deleteTasks(List<AtlasTask> tasks) throws AtlasBaseException {
         AtlasPerfTracer perf = null;
 
