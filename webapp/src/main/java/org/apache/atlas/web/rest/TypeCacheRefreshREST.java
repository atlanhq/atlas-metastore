package org.apache.atlas.web.rest;

<<<<<<< HEAD
import org.apache.atlas.annotation.Timed;
import org.apache.atlas.authorize.AtlasAuthorizationUtils;
=======
import io.micrometer.core.annotation.Timed;
>>>>>>> 00f95487
import org.apache.atlas.exception.AtlasBaseException;
import org.apache.atlas.model.authcache.AuthzCacheRefreshInfo;
import org.apache.atlas.repository.RepositoryException;
import org.apache.atlas.repository.graph.HostRefresher;
import org.apache.atlas.repository.graph.IAtlasGraphProvider;
import org.apache.atlas.store.AtlasTypeDefStore;
import org.apache.atlas.web.service.AtlasHealthStatus;
import org.apache.atlas.web.service.ServiceState;
import org.apache.atlas.web.util.Servlets;
import org.slf4j.Logger;
import org.slf4j.LoggerFactory;
import org.springframework.stereotype.Service;

import javax.inject.Inject;
import javax.inject.Singleton;
import javax.ws.rs.*;
import javax.ws.rs.core.Context;
import javax.ws.rs.core.MediaType;
import javax.ws.rs.core.MultivaluedMap;
import javax.ws.rs.core.UriInfo;

import static org.apache.atlas.AtlasErrorCode.FAILED_TO_REFRESH_TYPE_DEF_CACHE;
import static org.apache.atlas.repository.Constants.VERTEX_INDEX;
import static org.apache.atlas.repository.graph.HostRefresher.HOST_REFRESH_TYPE_KEY;


@Path("admin/types")
@Singleton
@Service
@Consumes({Servlets.JSON_MEDIA_TYPE, MediaType.APPLICATION_JSON})
@Produces({Servlets.JSON_MEDIA_TYPE, MediaType.APPLICATION_JSON})
public class TypeCacheRefreshREST {
    private static final Logger LOG = LoggerFactory.getLogger(TypeCacheRefreshREST.class);

    private final AtlasTypeDefStore typeDefStore;
    private final IAtlasGraphProvider provider;
    private final ServiceState serviceState;
    private final AtlasHealthStatus atlasHealthStatus;

    @Inject
    public TypeCacheRefreshREST(AtlasTypeDefStore typeDefStore, IAtlasGraphProvider provider, ServiceState serviceState, AtlasHealthStatus atlasHealthStatus) {
        this.typeDefStore = typeDefStore;
        this.provider = provider;
        this.serviceState = serviceState;
        this.atlasHealthStatus = atlasHealthStatus;
    }

    /**
     * API to refresh type-def cache.
     *
     * @throws AtlasBaseException
     * @HTTP 204 if type def cache is refreshed successfully
     * @HTTP 500 if there is an error refreshing type def cache
     */
    @POST
    @Path("/refresh")
<<<<<<< HEAD
    @Timed
    public void refreshCache(@QueryParam("hostRefreshType") String hostRefreshType,
                             @QueryParam("traceId") String traceId,
                             @Context UriInfo uriInfo) throws AtlasBaseException {
        MultivaluedMap<String, String> queryParams = uriInfo.getQueryParameters();

=======
    @Timed(percentiles = {0.90,0.95,0.99}, value = "http")
    public void refreshCache(@QueryParam("expectedFieldKeys") int expectedFieldKeys, @QueryParam("traceId") String traceId) throws AtlasBaseException {
>>>>>>> 00f95487
        try {
            if (serviceState.getState() != ServiceState.ServiceStateValue.ACTIVE) {
                LOG.warn("Node is in {} state. skipping refreshing cache :: traceId {}", serviceState.getState(), traceId);
                return;
            }

            HostRefresher.HostRefreshType type = HostRefresher.HostRefreshType.valueOf(hostRefreshType);

            switch (type) {
                case TYPE_DEFS:
                    refreshTypeDef(queryParams, traceId);
                    break;

                case AUTH_CACHE:
                    refreshAuthzCache(queryParams, traceId);
                    break;

                default:
                    LOG.warn("Unknown HostRefreshType: {}", type);
            }

        } catch (Exception e) {
            LOG.error("Error during refreshing cache  :: traceId " + traceId + " " + e.getMessage(), e);
            serviceState.setState(ServiceState.ServiceStateValue.PASSIVE, true);
            atlasHealthStatus.markUnhealthy(AtlasHealthStatus.Component.TYPE_DEF_CACHE, "type-def-cache is not in sync");
            throw new AtlasBaseException(FAILED_TO_REFRESH_TYPE_DEF_CACHE);
        }
    }

    private void refreshTypeDef(MultivaluedMap<String, String> params, String traceId) throws RepositoryException, InterruptedException, AtlasBaseException {
        int expectedFieldKeys = Integer.parseInt(params.getFirst("expectedFieldKeys"));

        LOG.info("Initiating type-def cache refresh with expectedFieldKeys = {} :: traceId {}", expectedFieldKeys,traceId);
        int currentSize = provider.get().getManagementSystem().getGraphIndex(VERTEX_INDEX).getFieldKeys().size();
        LOG.info("Size of field keys before refresh = {} :: traceId {}", currentSize,traceId);

        long totalWaitTimeInMillis = 15 * 1000;//15 seconds
        long sleepTimeInMillis = 500;
        long totalIterationsAllowed = Math.floorDiv(totalWaitTimeInMillis, sleepTimeInMillis);
        int counter = 0;

        while (currentSize != expectedFieldKeys && counter++ < totalIterationsAllowed) {
            currentSize = provider.get().getManagementSystem().getGraphIndex(VERTEX_INDEX).getFieldKeys().size();
            LOG.info("field keys size found = {} at iteration {} :: traceId {}", currentSize, counter, traceId);
            Thread.sleep(sleepTimeInMillis);
        }
        //This condition will hold true when expected fieldKeys did not appear even after waiting for totalWaitTimeInMillis
        if (counter > totalIterationsAllowed) {
            final String errorMessage = String.format("Could not find desired count of fieldKeys %d after %d ms of wait. Current size of field keys is %d :: traceId %s",
                    expectedFieldKeys, totalWaitTimeInMillis, currentSize, traceId);
            throw new AtlasBaseException(errorMessage);
        } else {
            LOG.info("Found desired size of fieldKeys in iteration {} :: traceId {}", counter, traceId);
        }
        //Reload in-memory cache of type-registry
        typeDefStore.init();

        LOG.info("Size of field keys after refresh = {}", provider.get().getManagementSystem().getGraphIndex(VERTEX_INDEX).getFieldKeys().size());
        LOG.info("Completed type-def cache refresh :: traceId {}", traceId);
    }

    private void refreshAuthzCache(MultivaluedMap<String, String> params, String traceId) {
        boolean refreshPolicies = Boolean.parseBoolean(params.getFirst("refreshPolicies"));
        boolean refreshRoles = Boolean.parseBoolean(params.getFirst("refreshRoles"));
        boolean refreshGroups = Boolean.parseBoolean(params.getFirst("refreshGroups"));
        boolean hardRefresh = Boolean.parseBoolean(params.getFirst("hardRefresh"));

        LOG.info("Initiating authz cache refresh with refreshPolicies={}, refreshRoles={}, refreshGroups={} :: traceId {}", refreshPolicies, refreshRoles, refreshGroups, traceId);

        AuthzCacheRefreshInfo refreshInfo = new AuthzCacheRefreshInfo(refreshPolicies, refreshRoles, refreshGroups, hardRefresh);
        AtlasAuthorizationUtils.refreshCache(refreshInfo);
        LOG.info("Completed authz cache refresh :: traceId {}", traceId);
    }
}<|MERGE_RESOLUTION|>--- conflicted
+++ resolved
@@ -1,11 +1,7 @@
 package org.apache.atlas.web.rest;
 
-<<<<<<< HEAD
-import org.apache.atlas.annotation.Timed;
 import org.apache.atlas.authorize.AtlasAuthorizationUtils;
-=======
 import io.micrometer.core.annotation.Timed;
->>>>>>> 00f95487
 import org.apache.atlas.exception.AtlasBaseException;
 import org.apache.atlas.model.authcache.AuthzCacheRefreshInfo;
 import org.apache.atlas.repository.RepositoryException;
@@ -62,17 +58,12 @@
      */
     @POST
     @Path("/refresh")
-<<<<<<< HEAD
-    @Timed
+    @Timed(percentiles = {0.90,0.95,0.99}, value = "http")
     public void refreshCache(@QueryParam("hostRefreshType") String hostRefreshType,
                              @QueryParam("traceId") String traceId,
                              @Context UriInfo uriInfo) throws AtlasBaseException {
         MultivaluedMap<String, String> queryParams = uriInfo.getQueryParameters();
 
-=======
-    @Timed(percentiles = {0.90,0.95,0.99}, value = "http")
-    public void refreshCache(@QueryParam("expectedFieldKeys") int expectedFieldKeys, @QueryParam("traceId") String traceId) throws AtlasBaseException {
->>>>>>> 00f95487
         try {
             if (serviceState.getState() != ServiceState.ServiceStateValue.ACTIVE) {
                 LOG.warn("Node is in {} state. skipping refreshing cache :: traceId {}", serviceState.getState(), traceId);
