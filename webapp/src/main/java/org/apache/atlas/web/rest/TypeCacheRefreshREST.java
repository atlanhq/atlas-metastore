package org.apache.atlas.web.rest;

import org.apache.atlas.annotation.Timed;
import org.apache.atlas.exception.AtlasBaseException;
import org.apache.atlas.model.typedef.AtlasTypesDef;
import org.apache.atlas.repository.RepositoryException;
import org.apache.atlas.repository.store.graph.AtlasTypeDefGraphStore;
import org.apache.atlas.web.service.AtlasHealthStatus;
import org.apache.atlas.web.service.ServiceState;
import org.apache.atlas.web.util.Servlets;
import org.apache.commons.collections.CollectionUtils;
import org.slf4j.Logger;
import org.slf4j.LoggerFactory;
import org.springframework.stereotype.Service;

import javax.inject.Inject;
import javax.inject.Singleton;
import javax.ws.rs.*;
import javax.ws.rs.core.MediaType;

import static org.apache.atlas.AtlasErrorCode.FAILED_TO_REFRESH_TYPE_DEF_CACHE;

@Path("admin/types")
@Singleton
@Service
@Consumes({Servlets.JSON_MEDIA_TYPE, MediaType.APPLICATION_JSON})
@Produces({Servlets.JSON_MEDIA_TYPE, MediaType.APPLICATION_JSON})
public class TypeCacheRefreshREST {
    private static final Logger LOG = LoggerFactory.getLogger(TypeCacheRefreshREST.class);

    private final AtlasTypeDefGraphStore typeDefStore;
    private final ServiceState serviceState;
    private final AtlasHealthStatus atlasHealthStatus;

    @Inject
    public TypeCacheRefreshREST(AtlasTypeDefGraphStore typeDefStore, ServiceState serviceState, AtlasHealthStatus atlasHealthStatus) {
        this.typeDefStore = typeDefStore;
        this.serviceState = serviceState;
        this.atlasHealthStatus = atlasHealthStatus;
    }

    /**
     * API to refresh type-def cache.
     *
     * @throws AtlasBaseException
     * @HTTP 204 if type def cache is refreshed successfully
     * @HTTP 500 if there is an error refreshing type def cache
     */
    @POST
    @Path("/refresh")
    @Timed
    public void refreshCache(final AtlasTypesDef typesDef, @QueryParam("action") String action,  @QueryParam("traceId") String traceId) throws AtlasBaseException {
        try {
            if (serviceState.getState() != ServiceState.ServiceStateValue.ACTIVE) {
                LOG.warn("Node is in {} state. skipping refreshing type-def-cache :: traceId {}", serviceState.getState(), traceId);
                return;
            }
            refreshTypeDef(typesDef, action, traceId);
        } catch (Exception e) {
            LOG.error("Error during refreshing cache  :: traceId " + traceId + " " + e.getMessage(), e);
            serviceState.setState(ServiceState.ServiceStateValue.PASSIVE, true);
            atlasHealthStatus.markUnhealthy(AtlasHealthStatus.Component.TYPE_DEF_CACHE, "type-def-cache is not in sync");
            throw new AtlasBaseException(FAILED_TO_REFRESH_TYPE_DEF_CACHE);
        }
    }

    private synchronized void refreshTypeDef(AtlasTypesDef typesDef, String action, final String traceId) throws RepositoryException, InterruptedException, AtlasBaseException {
        LOG.info("Refreshing type-def cache with action {} :: traceId {}", action, traceId);

        // Handle null action
        if (action == null) {
            action = "INIT";
        }

        // Force INIT for null typesDef
        if (typesDef == null) {
            action = "INIT";
        }

        // Check if this is a seeder action
        if (isTypeDefSeederAction(typesDef)) {
            action = "INIT";
        }

        // Process actions
        switch (action.toUpperCase()) {
            case "CREATE":
            case "UPDATE":
                typeDefStore.addTypesDefInCache(typesDef);
                break;
            case "DELETE":
                typeDefStore.deleteTypesDefInCache(typesDef);
                break;
            case "INIT":
            default:
                typeDefStore.init();
        }
        LOG.info("Completed type-def cache refresh :: traceId {}", traceId);
    }

    private boolean isTypeDefSeederAction(AtlasTypesDef typesDef) {
        if (typesDef == null) {
            return false;
        }

        // Check if any of the non-UI typedefs are changing (indicating a seeder action)
        return CollectionUtils.isNotEmpty(typesDef.getEntityDefs()) ||
<<<<<<< HEAD
               CollectionUtils.isNotEmpty(typesDef.getRelationshipDefs()) ||
               CollectionUtils.isNotEmpty(typesDef.getStructDefs());
=======
                CollectionUtils.isNotEmpty(typesDef.getRelationshipDefs()) ||
                CollectionUtils.isNotEmpty(typesDef.getStructDefs());
>>>>>>> af5962a7
    }
}<|MERGE_RESOLUTION|>--- conflicted
+++ resolved
@@ -105,12 +105,7 @@
 
         // Check if any of the non-UI typedefs are changing (indicating a seeder action)
         return CollectionUtils.isNotEmpty(typesDef.getEntityDefs()) ||
-<<<<<<< HEAD
-               CollectionUtils.isNotEmpty(typesDef.getRelationshipDefs()) ||
-               CollectionUtils.isNotEmpty(typesDef.getStructDefs());
-=======
                 CollectionUtils.isNotEmpty(typesDef.getRelationshipDefs()) ||
                 CollectionUtils.isNotEmpty(typesDef.getStructDefs());
->>>>>>> af5962a7
     }
 }