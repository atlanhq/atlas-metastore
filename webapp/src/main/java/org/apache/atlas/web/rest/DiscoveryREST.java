/**
 * Licensed to the Apache Software Foundation (ASF) under one
 * or more contributor license agreements.  See the NOTICE file
 * distributed with this work for additional information
 * regarding copyright ownership.  The ASF licenses this file
 * to you under the Apache License, Version 2.0 (the
 * "License"); you may not use this file except in compliance
 * with the License.  You may obtain a copy of the License at
 * <p>
 * http://www.apache.org/licenses/LICENSE-2.0
 * <p>
 * Unless required by applicable law or agreed to in writing, software
 * distributed under the License is distributed on an "AS IS" BASIS,
 * WITHOUT WARRANTIES OR CONDITIONS OF ANY KIND, either express or implied.
 * See the License for the specific language governing permissions and
 * limitations under the License.
 */
package org.apache.atlas.web.rest;

import org.apache.atlas.AtlasClient;
import org.apache.atlas.AtlasConfiguration;
import org.apache.atlas.AtlasErrorCode;
import org.apache.atlas.RequestContext;
import org.apache.atlas.SortOrder;
import org.apache.atlas.annotation.Timed;
import org.apache.atlas.authorize.AtlasAuthorizationUtils;
import org.apache.atlas.discovery.AtlasDiscoveryService;
import org.apache.atlas.discovery.EntityDiscoveryService;
import org.apache.atlas.exception.AtlasBaseException;
import org.apache.atlas.model.discovery.*;
import org.apache.atlas.model.discovery.SearchParameters.FilterCriteria;
import org.apache.atlas.model.profile.AtlasUserSavedSearch;
import org.apache.atlas.model.searchlog.SearchLogSearchParams;
import org.apache.atlas.model.searchlog.SearchLogSearchResult;
import org.apache.atlas.model.searchlog.SearchRequestLogData.SearchRequestLogDataBuilder;
import org.apache.atlas.repository.Constants;
import org.apache.atlas.searchlog.SearchLoggingManagement;
import org.apache.atlas.type.AtlasEntityType;
import org.apache.atlas.type.AtlasStructType;
import org.apache.atlas.type.AtlasTypeRegistry;
import org.apache.atlas.utils.AtlasPerfMetrics;
import org.apache.atlas.utils.AtlasPerfTracer;
import org.apache.atlas.web.util.Servlets;
import org.apache.commons.collections.CollectionUtils;
import org.apache.commons.configuration.Configuration;
import org.apache.commons.lang3.StringUtils;
import org.slf4j.Logger;
import org.slf4j.LoggerFactory;
import org.springframework.stereotype.Service;

import javax.inject.Inject;
import javax.inject.Singleton;
import javax.servlet.http.HttpServletRequest;
import javax.ws.rs.Consumes;
import javax.ws.rs.DELETE;
import javax.ws.rs.GET;
import javax.ws.rs.POST;
import javax.ws.rs.PUT;
import javax.ws.rs.Path;
import javax.ws.rs.PathParam;
import javax.ws.rs.Produces;
import javax.ws.rs.QueryParam;
import javax.ws.rs.core.Context;
import javax.ws.rs.core.MediaType;
import java.io.IOException;
import java.util.HashSet;
import java.util.List;
import java.util.Set;
import static org.apache.atlas.repository.Constants.QUALIFIED_NAME;
import static org.apache.atlas.repository.Constants.REQUEST_HEADER_HOST;
import static org.apache.atlas.repository.Constants.REQUEST_HEADER_USER_AGENT;

/**
 * REST interface for data discovery using dsl or full text search
 */
@Path("search")
@Singleton
@Service
@Consumes({Servlets.JSON_MEDIA_TYPE, MediaType.APPLICATION_JSON})
@Produces({Servlets.JSON_MEDIA_TYPE, MediaType.APPLICATION_JSON})
public class DiscoveryREST {
    private static final Logger PERF_LOG = AtlasPerfTracer.getPerfLogger("rest.DiscoveryREST");
    private static final Logger LOG = LoggerFactory.getLogger(DiscoveryREST.class);
    @Context
    private       HttpServletRequest httpServletRequest;
    private final int                maxFullTextQueryLength;
    private final int                maxDslQueryLength;
    private final boolean            enableSearchLogging;

    private final AtlasTypeRegistry     typeRegistry;
    private final AtlasDiscoveryService discoveryService;
    private final SearchLoggingManagement loggerManagement;

    private static final String INDEXSEARCH_TAG_NAME = "indexsearch";

    @Inject
    public DiscoveryREST(AtlasTypeRegistry typeRegistry, AtlasDiscoveryService discoveryService,
                         SearchLoggingManagement loggerManagement, Configuration configuration) {
        this.typeRegistry           = typeRegistry;
        this.discoveryService       = discoveryService;
        this.loggerManagement       = loggerManagement;
        this.maxFullTextQueryLength = configuration.getInt(Constants.MAX_FULLTEXT_QUERY_STR_LENGTH, 4096);
        this.maxDslQueryLength      = configuration.getInt(Constants.MAX_DSL_QUERY_STR_LENGTH, 4096);
        this.enableSearchLogging    = AtlasConfiguration.ENABLE_SEARCH_LOGGER.getBoolean();
    }

    /**
     * Retrieve data for the specified DSL
     *
     * @param query          DSL query
     * @param typeName       limit the result to only entities of specified type or its sub-types
     * @param classification limit the result to only entities tagged with the given classification or or its sub-types
     * @param limit          limit the result set to only include the specified number of entries
     * @param offset         start offset of the result set (useful for pagination)
     * @return Search results
     * @throws AtlasBaseException
     * @HTTP 200 On successful DSL execution with some results, might return an empty list if execution succeeded
     * without any results
     * @HTTP 400 Invalid DSL or query parameters
     */
    @GET
    @Path("/dsl")
    @Timed
    public AtlasSearchResult searchUsingDSL(@QueryParam("query")          String query,
                                            @QueryParam("typeName")       String typeName,
                                            @QueryParam("classification") String classification,
                                            @QueryParam("limit")          int    limit,
                                            @QueryParam("offset")         int    offset) throws AtlasBaseException {
        Servlets.validateQueryParamLength("typeName", typeName);
        Servlets.validateQueryParamLength("classification", classification);

        if (StringUtils.isNotEmpty(query)) {
            if (query.length() > maxDslQueryLength) {
                throw new AtlasBaseException(AtlasErrorCode.INVALID_QUERY_LENGTH, Constants.MAX_DSL_QUERY_STR_LENGTH);
            }
            query = Servlets.decodeQueryString(query);
        }

        AtlasPerfTracer perf = null;

        try {
            if (AtlasPerfTracer.isPerfTraceEnabled(PERF_LOG)) {
                perf = AtlasPerfTracer.getPerfTracer(PERF_LOG, "DiscoveryREST.searchUsingDSL(" + query + "," + typeName
                        + "," + classification + "," + limit + "," + offset + ")");
            }

            String queryStr = discoveryService.getDslQueryUsingTypeNameClassification(query, typeName, classification);

            return discoveryService.searchUsingDslQuery(queryStr, limit, offset);
        } finally {
            AtlasPerfTracer.log(perf);
        }
    }



    /**
     * Retrieve data for the specified fulltext query
     *
     * @param query  Fulltext query
     * @param limit  limit the result set to only include the specified number of entries
     * @param offset start offset of the result set (useful for pagination)
     * @return Search results
     * @throws AtlasBaseException
     * @HTTP 200 On successful FullText lookup with some results, might return an empty list if execution succeeded
     * without any results
     * @HTTP 400 Invalid fulltext or query parameters
     */
    @GET
    @Path("/fulltext")
    @Timed
    public AtlasSearchResult searchUsingFullText(@QueryParam("query")                  String  query,
                                                 @QueryParam("excludeDeletedEntities") boolean excludeDeletedEntities,
                                                 @QueryParam("limit")                  int     limit,
                                                 @QueryParam("offset")                 int     offset) throws AtlasBaseException {
        // Validate FullText query for max allowed length
        if(StringUtils.isNotEmpty(query) && query.length() > maxFullTextQueryLength){
            throw new AtlasBaseException(AtlasErrorCode.INVALID_QUERY_LENGTH, Constants.MAX_FULLTEXT_QUERY_STR_LENGTH );
        }

        AtlasPerfTracer perf = null;

        try {
            if (AtlasPerfTracer.isPerfTraceEnabled(PERF_LOG)) {
                perf = AtlasPerfTracer.getPerfTracer(PERF_LOG, "DiscoveryREST.searchUsingFullText(" + query + "," +
                        limit + "," + offset + ")");
            }

            return discoveryService.searchUsingFullTextQuery(query, excludeDeletedEntities, limit, offset);
        } finally {
            AtlasPerfTracer.log(perf);
        }
    }

    /**
     * Retrieve data for the specified fulltext query
     *
     * @param query          Fulltext query
     * @param typeName       limit the result to only entities of specified type or its sub-types
     * @param classification limit the result to only entities tagged with the given classification or or its sub-types
     * @param limit          limit the result set to only include the specified number of entries
     * @param offset         start offset of the result set (useful for pagination)
     * @return Search results
     * @throws AtlasBaseException
     * @HTTP 200 On successful FullText lookup with some results, might return an empty list if execution succeeded
     * without any results
     * @HTTP 400 Invalid fulltext or query parameters
     */
    @GET
    @Path("/basic")
    @Timed
    public AtlasSearchResult searchUsingBasic(@QueryParam("query")                  String  query,
                                              @QueryParam("typeName")               String  typeName,
                                              @QueryParam("classification")         String  classification,
                                              @QueryParam("sortBy")                 String    sortByAttribute,
                                              @QueryParam("sortOrder")              SortOrder sortOrder,
                                              @QueryParam("excludeDeletedEntities") boolean excludeDeletedEntities,
                                              @QueryParam("limit")                  int     limit,
                                              @QueryParam("offset")                 int     offset,
                                              @QueryParam("marker")                 String  marker) throws AtlasBaseException {
        Servlets.validateQueryParamLength("typeName", typeName);
        Servlets.validateQueryParamLength("classification", classification);
        Servlets.validateQueryParamLength("sortBy", sortByAttribute);
        if (StringUtils.isNotEmpty(query) && query.length() > maxFullTextQueryLength) {
            throw new AtlasBaseException(AtlasErrorCode.INVALID_QUERY_LENGTH, Constants.MAX_FULLTEXT_QUERY_STR_LENGTH);
        }

        AtlasPerfTracer perf = null;

        try {
            if (AtlasPerfTracer.isPerfTraceEnabled(PERF_LOG)) {
                perf = AtlasPerfTracer.getPerfTracer(PERF_LOG, "DiscoveryREST.searchUsingBasic(" + query + "," +
                        typeName + "," + classification + "," + limit + "," + offset + ")");
            }

            SearchParameters searchParameters = new SearchParameters();
            searchParameters.setTypeName(typeName);
            searchParameters.setClassification(classification);
            searchParameters.setQuery(query);
            searchParameters.setExcludeDeletedEntities(excludeDeletedEntities);
            searchParameters.setLimit(limit);
            searchParameters.setOffset(offset);
            searchParameters.setMarker(marker);
            searchParameters.setSortBy(sortByAttribute);
            searchParameters.setSortOrder(sortOrder);

            return discoveryService.searchWithParameters(searchParameters);
        } finally {
            AtlasPerfTracer.log(perf);
        }
    }

    /**
     * Retrieve data for the specified attribute search query
     *
     * @param attrName        Attribute name
     * @param attrValuePrefix Attibute value to search on
     * @param typeName        limit the result to only entities of specified type or its sub-types
     * @param limit           limit the result set to only include the specified number of entries
     * @param offset          start offset of the result set (useful for pagination)
     * @return Search results
     * @throws AtlasBaseException
     * @HTTP 200 On successful FullText lookup with some results, might return an empty list if execution succeeded
     * without any results
     * @HTTP 400 Invalid wildcard or query parameters
     */
    @GET
    @Path("/attribute")
    @Timed
    public AtlasSearchResult searchUsingAttribute(@QueryParam("attrName")        String attrName,
                                                  @QueryParam("attrValuePrefix") String attrValuePrefix,
                                                  @QueryParam("typeName")        String typeName,
                                                  @QueryParam("limit")           int    limit,
                                                  @QueryParam("offset")          int    offset) throws AtlasBaseException {
        Servlets.validateQueryParamLength("attrName", attrName);
        Servlets.validateQueryParamLength("attrValuePrefix", attrValuePrefix);
        Servlets.validateQueryParamLength("typeName", typeName);

        AtlasPerfTracer perf = null;

        try {
            if (AtlasPerfTracer.isPerfTraceEnabled(PERF_LOG)) {
                perf = AtlasPerfTracer.getPerfTracer(PERF_LOG, "DiscoveryREST.searchUsingAttribute(" + attrName + "," +
                        attrValuePrefix + "," + typeName + "," + limit + "," + offset + ")");
            }

            if (StringUtils.isEmpty(attrName) && StringUtils.isEmpty(attrValuePrefix)) {
                throw new AtlasBaseException(AtlasErrorCode.INVALID_PARAMETERS,
                        String.format("attrName : %s, attrValue: %s for attribute search.", attrName, attrValuePrefix));
            }

            if (StringUtils.isEmpty(attrName)) {
                AtlasEntityType entityType = typeRegistry.getEntityTypeByName(typeName);

                if (entityType != null) {
                    String[] defaultAttrNames = new String[] { AtlasClient.QUALIFIED_NAME, AtlasClient.NAME };

                    for (String defaultAttrName : defaultAttrNames) {
                        AtlasStructType.AtlasAttribute attribute = entityType.getAttribute(defaultAttrName);

                        if (attribute != null) {
                            attrName = defaultAttrName;

                            break;
                        }
                    }
                }

                if (StringUtils.isEmpty(attrName)) {
                    attrName = AtlasClient.QUALIFIED_NAME;
                }
            }

            SearchParameters searchParams = new SearchParameters();
            FilterCriteria   attrFilter   = new FilterCriteria();

            attrFilter.setAttributeName(StringUtils.isEmpty(attrName) ? AtlasClient.QUALIFIED_NAME : attrName);
            attrFilter.setOperator(SearchParameters.Operator.STARTS_WITH);
            attrFilter.setAttributeValue(attrValuePrefix);

            searchParams.setTypeName(typeName);
            searchParams.setEntityFilters(attrFilter);
            searchParams.setOffset(offset);
            searchParams.setLimit(limit);

            return searchWithParameters(searchParams);
        } finally {
            AtlasPerfTracer.log(perf);
        }
    }

    /**
     * Attribute based search for entities satisfying the search parameters
     *
     * @param parameters Search parameters
     * @return Atlas search result
     * @throws AtlasBaseException
     * @HTTP 200 On successful search
     * @HTTP 400 Tag/Entity doesn't exist or Tag/entity filter is present without tag/type name
     */
    @Path("basic")
    @POST
    @Timed
    public AtlasSearchResult searchWithParameters(SearchParameters parameters) throws AtlasBaseException {
        AtlasPerfTracer perf = null;

        try {
            if (AtlasPerfTracer.isPerfTraceEnabled(PERF_LOG)) {
                perf = AtlasPerfTracer.getPerfTracer(PERF_LOG, "DiscoveryREST.searchWithParameters(" + parameters + ")");
            }

            if (parameters.getLimit() < 0 || parameters.getOffset() < 0) {
                throw new AtlasBaseException(AtlasErrorCode.BAD_REQUEST, "Limit/offset should be non-negative");
            }

            if (StringUtils.isEmpty(parameters.getTypeName()) && !isEmpty(parameters.getEntityFilters())) {
                throw new AtlasBaseException(AtlasErrorCode.BAD_REQUEST, "EntityFilters specified without Type name");
            }

            if (StringUtils.isEmpty(parameters.getClassification()) && !isEmpty(parameters.getTagFilters())) {
                throw new AtlasBaseException(AtlasErrorCode.BAD_REQUEST, "TagFilters specified without tag name");
            }

            if (StringUtils.isEmpty(parameters.getTypeName()) && StringUtils.isEmpty(parameters.getClassification()) &&
                StringUtils.isEmpty(parameters.getQuery()) && StringUtils.isEmpty(parameters.getTermName())) {
                throw new AtlasBaseException(AtlasErrorCode.INVALID_SEARCH_PARAMS);
            }

            validateSearchParameters(parameters);

            return discoveryService.searchWithParameters(parameters);
        } finally {
            AtlasPerfTracer.log(perf);
        }
    }

    /**
     * Index based search for query direct on Elasticsearch
     *
     * @param parameters Index Search parameters @IndexSearchParams.java
     * @return Atlas search result
     * @throws AtlasBaseException
     * @HTTP 200 On successful search
     */
    @Path("indexsearch")
    @POST
    @Timed
    public AtlasSearchResult indexSearch(@Context HttpServletRequest servletRequest, IndexSearchParams parameters) throws AtlasBaseException {
        AtlasPerfTracer perf = null;
        long startTime = System.currentTimeMillis();

        RequestContext.get().setIncludeMeanings(!parameters.isExcludeMeanings());
        RequestContext.get().setIncludeClassifications(!parameters.isExcludeClassifications());
        try     {
            if (AtlasPerfTracer.isPerfTraceEnabled(PERF_LOG)) {
                perf = AtlasPerfTracer.getPerfTracer(PERF_LOG, "DiscoveryREST.indexSearch(" + parameters + ")");
            }

            if (StringUtils.isEmpty(parameters.getQuery())) {
                AtlasBaseException abe = new AtlasBaseException(AtlasErrorCode.BAD_REQUEST, "Invalid search query");
                if (enableSearchLogging && parameters.isSaveSearchLog()) {
                    logSearchLog(parameters, servletRequest, abe, System.currentTimeMillis() - startTime);
                }
                throw abe;
            }

            if(LOG.isDebugEnabled()){
                LOG.debug("Performing indexsearch for the params ({})", parameters);
            }
            AtlasSearchResult result = discoveryService.directIndexSearch(parameters);
            long endTime = System.currentTimeMillis();

            if (enableSearchLogging && parameters.isSaveSearchLog()) {
                logSearchLog(parameters, result, servletRequest, endTime - startTime);
            }

            return result;
        } catch (AtlasBaseException abe) {
            if (enableSearchLogging && parameters.isSaveSearchLog()) {
                logSearchLog(parameters, servletRequest, abe, System.currentTimeMillis() - startTime);
            }
            throw abe;
        } catch (Exception e) {
            AtlasBaseException abe = new AtlasBaseException(e.getMessage(), e.getCause());
            if (enableSearchLogging && parameters.isSaveSearchLog()) {
                logSearchLog(parameters, servletRequest, abe, System.currentTimeMillis() - startTime);
            }
            throw abe;
        } finally {
            if(parameters.getUtmTags() != null) {
<<<<<<< HEAD
                AtlasPerfMetrics.Metric indexsearchMetric = new AtlasPerfMetrics.Metric("indexsearch");
                indexsearchMetric.addTag("utmTags", String.join(",", parameters.getUtmTags()));
                indexsearchMetric.addTag("name", "indexsearch");
=======
                AtlasPerfMetrics.Metric indexsearchMetric = new AtlasPerfMetrics.Metric(INDEXSEARCH_TAG_NAME);
                indexsearchMetric.addTag("utmTags", String.join(",", parameters.getUtmTags()));
                indexsearchMetric.addTag("name", INDEXSEARCH_TAG_NAME);
>>>>>>> d117ec78
                indexsearchMetric.addTag("querySize",parameters.getDsl().getOrDefault("size", 20).toString());
                indexsearchMetric.setTotalTimeMSecs(System.currentTimeMillis() - startTime);
                RequestContext.get().addApplicationMetrics(indexsearchMetric);
            }
            AtlasPerfTracer.log(perf);
        }
    }

    /**
     * Index based search for query direct on ES search-logs index
     *
     * @param parameters Index Search parameters @SearchLogSearchParams.java
     * @return search log search result
     * @throws AtlasBaseException
     * @HTTP 200 On successful search
     */
    @Path("searchlog")
    @POST
    @Timed
    public SearchLogSearchResult searchLogs(SearchLogSearchParams parameters) throws AtlasBaseException {
        AtlasPerfTracer perf = null;
        SearchLogSearchResult result;

        try {
            if (AtlasPerfTracer.isPerfTraceEnabled(PERF_LOG)) {
                perf = AtlasPerfTracer.getPerfTracer(PERF_LOG, "DiscoveryREST.searchLogs(" + parameters + ")");
            }

            result = discoveryService.searchLogs(parameters);

        } catch (Exception e) {
            throw e;
        } finally {
            AtlasPerfTracer.log(perf);
        }

        return result;
    }

    /**
     * Relationship search to search for related entities satisfying the search parameters
     *
     * @param guid            Attribute name
     * @param relation        relationName
     * @param attributes      set of attributes in search result.
     * @param sortByAttribute sort the result using this attribute name, default value is 'name'
     * @param sortOrder       sorting order
     * @param limit           limit the result set to only include the specified number of entries
     * @param offset          start offset of the result set (useful for pagination)
     * @return Atlas search result
     * @throws AtlasBaseException
     * @HTTP 200 On successful search
     * @HTTP 400 guid is not a valid entity type or attributeName is not a valid relationship attribute
     */
    @GET
    @Path("relationship")
    @Timed
    public AtlasSearchResult searchRelatedEntities(@QueryParam("guid")                            String      guid,
                                                   @QueryParam("relation")                        String      relation,
                                                   @QueryParam("attributes")                      Set<String> attributes,
                                                   @QueryParam("sortBy")                          String      sortByAttribute,
                                                   @QueryParam("sortOrder")                       SortOrder   sortOrder,
                                                   @QueryParam("excludeDeletedEntities")          boolean     excludeDeletedEntities,
                                                   @QueryParam("includeClassificationAttributes") boolean     includeClassificationAttributes,
                                                   @QueryParam("excludeMeaningsAttributes")       boolean     excludeMeaningsAttributes,
                                                   @QueryParam("getApproximateCount")             boolean     getApproximateCount,
                                                   @QueryParam("limit")                           int         limit,
                                                   @QueryParam("offset")                          int         offset) throws AtlasBaseException {
        Servlets.validateQueryParamLength("guid", guid);
        Servlets.validateQueryParamLength("relation", relation);
        Servlets.validateQueryParamLength("sortBy", sortByAttribute);

        AtlasPerfTracer perf = null;

        try {
            if (AtlasPerfTracer.isPerfTraceEnabled(PERF_LOG)) {
                perf = AtlasPerfTracer.getPerfTracer(PERF_LOG, "DiscoveryREST.relatedEntitiesSearch(" + guid +
                        ", " + relation + ", " + sortByAttribute + ", " + sortOrder + ", " + excludeDeletedEntities + ", " + getApproximateCount + ", " + limit + ", " + offset + ")");
            }

            SearchParameters parameters = new SearchParameters();
            parameters.setAttributes(attributes);
            parameters.setSortBy(sortByAttribute);
            parameters.setSortOrder(sortOrder);
            parameters.setExcludeDeletedEntities(excludeDeletedEntities);
            parameters.setLimit(limit);
            parameters.setOffset(offset);
            parameters.setIncludeClassificationAttributes(includeClassificationAttributes);
            parameters.setExcludeClassifications(!includeClassificationAttributes);
            parameters.setExcludeMeanings(excludeMeaningsAttributes);
            RequestContext.get().setIncludeClassifications(includeClassificationAttributes);
            RequestContext.get().setIncludeMeanings(!excludeMeaningsAttributes);
            return discoveryService.searchRelatedEntities(guid, relation, getApproximateCount, parameters);

        } finally {
            AtlasPerfTracer.log(perf);
        }
    }

    /**
     * @param savedSearch
     * @return the saved search-object
     * @throws AtlasBaseException
     * @throws IOException
     */
    @POST
    @Path("saved")
    @Timed
    public AtlasUserSavedSearch addSavedSearch(AtlasUserSavedSearch savedSearch) throws AtlasBaseException, IOException {
        validateUserSavedSearch(savedSearch);

        AtlasPerfTracer perf = null;

        try {
            if (AtlasPerfTracer.isPerfTraceEnabled(PERF_LOG)) {
                perf = AtlasPerfTracer.getPerfTracer(PERF_LOG, "DiscoveryREST.addSavedSearch(userName=" + savedSearch.getOwnerName() + ", name=" + savedSearch.getName() + ", searchType=" + savedSearch.getSearchType() + ")");
            }

            return discoveryService.addSavedSearch(AtlasAuthorizationUtils.getCurrentUserName(), savedSearch);
        } finally {
            AtlasPerfTracer.log(perf);
        }
    }

    /***
     *
     * @param savedSearch
     * @return the updated search-object
     * @throws AtlasBaseException
     */
    @PUT
    @Path("saved")
    @Timed
    public AtlasUserSavedSearch updateSavedSearch(AtlasUserSavedSearch savedSearch) throws AtlasBaseException {
        validateUserSavedSearch(savedSearch);

        AtlasPerfTracer perf = null;

        try {
            if (AtlasPerfTracer.isPerfTraceEnabled(PERF_LOG)) {
                perf = AtlasPerfTracer.getPerfTracer(PERF_LOG, "DiscoveryREST.updateSavedSearch(userName=" + savedSearch.getOwnerName() + ", name=" + savedSearch.getName() + ", searchType=" + savedSearch.getSearchType() + ")");
            }

            return discoveryService.updateSavedSearch(AtlasAuthorizationUtils.getCurrentUserName(), savedSearch);
        } finally {
            AtlasPerfTracer.log(perf);
        }
    }

    /**
     *
     * @param searchName Name of the saved search
     * @param userName User for whom the search is retrieved
     * @return
     * @throws AtlasBaseException
     */
    @GET
    @Path("saved/{name}")
    @Timed
    public AtlasUserSavedSearch getSavedSearch(@PathParam("name") String searchName,
                                               @QueryParam("user") String userName) throws AtlasBaseException {
        Servlets.validateQueryParamLength("name", searchName);
        Servlets.validateQueryParamLength("user", userName);

        AtlasPerfTracer perf = null;

        try {
            if (AtlasPerfTracer.isPerfTraceEnabled(PERF_LOG)) {
                perf = AtlasPerfTracer.getPerfTracer(PERF_LOG, "DiscoveryREST.getSavedSearch(userName=" + userName + ", name=" + searchName + ")");
            }

            return discoveryService.getSavedSearchByName(AtlasAuthorizationUtils.getCurrentUserName(), userName, searchName);
        } finally {
            AtlasPerfTracer.log(perf);
        }
    }

    /**
     *
     * @param userName User for whom the search is retrieved
     * @throws AtlasBaseException
     * @return list of all saved searches for given user
     */
    @GET
    @Path("saved")
    @Timed
    public List<AtlasUserSavedSearch> getSavedSearches(@QueryParam("user") String userName) throws AtlasBaseException {
        Servlets.validateQueryParamLength("user", userName);

        AtlasPerfTracer perf = null;

        try {
            if (AtlasPerfTracer.isPerfTraceEnabled(PERF_LOG)) {
                perf = AtlasPerfTracer.getPerfTracer(PERF_LOG, "DiscoveryREST.getSavedSearches(userName=" + userName + ")");
            }

            return discoveryService.getSavedSearches(AtlasAuthorizationUtils.getCurrentUserName(), userName);
        } finally {
            AtlasPerfTracer.log(perf);
        }
    }

    /**
     * @param guid Name of the saved search
     */
    @DELETE
    @Path("saved/{guid}")
    @Timed
    public void deleteSavedSearch(@PathParam("guid") String guid) throws AtlasBaseException {
        Servlets.validateQueryParamLength("guid", guid);

        AtlasPerfTracer perf = null;

        try {
            if (AtlasPerfTracer.isPerfTraceEnabled(PERF_LOG)) {
                perf = AtlasPerfTracer.getPerfTracer(PERF_LOG, "DiscoveryREST.deleteSavedSearch(guid=" + guid + ")");
            }

            discoveryService.deleteSavedSearch(AtlasAuthorizationUtils.getCurrentUserName(), guid);
        } finally {
            AtlasPerfTracer.log(perf);
        }
    }


    /**
     * Attribute based search for entities satisfying the search parameters
     *
     * @param searchName name of saved-search
     * @param userName saved-search owner
     * @return Atlas search result
     * @throws AtlasBaseException
     */
    @Path("saved/execute/{name}")
    @GET
    @Timed
    public AtlasSearchResult executeSavedSearchByName(@PathParam("name") String searchName,
                                                      @QueryParam("user") String userName) throws AtlasBaseException {
        Servlets.validateQueryParamLength("name", searchName);
        Servlets.validateQueryParamLength("user", userName);

        AtlasPerfTracer perf = null;

        try {
            if (AtlasPerfTracer.isPerfTraceEnabled(PERF_LOG)) {
                perf = AtlasPerfTracer.getPerfTracer(PERF_LOG,
                        "DiscoveryREST.executeSavedSearchByName(userName=" + userName + ", " + "name=" + searchName + ")");
            }

            AtlasUserSavedSearch savedSearch = discoveryService.getSavedSearchByName(AtlasAuthorizationUtils.getCurrentUserName(), userName, searchName);

            return executeSavedSearch(savedSearch);
        } finally {
            AtlasPerfTracer.log(perf);
        }
    }

    /**
     * Attribute based search for entities satisfying the search parameters
     *
     * @param searchGuid Guid identifying saved search
     * @return Atlas search result
     * @throws AtlasBaseException
     */
    @Path("saved/execute/guid/{guid}")
    @GET
    @Timed
    public AtlasSearchResult executeSavedSearchByGuid(@PathParam("guid") String searchGuid) throws AtlasBaseException {
        Servlets.validateQueryParamLength("guid", searchGuid);

        AtlasPerfTracer perf = null;

        try {
            if (AtlasPerfTracer.isPerfTraceEnabled(PERF_LOG)) {
                perf = AtlasPerfTracer.getPerfTracer(PERF_LOG, "DiscoveryREST.executeSavedSearchByGuid(" + searchGuid + ")");
            }

            AtlasUserSavedSearch savedSearch = discoveryService.getSavedSearchByGuid(AtlasAuthorizationUtils.getCurrentUserName(), searchGuid);

            return executeSavedSearch(savedSearch);
        } finally {
            AtlasPerfTracer.log(perf);
        }
    }

    /**
     * Attribute based search for entities satisfying the search parameters
     *@return Atlas search result
     * @throws AtlasBaseException
     * @HTTP 200 On successful search
     * @HTTP 400 Tag/Entity doesn't exist or Tag/entity filter is present without tag/type name
     */
    @Path("/quick")
    @GET
    @Timed
    public AtlasQuickSearchResult quickSearch(@QueryParam("query")                  String    query,
                                              @QueryParam("typeName")               String    typeName,
                                              @QueryParam("excludeDeletedEntities") boolean   excludeDeletedEntities,
                                              @QueryParam("offset")                 int       offset,
                                              @QueryParam("limit")                  int       limit,
                                              @QueryParam("sortBy")                 String    sortByAttribute,
                                              @QueryParam("sortOrder")              SortOrder sortOrder) throws AtlasBaseException {



        if (StringUtils.isNotEmpty(query) && query.length() > maxFullTextQueryLength) {
            throw new AtlasBaseException(AtlasErrorCode.INVALID_QUERY_LENGTH, Constants.MAX_FULLTEXT_QUERY_STR_LENGTH);
        }

        AtlasPerfTracer perf = null;

        try {
            if (AtlasPerfTracer.isPerfTraceEnabled(PERF_LOG)) {
                perf = AtlasPerfTracer.getPerfTracer(PERF_LOG, "DiscoveryREST.quick(" + query + "," +
                        "excludeDeletedEntities:" + excludeDeletedEntities + "," + limit + "," + offset + ")");
            }

            QuickSearchParameters quickSearchParameters = new QuickSearchParameters(query,
                                                                                    typeName,
                                                                                    null,  // entityFilters
                                                                                    false, // includeSubTypes
                                                                                    excludeDeletedEntities,
                                                                                    offset,
                                                                                    limit,
                                                                                    null, // attributes
                                                                                    sortByAttribute,
                                                                                    sortOrder);

            return discoveryService.quickSearch(quickSearchParameters);
        } finally {
            AtlasPerfTracer.log(perf);
        }
    }

    /**
     * Attribute based search for entities satisfying the search parameters
     *@return Atlas search result
     * @throws AtlasBaseException
     * @HTTP 200 On successful search
     * @HTTP 400 Entity/attribute doesn't exist or entity filter is present without type name
     */
    @Path("/quick")
    @POST
    @Timed
    public AtlasQuickSearchResult quickSearch(QuickSearchParameters quickSearchParameters) throws AtlasBaseException {
        AtlasPerfTracer perf = null;

        try {
            if (AtlasPerfTracer.isPerfTraceEnabled(PERF_LOG)) {
                perf = AtlasPerfTracer.getPerfTracer(PERF_LOG, "DiscoveryREST.searchWithParameters(" + quickSearchParameters + ")");
            }

            if (quickSearchParameters.getLimit() < 0 || quickSearchParameters.getOffset() < 0) {
                throw new AtlasBaseException(AtlasErrorCode.BAD_REQUEST, "Limit/offset should be non-negative");
            }

            if (StringUtils.isEmpty(quickSearchParameters.getTypeName()) &&
                !isEmpty(quickSearchParameters.getEntityFilters())) {
                throw new AtlasBaseException(AtlasErrorCode.BAD_REQUEST, "EntityFilters specified without Type name");
            }

            if (StringUtils.isEmpty(quickSearchParameters.getTypeName()) &&
                StringUtils.isEmpty(quickSearchParameters.getQuery())){
                throw new AtlasBaseException(AtlasErrorCode.INVALID_SEARCH_PARAMS);
            }

            if (StringUtils.isEmpty(quickSearchParameters.getTypeName()) &&
                    (StringUtils.isNotEmpty(quickSearchParameters.getSortBy()))) {
                throw new AtlasBaseException(AtlasErrorCode.BAD_REQUEST, "SortBy specified without Type name");
            }

            validateSearchParameters(quickSearchParameters);

            return discoveryService.quickSearch(quickSearchParameters);
        } finally {
            AtlasPerfTracer.log(perf);
        }
    }

    @Path("suggestions")
    @GET
    @Timed
    public AtlasSuggestionsResult getSuggestions(@QueryParam("prefixString") String prefixString, @QueryParam("fieldName") String fieldName) {
        AtlasPerfTracer perf = null;

        try {
            if (AtlasPerfTracer.isPerfTraceEnabled(PERF_LOG)) {
                perf = AtlasPerfTracer.getPerfTracer(PERF_LOG, "DiscoveryREST.getSuggestions(" + prefixString + "," + fieldName + ")");
            }

            return discoveryService.getSuggestions(prefixString, fieldName);
        } finally {
            AtlasPerfTracer.log(perf);
        }
    }

    private boolean isEmpty(SearchParameters.FilterCriteria filterCriteria) {
        return filterCriteria == null ||
                (StringUtils.isEmpty(filterCriteria.getAttributeName()) && CollectionUtils.isEmpty(filterCriteria.getCriterion()));
    }

    private AtlasSearchResult executeSavedSearch(AtlasUserSavedSearch savedSearch) throws AtlasBaseException {
        SearchParameters sp = savedSearch.getSearchParameters();

        if(savedSearch.getSearchType() == AtlasUserSavedSearch.SavedSearchType.ADVANCED) {
            String dslQuery = discoveryService.getDslQueryUsingTypeNameClassification(sp.getQuery(), sp.getTypeName(), sp.getClassification());

            return discoveryService.searchUsingDslQuery(dslQuery, sp.getLimit(), sp.getOffset());
        } else {
            return discoveryService.searchWithParameters(sp);
        }
    }

    private void validateUserSavedSearch(AtlasUserSavedSearch savedSearch) throws AtlasBaseException {
        if (savedSearch != null) {
            Servlets.validateQueryParamLength("name", savedSearch.getName());
            Servlets.validateQueryParamLength("ownerName", savedSearch.getOwnerName());
            Servlets.validateQueryParamLength("guid", savedSearch.getGuid());

            validateSearchParameters(savedSearch.getSearchParameters());
        }
    }

    private void validateSearchParameters(SearchParameters parameters) throws AtlasBaseException {
        if (parameters != null) {
            Servlets.validateQueryParamLength("typeName", parameters.getTypeName());
            Servlets.validateQueryParamLength("classification", parameters.getClassification());
            Servlets.validateQueryParamLength("sortBy", parameters.getSortBy());
            if (StringUtils.isNotEmpty(parameters.getQuery()) && parameters.getQuery().length() > maxFullTextQueryLength) {
                throw new AtlasBaseException(AtlasErrorCode.INVALID_QUERY_LENGTH, Constants.MAX_FULLTEXT_QUERY_STR_LENGTH);
            }

        }
    }

    private void validateSearchParameters(QuickSearchParameters parameters) throws AtlasBaseException {
        if (parameters != null) {
            validateSearchParameters(EntityDiscoveryService.createSearchParameters(parameters));
        }
    }

    private void logSearchLog(IndexSearchParams parameters, AtlasSearchResult result,
                              HttpServletRequest servletRequest, long requestTime) {
        SearchRequestLogDataBuilder builder = new SearchRequestLogDataBuilder();
        builder.setHasResult(false);

        if (CollectionUtils.isNotEmpty(result.getEntities())) {
            builder.setHasResult(true);
            builder.setResultsCount(result.getApproximateCount());

            Set<String> entityGuidsAll = new HashSet<>();
            Set<String> entityQFNamesAll = new HashSet<>();
            Set<String> entityGuidsAllowed = new HashSet<>();
            Set<String> entityQFNamesAllowed = new HashSet<>();
            Set<String> entityGuidsDenied = new HashSet<>();
            Set<String> entityQFNamesDenied = new HashSet<>();
            Set<String> entityTypesAll = new HashSet<>();
            Set<String> entityTypesAllowed = new HashSet<>();
            Set<String> entityTypesDenied = new HashSet<>();

            result.getEntities().forEach(x -> {
                boolean allowed = x.getScrubbed() == null;

                String guid = x.getGuid();

                if (guid != null) {
                    entityGuidsAll.add(guid);
                    entityTypesAll.add(x.getTypeName());

                    if (allowed) {
                        entityGuidsAllowed.add(guid);
                        entityTypesAllowed.add(x.getTypeName());
                    } else {
                        entityGuidsDenied.add(guid);
                        entityTypesDenied.add(x.getTypeName());
                    }
                }

                try {
                    String qualifiedName = (String) x.getAttribute(QUALIFIED_NAME);

                    if (qualifiedName != null) {

                        entityQFNamesAll.add(qualifiedName);
                        if (allowed) {
                            entityQFNamesAllowed.add(qualifiedName);
                        } else {
                            entityQFNamesDenied.add(qualifiedName);
                        }
                    }
                } catch (NullPointerException npe) {
                    //no attributes for entity
                }
            });

            builder.setEntityGuidsAll(entityGuidsAll)
                    .setEntityQFNamesAll(entityQFNamesAll)
                    .setEntityGuidsAllowed(entityGuidsAllowed)
                    .setEntityQFNamesAllowed(entityQFNamesAllowed)
                    .setEntityGuidsDenied(entityGuidsDenied)
                    .setEntityQFNamesDenied(entityQFNamesDenied)
                    .setEntityTypeNamesAll(entityTypesAll)
                    .setEntityTypeNamesAllowed(entityTypesAllowed)
                    .setEntityTypeNamesDenied(entityTypesDenied);

        }

        logSearchLog(parameters, servletRequest, builder, requestTime);
    }

    private void logSearchLog(IndexSearchParams parameters, HttpServletRequest servletRequest,
                              AtlasBaseException e, long requestTime) {
        SearchRequestLogDataBuilder builder = new SearchRequestLogDataBuilder();

        builder.setErrorDetails(e.getMessage())
                .setErrorCode(e.getAtlasErrorCode().getErrorCode())
                .setFailed(true);


        logSearchLog(parameters, servletRequest, builder, requestTime);
    }

    private void logSearchLog(IndexSearchParams parameters, HttpServletRequest servletRequest,
                              SearchRequestLogDataBuilder builder, long requestTime) {

        if (StringUtils.isNotEmpty(parameters.getPersona())) {
            builder.setPersona(parameters.getPersona());
        } else {
            builder.setPurpose(parameters.getPurpose());
        }

        builder.setDsl(parameters.getDsl())
                .setSearchInput(parameters.getSearchInput())
                .setUtmTags(parameters.getUtmTags())
                .setAttributes(parameters.getAttributes())
                .setRelationAttributes(parameters.getRelationAttributes())

                .setUserAgent(servletRequest.getHeader(REQUEST_HEADER_USER_AGENT))
                .setHost(servletRequest.getHeader(REQUEST_HEADER_HOST))

                .setIpAddress(AtlasAuthorizationUtils.getRequestIpAddress(servletRequest))
                .setUserName(AtlasAuthorizationUtils.getCurrentUserName())

                .setTimestamp(RequestContext.get().getRequestTime())
                .setResponseTime(requestTime);

        loggerManagement.log(builder.build());
    }
}<|MERGE_RESOLUTION|>--- conflicted
+++ resolved
@@ -428,15 +428,9 @@
             throw abe;
         } finally {
             if(parameters.getUtmTags() != null) {
-<<<<<<< HEAD
-                AtlasPerfMetrics.Metric indexsearchMetric = new AtlasPerfMetrics.Metric("indexsearch");
-                indexsearchMetric.addTag("utmTags", String.join(",", parameters.getUtmTags()));
-                indexsearchMetric.addTag("name", "indexsearch");
-=======
                 AtlasPerfMetrics.Metric indexsearchMetric = new AtlasPerfMetrics.Metric(INDEXSEARCH_TAG_NAME);
                 indexsearchMetric.addTag("utmTags", String.join(",", parameters.getUtmTags()));
                 indexsearchMetric.addTag("name", INDEXSEARCH_TAG_NAME);
->>>>>>> d117ec78
                 indexsearchMetric.addTag("querySize",parameters.getDsl().getOrDefault("size", 20).toString());
                 indexsearchMetric.setTotalTimeMSecs(System.currentTimeMillis() - startTime);
                 RequestContext.get().addApplicationMetrics(indexsearchMetric);
