--- conflicted
+++ resolved
@@ -384,13 +384,9 @@
     @Timed
     public AtlasSearchResult indexSearch(@Context HttpServletRequest servletRequest, IndexSearchParams parameters) throws AtlasBaseException {
         AtlasPerfTracer perf = null;
-<<<<<<< HEAD
-
         long startTime = System.currentTimeMillis();
-=======
         RequestContext.get().setIncludeMeanings(!parameters.isExcludeMeanings());
         RequestContext.get().setIncludeClassifications(!parameters.isExcludeClassifications());
->>>>>>> 3cb7dffb
         try {
             if (AtlasPerfTracer.isPerfTraceEnabled(PERF_LOG)) {
                 perf = AtlasPerfTracer.getPerfTracer(PERF_LOG, "DiscoveryREST.indexSearch(" + parameters + ")");
