--- conflicted
+++ resolved
@@ -19,11 +19,7 @@
 
 import io.micrometer.core.annotation.Timed;
 import org.apache.atlas.RequestContext;
-<<<<<<< HEAD
-=======
-import org.apache.atlas.annotation.Timed;
 import org.apache.atlas.authorize.AtlasAuthorizationUtils;
->>>>>>> 85ef6827
 import org.apache.atlas.exception.AtlasBaseException;
 import org.apache.atlas.model.audit.AuditSearchParams;
 import org.apache.atlas.model.audit.EntityAuditSearchResult;
@@ -180,7 +176,7 @@
 
     @POST
     @Path("refreshcache")
-    @Timed
+    @Timed(percentiles = {0.90,0.95,0.99}, value = "http")
     public void refreshCache(@QueryParam("refreshPolicies") Boolean policies,
                              @QueryParam("refreshRoles") Boolean roles,
                              @QueryParam("refreshGroups") Boolean groups) {
