--- conflicted
+++ resolved
@@ -19,11 +19,7 @@
 
 import io.micrometer.core.annotation.Timed;
 import org.apache.atlas.RequestContext;
-<<<<<<< HEAD
-=======
-import org.apache.atlas.annotation.Timed;
 import org.apache.atlas.authorize.AtlasAuthorizationUtils;
->>>>>>> 9672f1e2
 import org.apache.atlas.exception.AtlasBaseException;
 import org.apache.atlas.model.audit.AuditSearchParams;
 import org.apache.atlas.model.audit.EntityAuditSearchResult;
@@ -94,7 +90,6 @@
         this.entityStore = entityStore;
         this.auditRepository = auditRepository;
         this.policyTransformer = policyTransformer;
-        this.hostRefresher = hostRefresher;
     }
 
     @GET
@@ -102,7 +97,7 @@
     @Timed(percentiles = {0.90,0.95,0.99}, value = "http")
     public RangerRoles downloadRoles(@PathParam("serviceName") final String serviceName,
                                      @QueryParam("pluginId") String pluginId,
-                                     @DefaultValue("-1") @QueryParam("lastUpdatedTime") Long lastUpdatedTime,
+                                     @DefaultValue("0") @QueryParam("lastUpdatedTime") Long lastUpdatedTime,
                                      @Context HttpServletResponse response) throws AtlasBaseException {
         AtlasPerfTracer perf = null;
 
@@ -180,7 +175,7 @@
 
     @POST
     @Path("refreshcache")
-    @Timed
+    @Timed(percentiles = {0.90,0.95,0.99}, value = "http")
     public void refreshCache(@QueryParam("refreshPolicies") Boolean policies,
                              @QueryParam("refreshRoles") Boolean roles,
                              @QueryParam("refreshGroups") Boolean groups,
