/**
 * Licensed to the Apache Software Foundation (ASF) under one
 * or more contributor license agreements.  See the NOTICE file
 * distributed with this work for additional information
 * regarding copyright ownership.  The ASF licenses this file
 * to you under the Apache License, Version 2.0 (the
 * "License"); you may not use this file except in compliance
 * with the License.  You may obtain a copy of the License at
 *
 * http://www.apache.org/licenses/LICENSE-2.0
 *
 * Unless required by applicable law or agreed to in writing, software
 * distributed under the License is distributed on an "AS IS" BASIS,
 * WITHOUT WARRANTIES OR CONDITIONS OF ANY KIND, either express or implied.
 * See the License for the specific language governing permissions and
 * limitations under the License.
 */
package org.apache.atlas.web.rest;

import org.apache.atlas.RequestContext;
import org.apache.atlas.annotation.Timed;
import org.apache.atlas.exception.AtlasBaseException;
import org.apache.atlas.model.audit.AuditSearchParams;
import org.apache.atlas.model.audit.EntityAuditSearchResult;
import org.apache.atlas.model.instance.AtlasEntity;
import org.apache.atlas.plugin.util.KeycloakUserStore;
import org.apache.atlas.plugin.util.RangerRoles;
import org.apache.atlas.plugin.util.RangerUserStore;
import org.apache.atlas.plugin.util.ServicePolicies;
import org.apache.atlas.policytransformer.CachePolicyTransformerImpl;
import org.apache.atlas.repository.audit.ESBasedAuditRepository;
import org.apache.atlas.repository.store.graph.AtlasEntityStore;
import org.apache.atlas.repository.store.graph.v2.AtlasEntityStream;
import org.apache.atlas.utils.AtlasPerfMetrics;
import org.apache.atlas.utils.AtlasPerfTracer;
import org.apache.atlas.web.util.Servlets;
import org.apache.commons.collections.CollectionUtils;
import org.slf4j.Logger;
import org.slf4j.LoggerFactory;
import org.springframework.stereotype.Service;

import javax.inject.Inject;
import javax.inject.Singleton;
import javax.servlet.http.HttpServletResponse;
import javax.ws.rs.Consumes;
import javax.ws.rs.DefaultValue;
import javax.ws.rs.GET;
import javax.ws.rs.Path;
import javax.ws.rs.PathParam;
import javax.ws.rs.Produces;
import javax.ws.rs.QueryParam;
import javax.ws.rs.core.Context;
import javax.ws.rs.core.MediaType;
import java.util.ArrayList;
import java.util.HashMap;
import java.util.List;
import java.util.Map;

import static org.apache.atlas.policytransformer.CachePolicyTransformerImpl.ATTR_SERVICE_LAST_SYNC;
import static org.apache.atlas.repository.Constants.PERSONA_ENTITY_TYPE;
import static org.apache.atlas.repository.Constants.POLICY_ENTITY_TYPE;
<<<<<<< HEAD
import static org.apache.atlas.repository.Constants.PERSONA_ENTITY_TYPE;
import static org.apache.atlas.repository.Constants.PURPOSE_ENTITY_TYPE;
import static org.apache.atlas.repository.Constants.ACCESS_CONTROL_ENTITY_TYPE;
=======
import static org.apache.atlas.repository.Constants.PURPOSE_ENTITY_TYPE;
>>>>>>> f0132a8b

/**
 * REST interface for CRUD operations on tasks
 */
@Path("auth")
@Singleton
@Service
@Consumes({Servlets.JSON_MEDIA_TYPE, MediaType.APPLICATION_JSON})
@Produces({Servlets.JSON_MEDIA_TYPE, MediaType.APPLICATION_JSON})
public class AuthREST {
    private static final Logger LOG      = LoggerFactory.getLogger(AuthREST.class);
    private static final Logger PERF_LOG = AtlasPerfTracer.getPerfLogger("rest.AuthREST");

    private CachePolicyTransformerImpl policyTransformer;
    private ESBasedAuditRepository auditRepository;
    private AtlasEntityStore entityStore;

    @Inject
    public AuthREST(CachePolicyTransformerImpl policyTransformer,
                    ESBasedAuditRepository auditRepository, AtlasEntityStore entityStore) {
        this.entityStore = entityStore;
        this.auditRepository = auditRepository;
        this.policyTransformer = policyTransformer;
    }

    @GET
    @Path("download/roles/{serviceName}")
    @Timed
    public RangerRoles downloadRoles(@PathParam("serviceName") final String serviceName,
                                     @QueryParam("pluginId") String pluginId,
                                     @DefaultValue("0") @QueryParam("lastUpdatedTime") Long lastUpdatedTime,
                                     @Context HttpServletResponse response) throws AtlasBaseException {
        AtlasPerfTracer perf = null;

        try {
            if (AtlasPerfTracer.isPerfTraceEnabled(PERF_LOG)) {
                perf = AtlasPerfTracer.getPerfTracer(PERF_LOG, "AuthREST.downloadRoles(serviceName="+serviceName+", pluginId="+pluginId+", lastUpdatedTime="+lastUpdatedTime+")");
            }

            KeycloakUserStore keycloakUserStore = new KeycloakUserStore(serviceName);
            RangerRoles roles = keycloakUserStore.loadRolesIfUpdated(lastUpdatedTime);

            if (roles == null) {
                response.setStatus(HttpServletResponse.SC_NOT_MODIFIED);
            }

            return roles;
        } finally {
            AtlasPerfTracer.log(perf);
        }
    }

    @GET
    @Path("download/users/{serviceName}")
    @Timed
    public RangerUserStore downloadUserStore(@PathParam("serviceName") final String serviceName,
                                             @QueryParam("pluginId") String pluginId,
                                             @DefaultValue("0") @QueryParam("lastUpdatedTime") Long lastUpdatedTime,
                                             @Context HttpServletResponse response) throws AtlasBaseException {
        AtlasPerfTracer perf = null;

        try {
            if (AtlasPerfTracer.isPerfTraceEnabled(PERF_LOG)) {
                perf = AtlasPerfTracer.getPerfTracer(PERF_LOG, "AuthREST.downloadUserStore(serviceName="+serviceName+", pluginId="+pluginId+", lastUpdatedTime="+lastUpdatedTime+")");
            }

            KeycloakUserStore keycloakUserStore = new KeycloakUserStore(serviceName);
            RangerUserStore userStore = keycloakUserStore.loadUserStoreIfUpdated(lastUpdatedTime);

            if (userStore == null) {
                response.setStatus(HttpServletResponse.SC_NOT_MODIFIED);
            }

            return userStore;
        } finally {
            AtlasPerfTracer.log(perf);
        }
    }

    @GET
    @Path("download/policies/{serviceName}")
    @Timed
    public ServicePolicies downloadPolicies(@PathParam("serviceName") final String serviceName,
                                     @QueryParam("pluginId") String pluginId,
                                     @DefaultValue("0") @QueryParam("lastUpdatedTime") Long lastUpdatedTime) throws AtlasBaseException {
        AtlasPerfTracer perf = null;

        try {
            if (AtlasPerfTracer.isPerfTraceEnabled(PERF_LOG)) {
                perf = AtlasPerfTracer.getPerfTracer(PERF_LOG, "AuthREST.downloadPolicies(serviceName="+serviceName+", pluginId="+pluginId+", lastUpdatedTime="+lastUpdatedTime+")");
            }

            if (!isPolicyUpdated(serviceName, lastUpdatedTime)) {
                return null;
            }

            ServicePolicies ret = policyTransformer.getPolicies(serviceName, pluginId, lastUpdatedTime);

            updateLastSync(serviceName);

            return ret;
        } finally {
            AtlasPerfTracer.log(perf);
        }
    }

    private void updateLastSync(String serviceName) {
        AtlasPerfMetrics.MetricRecorder recorder = RequestContext.get().startMetricRecord("AuthRest.updateLastSync." + serviceName);

        try {
            if (policyTransformer.getService() != null) {
                AtlasEntity serviceEntity = new AtlasEntity(policyTransformer.getService());
                serviceEntity.setAttribute(ATTR_SERVICE_LAST_SYNC, System.currentTimeMillis());
                try {
                    entityStore.createOrUpdate(new AtlasEntityStream(serviceEntity), false);
                } catch (AtlasBaseException e) {
                    LOG.error("Failed to update authServicePolicyLastSync time: {}", e.getMessage());
                }
            }
        } finally {
            RequestContext.get().endMetricRecord(recorder);
        }
    }

    private boolean isPolicyUpdated(String serviceName, long lastUpdatedTime) {
        AtlasPerfMetrics.MetricRecorder recorder = RequestContext.get().startMetricRecord("AuthRest.isPolicyUpdated." + serviceName);
        List<String> entityUpdateToWatch = new ArrayList<>();
        entityUpdateToWatch.add(POLICY_ENTITY_TYPE);
        entityUpdateToWatch.add(PERSONA_ENTITY_TYPE);
        entityUpdateToWatch.add(PURPOSE_ENTITY_TYPE);
        entityUpdateToWatch.add(ACCESS_CONTROL_ENTITY_TYPE);

        List<String> entityUpdateToWatch = new ArrayList<>();
        entityUpdateToWatch.add(POLICY_ENTITY_TYPE);
        entityUpdateToWatch.add(PERSONA_ENTITY_TYPE);
        entityUpdateToWatch.add(PURPOSE_ENTITY_TYPE);

        AuditSearchParams parameters = new AuditSearchParams();
        Map<String, Object> dsl = getMap("size", 1);

        List<Map<String, Object>> mustClauseList = new ArrayList<>();
        mustClauseList.add(getMap("terms", getMap("typeName", entityUpdateToWatch)));

        lastUpdatedTime = lastUpdatedTime == -1 ? 0 : lastUpdatedTime;
        mustClauseList.add(getMap("range", getMap("timestamp", getMap("gte", lastUpdatedTime))));

        dsl.put("query", getMap("bool", getMap("must", mustClauseList)));

        parameters.setDsl(dsl);

        try {
            EntityAuditSearchResult result = auditRepository.searchEvents(parameters.getQueryString());

            if (result == null || CollectionUtils.isEmpty(result.getEntityAudits())) {
                LOG.info("getPoliciesIfUpdated: Skipping as no update found");
                return false;
            }
        } catch (AtlasBaseException e) {
            LOG.error("ERROR in getPoliciesIfUpdated while fetching entity audits {}: ", e.getMessage());
            return true;
        } finally {
            RequestContext.get().endMetricRecord(recorder);
        }

        return true;
    }

    private Map<String, Object> getMap(String key, Object value) {
        Map<String, Object> map = new HashMap<>();
        map.put(key, value);
        return map;
    }
}<|MERGE_RESOLUTION|>--- conflicted
+++ resolved
@@ -59,13 +59,7 @@
 import static org.apache.atlas.policytransformer.CachePolicyTransformerImpl.ATTR_SERVICE_LAST_SYNC;
 import static org.apache.atlas.repository.Constants.PERSONA_ENTITY_TYPE;
 import static org.apache.atlas.repository.Constants.POLICY_ENTITY_TYPE;
-<<<<<<< HEAD
-import static org.apache.atlas.repository.Constants.PERSONA_ENTITY_TYPE;
 import static org.apache.atlas.repository.Constants.PURPOSE_ENTITY_TYPE;
-import static org.apache.atlas.repository.Constants.ACCESS_CONTROL_ENTITY_TYPE;
-=======
-import static org.apache.atlas.repository.Constants.PURPOSE_ENTITY_TYPE;
->>>>>>> f0132a8b
 
 /**
  * REST interface for CRUD operations on tasks
@@ -196,12 +190,6 @@
         entityUpdateToWatch.add(POLICY_ENTITY_TYPE);
         entityUpdateToWatch.add(PERSONA_ENTITY_TYPE);
         entityUpdateToWatch.add(PURPOSE_ENTITY_TYPE);
-        entityUpdateToWatch.add(ACCESS_CONTROL_ENTITY_TYPE);
-
-        List<String> entityUpdateToWatch = new ArrayList<>();
-        entityUpdateToWatch.add(POLICY_ENTITY_TYPE);
-        entityUpdateToWatch.add(PERSONA_ENTITY_TYPE);
-        entityUpdateToWatch.add(PURPOSE_ENTITY_TYPE);
 
         AuditSearchParams parameters = new AuditSearchParams();
         Map<String, Object> dsl = getMap("size", 1);
