/**
 * Licensed to the Apache Software Foundation (ASF) under one
 * or more contributor license agreements.  See the NOTICE file
 * distributed with this work for additional information
 * regarding copyright ownership.  The ASF licenses this file
 * to you under the Apache License, Version 2.0 (the
 * "License"); you may not use this file except in compliance
 * with the License.  You may obtain a copy of the License at
 *
 * http://www.apache.org/licenses/LICENSE-2.0
 *
 * Unless required by applicable law or agreed to in writing, software
 * distributed under the License is distributed on an "AS IS" BASIS,
 * WITHOUT WARRANTIES OR CONDITIONS OF ANY KIND, either express or implied.
 * See the License for the specific language governing permissions and
 * limitations under the License.
 */
package org.apache.atlas.web.rest;

import org.apache.atlas.RequestContext;
import org.apache.atlas.annotation.Timed;
import org.apache.atlas.exception.AtlasBaseException;
import org.apache.atlas.model.audit.AuditSearchParams;
import org.apache.atlas.model.audit.EntityAuditEventV2;
import org.apache.atlas.model.audit.EntityAuditSearchResult;
import org.apache.atlas.model.instance.AtlasEntity;
import org.apache.atlas.plugin.util.KeycloakUserStore;
import org.apache.atlas.plugin.util.RangerRoles;
import org.apache.atlas.plugin.util.RangerUserStore;
import org.apache.atlas.plugin.util.ServicePolicies;
import org.apache.atlas.policytransformer.CachePolicyTransformerImpl;
import org.apache.atlas.repository.audit.ESBasedAuditRepository;
import org.apache.atlas.repository.store.graph.AtlasEntityStore;
import org.apache.atlas.repository.store.graph.v2.AtlasEntityStream;
import org.apache.atlas.utils.AtlasPerfMetrics;
import org.apache.atlas.utils.AtlasPerfTracer;
import org.apache.atlas.web.util.Servlets;
import org.apache.commons.collections.CollectionUtils;
import org.slf4j.Logger;
import org.slf4j.LoggerFactory;
import org.springframework.stereotype.Service;

import javax.inject.Inject;
import javax.inject.Singleton;
import javax.servlet.http.HttpServletResponse;
import javax.ws.rs.Consumes;
import javax.ws.rs.DefaultValue;
import javax.ws.rs.GET;
import javax.ws.rs.Path;
import javax.ws.rs.PathParam;
import javax.ws.rs.Produces;
import javax.ws.rs.QueryParam;
import javax.ws.rs.core.Context;
import javax.ws.rs.core.MediaType;
import java.util.*;

import static org.apache.atlas.policytransformer.CachePolicyTransformerImpl.ATTR_SERVICE_LAST_SYNC;
import static org.apache.atlas.repository.Constants.PERSONA_ENTITY_TYPE;
import static org.apache.atlas.repository.Constants.POLICY_ENTITY_TYPE;
import static org.apache.atlas.repository.Constants.PURPOSE_ENTITY_TYPE;

/**
 * REST interface for CRUD operations on tasks
 */
@Path("auth")
@Singleton
@Service
@Consumes({Servlets.JSON_MEDIA_TYPE, MediaType.APPLICATION_JSON})
@Produces({Servlets.JSON_MEDIA_TYPE, MediaType.APPLICATION_JSON})
public class AuthREST {
    private static final Logger LOG      = LoggerFactory.getLogger(AuthREST.class);
    private static final Logger PERF_LOG = AtlasPerfTracer.getPerfLogger("rest.AuthREST");

    private CachePolicyTransformerImpl policyTransformer;
    private ESBasedAuditRepository auditRepository;
    private AtlasEntityStore entityStore;

    @Inject
    public AuthREST(CachePolicyTransformerImpl policyTransformer,
                    ESBasedAuditRepository auditRepository, AtlasEntityStore entityStore) {
        this.entityStore = entityStore;
        this.auditRepository = auditRepository;
        this.policyTransformer = policyTransformer;
    }

    @GET
    @Path("download/roles/{serviceName}")
    @Timed
    public RangerRoles downloadRoles(@PathParam("serviceName") final String serviceName,
                                     @QueryParam("pluginId") String pluginId,
                                     @DefaultValue("0") @QueryParam("lastUpdatedTime") Long lastUpdatedTime,
                                     @Context HttpServletResponse response) throws AtlasBaseException {
        AtlasPerfTracer perf = null;

        try {
            if (AtlasPerfTracer.isPerfTraceEnabled(PERF_LOG)) {
                perf = AtlasPerfTracer.getPerfTracer(PERF_LOG, "AuthREST.downloadRoles(serviceName="+serviceName+", pluginId="+pluginId+", lastUpdatedTime="+lastUpdatedTime+")");
            }

            KeycloakUserStore keycloakUserStore = new KeycloakUserStore(serviceName);
            RangerRoles roles = keycloakUserStore.loadRolesIfUpdated(lastUpdatedTime);

            if (roles == null) {
                response.setStatus(HttpServletResponse.SC_NOT_MODIFIED);
            }

            return roles;
        } finally {
            AtlasPerfTracer.log(perf);
        }
    }

    @GET
    @Path("download/users/{serviceName}")
    @Timed
    public RangerUserStore downloadUserStore(@PathParam("serviceName") final String serviceName,
                                             @QueryParam("pluginId") String pluginId,
                                             @DefaultValue("0") @QueryParam("lastUpdatedTime") Long lastUpdatedTime,
                                             @Context HttpServletResponse response) throws AtlasBaseException {
        AtlasPerfTracer perf = null;

        try {
            if (AtlasPerfTracer.isPerfTraceEnabled(PERF_LOG)) {
                perf = AtlasPerfTracer.getPerfTracer(PERF_LOG, "AuthREST.downloadUserStore(serviceName="+serviceName+", pluginId="+pluginId+", lastUpdatedTime="+lastUpdatedTime+")");
            }

            KeycloakUserStore keycloakUserStore = new KeycloakUserStore(serviceName);
            RangerUserStore userStore = keycloakUserStore.loadUserStoreIfUpdated(lastUpdatedTime);

            if (userStore == null) {
                response.setStatus(HttpServletResponse.SC_NOT_MODIFIED);
            }

            return userStore;
        } finally {
            AtlasPerfTracer.log(perf);
        }
    }

    @GET
    @Path("download/policies/{serviceName}")
    @Timed
    public ServicePolicies downloadPolicies(@PathParam("serviceName") final String serviceName,
                                     @QueryParam("pluginId") String pluginId,
                                     @DefaultValue("false") @QueryParam("usePolicyDelta") boolean usePolicyDelta,
                                     @DefaultValue("0") @QueryParam("lastUpdatedTime") Long lastUpdatedTime) throws AtlasBaseException {
        AtlasPerfTracer perf = null;

        try {
            if (AtlasPerfTracer.isPerfTraceEnabled(PERF_LOG)) {
                perf = AtlasPerfTracer.getPerfTracer(PERF_LOG, "AuthREST.downloadPolicies(serviceName="+serviceName+", pluginId="+pluginId+", lastUpdatedTime="+lastUpdatedTime+")");
            }

<<<<<<< HEAD
            Long latestEditTime = getLastEditTime(serviceName, lastUpdatedTime);
            if (latestEditTime == null) {
                return null;
            }

            ServicePolicies ret = policyTransformer.getPolicies(serviceName, pluginId, lastUpdatedTime, new Date(latestEditTime));

=======
            ServicePolicies ret;
            if (usePolicyDelta) {
                List<EntityAuditEventV2> auditEvents = getPolicyAuditLogs(serviceName, lastUpdatedTime);
                long lastEventTime = auditEvents.isEmpty() ? 0 : auditEvents.get(auditEvents.size() - 1).getCreated();
                LOG.info("PolicyDelta: serviceName={}, lastUpdatedTime={}, audit events found={}", serviceName, lastEventTime, auditEvents.size());
                if (auditEvents.isEmpty()) {
                    return null;
                }
                Map<String, EntityAuditEventV2.EntityAuditActionV2> policyChanges = policyTransformer.createPolicyChangeMap(serviceName, auditEvents);
                ret = policyTransformer.getPoliciesDelta(serviceName, policyChanges, lastEventTime);
            } else {
                if (!isPolicyUpdated(serviceName, lastUpdatedTime)) {
                    return null;
                }
                ret = policyTransformer.getPoliciesAll(serviceName, pluginId, lastUpdatedTime);
            }
            LOG.info("downloadPolicies: serviceName={}, lastUpdatedTime={}, policies fetched={} delta fetched={}", serviceName,
                    lastUpdatedTime > 0 ? new Date(lastUpdatedTime) : lastUpdatedTime,
                    ret != null && ret.getPolicies() != null ? ret.getPolicies().size() : 0,
                    ret != null && ret.getPolicyDeltas() != null ? ret.getPolicyDeltas().size() : 0);
>>>>>>> 32e075fa
            updateLastSync(serviceName);

            return ret;
        } finally {
            AtlasPerfTracer.log(perf);
        }
    }

    private List<EntityAuditEventV2> getPolicyAuditLogs(String serviceName, long lastUpdatedTime) {
        AtlasPerfMetrics.MetricRecorder recorder = RequestContext.get().startMetricRecord("AuthREST.getPolicyAuditLogs." + serviceName);

        List<String> entityUpdateToWatch = new ArrayList<>();
        entityUpdateToWatch.add(POLICY_ENTITY_TYPE);

        AuditSearchParams parameters = new AuditSearchParams();
        Map<String, Object> dsl = getMap("size", 100);

        List<Map<String, Object>> mustClauseList = new ArrayList<>();
        mustClauseList.add(getMap("terms", getMap("typeName", entityUpdateToWatch)));

        lastUpdatedTime = lastUpdatedTime == -1 ? 0 : lastUpdatedTime;
        mustClauseList.add(getMap("range", getMap("created", getMap("gt", lastUpdatedTime))));

        dsl.put("query", getMap("bool", getMap("must", mustClauseList)));

        List<Map<String, Object>> sortClause = new ArrayList<>();
        sortClause.add(getMap("created", getMap("order", "asc")));
        dsl.put("sort", sortClause);

        int from = 0;
        int size = 100;

        List<EntityAuditEventV2> events = new ArrayList<>();
        try {
            do {
                dsl.put("from", from);
                dsl.put("size", size);
                parameters.setDsl(dsl);
                String query = parameters.getQueryString();
                EntityAuditSearchResult result = auditRepository.searchEvents(query); // attributes are not getting passed in query
                if (result != null && !CollectionUtils.isEmpty(result.getEntityAudits())) {
                    events = result.getEntityAudits();
                }
                from += size;
            } while (events.size() == size);
        } catch (AtlasBaseException e) {
            LOG.error("ERROR in getPolicyAuditLogs while fetching entity audits {}: ", e.getMessage());
        } finally {
            RequestContext.get().endMetricRecord(recorder);
        }

        return events;
    }

    private void updateLastSync(String serviceName) {
        AtlasPerfMetrics.MetricRecorder recorder = RequestContext.get().startMetricRecord("AuthRest.updateLastSync." + serviceName);

        try {
            if (policyTransformer.getService() != null) {
                AtlasEntity serviceEntity = new AtlasEntity(policyTransformer.getService());
                serviceEntity.setAttribute(ATTR_SERVICE_LAST_SYNC, System.currentTimeMillis());
                try {
                    entityStore.createOrUpdate(new AtlasEntityStream(serviceEntity), false);
                } catch (AtlasBaseException e) {
                    LOG.error("Failed to update authServicePolicyLastSync time: {}", e.getMessage());
                }
            }
        } finally {
            RequestContext.get().endMetricRecord(recorder);
        }
    }

    private Long getLastEditTime(String serviceName, long lastUpdatedTime) {
        AtlasPerfMetrics.MetricRecorder recorder = RequestContext.get().startMetricRecord("AuthRest.isPolicyUpdated." + serviceName);

        List<String> entityUpdateToWatch = new ArrayList<>();
        entityUpdateToWatch.add(POLICY_ENTITY_TYPE);
        entityUpdateToWatch.add(PERSONA_ENTITY_TYPE);
        entityUpdateToWatch.add(PURPOSE_ENTITY_TYPE);

        AuditSearchParams parameters = new AuditSearchParams();
        Map<String, Object> dsl = getMap("size", 1);

        List<Map<String, Object>> mustClauseList = new ArrayList<>();
        mustClauseList.add(getMap("terms", getMap("typeName", entityUpdateToWatch)));

        lastUpdatedTime = lastUpdatedTime == -1 ? 0 : lastUpdatedTime;
        mustClauseList.add(getMap("range", getMap("created", getMap("gte", lastUpdatedTime))));

        dsl.put("query", getMap("bool", getMap("must", mustClauseList)));

        List<Map<String, Object>> sortList = new ArrayList<>();
        sortList.add(getMap("created", "desc"));
        dsl.put("sort", sortList);

        parameters.setDsl(dsl);
        Long lastEditTime = 0L; // this timestamp is used to verify if the found policies are synced with any policy create or update op on cassandra

        try {
            EntityAuditSearchResult result = auditRepository.searchEvents(parameters.getQueryString());
            if (result != null) {
                if (!CollectionUtils.isEmpty(result.getEntityAudits())) {
                    EntityAuditEventV2 lastAuditLog = result.getEntityAudits().get(0);
                    if (!EntityAuditEventV2.EntityAuditActionV2.getDeleteActions().contains(lastAuditLog.getAction()) &&
                        lastAuditLog.getTypeName().equals(POLICY_ENTITY_TYPE)
                    ) {
                        lastEditTime = lastAuditLog.getTimestamp();
                    } else {
                        LOG.info("ES_SYNC_FIX: {}: found delete action, so ignoring the last edit time: {}", serviceName, lastAuditLog.getTimestamp());
                    }
                } else {
                    lastEditTime = null; // no edits found
                }
            }
        } catch (AtlasBaseException e) {
            LOG.error("ERROR in getPoliciesIfUpdated while fetching entity audits {}: ", e.getMessage());
        } finally {
            RequestContext.get().endMetricRecord(recorder);
            LOG.info("Last edit time for service {} is {}, dsl: {}", serviceName, lastEditTime, dsl);
        }

        return lastEditTime;
    }

    private Map<String, Object> getMap(String key, Object value) {
        Map<String, Object> map = new HashMap<>();
        map.put(key, value);
        return map;
    }
}<|MERGE_RESOLUTION|>--- conflicted
+++ resolved
@@ -151,15 +151,6 @@
                 perf = AtlasPerfTracer.getPerfTracer(PERF_LOG, "AuthREST.downloadPolicies(serviceName="+serviceName+", pluginId="+pluginId+", lastUpdatedTime="+lastUpdatedTime+")");
             }
 
-<<<<<<< HEAD
-            Long latestEditTime = getLastEditTime(serviceName, lastUpdatedTime);
-            if (latestEditTime == null) {
-                return null;
-            }
-
-            ServicePolicies ret = policyTransformer.getPolicies(serviceName, pluginId, lastUpdatedTime, new Date(latestEditTime));
-
-=======
             ServicePolicies ret;
             if (usePolicyDelta) {
                 List<EntityAuditEventV2> auditEvents = getPolicyAuditLogs(serviceName, lastUpdatedTime);
@@ -180,7 +171,6 @@
                     lastUpdatedTime > 0 ? new Date(lastUpdatedTime) : lastUpdatedTime,
                     ret != null && ret.getPolicies() != null ? ret.getPolicies().size() : 0,
                     ret != null && ret.getPolicyDeltas() != null ? ret.getPolicyDeltas().size() : 0);
->>>>>>> 32e075fa
             updateLastSync(serviceName);
 
             return ret;
