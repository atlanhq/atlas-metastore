--- conflicted
+++ resolved
@@ -30,7 +30,6 @@
 import org.apache.atlas.plugin.util.RangerUserStore;
 import org.apache.atlas.plugin.util.ServicePolicies;
 import org.apache.atlas.policytransformer.CachePolicyTransformerImpl;
-import org.apache.atlas.refresher.AuthzCacheOnDemandRefresher;
 import org.apache.atlas.repository.audit.ESBasedAuditRepository;
 import org.apache.atlas.repository.graph.AuthzCacheRefresher;
 import org.apache.atlas.repository.store.graph.AtlasEntityStore;
@@ -180,12 +179,8 @@
     @Timed
     public void refreshCache(@QueryParam("refreshPolicies") Boolean policies,
                              @QueryParam("refreshRoles") Boolean roles,
-<<<<<<< HEAD
-                             @QueryParam("refreshGroups") Boolean groups) {
-=======
                              @QueryParam("refreshGroups") Boolean groups,
                              @QueryParam("hardRefresh") boolean hardRefresh) {
->>>>>>> f13a8c83
         AtlasPerfTracer perf = null;
 
         try {
@@ -193,30 +188,6 @@
                 perf = AtlasPerfTracer.getPerfTracer(PERF_LOG, "AuthREST.refreshCache(policies="+policies+", roles="+roles+", groups="+groups+")");
             }
 
-<<<<<<< HEAD
-            if (policies == null && roles == null && groups == null) {
-                AtlasAuthorizationUtils.refreshCache(true, true, true);
-
-            } else {
-                boolean refreshPolicies = false;
-                boolean refreshRoles = false;
-                boolean refreshGroups = false;
-
-                if (Boolean.TRUE == policies) {
-                    refreshPolicies = true;
-                }
-
-                if (Boolean.TRUE == roles) {
-                    refreshRoles = true;
-                }
-
-                if (Boolean.TRUE == groups) {
-                    refreshGroups = true;
-                }
-
-                AtlasAuthorizationUtils.refreshCache(refreshPolicies, refreshRoles, refreshGroups);
-                hostRefresher.refreshCache(refreshPolicies, refreshRoles, refreshGroups, RequestContext.get().getTraceId());
-=======
             AuthzCacheRefreshInfo.Builder builder = new AuthzCacheRefreshInfo.Builder();
             builder.setHardRefresh(hardRefresh);
 
@@ -243,7 +214,6 @@
                 AuthzCacheRefreshInfo info = builder.build();
                 AtlasAuthorizationUtils.refreshCache(info);
                 hostRefresher.refreshCache(info, RequestContext.get().getTraceId());
->>>>>>> f13a8c83
             }
         } finally {
             AtlasPerfTracer.log(perf);
@@ -270,14 +240,11 @@
 
     private boolean isPolicyUpdated(String serviceName, long lastUpdatedTime) {
         AtlasPerfMetrics.MetricRecorder recorder = RequestContext.get().startMetricRecord("AuthRest.isPolicyUpdated." + serviceName);
-<<<<<<< HEAD
-=======
 
         if (lastUpdatedTime == -1) {
             return true;
         }
 
->>>>>>> f13a8c83
         List<String> entityUpdateToWatch = new ArrayList<>();
         entityUpdateToWatch.add(POLICY_ENTITY_TYPE);
         entityUpdateToWatch.add(PERSONA_ENTITY_TYPE);
