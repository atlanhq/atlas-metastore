--- conflicted
+++ resolved
@@ -447,7 +447,6 @@
             RequestContext.get().setAllowDuplicateDisplayName(allowDuplicateDisplayName);
             typesDef.getBusinessMetadataDefs().forEach(AtlasBusinessMetadataDef::setRandomNameForEntityAndAttributeDefs);
             typesDef.getClassificationDefs().forEach(AtlasClassificationDef::setRandomNameForEntityAndAttributeDefs);
-            validateTypeCreateOrUpdate(typesDef);
             AtlasTypesDef atlasTypesDef = typeDefStore.createTypesDef(typesDef);
             typeCacheRefresher.refreshAllHostCache();
             return atlasTypesDef;
@@ -467,24 +466,6 @@
     private void validateTypeCreateOrUpdate(AtlasTypesDef typesDef) throws AtlasBaseException {
 
         if (CollectionUtils.isNotEmpty(typesDef.getEnumDefs())) {
-<<<<<<< HEAD
-            AtlasBaseTypeDef type = typesDef.getEnumDefs().stream().filter(typeDefStore::validateTypeName).findFirst().orElse(null);
-            if (type != null)
-                throw new AtlasBaseException(AtlasErrorCode.FORBIDDEN_TYPENAME, type.getName());
-        }
-        if (CollectionUtils.isNotEmpty(typesDef.getEntityDefs())) {
-            AtlasBaseTypeDef type = typesDef.getEntityDefs().stream().filter(typeDefStore::validateTypeName).findFirst().orElse(null);
-            if (type != null)
-                throw new AtlasBaseException(AtlasErrorCode.FORBIDDEN_TYPENAME, type.getName());
-        }
-        if (CollectionUtils.isNotEmpty(typesDef.getStructDefs())) {
-            AtlasBaseTypeDef type = typesDef.getStructDefs().stream().filter(typeDefStore::validateTypeName).findFirst().orElse(null);
-            if (type != null)
-                throw new AtlasBaseException(AtlasErrorCode.FORBIDDEN_TYPENAME, type.getName());
-        }
-    }
-
-=======
             for (AtlasBaseTypeDef typeDef : typesDef.getEnumDefs())
                 if (typeDefStore.hasBuiltInTypeName(typeDef))
                     throw new AtlasBaseException(AtlasErrorCode.FORBIDDEN_TYPENAME, typeDef.getName());
@@ -500,11 +481,9 @@
                     throw new AtlasBaseException(AtlasErrorCode.FORBIDDEN_TYPENAME, typeDef.getName());
         }
     }
->>>>>>> 69dc42d6
     /**
      * Bulk update API for all types, changes detected in the type definitions would be persisted
      * @param typesDef A composite object that captures all type definition changes
-     * @param allowDuplicateDisplayName
      * @return A composite object with lists of type definitions that were updated
      * @throws Exception
      * @HTTP 200 On successful update of requested type definitions
@@ -551,7 +530,6 @@
             RequestContext.get().setInTypePatching(patch);
             RequestContext.get().setAllowDuplicateDisplayName(allowDuplicateDisplayName);
             LOG.info("TypesRest.updateAtlasTypeDefs:: Typedef patch enabled:" + patch);
-            validateTypeCreateOrUpdate(typesDef);
             AtlasTypesDef atlasTypesDef = typeDefStore.updateTypesDef(typesDef);
             typeCacheRefresher.refreshAllHostCache();
             return atlasTypesDef;
