--- conflicted
+++ resolved
@@ -671,13 +671,8 @@
             RequestContext.get().setAllowDuplicateDisplayName(allowDuplicateDisplayName);
             String clientOrigin = servletRequest.getHeader(X_ATLAN_CLIENT_ORIGIN);
             LOG.info("TypesRest.updateAtlasTypeDefs:: Typedef patch enabled:" + patch);
-<<<<<<< HEAD
-            String clientOrigin = servletRequest.getHeader(X_ATLAN_CLIENT_ORIGIN);
-            AtlasTypesDef atlasTypesDef = updateTypeDefsWithRetry(typesDef, clientOrigin);
-=======
             AtlasTypesDef atlasTypesDef = typeDefStore.updateTypesDef(typesDef);
             refreshAllHostCache(RequestContext.get().getTraceId(), clientOrigin);
->>>>>>> f35d94bc
             LOG.info("TypesRest.updateAtlasTypeDefs:: Done");
             return atlasTypesDef;
         } catch (AtlasBaseException atlasBaseException) {
@@ -823,11 +818,7 @@
             validateTypeNames(typesDef);
         } catch (AtlasBaseException e) {
             if(AtlasErrorCode.TYPE_NAME_NOT_FOUND.equals(e.getAtlasErrorCode())) {
-<<<<<<< HEAD
-                typeDefStore.initWithoutLock();
-=======
                 typeDefStore.init();
->>>>>>> f35d94bc
                 validateTypeNames(typesDef);
             }
         }
