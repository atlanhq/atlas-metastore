/**
 * Licensed to the Apache Software Foundation (ASF) under one
 * or more contributor license agreements.  See the NOTICE file
 * distributed with this work for additional information
 * regarding copyright ownership.  The ASF licenses this file
 * to you under the Apache License, Version 2.0 (the
 * "License"); you may not use this file except in compliance
 * with the License.  You may obtain a copy of the License at
 *
 *     http://www.apache.org/licenses/LICENSE-2.0
 *
 * Unless required by applicable law or agreed to in writing, software
 * distributed under the License is distributed on an "AS IS" BASIS,
 * WITHOUT WARRANTIES OR CONDITIONS OF ANY KIND, either express or implied.
 * See the License for the specific language governing permissions and
 * limitations under the License.
 */
package org.apache.atlas.notification;

import org.apache.atlas.AtlasErrorCode;
import org.apache.atlas.RequestContext;
import org.apache.atlas.annotation.EnableConditional;
import org.apache.atlas.exception.AtlasBaseException;
import org.apache.atlas.listener.EntityChangeListenerV2;
import org.apache.atlas.model.glossary.AtlasGlossaryTerm;
import org.apache.atlas.model.instance.AtlasClassification;
import org.apache.atlas.model.instance.AtlasEntity;
import org.apache.atlas.model.instance.AtlasEntityHeader;
import org.apache.atlas.model.instance.AtlasEntityHeaderWithRelations;
import org.apache.atlas.model.instance.AtlasRelatedObjectId;
import org.apache.atlas.model.instance.AtlasRelationship;
import org.apache.atlas.model.instance.AtlasRelationshipHeader;
import org.apache.atlas.model.notification.EntityNotification.EntityNotificationV2;
import org.apache.atlas.model.notification.EntityNotification.EntityNotificationV2.OperationType;
import org.apache.atlas.type.AtlasClassificationType;
import org.apache.atlas.type.AtlasEntityType;
import org.apache.atlas.type.AtlasStructType.AtlasAttribute;
import org.apache.atlas.type.AtlasType;
import org.apache.atlas.type.AtlasTypeRegistry;
import org.apache.atlas.utils.AtlasPerfMetrics.MetricRecorder;
import org.apache.commons.collections.CollectionUtils;
import org.apache.commons.collections.MapUtils;
import org.apache.commons.configuration.Configuration;
import org.slf4j.Logger;
import org.slf4j.LoggerFactory;
import org.springframework.stereotype.Component;

import javax.inject.Inject;
import java.util.*;

import static org.apache.atlas.model.notification.EntityNotification.EntityNotificationV2.OperationType.*;
import static org.apache.atlas.repository.Constants.*;
import static org.apache.atlas.repository.graph.GraphHelper.isInternalType;
import static org.apache.atlas.repository.store.graph.v2.EntityGraphRetriever.CREATE_TIME;
import static org.apache.atlas.repository.store.graph.v2.EntityGraphRetriever.DESCRIPTION;
import static org.apache.atlas.repository.store.graph.v2.EntityGraphRetriever.NAME;
import static org.apache.atlas.repository.store.graph.v2.EntityGraphRetriever.OWNER;
import static org.apache.atlas.repository.store.graph.v2.EntityGraphRetriever.QUALIFIED_NAME;

@Component
@EnableConditional(property = "atlas.enable.entity.notifications", isDefault = true)
public class EntityNotificationListenerV2 implements EntityChangeListenerV2 {
    private static final Logger LOG = LoggerFactory.getLogger(EntityNotificationListenerV2.class);

    private final AtlasTypeRegistry                              typeRegistry;
    private final EntityNotificationSender<EntityNotificationV2> notificationSender;
    private final EntityNotificationSender<EntityNotificationV2> inlineNotificationSender;

    @Inject
    public EntityNotificationListenerV2(AtlasTypeRegistry typeRegistry,
                                        NotificationInterface notificationInterface,
                                        Configuration configuration) {
        this.typeRegistry       = typeRegistry;
        this.notificationSender = new EntityNotificationSender<>(notificationInterface, configuration);
        this.inlineNotificationSender = new EntityNotificationSender<>(notificationInterface, false);
    }

    @Override
    public void onEntitiesAdded(List<AtlasEntity> entities, boolean isImport) throws AtlasBaseException {
        notifyEntityEvents(entities, ENTITY_CREATE);
    }

    @Override
    public void onEntitiesUpdated(List<AtlasEntity> entities, boolean isImport) throws AtlasBaseException {
        notifyEntityEvents(entities, ENTITY_UPDATE);
    }

    @Override
    public void onEntitiesDeleted(List<AtlasEntity> entities, boolean isImport) throws AtlasBaseException {
        notifyEntityEvents(entities, ENTITY_DELETE);
    }

    @Override
    public void onEntitiesPurged(List<AtlasEntity> entities) throws AtlasBaseException {
        // do nothing -> notification not sent out for term purged from entities as its been sent in case of delete
    }

    @Override
    public void onClassificationsAdded(AtlasEntity entity, List<AtlasClassification> classifications) throws AtlasBaseException {
        notifyClassificationEvents(Collections.singletonList(entity), CLASSIFICATION_ADD, classifications);
    }

    @Override
    public void onClassificationsAdded(List<AtlasEntity> entities, List<AtlasClassification> classifications, boolean forceInline) throws AtlasBaseException {
        notifyClassificationEvents(entities, CLASSIFICATION_ADD, classifications, forceInline);
    }

    @Override
    public void onClassificationPropagationsAdded(List<AtlasEntity> entities, List<AtlasClassification> classifications, boolean forceInline) throws AtlasBaseException {
        notifyClassificationEvents(entities, CLASSIFICATION_ADD, classifications, forceInline);
    }

    @Override
    public void onClassificationsUpdated(AtlasEntity entity, List<AtlasClassification> classifications) throws AtlasBaseException {
        Map<String, List<AtlasClassification>> addedPropagations   = RequestContext.get().getAddedPropagations();
        Map<String, List<AtlasClassification>> removedPropagations = RequestContext.get().getRemovedPropagations();

        if (addedPropagations.containsKey(entity.getGuid())) {
            notifyClassificationEvents(Collections.singletonList(entity), CLASSIFICATION_ADD, classifications);
        } else if (!removedPropagations.containsKey(entity.getGuid())) {
            notifyClassificationEvents(Collections.singletonList(entity), CLASSIFICATION_UPDATE, classifications);
        }
    }

    @Override
<<<<<<< HEAD
    public void onClassificationsUpdatedV2(AtlasEntity entity, List<AtlasClassification> classifications, boolean forceInline) throws AtlasBaseException {
=======
    public void onClassificationPropagationUpdated(AtlasEntity entity, List<AtlasClassification> classifications, boolean forceInline) throws AtlasBaseException {
>>>>>>> 456088f8
        Map<String, List<AtlasClassification>> addedPropagations   = RequestContext.get().getAddedPropagations();
        Map<String, List<AtlasClassification>> removedPropagations = RequestContext.get().getRemovedPropagations();

        if (addedPropagations.containsKey(entity.getGuid())) {
            notifyClassificationEvents(Collections.singletonList(entity), CLASSIFICATION_ADD, classifications, forceInline);
        } else if (!removedPropagations.containsKey(entity.getGuid())) {
            notifyClassificationEvents(Collections.singletonList(entity), CLASSIFICATION_UPDATE, classifications, forceInline);
        }
    }

    @Override
    public void onClassificationsDeleted(AtlasEntity entity, List<AtlasClassification> classifications) throws AtlasBaseException {
        notifyClassificationEvents(Collections.singletonList(entity), CLASSIFICATION_DELETE, classifications);
    }

    @Override
    public void onClassificationsDeleted(List<AtlasEntity> entities, List<AtlasClassification> classifications) throws AtlasBaseException {
        notifyClassificationEvents(entities, CLASSIFICATION_DELETE, classifications);
    }

    @Override
    public void onTermAdded(AtlasGlossaryTerm term, List<AtlasRelatedObjectId> entities) {
        // do nothing -> notification not sent out for term assignment to entities
    }

    @Override
    public void onTermDeleted(AtlasGlossaryTerm term, List<AtlasRelatedObjectId> entities) {
        // do nothing -> notification not sent out for term removal from entities
    }

    @Override
    public void onLabelsDeleted(AtlasEntity entity, Set<String> labels) throws AtlasBaseException {
        // do nothing -> notification not sent out for label removal to entities
    }

    @Override
    public void onLabelsAdded(AtlasEntity entity, Set<String> labels) throws AtlasBaseException {
        // do nothing -> notification not sent out for label assignment to entities
    }

    private void notifyEntityEvents(List<AtlasEntity> entities, OperationType operationType) throws AtlasBaseException {
        MetricRecorder metric = RequestContext.get().startMetricRecord("entityNotification");

        Map<String,AtlasEntity> differentialEntities  = RequestContext.get().getDifferentialEntitiesMap();
        Map<String, String>     requestContextHeaders = RequestContext.get().getRequestContextHeaders();

        List<EntityNotificationV2> messages = new ArrayList<>();

        for (AtlasEntity entity : entities) {
             if (isInternalType(entity.getTypeName())) {
                continue;
            }
             String entityGuid = entity.getGuid();

             if(differentialEntities != null){
                 if (differentialEntities.containsKey(entityGuid)) {
                     messages.add(new EntityNotificationV2(toNotificationHeader(entity), differentialEntities.get(entityGuid),
                             operationType, RequestContext.get().getRequestTime(), requestContextHeaders));
                 }else {
                     messages.add(new EntityNotificationV2(toNotificationHeader(entity), null,
                             operationType, RequestContext.get().getRequestTime(), requestContextHeaders));
                 }
             }else{
                 messages.add(new EntityNotificationV2(toNotificationHeader(entity), null,
                         operationType, RequestContext.get().getRequestTime(), requestContextHeaders));
             }

        }

        sendNotifications(operationType, messages);
        RequestContext.get().endMetricRecord(metric);
    }

    private void notifyClassificationEvents(List<AtlasEntity> entities, OperationType operationType, Object mutatedObj) throws AtlasBaseException {
        notifyClassificationEvents(entities, operationType, mutatedObj, false);
    }

    private void notifyClassificationEvents(List<AtlasEntity> entities, OperationType operationType, Object mutatedObj, boolean forceInline) throws AtlasBaseException {
        MetricRecorder metric = RequestContext.get().startMetricRecord("classificationNotification");
        List<EntityNotificationV2> messages = new ArrayList<>();
        Map<String, String> requestContextHeaders = RequestContext.get().getRequestContextHeaders();

        for (AtlasEntity entity : entities) {
            if (isInternalType(entity.getTypeName())) {
                continue;
            }

            messages.add(new EntityNotificationV2(toNotificationHeader(entity), mutatedObj, operationType,
                    RequestContext.get().getRequestTime(), requestContextHeaders));
        }

        sendNotifications(operationType, messages, forceInline);

        RequestContext.get().endMetricRecord(metric);
    }

    private void notifyRelationshipEvents(List<AtlasRelationship> relationships, OperationType operationType) throws AtlasBaseException {
        MetricRecorder metric = RequestContext.get().startMetricRecord("entityNotification");
        List<EntityNotificationV2> messages = new ArrayList<>();
        Map<String, String> requestContextHeaders = RequestContext.get().getRequestContextHeaders();

        for (AtlasRelationship relationship : relationships) {
            if (isInternalType(relationship.getTypeName())) {
                continue;
            }
            messages.add(new EntityNotificationV2(toNotificationHeader(relationship), operationType,
                    RequestContext.get().getRequestTime(), requestContextHeaders));
        }

        sendNotifications(operationType, messages);
        RequestContext.get().endMetricRecord(metric);
    }

    private void notifyBusinessMetadataEvents(AtlasEntity entity, OperationType operationType, Map<String, Map<String, Object>> updatedBusinessAttributes) throws AtlasBaseException {
        MetricRecorder metric = RequestContext.get().startMetricRecord("entityBMNotification");
        List<EntityNotificationV2> messages = new ArrayList<>();
        Map<String, String> requestContextHeaders = RequestContext.get().getRequestContextHeaders();

        messages.add(new EntityNotificationV2(toNotificationHeader(entity), updatedBusinessAttributes, operationType,
                RequestContext.get().getRequestTime(), requestContextHeaders));

        sendNotifications(operationType, messages);
        RequestContext.get().endMetricRecord(metric);
    }

    private void sendNotifications(OperationType operationType, List<EntityNotificationV2> messages) throws AtlasBaseException {
        sendNotifications(operationType, messages, false);
    }

    private void sendNotifications(OperationType operationType, List<EntityNotificationV2> messages, boolean forceInline) throws AtlasBaseException {
        if (!messages.isEmpty()) {
            try {
                if (forceInline) {
                    inlineNotificationSender.send(operationType, messages);
                }
                else {
                    notificationSender.send(operationType, messages);
                }
            } catch (NotificationException e) {
                throw new AtlasBaseException(AtlasErrorCode.ENTITY_NOTIFICATION_FAILED, e, operationType.name());
            }
        }
    }

    private AtlasEntityHeaderWithRelations toNotificationHeader(AtlasEntity entity) {
        AtlasEntityHeaderWithRelations ret = new AtlasEntityHeaderWithRelations(entity.getTypeName(), entity.getGuid(), new HashMap<>());
        Object            name        = entity.getAttribute(NAME);
        Object            displayText = name != null ? name : entity.getAttribute(QUALIFIED_NAME);

        ret.setGuid(entity.getGuid());
        ret.setStatus(entity.getStatus());
        ret.setIsIncomplete(entity.getIsIncomplete());
        ret.setCreatedBy(entity.getCreatedBy());
        ret.setUpdatedBy(entity.getUpdatedBy());
        ret.setCreateTime(entity.getCreateTime());
        ret.setUpdateTime(entity.getUpdateTime());
        ret.setDeleteHandler(entity.getDeleteHandler());

        setAttribute(ret, NAME, name);
        setAttribute(ret, DESCRIPTION, entity.getAttribute(DESCRIPTION));
        setAttribute(ret, OWNER, entity.getAttribute(OWNER));
        setAttribute(ret, CREATE_TIME, entity.getAttribute(CREATE_TIME));

        if (displayText != null) {
            ret.setDisplayText(displayText.toString());
        }

        AtlasEntityType entityType = typeRegistry.getEntityTypeByName(entity.getTypeName());

        if (entityType != null) {
            for (AtlasAttribute attribute : entityType.getAllAttributes().values()) {
                if (attribute.getAttributeDef().getIsUnique() || attribute.getAttributeDef().getIncludeInNotification()) {
                    Object attrValue = entity.getAttribute(attribute.getName());

                    if (attrValue != null) {
                        ret.setAttribute(attribute.getName(), attrValue);
                    }
                }
            }

            //Add relationship attributes which has isOptional as false
            Map<String, Object> rel = new HashMap<>();
            for (Map<String, AtlasAttribute> attrs : entityType.getRelationshipAttributes().values()) {
                for (AtlasAttribute attr : attrs.values()) {
                    if (!attr.getAttributeDef().getIsOptional()) {
                        String attrName = attr.getAttributeDef().getName();
                        rel.put(attrName, entity.getRelationshipAttribute(attrName));
                    }
                }
            }

            if (MapUtils.isNotEmpty(rel)){
                ret.setRelationshipAttributes(rel);
            }

            if (CollectionUtils.isNotEmpty(entity.getClassifications())) {
                List<AtlasClassification> classifications     = new ArrayList<>(entity.getClassifications().size());
                List<String>              classificationNames = new ArrayList<>(entity.getClassifications().size());

                for (AtlasClassification classification : getAllClassifications(entity.getClassifications())) {
                    classifications.add(classification);
                    classificationNames.add(classification.getTypeName());
                }

                ret.setClassifications(classifications);
                ret.setClassificationNames(classificationNames);
            }
        }

        return ret;
    }
    private AtlasRelationshipHeader toNotificationHeader(AtlasRelationship relationship) {
        return new AtlasRelationshipHeader(relationship);
    }

    private void setAttribute(AtlasEntityHeader entity, String attrName, Object attrValue) {
        if (attrValue != null) {
            entity.setAttribute(attrName, attrValue);
        }
    }

    private List<AtlasClassification> getAllClassifications(List<AtlasClassification> classifications) {
        List<AtlasClassification> ret = new ArrayList<>();

        if (CollectionUtils.isNotEmpty(classifications)) {
            for (AtlasClassification classification : classifications) {
                AtlasClassificationType classificationType = typeRegistry.getClassificationTypeByName(classification.getTypeName());
                Set<String>             superTypeNames     = classificationType != null ? classificationType.getAllSuperTypes() : null;

                ret.add(classification);

                if (CollectionUtils.isNotEmpty(superTypeNames)) {
                    for (String superTypeName : superTypeNames) {
                        AtlasClassification superTypeClassification = new AtlasClassification(superTypeName);

                        superTypeClassification.setEntityGuid(classification.getEntityGuid());
                        superTypeClassification.setPropagate(classification.isPropagate());

                        if (MapUtils.isNotEmpty(classification.getAttributes())) {
                            AtlasClassificationType superType = typeRegistry.getClassificationTypeByName(superTypeName);

                            if (superType != null && MapUtils.isNotEmpty(superType.getAllAttributes())) {
                                Map<String, Object> superTypeClassificationAttributes = new HashMap<>();

                                for (Map.Entry<String, Object> attrEntry : classification.getAttributes().entrySet()) {
                                    String attrName = attrEntry.getKey();

                                    if (superType.getAllAttributes().containsKey(attrName)) {
                                        superTypeClassificationAttributes.put(attrName, attrEntry.getValue());
                                    }
                                }

                                superTypeClassification.setAttributes(superTypeClassificationAttributes);
                            }
                        }

                        ret.add(superTypeClassification);
                    }
                }
            }
        }

        return ret;
    }

    @Override
    public void onRelationshipsAdded(List<AtlasRelationship> relationships, boolean isImport) throws AtlasBaseException {
        notifyRelationshipEvents(relationships, RELATIONSHIP_CREATE);
    }

    @Override
    public void onRelationshipsUpdated(List<AtlasRelationship> relationships, boolean isImport) throws AtlasBaseException {
        notifyRelationshipEvents(relationships, RELATIONSHIP_UPDATE);
    }

    @Override
    public void onRelationshipsDeleted(List<AtlasRelationship> relationships, boolean isImport) throws AtlasBaseException {
        notifyRelationshipEvents(relationships, RELATIONSHIP_DELETE);
    }

    @Override
    public void onRelationshipsPurged(List<AtlasRelationship> relationships) throws AtlasBaseException {
        // do nothing -> notification not sent out for term purged from entities as its been sent in case of delete
    }

    @Override
    public void onBusinessAttributesUpdated(AtlasEntity entity, Map<String, Map<String, Object>> updatedBusinessAttributes) throws AtlasBaseException{
        notifyBusinessMetadataEvents(entity, BUSINESS_ATTRIBUTE_UPDATE, updatedBusinessAttributes);
    }

    @Override
    public void onClassificationsDeletedV2(AtlasEntity entity, List<AtlasClassification> deletedClassifications, boolean forceInline) throws AtlasBaseException {
        notifyClassificationEvents(Collections.singletonList(entity), CLASSIFICATION_DELETE, deletedClassifications, forceInline);
    }

}<|MERGE_RESOLUTION|>--- conflicted
+++ resolved
@@ -123,11 +123,7 @@
     }
 
     @Override
-<<<<<<< HEAD
-    public void onClassificationsUpdatedV2(AtlasEntity entity, List<AtlasClassification> classifications, boolean forceInline) throws AtlasBaseException {
-=======
     public void onClassificationPropagationUpdated(AtlasEntity entity, List<AtlasClassification> classifications, boolean forceInline) throws AtlasBaseException {
->>>>>>> 456088f8
         Map<String, List<AtlasClassification>> addedPropagations   = RequestContext.get().getAddedPropagations();
         Map<String, List<AtlasClassification>> removedPropagations = RequestContext.get().getRemovedPropagations();
 
