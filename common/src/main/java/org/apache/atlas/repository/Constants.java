--- conflicted
+++ resolved
@@ -131,14 +131,9 @@
      */
     public static final String CONNECTION_ENTITY_TYPE       = "Connection";
     public static final String QUERY_ENTITY_TYPE            = "Query";
-<<<<<<< HEAD
-    public static final String QUERY_FOLDER_ENTITY_TYPE     = "QueryFolder";
-    public static final String QUERY_COLLECTION_ENTITY_TYPE = "QueryCollection";
     public static final String README_ENTITY_TYPE           = "Readme";
-=======
     public static final String QUERY_FOLDER_ENTITY_TYPE     = "Folder";
     public static final String QUERY_COLLECTION_ENTITY_TYPE = "Collection";
->>>>>>> 71e2a7f7
 
     /*
      * Purpose / Persona
