--- conflicted
+++ resolved
@@ -229,10 +229,9 @@
 
     public static final String CONNECTION_PROCESS_ENTITY_TYPE = "ConnectionProcess";
     public static final String PARENT_CONNECTION_PROCESS_QUALIFIED_NAME = "parentConnectionProcessQualifiedName";
-<<<<<<< HEAD
+
     public static String[] PROCESS_EDGE_TYPE_NAMES = {PROCESS_INPUTS_EDGE_TYPENAME,PROCESS_OUTPUTS_EDGE_TYPENAME };
-=======
->>>>>>> 4f6a5599
+
 
     /**
      * The homeId field is used when saving into Atlas a copy of an object that is being imported from another
