--- conflicted
+++ resolved
@@ -403,12 +403,7 @@
         put(CLASSIFICATION_PROPAGATION_MODE_DEFAULT, null);
         put(CLASSIFICATION_PROPAGATION_MODE_RESTRICT_HIERARCHY, new ArrayList<>(
                 Arrays.asList(CATALOG_PROCESS_INPUT_RELATIONSHIP_LABEL,
-<<<<<<< HEAD
-                        CATALOG_PROCESS_OUTPUT_RELATIONSHIP_LABEL,
-                        COLUMN_LINEAGE_RELATIONSHIP_LABEL
-=======
                         CATALOG_PROCESS_OUTPUT_RELATIONSHIP_LABEL
->>>>>>> 3121264a
                 )));
     }};
 
