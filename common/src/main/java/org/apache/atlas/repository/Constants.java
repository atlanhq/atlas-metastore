--- conflicted
+++ resolved
@@ -400,12 +400,7 @@
         put(CLASSIFICATION_PROPAGATION_MODE_DEFAULT, null);
         put(CLASSIFICATION_PROPAGATION_MODE_RESTRICT_HIERARCHY, new ArrayList<>(
                 Arrays.asList(CATALOG_PROCESS_INPUT_RELATIONSHIP_LABEL,
-<<<<<<< HEAD
-                        CATALOG_PROCESS_OUTPUT_RELATIONSHIP_LABEL,
-                        COLUMN_LINEAGE_RELATIONSHIP_LABEL
-=======
                         CATALOG_PROCESS_OUTPUT_RELATIONSHIP_LABEL
->>>>>>> f2606660
                 )));
     }};
 
