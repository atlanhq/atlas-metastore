--- conflicted
+++ resolved
@@ -327,10 +327,9 @@
 
     public static final int ELASTICSEARCH_PAGINATION_SIZE = 50;
 
-<<<<<<< HEAD
     public static final String REQUEST_HEADER_USER_AGENT = "User-Agent";
     public static final String REQUEST_HEADER_HOST = "Host";
-=======
+
     public static final String CATALOG_PROCESS_INPUT_RELATIONSHIP_LABEL = "__Process.inputs";
     public static final String CATALOG_PROCESS_OUTPUT_RELATIONSHIP_LABEL = "__Process.outputs";
     public static final String COLUMN_LINEAGE_RELATIONSHIP_LABEL = "__Process.columnProcesses";
@@ -345,7 +344,6 @@
         )));
         put(CLASSIFICATION_PROPAGATION_MODE_DEFAULT, null);
     }};
->>>>>>> 447cba51
 
     private Constants() {
     }
