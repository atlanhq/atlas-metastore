--- conflicted
+++ resolved
@@ -324,12 +324,6 @@
 
     public static final int ELASTICSEARCH_PAGINATION_SIZE = 50;
 
-<<<<<<< HEAD
-    public static final String REQUEST_HEADER_USER_AGENT = "User-Agent";
-    public static final String REQUEST_HEADER_HOST = "Host";
-
-=======
->>>>>>> ce6fd4b9
     private Constants() {
     }
 
