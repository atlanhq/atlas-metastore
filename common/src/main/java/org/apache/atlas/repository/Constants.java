--- conflicted
+++ resolved
@@ -47,10 +47,7 @@
     public static final String FREETEXT_REQUEST_HANDLER         = "/freetext";
     public static final String TERMS_REQUEST_HANDLER            = "/terms";
     public static final String ES_API_ALIASES                   = "/_aliases";
-<<<<<<< HEAD
-=======
     public static final String DEFAULT_TENANT_ID                = "default";
->>>>>>> c3531c17
 
     /**
      * Entity type name property key.
@@ -146,11 +143,7 @@
 
     public static final List<String> ACCESS_CONTROL_ENTITY_TYPES  = Arrays.asList(PERSONA_ENTITY_TYPE, PURPOSE_ENTITY_TYPE, POLICY_ENTITY_TYPE, ACCESS_CONTROL_ENTITY_TYPE);
 
-<<<<<<< HEAD
-    public static final String ACCESS_CONTROL_RELATION_TYPE  = "access_control_policy_parent_children";
-=======
     public static final String ACCESS_CONTROL_RELATION_TYPE  = "access_control_policies";
->>>>>>> c3531c17
 
     public static final String POLICY_TYPE_METADATA = "metadata";
     public static final String POLICY_TYPE_GLOSSARY = "glossary";
