--- conflicted
+++ resolved
@@ -126,10 +126,7 @@
     public static final String QUERY_FOLDER_ENTITY_TYPE     = "QueryFolder";
     public static final String QUERY_COLLECTION_ENTITY_TYPE = "QueryCollection";
 
-<<<<<<< HEAD
-=======
-
->>>>>>> 98c670e5
+
     /**
      * Lineage relations.
      */
