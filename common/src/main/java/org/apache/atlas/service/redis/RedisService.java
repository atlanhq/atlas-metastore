package org.apache.atlas.service.redis;

import org.slf4j.Logger;

public interface RedisService {

  boolean acquireDistributedLock(String key) throws Exception;

  void releaseDistributedLock(String key);

  String getValue(String key);

  String putValue(String key, String value);

<<<<<<< HEAD
=======
  String putValue(String key, String value, int timeout);

>>>>>>> 8d25b570
  void removeValue(String key);

  Logger getLogger();

}<|MERGE_RESOLUTION|>--- conflicted
+++ resolved
@@ -12,11 +12,8 @@
 
   String putValue(String key, String value);
 
-<<<<<<< HEAD
-=======
   String putValue(String key, String value, int timeout);
 
->>>>>>> 8d25b570
   void removeValue(String key);
 
   Logger getLogger();
