package org.apache.atlas.service;

import org.apache.atlas.service.redis.RedisService;
import org.apache.commons.lang.StringUtils;
import org.springframework.beans.BeansException;
import org.springframework.context.ApplicationContext;
import org.springframework.context.ApplicationContextAware;
import org.springframework.context.annotation.DependsOn;
import org.springframework.stereotype.Component;
import org.slf4j.Logger;
import org.slf4j.LoggerFactory;
import io.micrometer.core.instrument.Gauge;
import io.micrometer.core.instrument.MeterRegistry;

import javax.annotation.PostConstruct;
import javax.inject.Inject;
import java.util.List;
import java.util.Objects;
import java.util.concurrent.CompletableFuture;
import java.util.concurrent.ConcurrentHashMap;
import java.util.concurrent.TimeUnit;


@Component
@DependsOn("redisServiceImpl")
public class FeatureFlagStore implements ApplicationContextAware {
    private static final Logger LOG = LoggerFactory.getLogger(FeatureFlagStore.class);

    private static final String FF_NAMESPACE = "ff:";
    private static final List<String> KNOWN_FLAGS = List.of(FeatureFlag.getAllKeys());
    
    // Thundering herd prevention: result sharing pattern
    private static final int LOCK_TIMEOUT_SECONDS = 10;
    private static final long INIT_RETRY_DELAY_MS = 20000L; // 2 seconds

    private final ConcurrentHashMap<String, CompletableFuture<String>> inFlightRedisFetches = new ConcurrentHashMap<>();

    private final RedisService redisService;
    private final FeatureFlagConfig config;
    private final FeatureFlagCacheStore cacheStore;
    private static ApplicationContext context;

    private volatile boolean initialized = false;
    private static final String METRIC_COMPONENT = "atlas_classification";

    public static final String FEATURE_FLAG_ID_ONLY_GRAPH_ENABLED = "idOnlyGraphFeatureEnabled";

    @Inject
    public FeatureFlagStore(RedisService redisService, FeatureFlagConfig config, 
                           FeatureFlagCacheStore cacheStore) {
        this.redisService = Objects.requireNonNull(redisService, "RedisService cannot be null - critical dependency missing!");
        this.config = Objects.requireNonNull(config, "FeatureFlagConfig cannot be null");
        this.cacheStore = Objects.requireNonNull(cacheStore, "FeatureFlagCacheStore cannot be null");
        
        LOG.info("FeatureFlagStore dependencies injected successfully - RedisService: {}", 
                redisService.getClass().getSimpleName());
    }

    private static FeatureFlagStore getStore() {
        try {
            if (context == null) {
                LOG.error("ApplicationContext not initialized yet");
                return null;
            }
            return context.getBean(FeatureFlagStore.class);
        } catch (Exception e) {
            LOG.error("Failed to get FeatureFlagStore from Spring context", e);
            return null;
        }
    }

    @PostConstruct
    public void initialize() throws InterruptedException {
        LOG.info("Starting FeatureFlagStore initialization...");
        long startTime = System.currentTimeMillis();

        // A single, consolidated retry loop for the entire initialization process. Doesn't let Atlas start until Redis FF store is set up correctly.
        while (true) {
            try {
                validateDependencies();
                preloadAllFlags();
                initialized = true;

                // Add version tracking metric
                MeterRegistry meterRegistry = org.apache.atlas.service.metrics.MetricUtils.getMeterRegistry();
                Gauge.builder(METRIC_COMPONENT + "_atlas_version_enabled", 
                            this,
                            ref -> isTagV2Enabled() ? 2.0 : 1.0)
                    .description("Indicates which Tag propagation version is enabled (2.0 = v2, 1.0 = v1)")
                    .tag("component", "version")
                    .register(meterRegistry);

                long duration = System.currentTimeMillis() - startTime;
                LOG.info("FeatureFlagStore initialization completed successfully in {}ms", duration);
                break; // Success! Exit the loop.

            } catch (Exception e) {
                // Catches any failure from validation or preloading and retries the whole process.
                long duration = System.currentTimeMillis() - startTime;
                LOG.warn("FeatureFlagStore initialization failed after {}ms, retrying in {} seconds... Error: {}",
                        duration, INIT_RETRY_DELAY_MS / 1000, e.getMessage());
                Thread.sleep(INIT_RETRY_DELAY_MS);
            }
        }
    }

    private void validateDependencies() {
        LOG.info("Validating FeatureFlagStore dependencies...");
        try {
            // Test Redis connectivity with a simple operation
            String testKey = "ff:_health_check";
            redisService.putValue(testKey, "test");
            String testValue = redisService.getValue(testKey);
            redisService.removeValue(testKey);

            if (!"test".equals(testValue)) {
                throw new RuntimeException("Redis connectivity test failed - value mismatch");
            }

            LOG.info("Redis connectivity validated successfully");
        } catch (Exception e) {
            // Re-throw the exception to be caught by the central loop in initialize()
            throw new RuntimeException("Redis dependency validation failed", e);
        }
    }

    private void preloadAllFlags() {
        LOG.info("Preloading all known feature flags from Redis...");
        for (String flagKey : KNOWN_FLAGS) {
            FeatureFlag flag = FeatureFlag.fromKey(flagKey);
            String namespacedKey = addFeatureFlagNamespace(flagKey);
            // loadFlagFromRedisWithRetry will throw an exception on failure, which is caught by initialize()
            String value = loadFlagFromRedisWithRetry(namespacedKey, flagKey);

            if (!StringUtils.isEmpty(value)) {
                cacheStore.putInBothCaches(namespacedKey, value);
                LOG.debug("Preloaded flag '{}' with Redis value: {}", flagKey, value);
            } else {
                String defaultValue = String.valueOf(flag.getDefaultValue());
                cacheStore.putInBothCaches(namespacedKey, defaultValue);
                LOG.debug("Preloaded flag '{}' with default value: {} (not found in Redis)", flagKey, defaultValue);
            }
        }
        LOG.info("All feature flags preloaded.");
    }

    private String loadFlagFromRedisWithRetry(String namespacedKey, String flagKey) {
        for (int attempt = 1; attempt <= config.getRedisRetryAttempts(); attempt++) {
            try {
                return redisService.getValue(namespacedKey);
                
            } catch (Exception e) {
                boolean isLastAttempt = (attempt == config.getRedisRetryAttempts());
                
                if (isLastAttempt) {
                    LOG.error("Redis operation failed for flag '{}' after {} attempts", flagKey, attempt, e);
                    throw new RuntimeException("Failed to load flag " + flagKey + " after " + attempt + " attempts", e);
                }
                
                // Calculate exponential backoff delay
                long backoffDelay = calculateBackoffDelay(attempt);
                LOG.warn("Redis operation failed for flag '{}' (attempt {}/{}), retrying in {}ms...", 
                        flagKey, attempt, config.getRedisRetryAttempts(), backoffDelay, e);
                
                try {
                    Thread.sleep(backoffDelay);
                } catch (InterruptedException ie) {
                    Thread.currentThread().interrupt();
                    throw new RuntimeException("Interrupted while retrying flag " + flagKey, ie);
                }
            }
        }
        
        return null; // This line should never be reached
    }
    
    private long calculateBackoffDelay(int attempt) {
        double exponentialFactor = Math.pow(config.getRedisRetryBackoffMultiplier(), attempt - 1);
        long backoffDelay = Math.round(config.getRedisRetryDelayMs() * exponentialFactor);
        
        // Cap the maximum delay to prevent extremely long waits (e.g., 30 seconds max)
        long maxDelayMs = 30000L;
        return Math.min(backoffDelay, maxDelayMs);
    }

    public static boolean isTagV2Enabled() {
        return !evaluate(FeatureFlag.ENABLE_JANUS_OPTIMISATION.getKey(), "false"); // Default value is false, if the flag is present or has value true it's treated as enabled
    }

    public static boolean evaluate(String key, String expectedValue) {
        return StringUtils.equals(getFlag(key), expectedValue);
    }

    public static String getFlag(String key){
        try {
            if (!isValidFlag(key)) {
                LOG.warn("Invalid feature flag requested: '{}'. Only predefined flags are allowed", key);
                throw new IllegalStateException("Invalid feature flag requested: " + key);
            }

            FeatureFlagStore instance = getInstance();
            if (instance == null) {
                LOG.warn("FeatureFlagStore not initialized, cannot get flag: {}", key);
                return getDefaultValue(key);
            }

            return instance.getFlagInternal(key);
        } catch (Exception e) {
            if (FeatureFlag.ENABLE_JANUS_OPTIMISATION.getKey().equals(key))
                throw e;
            LOG.error("Error getting feature flag '{}'", key, e);
            return getDefaultValue(key); // Always return something
        }
    }

    private static String getDefaultValue(String key) {
        if (FeatureFlag.ENABLE_JANUS_OPTIMISATION.getKey().equals(key))
            throw new RuntimeException("Cannot return default value for critical Tags FF: " + key);
        FeatureFlag flag = FeatureFlag.fromKey(key);
        return flag != null ? String.valueOf(flag.getDefaultValue()) : "false";
    }

    private static boolean isValidFlag(String key) {
        return FeatureFlag.isValidFlag(key);
    }

    String getFlagInternal(String key) {
        if (!initialized) {
            LOG.warn("FeatureFlagStore not fully initialized yet, attempting to get flag: {}", key);
            throw new IllegalStateException("FeatureFlagStore not initialized");
        }

        if (redisService == null) {
            LOG.error("RedisService is null - this should never happen after proper initialization");
            throw new IllegalStateException("RedisService is not available");
        }

        if (StringUtils.isEmpty(key)) {
            LOG.error("Invalid key: cannot be null or empty");
            throw new IllegalStateException("Null or empty redis key");
        }

        String namespacedKey = addFeatureFlagNamespace(key);

        // 1. First check: primary cache
        String value = cacheStore.getFromPrimaryCache(namespacedKey);
        if (value != null) {
            return value;
        }

        // 2. Second check: see if another thread is already fetching this key
        CompletableFuture<String> future = inFlightRedisFetches.get(key);

        if (future == null) {
            // This thread is the first; it will do the fetching
            CompletableFuture<String> newFuture = new CompletableFuture<>();

            // Atomically put the new future into the map.
            // If another thread beats us, `putIfAbsent` will return its future.
            future = inFlightRedisFetches.putIfAbsent(key, newFuture);

            if (future == null) { // We successfully put our new future in the map; we are the leader.
                future = newFuture; // Use the future we created
                try {
                    LOG.debug("Fetching from Redis for key: {}", key);
                    String redisValue = fetchFromRedisAndCache(namespacedKey, key);

                    // Complete the future successfully with the result
                    future.complete(redisValue);

                } catch (Exception e) {
                    // Complete the future exceptionally to notify other waiting threads of the failure
                    LOG.error("Exception while fetching flag '{}' for the first time.", key, e);
                    future.completeExceptionally(e);
                } finally {
                    // CRUCIAL: Clean up the map so subsequent requests re-trigger a fetch
                    inFlightRedisFetches.remove(key, future);
                }
            }
        }

        // 3. Wait for the result from the leader thread (or this thread if it was the leader)
        try {
            value = future.get(LOCK_TIMEOUT_SECONDS, TimeUnit.SECONDS);
        } catch (Exception e) {
            LOG.warn("Failed to get feature flag '{}' from in-flight future (timeout or exception)", key, e);
        }

        if (value != null) {
            return value;
        }

        // 4. Final check: fallback cache
        value = cacheStore.getFromFallbackCache(namespacedKey);
        if (value != null) {
            LOG.debug("Using fallback cache value for key: {}", key);
            return value;
        }

        LOG.warn("No value found for flag '{}' in any cache or Redis", key);
        return null;
    }

    private String fetchFromRedisAndCache(String namespacedKey, String key) {
        try {
            String value = loadFlagFromRedisWithRetry(namespacedKey, key);
            if (value != null)
                updateBothCaches(namespacedKey, value);
            return value;
        } catch (Exception e) {
            LOG.error("Failed to fetch flag '{}' from Redis", key, e);
            return null;
        }
    }

    private synchronized void updateBothCaches(String namespacedKey, String value) {
        cacheStore.putInBothCaches(namespacedKey, value);
    }

<<<<<<< HEAD
    public static String getFlag(String key) {
        String ret = "";
        try{
            if (StringUtils.isEmpty(key))
            {
                return ret;
            }
            return redisService.getValue(addFeatureFlagNamespace(key));
        } catch (Exception e) {
            return ret;
        }
    }

    public static String setFlag(String key, String value) {
        if (StringUtils.isEmpty(key) || StringUtils.isEmpty(value))
            return null;

        return redisService.putValue(addFeatureFlagNamespace(key), value);
=======
    public static void setFlag(String key, String value) {
        if (!isValidFlag(key)) {
            LOG.error("Cannot set invalid feature flag: '{}'. Only predefined flags are allowed: {}", 
                     key, String.join(", ", FeatureFlag.getAllKeys()));
            return;
        }
        
        FeatureFlagStore instance = getInstance();
        if (instance == null) {
            LOG.warn("FeatureFlagStore not initialized, cannot set flag: {}", key);
            return;
        }
        instance.setFlagInternal(key, value);
    }

    synchronized void setFlagInternal(String key, String value) {
        if (StringUtils.isEmpty(key) || StringUtils.isEmpty(value)) {
            return;
        }
        
        String namespacedKey = addFeatureFlagNamespace(key);
        try {
            redisService.putValue(namespacedKey, value);
            cacheStore.putInBothCaches(namespacedKey, value);
            LOG.info("Set feature flag '{}' to value: {}", key, value);
            
        } catch (Exception e) {
            LOG.error("Failed to set feature flag '{}'", key, e);
        }
>>>>>>> e1ed8dbf
    }

    public static void deleteFlag(String key) {
        if (!isValidFlag(key)) {
            LOG.error("Cannot delete invalid feature flag: '{}'. Only predefined flags are allowed: {}", 
                     key, String.join(", ", FeatureFlag.getAllKeys()));
            return;
        }
        
        FeatureFlagStore instance = getInstance();
        if (instance == null) {
            LOG.warn("FeatureFlagStore not initialized, cannot delete flag: {}", key);
            return;
        }
        instance.deleteFlagInternal(key);
    }

    synchronized void deleteFlagInternal(String key) {
        if (StringUtils.isEmpty(key)) {
            return;
        }
        
        String namespacedKey = addFeatureFlagNamespace(key);
        try {
            redisService.removeValue(namespacedKey);
            cacheStore.removeFromBothCaches(namespacedKey);
            LOG.info("Deleted feature flag: {}", key);
            
        } catch (Exception e) {
            LOG.error("Failed to delete feature flag '{}'", key, e);
        }
    }

    private static FeatureFlagStore getInstance() {
        return getStore();
    }

    private static String addFeatureFlagNamespace(String key) {
        return FF_NAMESPACE + key;
    }

    public boolean isInitialized() {
        return initialized;
    }

    @Override
    public void setApplicationContext(ApplicationContext applicationContext) throws BeansException {
        context = applicationContext;
    }

}<|MERGE_RESOLUTION|>--- conflicted
+++ resolved
@@ -317,26 +317,6 @@
         cacheStore.putInBothCaches(namespacedKey, value);
     }
 
-<<<<<<< HEAD
-    public static String getFlag(String key) {
-        String ret = "";
-        try{
-            if (StringUtils.isEmpty(key))
-            {
-                return ret;
-            }
-            return redisService.getValue(addFeatureFlagNamespace(key));
-        } catch (Exception e) {
-            return ret;
-        }
-    }
-
-    public static String setFlag(String key, String value) {
-        if (StringUtils.isEmpty(key) || StringUtils.isEmpty(value))
-            return null;
-
-        return redisService.putValue(addFeatureFlagNamespace(key), value);
-=======
     public static void setFlag(String key, String value) {
         if (!isValidFlag(key)) {
             LOG.error("Cannot set invalid feature flag: '{}'. Only predefined flags are allowed: {}", 
@@ -366,7 +346,6 @@
         } catch (Exception e) {
             LOG.error("Failed to set feature flag '{}'", key, e);
         }
->>>>>>> e1ed8dbf
     }
 
     public static void deleteFlag(String key) {
