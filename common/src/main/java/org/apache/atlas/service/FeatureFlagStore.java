package org.apache.atlas.service;

import org.apache.atlas.service.redis.RedisService;
import org.apache.commons.lang.StringUtils;
<<<<<<< HEAD
=======
import org.springframework.beans.BeansException;
import org.springframework.context.ApplicationContext;
import org.springframework.context.ApplicationContextAware;
>>>>>>> 4f3aed6d
import org.springframework.context.annotation.DependsOn;
import org.springframework.stereotype.Component;
import org.slf4j.Logger;
import org.slf4j.LoggerFactory;

import javax.annotation.PostConstruct;
import javax.inject.Inject;
import java.util.List;
import java.util.Objects;
<<<<<<< HEAD
=======
import java.util.concurrent.CompletableFuture;
import java.util.concurrent.ConcurrentHashMap;
import java.util.concurrent.TimeUnit;
>>>>>>> 4f3aed6d


@Component
@DependsOn("redisServiceImpl")
<<<<<<< HEAD
public class FeatureFlagStore {
=======
public class FeatureFlagStore implements ApplicationContextAware {
>>>>>>> 4f3aed6d
    private static final Logger LOG = LoggerFactory.getLogger(FeatureFlagStore.class);

    private static final String FF_NAMESPACE = "ff:";
    private static final List<String> KNOWN_FLAGS = List.of(FeatureFlag.getAllKeys());
<<<<<<< HEAD

    private final RedisService redisService;
    private final FeatureFlagConfig config;
    private final FeatureFlagCacheStore cacheStore;
    
=======
    
    // Thundering herd prevention: result sharing pattern
    private static final int LOCK_TIMEOUT_SECONDS = 10;
    private static final long INIT_RETRY_DELAY_MS = 20000L; // 2 seconds

    private final ConcurrentHashMap<String, CompletableFuture<String>> inFlightRedisFetches = new ConcurrentHashMap<>();

    private final RedisService redisService;
    private final FeatureFlagConfig config;
    private final FeatureFlagCacheStore cacheStore;
    private static ApplicationContext context;

>>>>>>> 4f3aed6d
    private volatile boolean initialized = false;

    @Inject
    public FeatureFlagStore(RedisService redisService, FeatureFlagConfig config, 
                           FeatureFlagCacheStore cacheStore) {
        this.redisService = Objects.requireNonNull(redisService, "RedisService cannot be null - critical dependency missing!");
        this.config = Objects.requireNonNull(config, "FeatureFlagConfig cannot be null");
        this.cacheStore = Objects.requireNonNull(cacheStore, "FeatureFlagCacheStore cannot be null");
        
        LOG.info("FeatureFlagStore dependencies injected successfully - RedisService: {}", 
                redisService.getClass().getSimpleName());
    }

<<<<<<< HEAD
    @PostConstruct
    public void initialize() {
        LOG.info("Starting FeatureFlagStore initialization...");
        long startTime = System.currentTimeMillis();
        
        try {
            validateDependencies();
            preloadAllFlags();
            initialized = true;
            
            long duration = System.currentTimeMillis() - startTime;
            LOG.info("FeatureFlagStore initialization completed successfully in {}ms", duration);
            
        } catch (Exception e) {
            long duration = System.currentTimeMillis() - startTime;
            LOG.error("FeatureFlagStore initialization FAILED after {}ms", duration, e);
            throw new RuntimeException("Failed to initialize FeatureFlagStore - cannot start application", e);
        }
    }

    private void validateDependencies() {
        LOG.info("Validating FeatureFlagStore dependencies...");
        
        // Validate RedisService is operational
        try {
            // Test Redis connectivity with a simple operation
            String testKey = "ff:_health_check";
            redisService.putValue(testKey, "test");
            String testValue = redisService.getValue(testKey);
            redisService.removeValue(testKey);
            
            if (!"test".equals(testValue)) {
                throw new RuntimeException("Redis connectivity test failed - value mismatch");
=======
    private static FeatureFlagStore getStore() {
        try {
            if (context == null) {
                LOG.error("ApplicationContext not initialized yet");
                return null;
            }
            return context.getBean(FeatureFlagStore.class);
        } catch (Exception e) {
            LOG.error("Failed to get FeatureFlagStore from Spring context", e);
            return null;
        }
    }

    @PostConstruct
    public void initialize() throws InterruptedException {
        LOG.info("Starting FeatureFlagStore initialization...");
        long startTime = System.currentTimeMillis();

        // A single, consolidated retry loop for the entire initialization process. Doesn't let Atlas start until Redis FF store is set up correctly.
        while (true) {
            try {
                validateDependencies();
                preloadAllFlags();
                initialized = true;

                long duration = System.currentTimeMillis() - startTime;
                LOG.info("FeatureFlagStore initialization completed successfully in {}ms", duration);
                break; // Success! Exit the loop.

            } catch (Exception e) {
                // Catches any failure from validation or preloading and retries the whole process.
                long duration = System.currentTimeMillis() - startTime;
                LOG.warn("FeatureFlagStore initialization failed after {}ms, retrying in {} seconds... Error: {}",
                        duration, INIT_RETRY_DELAY_MS / 1000, e.getMessage());
                Thread.sleep(INIT_RETRY_DELAY_MS);
>>>>>>> 4f3aed6d
            }
            
            LOG.info("Redis connectivity validated successfully");
            
        } catch (Exception e) {
            LOG.error("Redis connectivity validation failed", e);
            throw new RuntimeException("RedisService is not operational - cannot initialize FeatureFlagStore", e);
        }
<<<<<<< HEAD
        
        // Validate required configuration
        if (config.getRedisRetryAttempts() <= 0) {
            throw new RuntimeException("Invalid configuration: redisRetryAttempts must be > 0");
        }
        
        LOG.info("All dependencies validated successfully");
=======
    }

    private void validateDependencies() {
        LOG.info("Validating FeatureFlagStore dependencies...");
        try {
            // Test Redis connectivity with a simple operation
            String testKey = "ff:_health_check";
            redisService.putValue(testKey, "test");
            String testValue = redisService.getValue(testKey);
            redisService.removeValue(testKey);

            if (!"test".equals(testValue)) {
                throw new RuntimeException("Redis connectivity test failed - value mismatch");
            }

            LOG.info("Redis connectivity validated successfully");
        } catch (Exception e) {
            // Re-throw the exception to be caught by the central loop in initialize()
            throw new RuntimeException("Redis dependency validation failed", e);
        }
>>>>>>> 4f3aed6d
    }

    private void preloadAllFlags() {
        LOG.info("Preloading all known feature flags from Redis...");
<<<<<<< HEAD
        
        for (String flagKey : KNOWN_FLAGS) {
            
            FeatureFlag flag = FeatureFlag.fromKey(flagKey);
            String namespacedKey = addFeatureFlagNamespace(flagKey);
            String value = loadFlagFromRedisWithRetry(namespacedKey, flagKey);
            
            if (!StringUtils.isEmpty(value)) {
                cacheStore.putInFallbackCache(namespacedKey, value);
                LOG.info("Preloaded flag '{}' with Redis value: {}", flagKey, value);
            } else {
                String defaultValue = String.valueOf(flag.getDefaultValue());
                cacheStore.putInFallbackCache(namespacedKey, defaultValue);
                LOG.info("Preloaded flag '{}' with default value: {} (not found in Redis)", flagKey, defaultValue);
            }
        }
=======
        for (String flagKey : KNOWN_FLAGS) {
            FeatureFlag flag = FeatureFlag.fromKey(flagKey);
            String namespacedKey = addFeatureFlagNamespace(flagKey);
            // loadFlagFromRedisWithRetry will throw an exception on failure, which is caught by initialize()
            String value = loadFlagFromRedisWithRetry(namespacedKey, flagKey);

            if (!StringUtils.isEmpty(value)) {
                cacheStore.putInFallbackCache(namespacedKey, value);
                LOG.debug("Preloaded flag '{}' with Redis value: {}", flagKey, value);
            } else {
                String defaultValue = String.valueOf(flag.getDefaultValue());
                cacheStore.putInFallbackCache(namespacedKey, defaultValue);
                LOG.debug("Preloaded flag '{}' with default value: {} (not found in Redis)", flagKey, defaultValue);
            }
        }
        LOG.info("All feature flags preloaded.");
>>>>>>> 4f3aed6d
    }

    private String loadFlagFromRedisWithRetry(String namespacedKey, String flagKey) {
        for (int attempt = 1; attempt <= config.getRedisRetryAttempts(); attempt++) {
            try {
                return redisService.getValue(namespacedKey);
                
            } catch (Exception e) {
                boolean isLastAttempt = (attempt == config.getRedisRetryAttempts());
                
                if (isLastAttempt) {
                    LOG.error("Redis operation failed for flag '{}' after {} attempts", flagKey, attempt, e);
                    throw new RuntimeException("Failed to load flag " + flagKey + " after " + attempt + " attempts", e);
                }
                
                // Calculate exponential backoff delay
                long backoffDelay = calculateBackoffDelay(attempt);
                LOG.warn("Redis operation failed for flag '{}' (attempt {}/{}), retrying in {}ms...", 
                        flagKey, attempt, config.getRedisRetryAttempts(), backoffDelay, e);
                
                try {
                    Thread.sleep(backoffDelay);
                } catch (InterruptedException ie) {
                    Thread.currentThread().interrupt();
                    throw new RuntimeException("Interrupted while retrying flag " + flagKey, ie);
                }
            }
        }
        
        return null; // This line should never be reached
    }
    
    private long calculateBackoffDelay(int attempt) {
        double exponentialFactor = Math.pow(config.getRedisRetryBackoffMultiplier(), attempt - 1);
        long backoffDelay = Math.round(config.getRedisRetryDelayMs() * exponentialFactor);
        
        // Cap the maximum delay to prevent extremely long waits (e.g., 30 seconds max)
        long maxDelayMs = 30000L;
        return Math.min(backoffDelay, maxDelayMs);
    }

    public static boolean isTagV2Enabled() {
        return !evaluate(FeatureFlag.ENABLE_JANUS_OPTIMISATION.getKey(), "false"); // Default value is false, if the flag is present or has any other value it's treated as enabled
    }

    public static boolean evaluate(String key, String expectedValue) {
        return StringUtils.equals(getFlag(key), expectedValue);
<<<<<<< HEAD
    }

    public static String getFlag(String key){
        try {
            if (!isValidFlag(key)) {
                LOG.warn("Invalid feature flag requested: '{}'. Only predefined flags are allowed", key);
                return null;
            }

            FeatureFlagStore instance = getInstance();
            if (instance == null) {
                LOG.warn("FeatureFlagStore not initialized, cannot get flag: {}", key);
                return getDefaultValue(key);
            }

            return instance.getFlagInternal(key);
        } catch (Exception e) {
            LOG.error("Error getting feature flag '{}'", key, e);
            return getDefaultValue(key); // Always return something
        }
    }

    private static String getDefaultValue(String key) {
        FeatureFlag flag = FeatureFlag.fromKey(key);
        return flag != null ? String.valueOf(flag.getDefaultValue()) : "false";
    }

    private static boolean isValidFlag(String key) {
        return FeatureFlag.isValidFlag(key);
    }


    String getFlagInternal(String key) {
        if (!initialized) {
            LOG.warn("FeatureFlagStore not fully initialized yet, attempting to get flag: {}", key);
            throw new IllegalStateException("FeatureFlagStore not initialized");
        }
        
        if (redisService == null) {
            LOG.error("RedisService is null - this should never happen after proper initialization");
            throw new IllegalStateException("RedisService is not available");
        }
        
        if (StringUtils.isEmpty(key)) {
            return "";
        }
        
        String namespacedKey = addFeatureFlagNamespace(key);
        
        String value = cacheStore.getFromPrimaryCache(namespacedKey);
        if (value != null) {
            return value;
        }
        
        value = fetchFromRedisAndCache(namespacedKey, key);
        if (value != null) {
            return value;
        }
        
        value = cacheStore.getFromFallbackCache(namespacedKey);
        if (value != null) {
            LOG.debug("Using fallback cache value for key: {}", key);
            return value;
        }
        
        LOG.warn("No value found for flag '{}' in any cache or Redis", key);
        return null;
    }

    private String fetchFromRedisAndCache(String namespacedKey, String key) {
        try {
            String value = redisService.getValue(namespacedKey);
            if (value != null)
                updateBothCaches(namespacedKey, value);
            return value;
        } catch (Exception e) {
            LOG.error("Failed to fetch flag '{}' from Redis", key, e);
            return null;
        }
    }

=======
    }

    public static String getFlag(String key){
        try {
            if (!isValidFlag(key)) {
                LOG.warn("Invalid feature flag requested: '{}'. Only predefined flags are allowed", key);
                return null;
            }

            FeatureFlagStore instance = getInstance();
            if (instance == null) {
                LOG.warn("FeatureFlagStore not initialized, cannot get flag: {}", key);
                return getDefaultValue(key);
            }

            return instance.getFlagInternal(key);
        } catch (Exception e) {
            LOG.error("Error getting feature flag '{}'", key, e);
            return getDefaultValue(key); // Always return something
        }
    }

    private static String getDefaultValue(String key) {
        FeatureFlag flag = FeatureFlag.fromKey(key);
        return flag != null ? String.valueOf(flag.getDefaultValue()) : "false";
    }

    private static boolean isValidFlag(String key) {
        return FeatureFlag.isValidFlag(key);
    }

    String getFlagInternal(String key) {
        if (!initialized) {
            LOG.warn("FeatureFlagStore not fully initialized yet, attempting to get flag: {}", key);
            throw new IllegalStateException("FeatureFlagStore not initialized");
        }

        if (redisService == null) {
            LOG.error("RedisService is null - this should never happen after proper initialization");
            throw new IllegalStateException("RedisService is not available");
        }

        if (StringUtils.isEmpty(key)) {
            return "";
        }

        String namespacedKey = addFeatureFlagNamespace(key);

        // 1. First check: primary cache
        String value = cacheStore.getFromPrimaryCache(namespacedKey);
        if (value != null) {
            return value;
        }

        // 2. Second check: see if another thread is already fetching this key
        CompletableFuture<String> future = inFlightRedisFetches.get(key);

        if (future == null) {
            // This thread is the first; it will do the fetching
            CompletableFuture<String> newFuture = new CompletableFuture<>();

            // Atomically put the new future into the map.
            // If another thread beats us, `putIfAbsent` will return its future.
            future = inFlightRedisFetches.putIfAbsent(key, newFuture);

            if (future == null) { // We successfully put our new future in the map; we are the leader.
                future = newFuture; // Use the future we created
                try {
                    LOG.debug("Fetching from Redis for key: {}", key);
                    String redisValue = fetchFromRedisAndCache(namespacedKey, key);

                    // Complete the future successfully with the result
                    future.complete(redisValue);

                } catch (Exception e) {
                    // Complete the future exceptionally to notify other waiting threads of the failure
                    LOG.error("Exception while fetching flag '{}' for the first time.", key, e);
                    future.completeExceptionally(e);
                } finally {
                    // CRUCIAL: Clean up the map so subsequent requests re-trigger a fetch
                    inFlightRedisFetches.remove(key, future);
                }
            }
        }

        // 3. Wait for the result from the leader thread (or this thread if it was the leader)
        try {
            value = future.get(LOCK_TIMEOUT_SECONDS, TimeUnit.SECONDS);
        } catch (Exception e) {
            LOG.warn("Failed to get feature flag '{}' from in-flight future (timeout or exception)", key, e);
        }

        if (value != null) {
            return value;
        }

        // 4. Final check: fallback cache
        value = cacheStore.getFromFallbackCache(namespacedKey);
        if (value != null) {
            LOG.debug("Using fallback cache value for key: {}", key);
            return value;
        }

        LOG.warn("No value found for flag '{}' in any cache or Redis", key);
        return null;
    }

    private String fetchFromRedisAndCache(String namespacedKey, String key) {
        try {
            String value = redisService.getValue(namespacedKey);
            if (value != null)
                updateBothCaches(namespacedKey, value);
            return value;
        } catch (Exception e) {
            LOG.error("Failed to fetch flag '{}' from Redis", key, e);
            return null;
        }
    }

>>>>>>> 4f3aed6d
    private synchronized void updateBothCaches(String namespacedKey, String value) {
        cacheStore.putInBothCaches(namespacedKey, value);
    }

    public static void setFlag(String key, String value) {
        if (!isValidFlag(key)) {
            LOG.error("Cannot set invalid feature flag: '{}'. Only predefined flags are allowed: {}", 
                     key, String.join(", ", FeatureFlag.getAllKeys()));
            return;
        }
        
        FeatureFlagStore instance = getInstance();
        if (instance == null) {
            LOG.warn("FeatureFlagStore not initialized, cannot set flag: {}", key);
            return;
        }
        instance.setFlagInternal(key, value);
    }

    synchronized void setFlagInternal(String key, String value) {
        if (StringUtils.isEmpty(key) || StringUtils.isEmpty(value)) {
            return;
        }
        
        String namespacedKey = addFeatureFlagNamespace(key);
        try {
            redisService.putValue(namespacedKey, value);
            cacheStore.putInBothCaches(namespacedKey, value);
            LOG.info("Set feature flag '{}' to value: {}", key, value);
            
        } catch (Exception e) {
            LOG.error("Failed to set feature flag '{}'", key, e);
        }
    }

    public static void deleteFlag(String key) {
        if (!isValidFlag(key)) {
            LOG.error("Cannot delete invalid feature flag: '{}'. Only predefined flags are allowed: {}", 
                     key, String.join(", ", FeatureFlag.getAllKeys()));
            return;
        }
        
        FeatureFlagStore instance = getInstance();
        if (instance == null) {
            LOG.warn("FeatureFlagStore not initialized, cannot delete flag: {}", key);
            return;
        }
        instance.deleteFlagInternal(key);
    }

    synchronized void deleteFlagInternal(String key) {
        if (StringUtils.isEmpty(key)) {
            return;
        }
        
        String namespacedKey = addFeatureFlagNamespace(key);
        try {
            redisService.removeValue(namespacedKey);
            cacheStore.removeFromBothCaches(namespacedKey);
            LOG.info("Deleted feature flag: {}", key);
            
        } catch (Exception e) {
            LOG.error("Failed to delete feature flag '{}'", key, e);
        }
    }

    private static FeatureFlagStore getInstance() {
<<<<<<< HEAD
        return ApplicationContextProvider.getBean(FeatureFlagStore.class);
=======
        return getStore();
>>>>>>> 4f3aed6d
    }

    private static String addFeatureFlagNamespace(String key) {
        return FF_NAMESPACE + key;
    }

    public boolean isInitialized() {
        return initialized;
    }

<<<<<<< HEAD
=======
    @Override
    public void setApplicationContext(ApplicationContext applicationContext) throws BeansException {
        context = applicationContext;
    }

>>>>>>> 4f3aed6d
}<|MERGE_RESOLUTION|>--- conflicted
+++ resolved
@@ -2,12 +2,9 @@
 
 import org.apache.atlas.service.redis.RedisService;
 import org.apache.commons.lang.StringUtils;
-<<<<<<< HEAD
-=======
 import org.springframework.beans.BeansException;
 import org.springframework.context.ApplicationContext;
 import org.springframework.context.ApplicationContextAware;
->>>>>>> 4f3aed6d
 import org.springframework.context.annotation.DependsOn;
 import org.springframework.stereotype.Component;
 import org.slf4j.Logger;
@@ -17,32 +14,18 @@
 import javax.inject.Inject;
 import java.util.List;
 import java.util.Objects;
-<<<<<<< HEAD
-=======
 import java.util.concurrent.CompletableFuture;
 import java.util.concurrent.ConcurrentHashMap;
 import java.util.concurrent.TimeUnit;
->>>>>>> 4f3aed6d
 
 
 @Component
 @DependsOn("redisServiceImpl")
-<<<<<<< HEAD
-public class FeatureFlagStore {
-=======
 public class FeatureFlagStore implements ApplicationContextAware {
->>>>>>> 4f3aed6d
     private static final Logger LOG = LoggerFactory.getLogger(FeatureFlagStore.class);
 
     private static final String FF_NAMESPACE = "ff:";
     private static final List<String> KNOWN_FLAGS = List.of(FeatureFlag.getAllKeys());
-<<<<<<< HEAD
-
-    private final RedisService redisService;
-    private final FeatureFlagConfig config;
-    private final FeatureFlagCacheStore cacheStore;
-    
-=======
     
     // Thundering herd prevention: result sharing pattern
     private static final int LOCK_TIMEOUT_SECONDS = 10;
@@ -55,7 +38,6 @@
     private final FeatureFlagCacheStore cacheStore;
     private static ApplicationContext context;
 
->>>>>>> 4f3aed6d
     private volatile boolean initialized = false;
 
     @Inject
@@ -69,41 +51,6 @@
                 redisService.getClass().getSimpleName());
     }
 
-<<<<<<< HEAD
-    @PostConstruct
-    public void initialize() {
-        LOG.info("Starting FeatureFlagStore initialization...");
-        long startTime = System.currentTimeMillis();
-        
-        try {
-            validateDependencies();
-            preloadAllFlags();
-            initialized = true;
-            
-            long duration = System.currentTimeMillis() - startTime;
-            LOG.info("FeatureFlagStore initialization completed successfully in {}ms", duration);
-            
-        } catch (Exception e) {
-            long duration = System.currentTimeMillis() - startTime;
-            LOG.error("FeatureFlagStore initialization FAILED after {}ms", duration, e);
-            throw new RuntimeException("Failed to initialize FeatureFlagStore - cannot start application", e);
-        }
-    }
-
-    private void validateDependencies() {
-        LOG.info("Validating FeatureFlagStore dependencies...");
-        
-        // Validate RedisService is operational
-        try {
-            // Test Redis connectivity with a simple operation
-            String testKey = "ff:_health_check";
-            redisService.putValue(testKey, "test");
-            String testValue = redisService.getValue(testKey);
-            redisService.removeValue(testKey);
-            
-            if (!"test".equals(testValue)) {
-                throw new RuntimeException("Redis connectivity test failed - value mismatch");
-=======
     private static FeatureFlagStore getStore() {
         try {
             if (context == null) {
@@ -139,24 +86,8 @@
                 LOG.warn("FeatureFlagStore initialization failed after {}ms, retrying in {} seconds... Error: {}",
                         duration, INIT_RETRY_DELAY_MS / 1000, e.getMessage());
                 Thread.sleep(INIT_RETRY_DELAY_MS);
->>>>>>> 4f3aed6d
-            }
-            
-            LOG.info("Redis connectivity validated successfully");
-            
-        } catch (Exception e) {
-            LOG.error("Redis connectivity validation failed", e);
-            throw new RuntimeException("RedisService is not operational - cannot initialize FeatureFlagStore", e);
-        }
-<<<<<<< HEAD
-        
-        // Validate required configuration
-        if (config.getRedisRetryAttempts() <= 0) {
-            throw new RuntimeException("Invalid configuration: redisRetryAttempts must be > 0");
-        }
-        
-        LOG.info("All dependencies validated successfully");
-=======
+            }
+        }
     }
 
     private void validateDependencies() {
@@ -177,29 +108,10 @@
             // Re-throw the exception to be caught by the central loop in initialize()
             throw new RuntimeException("Redis dependency validation failed", e);
         }
->>>>>>> 4f3aed6d
     }
 
     private void preloadAllFlags() {
         LOG.info("Preloading all known feature flags from Redis...");
-<<<<<<< HEAD
-        
-        for (String flagKey : KNOWN_FLAGS) {
-            
-            FeatureFlag flag = FeatureFlag.fromKey(flagKey);
-            String namespacedKey = addFeatureFlagNamespace(flagKey);
-            String value = loadFlagFromRedisWithRetry(namespacedKey, flagKey);
-            
-            if (!StringUtils.isEmpty(value)) {
-                cacheStore.putInFallbackCache(namespacedKey, value);
-                LOG.info("Preloaded flag '{}' with Redis value: {}", flagKey, value);
-            } else {
-                String defaultValue = String.valueOf(flag.getDefaultValue());
-                cacheStore.putInFallbackCache(namespacedKey, defaultValue);
-                LOG.info("Preloaded flag '{}' with default value: {} (not found in Redis)", flagKey, defaultValue);
-            }
-        }
-=======
         for (String flagKey : KNOWN_FLAGS) {
             FeatureFlag flag = FeatureFlag.fromKey(flagKey);
             String namespacedKey = addFeatureFlagNamespace(flagKey);
@@ -216,7 +128,6 @@
             }
         }
         LOG.info("All feature flags preloaded.");
->>>>>>> 4f3aed6d
     }
 
     private String loadFlagFromRedisWithRetry(String namespacedKey, String flagKey) {
@@ -264,89 +175,6 @@
 
     public static boolean evaluate(String key, String expectedValue) {
         return StringUtils.equals(getFlag(key), expectedValue);
-<<<<<<< HEAD
-    }
-
-    public static String getFlag(String key){
-        try {
-            if (!isValidFlag(key)) {
-                LOG.warn("Invalid feature flag requested: '{}'. Only predefined flags are allowed", key);
-                return null;
-            }
-
-            FeatureFlagStore instance = getInstance();
-            if (instance == null) {
-                LOG.warn("FeatureFlagStore not initialized, cannot get flag: {}", key);
-                return getDefaultValue(key);
-            }
-
-            return instance.getFlagInternal(key);
-        } catch (Exception e) {
-            LOG.error("Error getting feature flag '{}'", key, e);
-            return getDefaultValue(key); // Always return something
-        }
-    }
-
-    private static String getDefaultValue(String key) {
-        FeatureFlag flag = FeatureFlag.fromKey(key);
-        return flag != null ? String.valueOf(flag.getDefaultValue()) : "false";
-    }
-
-    private static boolean isValidFlag(String key) {
-        return FeatureFlag.isValidFlag(key);
-    }
-
-
-    String getFlagInternal(String key) {
-        if (!initialized) {
-            LOG.warn("FeatureFlagStore not fully initialized yet, attempting to get flag: {}", key);
-            throw new IllegalStateException("FeatureFlagStore not initialized");
-        }
-        
-        if (redisService == null) {
-            LOG.error("RedisService is null - this should never happen after proper initialization");
-            throw new IllegalStateException("RedisService is not available");
-        }
-        
-        if (StringUtils.isEmpty(key)) {
-            return "";
-        }
-        
-        String namespacedKey = addFeatureFlagNamespace(key);
-        
-        String value = cacheStore.getFromPrimaryCache(namespacedKey);
-        if (value != null) {
-            return value;
-        }
-        
-        value = fetchFromRedisAndCache(namespacedKey, key);
-        if (value != null) {
-            return value;
-        }
-        
-        value = cacheStore.getFromFallbackCache(namespacedKey);
-        if (value != null) {
-            LOG.debug("Using fallback cache value for key: {}", key);
-            return value;
-        }
-        
-        LOG.warn("No value found for flag '{}' in any cache or Redis", key);
-        return null;
-    }
-
-    private String fetchFromRedisAndCache(String namespacedKey, String key) {
-        try {
-            String value = redisService.getValue(namespacedKey);
-            if (value != null)
-                updateBothCaches(namespacedKey, value);
-            return value;
-        } catch (Exception e) {
-            LOG.error("Failed to fetch flag '{}' from Redis", key, e);
-            return null;
-        }
-    }
-
-=======
     }
 
     public static String getFlag(String key){
@@ -466,7 +294,6 @@
         }
     }
 
->>>>>>> 4f3aed6d
     private synchronized void updateBothCaches(String namespacedKey, String value) {
         cacheStore.putInBothCaches(namespacedKey, value);
     }
@@ -534,11 +361,7 @@
     }
 
     private static FeatureFlagStore getInstance() {
-<<<<<<< HEAD
-        return ApplicationContextProvider.getBean(FeatureFlagStore.class);
-=======
         return getStore();
->>>>>>> 4f3aed6d
     }
 
     private static String addFeatureFlagNamespace(String key) {
@@ -549,12 +372,9 @@
         return initialized;
     }
 
-<<<<<<< HEAD
-=======
     @Override
     public void setApplicationContext(ApplicationContext applicationContext) throws BeansException {
         context = applicationContext;
     }
 
->>>>>>> 4f3aed6d
 }