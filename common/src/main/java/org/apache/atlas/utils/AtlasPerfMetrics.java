/**
 * Licensed to the Apache Software Foundation (ASF) under one
 * or more contributor license agreements.  See the NOTICE file
 * distributed with this work for additional information
 * regarding copyright ownership.  The ASF licenses this file
 * to you under the Apache License, Version 2.0 (the
 * "License"); you may not use this file except in compliance
 * with the License.  You may obtain a copy of the License at
 * <p>
 * http://www.apache.org/licenses/LICENSE-2.0
 * <p>
 * Unless required by applicable law or agreed to in writing, software
 * distributed under the License is distributed on an "AS IS" BASIS,
 * WITHOUT WARRANTIES OR CONDITIONS OF ANY KIND, either express or implied.
 * See the License for the specific language governing permissions and
 * limitations under the License.
 */

package org.apache.atlas.utils;


import java.util.LinkedHashMap;
import java.util.Map;
import java.util.Set;

public class AtlasPerfMetrics {
    private final Map<String, Metric> metrics = new LinkedHashMap<>();


    public MetricRecorder getMetricRecorder(String name) {
        return new MetricRecorder(name);
    }

    public void recordMetric(MetricRecorder recorder) {
        if (recorder != null) {
            final String name = recorder.name;
            final long timeTaken = recorder.getElapsedTime();

            Metric metric = metrics.get(name);

            if (metric == null) {
                metric = new Metric(name);

                metrics.put(name, metric);
            }

            metric.invocations++;
            metric.totalTimeMSecs += timeTaken;
        }
    }

    public void clear() {
        metrics.clear();
    }

    public boolean isEmpty() {
        return metrics.isEmpty();
    }

    public Set<String> getMetricsNames() {
        return metrics.keySet();
    }

    public Metric getMetric(String name) {
        return metrics.get(name);
    }

    @Override
    public String toString() {
        StringBuilder sb = new StringBuilder();

        sb.append("{");

        if (!metrics.isEmpty()) {
            for (Metric metric : metrics.values()) {
                sb.append("\"").append(metric.getName()).append("\":{\"count\":").append(metric.getInvocations()).append(",\"timeTaken\":").append(metric.getTotalTimeMSecs()).append("},");
            }

            sb.setLength(sb.length() - 1); // remove last ","
        }

        sb.append("}");

        return sb.toString();
    }

    public class MetricRecorder {
        private final String name;
        private final long startTimeMs = System.currentTimeMillis();

        MetricRecorder(String name) {
            this.name = name;
        }

        long getElapsedTime() {
            return System.currentTimeMillis() - startTimeMs;
        }
    }

    public static class Metric {
        private final String name;
<<<<<<< HEAD
        private       long  invocations    = 0;
        private       long   totalTimeMSecs = 0;
=======
        private short invocations = 0;
        private long totalTimeMSecs = 0;
>>>>>>> bd28f558

        public Metric(String name) {
            this.name = name;
        }

        public String getName() {
            return name;
        }

        public long getInvocations() {
            return invocations;
        }

        public long getTotalTimeMSecs() {
            return totalTimeMSecs;
        }
    }
}<|MERGE_RESOLUTION|>--- conflicted
+++ resolved
@@ -99,13 +99,8 @@
 
     public static class Metric {
         private final String name;
-<<<<<<< HEAD
         private       long  invocations    = 0;
         private       long   totalTimeMSecs = 0;
-=======
-        private short invocations = 0;
-        private long totalTimeMSecs = 0;
->>>>>>> bd28f558
 
         public Metric(String name) {
             this.name = name;
