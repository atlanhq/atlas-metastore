<?xml version="1.0" encoding="UTF-8"?>
<!--
  ~ Licensed to the Apache Software Foundation (ASF) under one
  ~ or more contributor license agreements.  See the NOTICE file
  ~ distributed with this work for additional information
  ~ regarding copyright ownership.  The ASF licenses this file
  ~ to you under the Apache License, Version 2.0 (the
  ~ "License"); you may not use this file except in compliance
  ~ with the License.  You may obtain a copy of the License at
  ~
  ~     http://www.apache.org/licenses/LICENSE-2.0
  ~
  ~ Unless required by applicable law or agreed to in writing, software
  ~ distributed under the License is distributed on an "AS IS" BASIS,
  ~ WITHOUT WARRANTIES OR CONDITIONS OF ANY KIND, either express or implied.
  ~ See the License for the specific language governing permissions and
  ~ limitations under the License.
  -->

<project xmlns="http://maven.apache.org/POM/4.0.0" xmlns:xsi="http://www.w3.org/2001/XMLSchema-instance" xsi:schemaLocation="http://maven.apache.org/POM/4.0.0 https://maven.apache.org/xsd/maven-4.0.0.xsd">
    <modelVersion>4.0.0</modelVersion>
    <parent>
        <artifactId>apache-atlas</artifactId>
        <groupId>org.apache.atlas</groupId>
        <version>3.0.0-SNAPSHOT</version>
    </parent>
    <artifactId>atlas-common</artifactId>
    <description>Apache Atlas Common</description>
    <name>Apache Atlas Common</name>
    <packaging>jar</packaging>

    <dependencies>
        <dependency>
            <groupId>org.testng</groupId>
            <artifactId>testng</artifactId>
        </dependency>

        <dependency>
            <groupId>javax.inject</groupId>
            <artifactId>javax.inject</artifactId>
        </dependency>

        <dependency>
            <groupId>commons-configuration</groupId>
            <artifactId>commons-configuration</artifactId>
        </dependency>

        <dependency>
            <groupId>org.apache.hadoop</groupId>
            <artifactId>hadoop-common</artifactId>
            <exclusions>
                <exclusion>
                    <groupId>javax.servlet</groupId>
                    <artifactId>servlet-api</artifactId>
                </exclusion>
                <exclusion>
                    <groupId>org.eclipse.jetty</groupId>
                    <artifactId>*</artifactId>
                </exclusion>
            </exclusions>
        </dependency>

        <dependency>
            <groupId>org.apache.hadoop</groupId>
            <artifactId>hadoop-hdfs-client</artifactId>
            <version>${hadoop.version}</version>
            <exclusions>
                <exclusion>
                    <groupId>javax.servlet</groupId>
                    <artifactId>servlet-api</artifactId>
                </exclusion>
            </exclusions>
            <!-- This is only used for certain helper classes and should not be packaged -->
            <scope>compile</scope>
        </dependency>

        <dependency>
            <groupId>commons-collections</groupId>
            <artifactId>commons-collections</artifactId>
        </dependency>

        <dependency>
            <groupId>org.mockito</groupId>
            <artifactId>mockito-core</artifactId>
            <version>3.5.10</version>
        </dependency>

        <dependency>
            <groupId>org.mockito</groupId>
            <artifactId>mockito-inline</artifactId>
            <version>3.5.10</version>
        </dependency>

        <dependency>
            <groupId>org.springframework</groupId>
            <artifactId>spring-beans</artifactId>
            <version>${spring.version}</version>
        </dependency>

        <dependency>
            <groupId>org.springframework</groupId>
            <artifactId>spring-context</artifactId>
            <version>${spring.version}</version>
            <scope>compile</scope>
        </dependency>

        <dependency>
            <groupId>io.micrometer</groupId>
            <artifactId>micrometer-registry-prometheus</artifactId>
            <version>${micrometer.version}</version>
        </dependency>

        <dependency>
            <groupId>com.google.guava</groupId>
            <artifactId>guava</artifactId>
            <version>${guava.version}</version>
            <scope>test</scope>
        </dependency>

        <dependency>
            <groupId>org.apache.atlas</groupId>
            <artifactId>atlas-intg</artifactId>
        </dependency>

        <dependency>
            <groupId>javax.annotation</groupId>
            <artifactId>javax.annotation-api</artifactId>
            <version>1.3.2</version>
        </dependency>

        <dependency>
            <groupId>org.apache.kafka</groupId>
            <artifactId>kafka-clients</artifactId>
            <version>${kafka.version}</version>
        </dependency>

        <dependency>
            <groupId>org.redisson</groupId>
            <artifactId>redisson</artifactId>
            <version>${redis.client.version}</version>
            <exclusions>
                <exclusion>
                    <groupId>io.netty</groupId>
                    <artifactId>*</artifactId>
                </exclusion>
            </exclusions>
        </dependency>
<<<<<<< HEAD

=======
        <dependency>
            <groupId>io.netty</groupId>
            <artifactId>netty-all</artifactId>
            <version>${netty4.version}</version>
        </dependency>
        <dependency>
            <groupId>io.netty</groupId>
            <artifactId>netty-handler</artifactId>
            <version>${netty4.version}</version>
        </dependency>
        <dependency>
            <groupId>io.netty</groupId>
            <artifactId>netty-common</artifactId>
            <version>${netty4.version}</version>
        </dependency>
        <dependency>
            <groupId>io.netty</groupId>
            <artifactId>netty-resolver</artifactId>
            <version>${netty4.version}</version>
        </dependency>
        <dependency>
            <groupId>io.netty</groupId>
            <artifactId>netty-codec</artifactId>
            <version>${netty4.version}</version>
        </dependency>
        <dependency>
            <groupId>io.netty</groupId>
            <artifactId>netty-transport</artifactId>
            <version>${netty4.version}</version>
        </dependency>
        <dependency>
            <groupId>io.netty</groupId>
            <artifactId>netty-buffer</artifactId>
            <version>${netty4.version}</version>
        </dependency>
        <dependency>
            <groupId>io.netty</groupId>
            <artifactId>netty-transport-native-epoll</artifactId>
            <version>${netty4.version}</version>
        </dependency>
        <dependency>
            <groupId>io.netty</groupId>
            <artifactId>netty-transport-native-unix-common</artifactId>
            <version>${netty4.version}</version>
        </dependency>

        <!-- OpenTelemetry core -->
        <dependency>
            <groupId>io.opentelemetry</groupId>
            <artifactId>opentelemetry-sdk</artifactId>
            <version>1.42.0</version>
        </dependency>

        <dependency>
            <groupId>io.opentelemetry</groupId>
            <artifactId>opentelemetry-exporter-otlp</artifactId>
            <version>1.42.0</version>
        </dependency>
        <dependency>
            <groupId>io.opentelemetry.semconv</groupId>
            <artifactId>opentelemetry-semconv</artifactId>
            <version>1.27.0-alpha</version>
        </dependency>

        <!-- OpenTelemetry log4j / logback appenders -->
        <dependency>
            <groupId>io.opentelemetry.instrumentation</groupId>
            <artifactId>opentelemetry-log4j-appender-2.17</artifactId>
            <version>2.8.0-alpha</version>
        </dependency>
>>>>>>> 297b0b83
    </dependencies>

    <build>
        <plugins>
            <plugin>
                <groupId>org.apache.maven.plugins</groupId>
                <artifactId>maven-jar-plugin</artifactId>
                <version>2.4</version>
                <executions>
                    <execution>
                        <goals>
                            <goal>test-jar</goal>
                        </goals>
                    </execution>
                </executions>
            </plugin>
        </plugins>
    </build>
</project><|MERGE_RESOLUTION|>--- conflicted
+++ resolved
@@ -145,55 +145,6 @@
                 </exclusion>
             </exclusions>
         </dependency>
-<<<<<<< HEAD
-
-=======
-        <dependency>
-            <groupId>io.netty</groupId>
-            <artifactId>netty-all</artifactId>
-            <version>${netty4.version}</version>
-        </dependency>
-        <dependency>
-            <groupId>io.netty</groupId>
-            <artifactId>netty-handler</artifactId>
-            <version>${netty4.version}</version>
-        </dependency>
-        <dependency>
-            <groupId>io.netty</groupId>
-            <artifactId>netty-common</artifactId>
-            <version>${netty4.version}</version>
-        </dependency>
-        <dependency>
-            <groupId>io.netty</groupId>
-            <artifactId>netty-resolver</artifactId>
-            <version>${netty4.version}</version>
-        </dependency>
-        <dependency>
-            <groupId>io.netty</groupId>
-            <artifactId>netty-codec</artifactId>
-            <version>${netty4.version}</version>
-        </dependency>
-        <dependency>
-            <groupId>io.netty</groupId>
-            <artifactId>netty-transport</artifactId>
-            <version>${netty4.version}</version>
-        </dependency>
-        <dependency>
-            <groupId>io.netty</groupId>
-            <artifactId>netty-buffer</artifactId>
-            <version>${netty4.version}</version>
-        </dependency>
-        <dependency>
-            <groupId>io.netty</groupId>
-            <artifactId>netty-transport-native-epoll</artifactId>
-            <version>${netty4.version}</version>
-        </dependency>
-        <dependency>
-            <groupId>io.netty</groupId>
-            <artifactId>netty-transport-native-unix-common</artifactId>
-            <version>${netty4.version}</version>
-        </dependency>
-
         <!-- OpenTelemetry core -->
         <dependency>
             <groupId>io.opentelemetry</groupId>
@@ -218,7 +169,6 @@
             <artifactId>opentelemetry-log4j-appender-2.17</artifactId>
             <version>2.8.0-alpha</version>
         </dependency>
->>>>>>> 297b0b83
     </dependencies>
 
     <build>
