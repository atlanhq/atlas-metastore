--- conflicted
+++ resolved
@@ -335,15 +335,14 @@
         </dependency>
 
         <dependency>
-<<<<<<< HEAD
+            <groupId>org.apache.atlas</groupId>
+            <artifactId>auth-common</artifactId>
+            <version>3.0.0-SNAPSHOT</version>
+        </dependency>
+        <dependency>
             <groupId>org.hibernate</groupId>
             <artifactId>hibernate-validator</artifactId>
             <version>4.3.0.Final</version>
-=======
-            <groupId>org.apache.atlas</groupId>
-            <artifactId>auth-common</artifactId>
-            <version>3.0.0-SNAPSHOT</version>
->>>>>>> edac716d
         </dependency>
 
     </dependencies>
