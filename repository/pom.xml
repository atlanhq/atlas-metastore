<?xml version="1.0" encoding="UTF-8"?>

<!--
  ~ Licensed to the Apache Software Foundation (ASF) under one
  ~ or more contributor license agreements.  See the NOTICE file
  ~ distributed with this work for additional information
  ~ regarding copyright ownership.  The ASF licenses this file
  ~ to you under the Apache License, Version 2.0 (the
  ~ "License"); you may not use this file except in compliance
  ~ with the License.  You may obtain a copy of the License at
  ~
  ~     http://www.apache.org/licenses/LICENSE-2.0
  ~
  ~ Unless required by applicable law or agreed to in writing, software
  ~ distributed under the License is distributed on an "AS IS" BASIS,
  ~ WITHOUT WARRANTIES OR CONDITIONS OF ANY KIND, either express or implied.
  ~ See the License for the specific language governing permissions and
  ~ limitations under the License.
  -->

<project xmlns="http://maven.apache.org/POM/4.0.0" xmlns:xsi="http://www.w3.org/2001/XMLSchema-instance"
         xsi:schemaLocation="http://maven.apache.org/POM/4.0.0 https://maven.apache.org/maven-v4_0_0.xsd">

    <modelVersion>4.0.0</modelVersion>
    <parent>
        <groupId>org.apache.atlas</groupId>
        <artifactId>apache-atlas</artifactId>
        <version>3.0.0-SNAPSHOT</version>
    </parent>
    <artifactId>atlas-repository</artifactId>
    <description>Apache Atlas Repository Module</description>
    <name>Apache Atlas Repository</name>
    <packaging>jar</packaging>

    <dependencies>
        <dependency>
            <groupId>org.apache.atlas</groupId>
            <artifactId>atlas-intg</artifactId>
            <exclusions>
                <exclusion>
                    <groupId>javax.servlet</groupId>
                    <artifactId>servlet-api</artifactId>
                </exclusion>
            </exclusions>
        </dependency>

        <dependency>
            <groupId>org.apache.atlas</groupId>
            <artifactId>atlas-server-api</artifactId>
        </dependency>

        <dependency>
            <groupId>org.apache.atlas</groupId>
            <artifactId>atlas-client-v1</artifactId>
        </dependency>

        <dependency>
            <groupId>org.apache.atlas</groupId>
            <artifactId>atlas-graphdb-api</artifactId>
        </dependency>

        <dependency>
            <groupId>org.antlr</groupId>
            <artifactId>antlr4-runtime</artifactId>
        </dependency>

        <dependency>
            <groupId>org.apache.commons</groupId>
            <artifactId>commons-lang3</artifactId>
        </dependency>

        <dependency>
            <groupId>commons-codec</groupId>
            <artifactId>commons-codec</artifactId>
            <version>${commons-codec.version}</version>
        </dependency>

        <dependency>
            <groupId>joda-time</groupId>
            <artifactId>joda-time</artifactId>
        </dependency>

        <dependency>
            <groupId>org.codehaus.jettison</groupId>
            <artifactId>jettison</artifactId>
            <exclusions>
                <exclusion>
                    <groupId>stax</groupId>
                    <artifactId>stax-api</artifactId>
                </exclusion>
            </exclusions>
        </dependency>

        <dependency>
            <groupId>org.testng</groupId>
            <artifactId>testng</artifactId>
        </dependency>

        <dependency>
            <groupId>org.mockito</groupId>
            <artifactId>mockito-all</artifactId>
        </dependency>

        <dependency>
            <groupId>org.apache.cassandra</groupId>
            <artifactId>cassandra-all</artifactId>
            <exclusions>
                <exclusion>
                    <groupId>ch.qos.logback</groupId>
                    <artifactId>*</artifactId>
                </exclusion>
                <exclusion>
                    <groupId>io.netty</groupId>
                    <artifactId>*</artifactId>
                </exclusion>
                <exclusion>
                    <groupId>org.slf4j</groupId>
                    <artifactId>log4j-over-slf4j</artifactId>
                </exclusion>
                <exclusion>
                    <groupId>io.dropwizard.metrics</groupId>
                    <artifactId>metrics-core</artifactId>
                </exclusion>
            </exclusions>
            <version>3.11.18</version>
        </dependency>


        <!-- Test dependencies -->

        <dependency>
            <groupId>org.apache.atlas</groupId>
            <artifactId>atlas-graphdb-common</artifactId>
            <version>${project.version}</version>
            <classifier>tests</classifier>
            <scope>test</scope>
        </dependency>

        <dependency>
            <groupId>org.apache.atlas</groupId>
            <artifactId>atlas-intg</artifactId>
            <type>test-jar</type>
            <version>${project.version}</version>
            <scope>test</scope>
        </dependency>

        <dependency>
            <groupId>org.apache.atlas</groupId>
            <artifactId>atlas-graphdb-impls</artifactId>
            <type>pom</type>
            <scope>test</scope>
        </dependency>

        <dependency>
            <groupId>org.apache.atlas</groupId>
            <artifactId>atlas-authorization</artifactId>
            <version>${project.version}</version>
        </dependency>

        <dependency>
            <groupId>org.apache.hbase</groupId>
            <artifactId>hbase-client</artifactId>
            <exclusions>
            <exclusion>
                <groupId>com.github.stephenc.findbugs</groupId>
                <artifactId>findbugs-annotations</artifactId>
            </exclusion>
                <exclusion>
                    <groupId>io.netty</groupId>
                    <artifactId>netty-handler</artifactId>
                </exclusion>
                <exclusion>
                    <groupId>io.netty</groupId>
                    <artifactId>netty-transport-native-epoll</artifactId>
                </exclusion>
            </exclusions>
        </dependency>

        <dependency>
            <groupId>org.apache.hbase</groupId>
            <artifactId>hbase-server</artifactId>
            <exclusions>
                <exclusion>
                    <groupId>javax.servlet</groupId>
                    <artifactId>*</artifactId>
                </exclusion>
                <exclusion>
                    <groupId>javax.ws.rs</groupId>
                    <artifactId>*</artifactId>
                </exclusion>
                <exclusion>
                    <groupId>org.eclipse.jetty</groupId>
                    <artifactId>*</artifactId>
                </exclusion>
                <exclusion>
                    <groupId>org.mortbay.jetty</groupId>
                    <artifactId>servlet-api-2.5</artifactId>
                 </exclusion>
            </exclusions>
        </dependency>

        <dependency>
            <groupId>org.springframework</groupId>
            <artifactId>spring-aop</artifactId>
            <version>${spring.version}</version>
        </dependency>

        <dependency>
            <groupId>org.springframework</groupId>
            <artifactId>spring-test</artifactId>
            <version>${spring.version}</version>
        </dependency>

        <dependency>
            <groupId>com.google.inject.extensions</groupId>
            <artifactId>guice-multibindings</artifactId>
            <version>4.1.0</version>
            <scope>test</scope>
            <exclusions>
                <exclusion>
                    <groupId>ch.qos.logback</groupId>
                    <artifactId>*</artifactId>
                </exclusion>
            </exclusions>
        </dependency>
        <dependency>
            <groupId>com.datastax.cassandra</groupId>
            <artifactId>cassandra-driver-core</artifactId>
            <version>3.2.0</version>
            <exclusions>
                <exclusion>
                    <groupId>ch.qos.logback</groupId>
                    <artifactId>*</artifactId>
                </exclusion>
                <exclusion>
                    <groupId>io.dropwizard.metrics</groupId>
                    <artifactId>metrics-core</artifactId>
                </exclusion>
                <exclusion>
                    <groupId>io.netty</groupId>
                    <artifactId>netty-handler</artifactId>
                </exclusion>
            </exclusions>
        </dependency>

        <dependency>
            <groupId>io.dropwizard.metrics</groupId>
            <artifactId>metrics-core</artifactId>
            <version>3.2.6</version>
        </dependency>

        <dependency>
            <groupId>org.cassandraunit</groupId>
            <artifactId>cassandra-unit</artifactId>
            <version>2.0.2.2</version>
            <scope>test</scope>
            <exclusions>
                <exclusion>
                    <groupId>ch.qos.logback</groupId>
                    <artifactId>*</artifactId>
                </exclusion>
            </exclusions>
        </dependency>
        <dependency>
            <groupId>com.carrotsearch</groupId>
            <artifactId>hppc</artifactId>
            <version>${hppc.version}</version>
        </dependency>

        <dependency>
            <groupId>com.opencsv</groupId>
            <artifactId>opencsv</artifactId>
            <version>${opencsv.version}</version>
        </dependency>

        <dependency>
            <groupId>org.apache.poi</groupId>
            <artifactId>poi</artifactId>
            <version>${poi.version}</version>
        </dependency>

        <dependency>
            <groupId>org.apache.poi</groupId>
            <artifactId>poi-ooxml</artifactId>
            <version>${poi-ooxml.version}</version>
        </dependency>

        <dependency>
            <groupId>junit</groupId>
            <artifactId>junit</artifactId>
            <version>${junit.version}</version>
            <scope>test</scope>
        </dependency>
        <dependency>
            <groupId>org.elasticsearch</groupId>
            <artifactId>elasticsearch</artifactId>
            <version>${elasticsearch.version}</version>
            <scope>compile</scope>
        </dependency>
        <dependency>
            <groupId>org.elasticsearch.client</groupId>
            <artifactId>elasticsearch-rest-client</artifactId>
            <version>${elasticsearch.version}</version>
            <scope>compile</scope>
        </dependency>

        <dependency>
            <groupId>com.timgroup</groupId>
            <artifactId>java-statsd-client</artifactId>
            <version>3.1.0</version>
        </dependency>
        <dependency>
            <groupId>org.apache.atlas</groupId>
            <artifactId>atlas-graphdb-janus</artifactId>
            <version>${project.version}</version>
            <scope>compile</scope>
        </dependency>

        <dependency>
            <groupId>org.apache.atlas</groupId>
            <artifactId>client-auth</artifactId>
            <version>3.0.0-SNAPSHOT</version>
        </dependency>

        <dependency>
            <groupId>org.hibernate</groupId>
            <artifactId>hibernate-validator</artifactId>
            <version>4.3.2.Final</version>
        </dependency>
        <dependency>
            <groupId>com.fasterxml.jackson.dataformat</groupId>
            <artifactId>jackson-dataformat-yaml</artifactId>
            <version>2.12.7</version>
        </dependency>
        <dependency>
            <groupId>org.apache.atlas</groupId>
            <artifactId>atlas-notification</artifactId>
        </dependency>
<<<<<<< HEAD
=======

>>>>>>> 48e07f4e
    </dependencies>

    <profiles>
        <profile>
            <id>graph-provider-default</id>
            <activation>
                <property>
                    <name>!GRAPH-PROVIDER</name>
                </property>
            </activation>
            <dependencies>
                <dependency>
                    <groupId>org.apache.atlas</groupId>
                    <artifactId>atlas-testtools</artifactId>
                    <version>${project.version}</version>
                    <scope>test</scope>
                    <exclusions>
                        <exclusion>
                            <groupId>com.fasterxml.jackson.core</groupId>
                            <artifactId>*</artifactId>
                        </exclusion>
                        <exclusion>
                            <groupId>io.netty</groupId>
                            <artifactId>netty-buffer</artifactId>
                        </exclusion>
                        <exclusion>
                            <groupId>io.netty</groupId>
                            <artifactId>netty-codec</artifactId>
                        </exclusion>
                        <exclusion>
                            <groupId>io.netty</groupId>
                            <artifactId>netty-common</artifactId>
                        </exclusion>
                        <exclusion>
                            <groupId>io.netty</groupId>
                            <artifactId>netty-handler</artifactId>
                        </exclusion>
                        <exclusion>
                            <groupId>io.netty</groupId>
                            <artifactId>netty-resolver</artifactId>
                        </exclusion>
                        <exclusion>
                            <groupId>io.netty</groupId>
                            <artifactId>netty-transport</artifactId>
                        </exclusion>
                        <exclusion>
                            <groupId>io.netty</groupId>
                            <artifactId>netty-transport-native-unix-common</artifactId>
                        </exclusion>
                        <exclusion>
                            <groupId>io.netty</groupId>
                            <artifactId>netty-transport-native-epoll</artifactId>
                        </exclusion>
                    </exclusions>
                </dependency>
            </dependencies>
        </profile>

        <profile>
            <id>graph-provider-janus</id>
            <activation>
                <property>
                    <name>GRAPH-PROVIDER</name>
                    <value>janus</value>
                </property>
            </activation>
            <dependencies>
                <dependency>
                    <groupId>org.apache.atlas</groupId>
                    <artifactId>atlas-testtools</artifactId>
                    <version>${project.version}</version>
                    <scope>test</scope>
                    <exclusions>
                        <exclusion>
                            <groupId>com.fasterxml.jackson.core</groupId>
                            <artifactId>*</artifactId>
                        </exclusion>
                    </exclusions>
                </dependency>
            </dependencies>
        </profile>
    </profiles>

    <build>
        <plugins>
            <plugin>
                <groupId>org.apache.maven.plugins</groupId>
                <artifactId>maven-jar-plugin</artifactId>
                <version>2.4</version>
                <executions>
                    <execution>
                        <goals>
                            <goal>test-jar</goal>
                        </goals>
                    </execution>
                </executions>
            </plugin>
            <plugin>
                <groupId>org.apache.maven.plugins</groupId>
                <artifactId>maven-surefire-plugin</artifactId>
                <version>${surefire.version}</version>
                <configuration combine.children="override">
                </configuration>
            </plugin>

            <plugin>
                <artifactId>maven-resources-plugin</artifactId>
                <executions>
                    <execution>
                        <id>copy-resources-solr</id>
                        <phase>validate</phase>
                        <goals>
                            <goal>copy-resources</goal>
                        </goals>
                        <configuration>
                            <outputDirectory>${project.build.directory}/solr</outputDirectory>
                            <resources>
                                <resource>
                                    <directory>${basedir}/../test-tools/src/main/resources/solr</directory>
                                </resource>
                            </resources>
                        </configuration>
                    </execution>
                </executions>
            </plugin>
        </plugins>
    </build>
</project><|MERGE_RESOLUTION|>--- conflicted
+++ resolved
@@ -336,10 +336,6 @@
             <groupId>org.apache.atlas</groupId>
             <artifactId>atlas-notification</artifactId>
         </dependency>
-<<<<<<< HEAD
-=======
-
->>>>>>> 48e07f4e
     </dependencies>
 
     <profiles>
