<?xml version="1.0" encoding="UTF-8"?>

<!--
  ~ Licensed to the Apache Software Foundation (ASF) under one
  ~ or more contributor license agreements.  See the NOTICE file
  ~ distributed with this work for additional information
  ~ regarding copyright ownership.  The ASF licenses this file
  ~ to you under the Apache License, Version 2.0 (the
  ~ "License"); you may not use this file except in compliance
  ~ with the License.  You may obtain a copy of the License at
  ~
  ~     http://www.apache.org/licenses/LICENSE-2.0
  ~
  ~ Unless required by applicable law or agreed to in writing, software
  ~ distributed under the License is distributed on an "AS IS" BASIS,
  ~ WITHOUT WARRANTIES OR CONDITIONS OF ANY KIND, either express or implied.
  ~ See the License for the specific language governing permissions and
  ~ limitations under the License.
  -->

<project xmlns="http://maven.apache.org/POM/4.0.0" xmlns:xsi="http://www.w3.org/2001/XMLSchema-instance"
         xsi:schemaLocation="http://maven.apache.org/POM/4.0.0 https://maven.apache.org/maven-v4_0_0.xsd">

    <modelVersion>4.0.0</modelVersion>
    <parent>
        <groupId>org.apache.atlas</groupId>
        <artifactId>apache-atlas</artifactId>
        <version>3.0.0-SNAPSHOT</version>
    </parent>
    <artifactId>atlas-repository</artifactId>
    <description>Apache Atlas Repository Module</description>
    <name>Apache Atlas Repository</name>
    <packaging>jar</packaging>

    <dependencies>
        <dependency>
            <groupId>org.apache.atlas</groupId>
            <artifactId>atlas-intg</artifactId>
            <exclusions>
                <exclusion>
                    <groupId>javax.servlet</groupId>
                    <artifactId>servlet-api</artifactId>
                </exclusion>
            </exclusions>
        </dependency>

        <dependency>
            <groupId>org.apache.atlas</groupId>
            <artifactId>atlas-server-api</artifactId>
        </dependency>

        <dependency>
            <groupId>org.apache.atlas</groupId>
            <artifactId>atlas-client-v1</artifactId>
        </dependency>

        <dependency>
            <groupId>org.apache.atlas</groupId>
            <artifactId>atlas-graphdb-api</artifactId>
        </dependency>

        <dependency>
            <groupId>org.antlr</groupId>
            <artifactId>antlr4-runtime</artifactId>
        </dependency>

        <dependency>
            <groupId>org.apache.commons</groupId>
            <artifactId>commons-lang3</artifactId>
        </dependency>

        <dependency>
            <groupId>commons-codec</groupId>
            <artifactId>commons-codec</artifactId>
            <version>${commons-codec.version}</version>
        </dependency>

        <dependency>
            <groupId>joda-time</groupId>
            <artifactId>joda-time</artifactId>
        </dependency>

        <dependency>
            <groupId>org.codehaus.jettison</groupId>
            <artifactId>jettison</artifactId>
            <exclusions>
                <exclusion>
                    <groupId>stax</groupId>
                    <artifactId>stax-api</artifactId>
                </exclusion>
            </exclusions>
        </dependency>

        <dependency>
            <groupId>org.testng</groupId>
            <artifactId>testng</artifactId>
        </dependency>

        <dependency>
            <groupId>org.mockito</groupId>
            <artifactId>mockito-all</artifactId>
        </dependency>

        <dependency>
            <groupId>org.apache.cassandra</groupId>
            <artifactId>cassandra-all</artifactId>
            <exclusions>
                <exclusion>
                    <groupId>ch.qos.logback</groupId>
                    <artifactId>*</artifactId>
                </exclusion>
                <exclusion>
                    <groupId>io.netty</groupId>
                    <artifactId>netty-handler</artifactId>
                </exclusion>
                <exclusion>
                    <groupId>org.slf4j</groupId>
                    <artifactId>log4j-over-slf4j</artifactId>
                </exclusion>
                <exclusion>
                    <groupId>io.dropwizard.metrics</groupId>
                    <artifactId>metrics-core</artifactId>
                </exclusion>
            </exclusions>
            <version>3.11.12</version>
        </dependency>


        <!-- Test dependencies -->

        <dependency>
            <groupId>org.apache.atlas</groupId>
            <artifactId>atlas-graphdb-common</artifactId>
            <version>${project.version}</version>
            <classifier>tests</classifier>
            <scope>test</scope>
        </dependency>

        <dependency>
            <groupId>org.apache.atlas</groupId>
            <artifactId>atlas-intg</artifactId>
            <type>test-jar</type>
            <version>${project.version}</version>
            <scope>test</scope>
        </dependency>

        <dependency>
            <groupId>org.apache.atlas</groupId>
            <artifactId>atlas-graphdb-impls</artifactId>
            <type>pom</type>
            <scope>test</scope>
        </dependency>

        <dependency>
            <groupId>org.apache.atlas</groupId>
            <artifactId>atlas-authorization</artifactId>
            <version>${project.version}</version>
        </dependency>

        <dependency>
            <groupId>org.apache.hbase</groupId>
            <artifactId>hbase-client</artifactId>
            <exclusions>
            <exclusion>
                <groupId>com.github.stephenc.findbugs</groupId>
                <artifactId>findbugs-annotations</artifactId>
            </exclusion>
                <exclusion>
                    <groupId>io.netty</groupId>
                    <artifactId>netty-handler</artifactId>
                </exclusion>
                <exclusion>
                    <groupId>io.netty</groupId>
                    <artifactId>netty-transport-native-epoll</artifactId>
                </exclusion>
            </exclusions>
        </dependency>

        <dependency>
            <groupId>org.apache.hbase</groupId>
            <artifactId>hbase-server</artifactId>
            <exclusions>
                <exclusion>
                    <groupId>javax.servlet</groupId>
                    <artifactId>*</artifactId>
                </exclusion>
                <exclusion>
                    <groupId>javax.ws.rs</groupId>
                    <artifactId>*</artifactId>
                </exclusion>
                <exclusion>
                    <groupId>org.eclipse.jetty</groupId>
                    <artifactId>*</artifactId>
                </exclusion>
                <exclusion>
                    <groupId>org.mortbay.jetty</groupId>
                    <artifactId>servlet-api-2.5</artifactId>
                 </exclusion>
            </exclusions>
        </dependency>

        <dependency>
            <groupId>org.springframework</groupId>
            <artifactId>spring-aop</artifactId>
            <version>${spring.version}</version>
        </dependency>

        <dependency>
            <groupId>org.springframework</groupId>
            <artifactId>spring-test</artifactId>
            <version>${spring.version}</version>
        </dependency>

        <dependency>
            <groupId>com.google.inject.extensions</groupId>
            <artifactId>guice-multibindings</artifactId>
            <version>4.1.0</version>
            <scope>test</scope>
            <exclusions>
                <exclusion>
                    <groupId>ch.qos.logback</groupId>
                    <artifactId>*</artifactId>
                </exclusion>
            </exclusions>
        </dependency>
        <dependency>
            <groupId>com.datastax.cassandra</groupId>
            <artifactId>cassandra-driver-core</artifactId>
            <version>3.2.0</version>
            <exclusions>
                <exclusion>
                    <groupId>ch.qos.logback</groupId>
                    <artifactId>*</artifactId>
                </exclusion>
                <exclusion>
                    <groupId>io.dropwizard.metrics</groupId>
                    <artifactId>metrics-core</artifactId>
                </exclusion>
                <exclusion>
                    <groupId>io.netty</groupId>
                    <artifactId>netty-handler</artifactId>
                </exclusion>
            </exclusions>
        </dependency>

        <dependency>
            <groupId>io.dropwizard.metrics</groupId>
            <artifactId>metrics-core</artifactId>
            <version>3.2.6</version>
        </dependency>

        <dependency>
            <groupId>org.cassandraunit</groupId>
            <artifactId>cassandra-unit</artifactId>
            <version>2.0.2.2</version>
            <scope>test</scope>
            <exclusions>
                <exclusion>
                    <groupId>ch.qos.logback</groupId>
                    <artifactId>*</artifactId>
                </exclusion>
            </exclusions>
        </dependency>
        <dependency>
            <groupId>com.carrotsearch</groupId>
            <artifactId>hppc</artifactId>
            <version>${hppc.version}</version>
        </dependency>

        <dependency>
            <groupId>com.opencsv</groupId>
            <artifactId>opencsv</artifactId>
            <version>${opencsv.version}</version>
        </dependency>

        <dependency>
            <groupId>org.apache.poi</groupId>
            <artifactId>poi</artifactId>
            <version>${poi.version}</version>
        </dependency>

        <dependency>
            <groupId>org.apache.poi</groupId>
            <artifactId>poi-ooxml</artifactId>
            <version>${poi-ooxml.version}</version>
        </dependency>

        <dependency>
            <groupId>junit</groupId>
            <artifactId>junit</artifactId>
            <version>${junit.version}</version>
            <scope>test</scope>
        </dependency>
        <dependency>
            <groupId>org.elasticsearch</groupId>
            <artifactId>elasticsearch</artifactId>
            <version>${elasticsearch.version}</version>
            <scope>compile</scope>
        </dependency>
        <dependency>
            <groupId>org.elasticsearch.client</groupId>
            <artifactId>elasticsearch-rest-client</artifactId>
            <version>${elasticsearch.version}</version>
            <scope>compile</scope>
        </dependency>

        <dependency>
            <groupId>com.timgroup</groupId>
            <artifactId>java-statsd-client</artifactId>
            <version>3.1.0</version>
        </dependency>
        <dependency>
            <groupId>org.apache.atlas</groupId>
<<<<<<< HEAD
            <artifactId>client-keycloak</artifactId>
            <version>3.0.0-SNAPSHOT</version>
=======
            <artifactId>atlas-graphdb-janus</artifactId>
            <version>${project.version}</version>
>>>>>>> 2fa5dc9c
            <scope>compile</scope>
        </dependency>

    </dependencies>

    <profiles>
        <profile>
            <id>graph-provider-default</id>
            <activation>
                <property>
                    <name>!GRAPH-PROVIDER</name>
                </property>
            </activation>
            <dependencies>
                <dependency>
                    <groupId>org.apache.atlas</groupId>
                    <artifactId>atlas-testtools</artifactId>
                    <version>${project.version}</version>
                    <scope>test</scope>
                    <exclusions>
                        <exclusion>
                            <groupId>com.fasterxml.jackson.core</groupId>
                            <artifactId>*</artifactId>
                        </exclusion>
                        <exclusion>
                            <groupId>io.netty</groupId>
                            <artifactId>netty-buffer</artifactId>
                        </exclusion>
                        <exclusion>
                            <groupId>io.netty</groupId>
                            <artifactId>netty-codec</artifactId>
                        </exclusion>
                        <exclusion>
                            <groupId>io.netty</groupId>
                            <artifactId>netty-common</artifactId>
                        </exclusion>
                        <exclusion>
                            <groupId>io.netty</groupId>
                            <artifactId>netty-handler</artifactId>
                        </exclusion>
                        <exclusion>
                            <groupId>io.netty</groupId>
                            <artifactId>netty-resolver</artifactId>
                        </exclusion>
                        <exclusion>
                            <groupId>io.netty</groupId>
                            <artifactId>netty-transport</artifactId>
                        </exclusion>
                        <exclusion>
                            <groupId>io.netty</groupId>
                            <artifactId>netty-transport-native-unix-common</artifactId>
                        </exclusion>
                        <exclusion>
                            <groupId>io.netty</groupId>
                            <artifactId>netty-transport-native-epoll</artifactId>
                        </exclusion>
                    </exclusions>
                </dependency>
            </dependencies>
        </profile>

        <profile>
            <id>graph-provider-janus</id>
            <activation>
                <property>
                    <name>GRAPH-PROVIDER</name>
                    <value>janus</value>
                </property>
            </activation>
            <dependencies>
                <dependency>
                    <groupId>org.apache.atlas</groupId>
                    <artifactId>atlas-testtools</artifactId>
                    <version>${project.version}</version>
                    <exclusions>
                        <exclusion>
                            <groupId>com.fasterxml.jackson.core</groupId>
                            <artifactId>*</artifactId>
                        </exclusion>
                    </exclusions>
                </dependency>
            </dependencies>
        </profile>
    </profiles>

    <build>
        <plugins>
            <plugin>
                <groupId>org.apache.maven.plugins</groupId>
                <artifactId>maven-jar-plugin</artifactId>
                <version>2.4</version>
                <executions>
                    <execution>
                        <goals>
                            <goal>test-jar</goal>
                        </goals>
                    </execution>
                </executions>
            </plugin>
            <plugin>
                <groupId>org.apache.maven.plugins</groupId>
                <artifactId>maven-surefire-plugin</artifactId>
                <version>${surefire.version}</version>
                <configuration combine.children="override">
                </configuration>
            </plugin>

            <plugin>
                <artifactId>maven-resources-plugin</artifactId>
                <executions>
                    <execution>
                        <id>copy-resources-solr</id>
                        <phase>validate</phase>
                        <goals>
                            <goal>copy-resources</goal>
                        </goals>
                        <configuration>
                            <outputDirectory>${project.build.directory}/solr</outputDirectory>
                            <resources>
                                <resource>
                                    <directory>${basedir}/../test-tools/src/main/resources/solr</directory>
                                </resource>
                            </resources>
                        </configuration>
                    </execution>
                </executions>
            </plugin>
        </plugins>
    </build>
</project><|MERGE_RESOLUTION|>--- conflicted
+++ resolved
@@ -311,15 +311,13 @@
         </dependency>
         <dependency>
             <groupId>org.apache.atlas</groupId>
-<<<<<<< HEAD
-            <artifactId>client-keycloak</artifactId>
-            <version>3.0.0-SNAPSHOT</version>
-=======
             <artifactId>atlas-graphdb-janus</artifactId>
             <version>${project.version}</version>
->>>>>>> 2fa5dc9c
             <scope>compile</scope>
         </dependency>
+
+        <!--<artifactId>client-keycloak</artifactId>
+        <version>3.0.0-SNAPSHOT</version>-->
 
     </dependencies>
 
