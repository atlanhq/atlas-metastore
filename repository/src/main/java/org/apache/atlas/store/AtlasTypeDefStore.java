--- conflicted
+++ resolved
@@ -106,13 +106,6 @@
     AtlasTypesDef searchTypesDef(SearchFilter searchFilter) throws AtlasBaseException;
     boolean hasBuiltInTypeName(AtlasBaseTypeDef typeDef);
 
-<<<<<<< HEAD
-
-    /* Generic operation */
-    boolean validateTypeName(AtlasBaseTypeDef typeDef);
-
-=======
->>>>>>> 69dc42d6
     AtlasBaseTypeDef getByName(String name) throws AtlasBaseException;
 
     AtlasBaseTypeDef getByGuid(String guid) throws AtlasBaseException;
