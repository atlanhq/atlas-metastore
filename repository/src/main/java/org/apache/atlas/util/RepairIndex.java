/**
 * Licensed to the Apache Software Foundation (ASF) under one
 * or more contributor license agreements.  See the NOTICE file
 * distributed with this work for additional information
 * regarding copyright ownership.  The ASF licenses this file
 * to you under the Apache License, Version 2.0 (the
 * "License"); you may not use this file except in compliance
 * with the License.  You may obtain a copy of the License at
 * <p>
 * http://www.apache.org/licenses/LICENSE-2.0
 * <p>
 * Unless required by applicable law or agreed to in writing, software
 * distributed under the License is distributed on an "AS IS" BASIS,
 * WITHOUT WARRANTIES OR CONDITIONS OF ANY KIND, either express or implied.
 * See the License for the specific language governing permissions and
 * limitations under the License.
 */

package org.apache.atlas.util;

<<<<<<< HEAD

import org.apache.atlas.model.Tag;
import org.apache.atlas.model.instance.AtlasClassification;
=======
import org.apache.atlas.AtlanElasticSearchIndex;
import org.apache.atlas.AtlasException;
>>>>>>> 456088f8
import org.apache.atlas.model.instance.AtlasEntity;
import org.apache.atlas.repository.graph.IFullTextMapper;
import org.apache.atlas.repository.graphdb.AtlasGraph;
import org.apache.atlas.repository.graphdb.AtlasVertex;
import org.apache.atlas.repository.graphdb.janus.AtlasJanusGraph;
import org.apache.atlas.repository.graphdb.janus.cassandra.ESConnector;
import org.apache.atlas.repository.store.graph.v2.AtlasGraphUtilsV2;
import org.apache.atlas.repository.store.graph.v2.tags.TagDAO;
import org.apache.atlas.repository.util.AtlasEntityUtils;
import org.apache.atlas.repository.util.TagDeNormAttributesUtil;
import org.apache.atlas.type.AtlasTypeRegistry;
import org.apache.atlas.utils.AtlasEntityUtil;
import org.janusgraph.core.JanusGraph;
import org.slf4j.Logger;
import org.slf4j.LoggerFactory;
import org.springframework.stereotype.Component;

import javax.inject.Inject;
import java.util.HashSet;
import java.util.List;
import java.util.Map;
import java.util.Set;

import static org.apache.atlas.repository.graph.GraphHelper.getGuid;

@Component
public class RepairIndex {
    private static final Logger LOG = LoggerFactory.getLogger(RepairIndex.class);

    private static final int  MAX_TRIES_ON_FAILURE = 3;

    private static final String INDEX_NAME_VERTEX_INDEX = "vertex_index";
    private static final String INDEX_NAME_FULLTEXT_INDEX = "fulltext_index";
    private static final String INDEX_NAME_EDGE_INDEX = "edge_index";

<<<<<<< HEAD
    private static TagDAO tagDAO;
    private static AtlasGraph graph;
    private static AtlasTypeRegistry typeRegistry;
    private static IFullTextMapper fullTextMapperV2;

    @Inject
    public RepairIndex(AtlasGraph graph, AtlasTypeRegistry typeRegistry,
                       TagDAO tagDAO, IFullTextMapper fullTextMapperV2) {
        this.graph = graph;
        this.tagDAO = tagDAO;
        this.typeRegistry = typeRegistry;
        this.fullTextMapperV2 = fullTextMapperV2;
    }

    public void restoreSelective(String guid, Map<String,
                                         AtlasEntity> referredEntities) throws Exception {
        Set<String> referencedGUIDs = new HashSet<>(getEntityAndReferenceGuids(guid, referredEntities));
        LOG.info("processing referencedGuids => " + referencedGUIDs);

        long startTime = System.currentTimeMillis();
        reindexVertex(referencedGUIDs);

        LOG.info(": Time taken: " + (System.currentTimeMillis() - startTime) + " ms");
        LOG.info(": Done!");
=======
    private static JanusGraph graph;
    private static AtlanElasticSearchIndex searchIndex;

    public static void setupGraph() {
        LOG.info("Initializing graph: ");
        graph = AtlasJanusGraphDatabase.getGraphInstance();

        try {
            searchIndex = new AtlanElasticSearchIndex();
        } catch (AtlasException e) {
            throw new RuntimeException(e);
        }
        LOG.info("Graph Initialized!");
    }

    private static String[] getIndexes() {
        return new String[]{ INDEX_NAME_VERTEX_INDEX, INDEX_NAME_EDGE_INDEX};
>>>>>>> 456088f8
    }

    public void restoreByIds(Set<String> guids) throws Exception {
        long startTime = System.currentTimeMillis();
        reindexVertex(guids);

<<<<<<< HEAD
        LOG.info(": Time taken: " + (System.currentTimeMillis() - startTime) + " ms");
        LOG.info(": Done!");
=======
        for (String entityGuid : entityGUIDs){
            for (int attemptCount = 1; attemptCount <= MAX_TRIES_ON_FAILURE; attemptCount++) {
                AtlasVertex vertex = AtlasGraphUtilsV2.findByGuid(entityGuid);
                try {
                    indexSerializer.reindexElement(vertex.getWrappedElement(), indexType, documentsPerStore);
                    break;
                } catch (Exception e){
                    LOG.info("Exception: " + e.getMessage());
                    LOG.info("Pausing before retry..");
                    Thread.sleep(2000 * attemptCount);
                }
            }
        }
        searchIndex.restore(documentsPerStore, indexSerializer.getIndexInfoRetriever(tx).get("search"));
>>>>>>> 456088f8
    }

    private Set<String> getEntityAndReferenceGuids(String guid, Map<String, AtlasEntity> referredEntities) {
        Set<String> set = new HashSet<>();
        set.add(guid);
        if (referredEntities == null || referredEntities.isEmpty()) {
            return set;
        }
        set.addAll(referredEntities.keySet());
        return set;
    }

    private void reindexVertex(Set<String> entityGUIDs) throws Exception {
        Set<AtlasVertex> vertices = new HashSet<>(entityGUIDs.size());

        for (String entityGuid : entityGUIDs){
            vertices.add(AtlasGraphUtilsV2.findByGuid(entityGuid));
        }

        Map<String, Map<String, Object>> toReIndex = ((AtlasJanusGraph) graph).getESPropertiesForUpdateFromVertices(vertices, this.typeRegistry);
        for (AtlasVertex vertex : vertices) {
            String vertexId = vertex.getIdForDisplay();
            List<AtlasClassification> tags = tagDAO.getTagsForVertex(vertexId);
            if (!tags.isEmpty()) {
                toReIndex.get(vertexId).putAll(TagDeNormAttributesUtil.getAllTagAttributes(getGuid(vertex), tags, typeRegistry, fullTextMapperV2));
            }
        }

        try {
            ESConnector.syncToEs(toReIndex, true, null);
        } catch (Exception e){
            LOG.info("Exception: " + e.getMessage());
        }
    }
}<|MERGE_RESOLUTION|>--- conflicted
+++ resolved
@@ -18,14 +18,9 @@
 
 package org.apache.atlas.util;
 
-<<<<<<< HEAD
 
 import org.apache.atlas.model.Tag;
 import org.apache.atlas.model.instance.AtlasClassification;
-=======
-import org.apache.atlas.AtlanElasticSearchIndex;
-import org.apache.atlas.AtlasException;
->>>>>>> 456088f8
 import org.apache.atlas.model.instance.AtlasEntity;
 import org.apache.atlas.repository.graph.IFullTextMapper;
 import org.apache.atlas.repository.graphdb.AtlasGraph;
@@ -61,7 +56,6 @@
     private static final String INDEX_NAME_FULLTEXT_INDEX = "fulltext_index";
     private static final String INDEX_NAME_EDGE_INDEX = "edge_index";
 
-<<<<<<< HEAD
     private static TagDAO tagDAO;
     private static AtlasGraph graph;
     private static AtlasTypeRegistry typeRegistry;
@@ -86,35 +80,14 @@
 
         LOG.info(": Time taken: " + (System.currentTimeMillis() - startTime) + " ms");
         LOG.info(": Done!");
-=======
-    private static JanusGraph graph;
-    private static AtlanElasticSearchIndex searchIndex;
-
-    public static void setupGraph() {
-        LOG.info("Initializing graph: ");
-        graph = AtlasJanusGraphDatabase.getGraphInstance();
-
-        try {
-            searchIndex = new AtlanElasticSearchIndex();
-        } catch (AtlasException e) {
-            throw new RuntimeException(e);
-        }
-        LOG.info("Graph Initialized!");
-    }
-
-    private static String[] getIndexes() {
-        return new String[]{ INDEX_NAME_VERTEX_INDEX, INDEX_NAME_EDGE_INDEX};
->>>>>>> 456088f8
     }
 
     public void restoreByIds(Set<String> guids) throws Exception {
         long startTime = System.currentTimeMillis();
         reindexVertex(guids);
 
-<<<<<<< HEAD
         LOG.info(": Time taken: " + (System.currentTimeMillis() - startTime) + " ms");
         LOG.info(": Done!");
-=======
         for (String entityGuid : entityGUIDs){
             for (int attemptCount = 1; attemptCount <= MAX_TRIES_ON_FAILURE; attemptCount++) {
                 AtlasVertex vertex = AtlasGraphUtilsV2.findByGuid(entityGuid);
@@ -129,7 +102,6 @@
             }
         }
         searchIndex.restore(documentsPerStore, indexSerializer.getIndexInfoRetriever(tx).get("search"));
->>>>>>> 456088f8
     }
 
     private Set<String> getEntityAndReferenceGuids(String guid, Map<String, AtlasEntity> referredEntities) {
