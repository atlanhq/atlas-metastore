package org.apache.atlas.tasks;

import org.apache.atlas.AtlasErrorCode;
import org.apache.atlas.exception.AtlasBaseException;
import org.apache.atlas.model.tasks.AtlasTask;
import org.apache.atlas.model.tasks.TaskSearchParams;
import org.apache.atlas.model.tasks.TaskSearchResult;
import org.apache.atlas.repository.graphdb.AtlasGraph;
import org.apache.atlas.repository.graphdb.AtlasIndexQuery;
import org.apache.atlas.repository.graphdb.AtlasVertex;
import org.apache.atlas.repository.graphdb.DirectIndexQueryResult;
import org.slf4j.Logger;
import org.slf4j.LoggerFactory;
import org.springframework.stereotype.Component;

import javax.inject.Inject;
import java.util.*;

<<<<<<< HEAD
import static org.apache.atlas.service.ActiveIndexNameManager.getCurrentReadVertexIndexName;
=======
import static org.apache.atlas.repository.Constants.TASK_GUID;
import static org.apache.atlas.repository.store.graph.v2.AtlasGraphUtilsV2.setEncodedProperty;
>>>>>>> aab36677
import static org.apache.atlas.tasks.TaskRegistry.toAtlasTask;

@Component
public class AtlasTaskService implements TaskService {
    private static final Logger LOG = LoggerFactory.getLogger(AtlasTaskService.class);

    private final AtlasGraph graph;

    private final List<String> retryAllowedStatuses;

    @Inject
    public AtlasTaskService(AtlasGraph graph) {
        this.graph = graph;
        retryAllowedStatuses = new ArrayList<>();
        retryAllowedStatuses.add(AtlasTask.Status.COMPLETE.toString());
        retryAllowedStatuses.add(AtlasTask.Status.FAILED.toString());
        // Since classification vertex is deleted after the task gets deleted, no need to retry the DELETED task
    }

    @Override
    public TaskSearchResult getTasks(TaskSearchParams searchParams) throws AtlasBaseException {
        TaskSearchResult ret = new TaskSearchResult();
        List<AtlasTask> tasks = new ArrayList<>();
        AtlasIndexQuery indexQuery = null;
        DirectIndexQueryResult indexQueryResult;

        try {
<<<<<<< HEAD
            indexQuery = graph.elasticsearchQuery(getCurrentReadVertexIndexName(), searchParams);
=======
            indexQuery = searchTask(searchParams);
>>>>>>> aab36677
            indexQueryResult = indexQuery.vertices(searchParams);

            if (indexQueryResult != null) {
                Iterator<AtlasIndexQuery.Result> iterator = indexQueryResult.getIterator();

                while (iterator.hasNext()) {
                    AtlasVertex vertex = iterator.next().getVertex();

                    if (vertex != null) {
                        tasks.add(toAtlasTask(vertex));
                    } else {
                        LOG.warn("Null vertex while fetching tasks");
                    }

                }

                ret.setTasks(tasks);
                ret.setApproximateCount(indexQuery.vertexTotals());
                ret.setAggregations(indexQueryResult.getAggregationMap());
            }
        } catch (AtlasBaseException e) {
            LOG.error("Failed to fetch tasks: {}", e.getMessage());
            throw e;
        } catch (Exception e) {
            e.printStackTrace();
            throw new AtlasBaseException(AtlasErrorCode.RUNTIME_EXCEPTION, e);
        }

        return ret;
    }

    @Override
    public void retryTask(String taskGuid) throws AtlasBaseException {
        TaskSearchParams taskSearchParams = getMatchQuery(taskGuid);
        AtlasIndexQuery atlasIndexQuery = searchTask(taskSearchParams);
        DirectIndexQueryResult indexQueryResult = atlasIndexQuery.vertices(taskSearchParams);

        AtlasVertex atlasVertex = getTaskVertex(indexQueryResult.getIterator(), taskGuid);

        String status = atlasVertex.getProperty(Constants.TASK_STATUS, String.class);

        // Retrial ability of the task is not limited to FAILED ones due to testing/debugging
        if (! retryAllowedStatuses.contains(status)) {
            throw new AtlasBaseException(AtlasErrorCode.TASK_STATUS_NOT_APPROPRIATE, taskGuid, status);
        }

        setEncodedProperty(atlasVertex, Constants.TASK_STATUS, AtlasTask.Status.PENDING);
        int attemptCount = atlasVertex.getProperty(Constants.TASK_ATTEMPT_COUNT, Integer.class);
        setEncodedProperty(atlasVertex, Constants.TASK_ATTEMPT_COUNT, attemptCount+1);
        graph.commit();
    }

    private AtlasVertex getTaskVertex(Iterator<AtlasIndexQuery.Result> iterator, String taskGuid) throws AtlasBaseException {
        while(iterator.hasNext()) {
            AtlasVertex atlasVertex = iterator.next().getVertex();
            if (atlasVertex.getProperty(Constants.TASK_GUID, String.class).equals(taskGuid)) {
                return atlasVertex;
            }
        }
        throw new AtlasBaseException(AtlasErrorCode.TASK_NOT_FOUND, taskGuid);
    }

    private TaskSearchParams getMatchQuery(String guid) {
        TaskSearchParams params = new TaskSearchParams();
        params.setDsl(mapOf("query", mapOf("match", mapOf(TASK_GUID, guid))));
        return params;
    }

    private Map<String, Object> mapOf(String key, Object value) {
        Map<String, Object> map = new HashMap<>();
        map.put(key, value);

        return map;
    }

    private AtlasIndexQuery searchTask(TaskSearchParams searchParams) {
        return graph.elasticsearchQuery(Constants.VERTEX_INDEX, searchParams);
    }
}<|MERGE_RESOLUTION|>--- conflicted
+++ resolved
@@ -5,6 +5,7 @@
 import org.apache.atlas.model.tasks.AtlasTask;
 import org.apache.atlas.model.tasks.TaskSearchParams;
 import org.apache.atlas.model.tasks.TaskSearchResult;
+import org.apache.atlas.repository.Constants;
 import org.apache.atlas.repository.graphdb.AtlasGraph;
 import org.apache.atlas.repository.graphdb.AtlasIndexQuery;
 import org.apache.atlas.repository.graphdb.AtlasVertex;
@@ -16,12 +17,9 @@
 import javax.inject.Inject;
 import java.util.*;
 
-<<<<<<< HEAD
 import static org.apache.atlas.service.ActiveIndexNameManager.getCurrentReadVertexIndexName;
-=======
 import static org.apache.atlas.repository.Constants.TASK_GUID;
 import static org.apache.atlas.repository.store.graph.v2.AtlasGraphUtilsV2.setEncodedProperty;
->>>>>>> aab36677
 import static org.apache.atlas.tasks.TaskRegistry.toAtlasTask;
 
 @Component
@@ -49,11 +47,7 @@
         DirectIndexQueryResult indexQueryResult;
 
         try {
-<<<<<<< HEAD
             indexQuery = graph.elasticsearchQuery(getCurrentReadVertexIndexName(), searchParams);
-=======
-            indexQuery = searchTask(searchParams);
->>>>>>> aab36677
             indexQueryResult = indexQuery.vertices(searchParams);
 
             if (indexQueryResult != null) {
