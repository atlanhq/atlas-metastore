--- conflicted
+++ resolved
@@ -551,19 +551,7 @@
 
     public AtlasTask createVertex(String taskType, String createdBy, Map<String, Object> parameters, String classificationId,String classificationTypeName, String entityGuid) {
         AtlasTask ret = new AtlasTask(taskType, createdBy, parameters, classificationId, null,  entityGuid);
-<<<<<<< HEAD
-        ret.setClassificationTypeName(classificationTypeName);
-=======
         ret.setTagTypeName(classificationTypeName);
-        createVertex(ret);
-
-        return ret;
-    }
-
-    public AtlasTask createVertexV2(String taskType, String createdBy, Map<String, Object> parameters, String tagTypeName, String entityGuid) {
-        AtlasTask ret = new AtlasTask(taskType, createdBy, parameters, null, tagTypeName, entityGuid);
-
->>>>>>> 456088f8
         createVertex(ret);
 
         return ret;
