/**
 * Licensed to the Apache Software Foundation (ASF) under one
 * or more contributor license agreements.  See the NOTICE file
 * distributed with this work for additional information
 * regarding copyright ownership.  The ASF licenses this file
 * to you under the Apache License, Version 2.0 (the
 * "License"); you may not use this file except in compliance
 * with the License.  You may obtain a copy of the License at
 * <p>
 * http://www.apache.org/licenses/LICENSE-2.0
 * <p>
 * Unless required by applicable law or agreed to in writing, software
 * distributed under the License is distributed on an "AS IS" BASIS,
 * WITHOUT WARRANTIES OR CONDITIONS OF ANY KIND, either express or implied.
 * See the License for the specific language governing permissions and
 * limitations under the License.
 */

package org.apache.atlas.discovery;


import org.apache.atlas.exception.AtlasBaseException;
import org.apache.atlas.model.lineage.*;
import org.apache.atlas.model.lineage.AtlasLineageInfo.LineageDirection;
import org.apache.atlas.v1.model.lineage.SchemaResponse.SchemaDetails;


public interface AtlasLineageService {
    /**
     * @param entityGuid unique ID of the entity
     * @param direction direction of lineage - INPUT, OUTPUT or BOTH
     * @param depth number of hops in lineage
     * @return AtlasLineageInfo
     */
    AtlasLineageInfo getAtlasLineageInfo(String entityGuid, LineageDirection direction, int depth) throws AtlasBaseException;

    /**
     * @param entityGuid          unique ID of the entity
     * @param direction     direction of lineage - INPUT, OUTPUT or BOTH
     * @param depth         number of hops in lineage
     * @param page
     * @param recordPerPage
     * @return AtlasLineageInfo
     */
    AtlasLineageInfo getAtlasLineageInfo(String guid, LineageDirection direction, int depth, boolean hideProcess, int offset, int limit, boolean calculateRemainingVertexCounts) throws AtlasBaseException;

    /**
     * @param lineageRequest AtlasLineageRequest
     * @return AtlasLineageInfo
     */
    AtlasLineageInfo getAtlasLineageInfo(AtlasLineageRequest lineageRequest) throws AtlasBaseException;

    /**
     * Return the schema for the given datasetName.
     *
     * @param datasetName datasetName
     * @return Schema as JSON
     */
    SchemaDetails getSchemaForHiveTableByName(String datasetName) throws AtlasBaseException;

    /**
     * Return the schema for the given entity id.
     *
     * @param guid tableName
     * @return Schema as JSON
     */
    SchemaDetails getSchemaForHiveTableByGuid(String guid) throws AtlasBaseException;

    /**
     * @param entityGuid unique ID of the entity
     * @param lineageOnDemandRequest lineage on demand request object
     * @return AtlasLineageInfo
     */
    AtlasLineageOnDemandInfo getAtlasLineageInfo(String entityGuid, LineageOnDemandRequest lineageOnDemandRequest) throws AtlasBaseException;

    /**
     * @param entityGuid unique ID of the entity
     * @param lineageListRequest lineage list request object
     * @return AtlasLineageListInfo
     */
    AtlasLineageListInfo getAtlasLineageListInfo(String entityGuid, LineageListRequest lineageListRequest) throws AtlasBaseException;
<<<<<<< HEAD
=======

>>>>>>> c9247ae8
}<|MERGE_RESOLUTION|>--- conflicted
+++ resolved
@@ -79,8 +79,5 @@
      * @return AtlasLineageListInfo
      */
     AtlasLineageListInfo getAtlasLineageListInfo(String entityGuid, LineageListRequest lineageListRequest) throws AtlasBaseException;
-<<<<<<< HEAD
-=======
 
->>>>>>> c9247ae8
 }