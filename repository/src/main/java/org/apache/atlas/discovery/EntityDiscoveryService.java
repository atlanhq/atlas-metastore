--- conflicted
+++ resolved
@@ -34,16 +34,11 @@
 import org.apache.atlas.model.discovery.AtlasSearchResult;
 import org.apache.atlas.model.discovery.AtlasSearchResult.AtlasFullTextResult;
 import org.apache.atlas.model.discovery.AtlasSearchResult.AtlasQueryType;
-<<<<<<< HEAD
 import org.apache.atlas.model.discovery.AtlasSuggestionsResult;
 import org.apache.atlas.model.discovery.IndexSearchParams;
 import org.apache.atlas.model.discovery.SearchParams;
 import org.apache.atlas.model.discovery.SearchParameters;
 import org.apache.atlas.model.discovery.QuickSearchParameters;
-=======
-import org.apache.atlas.model.discovery.searchlog.SearchLogSearchParams;
-import org.apache.atlas.model.discovery.searchlog.SearchLogSearchResult;
->>>>>>> 89433eb6
 import org.apache.atlas.model.instance.AtlasEntity;
 import org.apache.atlas.model.instance.AtlasEntityHeader;
 import org.apache.atlas.model.instance.AtlasObjectId;
@@ -101,11 +96,6 @@
 import java.util.Map;
 import java.util.Set;
 import javax.script.ScriptException;
-<<<<<<< HEAD
-=======
-import java.util.*;
-import java.util.stream.Collectors;
->>>>>>> 89433eb6
 
 import static org.apache.atlas.AtlasErrorCode.*;
 import static org.apache.atlas.SortOrder.ASCENDING;
@@ -1059,7 +1049,6 @@
         return ret;
     }
 
-<<<<<<< HEAD
     private String getIndexName(IndexSearchParams params) throws AtlasBaseException {
         if (StringUtils.isEmpty(params.getPersona()) && StringUtils.isEmpty(params.getPurpose())) {
             return INDEX_PREFIX + VERTEX_INDEX;
@@ -1079,30 +1068,6 @@
             return aliasName;
         } else {
             throw new AtlasBaseException("ES alias not found for purpose/persona " + params.getPurpose());
-=======
-    @Override
-    public SearchLogSearchResult searchLogs(SearchLogSearchParams searchParams) throws AtlasBaseException {
-        SearchLogSearchResult ret = new SearchLogSearchResult();
-        ret.setSearchParameters(searchParams);
-        AtlasIndexQuery indexQuery = null;
-
-        try {
-            indexQuery = graph.elasticsearchQuery(ESSearchLogger.INDEX_NAME);
-            Map<String, Object> result = indexQuery.directIndexQuery(searchParams.getQueryString());
-
-            ret.setApproximateCount( ((Integer) result.get("total")).longValue());
-
-            List<LinkedHashMap> hits = (List<LinkedHashMap>) result.get("data");
-
-            List<Map<String, Object>> logs = hits.stream().map(x -> (HashMap<String, Object>) x.get("_source")).collect(Collectors.toList());
-
-            ret.setLogs(logs);
-            ret.setAggregations((Map<String, Object>) result.get("aggregations"));
-
-            return ret;
-        } catch (AtlasBaseException be) {
-            throw be;
->>>>>>> 89433eb6
         }
     }
 
