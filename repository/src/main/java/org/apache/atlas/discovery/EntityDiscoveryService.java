/**
 * Licensed to the Apache Software Foundation (ASF) under one
 * or more contributor license agreements.  See the NOTICE file
 * distributed with this work for additional information
 * regarding copyright ownership.  The ASF licenses this file
 * to you under the Apache License, Version 2.0 (the
 * "License"); you may not use this file except in compliance
 * with the License.  You may obtain a copy of the License at
 * <p>
 * http://www.apache.org/licenses/LICENSE-2.0
 * <p>
 * Unless required by applicable law or agreed to in writing, software
 * distributed under the License is distributed on an "AS IS" BASIS,
 * WITHOUT WARRANTIES OR CONDITIONS OF ANY KIND, either express or implied.
 * See the License for the specific language governing permissions and
 * limitations under the License.
 */
package org.apache.atlas.discovery;

import com.google.common.annotations.VisibleForTesting;
import org.apache.atlas.*;
import org.apache.atlas.annotation.GraphTransaction;
import org.apache.atlas.authorize.AtlasAuthorizationUtils;
import org.apache.atlas.authorize.AtlasSearchResultScrubRequest;
import org.apache.atlas.exception.AtlasBaseException;
import org.apache.atlas.model.discovery.*;
import org.apache.atlas.model.discovery.AtlasSearchResult.AtlasFullTextResult;
import org.apache.atlas.model.discovery.AtlasSearchResult.AtlasQueryType;
import org.apache.atlas.model.instance.AtlasEntity;
import org.apache.atlas.model.instance.AtlasEntityHeader;
import org.apache.atlas.model.instance.AtlasObjectId;
import org.apache.atlas.model.profile.AtlasUserSavedSearch;
import org.apache.atlas.model.searchlog.SearchLogSearchParams;
import org.apache.atlas.model.searchlog.SearchLogSearchResult;
import org.apache.atlas.query.QueryParams;
import org.apache.atlas.query.executors.DSLQueryExecutor;
import org.apache.atlas.query.executors.ScriptEngineBasedExecutor;
import org.apache.atlas.query.executors.TraversalBasedExecutor;
import org.apache.atlas.repository.Constants;
import org.apache.atlas.repository.graph.GraphBackedSearchIndexer;
import org.apache.atlas.repository.graph.GraphHelper;
import org.apache.atlas.repository.graphdb.*;
import org.apache.atlas.repository.graphdb.AtlasIndexQuery.Result;
import org.apache.atlas.repository.store.graph.v2.AtlasGraphUtilsV2;
import org.apache.atlas.repository.store.graph.v2.EntityGraphRetriever;
import org.apache.atlas.repository.userprofile.UserProfileService;
import org.apache.atlas.repository.util.AccessControlUtils;
import org.apache.atlas.searchlog.ESSearchLogger;
import org.apache.atlas.stats.StatsClient;
import org.apache.atlas.type.*;
import org.apache.atlas.type.AtlasBuiltInTypes.AtlasObjectIdType;
import org.apache.atlas.type.AtlasStructType.AtlasAttribute;
import org.apache.atlas.util.AtlasGremlinQueryProvider;
import org.apache.atlas.util.AtlasGremlinQueryProvider.AtlasGremlinQuery;
import org.apache.atlas.util.SearchPredicateUtil;
import org.apache.atlas.util.SearchTracker;
import org.apache.atlas.utils.AtlasPerfMetrics;
import org.apache.commons.collections.CollectionUtils;
import org.apache.commons.collections.Predicate;
import org.apache.commons.collections4.IteratorUtils;
import org.apache.commons.lang.StringUtils;
import org.apache.tinkerpop.gremlin.process.traversal.Order;
import org.apache.tinkerpop.gremlin.process.traversal.dsl.graph.GraphTraversal;
import org.apache.tinkerpop.gremlin.structure.Vertex;
import org.slf4j.Logger;
import org.slf4j.LoggerFactory;
import org.springframework.stereotype.Component;

import javax.inject.Inject;
import javax.script.ScriptEngine;
import javax.script.ScriptException;
import java.util.*;
import java.util.stream.Collectors;

import static org.apache.atlas.AtlasErrorCode.*;
import static org.apache.atlas.SortOrder.ASCENDING;
import static org.apache.atlas.model.instance.AtlasEntity.Status.ACTIVE;
import static org.apache.atlas.model.instance.AtlasEntity.Status.DELETED;
import static org.apache.atlas.repository.Constants.*;
import static org.apache.atlas.util.AtlasGremlinQueryProvider.AtlasGremlinQuery.BASIC_SEARCH_STATE_FILTER;
import static org.apache.atlas.util.AtlasGremlinQueryProvider.AtlasGremlinQuery.TO_RANGE_LIST;

@Component
public class EntityDiscoveryService implements AtlasDiscoveryService {
    private static final Logger LOG = LoggerFactory.getLogger(EntityDiscoveryService.class);
    private static final String DEFAULT_SORT_ATTRIBUTE_NAME = "name";

    private final AtlasGraph                      graph;
    private final EntityGraphRetriever            entityRetriever;
    private final AtlasGremlinQueryProvider       gremlinQueryProvider;
    private final AtlasTypeRegistry               typeRegistry;
    private final GraphBackedSearchIndexer        indexer;
    private final SearchTracker                   searchTracker;
    private final int                             maxResultSetSize;
    private final int                             maxTypesLengthInIdxQuery;
    private final int                             maxTagsLengthInIdxQuery;
    private final String                          indexSearchPrefix;
    private final UserProfileService              userProfileService;
    private final SuggestionsProvider             suggestionsProvider;
    private final DSLQueryExecutor                dslQueryExecutor;
    private final StatsClient                     statsClient;

    @Inject
    public EntityDiscoveryService(AtlasTypeRegistry typeRegistry,
                           AtlasGraph graph,
                           GraphBackedSearchIndexer indexer,
                           SearchTracker searchTracker,
                           UserProfileService userProfileService,
                           StatsClient statsClient) throws AtlasException {
        this.graph                    = graph;
        this.entityRetriever          = new EntityGraphRetriever(this.graph, typeRegistry);
        this.indexer                  = indexer;
        this.searchTracker            = searchTracker;
        this.gremlinQueryProvider     = AtlasGremlinQueryProvider.INSTANCE;
        this.typeRegistry             = typeRegistry;
        this.maxResultSetSize         = ApplicationProperties.get().getInt(Constants.INDEX_SEARCH_MAX_RESULT_SET_SIZE, 150);
        this.maxTypesLengthInIdxQuery = ApplicationProperties.get().getInt(Constants.INDEX_SEARCH_TYPES_MAX_QUERY_STR_LENGTH, 512);
        this.maxTagsLengthInIdxQuery  = ApplicationProperties.get().getInt(Constants.INDEX_SEARCH_TAGS_MAX_QUERY_STR_LENGTH, 512);
        this.indexSearchPrefix        = AtlasGraphUtilsV2.getIndexSearchPrefix();
        this.userProfileService       = userProfileService;
        this.suggestionsProvider      = new SuggestionsProviderImpl(graph, typeRegistry);
        this.statsClient              = statsClient;
        this.dslQueryExecutor         = AtlasConfiguration.DSL_EXECUTOR_TRAVERSAL.getBoolean()
                                            ? new TraversalBasedExecutor(typeRegistry, graph, entityRetriever)
                                            : new ScriptEngineBasedExecutor(typeRegistry, graph, entityRetriever);
    }

    @Override
    @GraphTransaction
    public AtlasSearchResult searchUsingDslQuery(String dslQuery, int limit, int offset) throws AtlasBaseException {
        AtlasSearchResult ret = dslQueryExecutor.execute(dslQuery, limit, offset);

        scrubSearchResults(ret);

        return ret;
    }

    @Override
    @GraphTransaction
    public AtlasSearchResult searchUsingFullTextQuery(String fullTextQuery, boolean excludeDeletedEntities, int limit, int offset)
                                                      throws AtlasBaseException {
        AtlasSearchResult ret      = new AtlasSearchResult(fullTextQuery, AtlasQueryType.FULL_TEXT);
        QueryParams       params   = QueryParams.getNormalizedParams(limit, offset);
        AtlasIndexQuery   idxQuery = toAtlasIndexQuery(fullTextQuery);

        if (LOG.isDebugEnabled()) {
            LOG.debug("Executing Full text query: {}", fullTextQuery);
        }
        ret.setFullTextResult(getIndexQueryResults(idxQuery, params, excludeDeletedEntities));
        ret.setApproximateCount(idxQuery.vertexTotals());

        scrubSearchResults(ret);

        return ret;
    }

    @Override
    @GraphTransaction
    public AtlasSearchResult searchUsingBasicQuery(String query, String typeName, String classification, String attrName,
                                                   String attrValuePrefix, boolean excludeDeletedEntities, int limit,
                                                   int offset) throws AtlasBaseException {

        AtlasSearchResult ret = new AtlasSearchResult(AtlasQueryType.BASIC);

        if (LOG.isDebugEnabled()) {
            LOG.debug("Executing basic search query: {} with type: {} and classification: {}", query, typeName, classification);
        }

        final QueryParams params              = QueryParams.getNormalizedParams(limit, offset);
        Set<String>       typeNames           = null;
        Set<String>       classificationNames = null;
        String            attrQualifiedName   = null;

        if (StringUtils.isNotEmpty(typeName)) {
            AtlasEntityType entityType = typeRegistry.getEntityTypeByName(typeName);

            if (entityType == null) {
                throw new AtlasBaseException(UNKNOWN_TYPENAME, typeName);
            }

            typeNames = entityType.getTypeAndAllSubTypes();

            ret.setType(typeName);
        }

        if (StringUtils.isNotEmpty(classification)) {
            AtlasClassificationType classificationType = typeRegistry.getClassificationTypeByName(classification);

            if (classificationType == null) {
                throw new AtlasBaseException(CLASSIFICATION_NOT_FOUND, classification);
            }

            classificationNames = classificationType.getTypeAndAllSubTypes();

            ret.setClassification(classification);
        }

        boolean isAttributeSearch  = StringUtils.isNotEmpty(attrName) || StringUtils.isNotEmpty(attrValuePrefix);
        boolean isGuidPrefixSearch = false;

        if (isAttributeSearch) {
            AtlasEntityType entityType = typeRegistry.getEntityTypeByName(typeName);

            ret.setQueryType(AtlasQueryType.ATTRIBUTE);

            if (entityType != null) {
                AtlasAttribute attribute = null;

                if (StringUtils.isNotEmpty(attrName)) {
                    attribute = entityType.getAttribute(attrName);

                    if (attribute == null) {
                        throw new AtlasBaseException(AtlasErrorCode.UNKNOWN_ATTRIBUTE, attrName, typeName);
                    }

                } else {
                    // if attrName is null|empty iterate defaultAttrNames to get attribute value
                    final List<String> defaultAttrNames = new ArrayList<>(Arrays.asList("qualifiedName", "name"));
                    Iterator<String>   iter             = defaultAttrNames.iterator();

                    while (iter.hasNext() && attribute == null) {
                        attrName  = iter.next();
                        attribute = entityType.getAttribute(attrName);
                    }
                }

                if (attribute == null) {
                    // for guid prefix search use gremlin and nullify query to avoid using fulltext
                    // (guids cannot be searched in fulltext)
                    isGuidPrefixSearch = true;
                    query              = null;

                } else {
                    attrQualifiedName = attribute.getQualifiedName();

                    String attrQuery = String.format("%s AND (%s *)", attrName, attrValuePrefix.replaceAll("\\.", " "));

                    query = StringUtils.isEmpty(query) ? attrQuery : String.format("(%s) AND (%s)", query, attrQuery);
                }
            }

            if (LOG.isDebugEnabled()) {
                LOG.debug("Executing attribute search attrName: {} and attrValue: {}", attrName, attrValuePrefix);
            }
        }

        // if query was provided, perform indexQuery and filter for typeName & classification in memory; this approach
        // results in a faster and accurate results than using CONTAINS/CONTAINS_PREFIX filter on entityText property
        if (StringUtils.isNotEmpty(query)) {
            final String idxQuery   = getQueryForFullTextSearch(query, typeName, classification);
            final int    startIdx   = params.offset();
            final int    resultSize = params.limit();
            int          resultIdx  = 0;

            for (int indexQueryOffset = 0; ; indexQueryOffset += getMaxResultSetSize()) {
                final AtlasIndexQuery        qry       = graph.indexQuery(Constants.FULLTEXT_INDEX, idxQuery, indexQueryOffset);
                final Iterator<Result<?, ?>> qryResult = qry.vertices();

                if (LOG.isDebugEnabled()) {
                    LOG.debug("indexQuery: query=" + idxQuery + "; offset=" + indexQueryOffset);
                }

                if(!qryResult.hasNext()) {
                    break;
                }

                while (qryResult.hasNext()) {
                    AtlasVertex<?, ?> vertex         = qryResult.next().getVertex();
                    String            vertexTypeName = GraphHelper.getTypeName(vertex);

                    // skip non-entity vertices
                    if (StringUtils.isEmpty(vertexTypeName) || StringUtils.isEmpty(GraphHelper.getGuid(vertex))) {
                        continue;
                    }

                    if (typeNames != null && !typeNames.contains(vertexTypeName)) {
                        continue;
                    }

                    if (classificationNames != null) {
                        List<String> traitNames = GraphHelper.getTraitNames(vertex);

                        if (CollectionUtils.isEmpty(traitNames) ||
                                !CollectionUtils.containsAny(classificationNames, traitNames)) {
                            continue;
                        }
                    }

                    if (isAttributeSearch) {
                        String vertexAttrValue = vertex.getProperty(attrQualifiedName, String.class);

                        if (StringUtils.isNotEmpty(vertexAttrValue) && !vertexAttrValue.startsWith(attrValuePrefix)) {
                            continue;
                        }
                    }

                    if (skipDeletedEntities(excludeDeletedEntities, vertex)) {
                        continue;
                    }

                    resultIdx++;

                    if (resultIdx <= startIdx) {
                        continue;
                    }

                    AtlasEntityHeader header = entityRetriever.toAtlasEntityHeader(vertex);

                    ret.addEntity(header);

                    if (ret.getEntities().size() == resultSize) {
                        break;
                    }
                }

                if (ret.getApproximateCount() < 0) {
                    ret.setApproximateCount(qry.vertexTotals());
                }

                if (ret.getEntities() != null && ret.getEntities().size() == resultSize) {
                    break;
                }
            }
        } else {
            final Map<String, Object> bindings   = new HashMap<>();
            String                    basicQuery = "g.V()";

            if (classificationNames != null) {
                bindings.put("traitNames", classificationNames);

                basicQuery += gremlinQueryProvider.getQuery(AtlasGremlinQuery.BASIC_SEARCH_CLASSIFICATION_FILTER);
            }

            if (typeNames != null) {
                bindings.put("typeNames", typeNames);

                basicQuery += gremlinQueryProvider.getQuery(AtlasGremlinQuery.BASIC_SEARCH_TYPE_FILTER);
            }

            if (excludeDeletedEntities) {
                bindings.put("state", ACTIVE.toString());

                basicQuery += gremlinQueryProvider.getQuery(BASIC_SEARCH_STATE_FILTER);
            }

            if (isGuidPrefixSearch) {
                bindings.put("guid", attrValuePrefix + ".*");

                basicQuery += gremlinQueryProvider.getQuery(AtlasGremlinQuery.GUID_PREFIX_FILTER);
            }

            bindings.put("startIdx", params.offset());
            bindings.put("endIdx", params.offset() + params.limit());

            basicQuery += gremlinQueryProvider.getQuery(TO_RANGE_LIST);

            ScriptEngine scriptEngine = graph.getGremlinScriptEngine();

            try {
                Object result = graph.executeGremlinScript(scriptEngine, bindings, basicQuery, false);

                if (result instanceof List && CollectionUtils.isNotEmpty((List) result)) {
                    List queryResult = (List) result;
                    Object firstElement = queryResult.get(0);

                    if (firstElement instanceof AtlasVertex) {
                        for (Object element : queryResult) {
                            if (element instanceof AtlasVertex) {
                                ret.addEntity(entityRetriever.toAtlasEntityHeader((AtlasVertex) element));
                            } else {
                                LOG.warn("searchUsingBasicQuery({}): expected an AtlasVertex; found unexpected entry in result {}", basicQuery, element);
                            }
                        }
                    }
                }
            } catch (ScriptException e) {
                throw new AtlasBaseException(DISCOVERY_QUERY_FAILED, basicQuery);
            } finally {
                graph.releaseGremlinScriptEngine(scriptEngine);
            }
        }

        scrubSearchResults(ret);

        return ret;
    }

    @Override
    @GraphTransaction
    public AtlasQuickSearchResult quickSearch(QuickSearchParameters quickSearchParameters) throws AtlasBaseException {
        String query = quickSearchParameters.getQuery();
        if (StringUtils.isNotEmpty(query) && !AtlasStructType.AtlasAttribute.hastokenizeChar(query)) {
                query = query + "*";
        }
        quickSearchParameters.setQuery(query);

        SearchContext searchContext = new SearchContext(createSearchParameters(quickSearchParameters),
                                                        typeRegistry,
                                                        graph,
                                                        indexer.getVertexIndexKeys(),
                                                        statsClient);

        if(LOG.isDebugEnabled()) {
            LOG.debug("Generating the search results for the query {} .", searchContext.getSearchParameters().getQuery());
        }

        AtlasSearchResult searchResult = searchWithSearchContext(searchContext);

        if(LOG.isDebugEnabled()) {
            LOG.debug("Generating the aggregated metrics for the query {} .", searchContext.getSearchParameters().getQuery());
        }

        // load the facet fields and attributes.
        Set<String>                              aggregationFields     = getAggregationFields();
        Set<AtlasAttribute>                      aggregationAttributes = getAggregationAtlasAttributes();
        SearchAggregator                         searchAggregator      = new SearchAggregatorImpl(searchContext);
        Map<String, List<AtlasAggregationEntry>> aggregatedMetrics     = searchAggregator.getAggregatedMetrics(aggregationFields, aggregationAttributes);
        AtlasQuickSearchResult                   ret                   = new AtlasQuickSearchResult(searchResult, aggregatedMetrics);

        return ret;
    }

    @Override
    @GraphTransaction
    public AtlasSuggestionsResult getSuggestions(String prefixString, String fieldName) {
        return suggestionsProvider.getSuggestions(prefixString, fieldName);
    }

    @Override
    @GraphTransaction
    public AtlasSearchResult searchWithParameters(SearchParameters searchParameters) throws AtlasBaseException {
        return searchWithSearchContext(new SearchContext(searchParameters, typeRegistry, graph, indexer.getVertexIndexKeys(), statsClient));
    }

    private AtlasSearchResult searchWithSearchContext(SearchContext searchContext) throws AtlasBaseException {
        SearchParameters  searchParameters = searchContext.getSearchParameters();
        AtlasSearchResult ret              = new AtlasSearchResult(searchParameters);
        final QueryParams params           = QueryParams.getNormalizedParams(searchParameters.getLimit(),searchParameters.getOffset());
        String            searchID         = searchTracker.add(searchContext); // For future cancellations

        searchParameters.setLimit(params.limit());
        searchParameters.setOffset(params.offset());

        try {
            List<AtlasVertex> resultList = searchContext.getSearchProcessor().execute();

            ret.setApproximateCount(searchContext.getSearchProcessor().getResultCount());

            String nextMarker = searchContext.getSearchProcessor().getNextMarker();
            if (StringUtils.isNotEmpty(nextMarker)) {
                ret.setNextMarker(nextMarker);
            }

            // By default any attribute that shows up in the search parameter should be sent back in the response
            // If additional values are requested then the entityAttributes will be a superset of the all search attributes
            // and the explicitly requested attribute(s)
            Set<String> resultAttributes = new HashSet<>();
            Set<String> entityAttributes = new HashSet<>();

            if (CollectionUtils.isNotEmpty(searchParameters.getAttributes())) {
                resultAttributes.addAll(searchParameters.getAttributes());
            }

            if (CollectionUtils.isNotEmpty(searchContext.getEntityAttributes())) {
                resultAttributes.addAll(searchContext.getEntityAttributes());
            }

            if (CollectionUtils.isNotEmpty(searchContext.getEntityTypes())) {

                AtlasEntityType entityType = searchContext.getEntityTypes().iterator().next();

               for (String resultAttribute : resultAttributes) {
                    AtlasAttribute  attribute  = entityType.getAttribute(resultAttribute);

                    if (attribute == null) {
                        attribute = entityType.getRelationshipAttribute(resultAttribute, null);
                    }

                    if (attribute != null) {
                        AtlasType attributeType = attribute.getAttributeType();

                        if (attributeType instanceof AtlasArrayType) {
                            attributeType = ((AtlasArrayType) attributeType).getElementType();
                        }

                        if (attributeType instanceof AtlasEntityType || attributeType instanceof AtlasObjectIdType) {
                            entityAttributes.add(resultAttribute);
                        }
                    }
                }
            }

            for (AtlasVertex atlasVertex : resultList) {
                AtlasEntityHeader entity = entityRetriever.toAtlasEntityHeader(atlasVertex, resultAttributes);

                if(searchParameters.getIncludeClassificationAttributes()) {
                    entity.setClassifications(entityRetriever.getAllClassifications(atlasVertex));
                }

                ret.addEntity(entity);

                // populate ret.referredEntities
                for (String entityAttribute : entityAttributes) {
                    Object attrValue = entity.getAttribute(entityAttribute);

                    if (attrValue instanceof AtlasObjectId) {
                        AtlasObjectId objId = (AtlasObjectId) attrValue;

                        if (ret.getReferredEntities() == null) {
                            ret.setReferredEntities(new HashMap<>());
                        }

                        if (!ret.getReferredEntities().containsKey(objId.getGuid())) {
                            ret.getReferredEntities().put(objId.getGuid(), entityRetriever.toAtlasEntityHeader(objId.getGuid()));
                        }
                    } else if (attrValue instanceof Collection) {
                        Collection objIds = (Collection) attrValue;

                        for (Object obj : objIds) {
                            if (obj instanceof AtlasObjectId) {
                                AtlasObjectId objId = (AtlasObjectId) obj;

                                if (ret.getReferredEntities() == null) {
                                    ret.setReferredEntities(new HashMap<>());
                                }

                                if (!ret.getReferredEntities().containsKey(objId.getGuid())) {
                                    ret.getReferredEntities().put(objId.getGuid(), entityRetriever.toAtlasEntityHeader(objId.getGuid()));
                                }
                            }
                        }
                    }
                }
            }
        } finally {
            searchTracker.remove(searchID);
        }

        scrubSearchResults(ret);

        return ret;
    }

    @Override
    @GraphTransaction
    public AtlasSearchResult searchRelatedEntities(String guid, String relation, boolean getApproximateCount, SearchParameters searchParameters) throws AtlasBaseException {
        AtlasSearchResult ret = new AtlasSearchResult(AtlasQueryType.RELATIONSHIP);

        if (StringUtils.isEmpty(guid) || StringUtils.isEmpty(relation)) {
            throw new AtlasBaseException(AtlasErrorCode.INVALID_PARAMETERS, "guid: '" + guid + "', relation: '" + relation + "'");
        }

        //validate entity
        AtlasVertex     entityVertex   = entityRetriever.getEntityVertex(guid);
        String          entityTypeName = GraphHelper.getTypeName(entityVertex);
        AtlasEntityType entityType     = typeRegistry.getEntityTypeByName(entityTypeName);

        if (entityType == null) {
            throw new AtlasBaseException(AtlasErrorCode.INVALID_RELATIONSHIP_TYPE, entityTypeName, guid);
        }

        //validate relation
        AtlasEntityType endEntityType = null;
        AtlasAttribute  attribute     = entityType.getAttribute(relation);

        if (attribute == null) {
            attribute = entityType.getRelationshipAttribute(relation, null);
        }

        if (attribute != null) {
            //get end entity type through relationship attribute
            endEntityType = attribute.getReferencedEntityType(typeRegistry);

            if (endEntityType == null) {
                throw new AtlasBaseException(AtlasErrorCode.INVALID_RELATIONSHIP_ATTRIBUTE, relation, attribute.getTypeName());
            }
            relation = attribute.getRelationshipEdgeLabel();
        } else {
            //get end entity type through label
            String endEntityTypeName = GraphHelper.getReferencedEntityTypeName(entityVertex, relation);

            if (StringUtils.isNotEmpty(endEntityTypeName)) {
                endEntityType = typeRegistry.getEntityTypeByName(endEntityTypeName);
            }
        }

        //validate sortBy attribute
        String    sortBy           = searchParameters.getSortBy();
        SortOrder sortOrder        = searchParameters.getSortOrder();
        int       offset           = searchParameters.getOffset();
        int       limit            = searchParameters.getLimit();
        String sortByAttributeName = DEFAULT_SORT_ATTRIBUTE_NAME;

        if (StringUtils.isNotEmpty(sortBy)) {
            sortByAttributeName = sortBy;
        }

        if (endEntityType != null) {
            AtlasAttribute sortByAttribute = endEntityType.getAttribute(sortByAttributeName);

            if (sortByAttribute == null) {
                sortByAttributeName = null;
                sortOrder           = null;

                if (StringUtils.isNotEmpty(sortBy)) {
                    LOG.info("Invalid sortBy Attribute {} for entityType {}, Ignoring Sorting", sortBy, endEntityType.getTypeName());
                } else {
                    LOG.info("Invalid Default sortBy Attribute {} for entityType {}, Ignoring Sorting", DEFAULT_SORT_ATTRIBUTE_NAME, endEntityType.getTypeName());
                }

            } else {
                sortByAttributeName = sortByAttribute.getVertexPropertyName();

                if (sortOrder == null) {
                    sortOrder = ASCENDING;
                }
            }
        } else {
            sortOrder = null;

            if (StringUtils.isNotEmpty(sortBy)) {
                LOG.info("Invalid sortBy Attribute {}, Ignoring Sorting", sortBy);
            }
        }

        //get relationship(end vertices) vertices
        GraphTraversal gt = graph.V(entityVertex.getId()).bothE(relation).otherV();

        if (searchParameters.getExcludeDeletedEntities()) {
            gt.has(Constants.STATE_PROPERTY_KEY, AtlasEntity.Status.ACTIVE.name());
        }

        if (sortOrder != null) {
            if (sortOrder == ASCENDING) {
                gt.order().by(sortByAttributeName, Order.asc);
            } else {
                gt.order().by(sortByAttributeName, Order.desc);
            }
        }

         gt.range(offset, offset + limit);

        List<AtlasEntityHeader> resultList = new ArrayList<>();
        while (gt.hasNext()) {
            Vertex v = (Vertex) gt.next();

            if (v != null && v.property(Constants.GUID_PROPERTY_KEY).isPresent()) {
                String endVertexGuid     = v.property(Constants.GUID_PROPERTY_KEY).value().toString();
                AtlasVertex vertex       = entityRetriever.getEntityVertex(endVertexGuid);
                AtlasEntityHeader entity = entityRetriever.toAtlasEntityHeader(vertex, searchParameters.getAttributes());

                if (searchParameters.getIncludeClassificationAttributes()) {
                    entity.setClassifications(entityRetriever.getAllClassifications(vertex));
                }
                resultList.add(entity);
            }
        }

        ret.setEntities(resultList);

        if (ret.getEntities() == null) {
            ret.setEntities(new ArrayList<>());
        }

        //set approximate count
        //state of the edge and endVertex will be same
        if (getApproximateCount) {
            Iterator<AtlasEdge> edges = GraphHelper.getAdjacentEdgesByLabel(entityVertex, AtlasEdgeDirection.BOTH, relation);

            if (searchParameters.getExcludeDeletedEntities()) {
                List<AtlasEdge> edgeList = new ArrayList<>();
                edges.forEachRemaining(edgeList::add);

                Predicate activePredicate = SearchPredicateUtil.getEQPredicateGenerator().generatePredicate
                        (Constants.STATE_PROPERTY_KEY, AtlasEntity.Status.ACTIVE.name(), String.class);

                CollectionUtils.filter(edgeList, activePredicate);
                ret.setApproximateCount(edgeList.size());

            } else {
                ret.setApproximateCount(IteratorUtils.size(edges));

            }
        }

        scrubSearchResults(ret);

        return ret;
    }

    public int getMaxResultSetSize() {
        return maxResultSetSize;
    }

    private String getQueryForFullTextSearch(String userKeyedString, String typeName, String classification) {
        String typeFilter           = getTypeFilter(typeRegistry, typeName, maxTypesLengthInIdxQuery);
        String classificationFilter = getClassificationFilter(typeRegistry, classification, maxTagsLengthInIdxQuery);

        StringBuilder queryText = new StringBuilder();

        if (! StringUtils.isEmpty(userKeyedString)) {
            queryText.append(userKeyedString);
        }

        if (! StringUtils.isEmpty(typeFilter)) {
            if (queryText.length() > 0) {
                queryText.append(" AND ");
            }

            queryText.append(typeFilter);
        }

        if (! StringUtils.isEmpty(classificationFilter)) {
            if (queryText.length() > 0) {
                queryText.append(" AND ");
            }

            queryText.append(classificationFilter);
        }

        return String.format(indexSearchPrefix + "\"%s\":(%s)", Constants.ENTITY_TEXT_PROPERTY_KEY, queryText.toString());
    }

    private List<AtlasFullTextResult> getIndexQueryResults(AtlasIndexQuery query, QueryParams params, boolean excludeDeletedEntities) throws AtlasBaseException {
        List<AtlasFullTextResult> ret  = new ArrayList<>();
        Iterator<Result>          iter = query.vertices();

        while (iter.hasNext() && ret.size() < params.limit()) {
            Result      idxQueryResult = iter.next();
            AtlasVertex vertex         = idxQueryResult.getVertex();

            if (skipDeletedEntities(excludeDeletedEntities, vertex)) {
                continue;
            }

            String guid = vertex != null ? vertex.getProperty(Constants.GUID_PROPERTY_KEY, String.class) : null;

            if (guid != null) {
                AtlasEntityHeader entity = entityRetriever.toAtlasEntityHeader(vertex);
                Double score = idxQueryResult.getScore();
                ret.add(new AtlasFullTextResult(entity, score));
            }
        }

        return ret;
    }

    private AtlasIndexQuery toAtlasIndexQuery(String fullTextQuery) {
        String graphQuery = String.format(indexSearchPrefix + "\"%s\":(%s)", Constants.ENTITY_TEXT_PROPERTY_KEY, fullTextQuery);
        return graph.indexQuery(Constants.FULLTEXT_INDEX, graphQuery);
    }

    private boolean skipDeletedEntities(boolean excludeDeletedEntities, AtlasVertex<?, ?> vertex) {
        return excludeDeletedEntities && GraphHelper.getStatus(vertex) == DELETED;
    }

    private static String getClassificationFilter(AtlasTypeRegistry typeRegistry, String classificationName, int maxTypesLengthInIdxQuery) {
        AtlasClassificationType type                  = typeRegistry.getClassificationTypeByName(classificationName);
        String                  typeAndSubTypesQryStr = type != null ? type.getTypeAndAllSubTypesQryStr() : null;

        if(StringUtils.isNotEmpty(typeAndSubTypesQryStr) && typeAndSubTypesQryStr.length() <= maxTypesLengthInIdxQuery) {
            return typeAndSubTypesQryStr;
        }

        return "";
    }

    @VisibleForTesting
    static String getTypeFilter(AtlasTypeRegistry typeRegistry, String typeName, int maxTypesLengthInIdxQuery) {
        AtlasEntityType type                  = typeRegistry.getEntityTypeByName(typeName);
        String          typeAndSubTypesQryStr = type != null ? type.getTypeAndAllSubTypesQryStr() : null;

        if(StringUtils.isNotEmpty(typeAndSubTypesQryStr) && typeAndSubTypesQryStr.length() <= maxTypesLengthInIdxQuery) {
            return typeAndSubTypesQryStr;
        }

        return "";
    }

    private Set<String> getEntityStates() {
        return new HashSet<>(Arrays.asList(ACTIVE.toString(), DELETED.toString()));
    }


    @Override
    public AtlasUserSavedSearch addSavedSearch(String currentUser, AtlasUserSavedSearch savedSearch) throws AtlasBaseException {
        try {
            if (StringUtils.isEmpty(savedSearch.getOwnerName())) {
                savedSearch.setOwnerName(currentUser);
            }

            checkSavedSearchOwnership(currentUser, savedSearch);

            return userProfileService.addSavedSearch(savedSearch);
        } catch (AtlasBaseException e) {
            LOG.error("addSavedSearch({})", savedSearch, e);
            throw e;
        }
    }


    @Override
    public AtlasUserSavedSearch updateSavedSearch(String currentUser, AtlasUserSavedSearch savedSearch) throws AtlasBaseException {
        try {
            if (StringUtils.isEmpty(savedSearch.getOwnerName())) {
                savedSearch.setOwnerName(currentUser);
            }

            checkSavedSearchOwnership(currentUser, savedSearch);

            return userProfileService.updateSavedSearch(savedSearch);
        } catch (AtlasBaseException e) {
            LOG.error("updateSavedSearch({})", savedSearch, e);
            throw e;
        }
    }

    @Override
    public List<AtlasUserSavedSearch> getSavedSearches(String currentUser, String userName) throws AtlasBaseException {
        try {
            if (StringUtils.isEmpty(userName)) {
                userName = currentUser;
            } else if (!StringUtils.equals(currentUser, userName)) {
                throw new AtlasBaseException(AtlasErrorCode.BAD_REQUEST, "invalid data");
            }

            return userProfileService.getSavedSearches(userName);
        } catch (AtlasBaseException e) {
            LOG.error("getSavedSearches({})", userName, e);
            throw e;
        }
    }

    @Override
    public AtlasUserSavedSearch getSavedSearchByGuid(String currentUser, String guid) throws AtlasBaseException {
        try {
            AtlasUserSavedSearch savedSearch = userProfileService.getSavedSearch(guid);

            checkSavedSearchOwnership(currentUser, savedSearch);

            return savedSearch;
        } catch (AtlasBaseException e) {
            LOG.error("getSavedSearchByGuid({})", guid, e);
            throw e;
        }
    }

    @Override
    public AtlasUserSavedSearch getSavedSearchByName(String currentUser, String userName, String searchName) throws AtlasBaseException {
        try {
            if (StringUtils.isEmpty(userName)) {
                userName = currentUser;
            } else if (!StringUtils.equals(currentUser, userName)) {
                throw new AtlasBaseException(AtlasErrorCode.BAD_REQUEST, "invalid data");
            }

            return userProfileService.getSavedSearch(userName, searchName);
        } catch (AtlasBaseException e) {
            LOG.error("getSavedSearchByName({}, {})", userName, searchName, e);
            throw e;
        }
    }

    @Override
    public void deleteSavedSearch(String currentUser, String guid) throws AtlasBaseException {
        try {
            AtlasUserSavedSearch savedSearch = userProfileService.getSavedSearch(guid);

            checkSavedSearchOwnership(currentUser, savedSearch);

            userProfileService.deleteSavedSearch(guid);
        } catch (AtlasBaseException e) {
            LOG.error("deleteSavedSearch({})", guid, e);
            throw e;
        }
    }

    @Override
    public String getDslQueryUsingTypeNameClassification(String query, String typeName, String classification) {
        String queryStr = query == null ? "" : query;

        if (StringUtils.isNotEmpty(typeName)) {
            queryStr = escapeTypeName(typeName) + " " + queryStr;
        }

        if (StringUtils.isNotEmpty(classification)) {
            // isa works with a type name only - like hive_column isa PII; it doesn't work with more complex query
            if (StringUtils.isEmpty(query)) {
                queryStr += (" isa " + classification);
            }
        }
        return queryStr;
    }

    public static SearchParameters createSearchParameters(QuickSearchParameters quickSearchParameters) {
        SearchParameters searchParameters = new SearchParameters();

        searchParameters.setQuery(quickSearchParameters.getQuery());
        searchParameters.setTypeName(quickSearchParameters.getTypeName());
        searchParameters.setExcludeDeletedEntities(quickSearchParameters.getExcludeDeletedEntities());
        searchParameters.setIncludeSubTypes(quickSearchParameters.getIncludeSubTypes());
        searchParameters.setLimit(quickSearchParameters.getLimit());
        searchParameters.setOffset(quickSearchParameters.getOffset());
        searchParameters.setEntityFilters(quickSearchParameters.getEntityFilters());
        searchParameters.setAttributes(quickSearchParameters.getAttributes());
        searchParameters.setSortBy(quickSearchParameters.getSortBy());
        searchParameters.setSortOrder(quickSearchParameters.getSortOrder());

        return searchParameters;
    }

    private String escapeTypeName(String typeName) {
        String ret;

        if (StringUtils.startsWith(typeName, "`") && StringUtils.endsWith(typeName, "`")) {
            ret = typeName;
        } else {
            ret = String.format("`%s`", typeName);
        }

        return ret;
    }

    private void checkSavedSearchOwnership(String claimedOwner, AtlasUserSavedSearch savedSearch) throws AtlasBaseException {
        // block attempt to delete another user's saved-search
        if (savedSearch != null && !StringUtils.equals(savedSearch.getOwnerName(), claimedOwner)) {
            throw new AtlasBaseException(AtlasErrorCode.BAD_REQUEST, "invalid data");
        }
    }

    private void scrubSearchResults(AtlasSearchResult result) throws AtlasBaseException {
        scrubSearchResults(result, false);
    }

    private void scrubSearchResults(AtlasSearchResult result, boolean suppressLogs) throws AtlasBaseException {
        AtlasPerfMetrics.MetricRecorder scrubSearchResultsMetrics = RequestContext.get().startMetricRecord("scrubSearchResults");
        AtlasAuthorizationUtils.scrubSearchResults(new AtlasSearchResultScrubRequest(typeRegistry, result), suppressLogs);
        RequestContext.get().endMetricRecord(scrubSearchResultsMetrics);
    }

    private Set<String> getAggregationFields() {
        Set<String> ret = new HashSet<>(); // for non-modeled attributes.

        ret.add(Constants.ENTITY_TYPE_PROPERTY_KEY);
        ret.add(Constants.STATE_PROPERTY_KEY);

        return ret;
    }

    private Set<AtlasAttribute> getAggregationAtlasAttributes() {
        Set<AtlasAttribute> ret = new HashSet<>(); // for modeled attributes, like Asset.owner

        ret.add(getAtlasAttributeForAssetOwner());

        return ret;
    }

    private AtlasAttribute getAtlasAttributeForAssetOwner() {
        AtlasEntityType typeAsset = typeRegistry.getEntityTypeByName(ASSET_ENTITY_TYPE);
        AtlasAttribute  atttOwner = typeAsset != null ? typeAsset.getAttribute(OWNER_ATTRIBUTE) : null;

        if(atttOwner == null) {
            String msg = String.format("Unable to resolve the attribute %s.%s", ASSET_ENTITY_TYPE, OWNER_ATTRIBUTE);

            LOG.error(msg);

            throw new RuntimeException(msg);
        }

        return atttOwner;
    }

    @Override
    public AtlasSearchResult directIndexSearch(SearchParams searchParams) throws AtlasBaseException {
        IndexSearchParams params = (IndexSearchParams) searchParams;
        RequestContext.get().setRelationAttrsForSearch(params.getRelationAttributes());
        RequestContext.get().setAllowDeletedRelationsIndexsearch(params.isAllowDeletedRelations());
        RequestContext.get().setIncludeRelationshipAttributes(params.isIncludeRelationshipAttributes());

        AtlasSearchResult ret = new AtlasSearchResult();
        AtlasIndexQuery indexQuery;

        ret.setSearchParameters(searchParams);
        ret.setQueryType(AtlasQueryType.INDEX);

        Set<String> resultAttributes = new HashSet<>();
        if (CollectionUtils.isNotEmpty(searchParams.getAttributes())) {
            resultAttributes.addAll(searchParams.getAttributes());
        }

        try {
            if(LOG.isDebugEnabled()){
                LOG.debug("Performing ES search for the params ({})", searchParams);
            }

            String indexName = getIndexName(params);

            indexQuery = graph.elasticsearchQuery(indexName);
            AtlasPerfMetrics.MetricRecorder elasticSearchQueryMetric = RequestContext.get().startMetricRecord("elasticSearchQuery");
            DirectIndexQueryResult indexQueryResult = indexQuery.vertices(searchParams);
            if (indexQueryResult == null) {
                return null;
            }
            RequestContext.get().endMetricRecord(elasticSearchQueryMetric);
            prepareSearchResult(ret, indexQueryResult, resultAttributes, true);

            ret.setAggregations(indexQueryResult.getAggregationMap());
            ret.setApproximateCount(indexQuery.vertexTotals());
        } catch (Exception e) {
            LOG.error("Error while performing direct search for the params ({}), {}", searchParams, e.getMessage());
            throw e;
        }
        return ret;
    }

    @Override
    public AtlasSearchResult directRelationshipIndexSearch(SearchParams searchParams) throws AtlasBaseException {
        AtlasSearchResult ret = new AtlasSearchResult();
        AtlasIndexQuery indexQuery;

        ret.setSearchParameters(searchParams);
        ret.setQueryType(AtlasQueryType.INDEX);

        try {
            if(LOG.isDebugEnabled()){
                LOG.debug("Performing ES relationship search for the params ({})", searchParams);
            }

            indexQuery = graph.elasticsearchQuery(EDGE_INDEX_NAME);
            AtlasPerfMetrics.MetricRecorder elasticSearchQueryMetric = RequestContext.get().startMetricRecord("elasticSearchQueryEdge");
            DirectIndexQueryResult indexQueryResult = indexQuery.vertices(searchParams);
            if (indexQueryResult == null) {
                return null;
            }
            RequestContext.get().endMetricRecord(elasticSearchQueryMetric);

            //Note: AtlasSearchResult.entities are not supported yet

            ret.setAggregations(indexQueryResult.getAggregationMap());
            ret.setApproximateCount(indexQuery.vertexTotals());
        } catch (Exception e) {
            LOG.error("Error while performing direct relationship search for the params ({}), {}", searchParams, e.getMessage());
            throw e;
        }
        return ret;
    }

    @Override
    public SearchLogSearchResult searchLogs(SearchLogSearchParams searchParams) throws AtlasBaseException {
        SearchLogSearchResult ret = new SearchLogSearchResult();
        ret.setSearchParameters(searchParams);
        AtlasIndexQuery indexQuery = null;

        try {
            indexQuery = graph.elasticsearchQuery(ESSearchLogger.INDEX_NAME);
            Map<String, Object> result = indexQuery.directIndexQuery(searchParams.getQueryString());

            if (result.get("total") != null)
                ret.setApproximateCount( ((Integer) result.get("total")).longValue());

            List<LinkedHashMap> hits = (List<LinkedHashMap>) result.get("data");

            List<Map<String, Object>> logs = hits.stream().map(x -> (HashMap<String, Object>) x.get("_source")).collect(Collectors.toList());

            ret.setLogs(logs);
            ret.setAggregations((Map<String, Object>) result.get("aggregations"));

            return ret;
        } catch (AtlasBaseException be) {
            throw be;
        }
    }

<<<<<<< HEAD
    private void prepareSearchResultSync(AtlasSearchResult ret, DirectIndexQueryResult indexQueryResult, Set<String> resultAttributes, boolean fetchCollapsedResults) throws AtlasBaseException {
=======
    private void prepareSearchResult(AtlasSearchResult ret, DirectIndexQueryResult indexQueryResult, Set<String> resultAttributes, boolean collapseResults) throws AtlasBaseException {
>>>>>>> 8eef3779
        SearchParams searchParams = ret.getSearchParameters();
        try {
            if(LOG.isDebugEnabled()){
                LOG.debug("Preparing search results for ({})", ret.getSearchParameters());
            }
            Iterator<Result> iterator = indexQueryResult.getIterator();
            boolean showSearchScore = searchParams.getShowSearchScore();
            if (iterator == null) {
                return;
            }

            while (iterator.hasNext()) {
                Result result = iterator.next();
                AtlasVertex vertex = result.getVertex();

                if (vertex == null) {
                    LOG.warn("vertex in null");
                    continue;
                }

                AtlasEntityHeader header = entityRetriever.toAtlasEntityHeader(vertex, resultAttributes);
                if(RequestContext.get().includeClassifications()){
                    header.setClassifications(entityRetriever.getAllClassifications(vertex));
                }
                if (showSearchScore) {
                    ret.addEntityScore(header.getGuid(), result.getScore());
                }
                if (collapseResults) {
                    Map<String, AtlasSearchResult> collapse = new HashMap<>();

                    Set<String> collapseKeys = result.getCollapseKeys();
                    for (String collapseKey : collapseKeys) {
                        AtlasSearchResult collapseRet = new AtlasSearchResult();
                        collapseRet.setSearchParameters(ret.getSearchParameters());

                        Set<String> collapseResultAttributes = new HashSet<>();
                        if (searchParams.getCollapseAttributes() != null) {
                            collapseResultAttributes.addAll(searchParams.getCollapseAttributes());
                        } else {
                            collapseResultAttributes = resultAttributes;
                        }

                        if (searchParams.getCollapseRelationAttributes() != null) {
                            RequestContext.get().getRelationAttrsForSearch().clear();
                            RequestContext.get().setRelationAttrsForSearch(searchParams.getCollapseRelationAttributes());
                        }

                        DirectIndexQueryResult indexQueryCollapsedResult = result.getCollapseVertices(collapseKey);
                        collapseRet.setApproximateCount(indexQueryCollapsedResult.getApproximateCount());
                        prepareSearchResult(collapseRet, indexQueryCollapsedResult, collapseResultAttributes, false);

                        collapseRet.setSearchParameters(null);
                        collapse.put(collapseKey, collapseRet);
                    }
                    if (!collapse.isEmpty()) {
                        header.setCollapse(collapse);
                    }
                }
                if (searchParams.getShowSearchMetadata()) {
                    ret.addHighlights(header.getGuid(), result.getHighLights());
                    ret.addSort(header.getGuid(), result.getSort());
                } else if (searchParams.getShowHighlights()) {
                    ret.addHighlights(header.getGuid(), result.getHighLights());
                }

                ret.addEntity(header);
            }
        } catch (Exception e) {
            throw e;
        }
        scrubSearchResults(ret, searchParams.getSuppressLogs());
    }

<<<<<<< HEAD
    private void prepareSearchResult(AtlasSearchResult ret, DirectIndexQueryResult indexQueryResult, Set<String> resultAttributes, boolean fetchCollapsedResults) throws AtlasBaseException {
            prepareSearchResultSync(ret, indexQueryResult, resultAttributes, fetchCollapsedResults);
=======
    // Non-recursive collapse processing
    private Map<String, AtlasSearchResult> processCollapseResults(Result result, SearchParams searchParams, Set<String> resultAttributes) throws AtlasBaseException {
        Map<String, AtlasSearchResult> collapse = new HashMap<>();
        Set<String> collapseKeys = result.getCollapseKeys();

        for (String collapseKey : collapseKeys) {
            AtlasSearchResult collapseRet = new AtlasSearchResult();
            collapseRet.setSearchParameters(searchParams);
            Set<String> collapseResultAttributes = new HashSet<>(Optional.ofNullable(searchParams.getCollapseAttributes()).orElse(resultAttributes));
            DirectIndexQueryResult indexQueryCollapsedResult = result.getCollapseVertices(collapseKey);
            collapseRet.setApproximateCount(indexQueryCollapsedResult.getApproximateCount());

            // Directly iterate over collapse vertices
            Iterator<Result> iterator = indexQueryCollapsedResult.getIterator();
            while (iterator != null && iterator.hasNext()) {
                Result collapseResult = iterator.next();
                AtlasVertex collapseVertex = collapseResult.getVertex();
                if (collapseVertex == null) continue;

                AtlasEntityHeader collapseHeader = entityRetriever.toAtlasEntityHeader(collapseVertex, collapseResultAttributes);
                collapseRet.addEntity(collapseHeader);
            }

            collapse.put(collapseKey, collapseRet);
        }

        return collapse;
>>>>>>> 8eef3779
    }

    private Map<String, Object> getMap(String key, Object value) {
        Map<String, Object> map = new HashMap<>();
        map.put(key, value);
        return map;
    }

    public List<AtlasEntityHeader> searchUsingTermQualifiedName(int from, int size, String termQName,
                                                        Set<String> attributes, Set<String>relationAttributes) throws AtlasBaseException {
        IndexSearchParams indexSearchParams = new IndexSearchParams();
        Map<String, Object> dsl = getMap("from", from);
        dsl.put("size", size);
        dsl.put("query", getMap("term", getMap("__meanings", getMap("value",termQName))));

        indexSearchParams.setDsl(dsl);
        indexSearchParams.setAttributes(attributes);
        indexSearchParams.setRelationAttributes(relationAttributes);
        AtlasSearchResult searchResult = null;
        searchResult = directIndexSearch(indexSearchParams);
        List<AtlasEntityHeader> entityHeaders = searchResult.getEntities();
        return  entityHeaders;
    }

    private String getIndexName(IndexSearchParams params) throws AtlasBaseException {
        String vertexIndexName = getESIndex();

        if (StringUtils.isEmpty(params.getPersona()) && StringUtils.isEmpty(params.getPurpose())) {
            return vertexIndexName;
        }

        String qualifiedName = "";
        if (StringUtils.isNotEmpty(params.getPersona())) {
            qualifiedName = params.getPersona();
        } else {
            qualifiedName = params.getPurpose();
        }

        String aliasName = AccessControlUtils.getESAliasName(qualifiedName);

        if (StringUtils.isNotEmpty(aliasName)) {
            if(params.isAccessControlExclusive()) {
                accessControlExclusiveDsl(params, aliasName);
                aliasName = aliasName+","+vertexIndexName;
            }
            return aliasName;
        } else {
            throw new AtlasBaseException("ES alias not found for purpose/persona " + params.getPurpose());
        }
    }

    private void accessControlExclusiveDsl(IndexSearchParams params, String aliasName) {

        List<Map<String, Object>> mustClauses = new ArrayList<>();
        Map<String, Object> clientQuery = (Map<String, Object>) params.getDsl().get("query");

        mustClauses.add(clientQuery);

        List<Map<String, Object>>filterClauses = new ArrayList<>();
        filterClauses.add(getMap("terms", getMap("_index", Collections.singletonList(aliasName))));

        Map<String, Object> boolQuery = new HashMap<>();
        boolQuery.put("must", mustClauses);
        boolQuery.put("filter",filterClauses);

        List<Map<String, Object>> shouldClauses = new ArrayList<>();
        shouldClauses.add(getMap("bool", boolQuery));
        shouldClauses.add(getStaticBoolQuery());

        Map<String, Object> topBoolQuery = getMap("bool", getMap("should", shouldClauses));

        Map copyOfDsl = new HashMap(params.getDsl());
        copyOfDsl.put("query", topBoolQuery);

        params.setDsl(copyOfDsl);
    }

    private Map<String, Object> getStaticBoolQuery() {
        List<Map<String, Object>> mustClauses = new ArrayList<>();
        Map<String, Object> mustClause = getMap("bool", getMap("should", Arrays.asList(
                getMap("term", getMap("daapVisibility", "Public")),
                getMap("term", getMap("daapVisibility", "Protected"))
        )));
        mustClauses.add(mustClause);

        List<Map<String, Object>>filterClauses = new ArrayList<>();
        filterClauses.add(getMap("terms", getMap("_index", Collections.singletonList(VERTEX_INDEX_NAME))));

        Map<String, Object> boolQuery = new HashMap<>();
        boolQuery.put("must", mustClauses);
        boolQuery.put("filter", filterClauses);

        return getMap("bool", boolQuery);
    }
}<|MERGE_RESOLUTION|>--- conflicted
+++ resolved
@@ -1071,11 +1071,7 @@
         }
     }
 
-<<<<<<< HEAD
-    private void prepareSearchResultSync(AtlasSearchResult ret, DirectIndexQueryResult indexQueryResult, Set<String> resultAttributes, boolean fetchCollapsedResults) throws AtlasBaseException {
-=======
     private void prepareSearchResult(AtlasSearchResult ret, DirectIndexQueryResult indexQueryResult, Set<String> resultAttributes, boolean collapseResults) throws AtlasBaseException {
->>>>>>> 8eef3779
         SearchParams searchParams = ret.getSearchParameters();
         try {
             if(LOG.isDebugEnabled()){
@@ -1149,10 +1145,6 @@
         scrubSearchResults(ret, searchParams.getSuppressLogs());
     }
 
-<<<<<<< HEAD
-    private void prepareSearchResult(AtlasSearchResult ret, DirectIndexQueryResult indexQueryResult, Set<String> resultAttributes, boolean fetchCollapsedResults) throws AtlasBaseException {
-            prepareSearchResultSync(ret, indexQueryResult, resultAttributes, fetchCollapsedResults);
-=======
     // Non-recursive collapse processing
     private Map<String, AtlasSearchResult> processCollapseResults(Result result, SearchParams searchParams, Set<String> resultAttributes) throws AtlasBaseException {
         Map<String, AtlasSearchResult> collapse = new HashMap<>();
@@ -1180,7 +1172,6 @@
         }
 
         return collapse;
->>>>>>> 8eef3779
     }
 
     private Map<String, Object> getMap(String key, Object value) {
