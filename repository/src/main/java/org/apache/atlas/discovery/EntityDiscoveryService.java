--- conflicted
+++ resolved
@@ -62,21 +62,12 @@
 
 import static org.apache.atlas.repository.Constants.*;
 import static org.apache.atlas.repository.graphdb.janus.AtlasElasticsearchQuery.CLIENT_ORIGIN_PRODUCT;
-<<<<<<< HEAD
-import static org.apache.atlas.util.AtlasGremlinQueryProvider.AtlasGremlinQuery.BASIC_SEARCH_STATE_FILTER;
-import static org.apache.atlas.util.AtlasGremlinQueryProvider.AtlasGremlinQuery.TO_RANGE_LIST;
-=======
->>>>>>> 289b5904
 
 @Component
 public class EntityDiscoveryService implements AtlasDiscoveryService {
     private static final Logger LOG = LoggerFactory.getLogger(EntityDiscoveryService.class);
     private static final Logger PERF_LOG = AtlasPerfTracer.getPerfLogger("discovery.EntityDiscoveryService");
     private static final String DEFAULT_SORT_ATTRIBUTE_NAME = "name";
-<<<<<<< HEAD
-    public static final String USE_BULK_FETCH_INDEXSEARCH = "discovery_use_bulk_fetch_indexsearch";
-=======
->>>>>>> 289b5904
     public static final String USE_DSL_OPTIMISATION = "discovery_use_dsl_optimisation";
 
     private final AtlasGraph                      graph;
@@ -130,832 +121,6 @@
                                             ? new TraversalBasedExecutor(typeRegistry, graph, entityRetriever)
                                             : new ScriptEngineBasedExecutor(typeRegistry, graph, entityRetriever);
         this.dslOptimizer             = ElasticsearchDslOptimizer.getInstance();
-<<<<<<< HEAD
-    }
-
-    @Override
-    @GraphTransaction
-    public AtlasSearchResult searchUsingDslQuery(String dslQuery, int limit, int offset) throws AtlasBaseException {
-        AtlasPerfTracer perf = null;
-        try {
-            String clientOrigin = RequestContext.get().getClientOrigin();
-            if (AtlasPerfTracer.isPerfTraceEnabled(PERF_LOG)) {
-                perf = AtlasPerfTracer.getPerfTracer(PERF_LOG, "EntityDiscoveryService.searchUsingDslQuery(" + dslQuery + ")");
-            }
-            if (FeatureFlagStore.evaluate(USE_DSL_OPTIMISATION, "true") &&
-                    CLIENT_ORIGIN_PRODUCT.equals(clientOrigin)) {
-                ElasticsearchDslOptimizer.OptimizationResult result = dslOptimizer.optimizeQueryWithValidation(dslQuery);
-                dslQuery = result.getOptimizedQuery();
-            }
-            AtlasSearchResult ret = dslQueryExecutor.execute(dslQuery, limit, offset);
-
-            scrubSearchResults(ret);
-
-            return ret;
-        } finally {
-            if (perf != null) {
-                AtlasPerfTracer.log(perf);
-            }
-        }
-    }
-
-    @Override
-    @GraphTransaction
-    public AtlasSearchResult searchUsingFullTextQuery(String fullTextQuery, boolean excludeDeletedEntities, int limit, int offset)
-                                                      throws AtlasBaseException {
-        AtlasSearchResult ret      = new AtlasSearchResult(fullTextQuery, AtlasQueryType.FULL_TEXT);
-        QueryParams       params   = QueryParams.getNormalizedParams(limit, offset);
-        AtlasIndexQuery   idxQuery = toAtlasIndexQuery(fullTextQuery);
-
-        if (LOG.isDebugEnabled()) {
-            LOG.debug("Executing Full text query: {}", fullTextQuery);
-        }
-        ret.setFullTextResult(getIndexQueryResults(idxQuery, params, excludeDeletedEntities));
-        ret.setApproximateCount(idxQuery.vertexTotals());
-
-        scrubSearchResults(ret);
-
-        return ret;
-    }
-
-    @Override
-    @GraphTransaction
-    public AtlasSearchResult searchUsingBasicQuery(String query, String typeName, String classification, String attrName,
-                                                   String attrValuePrefix, boolean excludeDeletedEntities, int limit,
-                                                   int offset) throws AtlasBaseException {
-
-        AtlasSearchResult ret = new AtlasSearchResult(AtlasQueryType.BASIC);
-
-        if (LOG.isDebugEnabled()) {
-            LOG.debug("Executing basic search query: {} with type: {} and classification: {}", query, typeName, classification);
-        }
-
-        final QueryParams params              = QueryParams.getNormalizedParams(limit, offset);
-        Set<String>       typeNames           = null;
-        Set<String>       classificationNames = null;
-        String            attrQualifiedName   = null;
-
-        if (StringUtils.isNotEmpty(typeName)) {
-            AtlasEntityType entityType = typeRegistry.getEntityTypeByName(typeName);
-
-            if (entityType == null) {
-                throw new AtlasBaseException(UNKNOWN_TYPENAME, typeName);
-            }
-
-            typeNames = entityType.getTypeAndAllSubTypes();
-
-            ret.setType(typeName);
-        }
-
-        if (StringUtils.isNotEmpty(classification)) {
-            AtlasClassificationType classificationType = typeRegistry.getClassificationTypeByName(classification);
-
-            if (classificationType == null) {
-                throw new AtlasBaseException(CLASSIFICATION_NOT_FOUND, classification);
-            }
-
-            classificationNames = classificationType.getTypeAndAllSubTypes();
-
-            ret.setClassification(classification);
-        }
-
-        boolean isAttributeSearch  = StringUtils.isNotEmpty(attrName) || StringUtils.isNotEmpty(attrValuePrefix);
-        boolean isGuidPrefixSearch = false;
-
-        if (isAttributeSearch) {
-            AtlasEntityType entityType = typeRegistry.getEntityTypeByName(typeName);
-
-            ret.setQueryType(AtlasQueryType.ATTRIBUTE);
-
-            if (entityType != null) {
-                AtlasAttribute attribute = null;
-
-                if (StringUtils.isNotEmpty(attrName)) {
-                    attribute = entityType.getAttribute(attrName);
-
-                    if (attribute == null) {
-                        throw new AtlasBaseException(AtlasErrorCode.UNKNOWN_ATTRIBUTE, attrName, typeName);
-                    }
-
-                } else {
-                    // if attrName is null|empty iterate defaultAttrNames to get attribute value
-                    final List<String> defaultAttrNames = new ArrayList<>(Arrays.asList("qualifiedName", "name"));
-                    Iterator<String>   iter             = defaultAttrNames.iterator();
-
-                    while (iter.hasNext() && attribute == null) {
-                        attrName  = iter.next();
-                        attribute = entityType.getAttribute(attrName);
-                    }
-                }
-
-                if (attribute == null) {
-                    // for guid prefix search use gremlin and nullify query to avoid using fulltext
-                    // (guids cannot be searched in fulltext)
-                    isGuidPrefixSearch = true;
-                    query              = null;
-
-                } else {
-                    attrQualifiedName = attribute.getQualifiedName();
-
-                    String attrQuery = String.format("%s AND (%s *)", attrName, attrValuePrefix.replaceAll("\\.", " "));
-
-                    query = StringUtils.isEmpty(query) ? attrQuery : String.format("(%s) AND (%s)", query, attrQuery);
-                }
-            }
-
-            if (LOG.isDebugEnabled()) {
-                LOG.debug("Executing attribute search attrName: {} and attrValue: {}", attrName, attrValuePrefix);
-            }
-        }
-
-        // if query was provided, perform indexQuery and filter for typeName & classification in memory; this approach
-        // results in a faster and accurate results than using CONTAINS/CONTAINS_PREFIX filter on entityText property
-        if (StringUtils.isNotEmpty(query)) {
-            final String idxQuery   = getQueryForFullTextSearch(query, typeName, classification);
-            final int    startIdx   = params.offset();
-            final int    resultSize = params.limit();
-            int          resultIdx  = 0;
-
-            for (int indexQueryOffset = 0; ; indexQueryOffset += getMaxResultSetSize()) {
-                final AtlasIndexQuery        qry       = graph.indexQuery(Constants.FULLTEXT_INDEX, idxQuery, indexQueryOffset);
-                final Iterator<Result<?, ?>> qryResult = qry.vertices();
-
-                if (LOG.isDebugEnabled()) {
-                    LOG.debug("indexQuery: query=" + idxQuery + "; offset=" + indexQueryOffset);
-                }
-
-                if(!qryResult.hasNext()) {
-                    break;
-                }
-
-                while (qryResult.hasNext()) {
-                    AtlasVertex<?, ?> vertex         = qryResult.next().getVertex();
-                    String            vertexTypeName = GraphHelper.getTypeName(vertex);
-
-                    // skip non-entity vertices
-                    if (StringUtils.isEmpty(vertexTypeName) || StringUtils.isEmpty(GraphHelper.getGuid(vertex))) {
-                        continue;
-                    }
-
-                    if (typeNames != null && !typeNames.contains(vertexTypeName)) {
-                        continue;
-                    }
-
-                    if (classificationNames != null) {
-                        List<String> traitNames = GraphHelper.handleGetTraitNames(vertex);
-
-                        if (CollectionUtils.isEmpty(traitNames) ||
-                                !CollectionUtils.containsAny(classificationNames, traitNames)) {
-                            continue;
-                        }
-                    }
-
-                    if (isAttributeSearch) {
-                        String vertexAttrValue = vertex.getProperty(attrQualifiedName, String.class);
-
-                        if (StringUtils.isNotEmpty(vertexAttrValue) && !vertexAttrValue.startsWith(attrValuePrefix)) {
-                            continue;
-                        }
-                    }
-
-                    if (skipDeletedEntities(excludeDeletedEntities, vertex)) {
-                        continue;
-                    }
-
-                    resultIdx++;
-
-                    if (resultIdx <= startIdx) {
-                        continue;
-                    }
-
-                    AtlasEntityHeader header = entityRetriever.toAtlasEntityHeader(vertex);
-
-                    ret.addEntity(header);
-
-                    if (ret.getEntities().size() == resultSize) {
-                        break;
-                    }
-                }
-
-                if (ret.getApproximateCount() < 0) {
-                    ret.setApproximateCount(qry.vertexTotals());
-                }
-
-                if (ret.getEntities() != null && ret.getEntities().size() == resultSize) {
-                    break;
-                }
-            }
-        } else {
-            final Map<String, Object> bindings   = new HashMap<>();
-            String                    basicQuery = "g.V()";
-
-            if (classificationNames != null) {
-                bindings.put("traitNames", classificationNames);
-
-                basicQuery += gremlinQueryProvider.getQuery(AtlasGremlinQuery.BASIC_SEARCH_CLASSIFICATION_FILTER);
-            }
-
-            if (typeNames != null) {
-                bindings.put("typeNames", typeNames);
-
-                basicQuery += gremlinQueryProvider.getQuery(AtlasGremlinQuery.BASIC_SEARCH_TYPE_FILTER);
-            }
-
-            if (excludeDeletedEntities) {
-                bindings.put("state", ACTIVE.toString());
-
-                basicQuery += gremlinQueryProvider.getQuery(BASIC_SEARCH_STATE_FILTER);
-            }
-
-            if (isGuidPrefixSearch) {
-                bindings.put("guid", attrValuePrefix + ".*");
-
-                basicQuery += gremlinQueryProvider.getQuery(AtlasGremlinQuery.GUID_PREFIX_FILTER);
-            }
-
-            bindings.put("startIdx", params.offset());
-            bindings.put("endIdx", params.offset() + params.limit());
-
-            basicQuery += gremlinQueryProvider.getQuery(TO_RANGE_LIST);
-
-            ScriptEngine scriptEngine = graph.getGremlinScriptEngine();
-
-            try {
-                Object result = graph.executeGremlinScript(scriptEngine, bindings, basicQuery, false);
-
-                if (result instanceof List && CollectionUtils.isNotEmpty((List) result)) {
-                    List queryResult = (List) result;
-                    Object firstElement = queryResult.get(0);
-
-                    if (firstElement instanceof AtlasVertex) {
-                        for (Object element : queryResult) {
-                            if (element instanceof AtlasVertex) {
-                                ret.addEntity(entityRetriever.toAtlasEntityHeader((AtlasVertex) element));
-                            } else {
-                                LOG.warn("searchUsingBasicQuery({}): expected an AtlasVertex; found unexpected entry in result {}", basicQuery, element);
-                            }
-                        }
-                    }
-                }
-            } catch (ScriptException e) {
-                throw new AtlasBaseException(DISCOVERY_QUERY_FAILED, basicQuery);
-            } finally {
-                graph.releaseGremlinScriptEngine(scriptEngine);
-            }
-        }
-
-        scrubSearchResults(ret);
-
-        return ret;
-    }
-
-    @Override
-    @GraphTransaction
-    public AtlasQuickSearchResult quickSearch(QuickSearchParameters quickSearchParameters) throws AtlasBaseException {
-        String query = quickSearchParameters.getQuery();
-        if (StringUtils.isNotEmpty(query) && !AtlasStructType.AtlasAttribute.hastokenizeChar(query)) {
-                query = query + "*";
-        }
-        quickSearchParameters.setQuery(query);
-
-        SearchContext searchContext = new SearchContext(createSearchParameters(quickSearchParameters),
-                                                        typeRegistry,
-                                                        graph,
-                                                        indexer.getVertexIndexKeys(),
-                                                        statsClient);
-
-        if(LOG.isDebugEnabled()) {
-            LOG.debug("Generating the search results for the query {} .", searchContext.getSearchParameters().getQuery());
-        }
-
-        AtlasSearchResult searchResult = searchWithSearchContext(searchContext);
-
-        if(LOG.isDebugEnabled()) {
-            LOG.debug("Generating the aggregated metrics for the query {} .", searchContext.getSearchParameters().getQuery());
-        }
-
-        // load the facet fields and attributes.
-        Set<String>                              aggregationFields     = getAggregationFields();
-        Set<AtlasAttribute>                      aggregationAttributes = getAggregationAtlasAttributes();
-        SearchAggregator                         searchAggregator      = new SearchAggregatorImpl(searchContext);
-        Map<String, List<AtlasAggregationEntry>> aggregatedMetrics     = searchAggregator.getAggregatedMetrics(aggregationFields, aggregationAttributes);
-        AtlasQuickSearchResult                   ret                   = new AtlasQuickSearchResult(searchResult, aggregatedMetrics);
-
-        return ret;
-    }
-
-    @Override
-    @GraphTransaction
-    public AtlasSuggestionsResult getSuggestions(String prefixString, String fieldName) {
-        return suggestionsProvider.getSuggestions(prefixString, fieldName);
-    }
-
-    @Override
-    @GraphTransaction
-    public AtlasSearchResult searchWithParameters(SearchParameters searchParameters) throws AtlasBaseException {
-        return searchWithSearchContext(new SearchContext(searchParameters, typeRegistry, graph, indexer.getVertexIndexKeys(), statsClient));
-    }
-
-    private AtlasSearchResult searchWithSearchContext(SearchContext searchContext) throws AtlasBaseException {
-        SearchParameters  searchParameters = searchContext.getSearchParameters();
-        AtlasSearchResult ret              = new AtlasSearchResult(searchParameters);
-        final QueryParams params           = QueryParams.getNormalizedParams(searchParameters.getLimit(),searchParameters.getOffset());
-        String            searchID         = searchTracker.add(searchContext); // For future cancellations
-
-        searchParameters.setLimit(params.limit());
-        searchParameters.setOffset(params.offset());
-
-        try {
-            List<AtlasVertex> resultList = searchContext.getSearchProcessor().execute();
-
-            ret.setApproximateCount(searchContext.getSearchProcessor().getResultCount());
-
-            String nextMarker = searchContext.getSearchProcessor().getNextMarker();
-            if (StringUtils.isNotEmpty(nextMarker)) {
-                ret.setNextMarker(nextMarker);
-            }
-
-            // By default any attribute that shows up in the search parameter should be sent back in the response
-            // If additional values are requested then the entityAttributes will be a superset of the all search attributes
-            // and the explicitly requested attribute(s)
-            Set<String> resultAttributes = new HashSet<>();
-            Set<String> entityAttributes = new HashSet<>();
-
-            if (CollectionUtils.isNotEmpty(searchParameters.getAttributes())) {
-                resultAttributes.addAll(searchParameters.getAttributes());
-            }
-
-            if (CollectionUtils.isNotEmpty(searchContext.getEntityAttributes())) {
-                resultAttributes.addAll(searchContext.getEntityAttributes());
-            }
-
-            if (CollectionUtils.isNotEmpty(searchContext.getEntityTypes())) {
-
-                AtlasEntityType entityType = searchContext.getEntityTypes().iterator().next();
-
-               for (String resultAttribute : resultAttributes) {
-                    AtlasAttribute  attribute  = entityType.getAttribute(resultAttribute);
-
-                    if (attribute == null) {
-                        attribute = entityType.getRelationshipAttribute(resultAttribute, null);
-                    }
-
-                    if (attribute != null) {
-                        AtlasType attributeType = attribute.getAttributeType();
-
-                        if (attributeType instanceof AtlasArrayType) {
-                            attributeType = ((AtlasArrayType) attributeType).getElementType();
-                        }
-
-                        if (attributeType instanceof AtlasEntityType || attributeType instanceof AtlasObjectIdType) {
-                            entityAttributes.add(resultAttribute);
-                        }
-                    }
-                }
-            }
-
-            for (AtlasVertex atlasVertex : resultList) {
-                AtlasEntityHeader entity = entityRetriever.toAtlasEntityHeader(atlasVertex, resultAttributes);
-
-                if(searchParameters.getIncludeClassificationAttributes()) {
-                    entity.setClassifications(entityRetriever.handleGetAllClassifications(atlasVertex));
-                }
-
-                ret.addEntity(entity);
-
-                // populate ret.referredEntities
-                for (String entityAttribute : entityAttributes) {
-                    Object attrValue = entity.getAttribute(entityAttribute);
-
-                    if (attrValue instanceof AtlasObjectId) {
-                        AtlasObjectId objId = (AtlasObjectId) attrValue;
-
-                        if (ret.getReferredEntities() == null) {
-                            ret.setReferredEntities(new HashMap<>());
-                        }
-
-                        if (!ret.getReferredEntities().containsKey(objId.getGuid())) {
-                            ret.getReferredEntities().put(objId.getGuid(), entityRetriever.toAtlasEntityHeader(objId.getGuid()));
-                        }
-                    } else if (attrValue instanceof Collection) {
-                        Collection objIds = (Collection) attrValue;
-
-                        for (Object obj : objIds) {
-                            if (obj instanceof AtlasObjectId) {
-                                AtlasObjectId objId = (AtlasObjectId) obj;
-
-                                if (ret.getReferredEntities() == null) {
-                                    ret.setReferredEntities(new HashMap<>());
-                                }
-
-                                if (!ret.getReferredEntities().containsKey(objId.getGuid())) {
-                                    ret.getReferredEntities().put(objId.getGuid(), entityRetriever.toAtlasEntityHeader(objId.getGuid()));
-                                }
-                            }
-                        }
-                    }
-                }
-            }
-        } finally {
-            searchTracker.remove(searchID);
-        }
-
-        scrubSearchResults(ret);
-
-        return ret;
-    }
-
-    @Override
-    @GraphTransaction
-    public AtlasSearchResult searchRelatedEntities(String guid, String relation, boolean getApproximateCount, SearchParameters searchParameters) throws AtlasBaseException {
-        AtlasSearchResult ret = new AtlasSearchResult(AtlasQueryType.RELATIONSHIP);
-
-        if (StringUtils.isEmpty(guid) || StringUtils.isEmpty(relation)) {
-            throw new AtlasBaseException(AtlasErrorCode.INVALID_PARAMETERS, "guid: '" + guid + "', relation: '" + relation + "'");
-        }
-
-        //validate entity
-        AtlasVertex     entityVertex   = entityRetriever.getEntityVertex(guid);
-        String          entityTypeName = GraphHelper.getTypeName(entityVertex);
-        AtlasEntityType entityType     = typeRegistry.getEntityTypeByName(entityTypeName);
-
-        if (entityType == null) {
-            throw new AtlasBaseException(AtlasErrorCode.INVALID_RELATIONSHIP_TYPE, entityTypeName, guid);
-        }
-
-        //validate relation
-        AtlasEntityType endEntityType = null;
-        AtlasAttribute  attribute     = entityType.getAttribute(relation);
-
-        if (attribute == null) {
-            attribute = entityType.getRelationshipAttribute(relation, null);
-        }
-
-        if (attribute != null) {
-            //get end entity type through relationship attribute
-            endEntityType = attribute.getReferencedEntityType(typeRegistry);
-
-            if (endEntityType == null) {
-                throw new AtlasBaseException(AtlasErrorCode.INVALID_RELATIONSHIP_ATTRIBUTE, relation, attribute.getTypeName());
-            }
-            relation = attribute.getRelationshipEdgeLabel();
-        } else {
-            //get end entity type through label
-            String endEntityTypeName = GraphHelper.getReferencedEntityTypeName(entityVertex, relation);
-
-            if (StringUtils.isNotEmpty(endEntityTypeName)) {
-                endEntityType = typeRegistry.getEntityTypeByName(endEntityTypeName);
-            }
-        }
-
-        //validate sortBy attribute
-        String    sortBy           = searchParameters.getSortBy();
-        SortOrder sortOrder        = searchParameters.getSortOrder();
-        int       offset           = searchParameters.getOffset();
-        int       limit            = searchParameters.getLimit();
-        String sortByAttributeName = DEFAULT_SORT_ATTRIBUTE_NAME;
-
-        if (StringUtils.isNotEmpty(sortBy)) {
-            sortByAttributeName = sortBy;
-        }
-
-        if (endEntityType != null) {
-            AtlasAttribute sortByAttribute = endEntityType.getAttribute(sortByAttributeName);
-
-            if (sortByAttribute == null) {
-                sortByAttributeName = null;
-                sortOrder           = null;
-
-                if (StringUtils.isNotEmpty(sortBy)) {
-                    LOG.info("Invalid sortBy Attribute {} for entityType {}, Ignoring Sorting", sortBy, endEntityType.getTypeName());
-                } else {
-                    LOG.info("Invalid Default sortBy Attribute {} for entityType {}, Ignoring Sorting", DEFAULT_SORT_ATTRIBUTE_NAME, endEntityType.getTypeName());
-                }
-
-            } else {
-                sortByAttributeName = sortByAttribute.getVertexPropertyName();
-
-                if (sortOrder == null) {
-                    sortOrder = ASCENDING;
-                }
-            }
-        } else {
-            sortOrder = null;
-
-            if (StringUtils.isNotEmpty(sortBy)) {
-                LOG.info("Invalid sortBy Attribute {}, Ignoring Sorting", sortBy);
-            }
-        }
-
-        //get relationship(end vertices) vertices
-        GraphTraversal gt = graph.V(entityVertex.getId()).bothE(relation).otherV();
-
-        if (searchParameters.getExcludeDeletedEntities()) {
-            gt.has(Constants.STATE_PROPERTY_KEY, AtlasEntity.Status.ACTIVE.name());
-        }
-
-        if (sortOrder != null) {
-            if (sortOrder == ASCENDING) {
-                gt.order().by(sortByAttributeName, Order.asc);
-            } else {
-                gt.order().by(sortByAttributeName, Order.desc);
-            }
-        }
-
-         gt.range(offset, offset + limit);
-
-        List<AtlasEntityHeader> resultList = new ArrayList<>();
-        while (gt.hasNext()) {
-            Vertex v = (Vertex) gt.next();
-
-            if (v != null && v.property(Constants.GUID_PROPERTY_KEY).isPresent()) {
-                String endVertexGuid     = v.property(Constants.GUID_PROPERTY_KEY).value().toString();
-                AtlasVertex vertex       = entityRetriever.getEntityVertex(endVertexGuid);
-                AtlasEntityHeader entity = entityRetriever.toAtlasEntityHeader(vertex, searchParameters.getAttributes());
-
-                if (searchParameters.getIncludeClassificationAttributes()) {
-                    entity.setClassifications(entityRetriever.handleGetAllClassifications(vertex));
-                }
-                resultList.add(entity);
-            }
-        }
-
-        ret.setEntities(resultList);
-
-        if (ret.getEntities() == null) {
-            ret.setEntities(new ArrayList<>());
-        }
-
-        //set approximate count
-        //state of the edge and endVertex will be same
-        if (getApproximateCount) {
-            Iterator<AtlasEdge> edges = GraphHelper.getAdjacentEdgesByLabel(entityVertex, AtlasEdgeDirection.BOTH, relation);
-
-            if (searchParameters.getExcludeDeletedEntities()) {
-                List<AtlasEdge> edgeList = new ArrayList<>();
-                edges.forEachRemaining(edgeList::add);
-
-                Predicate activePredicate = SearchPredicateUtil.getEQPredicateGenerator().generatePredicate
-                        (Constants.STATE_PROPERTY_KEY, AtlasEntity.Status.ACTIVE.name(), String.class);
-
-                CollectionUtils.filter(edgeList, activePredicate);
-                ret.setApproximateCount(edgeList.size());
-
-            } else {
-                ret.setApproximateCount(IteratorUtils.size(edges));
-
-            }
-        }
-
-        scrubSearchResults(ret);
-
-        return ret;
-    }
-
-    public int getMaxResultSetSize() {
-        return maxResultSetSize;
-    }
-
-    private String getQueryForFullTextSearch(String userKeyedString, String typeName, String classification) {
-        String typeFilter           = getTypeFilter(typeRegistry, typeName, maxTypesLengthInIdxQuery);
-        String classificationFilter = getClassificationFilter(typeRegistry, classification, maxTagsLengthInIdxQuery);
-
-        StringBuilder queryText = new StringBuilder();
-
-        if (! StringUtils.isEmpty(userKeyedString)) {
-            queryText.append(userKeyedString);
-        }
-
-        if (! StringUtils.isEmpty(typeFilter)) {
-            if (queryText.length() > 0) {
-                queryText.append(" AND ");
-            }
-
-            queryText.append(typeFilter);
-        }
-
-        if (! StringUtils.isEmpty(classificationFilter)) {
-            if (queryText.length() > 0) {
-                queryText.append(" AND ");
-            }
-
-            queryText.append(classificationFilter);
-        }
-
-        return String.format(indexSearchPrefix + "\"%s\":(%s)", Constants.ENTITY_TEXT_PROPERTY_KEY, queryText.toString());
-    }
-
-    private List<AtlasFullTextResult> getIndexQueryResults(AtlasIndexQuery query, QueryParams params, boolean excludeDeletedEntities) throws AtlasBaseException {
-        List<AtlasFullTextResult> ret  = new ArrayList<>();
-        Iterator<Result>          iter = query.vertices();
-
-        while (iter.hasNext() && ret.size() < params.limit()) {
-            Result      idxQueryResult = iter.next();
-            AtlasVertex vertex         = idxQueryResult.getVertex();
-
-            if (skipDeletedEntities(excludeDeletedEntities, vertex)) {
-                continue;
-            }
-
-            String guid = vertex != null ? vertex.getProperty(Constants.GUID_PROPERTY_KEY, String.class) : null;
-
-            if (guid != null) {
-                AtlasEntityHeader entity = entityRetriever.toAtlasEntityHeader(vertex);
-                Double score = idxQueryResult.getScore();
-                ret.add(new AtlasFullTextResult(entity, score));
-            }
-        }
-
-        return ret;
-    }
-
-    private AtlasIndexQuery toAtlasIndexQuery(String fullTextQuery) {
-        String graphQuery = String.format(indexSearchPrefix + "\"%s\":(%s)", Constants.ENTITY_TEXT_PROPERTY_KEY, fullTextQuery);
-        return graph.indexQuery(Constants.FULLTEXT_INDEX, graphQuery);
-    }
-
-    private boolean skipDeletedEntities(boolean excludeDeletedEntities, AtlasVertex<?, ?> vertex) {
-        return excludeDeletedEntities && GraphHelper.getStatus(vertex) == DELETED;
-    }
-
-    private static String getClassificationFilter(AtlasTypeRegistry typeRegistry, String classificationName, int maxTypesLengthInIdxQuery) {
-        AtlasClassificationType type                  = typeRegistry.getClassificationTypeByName(classificationName);
-        String                  typeAndSubTypesQryStr = type != null ? type.getTypeAndAllSubTypesQryStr() : null;
-
-        if(StringUtils.isNotEmpty(typeAndSubTypesQryStr) && typeAndSubTypesQryStr.length() <= maxTypesLengthInIdxQuery) {
-            return typeAndSubTypesQryStr;
-        }
-
-        return "";
-    }
-
-    @VisibleForTesting
-    static String getTypeFilter(AtlasTypeRegistry typeRegistry, String typeName, int maxTypesLengthInIdxQuery) {
-        AtlasEntityType type                  = typeRegistry.getEntityTypeByName(typeName);
-        String          typeAndSubTypesQryStr = type != null ? type.getTypeAndAllSubTypesQryStr() : null;
-
-        if(StringUtils.isNotEmpty(typeAndSubTypesQryStr) && typeAndSubTypesQryStr.length() <= maxTypesLengthInIdxQuery) {
-            return typeAndSubTypesQryStr;
-        }
-
-        return "";
-    }
-
-    private Set<String> getEntityStates() {
-        return new HashSet<>(Arrays.asList(ACTIVE.toString(), DELETED.toString()));
-    }
-
-
-    @Override
-    public AtlasUserSavedSearch addSavedSearch(String currentUser, AtlasUserSavedSearch savedSearch) throws AtlasBaseException {
-        try {
-            if (StringUtils.isEmpty(savedSearch.getOwnerName())) {
-                savedSearch.setOwnerName(currentUser);
-            }
-
-            checkSavedSearchOwnership(currentUser, savedSearch);
-
-            return userProfileService.addSavedSearch(savedSearch);
-        } catch (AtlasBaseException e) {
-            LOG.error("addSavedSearch({})", savedSearch, e);
-            throw e;
-        }
-    }
-
-
-    @Override
-    public AtlasUserSavedSearch updateSavedSearch(String currentUser, AtlasUserSavedSearch savedSearch) throws AtlasBaseException {
-        try {
-            if (StringUtils.isEmpty(savedSearch.getOwnerName())) {
-                savedSearch.setOwnerName(currentUser);
-            }
-
-            checkSavedSearchOwnership(currentUser, savedSearch);
-
-            return userProfileService.updateSavedSearch(savedSearch);
-        } catch (AtlasBaseException e) {
-            LOG.error("updateSavedSearch({})", savedSearch, e);
-            throw e;
-        }
-    }
-
-    @Override
-    public List<AtlasUserSavedSearch> getSavedSearches(String currentUser, String userName) throws AtlasBaseException {
-        try {
-            if (StringUtils.isEmpty(userName)) {
-                userName = currentUser;
-            } else if (!StringUtils.equals(currentUser, userName)) {
-                throw new AtlasBaseException(AtlasErrorCode.BAD_REQUEST, "invalid data");
-            }
-
-            return userProfileService.getSavedSearches(userName);
-        } catch (AtlasBaseException e) {
-            LOG.error("getSavedSearches({})", userName, e);
-            throw e;
-        }
-    }
-
-    @Override
-    public AtlasUserSavedSearch getSavedSearchByGuid(String currentUser, String guid) throws AtlasBaseException {
-        try {
-            AtlasUserSavedSearch savedSearch = userProfileService.getSavedSearch(guid);
-
-            checkSavedSearchOwnership(currentUser, savedSearch);
-
-            return savedSearch;
-        } catch (AtlasBaseException e) {
-            LOG.error("getSavedSearchByGuid({})", guid, e);
-            throw e;
-        }
-    }
-
-    @Override
-    public AtlasUserSavedSearch getSavedSearchByName(String currentUser, String userName, String searchName) throws AtlasBaseException {
-        try {
-            if (StringUtils.isEmpty(userName)) {
-                userName = currentUser;
-            } else if (!StringUtils.equals(currentUser, userName)) {
-                throw new AtlasBaseException(AtlasErrorCode.BAD_REQUEST, "invalid data");
-            }
-
-            return userProfileService.getSavedSearch(userName, searchName);
-        } catch (AtlasBaseException e) {
-            LOG.error("getSavedSearchByName({}, {})", userName, searchName, e);
-            throw e;
-        }
-    }
-
-    @Override
-    public void deleteSavedSearch(String currentUser, String guid) throws AtlasBaseException {
-        try {
-            AtlasUserSavedSearch savedSearch = userProfileService.getSavedSearch(guid);
-
-            checkSavedSearchOwnership(currentUser, savedSearch);
-
-            userProfileService.deleteSavedSearch(guid);
-        } catch (AtlasBaseException e) {
-            LOG.error("deleteSavedSearch({})", guid, e);
-            throw e;
-        }
-    }
-
-    @Override
-    public String getDslQueryUsingTypeNameClassification(String query, String typeName, String classification) {
-        String queryStr = query == null ? "" : query;
-
-        if (StringUtils.isNotEmpty(typeName)) {
-            queryStr = escapeTypeName(typeName) + " " + queryStr;
-        }
-
-        if (StringUtils.isNotEmpty(classification)) {
-            // isa works with a type name only - like hive_column isa PII; it doesn't work with more complex query
-            if (StringUtils.isEmpty(query)) {
-                queryStr += (" isa " + classification);
-            }
-        }
-        return queryStr;
-    }
-
-    public static SearchParameters createSearchParameters(QuickSearchParameters quickSearchParameters) {
-        SearchParameters searchParameters = new SearchParameters();
-
-        searchParameters.setQuery(quickSearchParameters.getQuery());
-        searchParameters.setTypeName(quickSearchParameters.getTypeName());
-        searchParameters.setExcludeDeletedEntities(quickSearchParameters.getExcludeDeletedEntities());
-        searchParameters.setIncludeSubTypes(quickSearchParameters.getIncludeSubTypes());
-        searchParameters.setLimit(quickSearchParameters.getLimit());
-        searchParameters.setOffset(quickSearchParameters.getOffset());
-        searchParameters.setEntityFilters(quickSearchParameters.getEntityFilters());
-        searchParameters.setAttributes(quickSearchParameters.getAttributes());
-        searchParameters.setSortBy(quickSearchParameters.getSortBy());
-        searchParameters.setSortOrder(quickSearchParameters.getSortOrder());
-
-        return searchParameters;
-    }
-
-    private String escapeTypeName(String typeName) {
-        String ret;
-
-        if (StringUtils.startsWith(typeName, "`") && StringUtils.endsWith(typeName, "`")) {
-            ret = typeName;
-        } else {
-            ret = String.format("`%s`", typeName);
-        }
-
-        return ret;
-    }
-
-    private void checkSavedSearchOwnership(String claimedOwner, AtlasUserSavedSearch savedSearch) throws AtlasBaseException {
-        // block attempt to delete another user's saved-search
-        if (savedSearch != null && !StringUtils.equals(savedSearch.getOwnerName(), claimedOwner)) {
-            throw new AtlasBaseException(AtlasErrorCode.BAD_REQUEST, "invalid data");
-        }
-    }
-
-    private void scrubSearchResults(AtlasSearchResult result) throws AtlasBaseException {
-        scrubSearchResults(result, false);
-=======
->>>>>>> 289b5904
     }
 
     private void scrubSearchResults(AtlasSearchResult result, boolean suppressLogs) throws AtlasBaseException {
@@ -970,14 +135,6 @@
     }
 
     @Override
-<<<<<<< HEAD
-    public AtlasSearchResult directIndexSearch(SearchParams searchParams) throws AtlasBaseException {
-        return directIndexSearch(searchParams, false);
-    }
-
-    @Override
-=======
->>>>>>> 289b5904
     public AtlasSearchResult directIndexSearch(SearchParams searchParams, boolean useVertexEdgeBulkFetching) throws AtlasBaseException {
         IndexSearchParams params = (IndexSearchParams) searchParams;
         RequestContext.get().setRelationAttrsForSearch(params.getRelationAttributes());
@@ -1019,15 +176,6 @@
                 ElasticsearchDslOptimizer.OptimizationResult result = dslOptimizer.optimizeQueryWithValidation(searchParams.getQuery());
                 String dslOptimised = result.getOptimizedQuery();
                 searchParams.setQuery(dslOptimised);
-<<<<<<< HEAD
-                
-                // Log validation status for monitoring
-                if (!result.isValidationPassed()) {
-                    LOG.warn("DSL optimization validation failed: {} - falling back to original query", 
-                             result.getValidationFailureReason());
-                }
-                
-=======
 
                 // Log validation status for monitoring
                 if (!result.isValidationPassed()) {
@@ -1035,7 +183,6 @@
                              result.getValidationFailureReason());
                 }
 
->>>>>>> 289b5904
                 if (AtlasPerfTracer.isPerfTraceEnabled(PERF_LOG)) {
                     perf = AtlasPerfTracer.getPerfTracer(PERF_LOG, "EntityDiscoveryService.directIndexSearch(" + dslOptimised + ")");
                 }
