--- conflicted
+++ resolved
@@ -27,7 +27,6 @@
 import org.apache.atlas.annotation.GraphTransaction;
 import org.apache.atlas.authorize.AtlasAuthorizationUtils;
 import org.apache.atlas.authorize.AtlasSearchResultScrubRequest;
-import org.apache.atlas.discovery.searchlog.ESSearchLogger;
 import org.apache.atlas.exception.AtlasBaseException;
 import org.apache.atlas.model.discovery.AtlasAggregationEntry;
 import org.apache.atlas.model.discovery.AtlasQuickSearchResult;
@@ -39,8 +38,6 @@
 import org.apache.atlas.model.discovery.SearchParams;
 import org.apache.atlas.model.discovery.SearchParameters;
 import org.apache.atlas.model.discovery.QuickSearchParameters;
-import org.apache.atlas.model.discovery.searchlog.SearchLogSearchResult;
-import org.apache.atlas.model.discovery.searchlog.SearchLogSearchParams;
 import org.apache.atlas.model.instance.AtlasEntity;
 import org.apache.atlas.model.instance.AtlasEntityHeader;
 import org.apache.atlas.model.instance.AtlasObjectId;
@@ -94,7 +91,6 @@
 import java.util.HashMap;
 import java.util.HashSet;
 import java.util.Iterator;
-import java.util.LinkedHashMap;
 import java.util.List;
 import java.util.Map;
 import java.util.Set;
@@ -1050,34 +1046,6 @@
         return ret;
     }
 
-<<<<<<< HEAD
-    @Override
-    public SearchLogSearchResult searchLogs(SearchLogSearchParams searchParams) throws AtlasBaseException {
-        SearchLogSearchResult ret = new SearchLogSearchResult();
-        ret.setSearchParameters(searchParams);
-        AtlasIndexQuery indexQuery = null;
-
-        try {
-            indexQuery = graph.elasticsearchQuery(ESSearchLogger.INDEX_NAME);
-            Map<String, Object> result = indexQuery.directIndexQuery(searchParams.getQueryString());
-
-            ret.setApproximateCount( ((Integer) result.get("total")).longValue());
-
-            List<LinkedHashMap> hits = (List<LinkedHashMap>) result.get("data");
-
-            List<Map<String, Object>> logs = hits.stream().map(x -> (HashMap<String, Object>) x.get("_source")).collect(Collectors.toList());
-
-            ret.setLogs(logs);
-            ret.setAggregations((Map<String, Object>) result.get("aggregations"));
-
-            return ret;
-        } catch (AtlasBaseException be) {
-            throw be;
-        }
-    }
-
-=======
->>>>>>> ce6fd4b9
     private Map<String, Object> getMap(String key, Object value) {
         Map<String, Object> map = new HashMap<>();
         map.put(key, value);
