--- conflicted
+++ resolved
@@ -1192,14 +1192,9 @@
                     header = entityRetriever.toAtlasEntityHeader(vertex, resultAttributes);
                 }
 
-<<<<<<< HEAD
                 if(RequestContext.get().includeClassifications()){
                     header.setClassifications(entityRetriever.getAllClassifications(vertex));
                 }
-=======
-                AtlasEntityHeader header = entityRetriever.toAtlasEntityHeader(vertex, resultAttributes);
-
->>>>>>> 4b21f8bf
                 if (showSearchScore) {
                     ret.addEntityScore(header.getGuid(), result.getScore());
                 }
