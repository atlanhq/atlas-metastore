--- conflicted
+++ resolved
@@ -68,11 +68,7 @@
     private static final Logger LOG = LoggerFactory.getLogger(EntityDiscoveryService.class);
     private static final Logger PERF_LOG = AtlasPerfTracer.getPerfLogger("discovery.EntityDiscoveryService");
     private static final String DEFAULT_SORT_ATTRIBUTE_NAME = "name";
-<<<<<<< HEAD
-    public static final String USE_BULK_FETCH_INDEXSEARCH = "discovery_use_bulk_fetch_indexsearch";
-=======
     public static final String USE_DSL_OPTIMISATION = "discovery_use_dsl_optimisation";
->>>>>>> f351fec3
 
     private final AtlasGraph                      graph;
     private final AtlasGremlinQueryProvider       gremlinQueryProvider;
@@ -139,14 +135,6 @@
     }
 
     @Override
-<<<<<<< HEAD
-    public AtlasSearchResult directIndexSearch(SearchParams searchParams) throws AtlasBaseException {
-        return directIndexSearch(searchParams, false);
-    }
-
-    @Override
-=======
->>>>>>> f351fec3
     public AtlasSearchResult directIndexSearch(SearchParams searchParams, boolean useVertexEdgeBulkFetching) throws AtlasBaseException {
         IndexSearchParams params = (IndexSearchParams) searchParams;
         RequestContext.get().setRelationAttrsForSearch(params.getRelationAttributes());
