/**
 * Licensed to the Apache Software Foundation (ASF) under one
 * or more contributor license agreements.  See the NOTICE file
 * distributed with this work for additional information
 * regarding copyright ownership.  The ASF licenses this file
 * to you under the Apache License, Version 2.0 (the
 * "License"); you may not use this file except in compliance
 * with the License.  You may obtain a copy of the License at
 * <p>
 * http://www.apache.org/licenses/LICENSE-2.0
 * <p>
 * Unless required by applicable law or agreed to in writing, software
 * distributed under the License is distributed on an "AS IS" BASIS,
 * WITHOUT WARRANTIES OR CONDITIONS OF ANY KIND, either express or implied.
 * See the License for the specific language governing permissions and
 * limitations under the License.
 */
package org.apache.atlas.discovery;

import com.fasterxml.jackson.databind.JsonNode;
import com.fasterxml.jackson.databind.ObjectMapper;
import com.fasterxml.jackson.databind.node.ObjectNode;
import org.apache.atlas.*;
import org.apache.atlas.authorize.AtlasSearchResultScrubRequest;
import org.apache.atlas.authorizer.AtlasAuthorizationUtils;
import org.apache.atlas.exception.AtlasBaseException;
import org.apache.atlas.model.discovery.*;
import org.apache.atlas.model.discovery.AtlasSearchResult.AtlasQueryType;
import org.apache.atlas.model.instance.AtlasEntityHeader;
<<<<<<< HEAD
=======
import org.apache.atlas.model.instance.AtlasObjectId;
>>>>>>> 30f5b7d4
import org.apache.atlas.model.searchlog.SearchLogSearchParams;
import org.apache.atlas.model.searchlog.SearchLogSearchResult;
import org.apache.atlas.query.executors.DSLQueryExecutor;
import org.apache.atlas.query.executors.ScriptEngineBasedExecutor;
import org.apache.atlas.query.executors.TraversalBasedExecutor;
import org.apache.atlas.repository.Constants;
import org.apache.atlas.repository.VertexEdgePropertiesCache;
import org.apache.atlas.repository.graph.GraphBackedSearchIndexer;
import org.apache.atlas.repository.graphdb.*;
import org.apache.atlas.repository.graphdb.AtlasIndexQuery.Result;
import org.apache.atlas.repository.store.graph.v2.AtlasGraphUtilsV2;
import org.apache.atlas.repository.store.graph.v2.EntityGraphRetriever;
import org.apache.atlas.repository.userprofile.UserProfileService;
import org.apache.atlas.repository.util.AccessControlUtils;
import org.apache.atlas.searchlog.ESSearchLogger;
import org.apache.atlas.stats.StatsClient;
import org.apache.atlas.type.*;
import org.apache.atlas.util.AtlasGremlinQueryProvider;
import org.apache.atlas.util.SearchTracker;
import org.apache.atlas.utils.AtlasPerfMetrics;
import org.apache.atlas.utils.AtlasPerfTracer;
import org.apache.commons.collections.CollectionUtils;
import org.apache.commons.collections4.IteratorUtils;
import org.apache.commons.lang.StringUtils;
import org.slf4j.Logger;
import org.slf4j.LoggerFactory;
import org.springframework.stereotype.Component;

import javax.inject.Inject;
import java.util.*;
import java.util.stream.Collectors;

import static org.apache.atlas.repository.Constants.*;
import static org.apache.atlas.repository.graphdb.janus.AtlasElasticsearchQuery.CLIENT_ORIGIN_PRODUCT;

@Component
public class EntityDiscoveryService implements AtlasDiscoveryService {
    private static final Logger LOG = LoggerFactory.getLogger(EntityDiscoveryService.class);
    private static final Logger PERF_LOG = AtlasPerfTracer.getPerfLogger("discovery.EntityDiscoveryService");
    private static final String DEFAULT_SORT_ATTRIBUTE_NAME = "name";
<<<<<<< HEAD
    public static final String USE_DSL_OPTIMISATION = "discovery_use_dsl_optimisation";
=======
>>>>>>> 30f5b7d4

    private final AtlasGraph                      graph;
    private final AtlasGremlinQueryProvider       gremlinQueryProvider;
    private final AtlasTypeRegistry               typeRegistry;
    private final GraphBackedSearchIndexer        indexer;
    private final SearchTracker                   searchTracker;
    private final int                             maxResultSetSize;
    private final int                             maxTypesLengthInIdxQuery;
    private final int                             maxTagsLengthInIdxQuery;
    private final String                          indexSearchPrefix;
    private final UserProfileService              userProfileService;
    private final SuggestionsProvider             suggestionsProvider;
    private final DSLQueryExecutor                dslQueryExecutor;
    private final StatsClient                     statsClient;
    private final ElasticsearchDslOptimizer dslOptimizer;

    private EntityGraphRetriever            entityRetriever;

    @Inject
    public EntityDiscoveryService(AtlasTypeRegistry typeRegistry,
                                  AtlasGraph graph,
                                  GraphBackedSearchIndexer indexer,
                                  SearchTracker searchTracker,
                                  UserProfileService userProfileService,
                                  StatsClient statsClient,
                                  EntityGraphRetriever entityRetriever) throws AtlasException {
        this(typeRegistry, graph, indexer, searchTracker, userProfileService, statsClient);
        this.entityRetriever          = entityRetriever;
    }

    public EntityDiscoveryService(AtlasTypeRegistry typeRegistry,
                           AtlasGraph graph,
                           GraphBackedSearchIndexer indexer,
                           SearchTracker searchTracker,
                           UserProfileService userProfileService,
                           StatsClient statsClient) throws AtlasException {
        this.graph                    = graph;
        this.indexer                  = indexer;
        this.searchTracker            = searchTracker;
        this.gremlinQueryProvider     = AtlasGremlinQueryProvider.INSTANCE;
        this.typeRegistry             = typeRegistry;
        this.maxResultSetSize         = ApplicationProperties.get().getInt(Constants.INDEX_SEARCH_MAX_RESULT_SET_SIZE, 150);
        this.maxTypesLengthInIdxQuery = ApplicationProperties.get().getInt(Constants.INDEX_SEARCH_TYPES_MAX_QUERY_STR_LENGTH, 512);
        this.maxTagsLengthInIdxQuery  = ApplicationProperties.get().getInt(Constants.INDEX_SEARCH_TAGS_MAX_QUERY_STR_LENGTH, 512);
        this.indexSearchPrefix        = AtlasGraphUtilsV2.getIndexSearchPrefix();
        this.userProfileService       = userProfileService;
        this.suggestionsProvider      = new SuggestionsProviderImpl(graph, typeRegistry);
        this.statsClient              = statsClient;
        this.dslQueryExecutor         = AtlasConfiguration.DSL_EXECUTOR_TRAVERSAL.getBoolean()
                                            ? new TraversalBasedExecutor(typeRegistry, graph, entityRetriever)
                                            : new ScriptEngineBasedExecutor(typeRegistry, graph, entityRetriever);
        this.dslOptimizer             = ElasticsearchDslOptimizer.getInstance();
    }

<<<<<<< HEAD
=======
    @Override
    @GraphTransaction
    public AtlasSearchResult searchWithParameters(SearchParameters searchParameters) throws AtlasBaseException {
        return searchWithSearchContext(new SearchContext(searchParameters, typeRegistry, graph, indexer.getVertexIndexKeys(), statsClient));
    }

    private AtlasSearchResult searchWithSearchContext(SearchContext searchContext) throws AtlasBaseException {
        SearchParameters  searchParameters = searchContext.getSearchParameters();
        AtlasSearchResult ret              = new AtlasSearchResult(searchParameters);
        final QueryParams params           = QueryParams.getNormalizedParams(searchParameters.getLimit(),searchParameters.getOffset());
        String            searchID         = searchTracker.add(searchContext); // For future cancellations

        searchParameters.setLimit(params.limit());
        searchParameters.setOffset(params.offset());

        try {
            List<AtlasVertex> resultList = searchContext.getSearchProcessor().execute();

            ret.setApproximateCount(searchContext.getSearchProcessor().getResultCount());

            String nextMarker = searchContext.getSearchProcessor().getNextMarker();
            if (StringUtils.isNotEmpty(nextMarker)) {
                ret.setNextMarker(nextMarker);
            }

            // By default any attribute that shows up in the search parameter should be sent back in the response
            // If additional values are requested then the entityAttributes will be a superset of the all search attributes
            // and the explicitly requested attribute(s)
            Set<String> resultAttributes = new HashSet<>();
            Set<String> entityAttributes = new HashSet<>();

            if (CollectionUtils.isNotEmpty(searchParameters.getAttributes())) {
                resultAttributes.addAll(searchParameters.getAttributes());
            }

            if (CollectionUtils.isNotEmpty(searchContext.getEntityAttributes())) {
                resultAttributes.addAll(searchContext.getEntityAttributes());
            }

            if (CollectionUtils.isNotEmpty(searchContext.getEntityTypes())) {

                AtlasEntityType entityType = searchContext.getEntityTypes().iterator().next();

               for (String resultAttribute : resultAttributes) {
                    AtlasStructType.AtlasAttribute attribute  = entityType.getAttribute(resultAttribute);

                    if (attribute == null) {
                        attribute = entityType.getRelationshipAttribute(resultAttribute, null);
                    }

                    if (attribute != null) {
                        AtlasType attributeType = attribute.getAttributeType();

                        if (attributeType instanceof AtlasArrayType) {
                            attributeType = ((AtlasArrayType) attributeType).getElementType();
                        }

                        if (attributeType instanceof AtlasEntityType || attributeType instanceof AtlasBuiltInTypes.AtlasObjectIdType) {
                            entityAttributes.add(resultAttribute);
                        }
                    }
                }
            }

            for (AtlasVertex atlasVertex : resultList) {
                AtlasEntityHeader entity = entityRetriever.toAtlasEntityHeader(atlasVertex, resultAttributes);

                if(searchParameters.getIncludeClassificationAttributes()) {
                    entity.setClassifications(entityRetriever.handleGetAllClassifications(atlasVertex));
                }

                ret.addEntity(entity);

                // populate ret.referredEntities
                for (String entityAttribute : entityAttributes) {
                    Object attrValue = entity.getAttribute(entityAttribute);

                    if (attrValue instanceof AtlasObjectId) {
                        AtlasObjectId objId = (AtlasObjectId) attrValue;

                        if (ret.getReferredEntities() == null) {
                            ret.setReferredEntities(new HashMap<>());
                        }

                        if (!ret.getReferredEntities().containsKey(objId.getGuid())) {
                            ret.getReferredEntities().put(objId.getGuid(), entityRetriever.toAtlasEntityHeader(objId.getGuid()));
                        }
                    } else if (attrValue instanceof Collection) {
                        Collection objIds = (Collection) attrValue;

                        for (Object obj : objIds) {
                            if (obj instanceof AtlasObjectId) {
                                AtlasObjectId objId = (AtlasObjectId) obj;

                                if (ret.getReferredEntities() == null) {
                                    ret.setReferredEntities(new HashMap<>());
                                }

                                if (!ret.getReferredEntities().containsKey(objId.getGuid())) {
                                    ret.getReferredEntities().put(objId.getGuid(), entityRetriever.toAtlasEntityHeader(objId.getGuid()));
                                }
                            }
                        }
                    }
                }
            }
        } finally {
            searchTracker.remove(searchID);
        }

        scrubSearchResults(ret);

        return ret;
    }

    private void scrubSearchResults(AtlasSearchResult result) throws AtlasBaseException {
        scrubSearchResults(result, false);
    }

>>>>>>> 30f5b7d4
    private void scrubSearchResults(AtlasSearchResult result, boolean suppressLogs) throws AtlasBaseException {
        AtlasPerfMetrics.MetricRecorder scrubSearchResultsMetrics = RequestContext.get().startMetricRecord("scrubSearchResults");
        AtlasAuthorizationUtils.scrubSearchResults(new AtlasSearchResultScrubRequest(typeRegistry, result), suppressLogs);
        RequestContext.get().endMetricRecord(scrubSearchResultsMetrics);
    }

<<<<<<< HEAD
=======
    private Set<String> getAggregationFields() {
        Set<String> ret = new HashSet<>(); // for non-modeled attributes.

        ret.add(Constants.ENTITY_TYPE_PROPERTY_KEY);
        ret.add(Constants.STATE_PROPERTY_KEY);

        return ret;
    }

    private Set<AtlasStructType.AtlasAttribute> getAggregationAtlasAttributes() {
        Set<AtlasStructType.AtlasAttribute> ret = new HashSet<>(); // for modeled attributes, like Asset.owner

        ret.add(getAtlasAttributeForAssetOwner());

        return ret;
    }

    private AtlasStructType.AtlasAttribute getAtlasAttributeForAssetOwner() {
        AtlasEntityType typeAsset = typeRegistry.getEntityTypeByName(ASSET_ENTITY_TYPE);
        AtlasStructType.AtlasAttribute atttOwner = typeAsset != null ? typeAsset.getAttribute(OWNER_ATTRIBUTE) : null;

        if(atttOwner == null) {
            String msg = String.format("Unable to resolve the attribute %s.%s", ASSET_ENTITY_TYPE, OWNER_ATTRIBUTE);

            LOG.error(msg);

            throw new RuntimeException(msg);
        }

        return atttOwner;
    }

>>>>>>> 30f5b7d4
    @Override
    public AtlasSearchResult directIndexSearch(SearchParams searchParams) throws AtlasBaseException {
        return directIndexSearch(searchParams, false);
    }

    @Override
    public AtlasSearchResult directIndexSearch(SearchParams searchParams, boolean useVertexEdgeBulkFetching) throws AtlasBaseException {
        IndexSearchParams params = (IndexSearchParams) searchParams;
        RequestContext.get().setRelationAttrsForSearch(params.getRelationAttributes());
        RequestContext.get().setAllowDeletedRelationsIndexsearch(params.isAllowDeletedRelations());
        RequestContext.get().setIncludeRelationshipAttributes(params.isIncludeRelationshipAttributes());
        String clientOrigin = RequestContext.get().getClientOrigin();

        RequestContext.get().setIncludeMeanings(!searchParams.isExcludeMeanings());
        RequestContext.get().setIncludeClassifications(!searchParams.isExcludeClassifications());
        RequestContext.get().setIncludeClassificationNames(searchParams.isIncludeClassificationNames());

        AtlasSearchResult ret = new AtlasSearchResult();
        AtlasIndexQuery indexQuery;

        ret.setSearchParameters(searchParams);
        ret.setQueryType(AtlasQueryType.INDEX);

        Set<String> resultAttributes = new HashSet<>();
        if (CollectionUtils.isNotEmpty(searchParams.getAttributes())) {
            resultAttributes.addAll(searchParams.getAttributes());
        }
        AtlasPerfTracer perf = null;
        try {
            if(LOG.isDebugEnabled()){
                LOG.debug("Performing ES search for the params ({})", searchParams);
            }

            String indexName = getIndexName(params);

            indexQuery = graph.elasticsearchQuery(indexName);

            if (searchParams.getEnableFullRestriction()) {
                addPreFiltersToSearchQuery(searchParams);
            }

            AtlasPerfMetrics.MetricRecorder elasticSearchQueryMetric = RequestContext.get().startMetricRecord("elasticSearchQuery");
            optimizeQueryIfApplicable(searchParams, clientOrigin);
            if (CLIENT_ORIGIN_PRODUCT.equals(clientOrigin)) {
                if (AtlasPerfTracer.isPerfTraceEnabled(PERF_LOG)) {
                    perf = AtlasPerfTracer.getPerfTracer(PERF_LOG, "EntityDiscoveryService.directIndexSearch(" + searchParams.getQuery() + ")");
                }
            }

            DirectIndexQueryResult indexQueryResult = indexQuery.vertices(searchParams);
            if (indexQueryResult == null) {
                return null;
            }
            RequestContext.get().endMetricRecord(elasticSearchQueryMetric);
            prepareSearchResult(ret, indexQueryResult, resultAttributes, true, useVertexEdgeBulkFetching);

            ret.setAggregations(indexQueryResult.getAggregationMap());
            ret.setApproximateCount(indexQuery.vertexTotals());
        } catch (Exception e) {
            LOG.error("Error while performing direct search for the params ({}), {}", searchParams, e.getMessage());
            throw e;
        } finally {
            if (perf != null) {
                AtlasPerfTracer.log(perf);
            }
        }
        return ret;
    }

    @Override
    public Map<String, Object> directEsIndexSearch(SearchParams searchParams) throws AtlasBaseException {
        IndexSearchParams params = (IndexSearchParams) searchParams;
        String clientOrigin = RequestContext.get().getClientOrigin();

        try {
            if (LOG.isDebugEnabled()) {
                LOG.debug("Performing raw ES search for the params ({})", searchParams);
            }

            String indexName = getIndexName(params);
            AtlasIndexQuery indexQuery = graph.elasticsearchQuery(indexName);

            if (searchParams.getEnableFullRestriction()) {
                addPreFiltersToSearchQuery(searchParams);
            }

            optimizeQueryIfApplicable(searchParams, clientOrigin);

            return indexQuery.directEsIndexQuery(searchParams.getQuery());
        } catch (Exception e) {
            LOG.error("Error while performing raw index search for the params ({}), {}", searchParams, e.getMessage());
            throw e;
        }
    }

    @Override
    public Long directCountIndexSearch(SearchParams searchParams) throws AtlasBaseException {
        IndexSearchParams params = (IndexSearchParams) searchParams;
        String clientOrigin = RequestContext.get().getClientOrigin();

        try {
            if (LOG.isDebugEnabled()) {
                LOG.debug("Performing ES count for the params ({})", searchParams);
            }

            String indexName = getIndexName(params);
            AtlasIndexQuery indexQuery = graph.elasticsearchQuery(indexName);

            if (searchParams.getEnableFullRestriction()) {
                addPreFiltersToSearchQuery(searchParams);
            }

            optimizeQueryIfApplicable(searchParams, clientOrigin);

            return indexQuery.countIndexQuery(searchParams.getQuery());
        } catch (Exception e) {
            LOG.error("Error while performing count index search for the params ({}), {}", searchParams, e.getMessage());
            throw e;
        }
    }

    private void optimizeQueryIfApplicable(SearchParams searchParams, String clientOrigin) {
        try {
            if (CLIENT_ORIGIN_PRODUCT.equals(clientOrigin)) {
                ElasticsearchDslOptimizer.OptimizationResult result = dslOptimizer.optimizeQueryWithValidation(searchParams.getQuery());
                String dslOptimised = result.getOptimizedQuery();
                searchParams.setQuery(dslOptimised);

                if (!result.isValidationPassed()) {
                    LOG.warn("DSL optimization validation failed: {} - falling back to original query",
                            result.getValidationFailureReason());
                }
            }
        } catch (Exception ex) {
            // Do not fail the request on optimization errors; log and proceed with original query
            LOG.error("DSL optimization errored; proceeding with original query: {}", ex.getMessage());
        }
    }

    public List<AtlasVertex> directVerticesIndexSearch(SearchParams searchParams) throws AtlasBaseException {
        IndexSearchParams params = (IndexSearchParams) searchParams;
        RequestContext.get().setRelationAttrsForSearch(params.getRelationAttributes());
        RequestContext.get().setAllowDeletedRelationsIndexsearch(params.isAllowDeletedRelations());
        RequestContext.get().setIncludeRelationshipAttributes(params.isIncludeRelationshipAttributes());

        List<AtlasVertex> ret = new ArrayList<>();
        AtlasIndexQuery indexQuery;

        try {
            if(LOG.isDebugEnabled()){
                LOG.debug("Performing ES search for the params ({})", searchParams);
            }

            String indexName = getIndexName(params);

            indexQuery = graph.elasticsearchQuery(indexName);

            if (searchParams.getEnableFullRestriction()) {
                addPreFiltersToSearchQuery(searchParams);
            }

            AtlasPerfMetrics.MetricRecorder elasticSearchQueryMetric = RequestContext.get().startMetricRecord("elasticSearchQuery");
            DirectIndexQueryResult indexQueryResult = indexQuery.vertices(searchParams);
            if (indexQueryResult == null) {
                return null;
            }
            RequestContext.get().endMetricRecord(elasticSearchQueryMetric);

            Iterator<Result> iterator = indexQueryResult.getIterator();
            while (iterator.hasNext()) {
                Result result = iterator.next();
                AtlasVertex vertex = result.getVertex();
                ret.add(vertex);
            }
        } catch (Exception e) {
            LOG.error("Error while performing direct search for the params ({}), {}", searchParams, e.getMessage());
            throw e;
        }
        return ret;
    }

    @Override
    public AtlasSearchResult directRelationshipIndexSearch(SearchParams searchParams) throws AtlasBaseException {
        AtlasSearchResult ret = new AtlasSearchResult();
        AtlasIndexQuery indexQuery;

        ret.setSearchParameters(searchParams);
        ret.setQueryType(AtlasQueryType.INDEX);

        try {
            if(LOG.isDebugEnabled()){
                LOG.debug("Performing ES relationship search for the params ({})", searchParams);
            }

            indexQuery = graph.elasticsearchQuery(EDGE_INDEX_NAME);
            AtlasPerfMetrics.MetricRecorder elasticSearchQueryMetric = RequestContext.get().startMetricRecord("elasticSearchQueryEdge");
            DirectIndexQueryResult indexQueryResult = indexQuery.vertices(searchParams);
            if (indexQueryResult == null) {
                return null;
            }
            RequestContext.get().endMetricRecord(elasticSearchQueryMetric);

            //Note: AtlasSearchResult.entities are not supported yet

            ret.setAggregations(indexQueryResult.getAggregationMap());
            ret.setApproximateCount(indexQuery.vertexTotals());
        } catch (Exception e) {
            LOG.error("Error while performing direct relationship search for the params ({}), {}", searchParams, e.getMessage());
            throw e;
        }
        return ret;
    }

    @Override
    public SearchLogSearchResult searchLogs(SearchLogSearchParams searchParams) throws AtlasBaseException {
        SearchLogSearchResult ret = new SearchLogSearchResult();
        ret.setSearchParameters(searchParams);
        AtlasIndexQuery indexQuery = null;

        try {
            indexQuery = graph.elasticsearchQuery(ESSearchLogger.INDEX_NAME);
            Map<String, Object> result = indexQuery.directIndexQuery(searchParams.getQueryString());

            if (result.get("total") != null)
                ret.setApproximateCount( ((Integer) result.get("total")).longValue());

            List<LinkedHashMap> hits = (List<LinkedHashMap>) result.get("data");

            List<Map<String, Object>> logs = hits.stream().map(x -> (HashMap<String, Object>) x.get("_source")).collect(Collectors.toList());

            ret.setLogs(logs);
            ret.setAggregations((Map<String, Object>) result.get("aggregations"));

            return ret;
        } catch (AtlasBaseException be) {
            throw be;
        }
    }

    private void prepareSearchResult(AtlasSearchResult ret, DirectIndexQueryResult indexQueryResult, Set<String> resultAttributes, boolean fetchCollapsedResults,
                                     boolean useVertexEdgeBulkFetching) throws AtlasBaseException {
        SearchParams searchParams = ret.getSearchParameters();
        AtlasPerfMetrics.MetricRecorder prepareSearchResultMetrics = RequestContext.get().startMetricRecord("prepareSearchResult");
        try {
            if(LOG.isDebugEnabled()){
                LOG.debug("Preparing search results for ({})", ret.getSearchParameters());
            }
            Iterator<Result> iterator = indexQueryResult.getIterator();
            List<Result> results = IteratorUtils.toList(iterator);
            boolean showSearchScore = searchParams.getShowSearchScore();
            if (iterator == null) {
                return;
            }
            Set<String> vertexIds = results.stream().map(result -> {
                AtlasVertex vertex = result.getVertex();
                if (vertex == null) {
                    LOG.warn("vertex in null");
                    return null;
                }
                return vertex.getId().toString();
            }).filter(Objects::nonNull).collect(Collectors.toSet());
            VertexEdgePropertiesCache vertexEdgePropertiesCache;
            if (useVertexEdgeBulkFetching) {
                vertexEdgePropertiesCache = entityRetriever.enrichVertexPropertiesByVertexIds(vertexIds, resultAttributes);
            } else {
                vertexEdgePropertiesCache = null;
            }

            // If valueMap of certain vertex is empty or null then remove that from processing results


            for(Result result : results) {
                AtlasVertex vertex = result.getVertex();

                if (vertex == null) {
                    LOG.warn("vertex in null");
                    continue;
                }
                vertexIds.add(vertex.getId().toString());
                AtlasEntityHeader header;

                if(useVertexEdgeBulkFetching) {
                  header = entityRetriever.toAtlasEntityHeader(vertex, resultAttributes, vertexEdgePropertiesCache);
                } else {
                    header = entityRetriever.toAtlasEntityHeader(vertex, resultAttributes);
                }

                if (showSearchScore) {
                    ret.addEntityScore(header.getGuid(), result.getScore());
                }
                if (fetchCollapsedResults) {
                    Map<String, AtlasSearchResult> collapse = new HashMap<>();

                    Set<String> collapseKeys = result.getCollapseKeys();
                    for (String collapseKey : collapseKeys) {
                        AtlasSearchResult collapseRet = new AtlasSearchResult();
                        collapseRet.setSearchParameters(ret.getSearchParameters());

                        Set<String> collapseResultAttributes = new HashSet<>();
                        if (searchParams.getCollapseAttributes() != null) {
                            collapseResultAttributes.addAll(searchParams.getCollapseAttributes());
                        } else {
                            collapseResultAttributes = resultAttributes;
                        }

                        if (searchParams.getCollapseRelationAttributes() != null) {
                            RequestContext.get().getRelationAttrsForSearch().clear();
                            RequestContext.get().setRelationAttrsForSearch(searchParams.getCollapseRelationAttributes());
                        }

                        DirectIndexQueryResult indexQueryCollapsedResult = result.getCollapseVertices(collapseKey);
                        collapseRet.setApproximateCount(indexQueryCollapsedResult.getApproximateCount());
                        prepareSearchResult(collapseRet, indexQueryCollapsedResult, collapseResultAttributes, false, useVertexEdgeBulkFetching);

                        collapseRet.setSearchParameters(null);
                        collapse.put(collapseKey, collapseRet);
                    }
                    if (!collapse.isEmpty()) {
                        header.setCollapse(collapse);
                    }
                }
                if (searchParams.getShowSearchMetadata()) {
                    ret.addHighlights(header.getGuid(), result.getHighLights());
                    ret.addSort(header.getGuid(), result.getSort());
                } else if (searchParams.getShowHighlights()) {
                    ret.addHighlights(header.getGuid(), result.getHighLights());
                }

                ret.addEntity(header);
            }
        } catch (Exception e) {
                throw e;
        } finally {
            RequestContext.get().endMetricRecord(prepareSearchResultMetrics);
        }

        if (!searchParams.getEnableFullRestriction()) {
            scrubSearchResults(ret, searchParams.getSuppressLogs());
        }
    }

    private Map<String, Object> getMap(String key, Object value) {
        Map<String, Object> map = new HashMap<>();
        map.put(key, value);
        return map;
    }

    public List<AtlasEntityHeader> searchUsingTermQualifiedName(int from, int size, String termQName,
                                                        Set<String> attributes, Set<String>relationAttributes) throws AtlasBaseException {
        IndexSearchParams indexSearchParams = new IndexSearchParams();
        Map<String, Object> dsl = getMap("from", from);
        dsl.put("size", size);
        dsl.put("query", getMap("term", getMap("__meanings", getMap("value",termQName))));

        indexSearchParams.setDsl(dsl);
        indexSearchParams.setAttributes(attributes);
        indexSearchParams.setRelationAttributes(relationAttributes);
        AtlasSearchResult searchResult = null;
        searchResult = directIndexSearch(indexSearchParams);
        List<AtlasEntityHeader> entityHeaders = searchResult.getEntities();
        return  entityHeaders;
    }

    private String getIndexName(IndexSearchParams params) throws AtlasBaseException {
        String vertexIndexName = getESIndex();

        if (StringUtils.isEmpty(params.getPersona()) && StringUtils.isEmpty(params.getPurpose())) {
            return vertexIndexName;
        }

        String qualifiedName = "";
        if (StringUtils.isNotEmpty(params.getPersona())) {
            qualifiedName = params.getPersona();
        } else {
            qualifiedName = params.getPurpose();
        }

        String aliasName = AccessControlUtils.getESAliasName(qualifiedName);

        if (StringUtils.isNotEmpty(aliasName)) {
            if(params.isAccessControlExclusive()) {
                accessControlExclusiveDsl(params, aliasName);
                aliasName = aliasName+","+vertexIndexName;
            }
            return aliasName;
        } else {
            throw new AtlasBaseException("ES alias not found for purpose/persona " + params.getPurpose());
        }
    }

    private void accessControlExclusiveDsl(IndexSearchParams params, String aliasName) {

        List<Map<String, Object>> mustClauses = new ArrayList<>();
        Map<String, Object> clientQuery = (Map<String, Object>) params.getDsl().get("query");

        mustClauses.add(clientQuery);

        List<Map<String, Object>>filterClauses = new ArrayList<>();
        filterClauses.add(getMap("terms", getMap("_index", Collections.singletonList(aliasName))));

        Map<String, Object> boolQuery = new HashMap<>();
        boolQuery.put("must", mustClauses);
        boolQuery.put("filter",filterClauses);

        List<Map<String, Object>> shouldClauses = new ArrayList<>();
        shouldClauses.add(getMap("bool", boolQuery));
        shouldClauses.add(getStaticBoolQuery());

        Map<String, Object> topBoolQuery = getMap("bool", getMap("should", shouldClauses));

        Map copyOfDsl = new HashMap(params.getDsl());
        copyOfDsl.put("query", topBoolQuery);

        params.setDsl(copyOfDsl);
    }

    private Map<String, Object> getStaticBoolQuery() {
        List<Map<String, Object>> mustClauses = new ArrayList<>();
        Map<String, Object> mustClause = getMap("bool", getMap("should", Arrays.asList(
                getMap("term", getMap("daapVisibility", "Public")),
                getMap("term", getMap("daapVisibility", "Protected"))
        )));
        mustClauses.add(mustClause);

        List<Map<String, Object>> filterClauses = new ArrayList<>();
        filterClauses.add(getMap("terms", getMap("_index", Collections.singletonList(VERTEX_INDEX_NAME))));

        Map<String, Object> boolQuery = new HashMap<>();
        boolQuery.put("must", mustClauses);
        boolQuery.put("filter", filterClauses);

        return getMap("bool", boolQuery);
    }

    private void addPreFiltersToSearchQuery(SearchParams searchParams) {
        try {
            String persona = ((IndexSearchParams) searchParams).getPersona();
            String purpose = ((IndexSearchParams) searchParams).getPurpose();

            AtlasPerfMetrics.MetricRecorder addPreFiltersToSearchQueryMetric = RequestContext.get().startMetricRecord("addPreFiltersToSearchQuery");
            ObjectMapper mapper = new ObjectMapper();
            List<Map<String, Object>> mustClauseList = new ArrayList<>();

            List<String> actions = new ArrayList<>();
            actions.add("entity-read");

            Map<String, Object> allPreFiltersBoolClause = AtlasAuthorizationUtils.getPreFilterDsl(persona, purpose, actions);
            mustClauseList.add(allPreFiltersBoolClause);

            String dslString = searchParams.getQuery();
            JsonNode node = mapper.readTree(dslString);
            JsonNode userQueryNode = node.get("query");
            if (userQueryNode != null) {

                String userQueryString = userQueryNode.toString();

                String userQueryBase64 = Base64.getEncoder().encodeToString(userQueryString.getBytes());
                mustClauseList.add(getMap("wrapper", getMap("query", userQueryBase64)));
            }

            JsonNode updateQueryNode = mapper.valueToTree(getMap("bool", getMap("must", mustClauseList)));

            ((ObjectNode) node).set("query", updateQueryNode);
            searchParams.setQuery(node.toString());
            RequestContext.get().endMetricRecord(addPreFiltersToSearchQueryMetric);

        } catch (Exception e) {
            LOG.error("Error -> addPreFiltersToSearchQuery!", e);
        }
    }
}<|MERGE_RESOLUTION|>--- conflicted
+++ resolved
@@ -21,18 +21,17 @@
 import com.fasterxml.jackson.databind.ObjectMapper;
 import com.fasterxml.jackson.databind.node.ObjectNode;
 import org.apache.atlas.*;
+import org.apache.atlas.annotation.GraphTransaction;
 import org.apache.atlas.authorize.AtlasSearchResultScrubRequest;
 import org.apache.atlas.authorizer.AtlasAuthorizationUtils;
 import org.apache.atlas.exception.AtlasBaseException;
 import org.apache.atlas.model.discovery.*;
 import org.apache.atlas.model.discovery.AtlasSearchResult.AtlasQueryType;
 import org.apache.atlas.model.instance.AtlasEntityHeader;
-<<<<<<< HEAD
-=======
 import org.apache.atlas.model.instance.AtlasObjectId;
->>>>>>> 30f5b7d4
 import org.apache.atlas.model.searchlog.SearchLogSearchParams;
 import org.apache.atlas.model.searchlog.SearchLogSearchResult;
+import org.apache.atlas.query.QueryParams;
 import org.apache.atlas.query.executors.DSLQueryExecutor;
 import org.apache.atlas.query.executors.ScriptEngineBasedExecutor;
 import org.apache.atlas.query.executors.TraversalBasedExecutor;
@@ -71,10 +70,6 @@
     private static final Logger LOG = LoggerFactory.getLogger(EntityDiscoveryService.class);
     private static final Logger PERF_LOG = AtlasPerfTracer.getPerfLogger("discovery.EntityDiscoveryService");
     private static final String DEFAULT_SORT_ATTRIBUTE_NAME = "name";
-<<<<<<< HEAD
-    public static final String USE_DSL_OPTIMISATION = "discovery_use_dsl_optimisation";
-=======
->>>>>>> 30f5b7d4
 
     private final AtlasGraph                      graph;
     private final AtlasGremlinQueryProvider       gremlinQueryProvider;
@@ -129,8 +124,6 @@
         this.dslOptimizer             = ElasticsearchDslOptimizer.getInstance();
     }
 
-<<<<<<< HEAD
-=======
     @Override
     @GraphTransaction
     public AtlasSearchResult searchWithParameters(SearchParameters searchParameters) throws AtlasBaseException {
@@ -250,15 +243,12 @@
         scrubSearchResults(result, false);
     }
 
->>>>>>> 30f5b7d4
     private void scrubSearchResults(AtlasSearchResult result, boolean suppressLogs) throws AtlasBaseException {
         AtlasPerfMetrics.MetricRecorder scrubSearchResultsMetrics = RequestContext.get().startMetricRecord("scrubSearchResults");
         AtlasAuthorizationUtils.scrubSearchResults(new AtlasSearchResultScrubRequest(typeRegistry, result), suppressLogs);
         RequestContext.get().endMetricRecord(scrubSearchResultsMetrics);
     }
 
-<<<<<<< HEAD
-=======
     private Set<String> getAggregationFields() {
         Set<String> ret = new HashSet<>(); // for non-modeled attributes.
 
@@ -291,7 +281,6 @@
         return atttOwner;
     }
 
->>>>>>> 30f5b7d4
     @Override
     public AtlasSearchResult directIndexSearch(SearchParams searchParams) throws AtlasBaseException {
         return directIndexSearch(searchParams, false);
