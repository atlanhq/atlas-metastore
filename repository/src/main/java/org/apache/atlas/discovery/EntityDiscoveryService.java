/**
 * Licensed to the Apache Software Foundation (ASF) under one
 * or more contributor license agreements.  See the NOTICE file
 * distributed with this work for additional information
 * regarding copyright ownership.  The ASF licenses this file
 * to you under the Apache License, Version 2.0 (the
 * "License"); you may not use this file except in compliance
 * with the License.  You may obtain a copy of the License at
 * <p>
 * http://www.apache.org/licenses/LICENSE-2.0
 * <p>
 * Unless required by applicable law or agreed to in writing, software
 * distributed under the License is distributed on an "AS IS" BASIS,
 * WITHOUT WARRANTIES OR CONDITIONS OF ANY KIND, either express or implied.
 * See the License for the specific language governing permissions and
 * limitations under the License.
 */
package org.apache.atlas.discovery;

import com.google.common.annotations.VisibleForTesting;
import org.apache.atlas.ApplicationProperties;
import org.apache.atlas.AtlasConfiguration;
import org.apache.atlas.AtlasErrorCode;
import org.apache.atlas.AtlasException;
import org.apache.atlas.RequestContext;
import org.apache.atlas.SortOrder;
import org.apache.atlas.annotation.GraphTransaction;
import org.apache.atlas.authorize.AtlasAuthorizationUtils;
import org.apache.atlas.authorize.AtlasSearchResultScrubRequest;
import org.apache.atlas.discovery.searchlog.ESSearchLogger;
import org.apache.atlas.exception.AtlasBaseException;
import org.apache.atlas.model.discovery.AtlasAggregationEntry;
import org.apache.atlas.model.discovery.AtlasQuickSearchResult;
import org.apache.atlas.model.discovery.AtlasSearchResult;
import org.apache.atlas.model.discovery.AtlasSearchResult.AtlasFullTextResult;
import org.apache.atlas.model.discovery.AtlasSearchResult.AtlasQueryType;
import org.apache.atlas.model.discovery.searchlog.SearchLogSearchParams;
import org.apache.atlas.model.discovery.searchlog.SearchLogSearchResult;
import org.apache.atlas.model.discovery.AtlasSuggestionsResult;
import org.apache.atlas.model.discovery.IndexSearchParams;
import org.apache.atlas.model.discovery.SearchParams;
import org.apache.atlas.model.discovery.SearchParameters;
import org.apache.atlas.model.discovery.QuickSearchParameters;
import org.apache.atlas.model.instance.AtlasEntity;
import org.apache.atlas.model.instance.AtlasEntityHeader;
import org.apache.atlas.model.instance.AtlasObjectId;
import org.apache.atlas.model.profile.AtlasUserSavedSearch;
import org.apache.atlas.query.QueryParams;
import org.apache.atlas.query.executors.DSLQueryExecutor;
import org.apache.atlas.query.executors.ScriptEngineBasedExecutor;
import org.apache.atlas.query.executors.TraversalBasedExecutor;
import org.apache.atlas.repository.Constants;
import org.apache.atlas.repository.graph.GraphBackedSearchIndexer;
import org.apache.atlas.repository.graph.GraphHelper;
import org.apache.atlas.repository.graphdb.AtlasEdge;
import org.apache.atlas.repository.graphdb.AtlasEdgeDirection;
import org.apache.atlas.repository.graphdb.AtlasGraph;
import org.apache.atlas.repository.graphdb.AtlasIndexQuery;
import org.apache.atlas.repository.graphdb.AtlasIndexQuery.Result;
import org.apache.atlas.repository.graphdb.AtlasVertex;
import org.apache.atlas.repository.graphdb.DirectIndexQueryResult;
import org.apache.atlas.repository.store.graph.v2.AtlasGraphUtilsV2;
import org.apache.atlas.repository.store.graph.v2.EntityGraphRetriever;
import org.apache.atlas.repository.userprofile.UserProfileService;
import org.apache.atlas.stats.StatsClient;
import org.apache.atlas.type.AtlasArrayType;
import org.apache.atlas.type.AtlasBuiltInTypes.AtlasObjectIdType;
import org.apache.atlas.type.AtlasClassificationType;
import org.apache.atlas.type.AtlasEntityType;
import org.apache.atlas.type.AtlasStructType.AtlasAttribute;
import org.apache.atlas.type.AtlasType;
import org.apache.atlas.type.AtlasTypeRegistry;
import org.apache.atlas.type.AtlasStructType;
import org.apache.atlas.util.AtlasGremlinQueryProvider;
import org.apache.atlas.util.AtlasGremlinQueryProvider.AtlasGremlinQuery;
import org.apache.atlas.util.SearchPredicateUtil;
import org.apache.atlas.util.SearchTracker;
import org.apache.commons.collections.CollectionUtils;
import org.apache.commons.collections.Predicate;
import org.apache.commons.collections4.IteratorUtils;
import org.apache.commons.lang.StringUtils;
import org.apache.tinkerpop.gremlin.process.traversal.Order;
import org.apache.tinkerpop.gremlin.process.traversal.dsl.graph.GraphTraversal;
import org.apache.tinkerpop.gremlin.structure.Vertex;
import org.slf4j.Logger;
import org.slf4j.LoggerFactory;
import org.springframework.stereotype.Component;

import javax.inject.Inject;
import javax.script.ScriptEngine;
import java.util.ArrayList;
import java.util.Arrays;
import java.util.Collection;
import java.util.HashMap;
import java.util.HashSet;
import java.util.Iterator;
import java.util.LinkedHashMap;
import java.util.List;
import java.util.Map;
import java.util.Set;
import javax.script.ScriptException;
import java.util.stream.Collectors;


import static org.apache.atlas.AtlasErrorCode.*;
import static org.apache.atlas.SortOrder.ASCENDING;
import static org.apache.atlas.model.instance.AtlasEntity.Status.ACTIVE;
import static org.apache.atlas.model.instance.AtlasEntity.Status.DELETED;
import static org.apache.atlas.repository.Constants.ASSET_ENTITY_TYPE;
import static org.apache.atlas.repository.Constants.OWNER_ATTRIBUTE;
import static org.apache.atlas.repository.Constants.VERTEX_INDEX_NAME;
import static org.apache.atlas.util.AtlasGremlinQueryProvider.AtlasGremlinQuery.BASIC_SEARCH_STATE_FILTER;
import static org.apache.atlas.util.AtlasGremlinQueryProvider.AtlasGremlinQuery.TO_RANGE_LIST;

@Component
public class EntityDiscoveryService implements AtlasDiscoveryService {
    private static final Logger LOG = LoggerFactory.getLogger(EntityDiscoveryService.class);
    private static final String DEFAULT_SORT_ATTRIBUTE_NAME = "name";

    private final AtlasGraph                      graph;
    private final EntityGraphRetriever            entityRetriever;
    private final AtlasGremlinQueryProvider       gremlinQueryProvider;
    private final AtlasTypeRegistry               typeRegistry;
    private final GraphBackedSearchIndexer        indexer;
    private final SearchTracker                   searchTracker;
    private final int                             maxResultSetSize;
    private final int                             maxTypesLengthInIdxQuery;
    private final int                             maxTagsLengthInIdxQuery;
    private final String                          indexSearchPrefix;
    private final UserProfileService              userProfileService;
    private final SuggestionsProvider             suggestionsProvider;
    private final DSLQueryExecutor                dslQueryExecutor;
    private final StatsClient                     statsClient;

    @Inject
    public EntityDiscoveryService(AtlasTypeRegistry typeRegistry,
                           AtlasGraph graph,
                           GraphBackedSearchIndexer indexer,
                           SearchTracker searchTracker,
                           UserProfileService userProfileService,
                           StatsClient statsClient) throws AtlasException {
        this.graph                    = graph;
        this.entityRetriever          = new EntityGraphRetriever(this.graph, typeRegistry);
        this.indexer                  = indexer;
        this.searchTracker            = searchTracker;
        this.gremlinQueryProvider     = AtlasGremlinQueryProvider.INSTANCE;
        this.typeRegistry             = typeRegistry;
        this.maxResultSetSize         = ApplicationProperties.get().getInt(Constants.INDEX_SEARCH_MAX_RESULT_SET_SIZE, 150);
        this.maxTypesLengthInIdxQuery = ApplicationProperties.get().getInt(Constants.INDEX_SEARCH_TYPES_MAX_QUERY_STR_LENGTH, 512);
        this.maxTagsLengthInIdxQuery  = ApplicationProperties.get().getInt(Constants.INDEX_SEARCH_TAGS_MAX_QUERY_STR_LENGTH, 512);
        this.indexSearchPrefix        = AtlasGraphUtilsV2.getIndexSearchPrefix();
        this.userProfileService       = userProfileService;
        this.suggestionsProvider      = new SuggestionsProviderImpl(graph, typeRegistry);
        this.statsClient              = statsClient;
        this.dslQueryExecutor         = AtlasConfiguration.DSL_EXECUTOR_TRAVERSAL.getBoolean()
                                            ? new TraversalBasedExecutor(typeRegistry, graph, entityRetriever)
                                            : new ScriptEngineBasedExecutor(typeRegistry, graph, entityRetriever);
        LOG.info("DSL Executor: {}", this.dslQueryExecutor.getClass().getSimpleName());
    }

    @Override
    @GraphTransaction
    public AtlasSearchResult searchUsingDslQuery(String dslQuery, int limit, int offset) throws AtlasBaseException {
        AtlasSearchResult ret = dslQueryExecutor.execute(dslQuery, limit, offset);

        scrubSearchResults(ret);

        return ret;
    }

    @Override
    @GraphTransaction
    public AtlasSearchResult searchUsingFullTextQuery(String fullTextQuery, boolean excludeDeletedEntities, int limit, int offset)
                                                      throws AtlasBaseException {
        AtlasSearchResult ret      = new AtlasSearchResult(fullTextQuery, AtlasQueryType.FULL_TEXT);
        QueryParams       params   = QueryParams.getNormalizedParams(limit, offset);
        AtlasIndexQuery   idxQuery = toAtlasIndexQuery(fullTextQuery);

        if (LOG.isDebugEnabled()) {
            LOG.debug("Executing Full text query: {}", fullTextQuery);
        }
        ret.setFullTextResult(getIndexQueryResults(idxQuery, params, excludeDeletedEntities));
        ret.setApproximateCount(idxQuery.vertexTotals());

        scrubSearchResults(ret);

        return ret;
    }

    @Override
    @GraphTransaction
    public AtlasSearchResult searchUsingBasicQuery(String query, String typeName, String classification, String attrName,
                                                   String attrValuePrefix, boolean excludeDeletedEntities, int limit,
                                                   int offset) throws AtlasBaseException {

        AtlasSearchResult ret = new AtlasSearchResult(AtlasQueryType.BASIC);

        if (LOG.isDebugEnabled()) {
            LOG.debug("Executing basic search query: {} with type: {} and classification: {}", query, typeName, classification);
        }

        final QueryParams params              = QueryParams.getNormalizedParams(limit, offset);
        Set<String>       typeNames           = null;
        Set<String>       classificationNames = null;
        String            attrQualifiedName   = null;

        if (StringUtils.isNotEmpty(typeName)) {
            AtlasEntityType entityType = typeRegistry.getEntityTypeByName(typeName);

            if (entityType == null) {
                throw new AtlasBaseException(UNKNOWN_TYPENAME, typeName);
            }

            typeNames = entityType.getTypeAndAllSubTypes();

            ret.setType(typeName);
        }

        if (StringUtils.isNotEmpty(classification)) {
            AtlasClassificationType classificationType = typeRegistry.getClassificationTypeByName(classification);

            if (classificationType == null) {
                throw new AtlasBaseException(CLASSIFICATION_NOT_FOUND, classification);
            }

            classificationNames = classificationType.getTypeAndAllSubTypes();

            ret.setClassification(classification);
        }

        boolean isAttributeSearch  = StringUtils.isNotEmpty(attrName) || StringUtils.isNotEmpty(attrValuePrefix);
        boolean isGuidPrefixSearch = false;

        if (isAttributeSearch) {
            AtlasEntityType entityType = typeRegistry.getEntityTypeByName(typeName);

            ret.setQueryType(AtlasQueryType.ATTRIBUTE);

            if (entityType != null) {
                AtlasAttribute attribute = null;

                if (StringUtils.isNotEmpty(attrName)) {
                    attribute = entityType.getAttribute(attrName);

                    if (attribute == null) {
                        throw new AtlasBaseException(AtlasErrorCode.UNKNOWN_ATTRIBUTE, attrName, typeName);
                    }

                } else {
                    // if attrName is null|empty iterate defaultAttrNames to get attribute value
                    final List<String> defaultAttrNames = new ArrayList<>(Arrays.asList("qualifiedName", "name"));
                    Iterator<String>   iter             = defaultAttrNames.iterator();

                    while (iter.hasNext() && attribute == null) {
                        attrName  = iter.next();
                        attribute = entityType.getAttribute(attrName);
                    }
                }

                if (attribute == null) {
                    // for guid prefix search use gremlin and nullify query to avoid using fulltext
                    // (guids cannot be searched in fulltext)
                    isGuidPrefixSearch = true;
                    query              = null;

                } else {
                    attrQualifiedName = attribute.getQualifiedName();

                    String attrQuery = String.format("%s AND (%s *)", attrName, attrValuePrefix.replaceAll("\\.", " "));

                    query = StringUtils.isEmpty(query) ? attrQuery : String.format("(%s) AND (%s)", query, attrQuery);
                }
            }

            if (LOG.isDebugEnabled()) {
                LOG.debug("Executing attribute search attrName: {} and attrValue: {}", attrName, attrValuePrefix);
            }
        }

        // if query was provided, perform indexQuery and filter for typeName & classification in memory; this approach
        // results in a faster and accurate results than using CONTAINS/CONTAINS_PREFIX filter on entityText property
        if (StringUtils.isNotEmpty(query)) {
            final String idxQuery   = getQueryForFullTextSearch(query, typeName, classification);
            final int    startIdx   = params.offset();
            final int    resultSize = params.limit();
            int          resultIdx  = 0;

            for (int indexQueryOffset = 0; ; indexQueryOffset += getMaxResultSetSize()) {
                final AtlasIndexQuery        qry       = graph.indexQuery(Constants.FULLTEXT_INDEX, idxQuery, indexQueryOffset);
                final Iterator<Result<?, ?>> qryResult = qry.vertices();

                if (LOG.isDebugEnabled()) {
                    LOG.debug("indexQuery: query=" + idxQuery + "; offset=" + indexQueryOffset);
                }

                if(!qryResult.hasNext()) {
                    break;
                }

                while (qryResult.hasNext()) {
                    AtlasVertex<?, ?> vertex         = qryResult.next().getVertex();
                    String            vertexTypeName = GraphHelper.getTypeName(vertex);

                    // skip non-entity vertices
                    if (StringUtils.isEmpty(vertexTypeName) || StringUtils.isEmpty(GraphHelper.getGuid(vertex))) {
                        continue;
                    }

                    if (typeNames != null && !typeNames.contains(vertexTypeName)) {
                        continue;
                    }

                    if (classificationNames != null) {
                        List<String> traitNames = GraphHelper.getTraitNames(vertex);

                        if (CollectionUtils.isEmpty(traitNames) ||
                                !CollectionUtils.containsAny(classificationNames, traitNames)) {
                            continue;
                        }
                    }

                    if (isAttributeSearch) {
                        String vertexAttrValue = vertex.getProperty(attrQualifiedName, String.class);

                        if (StringUtils.isNotEmpty(vertexAttrValue) && !vertexAttrValue.startsWith(attrValuePrefix)) {
                            continue;
                        }
                    }

                    if (skipDeletedEntities(excludeDeletedEntities, vertex)) {
                        continue;
                    }

                    resultIdx++;

                    if (resultIdx <= startIdx) {
                        continue;
                    }

                    AtlasEntityHeader header = entityRetriever.toAtlasEntityHeader(vertex);

                    ret.addEntity(header);

                    if (ret.getEntities().size() == resultSize) {
                        break;
                    }
                }

                if (ret.getApproximateCount() < 0) {
                    ret.setApproximateCount(qry.vertexTotals());
                }

                if (ret.getEntities() != null && ret.getEntities().size() == resultSize) {
                    break;
                }
            }
        } else {
            final Map<String, Object> bindings   = new HashMap<>();
            String                    basicQuery = "g.V()";

            if (classificationNames != null) {
                bindings.put("traitNames", classificationNames);

                basicQuery += gremlinQueryProvider.getQuery(AtlasGremlinQuery.BASIC_SEARCH_CLASSIFICATION_FILTER);
            }

            if (typeNames != null) {
                bindings.put("typeNames", typeNames);

                basicQuery += gremlinQueryProvider.getQuery(AtlasGremlinQuery.BASIC_SEARCH_TYPE_FILTER);
            }

            if (excludeDeletedEntities) {
                bindings.put("state", ACTIVE.toString());

                basicQuery += gremlinQueryProvider.getQuery(BASIC_SEARCH_STATE_FILTER);
            }

            if (isGuidPrefixSearch) {
                bindings.put("guid", attrValuePrefix + ".*");

                basicQuery += gremlinQueryProvider.getQuery(AtlasGremlinQuery.GUID_PREFIX_FILTER);
            }

            bindings.put("startIdx", params.offset());
            bindings.put("endIdx", params.offset() + params.limit());

            basicQuery += gremlinQueryProvider.getQuery(TO_RANGE_LIST);

            ScriptEngine scriptEngine = graph.getGremlinScriptEngine();

            try {
                Object result = graph.executeGremlinScript(scriptEngine, bindings, basicQuery, false);

                if (result instanceof List && CollectionUtils.isNotEmpty((List) result)) {
                    List queryResult = (List) result;
                    Object firstElement = queryResult.get(0);

                    if (firstElement instanceof AtlasVertex) {
                        for (Object element : queryResult) {
                            if (element instanceof AtlasVertex) {
                                ret.addEntity(entityRetriever.toAtlasEntityHeader((AtlasVertex) element));
                            } else {
                                LOG.warn("searchUsingBasicQuery({}): expected an AtlasVertex; found unexpected entry in result {}", basicQuery, element);
                            }
                        }
                    }
                }
            } catch (ScriptException e) {
                throw new AtlasBaseException(DISCOVERY_QUERY_FAILED, basicQuery);
            } finally {
                graph.releaseGremlinScriptEngine(scriptEngine);
            }
        }

        scrubSearchResults(ret);

        return ret;
    }

    @Override
    @GraphTransaction
    public AtlasQuickSearchResult quickSearch(QuickSearchParameters quickSearchParameters) throws AtlasBaseException {
        String query = quickSearchParameters.getQuery();
        if (StringUtils.isNotEmpty(query) && !AtlasStructType.AtlasAttribute.hastokenizeChar(query)) {
                query = query + "*";
        }
        quickSearchParameters.setQuery(query);

        SearchContext searchContext = new SearchContext(createSearchParameters(quickSearchParameters),
                                                        typeRegistry,
                                                        graph,
                                                        indexer.getVertexIndexKeys(),
                                                        statsClient);

        if(LOG.isDebugEnabled()) {
            LOG.debug("Generating the search results for the query {} .", searchContext.getSearchParameters().getQuery());
        }

        AtlasSearchResult searchResult = searchWithSearchContext(searchContext);

        if(LOG.isDebugEnabled()) {
            LOG.debug("Generating the aggregated metrics for the query {} .", searchContext.getSearchParameters().getQuery());
        }

        // load the facet fields and attributes.
        Set<String>                              aggregationFields     = getAggregationFields();
        Set<AtlasAttribute>                      aggregationAttributes = getAggregationAtlasAttributes();
        SearchAggregator                         searchAggregator      = new SearchAggregatorImpl(searchContext);
        Map<String, List<AtlasAggregationEntry>> aggregatedMetrics     = searchAggregator.getAggregatedMetrics(aggregationFields, aggregationAttributes);
        AtlasQuickSearchResult                   ret                   = new AtlasQuickSearchResult(searchResult, aggregatedMetrics);

        return ret;
    }

    @Override
    @GraphTransaction
    public AtlasSuggestionsResult getSuggestions(String prefixString, String fieldName) {
        return suggestionsProvider.getSuggestions(prefixString, fieldName);
    }

    @Override
    @GraphTransaction
    public AtlasSearchResult searchWithParameters(SearchParameters searchParameters) throws AtlasBaseException {
        return searchWithSearchContext(new SearchContext(searchParameters, typeRegistry, graph, indexer.getVertexIndexKeys(), statsClient));
    }

    private AtlasSearchResult searchWithSearchContext(SearchContext searchContext) throws AtlasBaseException {
        SearchParameters  searchParameters = searchContext.getSearchParameters();
        AtlasSearchResult ret              = new AtlasSearchResult(searchParameters);
        final QueryParams params           = QueryParams.getNormalizedParams(searchParameters.getLimit(),searchParameters.getOffset());
        String            searchID         = searchTracker.add(searchContext); // For future cancellations

        searchParameters.setLimit(params.limit());
        searchParameters.setOffset(params.offset());

        try {
            List<AtlasVertex> resultList = searchContext.getSearchProcessor().execute();

            ret.setApproximateCount(searchContext.getSearchProcessor().getResultCount());

            String nextMarker = searchContext.getSearchProcessor().getNextMarker();
            if (StringUtils.isNotEmpty(nextMarker)) {
                ret.setNextMarker(nextMarker);
            }

            // By default any attribute that shows up in the search parameter should be sent back in the response
            // If additional values are requested then the entityAttributes will be a superset of the all search attributes
            // and the explicitly requested attribute(s)
            Set<String> resultAttributes = new HashSet<>();
            Set<String> entityAttributes = new HashSet<>();

            if (CollectionUtils.isNotEmpty(searchParameters.getAttributes())) {
                resultAttributes.addAll(searchParameters.getAttributes());
            }

            if (CollectionUtils.isNotEmpty(searchContext.getEntityAttributes())) {
                resultAttributes.addAll(searchContext.getEntityAttributes());
            }

            if (CollectionUtils.isNotEmpty(searchContext.getEntityTypes())) {

                AtlasEntityType entityType = searchContext.getEntityTypes().iterator().next();

               for (String resultAttribute : resultAttributes) {
                    AtlasAttribute  attribute  = entityType.getAttribute(resultAttribute);

                    if (attribute == null) {
                        attribute = entityType.getRelationshipAttribute(resultAttribute, null);
                    }

                    if (attribute != null) {
                        AtlasType attributeType = attribute.getAttributeType();

                        if (attributeType instanceof AtlasArrayType) {
                            attributeType = ((AtlasArrayType) attributeType).getElementType();
                        }

                        if (attributeType instanceof AtlasEntityType || attributeType instanceof AtlasObjectIdType) {
                            entityAttributes.add(resultAttribute);
                        }
                    }
                }
            }

            for (AtlasVertex atlasVertex : resultList) {
                AtlasEntityHeader entity = entityRetriever.toAtlasEntityHeader(atlasVertex, resultAttributes);

                if(searchParameters.getIncludeClassificationAttributes()) {
                    entity.setClassifications(entityRetriever.getAllClassifications(atlasVertex));
                }

                ret.addEntity(entity);

                // populate ret.referredEntities
                for (String entityAttribute : entityAttributes) {
                    Object attrValue = entity.getAttribute(entityAttribute);

                    if (attrValue instanceof AtlasObjectId) {
                        AtlasObjectId objId = (AtlasObjectId) attrValue;

                        if (ret.getReferredEntities() == null) {
                            ret.setReferredEntities(new HashMap<>());
                        }

                        if (!ret.getReferredEntities().containsKey(objId.getGuid())) {
                            ret.getReferredEntities().put(objId.getGuid(), entityRetriever.toAtlasEntityHeader(objId.getGuid()));
                        }
                    } else if (attrValue instanceof Collection) {
                        Collection objIds = (Collection) attrValue;

                        for (Object obj : objIds) {
                            if (obj instanceof AtlasObjectId) {
                                AtlasObjectId objId = (AtlasObjectId) obj;

                                if (ret.getReferredEntities() == null) {
                                    ret.setReferredEntities(new HashMap<>());
                                }

                                if (!ret.getReferredEntities().containsKey(objId.getGuid())) {
                                    ret.getReferredEntities().put(objId.getGuid(), entityRetriever.toAtlasEntityHeader(objId.getGuid()));
                                }
                            }
                        }
                    }
                }
            }
        } finally {
            searchTracker.remove(searchID);
        }

        scrubSearchResults(ret);

        return ret;
    }

    @Override
    @GraphTransaction
    public AtlasSearchResult searchRelatedEntities(String guid, String relation, boolean getApproximateCount, SearchParameters searchParameters) throws AtlasBaseException {
        AtlasSearchResult ret = new AtlasSearchResult(AtlasQueryType.RELATIONSHIP);

        if (StringUtils.isEmpty(guid) || StringUtils.isEmpty(relation)) {
            throw new AtlasBaseException(AtlasErrorCode.INVALID_PARAMETERS, "guid: '" + guid + "', relation: '" + relation + "'");
        }

        //validate entity
        AtlasVertex     entityVertex   = entityRetriever.getEntityVertex(guid);
        String          entityTypeName = GraphHelper.getTypeName(entityVertex);
        AtlasEntityType entityType     = typeRegistry.getEntityTypeByName(entityTypeName);

        if (entityType == null) {
            throw new AtlasBaseException(AtlasErrorCode.INVALID_RELATIONSHIP_TYPE, entityTypeName, guid);
        }

        //validate relation
        AtlasEntityType endEntityType = null;
        AtlasAttribute  attribute     = entityType.getAttribute(relation);

        if (attribute == null) {
            attribute = entityType.getRelationshipAttribute(relation, null);
        }

        if (attribute != null) {
            //get end entity type through relationship attribute
            endEntityType = attribute.getReferencedEntityType(typeRegistry);

            if (endEntityType == null) {
                throw new AtlasBaseException(AtlasErrorCode.INVALID_RELATIONSHIP_ATTRIBUTE, relation, attribute.getTypeName());
            }
            relation = attribute.getRelationshipEdgeLabel();
        } else {
            //get end entity type through label
            String endEntityTypeName = GraphHelper.getReferencedEntityTypeName(entityVertex, relation);

            if (StringUtils.isNotEmpty(endEntityTypeName)) {
                endEntityType = typeRegistry.getEntityTypeByName(endEntityTypeName);
            }
        }

        //validate sortBy attribute
        String    sortBy           = searchParameters.getSortBy();
        SortOrder sortOrder        = searchParameters.getSortOrder();
        int       offset           = searchParameters.getOffset();
        int       limit            = searchParameters.getLimit();
        String sortByAttributeName = DEFAULT_SORT_ATTRIBUTE_NAME;

        if (StringUtils.isNotEmpty(sortBy)) {
            sortByAttributeName = sortBy;
        }

        if (endEntityType != null) {
            AtlasAttribute sortByAttribute = endEntityType.getAttribute(sortByAttributeName);

            if (sortByAttribute == null) {
                sortByAttributeName = null;
                sortOrder           = null;

                if (StringUtils.isNotEmpty(sortBy)) {
                    LOG.info("Invalid sortBy Attribute {} for entityType {}, Ignoring Sorting", sortBy, endEntityType.getTypeName());
                } else {
                    LOG.info("Invalid Default sortBy Attribute {} for entityType {}, Ignoring Sorting", DEFAULT_SORT_ATTRIBUTE_NAME, endEntityType.getTypeName());
                }

            } else {
                sortByAttributeName = sortByAttribute.getVertexPropertyName();

                if (sortOrder == null) {
                    sortOrder = ASCENDING;
                }
            }
        } else {
            sortOrder = null;

            if (StringUtils.isNotEmpty(sortBy)) {
                LOG.info("Invalid sortBy Attribute {}, Ignoring Sorting", sortBy);
            }
        }

        //get relationship(end vertices) vertices
        GraphTraversal gt = graph.V(entityVertex.getId()).bothE(relation).otherV();

        if (searchParameters.getExcludeDeletedEntities()) {
            gt.has(Constants.STATE_PROPERTY_KEY, AtlasEntity.Status.ACTIVE.name());
        }

        if (sortOrder != null) {
            if (sortOrder == ASCENDING) {
                gt.order().by(sortByAttributeName, Order.asc);
            } else {
                gt.order().by(sortByAttributeName, Order.desc);
            }
        }

         gt.range(offset, offset + limit);

        List<AtlasEntityHeader> resultList = new ArrayList<>();
        while (gt.hasNext()) {
            Vertex v = (Vertex) gt.next();

            if (v != null && v.property(Constants.GUID_PROPERTY_KEY).isPresent()) {
                String endVertexGuid     = v.property(Constants.GUID_PROPERTY_KEY).value().toString();
                AtlasVertex vertex       = entityRetriever.getEntityVertex(endVertexGuid);
                AtlasEntityHeader entity = entityRetriever.toAtlasEntityHeader(vertex, searchParameters.getAttributes());

                if (searchParameters.getIncludeClassificationAttributes()) {
                    entity.setClassifications(entityRetriever.getAllClassifications(vertex));
                }
                resultList.add(entity);
            }
        }

        ret.setEntities(resultList);

        if (ret.getEntities() == null) {
            ret.setEntities(new ArrayList<>());
        }

        //set approximate count
        //state of the edge and endVertex will be same
        if (getApproximateCount) {
            Iterator<AtlasEdge> edges = GraphHelper.getAdjacentEdgesByLabel(entityVertex, AtlasEdgeDirection.BOTH, relation);

            if (searchParameters.getExcludeDeletedEntities()) {
                List<AtlasEdge> edgeList = new ArrayList<>();
                edges.forEachRemaining(edgeList::add);

                Predicate activePredicate = SearchPredicateUtil.getEQPredicateGenerator().generatePredicate
                        (Constants.STATE_PROPERTY_KEY, AtlasEntity.Status.ACTIVE.name(), String.class);

                CollectionUtils.filter(edgeList, activePredicate);
                ret.setApproximateCount(edgeList.size());

            } else {
                ret.setApproximateCount(IteratorUtils.size(edges));

            }
        }

        scrubSearchResults(ret);

        return ret;
    }

    public int getMaxResultSetSize() {
        return maxResultSetSize;
    }

    private String getQueryForFullTextSearch(String userKeyedString, String typeName, String classification) {
        String typeFilter           = getTypeFilter(typeRegistry, typeName, maxTypesLengthInIdxQuery);
        String classificationFilter = getClassificationFilter(typeRegistry, classification, maxTagsLengthInIdxQuery);

        StringBuilder queryText = new StringBuilder();

        if (! StringUtils.isEmpty(userKeyedString)) {
            queryText.append(userKeyedString);
        }

        if (! StringUtils.isEmpty(typeFilter)) {
            if (queryText.length() > 0) {
                queryText.append(" AND ");
            }

            queryText.append(typeFilter);
        }

        if (! StringUtils.isEmpty(classificationFilter)) {
            if (queryText.length() > 0) {
                queryText.append(" AND ");
            }

            queryText.append(classificationFilter);
        }

        return String.format(indexSearchPrefix + "\"%s\":(%s)", Constants.ENTITY_TEXT_PROPERTY_KEY, queryText.toString());
    }

    private List<AtlasFullTextResult> getIndexQueryResults(AtlasIndexQuery query, QueryParams params, boolean excludeDeletedEntities) throws AtlasBaseException {
        List<AtlasFullTextResult> ret  = new ArrayList<>();
        Iterator<Result>          iter = query.vertices();

        while (iter.hasNext() && ret.size() < params.limit()) {
            Result      idxQueryResult = iter.next();
            AtlasVertex vertex         = idxQueryResult.getVertex();

            if (skipDeletedEntities(excludeDeletedEntities, vertex)) {
                continue;
            }

            String guid = vertex != null ? vertex.getProperty(Constants.GUID_PROPERTY_KEY, String.class) : null;

            if (guid != null) {
                AtlasEntityHeader entity = entityRetriever.toAtlasEntityHeader(vertex);
                Double score = idxQueryResult.getScore();
                ret.add(new AtlasFullTextResult(entity, score));
            }
        }

        return ret;
    }

    private AtlasIndexQuery toAtlasIndexQuery(String fullTextQuery) {
        String graphQuery = String.format(indexSearchPrefix + "\"%s\":(%s)", Constants.ENTITY_TEXT_PROPERTY_KEY, fullTextQuery);
        return graph.indexQuery(Constants.FULLTEXT_INDEX, graphQuery);
    }

    private boolean skipDeletedEntities(boolean excludeDeletedEntities, AtlasVertex<?, ?> vertex) {
        return excludeDeletedEntities && GraphHelper.getStatus(vertex) == DELETED;
    }

    private static String getClassificationFilter(AtlasTypeRegistry typeRegistry, String classificationName, int maxTypesLengthInIdxQuery) {
        AtlasClassificationType type                  = typeRegistry.getClassificationTypeByName(classificationName);
        String                  typeAndSubTypesQryStr = type != null ? type.getTypeAndAllSubTypesQryStr() : null;

        if(StringUtils.isNotEmpty(typeAndSubTypesQryStr) && typeAndSubTypesQryStr.length() <= maxTypesLengthInIdxQuery) {
            return typeAndSubTypesQryStr;
        }

        return "";
    }

    @VisibleForTesting
    static String getTypeFilter(AtlasTypeRegistry typeRegistry, String typeName, int maxTypesLengthInIdxQuery) {
        AtlasEntityType type                  = typeRegistry.getEntityTypeByName(typeName);
        String          typeAndSubTypesQryStr = type != null ? type.getTypeAndAllSubTypesQryStr() : null;

        if(StringUtils.isNotEmpty(typeAndSubTypesQryStr) && typeAndSubTypesQryStr.length() <= maxTypesLengthInIdxQuery) {
            return typeAndSubTypesQryStr;
        }

        return "";
    }

    private Set<String> getEntityStates() {
        return new HashSet<>(Arrays.asList(ACTIVE.toString(), DELETED.toString()));
    }


    @Override
    public AtlasUserSavedSearch addSavedSearch(String currentUser, AtlasUserSavedSearch savedSearch) throws AtlasBaseException {
        try {
            if (StringUtils.isEmpty(savedSearch.getOwnerName())) {
                savedSearch.setOwnerName(currentUser);
            }

            checkSavedSearchOwnership(currentUser, savedSearch);

            return userProfileService.addSavedSearch(savedSearch);
        } catch (AtlasBaseException e) {
            LOG.error("addSavedSearch({})", savedSearch, e);
            throw e;
        }
    }


    @Override
    public AtlasUserSavedSearch updateSavedSearch(String currentUser, AtlasUserSavedSearch savedSearch) throws AtlasBaseException {
        try {
            if (StringUtils.isEmpty(savedSearch.getOwnerName())) {
                savedSearch.setOwnerName(currentUser);
            }

            checkSavedSearchOwnership(currentUser, savedSearch);

            return userProfileService.updateSavedSearch(savedSearch);
        } catch (AtlasBaseException e) {
            LOG.error("updateSavedSearch({})", savedSearch, e);
            throw e;
        }
    }

    @Override
    public List<AtlasUserSavedSearch> getSavedSearches(String currentUser, String userName) throws AtlasBaseException {
        try {
            if (StringUtils.isEmpty(userName)) {
                userName = currentUser;
            } else if (!StringUtils.equals(currentUser, userName)) {
                throw new AtlasBaseException(AtlasErrorCode.BAD_REQUEST, "invalid data");
            }

            return userProfileService.getSavedSearches(userName);
        } catch (AtlasBaseException e) {
            LOG.error("getSavedSearches({})", userName, e);
            throw e;
        }
    }

    @Override
    public AtlasUserSavedSearch getSavedSearchByGuid(String currentUser, String guid) throws AtlasBaseException {
        try {
            AtlasUserSavedSearch savedSearch = userProfileService.getSavedSearch(guid);

            checkSavedSearchOwnership(currentUser, savedSearch);

            return savedSearch;
        } catch (AtlasBaseException e) {
            LOG.error("getSavedSearchByGuid({})", guid, e);
            throw e;
        }
    }

    @Override
    public AtlasUserSavedSearch getSavedSearchByName(String currentUser, String userName, String searchName) throws AtlasBaseException {
        try {
            if (StringUtils.isEmpty(userName)) {
                userName = currentUser;
            } else if (!StringUtils.equals(currentUser, userName)) {
                throw new AtlasBaseException(AtlasErrorCode.BAD_REQUEST, "invalid data");
            }

            return userProfileService.getSavedSearch(userName, searchName);
        } catch (AtlasBaseException e) {
            LOG.error("getSavedSearchByName({}, {})", userName, searchName, e);
            throw e;
        }
    }

    @Override
    public void deleteSavedSearch(String currentUser, String guid) throws AtlasBaseException {
        try {
            AtlasUserSavedSearch savedSearch = userProfileService.getSavedSearch(guid);

            checkSavedSearchOwnership(currentUser, savedSearch);

            userProfileService.deleteSavedSearch(guid);
        } catch (AtlasBaseException e) {
            LOG.error("deleteSavedSearch({})", guid, e);
            throw e;
        }
    }

    @Override
    public String getDslQueryUsingTypeNameClassification(String query, String typeName, String classification) {
        String queryStr = query == null ? "" : query;

        if (StringUtils.isNotEmpty(typeName)) {
            queryStr = escapeTypeName(typeName) + " " + queryStr;
        }

        if (StringUtils.isNotEmpty(classification)) {
            // isa works with a type name only - like hive_column isa PII; it doesn't work with more complex query
            if (StringUtils.isEmpty(query)) {
                queryStr += (" isa " + classification);
            }
        }
        return queryStr;
    }

    public static SearchParameters createSearchParameters(QuickSearchParameters quickSearchParameters) {
        SearchParameters searchParameters = new SearchParameters();

        searchParameters.setQuery(quickSearchParameters.getQuery());
        searchParameters.setTypeName(quickSearchParameters.getTypeName());
        searchParameters.setExcludeDeletedEntities(quickSearchParameters.getExcludeDeletedEntities());
        searchParameters.setIncludeSubTypes(quickSearchParameters.getIncludeSubTypes());
        searchParameters.setLimit(quickSearchParameters.getLimit());
        searchParameters.setOffset(quickSearchParameters.getOffset());
        searchParameters.setEntityFilters(quickSearchParameters.getEntityFilters());
        searchParameters.setAttributes(quickSearchParameters.getAttributes());
        searchParameters.setSortBy(quickSearchParameters.getSortBy());
        searchParameters.setSortOrder(quickSearchParameters.getSortOrder());

        return searchParameters;
    }

    private String escapeTypeName(String typeName) {
        String ret;

        if (StringUtils.startsWith(typeName, "`") && StringUtils.endsWith(typeName, "`")) {
            ret = typeName;
        } else {
            ret = String.format("`%s`", typeName);
        }

        return ret;
    }

    private void checkSavedSearchOwnership(String claimedOwner, AtlasUserSavedSearch savedSearch) throws AtlasBaseException {
        // block attempt to delete another user's saved-search
        if (savedSearch != null && !StringUtils.equals(savedSearch.getOwnerName(), claimedOwner)) {
            throw new AtlasBaseException(AtlasErrorCode.BAD_REQUEST, "invalid data");
        }
    }

    private void scrubSearchResults(AtlasSearchResult result) throws AtlasBaseException {
        scrubSearchResults(result, false);
    }

    private void scrubSearchResults(AtlasSearchResult result, boolean suppressLogs) throws AtlasBaseException {
        AtlasAuthorizationUtils.scrubSearchResults(new AtlasSearchResultScrubRequest(typeRegistry, result), suppressLogs);
    }

    private Set<String> getAggregationFields() {
        Set<String> ret = new HashSet<>(); // for non-modeled attributes.

        ret.add(Constants.ENTITY_TYPE_PROPERTY_KEY);
        ret.add(Constants.STATE_PROPERTY_KEY);

        return ret;
    }

    private Set<AtlasAttribute> getAggregationAtlasAttributes() {
        Set<AtlasAttribute> ret = new HashSet<>(); // for modeled attributes, like Asset.owner

        ret.add(getAtlasAttributeForAssetOwner());

        return ret;
    }

    private AtlasAttribute getAtlasAttributeForAssetOwner() {
        AtlasEntityType typeAsset = typeRegistry.getEntityTypeByName(ASSET_ENTITY_TYPE);
        AtlasAttribute  atttOwner = typeAsset != null ? typeAsset.getAttribute(OWNER_ATTRIBUTE) : null;

        if(atttOwner == null) {
            String msg = String.format("Unable to resolve the attribute %s.%s", ASSET_ENTITY_TYPE, OWNER_ATTRIBUTE);

            LOG.error(msg);

            throw new RuntimeException(msg);
        }

        return atttOwner;
    }

    @Override
    public AtlasSearchResult directIndexSearch(SearchParams searchParams) throws AtlasBaseException {
        IndexSearchParams params = (IndexSearchParams) searchParams;
        RequestContext.get().setRelationAttrsForSearch(params.getRelationAttributes());
        RequestContext.get().setAllowDeletedRelationsIndexsearch(params.isAllowDeletedRelations());

        AtlasSearchResult ret = new AtlasSearchResult();
        AtlasIndexQuery indexQuery = null;

        ret.setSearchParameters(searchParams);
        ret.setQueryType(AtlasQueryType.INDEX);

        Set<String> resultAttributes = new HashSet<>();
        if (CollectionUtils.isNotEmpty(searchParams.getAttributes())) {
            resultAttributes.addAll(searchParams.getAttributes());
        }

        try {
<<<<<<< HEAD

            String indexName = getIndexName(params);
            LOG.info("directIndexSearch.indexName {}", indexName);

            indexQuery = graph.elasticsearchQuery(indexName);
=======
            if(LOG.isDebugEnabled()){
                LOG.debug("Performing ES search for the params ({})", searchParams);
            }

            indexQuery = graph.elasticsearchQuery(Constants.VERTEX_INDEX, searchParams);
>>>>>>> a09047d5

            DirectIndexQueryResult indexQueryResult = indexQuery.vertices(searchParams);

            prepareSearchResult(ret, indexQueryResult, resultAttributes, true);

            ret.setAggregations(indexQueryResult.getAggregationMap());
            ret.setApproximateCount(indexQuery.vertexTotals());
        } catch (Exception e) {
            LOG.error("Error while performing direct search for the params ({}), {}", searchParams, e.getMessage());
            throw e;
        }
        return ret;
    }

    private void prepareSearchResult(AtlasSearchResult ret, DirectIndexQueryResult indexQueryResult, Set<String> resultAttributes, boolean fetchCollapsedResults) throws AtlasBaseException {
        SearchParams searchParams = ret.getSearchParameters();
        try {
            if(LOG.isDebugEnabled()){
                LOG.debug("Preparing search results for ({})", ret.getSearchParameters());
            }
            Iterator<Result> iterator = indexQueryResult.getIterator();
            boolean showSearchScore = searchParams.getShowSearchScore();

            while (iterator.hasNext()) {
                Result result = iterator.next();
                AtlasVertex vertex = result.getVertex();

                if (vertex == null) {
                    LOG.warn("vertex is null");
                    continue;
                }

                AtlasEntityHeader header = entityRetriever.toAtlasEntityHeader(vertex, resultAttributes);
                header.setClassifications(entityRetriever.getAllClassifications(vertex));
                if (showSearchScore) {
                    ret.addEntityScore(header.getGuid(), result.getScore());
                }
                if (fetchCollapsedResults) {
                    Map<String, AtlasSearchResult> collapse = new HashMap<>();

                    Set<String> collapseKeys = result.getCollapseKeys();
                    for (String collapseKey : collapseKeys) {
                        AtlasSearchResult collapseRet = new AtlasSearchResult();
                        collapseRet.setSearchParameters(ret.getSearchParameters());

                        Set<String> collapseResultAttributes = new HashSet<>();
                        if (searchParams.getCollapseAttributes() != null) {
                            collapseResultAttributes.addAll(searchParams.getCollapseAttributes());
                        } else {
                            collapseResultAttributes = resultAttributes;
                        }

                        if (searchParams.getCollapseRelationAttributes() != null) {
                            RequestContext.get().getRelationAttrsForSearch().clear();
                            RequestContext.get().setRelationAttrsForSearch(searchParams.getCollapseRelationAttributes());
                        }

                        DirectIndexQueryResult indexQueryCollapsedResult = result.getCollapseVertices(collapseKey);
                        collapseRet.setApproximateCount(indexQueryCollapsedResult.getApproximateCount());
                        prepareSearchResult(collapseRet, indexQueryCollapsedResult, collapseResultAttributes, false);

                        collapseRet.setSearchParameters(null);
                        collapse.put(collapseKey, collapseRet);
                    }
                    if (!collapse.isEmpty()) {
                        header.setCollapse(collapse);
                    }
                }

                ret.addEntity(header);
            }
        } catch (Exception e) {
                throw e;
        }
        scrubSearchResults(ret, searchParams.getSuppressLogs());
    }

    @Override
    public SearchLogSearchResult searchLogs(SearchLogSearchParams searchParams) throws AtlasBaseException {
        SearchLogSearchResult ret = new SearchLogSearchResult();
        ret.setSearchParameters(searchParams);
        AtlasIndexQuery indexQuery = null;

        try {
            indexQuery = graph.elasticsearchQuery(ESSearchLogger.INDEX_NAME);
            Map<String, Object> result = indexQuery.directIndexQuery(searchParams.getQueryString());

            ret.setApproximateCount(((Integer) result.get("total")).longValue());

            List<LinkedHashMap> hits = (List<LinkedHashMap>) result.get("data");

            List<Map<String, Object>> logs = hits.stream().map(x -> (HashMap<String, Object>) x.get("_source")).collect(Collectors.toList());

            ret.setLogs(logs);
            ret.setAggregations((Map<String, Object>) result.get("aggregations"));

            return ret;
        } catch (AtlasBaseException be) {
            throw be;
        }
    }

    private String getIndexName(IndexSearchParams params) throws AtlasBaseException {
        if (StringUtils.isEmpty(params.getPersona()) && StringUtils.isEmpty(params.getPurpose())) {
            return VERTEX_INDEX_NAME;
        }

        String qualifiedName = "";
        if (StringUtils.isNotEmpty(params.getPersona())) {
            qualifiedName = params.getPersona();
        } else {
            qualifiedName = params.getPurpose();
        }

        String[] parts = qualifiedName.split("/");
        String aliasName = parts[parts.length - 1];

        if (StringUtils.isNotEmpty(aliasName)) {
            return aliasName;
        } else {
            throw new AtlasBaseException("ES alias not found for purpose/persona " + params.getPurpose());
        }
    }

    private Map<String, Object> getMap(String key, Object value) {
        Map<String, Object> map = new HashMap<>();
        map.put(key, value);
        return map;
    }

    public List<AtlasEntityHeader> searchUsingTermQualifiedName(int from, int size, String termQName,
                                                        Set<String> attributes, Set<String>relationAttributes) throws AtlasBaseException {
        IndexSearchParams indexSearchParams = new IndexSearchParams();
        Map<String, Object> dsl = getMap("from", from);
        dsl.put("size", size);
        dsl.put("query", getMap("term", getMap("__meanings", getMap("value",termQName))));

        indexSearchParams.setDsl(dsl);
        indexSearchParams.setAttributes(attributes);
        indexSearchParams.setRelationAttributes(relationAttributes);
        AtlasSearchResult searchResult = null;
        searchResult = directIndexSearch(indexSearchParams);
        List<AtlasEntityHeader> entityHeaders = searchResult.getEntities();
        return  entityHeaders;
    }
}<|MERGE_RESOLUTION|>--- conflicted
+++ resolved
@@ -1019,19 +1019,14 @@
         }
 
         try {
-<<<<<<< HEAD
+            if(LOG.isDebugEnabled()){
+                LOG.debug("Performing ES search for the params ({})", searchParams);
+            }
 
             String indexName = getIndexName(params);
             LOG.info("directIndexSearch.indexName {}", indexName);
 
             indexQuery = graph.elasticsearchQuery(indexName);
-=======
-            if(LOG.isDebugEnabled()){
-                LOG.debug("Performing ES search for the params ({})", searchParams);
-            }
-
-            indexQuery = graph.elasticsearchQuery(Constants.VERTEX_INDEX, searchParams);
->>>>>>> a09047d5
 
             DirectIndexQueryResult indexQueryResult = indexQuery.vertices(searchParams);
 
