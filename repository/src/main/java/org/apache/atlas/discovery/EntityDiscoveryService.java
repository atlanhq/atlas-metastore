/**
 * Licensed to the Apache Software Foundation (ASF) under one
 * or more contributor license agreements.  See the NOTICE file
 * distributed with this work for additional information
 * regarding copyright ownership.  The ASF licenses this file
 * to you under the Apache License, Version 2.0 (the
 * "License"); you may not use this file except in compliance
 * with the License.  You may obtain a copy of the License at
 * <p>
 * http://www.apache.org/licenses/LICENSE-2.0
 * <p>
 * Unless required by applicable law or agreed to in writing, software
 * distributed under the License is distributed on an "AS IS" BASIS,
 * WITHOUT WARRANTIES OR CONDITIONS OF ANY KIND, either express or implied.
 * See the License for the specific language governing permissions and
 * limitations under the License.
 */
package org.apache.atlas.discovery;

import com.fasterxml.jackson.databind.JsonNode;
import com.fasterxml.jackson.databind.ObjectMapper;
import com.fasterxml.jackson.databind.node.ObjectNode;
import com.google.common.annotations.VisibleForTesting;
import org.apache.atlas.*;
import org.apache.atlas.annotation.GraphTransaction;
import org.apache.atlas.authorize.AtlasSearchResultScrubRequest;
import org.apache.atlas.authorizer.AtlasAuthorizationUtils;
import org.apache.atlas.exception.AtlasBaseException;
import org.apache.atlas.model.discovery.*;
import org.apache.atlas.model.discovery.AtlasSearchResult.AtlasFullTextResult;
import org.apache.atlas.model.discovery.AtlasSearchResult.AtlasQueryType;
import org.apache.atlas.model.instance.AtlasEntity;
import org.apache.atlas.model.instance.AtlasEntityHeader;
import org.apache.atlas.model.instance.AtlasObjectId;
import org.apache.atlas.model.profile.AtlasUserSavedSearch;
import org.apache.atlas.model.searchlog.SearchLogSearchParams;
import org.apache.atlas.model.searchlog.SearchLogSearchResult;
import org.apache.atlas.query.QueryParams;
import org.apache.atlas.query.executors.DSLQueryExecutor;
import org.apache.atlas.query.executors.ScriptEngineBasedExecutor;
import org.apache.atlas.query.executors.TraversalBasedExecutor;
import org.apache.atlas.repository.Constants;
import org.apache.atlas.repository.VertexEdgePropertiesCache;
import org.apache.atlas.repository.graph.GraphBackedSearchIndexer;
import org.apache.atlas.repository.graph.GraphHelper;
import org.apache.atlas.repository.graphdb.*;
import org.apache.atlas.repository.graphdb.AtlasIndexQuery.Result;
import org.apache.atlas.repository.store.graph.v2.AtlasGraphUtilsV2;
import org.apache.atlas.repository.store.graph.v2.EntityGraphRetriever;
import org.apache.atlas.repository.userprofile.UserProfileService;
import org.apache.atlas.repository.util.AccessControlUtils;
import org.apache.atlas.searchlog.ESSearchLogger;
import org.apache.atlas.service.FeatureFlagStore;
import org.apache.atlas.stats.StatsClient;
import org.apache.atlas.type.*;
import org.apache.atlas.type.AtlasBuiltInTypes.AtlasObjectIdType;
import org.apache.atlas.type.AtlasStructType.AtlasAttribute;
import org.apache.atlas.util.AtlasGremlinQueryProvider;
import org.apache.atlas.util.AtlasGremlinQueryProvider.AtlasGremlinQuery;
import org.apache.atlas.util.SearchPredicateUtil;
import org.apache.atlas.util.SearchTracker;
import org.apache.atlas.utils.AtlasPerfMetrics;
import org.apache.commons.collections.CollectionUtils;
import org.apache.commons.collections.Predicate;
import org.apache.commons.collections4.IteratorUtils;
import org.apache.commons.lang.StringUtils;
import org.apache.tinkerpop.gremlin.process.traversal.Order;
import org.apache.tinkerpop.gremlin.process.traversal.dsl.graph.GraphTraversal;
import org.apache.tinkerpop.gremlin.structure.Vertex;
import org.slf4j.Logger;
import org.slf4j.LoggerFactory;
import org.springframework.stereotype.Component;

import javax.inject.Inject;
import javax.script.ScriptEngine;
import javax.script.ScriptException;
import java.util.*;
import java.util.stream.Collectors;

import static org.apache.atlas.AtlasErrorCode.*;
import static org.apache.atlas.SortOrder.ASCENDING;
import static org.apache.atlas.model.instance.AtlasEntity.Status.ACTIVE;
import static org.apache.atlas.model.instance.AtlasEntity.Status.DELETED;
import static org.apache.atlas.repository.Constants.*;
import static org.apache.atlas.util.AtlasGremlinQueryProvider.AtlasGremlinQuery.BASIC_SEARCH_STATE_FILTER;
import static org.apache.atlas.util.AtlasGremlinQueryProvider.AtlasGremlinQuery.TO_RANGE_LIST;

@Component
public class EntityDiscoveryService implements AtlasDiscoveryService {
    private static final Logger LOG = LoggerFactory.getLogger(EntityDiscoveryService.class);
    private static final String DEFAULT_SORT_ATTRIBUTE_NAME = "name";
    public static final String USE_BULK_FETCH_INDEXSEARCH = "discovery_use_bulk_fetch_indexsearch";

    private final AtlasGraph                      graph;
    private final AtlasGremlinQueryProvider       gremlinQueryProvider;
    private final AtlasTypeRegistry               typeRegistry;
    private final GraphBackedSearchIndexer        indexer;
    private final SearchTracker                   searchTracker;
    private final int                             maxResultSetSize;
    private final int                             maxTypesLengthInIdxQuery;
    private final int                             maxTagsLengthInIdxQuery;
    private final String                          indexSearchPrefix;
    private final UserProfileService              userProfileService;
    private final SuggestionsProvider             suggestionsProvider;
    private final DSLQueryExecutor                dslQueryExecutor;
    private final StatsClient                     statsClient;

    private EntityGraphRetriever            entityRetriever;

    @Inject
    public EntityDiscoveryService(AtlasTypeRegistry typeRegistry,
                                  AtlasGraph graph,
                                  GraphBackedSearchIndexer indexer,
                                  SearchTracker searchTracker,
                                  UserProfileService userProfileService,
                                  StatsClient statsClient,
                                  EntityGraphRetriever entityRetriever) throws AtlasException {
        this(typeRegistry, graph, indexer, searchTracker, userProfileService, statsClient);
        this.entityRetriever          = entityRetriever;
    }

    public EntityDiscoveryService(AtlasTypeRegistry typeRegistry,
                           AtlasGraph graph,
                           GraphBackedSearchIndexer indexer,
                           SearchTracker searchTracker,
                           UserProfileService userProfileService,
                           StatsClient statsClient) throws AtlasException {
        this.graph                    = graph;
        this.indexer                  = indexer;
        this.searchTracker            = searchTracker;
        this.gremlinQueryProvider     = AtlasGremlinQueryProvider.INSTANCE;
        this.typeRegistry             = typeRegistry;
        this.maxResultSetSize         = ApplicationProperties.get().getInt(Constants.INDEX_SEARCH_MAX_RESULT_SET_SIZE, 150);
        this.maxTypesLengthInIdxQuery = ApplicationProperties.get().getInt(Constants.INDEX_SEARCH_TYPES_MAX_QUERY_STR_LENGTH, 512);
        this.maxTagsLengthInIdxQuery  = ApplicationProperties.get().getInt(Constants.INDEX_SEARCH_TAGS_MAX_QUERY_STR_LENGTH, 512);
        this.indexSearchPrefix        = AtlasGraphUtilsV2.getIndexSearchPrefix();
        this.userProfileService       = userProfileService;
        this.suggestionsProvider      = new SuggestionsProviderImpl(graph, typeRegistry);
        this.statsClient              = statsClient;
        this.dslQueryExecutor         = AtlasConfiguration.DSL_EXECUTOR_TRAVERSAL.getBoolean()
                                            ? new TraversalBasedExecutor(typeRegistry, graph, entityRetriever)
                                            : new ScriptEngineBasedExecutor(typeRegistry, graph, entityRetriever);
    }

    @Override
    @GraphTransaction
    public AtlasSearchResult searchUsingDslQuery(String dslQuery, int limit, int offset) throws AtlasBaseException {
        AtlasSearchResult ret = dslQueryExecutor.execute(dslQuery, limit, offset);

        scrubSearchResults(ret);

        return ret;
    }

    @Override
    @GraphTransaction
    public AtlasSearchResult searchUsingFullTextQuery(String fullTextQuery, boolean excludeDeletedEntities, int limit, int offset)
                                                      throws AtlasBaseException {
        AtlasSearchResult ret      = new AtlasSearchResult(fullTextQuery, AtlasQueryType.FULL_TEXT);
        QueryParams       params   = QueryParams.getNormalizedParams(limit, offset);
        AtlasIndexQuery   idxQuery = toAtlasIndexQuery(fullTextQuery);

        if (LOG.isDebugEnabled()) {
            LOG.debug("Executing Full text query: {}", fullTextQuery);
        }
        ret.setFullTextResult(getIndexQueryResults(idxQuery, params, excludeDeletedEntities));
        ret.setApproximateCount(idxQuery.vertexTotals());

        scrubSearchResults(ret);

        return ret;
    }

    @Override
    @GraphTransaction
    public AtlasSearchResult searchUsingBasicQuery(String query, String typeName, String classification, String attrName,
                                                   String attrValuePrefix, boolean excludeDeletedEntities, int limit,
                                                   int offset) throws AtlasBaseException {

        AtlasSearchResult ret = new AtlasSearchResult(AtlasQueryType.BASIC);

        if (LOG.isDebugEnabled()) {
            LOG.debug("Executing basic search query: {} with type: {} and classification: {}", query, typeName, classification);
        }

        final QueryParams params              = QueryParams.getNormalizedParams(limit, offset);
        Set<String>       typeNames           = null;
        Set<String>       classificationNames = null;
        String            attrQualifiedName   = null;

        if (StringUtils.isNotEmpty(typeName)) {
            AtlasEntityType entityType = typeRegistry.getEntityTypeByName(typeName);

            if (entityType == null) {
                throw new AtlasBaseException(UNKNOWN_TYPENAME, typeName);
            }

            typeNames = entityType.getTypeAndAllSubTypes();

            ret.setType(typeName);
        }

        if (StringUtils.isNotEmpty(classification)) {
            AtlasClassificationType classificationType = typeRegistry.getClassificationTypeByName(classification);

            if (classificationType == null) {
                throw new AtlasBaseException(CLASSIFICATION_NOT_FOUND, classification);
            }

            classificationNames = classificationType.getTypeAndAllSubTypes();

            ret.setClassification(classification);
        }

        boolean isAttributeSearch  = StringUtils.isNotEmpty(attrName) || StringUtils.isNotEmpty(attrValuePrefix);
        boolean isGuidPrefixSearch = false;

        if (isAttributeSearch) {
            AtlasEntityType entityType = typeRegistry.getEntityTypeByName(typeName);

            ret.setQueryType(AtlasQueryType.ATTRIBUTE);

            if (entityType != null) {
                AtlasAttribute attribute = null;

                if (StringUtils.isNotEmpty(attrName)) {
                    attribute = entityType.getAttribute(attrName);

                    if (attribute == null) {
                        throw new AtlasBaseException(AtlasErrorCode.UNKNOWN_ATTRIBUTE, attrName, typeName);
                    }

                } else {
                    // if attrName is null|empty iterate defaultAttrNames to get attribute value
                    final List<String> defaultAttrNames = new ArrayList<>(Arrays.asList("qualifiedName", "name"));
                    Iterator<String>   iter             = defaultAttrNames.iterator();

                    while (iter.hasNext() && attribute == null) {
                        attrName  = iter.next();
                        attribute = entityType.getAttribute(attrName);
                    }
                }

                if (attribute == null) {
                    // for guid prefix search use gremlin and nullify query to avoid using fulltext
                    // (guids cannot be searched in fulltext)
                    isGuidPrefixSearch = true;
                    query              = null;

                } else {
                    attrQualifiedName = attribute.getQualifiedName();

                    String attrQuery = String.format("%s AND (%s *)", attrName, attrValuePrefix.replaceAll("\\.", " "));

                    query = StringUtils.isEmpty(query) ? attrQuery : String.format("(%s) AND (%s)", query, attrQuery);
                }
            }

            if (LOG.isDebugEnabled()) {
                LOG.debug("Executing attribute search attrName: {} and attrValue: {}", attrName, attrValuePrefix);
            }
        }

        // if query was provided, perform indexQuery and filter for typeName & classification in memory; this approach
        // results in a faster and accurate results than using CONTAINS/CONTAINS_PREFIX filter on entityText property
        if (StringUtils.isNotEmpty(query)) {
            final String idxQuery   = getQueryForFullTextSearch(query, typeName, classification);
            final int    startIdx   = params.offset();
            final int    resultSize = params.limit();
            int          resultIdx  = 0;

            for (int indexQueryOffset = 0; ; indexQueryOffset += getMaxResultSetSize()) {
                final AtlasIndexQuery        qry       = graph.indexQuery(Constants.FULLTEXT_INDEX, idxQuery, indexQueryOffset);
                final Iterator<Result<?, ?>> qryResult = qry.vertices();

                if (LOG.isDebugEnabled()) {
                    LOG.debug("indexQuery: query=" + idxQuery + "; offset=" + indexQueryOffset);
                }

                if(!qryResult.hasNext()) {
                    break;
                }

                while (qryResult.hasNext()) {
                    AtlasVertex<?, ?> vertex         = qryResult.next().getVertex();
                    String            vertexTypeName = GraphHelper.getTypeName(vertex);

                    // skip non-entity vertices
                    if (StringUtils.isEmpty(vertexTypeName) || StringUtils.isEmpty(GraphHelper.getGuid(vertex))) {
                        continue;
                    }

                    if (typeNames != null && !typeNames.contains(vertexTypeName)) {
                        continue;
                    }

                    if (classificationNames != null) {
                        List<String> traitNames = GraphHelper.handleGetTraitNames(vertex);

                        if (CollectionUtils.isEmpty(traitNames) ||
                                !CollectionUtils.containsAny(classificationNames, traitNames)) {
                            continue;
                        }
                    }

                    if (isAttributeSearch) {
                        String vertexAttrValue = vertex.getProperty(attrQualifiedName, String.class);

                        if (StringUtils.isNotEmpty(vertexAttrValue) && !vertexAttrValue.startsWith(attrValuePrefix)) {
                            continue;
                        }
                    }

                    if (skipDeletedEntities(excludeDeletedEntities, vertex)) {
                        continue;
                    }

                    resultIdx++;

                    if (resultIdx <= startIdx) {
                        continue;
                    }

                    AtlasEntityHeader header = entityRetriever.toAtlasEntityHeader(vertex);

                    ret.addEntity(header);

                    if (ret.getEntities().size() == resultSize) {
                        break;
                    }
                }

                if (ret.getApproximateCount() < 0) {
                    ret.setApproximateCount(qry.vertexTotals());
                }

                if (ret.getEntities() != null && ret.getEntities().size() == resultSize) {
                    break;
                }
            }
        } else {
            final Map<String, Object> bindings   = new HashMap<>();
            String                    basicQuery = "g.V()";

            if (classificationNames != null) {
                bindings.put("traitNames", classificationNames);

                basicQuery += gremlinQueryProvider.getQuery(AtlasGremlinQuery.BASIC_SEARCH_CLASSIFICATION_FILTER);
            }

            if (typeNames != null) {
                bindings.put("typeNames", typeNames);

                basicQuery += gremlinQueryProvider.getQuery(AtlasGremlinQuery.BASIC_SEARCH_TYPE_FILTER);
            }

            if (excludeDeletedEntities) {
                bindings.put("state", ACTIVE.toString());

                basicQuery += gremlinQueryProvider.getQuery(BASIC_SEARCH_STATE_FILTER);
            }

            if (isGuidPrefixSearch) {
                bindings.put("guid", attrValuePrefix + ".*");

                basicQuery += gremlinQueryProvider.getQuery(AtlasGremlinQuery.GUID_PREFIX_FILTER);
            }

            bindings.put("startIdx", params.offset());
            bindings.put("endIdx", params.offset() + params.limit());

            basicQuery += gremlinQueryProvider.getQuery(TO_RANGE_LIST);

            ScriptEngine scriptEngine = graph.getGremlinScriptEngine();

            try {
                Object result = graph.executeGremlinScript(scriptEngine, bindings, basicQuery, false);

                if (result instanceof List && CollectionUtils.isNotEmpty((List) result)) {
                    List queryResult = (List) result;
                    Object firstElement = queryResult.get(0);

                    if (firstElement instanceof AtlasVertex) {
                        for (Object element : queryResult) {
                            if (element instanceof AtlasVertex) {
                                ret.addEntity(entityRetriever.toAtlasEntityHeader((AtlasVertex) element));
                            } else {
                                LOG.warn("searchUsingBasicQuery({}): expected an AtlasVertex; found unexpected entry in result {}", basicQuery, element);
                            }
                        }
                    }
                }
            } catch (ScriptException e) {
                throw new AtlasBaseException(DISCOVERY_QUERY_FAILED, basicQuery);
            } finally {
                graph.releaseGremlinScriptEngine(scriptEngine);
            }
        }

        scrubSearchResults(ret);

        return ret;
    }

    @Override
    @GraphTransaction
    public AtlasQuickSearchResult quickSearch(QuickSearchParameters quickSearchParameters) throws AtlasBaseException {
        String query = quickSearchParameters.getQuery();
        if (StringUtils.isNotEmpty(query) && !AtlasStructType.AtlasAttribute.hastokenizeChar(query)) {
                query = query + "*";
        }
        quickSearchParameters.setQuery(query);

        SearchContext searchContext = new SearchContext(createSearchParameters(quickSearchParameters),
                                                        typeRegistry,
                                                        graph,
                                                        indexer.getVertexIndexKeys(),
                                                        statsClient);

        if(LOG.isDebugEnabled()) {
            LOG.debug("Generating the search results for the query {} .", searchContext.getSearchParameters().getQuery());
        }

        AtlasSearchResult searchResult = searchWithSearchContext(searchContext);

        if(LOG.isDebugEnabled()) {
            LOG.debug("Generating the aggregated metrics for the query {} .", searchContext.getSearchParameters().getQuery());
        }

        // load the facet fields and attributes.
        Set<String>                              aggregationFields     = getAggregationFields();
        Set<AtlasAttribute>                      aggregationAttributes = getAggregationAtlasAttributes();
        SearchAggregator                         searchAggregator      = new SearchAggregatorImpl(searchContext);
        Map<String, List<AtlasAggregationEntry>> aggregatedMetrics     = searchAggregator.getAggregatedMetrics(aggregationFields, aggregationAttributes);
        AtlasQuickSearchResult                   ret                   = new AtlasQuickSearchResult(searchResult, aggregatedMetrics);

        return ret;
    }

    @Override
    @GraphTransaction
    public AtlasSuggestionsResult getSuggestions(String prefixString, String fieldName) {
        return suggestionsProvider.getSuggestions(prefixString, fieldName);
    }

    @Override
    @GraphTransaction
    public AtlasSearchResult searchWithParameters(SearchParameters searchParameters) throws AtlasBaseException {
        return searchWithSearchContext(new SearchContext(searchParameters, typeRegistry, graph, indexer.getVertexIndexKeys(), statsClient));
    }

    private AtlasSearchResult searchWithSearchContext(SearchContext searchContext) throws AtlasBaseException {
        SearchParameters  searchParameters = searchContext.getSearchParameters();
        AtlasSearchResult ret              = new AtlasSearchResult(searchParameters);
        final QueryParams params           = QueryParams.getNormalizedParams(searchParameters.getLimit(),searchParameters.getOffset());
        String            searchID         = searchTracker.add(searchContext); // For future cancellations

        searchParameters.setLimit(params.limit());
        searchParameters.setOffset(params.offset());

        try {
            List<AtlasVertex> resultList = searchContext.getSearchProcessor().execute();

            ret.setApproximateCount(searchContext.getSearchProcessor().getResultCount());

            String nextMarker = searchContext.getSearchProcessor().getNextMarker();
            if (StringUtils.isNotEmpty(nextMarker)) {
                ret.setNextMarker(nextMarker);
            }

            // By default any attribute that shows up in the search parameter should be sent back in the response
            // If additional values are requested then the entityAttributes will be a superset of the all search attributes
            // and the explicitly requested attribute(s)
            Set<String> resultAttributes = new HashSet<>();
            Set<String> entityAttributes = new HashSet<>();

            if (CollectionUtils.isNotEmpty(searchParameters.getAttributes())) {
                resultAttributes.addAll(searchParameters.getAttributes());
            }

            if (CollectionUtils.isNotEmpty(searchContext.getEntityAttributes())) {
                resultAttributes.addAll(searchContext.getEntityAttributes());
            }

            if (CollectionUtils.isNotEmpty(searchContext.getEntityTypes())) {

                AtlasEntityType entityType = searchContext.getEntityTypes().iterator().next();

               for (String resultAttribute : resultAttributes) {
                    AtlasAttribute  attribute  = entityType.getAttribute(resultAttribute);

                    if (attribute == null) {
                        attribute = entityType.getRelationshipAttribute(resultAttribute, null);
                    }

                    if (attribute != null) {
                        AtlasType attributeType = attribute.getAttributeType();

                        if (attributeType instanceof AtlasArrayType) {
                            attributeType = ((AtlasArrayType) attributeType).getElementType();
                        }

                        if (attributeType instanceof AtlasEntityType || attributeType instanceof AtlasObjectIdType) {
                            entityAttributes.add(resultAttribute);
                        }
                    }
                }
            }

            for (AtlasVertex atlasVertex : resultList) {
                AtlasEntityHeader entity = entityRetriever.toAtlasEntityHeader(atlasVertex, resultAttributes);

                if(searchParameters.getIncludeClassificationAttributes()) {
                    entity.setClassifications(entityRetriever.handleGetAllClassifications(atlasVertex));
                }

                ret.addEntity(entity);

                // populate ret.referredEntities
                for (String entityAttribute : entityAttributes) {
                    Object attrValue = entity.getAttribute(entityAttribute);

                    if (attrValue instanceof AtlasObjectId) {
                        AtlasObjectId objId = (AtlasObjectId) attrValue;

                        if (ret.getReferredEntities() == null) {
                            ret.setReferredEntities(new HashMap<>());
                        }

                        if (!ret.getReferredEntities().containsKey(objId.getGuid())) {
                            ret.getReferredEntities().put(objId.getGuid(), entityRetriever.toAtlasEntityHeader(objId.getGuid()));
                        }
                    } else if (attrValue instanceof Collection) {
                        Collection objIds = (Collection) attrValue;

                        for (Object obj : objIds) {
                            if (obj instanceof AtlasObjectId) {
                                AtlasObjectId objId = (AtlasObjectId) obj;

                                if (ret.getReferredEntities() == null) {
                                    ret.setReferredEntities(new HashMap<>());
                                }

                                if (!ret.getReferredEntities().containsKey(objId.getGuid())) {
                                    ret.getReferredEntities().put(objId.getGuid(), entityRetriever.toAtlasEntityHeader(objId.getGuid()));
                                }
                            }
                        }
                    }
                }
            }
        } finally {
            searchTracker.remove(searchID);
        }

        scrubSearchResults(ret);

        return ret;
    }

    @Override
    @GraphTransaction
    public AtlasSearchResult searchRelatedEntities(String guid, String relation, boolean getApproximateCount, SearchParameters searchParameters) throws AtlasBaseException {
        AtlasSearchResult ret = new AtlasSearchResult(AtlasQueryType.RELATIONSHIP);

        if (StringUtils.isEmpty(guid) || StringUtils.isEmpty(relation)) {
            throw new AtlasBaseException(AtlasErrorCode.INVALID_PARAMETERS, "guid: '" + guid + "', relation: '" + relation + "'");
        }

        //validate entity
        AtlasVertex     entityVertex   = entityRetriever.getEntityVertex(guid);
        String          entityTypeName = GraphHelper.getTypeName(entityVertex);
        AtlasEntityType entityType     = typeRegistry.getEntityTypeByName(entityTypeName);

        if (entityType == null) {
            throw new AtlasBaseException(AtlasErrorCode.INVALID_RELATIONSHIP_TYPE, entityTypeName, guid);
        }

        //validate relation
        AtlasEntityType endEntityType = null;
        AtlasAttribute  attribute     = entityType.getAttribute(relation);

        if (attribute == null) {
            attribute = entityType.getRelationshipAttribute(relation, null);
        }

        if (attribute != null) {
            //get end entity type through relationship attribute
            endEntityType = attribute.getReferencedEntityType(typeRegistry);

            if (endEntityType == null) {
                throw new AtlasBaseException(AtlasErrorCode.INVALID_RELATIONSHIP_ATTRIBUTE, relation, attribute.getTypeName());
            }
            relation = attribute.getRelationshipEdgeLabel();
        } else {
            //get end entity type through label
            String endEntityTypeName = GraphHelper.getReferencedEntityTypeName(entityVertex, relation);

            if (StringUtils.isNotEmpty(endEntityTypeName)) {
                endEntityType = typeRegistry.getEntityTypeByName(endEntityTypeName);
            }
        }

        //validate sortBy attribute
        String    sortBy           = searchParameters.getSortBy();
        SortOrder sortOrder        = searchParameters.getSortOrder();
        int       offset           = searchParameters.getOffset();
        int       limit            = searchParameters.getLimit();
        String sortByAttributeName = DEFAULT_SORT_ATTRIBUTE_NAME;

        if (StringUtils.isNotEmpty(sortBy)) {
            sortByAttributeName = sortBy;
        }

        if (endEntityType != null) {
            AtlasAttribute sortByAttribute = endEntityType.getAttribute(sortByAttributeName);

            if (sortByAttribute == null) {
                sortByAttributeName = null;
                sortOrder           = null;

                if (StringUtils.isNotEmpty(sortBy)) {
                    LOG.info("Invalid sortBy Attribute {} for entityType {}, Ignoring Sorting", sortBy, endEntityType.getTypeName());
                } else {
                    LOG.info("Invalid Default sortBy Attribute {} for entityType {}, Ignoring Sorting", DEFAULT_SORT_ATTRIBUTE_NAME, endEntityType.getTypeName());
                }

            } else {
                sortByAttributeName = sortByAttribute.getVertexPropertyName();

                if (sortOrder == null) {
                    sortOrder = ASCENDING;
                }
            }
        } else {
            sortOrder = null;

            if (StringUtils.isNotEmpty(sortBy)) {
                LOG.info("Invalid sortBy Attribute {}, Ignoring Sorting", sortBy);
            }
        }

        //get relationship(end vertices) vertices
        GraphTraversal gt = graph.V(entityVertex.getId()).bothE(relation).otherV();

        if (searchParameters.getExcludeDeletedEntities()) {
            gt.has(Constants.STATE_PROPERTY_KEY, AtlasEntity.Status.ACTIVE.name());
        }

        if (sortOrder != null) {
            if (sortOrder == ASCENDING) {
                gt.order().by(sortByAttributeName, Order.asc);
            } else {
                gt.order().by(sortByAttributeName, Order.desc);
            }
        }

         gt.range(offset, offset + limit);

        List<AtlasEntityHeader> resultList = new ArrayList<>();
        while (gt.hasNext()) {
            Vertex v = (Vertex) gt.next();

            if (v != null && v.property(Constants.GUID_PROPERTY_KEY).isPresent()) {
                String endVertexGuid     = v.property(Constants.GUID_PROPERTY_KEY).value().toString();
                AtlasVertex vertex       = entityRetriever.getEntityVertex(endVertexGuid);
                AtlasEntityHeader entity = entityRetriever.toAtlasEntityHeader(vertex, searchParameters.getAttributes());

                if (searchParameters.getIncludeClassificationAttributes()) {
                    entity.setClassifications(entityRetriever.handleGetAllClassifications(vertex));
                }
                resultList.add(entity);
            }
        }

        ret.setEntities(resultList);

        if (ret.getEntities() == null) {
            ret.setEntities(new ArrayList<>());
        }

        //set approximate count
        //state of the edge and endVertex will be same
        if (getApproximateCount) {
            Iterator<AtlasEdge> edges = GraphHelper.getAdjacentEdgesByLabel(entityVertex, AtlasEdgeDirection.BOTH, relation);

            if (searchParameters.getExcludeDeletedEntities()) {
                List<AtlasEdge> edgeList = new ArrayList<>();
                edges.forEachRemaining(edgeList::add);

                Predicate activePredicate = SearchPredicateUtil.getEQPredicateGenerator().generatePredicate
                        (Constants.STATE_PROPERTY_KEY, AtlasEntity.Status.ACTIVE.name(), String.class);

                CollectionUtils.filter(edgeList, activePredicate);
                ret.setApproximateCount(edgeList.size());

            } else {
                ret.setApproximateCount(IteratorUtils.size(edges));

            }
        }

        scrubSearchResults(ret);

        return ret;
    }

    public int getMaxResultSetSize() {
        return maxResultSetSize;
    }

    private String getQueryForFullTextSearch(String userKeyedString, String typeName, String classification) {
        String typeFilter           = getTypeFilter(typeRegistry, typeName, maxTypesLengthInIdxQuery);
        String classificationFilter = getClassificationFilter(typeRegistry, classification, maxTagsLengthInIdxQuery);

        StringBuilder queryText = new StringBuilder();

        if (! StringUtils.isEmpty(userKeyedString)) {
            queryText.append(userKeyedString);
        }

        if (! StringUtils.isEmpty(typeFilter)) {
            if (queryText.length() > 0) {
                queryText.append(" AND ");
            }

            queryText.append(typeFilter);
        }

        if (! StringUtils.isEmpty(classificationFilter)) {
            if (queryText.length() > 0) {
                queryText.append(" AND ");
            }

            queryText.append(classificationFilter);
        }

        return String.format(indexSearchPrefix + "\"%s\":(%s)", Constants.ENTITY_TEXT_PROPERTY_KEY, queryText.toString());
    }

    private List<AtlasFullTextResult> getIndexQueryResults(AtlasIndexQuery query, QueryParams params, boolean excludeDeletedEntities) throws AtlasBaseException {
        List<AtlasFullTextResult> ret  = new ArrayList<>();
        Iterator<Result>          iter = query.vertices();

        while (iter.hasNext() && ret.size() < params.limit()) {
            Result      idxQueryResult = iter.next();
            AtlasVertex vertex         = idxQueryResult.getVertex();

            if (skipDeletedEntities(excludeDeletedEntities, vertex)) {
                continue;
            }

            String guid = vertex != null ? vertex.getProperty(Constants.GUID_PROPERTY_KEY, String.class) : null;

            if (guid != null) {
                AtlasEntityHeader entity = entityRetriever.toAtlasEntityHeader(vertex);
                Double score = idxQueryResult.getScore();
                ret.add(new AtlasFullTextResult(entity, score));
            }
        }

        return ret;
    }

    private AtlasIndexQuery toAtlasIndexQuery(String fullTextQuery) {
        String graphQuery = String.format(indexSearchPrefix + "\"%s\":(%s)", Constants.ENTITY_TEXT_PROPERTY_KEY, fullTextQuery);
        return graph.indexQuery(Constants.FULLTEXT_INDEX, graphQuery);
    }

    private boolean skipDeletedEntities(boolean excludeDeletedEntities, AtlasVertex<?, ?> vertex) {
        return excludeDeletedEntities && GraphHelper.getStatus(vertex) == DELETED;
    }

    private static String getClassificationFilter(AtlasTypeRegistry typeRegistry, String classificationName, int maxTypesLengthInIdxQuery) {
        AtlasClassificationType type                  = typeRegistry.getClassificationTypeByName(classificationName);
        String                  typeAndSubTypesQryStr = type != null ? type.getTypeAndAllSubTypesQryStr() : null;

        if(StringUtils.isNotEmpty(typeAndSubTypesQryStr) && typeAndSubTypesQryStr.length() <= maxTypesLengthInIdxQuery) {
            return typeAndSubTypesQryStr;
        }

        return "";
    }

    @VisibleForTesting
    static String getTypeFilter(AtlasTypeRegistry typeRegistry, String typeName, int maxTypesLengthInIdxQuery) {
        AtlasEntityType type                  = typeRegistry.getEntityTypeByName(typeName);
        String          typeAndSubTypesQryStr = type != null ? type.getTypeAndAllSubTypesQryStr() : null;

        if(StringUtils.isNotEmpty(typeAndSubTypesQryStr) && typeAndSubTypesQryStr.length() <= maxTypesLengthInIdxQuery) {
            return typeAndSubTypesQryStr;
        }

        return "";
    }

    private Set<String> getEntityStates() {
        return new HashSet<>(Arrays.asList(ACTIVE.toString(), DELETED.toString()));
    }


    @Override
    public AtlasUserSavedSearch addSavedSearch(String currentUser, AtlasUserSavedSearch savedSearch) throws AtlasBaseException {
        try {
            if (StringUtils.isEmpty(savedSearch.getOwnerName())) {
                savedSearch.setOwnerName(currentUser);
            }

            checkSavedSearchOwnership(currentUser, savedSearch);

            return userProfileService.addSavedSearch(savedSearch);
        } catch (AtlasBaseException e) {
            LOG.error("addSavedSearch({})", savedSearch, e);
            throw e;
        }
    }


    @Override
    public AtlasUserSavedSearch updateSavedSearch(String currentUser, AtlasUserSavedSearch savedSearch) throws AtlasBaseException {
        try {
            if (StringUtils.isEmpty(savedSearch.getOwnerName())) {
                savedSearch.setOwnerName(currentUser);
            }

            checkSavedSearchOwnership(currentUser, savedSearch);

            return userProfileService.updateSavedSearch(savedSearch);
        } catch (AtlasBaseException e) {
            LOG.error("updateSavedSearch({})", savedSearch, e);
            throw e;
        }
    }

    @Override
    public List<AtlasUserSavedSearch> getSavedSearches(String currentUser, String userName) throws AtlasBaseException {
        try {
            if (StringUtils.isEmpty(userName)) {
                userName = currentUser;
            } else if (!StringUtils.equals(currentUser, userName)) {
                throw new AtlasBaseException(AtlasErrorCode.BAD_REQUEST, "invalid data");
            }

            return userProfileService.getSavedSearches(userName);
        } catch (AtlasBaseException e) {
            LOG.error("getSavedSearches({})", userName, e);
            throw e;
        }
    }

    @Override
    public AtlasUserSavedSearch getSavedSearchByGuid(String currentUser, String guid) throws AtlasBaseException {
        try {
            AtlasUserSavedSearch savedSearch = userProfileService.getSavedSearch(guid);

            checkSavedSearchOwnership(currentUser, savedSearch);

            return savedSearch;
        } catch (AtlasBaseException e) {
            LOG.error("getSavedSearchByGuid({})", guid, e);
            throw e;
        }
    }

    @Override
    public AtlasUserSavedSearch getSavedSearchByName(String currentUser, String userName, String searchName) throws AtlasBaseException {
        try {
            if (StringUtils.isEmpty(userName)) {
                userName = currentUser;
            } else if (!StringUtils.equals(currentUser, userName)) {
                throw new AtlasBaseException(AtlasErrorCode.BAD_REQUEST, "invalid data");
            }

            return userProfileService.getSavedSearch(userName, searchName);
        } catch (AtlasBaseException e) {
            LOG.error("getSavedSearchByName({}, {})", userName, searchName, e);
            throw e;
        }
    }

    @Override
    public void deleteSavedSearch(String currentUser, String guid) throws AtlasBaseException {
        try {
            AtlasUserSavedSearch savedSearch = userProfileService.getSavedSearch(guid);

            checkSavedSearchOwnership(currentUser, savedSearch);

            userProfileService.deleteSavedSearch(guid);
        } catch (AtlasBaseException e) {
            LOG.error("deleteSavedSearch({})", guid, e);
            throw e;
        }
    }

    @Override
    public String getDslQueryUsingTypeNameClassification(String query, String typeName, String classification) {
        String queryStr = query == null ? "" : query;

        if (StringUtils.isNotEmpty(typeName)) {
            queryStr = escapeTypeName(typeName) + " " + queryStr;
        }

        if (StringUtils.isNotEmpty(classification)) {
            // isa works with a type name only - like hive_column isa PII; it doesn't work with more complex query
            if (StringUtils.isEmpty(query)) {
                queryStr += (" isa " + classification);
            }
        }
        return queryStr;
    }

    public static SearchParameters createSearchParameters(QuickSearchParameters quickSearchParameters) {
        SearchParameters searchParameters = new SearchParameters();

        searchParameters.setQuery(quickSearchParameters.getQuery());
        searchParameters.setTypeName(quickSearchParameters.getTypeName());
        searchParameters.setExcludeDeletedEntities(quickSearchParameters.getExcludeDeletedEntities());
        searchParameters.setIncludeSubTypes(quickSearchParameters.getIncludeSubTypes());
        searchParameters.setLimit(quickSearchParameters.getLimit());
        searchParameters.setOffset(quickSearchParameters.getOffset());
        searchParameters.setEntityFilters(quickSearchParameters.getEntityFilters());
        searchParameters.setAttributes(quickSearchParameters.getAttributes());
        searchParameters.setSortBy(quickSearchParameters.getSortBy());
        searchParameters.setSortOrder(quickSearchParameters.getSortOrder());

        return searchParameters;
    }

    private String escapeTypeName(String typeName) {
        String ret;

        if (StringUtils.startsWith(typeName, "`") && StringUtils.endsWith(typeName, "`")) {
            ret = typeName;
        } else {
            ret = String.format("`%s`", typeName);
        }

        return ret;
    }

    private void checkSavedSearchOwnership(String claimedOwner, AtlasUserSavedSearch savedSearch) throws AtlasBaseException {
        // block attempt to delete another user's saved-search
        if (savedSearch != null && !StringUtils.equals(savedSearch.getOwnerName(), claimedOwner)) {
            throw new AtlasBaseException(AtlasErrorCode.BAD_REQUEST, "invalid data");
        }
    }

    private void scrubSearchResults(AtlasSearchResult result) throws AtlasBaseException {
        scrubSearchResults(result, false);
    }

    private void scrubSearchResults(AtlasSearchResult result, boolean suppressLogs) throws AtlasBaseException {
        AtlasPerfMetrics.MetricRecorder scrubSearchResultsMetrics = RequestContext.get().startMetricRecord("scrubSearchResults");
        AtlasAuthorizationUtils.scrubSearchResults(new AtlasSearchResultScrubRequest(typeRegistry, result), suppressLogs);
        RequestContext.get().endMetricRecord(scrubSearchResultsMetrics);
    }

    private Set<String> getAggregationFields() {
        Set<String> ret = new HashSet<>(); // for non-modeled attributes.

        ret.add(Constants.ENTITY_TYPE_PROPERTY_KEY);
        ret.add(Constants.STATE_PROPERTY_KEY);

        return ret;
    }

    private Set<AtlasAttribute> getAggregationAtlasAttributes() {
        Set<AtlasAttribute> ret = new HashSet<>(); // for modeled attributes, like Asset.owner

        ret.add(getAtlasAttributeForAssetOwner());

        return ret;
    }

    private AtlasAttribute getAtlasAttributeForAssetOwner() {
        AtlasEntityType typeAsset = typeRegistry.getEntityTypeByName(ASSET_ENTITY_TYPE);
        AtlasAttribute  atttOwner = typeAsset != null ? typeAsset.getAttribute(OWNER_ATTRIBUTE) : null;

        if(atttOwner == null) {
            String msg = String.format("Unable to resolve the attribute %s.%s", ASSET_ENTITY_TYPE, OWNER_ATTRIBUTE);

            LOG.error(msg);

            throw new RuntimeException(msg);
        }

        return atttOwner;
    }

    @Override
    public AtlasSearchResult directIndexSearch(SearchParams searchParams) throws AtlasBaseException {
        IndexSearchParams params = (IndexSearchParams) searchParams;
        RequestContext.get().setRelationAttrsForSearch(params.getRelationAttributes());
        RequestContext.get().setAllowDeletedRelationsIndexsearch(params.isAllowDeletedRelations());
        RequestContext.get().setIncludeRelationshipAttributes(params.isIncludeRelationshipAttributes());

        RequestContext.get().setIncludeMeanings(!searchParams.isExcludeMeanings());
        RequestContext.get().setIncludeClassifications(!searchParams.isExcludeClassifications());
        RequestContext.get().setIncludeClassificationNames(searchParams.isIncludeClassificationNames());

        AtlasSearchResult ret = new AtlasSearchResult();
        AtlasIndexQuery indexQuery;

        ret.setSearchParameters(searchParams);
        ret.setQueryType(AtlasQueryType.INDEX);

        Set<String> resultAttributes = new HashSet<>();
        if (CollectionUtils.isNotEmpty(searchParams.getAttributes())) {
            resultAttributes.addAll(searchParams.getAttributes());
        }

        try {
            if(LOG.isDebugEnabled()){
                LOG.debug("Performing ES search for the params ({})", searchParams);
            }

            String indexName = getIndexName(params);

            indexQuery = graph.elasticsearchQuery(indexName);

            if (searchParams.getEnableFullRestriction()) {
                addPreFiltersToSearchQuery(searchParams);
            }

            AtlasPerfMetrics.MetricRecorder elasticSearchQueryMetric = RequestContext.get().startMetricRecord("elasticSearchQuery");
            DirectIndexQueryResult indexQueryResult = indexQuery.vertices(searchParams);
            if (indexQueryResult == null) {
                return null;
            }
            RequestContext.get().endMetricRecord(elasticSearchQueryMetric);
            prepareSearchResult(ret, indexQueryResult, resultAttributes, true);

            ret.setAggregations(indexQueryResult.getAggregationMap());
            ret.setApproximateCount(indexQuery.vertexTotals());
        } catch (Exception e) {
            LOG.error("Error while performing direct search for the params ({}), {}", searchParams, e.getMessage());
            throw e;
        }
        return ret;
    }

    public List<AtlasVertex> directVerticesIndexSearch(SearchParams searchParams) throws AtlasBaseException {
        IndexSearchParams params = (IndexSearchParams) searchParams;
        RequestContext.get().setRelationAttrsForSearch(params.getRelationAttributes());
        RequestContext.get().setAllowDeletedRelationsIndexsearch(params.isAllowDeletedRelations());
        RequestContext.get().setIncludeRelationshipAttributes(params.isIncludeRelationshipAttributes());

        List<AtlasVertex> ret = new ArrayList<>();
        AtlasIndexQuery indexQuery;

        try {
            if(LOG.isDebugEnabled()){
                LOG.debug("Performing ES search for the params ({})", searchParams);
            }

            String indexName = getIndexName(params);

            indexQuery = graph.elasticsearchQuery(indexName);

            if (searchParams.getEnableFullRestriction()) {
                addPreFiltersToSearchQuery(searchParams);
            }

            AtlasPerfMetrics.MetricRecorder elasticSearchQueryMetric = RequestContext.get().startMetricRecord("elasticSearchQuery");
            DirectIndexQueryResult indexQueryResult = indexQuery.vertices(searchParams);
            if (indexQueryResult == null) {
                return null;
            }
            RequestContext.get().endMetricRecord(elasticSearchQueryMetric);

            Iterator<Result> iterator = indexQueryResult.getIterator();
            while (iterator.hasNext()) {
                Result result = iterator.next();
                AtlasVertex vertex = result.getVertex();
                ret.add(vertex);
            }
        } catch (Exception e) {
            LOG.error("Error while performing direct search for the params ({}), {}", searchParams, e.getMessage());
            throw e;
        }
        return ret;
    }

    @Override
    public AtlasSearchResult directRelationshipIndexSearch(SearchParams searchParams) throws AtlasBaseException {
        AtlasSearchResult ret = new AtlasSearchResult();
        AtlasIndexQuery indexQuery;

        ret.setSearchParameters(searchParams);
        ret.setQueryType(AtlasQueryType.INDEX);

        try {
            if(LOG.isDebugEnabled()){
                LOG.debug("Performing ES relationship search for the params ({})", searchParams);
            }

            indexQuery = graph.elasticsearchQuery(EDGE_INDEX_NAME);
            AtlasPerfMetrics.MetricRecorder elasticSearchQueryMetric = RequestContext.get().startMetricRecord("elasticSearchQueryEdge");
            DirectIndexQueryResult indexQueryResult = indexQuery.vertices(searchParams);
            if (indexQueryResult == null) {
                return null;
            }
            RequestContext.get().endMetricRecord(elasticSearchQueryMetric);

            //Note: AtlasSearchResult.entities are not supported yet

            ret.setAggregations(indexQueryResult.getAggregationMap());
            ret.setApproximateCount(indexQuery.vertexTotals());
        } catch (Exception e) {
            LOG.error("Error while performing direct relationship search for the params ({}), {}", searchParams, e.getMessage());
            throw e;
        }
        return ret;
    }

    @Override
    public SearchLogSearchResult searchLogs(SearchLogSearchParams searchParams) throws AtlasBaseException {
        SearchLogSearchResult ret = new SearchLogSearchResult();
        ret.setSearchParameters(searchParams);
        AtlasIndexQuery indexQuery = null;

        try {
            indexQuery = graph.elasticsearchQuery(ESSearchLogger.INDEX_NAME);
            Map<String, Object> result = indexQuery.directIndexQuery(searchParams.getQueryString());

            if (result.get("total") != null)
                ret.setApproximateCount( ((Integer) result.get("total")).longValue());

            List<LinkedHashMap> hits = (List<LinkedHashMap>) result.get("data");

            List<Map<String, Object>> logs = hits.stream().map(x -> (HashMap<String, Object>) x.get("_source")).collect(Collectors.toList());

            ret.setLogs(logs);
            ret.setAggregations((Map<String, Object>) result.get("aggregations"));

            return ret;
        } catch (AtlasBaseException be) {
            throw be;
        }
    }

    private void prepareSearchResult(AtlasSearchResult ret, DirectIndexQueryResult indexQueryResult, Set<String> resultAttributes, boolean fetchCollapsedResults) throws AtlasBaseException {
        SearchParams searchParams = ret.getSearchParameters();
        boolean useBulkFetch =  FeatureFlagStore.evaluate(USE_BULK_FETCH_INDEXSEARCH, "true");
        try {
            if(LOG.isDebugEnabled()){
                LOG.debug("Preparing search results for ({})", ret.getSearchParameters());
            }
            Iterator<Result> iterator = indexQueryResult.getIterator();
            List<Result> results = IteratorUtils.toList(iterator);
            boolean showSearchScore = searchParams.getShowSearchScore();
            if (iterator == null) {
                return;
            }
            Set<String> vertexIds = results.stream().map(result -> {
                AtlasVertex vertex = result.getVertex();
                if (vertex == null) {
                    LOG.warn("vertex in null");
                    return null;
                }
                return vertex.getId().toString();
            }).filter(Objects::nonNull).collect(Collectors.toSet());
            VertexEdgePropertiesCache vertexEdgePropertiesCache;
            if (useBulkFetch) {
                vertexEdgePropertiesCache = entityRetriever.enrichVertexPropertiesByVertexIds(vertexIds, resultAttributes);
            } else {
                vertexEdgePropertiesCache = null;
            }

            // If valueMap of certain vertex is empty or null then remove that from processing results


            for(Result result : results) {
                AtlasVertex vertex = result.getVertex();

                if (vertex == null) {
                    LOG.warn("vertex in null");
                    continue;
                }
                vertexIds.add(vertex.getId().toString());
                AtlasEntityHeader header;

                if(useBulkFetch) {
                  header = entityRetriever.toAtlasEntityHeader(vertex, resultAttributes, vertexEdgePropertiesCache);
                } else {
                    header = entityRetriever.toAtlasEntityHeader(vertex, resultAttributes);
                }

<<<<<<< HEAD
                AtlasEntityHeader header = entityRetriever.toAtlasEntityHeader(vertex, resultAttributes);

=======
                if(RequestContext.get().includeClassifications()){
                    header.setClassifications(entityRetriever.getAllClassifications(vertex));
                }
>>>>>>> 137a34c2
                if (showSearchScore) {
                    ret.addEntityScore(header.getGuid(), result.getScore());
                }
                if (fetchCollapsedResults) {
                    Map<String, AtlasSearchResult> collapse = new HashMap<>();

                    Set<String> collapseKeys = result.getCollapseKeys();
                    for (String collapseKey : collapseKeys) {
                        AtlasSearchResult collapseRet = new AtlasSearchResult();
                        collapseRet.setSearchParameters(ret.getSearchParameters());

                        Set<String> collapseResultAttributes = new HashSet<>();
                        if (searchParams.getCollapseAttributes() != null) {
                            collapseResultAttributes.addAll(searchParams.getCollapseAttributes());
                        } else {
                            collapseResultAttributes = resultAttributes;
                        }

                        if (searchParams.getCollapseRelationAttributes() != null) {
                            RequestContext.get().getRelationAttrsForSearch().clear();
                            RequestContext.get().setRelationAttrsForSearch(searchParams.getCollapseRelationAttributes());
                        }

                        DirectIndexQueryResult indexQueryCollapsedResult = result.getCollapseVertices(collapseKey);
                        collapseRet.setApproximateCount(indexQueryCollapsedResult.getApproximateCount());
                        prepareSearchResult(collapseRet, indexQueryCollapsedResult, collapseResultAttributes, false);

                        collapseRet.setSearchParameters(null);
                        collapse.put(collapseKey, collapseRet);
                    }
                    if (!collapse.isEmpty()) {
                        header.setCollapse(collapse);
                    }
                }
                if (searchParams.getShowSearchMetadata()) {
                    ret.addHighlights(header.getGuid(), result.getHighLights());
                    ret.addSort(header.getGuid(), result.getSort());
                } else if (searchParams.getShowHighlights()) {
                    ret.addHighlights(header.getGuid(), result.getHighLights());
                }

                ret.addEntity(header);
            }
        } catch (Exception e) {
                throw e;
        }

        if (!searchParams.getEnableFullRestriction()) {
            scrubSearchResults(ret, searchParams.getSuppressLogs());
        }
    }

    private Map<String, Object> getMap(String key, Object value) {
        Map<String, Object> map = new HashMap<>();
        map.put(key, value);
        return map;
    }

    public List<AtlasEntityHeader> searchUsingTermQualifiedName(int from, int size, String termQName,
                                                        Set<String> attributes, Set<String>relationAttributes) throws AtlasBaseException {
        IndexSearchParams indexSearchParams = new IndexSearchParams();
        Map<String, Object> dsl = getMap("from", from);
        dsl.put("size", size);
        dsl.put("query", getMap("term", getMap("__meanings", getMap("value",termQName))));

        indexSearchParams.setDsl(dsl);
        indexSearchParams.setAttributes(attributes);
        indexSearchParams.setRelationAttributes(relationAttributes);
        AtlasSearchResult searchResult = null;
        searchResult = directIndexSearch(indexSearchParams);
        List<AtlasEntityHeader> entityHeaders = searchResult.getEntities();
        return  entityHeaders;
    }

    private String getIndexName(IndexSearchParams params) throws AtlasBaseException {
        String vertexIndexName = getESIndex();

        if (StringUtils.isEmpty(params.getPersona()) && StringUtils.isEmpty(params.getPurpose())) {
            return vertexIndexName;
        }

        String qualifiedName = "";
        if (StringUtils.isNotEmpty(params.getPersona())) {
            qualifiedName = params.getPersona();
        } else {
            qualifiedName = params.getPurpose();
        }

        String aliasName = AccessControlUtils.getESAliasName(qualifiedName);

        if (StringUtils.isNotEmpty(aliasName)) {
            if(params.isAccessControlExclusive()) {
                accessControlExclusiveDsl(params, aliasName);
                aliasName = aliasName+","+vertexIndexName;
            }
            return aliasName;
        } else {
            throw new AtlasBaseException("ES alias not found for purpose/persona " + params.getPurpose());
        }
    }

    private void accessControlExclusiveDsl(IndexSearchParams params, String aliasName) {

        List<Map<String, Object>> mustClauses = new ArrayList<>();
        Map<String, Object> clientQuery = (Map<String, Object>) params.getDsl().get("query");

        mustClauses.add(clientQuery);

        List<Map<String, Object>>filterClauses = new ArrayList<>();
        filterClauses.add(getMap("terms", getMap("_index", Collections.singletonList(aliasName))));

        Map<String, Object> boolQuery = new HashMap<>();
        boolQuery.put("must", mustClauses);
        boolQuery.put("filter",filterClauses);

        List<Map<String, Object>> shouldClauses = new ArrayList<>();
        shouldClauses.add(getMap("bool", boolQuery));
        shouldClauses.add(getStaticBoolQuery());

        Map<String, Object> topBoolQuery = getMap("bool", getMap("should", shouldClauses));

        Map copyOfDsl = new HashMap(params.getDsl());
        copyOfDsl.put("query", topBoolQuery);

        params.setDsl(copyOfDsl);
    }

    private Map<String, Object> getStaticBoolQuery() {
        List<Map<String, Object>> mustClauses = new ArrayList<>();
        Map<String, Object> mustClause = getMap("bool", getMap("should", Arrays.asList(
                getMap("term", getMap("daapVisibility", "Public")),
                getMap("term", getMap("daapVisibility", "Protected"))
        )));
        mustClauses.add(mustClause);

        List<Map<String, Object>> filterClauses = new ArrayList<>();
        filterClauses.add(getMap("terms", getMap("_index", Collections.singletonList(VERTEX_INDEX_NAME))));

        Map<String, Object> boolQuery = new HashMap<>();
        boolQuery.put("must", mustClauses);
        boolQuery.put("filter", filterClauses);

        return getMap("bool", boolQuery);
    }

    private void addPreFiltersToSearchQuery(SearchParams searchParams) {
        try {
            String persona = ((IndexSearchParams) searchParams).getPersona();
            String purpose = ((IndexSearchParams) searchParams).getPurpose();

            AtlasPerfMetrics.MetricRecorder addPreFiltersToSearchQueryMetric = RequestContext.get().startMetricRecord("addPreFiltersToSearchQuery");
            ObjectMapper mapper = new ObjectMapper();
            List<Map<String, Object>> mustClauseList = new ArrayList<>();

            List<String> actions = new ArrayList<>();
            actions.add("entity-read");

            Map<String, Object> allPreFiltersBoolClause = AtlasAuthorizationUtils.getPreFilterDsl(persona, purpose, actions);
            mustClauseList.add(allPreFiltersBoolClause);

            String dslString = searchParams.getQuery();
            JsonNode node = mapper.readTree(dslString);
            JsonNode userQueryNode = node.get("query");
            if (userQueryNode != null) {

                String userQueryString = userQueryNode.toString();

                String userQueryBase64 = Base64.getEncoder().encodeToString(userQueryString.getBytes());
                mustClauseList.add(getMap("wrapper", getMap("query", userQueryBase64)));
            }

            JsonNode updateQueryNode = mapper.valueToTree(getMap("bool", getMap("must", mustClauseList)));

            ((ObjectNode) node).set("query", updateQueryNode);
            searchParams.setQuery(node.toString());
            RequestContext.get().endMetricRecord(addPreFiltersToSearchQueryMetric);

        } catch (Exception e) {
            LOG.error("Error -> addPreFiltersToSearchQuery!", e);
        }
    }
}<|MERGE_RESOLUTION|>--- conflicted
+++ resolved
@@ -1186,14 +1186,9 @@
                     header = entityRetriever.toAtlasEntityHeader(vertex, resultAttributes);
                 }
 
-<<<<<<< HEAD
-                AtlasEntityHeader header = entityRetriever.toAtlasEntityHeader(vertex, resultAttributes);
-
-=======
                 if(RequestContext.get().includeClassifications()){
                     header.setClassifications(entityRetriever.getAllClassifications(vertex));
                 }
->>>>>>> 137a34c2
                 if (showSearchScore) {
                     ret.addEntityScore(header.getGuid(), result.getScore());
                 }
