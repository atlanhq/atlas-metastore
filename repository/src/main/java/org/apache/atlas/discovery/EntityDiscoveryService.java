--- conflicted
+++ resolved
@@ -1183,37 +1183,24 @@
             Map<String, Object> allPreFiltersBoolClause = NewAuthorizerUtils.getPreFilterDsl(persona, purpose, actions);
             mustClauseList.add(allPreFiltersBoolClause);
 
-<<<<<<< HEAD
-            String dslString = searchParams.getQuery();
-            JsonNode node = mapper.readTree(dslString);
-            JsonNode userQueryNode = node.get("query");
-=======
             mustClauseList.add((Map<String, Object>) ((IndexSearchParams) searchParams).getDsl().get("query"));
 
             String dslString = searchParams.getQuery();
             JsonNode node = mapper.readTree(dslString);
             /*JsonNode userQueryNode = node.get("query");
->>>>>>> 762f147e
             if (userQueryNode != null) {
 
                 String userQueryString = userQueryNode.toString();
 
                 String userQueryBase64 = Base64.getEncoder().encodeToString(userQueryString.getBytes());
                 mustClauseList.add(getMap("wrapper", getMap("query", userQueryBase64)));
-<<<<<<< HEAD
-            }
-=======
             }*/
->>>>>>> 762f147e
 
             JsonNode updateQueryNode = mapper.valueToTree(getMap("bool", getMap("must", mustClauseList)));
 
             ((ObjectNode) node).set("query", updateQueryNode);
             searchParams.setQuery(node.toString());
-<<<<<<< HEAD
-=======
-
->>>>>>> 762f147e
+
             RequestContext.get().endMetricRecord(addPreFiltersToSearchQueryMetric);
 
         } catch (Exception e) {
