/**
 * Licensed to the Apache Software Foundation (ASF) under one
 * or more contributor license agreements.  See the NOTICE file
 * distributed with this work for additional information
 * regarding copyright ownership.  The ASF licenses this file
 * to you under the Apache License, Version 2.0 (the
 * "License"); you may not use this file except in compliance
 * with the License.  You may obtain a copy of the License at
 * <p>
 * http://www.apache.org/licenses/LICENSE-2.0
 * <p>
 * Unless required by applicable law or agreed to in writing, software
 * distributed under the License is distributed on an "AS IS" BASIS,
 * WITHOUT WARRANTIES OR CONDITIONS OF ANY KIND, either express or implied.
 * See the License for the specific language governing permissions and
 * limitations under the License.
 */
package org.apache.atlas.discovery;

import com.google.common.annotations.VisibleForTesting;
import org.apache.atlas.ApplicationProperties;
import org.apache.atlas.AtlasConfiguration;
import org.apache.atlas.AtlasErrorCode;
import org.apache.atlas.AtlasException;
import org.apache.atlas.RequestContext;
import org.apache.atlas.SortOrder;
import org.apache.atlas.annotation.GraphTransaction;
import org.apache.atlas.authorize.AtlasAuthorizationUtils;
import org.apache.atlas.authorize.AtlasSearchResultScrubRequest;
import org.apache.atlas.discovery.searchlog.ESSearchLogger;
import org.apache.atlas.exception.AtlasBaseException;
import org.apache.atlas.model.discovery.AtlasAggregationEntry;
import org.apache.atlas.model.discovery.AtlasQuickSearchResult;
import org.apache.atlas.model.discovery.AtlasSearchResult;
import org.apache.atlas.model.discovery.AtlasSearchResult.AtlasFullTextResult;
import org.apache.atlas.model.discovery.AtlasSearchResult.AtlasQueryType;
import org.apache.atlas.model.discovery.searchlog.SearchLogSearchParams;
import org.apache.atlas.model.discovery.searchlog.SearchLogSearchResult;
import org.apache.atlas.model.discovery.AtlasSuggestionsResult;
import org.apache.atlas.model.discovery.IndexSearchParams;
import org.apache.atlas.model.discovery.SearchParams;
import org.apache.atlas.model.discovery.SearchParameters;
import org.apache.atlas.model.discovery.QuickSearchParameters;
import org.apache.atlas.model.instance.AtlasEntity;
import org.apache.atlas.model.instance.AtlasEntityHeader;
import org.apache.atlas.model.instance.AtlasObjectId;
import org.apache.atlas.model.profile.AtlasUserSavedSearch;
import org.apache.atlas.query.QueryParams;
import org.apache.atlas.query.executors.DSLQueryExecutor;
import org.apache.atlas.query.executors.ScriptEngineBasedExecutor;
import org.apache.atlas.query.executors.TraversalBasedExecutor;
import org.apache.atlas.repository.Constants;
import org.apache.atlas.repository.graph.GraphBackedSearchIndexer;
import org.apache.atlas.repository.graph.GraphHelper;
import org.apache.atlas.repository.graphdb.AtlasEdge;
import org.apache.atlas.repository.graphdb.AtlasEdgeDirection;
import org.apache.atlas.repository.graphdb.AtlasGraph;
import org.apache.atlas.repository.graphdb.AtlasIndexQuery;
import org.apache.atlas.repository.graphdb.AtlasIndexQuery.Result;
import org.apache.atlas.repository.graphdb.AtlasVertex;
import org.apache.atlas.repository.graphdb.DirectIndexQueryResult;
import org.apache.atlas.repository.store.graph.v2.AtlasGraphUtilsV2;
import org.apache.atlas.repository.store.graph.v2.EntityGraphRetriever;
import org.apache.atlas.repository.userprofile.UserProfileService;
import org.apache.atlas.stats.StatsClient;
import org.apache.atlas.type.AtlasArrayType;
import org.apache.atlas.type.AtlasBuiltInTypes.AtlasObjectIdType;
import org.apache.atlas.type.AtlasClassificationType;
import org.apache.atlas.type.AtlasEntityType;
import org.apache.atlas.type.AtlasStructType.AtlasAttribute;
import org.apache.atlas.type.AtlasType;
import org.apache.atlas.type.AtlasTypeRegistry;
import org.apache.atlas.type.AtlasStructType;
import org.apache.atlas.util.AtlasGremlinQueryProvider;
import org.apache.atlas.util.AtlasGremlinQueryProvider.AtlasGremlinQuery;
import org.apache.atlas.util.SearchPredicateUtil;
import org.apache.atlas.util.SearchTracker;
import org.apache.commons.collections.CollectionUtils;
import org.apache.commons.collections.Predicate;
import org.apache.commons.collections4.IteratorUtils;
import org.apache.commons.lang.StringUtils;
import org.apache.tinkerpop.gremlin.process.traversal.Order;
import org.apache.tinkerpop.gremlin.process.traversal.dsl.graph.GraphTraversal;
import org.apache.tinkerpop.gremlin.structure.Vertex;
import org.slf4j.Logger;
import org.slf4j.LoggerFactory;
import org.springframework.stereotype.Component;

import javax.inject.Inject;
import javax.script.ScriptEngine;
import java.util.ArrayList;
import java.util.Arrays;
import java.util.Collection;
import java.util.HashMap;
import java.util.HashSet;
import java.util.Iterator;
import java.util.LinkedHashMap;
import java.util.List;
import java.util.Map;
import java.util.Set;
import javax.script.ScriptException;
import java.util.stream.Collectors;


import static org.apache.atlas.AtlasErrorCode.*;
import static org.apache.atlas.SortOrder.ASCENDING;
import static org.apache.atlas.model.instance.AtlasEntity.Status.ACTIVE;
import static org.apache.atlas.model.instance.AtlasEntity.Status.DELETED;
import static org.apache.atlas.repository.Constants.ASSET_ENTITY_TYPE;
import static org.apache.atlas.repository.Constants.OWNER_ATTRIBUTE;
import static org.apache.atlas.repository.Constants.VERTEX_INDEX_NAME;
import static org.apache.atlas.util.AtlasGremlinQueryProvider.AtlasGremlinQuery.BASIC_SEARCH_STATE_FILTER;
import static org.apache.atlas.util.AtlasGremlinQueryProvider.AtlasGremlinQuery.TO_RANGE_LIST;

@Component
public class EntityDiscoveryService implements AtlasDiscoveryService {
    private static final Logger LOG = LoggerFactory.getLogger(EntityDiscoveryService.class);
    private static final String DEFAULT_SORT_ATTRIBUTE_NAME = "name";

    private final AtlasGraph                      graph;
    private final EntityGraphRetriever            entityRetriever;
    private final AtlasGremlinQueryProvider       gremlinQueryProvider;
    private final AtlasTypeRegistry               typeRegistry;
    private final GraphBackedSearchIndexer        indexer;
    private final SearchTracker                   searchTracker;
    private final int                             maxResultSetSize;
    private final int                             maxTypesLengthInIdxQuery;
    private final int                             maxTagsLengthInIdxQuery;
    private final String                          indexSearchPrefix;
    private final UserProfileService              userProfileService;
    private final SuggestionsProvider             suggestionsProvider;
    private final DSLQueryExecutor                dslQueryExecutor;
    private final StatsClient                     statsClient;

    @Inject
    public EntityDiscoveryService(AtlasTypeRegistry typeRegistry,
                           AtlasGraph graph,
                           GraphBackedSearchIndexer indexer,
                           SearchTracker searchTracker,
                           UserProfileService userProfileService,
                           StatsClient statsClient) throws AtlasException {
        this.graph                    = graph;
        this.entityRetriever          = new EntityGraphRetriever(this.graph, typeRegistry);
        this.indexer                  = indexer;
        this.searchTracker            = searchTracker;
        this.gremlinQueryProvider     = AtlasGremlinQueryProvider.INSTANCE;
        this.typeRegistry             = typeRegistry;
        this.maxResultSetSize         = ApplicationProperties.get().getInt(Constants.INDEX_SEARCH_MAX_RESULT_SET_SIZE, 150);
        this.maxTypesLengthInIdxQuery = ApplicationProperties.get().getInt(Constants.INDEX_SEARCH_TYPES_MAX_QUERY_STR_LENGTH, 512);
        this.maxTagsLengthInIdxQuery  = ApplicationProperties.get().getInt(Constants.INDEX_SEARCH_TAGS_MAX_QUERY_STR_LENGTH, 512);
        this.indexSearchPrefix        = AtlasGraphUtilsV2.getIndexSearchPrefix();
        this.userProfileService       = userProfileService;
        this.suggestionsProvider      = new SuggestionsProviderImpl(graph, typeRegistry);
        this.statsClient              = statsClient;
        this.dslQueryExecutor         = AtlasConfiguration.DSL_EXECUTOR_TRAVERSAL.getBoolean()
                                            ? new TraversalBasedExecutor(typeRegistry, graph, entityRetriever)
                                            : new ScriptEngineBasedExecutor(typeRegistry, graph, entityRetriever);
        LOG.info("DSL Executor: {}", this.dslQueryExecutor.getClass().getSimpleName());
    }

    @Override
    @GraphTransaction
    public AtlasSearchResult searchUsingDslQuery(String dslQuery, int limit, int offset) throws AtlasBaseException {
        AtlasSearchResult ret = dslQueryExecutor.execute(dslQuery, limit, offset);

        scrubSearchResults(ret);

        return ret;
    }

    @Override
    @GraphTransaction
    public AtlasSearchResult searchUsingFullTextQuery(String fullTextQuery, boolean excludeDeletedEntities, int limit, int offset)
                                                      throws AtlasBaseException {
        AtlasSearchResult ret      = new AtlasSearchResult(fullTextQuery, AtlasQueryType.FULL_TEXT);
        QueryParams       params   = QueryParams.getNormalizedParams(limit, offset);
        AtlasIndexQuery   idxQuery = toAtlasIndexQuery(fullTextQuery);

        if (LOG.isDebugEnabled()) {
            LOG.debug("Executing Full text query: {}", fullTextQuery);
        }
        ret.setFullTextResult(getIndexQueryResults(idxQuery, params, excludeDeletedEntities));
        ret.setApproximateCount(idxQuery.vertexTotals());

        scrubSearchResults(ret);

        return ret;
    }

    @Override
    @GraphTransaction
    public AtlasSearchResult searchUsingBasicQuery(String query, String typeName, String classification, String attrName,
                                                   String attrValuePrefix, boolean excludeDeletedEntities, int limit,
                                                   int offset) throws AtlasBaseException {

        AtlasSearchResult ret = new AtlasSearchResult(AtlasQueryType.BASIC);

        if (LOG.isDebugEnabled()) {
            LOG.debug("Executing basic search query: {} with type: {} and classification: {}", query, typeName, classification);
        }

        final QueryParams params              = QueryParams.getNormalizedParams(limit, offset);
        Set<String>       typeNames           = null;
        Set<String>       classificationNames = null;
        String            attrQualifiedName   = null;

        if (StringUtils.isNotEmpty(typeName)) {
            AtlasEntityType entityType = typeRegistry.getEntityTypeByName(typeName);

            if (entityType == null) {
                throw new AtlasBaseException(UNKNOWN_TYPENAME, typeName);
            }

            typeNames = entityType.getTypeAndAllSubTypes();

            ret.setType(typeName);
        }

        if (StringUtils.isNotEmpty(classification)) {
            AtlasClassificationType classificationType = typeRegistry.getClassificationTypeByName(classification);

            if (classificationType == null) {
                throw new AtlasBaseException(CLASSIFICATION_NOT_FOUND, classification);
            }

            classificationNames = classificationType.getTypeAndAllSubTypes();

            ret.setClassification(classification);
        }

        boolean isAttributeSearch  = StringUtils.isNotEmpty(attrName) || StringUtils.isNotEmpty(attrValuePrefix);
        boolean isGuidPrefixSearch = false;

        if (isAttributeSearch) {
            AtlasEntityType entityType = typeRegistry.getEntityTypeByName(typeName);

            ret.setQueryType(AtlasQueryType.ATTRIBUTE);

            if (entityType != null) {
                AtlasAttribute attribute = null;

                if (StringUtils.isNotEmpty(attrName)) {
                    attribute = entityType.getAttribute(attrName);

                    if (attribute == null) {
                        throw new AtlasBaseException(AtlasErrorCode.UNKNOWN_ATTRIBUTE, attrName, typeName);
                    }

                } else {
                    // if attrName is null|empty iterate defaultAttrNames to get attribute value
                    final List<String> defaultAttrNames = new ArrayList<>(Arrays.asList("qualifiedName", "name"));
                    Iterator<String>   iter             = defaultAttrNames.iterator();

                    while (iter.hasNext() && attribute == null) {
                        attrName  = iter.next();
                        attribute = entityType.getAttribute(attrName);
                    }
                }

                if (attribute == null) {
                    // for guid prefix search use gremlin and nullify query to avoid using fulltext
                    // (guids cannot be searched in fulltext)
                    isGuidPrefixSearch = true;
                    query              = null;

                } else {
                    attrQualifiedName = attribute.getQualifiedName();

                    String attrQuery = String.format("%s AND (%s *)", attrName, attrValuePrefix.replaceAll("\\.", " "));

                    query = StringUtils.isEmpty(query) ? attrQuery : String.format("(%s) AND (%s)", query, attrQuery);
                }
            }

            if (LOG.isDebugEnabled()) {
                LOG.debug("Executing attribute search attrName: {} and attrValue: {}", attrName, attrValuePrefix);
            }
        }

        // if query was provided, perform indexQuery and filter for typeName & classification in memory; this approach
        // results in a faster and accurate results than using CONTAINS/CONTAINS_PREFIX filter on entityText property
        if (StringUtils.isNotEmpty(query)) {
            final String idxQuery   = getQueryForFullTextSearch(query, typeName, classification);
            final int    startIdx   = params.offset();
            final int    resultSize = params.limit();
            int          resultIdx  = 0;

            for (int indexQueryOffset = 0; ; indexQueryOffset += getMaxResultSetSize()) {
                final AtlasIndexQuery        qry       = graph.indexQuery(Constants.FULLTEXT_INDEX, idxQuery, indexQueryOffset);
                final Iterator<Result<?, ?>> qryResult = qry.vertices();

                if (LOG.isDebugEnabled()) {
                    LOG.debug("indexQuery: query=" + idxQuery + "; offset=" + indexQueryOffset);
                }

                if(!qryResult.hasNext()) {
                    break;
                }

                while (qryResult.hasNext()) {
                    AtlasVertex<?, ?> vertex         = qryResult.next().getVertex();
                    String            vertexTypeName = GraphHelper.getTypeName(vertex);

                    // skip non-entity vertices
                    if (StringUtils.isEmpty(vertexTypeName) || StringUtils.isEmpty(GraphHelper.getGuid(vertex))) {
                        continue;
                    }

                    if (typeNames != null && !typeNames.contains(vertexTypeName)) {
                        continue;
                    }

                    if (classificationNames != null) {
                        List<String> traitNames = GraphHelper.getTraitNames(vertex);

                        if (CollectionUtils.isEmpty(traitNames) ||
                                !CollectionUtils.containsAny(classificationNames, traitNames)) {
                            continue;
                        }
                    }

                    if (isAttributeSearch) {
                        String vertexAttrValue = vertex.getProperty(attrQualifiedName, String.class);

                        if (StringUtils.isNotEmpty(vertexAttrValue) && !vertexAttrValue.startsWith(attrValuePrefix)) {
                            continue;
                        }
                    }

                    if (skipDeletedEntities(excludeDeletedEntities, vertex)) {
                        continue;
                    }

                    resultIdx++;

                    if (resultIdx <= startIdx) {
                        continue;
                    }

                    AtlasEntityHeader header = entityRetriever.toAtlasEntityHeader(vertex);

                    ret.addEntity(header);

                    if (ret.getEntities().size() == resultSize) {
                        break;
                    }
                }

                if (ret.getApproximateCount() < 0) {
                    ret.setApproximateCount(qry.vertexTotals());
                }

                if (ret.getEntities() != null && ret.getEntities().size() == resultSize) {
                    break;
                }
            }
        } else {
            final Map<String, Object> bindings   = new HashMap<>();
            String                    basicQuery = "g.V()";

            if (classificationNames != null) {
                bindings.put("traitNames", classificationNames);

                basicQuery += gremlinQueryProvider.getQuery(AtlasGremlinQuery.BASIC_SEARCH_CLASSIFICATION_FILTER);
            }

            if (typeNames != null) {
                bindings.put("typeNames", typeNames);

                basicQuery += gremlinQueryProvider.getQuery(AtlasGremlinQuery.BASIC_SEARCH_TYPE_FILTER);
            }

            if (excludeDeletedEntities) {
                bindings.put("state", ACTIVE.toString());

                basicQuery += gremlinQueryProvider.getQuery(BASIC_SEARCH_STATE_FILTER);
            }

            if (isGuidPrefixSearch) {
                bindings.put("guid", attrValuePrefix + ".*");

                basicQuery += gremlinQueryProvider.getQuery(AtlasGremlinQuery.GUID_PREFIX_FILTER);
            }

            bindings.put("startIdx", params.offset());
            bindings.put("endIdx", params.offset() + params.limit());

            basicQuery += gremlinQueryProvider.getQuery(TO_RANGE_LIST);

            ScriptEngine scriptEngine = graph.getGremlinScriptEngine();

            try {
                Object result = graph.executeGremlinScript(scriptEngine, bindings, basicQuery, false);

                if (result instanceof List && CollectionUtils.isNotEmpty((List) result)) {
                    List queryResult = (List) result;
                    Object firstElement = queryResult.get(0);

                    if (firstElement instanceof AtlasVertex) {
                        for (Object element : queryResult) {
                            if (element instanceof AtlasVertex) {
                                ret.addEntity(entityRetriever.toAtlasEntityHeader((AtlasVertex) element));
                            } else {
                                LOG.warn("searchUsingBasicQuery({}): expected an AtlasVertex; found unexpected entry in result {}", basicQuery, element);
                            }
                        }
                    }
                }
            } catch (ScriptException e) {
                throw new AtlasBaseException(DISCOVERY_QUERY_FAILED, basicQuery);
            } finally {
                graph.releaseGremlinScriptEngine(scriptEngine);
            }
        }

        scrubSearchResults(ret);

        return ret;
    }

    @Override
    @GraphTransaction
    public AtlasQuickSearchResult quickSearch(QuickSearchParameters quickSearchParameters) throws AtlasBaseException {
        String query = quickSearchParameters.getQuery();
        if (StringUtils.isNotEmpty(query) && !AtlasStructType.AtlasAttribute.hastokenizeChar(query)) {
                query = query + "*";
        }
        quickSearchParameters.setQuery(query);

        SearchContext searchContext = new SearchContext(createSearchParameters(quickSearchParameters),
                                                        typeRegistry,
                                                        graph,
                                                        indexer.getVertexIndexKeys(),
                                                        statsClient);

        if(LOG.isDebugEnabled()) {
            LOG.debug("Generating the search results for the query {} .", searchContext.getSearchParameters().getQuery());
        }

        AtlasSearchResult searchResult = searchWithSearchContext(searchContext);

        if(LOG.isDebugEnabled()) {
            LOG.debug("Generating the aggregated metrics for the query {} .", searchContext.getSearchParameters().getQuery());
        }

        // load the facet fields and attributes.
        Set<String>                              aggregationFields     = getAggregationFields();
        Set<AtlasAttribute>                      aggregationAttributes = getAggregationAtlasAttributes();
        SearchAggregator                         searchAggregator      = new SearchAggregatorImpl(searchContext);
        Map<String, List<AtlasAggregationEntry>> aggregatedMetrics     = searchAggregator.getAggregatedMetrics(aggregationFields, aggregationAttributes);
        AtlasQuickSearchResult                   ret                   = new AtlasQuickSearchResult(searchResult, aggregatedMetrics);

        return ret;
    }

    @Override
    @GraphTransaction
    public AtlasSuggestionsResult getSuggestions(String prefixString, String fieldName) {
        return suggestionsProvider.getSuggestions(prefixString, fieldName);
    }

    @Override
    @GraphTransaction
    public AtlasSearchResult searchWithParameters(SearchParameters searchParameters) throws AtlasBaseException {
        return searchWithSearchContext(new SearchContext(searchParameters, typeRegistry, graph, indexer.getVertexIndexKeys(), statsClient));
    }

    private AtlasSearchResult searchWithSearchContext(SearchContext searchContext) throws AtlasBaseException {
        SearchParameters  searchParameters = searchContext.getSearchParameters();
        AtlasSearchResult ret              = new AtlasSearchResult(searchParameters);
        final QueryParams params           = QueryParams.getNormalizedParams(searchParameters.getLimit(),searchParameters.getOffset());
        String            searchID         = searchTracker.add(searchContext); // For future cancellations

        searchParameters.setLimit(params.limit());
        searchParameters.setOffset(params.offset());

        try {
            List<AtlasVertex> resultList = searchContext.getSearchProcessor().execute();

            ret.setApproximateCount(searchContext.getSearchProcessor().getResultCount());

            String nextMarker = searchContext.getSearchProcessor().getNextMarker();
            if (StringUtils.isNotEmpty(nextMarker)) {
                ret.setNextMarker(nextMarker);
            }

            // By default any attribute that shows up in the search parameter should be sent back in the response
            // If additional values are requested then the entityAttributes will be a superset of the all search attributes
            // and the explicitly requested attribute(s)
            Set<String> resultAttributes = new HashSet<>();
            Set<String> entityAttributes = new HashSet<>();

            if (CollectionUtils.isNotEmpty(searchParameters.getAttributes())) {
                resultAttributes.addAll(searchParameters.getAttributes());
            }

            if (CollectionUtils.isNotEmpty(searchContext.getEntityAttributes())) {
                resultAttributes.addAll(searchContext.getEntityAttributes());
            }

            if (CollectionUtils.isNotEmpty(searchContext.getEntityTypes())) {

                AtlasEntityType entityType = searchContext.getEntityTypes().iterator().next();

               for (String resultAttribute : resultAttributes) {
                    AtlasAttribute  attribute  = entityType.getAttribute(resultAttribute);

                    if (attribute == null) {
                        attribute = entityType.getRelationshipAttribute(resultAttribute, null);
                    }

                    if (attribute != null) {
                        AtlasType attributeType = attribute.getAttributeType();

                        if (attributeType instanceof AtlasArrayType) {
                            attributeType = ((AtlasArrayType) attributeType).getElementType();
                        }

                        if (attributeType instanceof AtlasEntityType || attributeType instanceof AtlasObjectIdType) {
                            entityAttributes.add(resultAttribute);
                        }
                    }
                }
            }

            for (AtlasVertex atlasVertex : resultList) {
                AtlasEntityHeader entity = entityRetriever.toAtlasEntityHeader(atlasVertex, resultAttributes);

                if(searchParameters.getIncludeClassificationAttributes()) {
                    entity.setClassifications(entityRetriever.getAllClassifications(atlasVertex));
                }

                ret.addEntity(entity);

                // populate ret.referredEntities
                for (String entityAttribute : entityAttributes) {
                    Object attrValue = entity.getAttribute(entityAttribute);

                    if (attrValue instanceof AtlasObjectId) {
                        AtlasObjectId objId = (AtlasObjectId) attrValue;

                        if (ret.getReferredEntities() == null) {
                            ret.setReferredEntities(new HashMap<>());
                        }

                        if (!ret.getReferredEntities().containsKey(objId.getGuid())) {
                            ret.getReferredEntities().put(objId.getGuid(), entityRetriever.toAtlasEntityHeader(objId.getGuid()));
                        }
                    } else if (attrValue instanceof Collection) {
                        Collection objIds = (Collection) attrValue;

                        for (Object obj : objIds) {
                            if (obj instanceof AtlasObjectId) {
                                AtlasObjectId objId = (AtlasObjectId) obj;

                                if (ret.getReferredEntities() == null) {
                                    ret.setReferredEntities(new HashMap<>());
                                }

                                if (!ret.getReferredEntities().containsKey(objId.getGuid())) {
                                    ret.getReferredEntities().put(objId.getGuid(), entityRetriever.toAtlasEntityHeader(objId.getGuid()));
                                }
                            }
                        }
                    }
                }
            }
        } finally {
            searchTracker.remove(searchID);
        }

        scrubSearchResults(ret);

        return ret;
    }

    @Override
    @GraphTransaction
    public AtlasSearchResult searchRelatedEntities(String guid, String relation, boolean getApproximateCount, SearchParameters searchParameters) throws AtlasBaseException {
        AtlasSearchResult ret = new AtlasSearchResult(AtlasQueryType.RELATIONSHIP);

        if (StringUtils.isEmpty(guid) || StringUtils.isEmpty(relation)) {
            throw new AtlasBaseException(AtlasErrorCode.INVALID_PARAMETERS, "guid: '" + guid + "', relation: '" + relation + "'");
        }

        //validate entity
        AtlasVertex     entityVertex   = entityRetriever.getEntityVertex(guid);
        String          entityTypeName = GraphHelper.getTypeName(entityVertex);
        AtlasEntityType entityType     = typeRegistry.getEntityTypeByName(entityTypeName);

        if (entityType == null) {
            throw new AtlasBaseException(AtlasErrorCode.INVALID_RELATIONSHIP_TYPE, entityTypeName, guid);
        }

        //validate relation
        AtlasEntityType endEntityType = null;
        AtlasAttribute  attribute     = entityType.getAttribute(relation);

        if (attribute == null) {
            attribute = entityType.getRelationshipAttribute(relation, null);
        }

        if (attribute != null) {
            //get end entity type through relationship attribute
            endEntityType = attribute.getReferencedEntityType(typeRegistry);

            if (endEntityType == null) {
                throw new AtlasBaseException(AtlasErrorCode.INVALID_RELATIONSHIP_ATTRIBUTE, relation, attribute.getTypeName());
            }
            relation = attribute.getRelationshipEdgeLabel();
        } else {
            //get end entity type through label
            String endEntityTypeName = GraphHelper.getReferencedEntityTypeName(entityVertex, relation);

            if (StringUtils.isNotEmpty(endEntityTypeName)) {
                endEntityType = typeRegistry.getEntityTypeByName(endEntityTypeName);
            }
        }

        //validate sortBy attribute
        String    sortBy           = searchParameters.getSortBy();
        SortOrder sortOrder        = searchParameters.getSortOrder();
        int       offset           = searchParameters.getOffset();
        int       limit            = searchParameters.getLimit();
        String sortByAttributeName = DEFAULT_SORT_ATTRIBUTE_NAME;

        if (StringUtils.isNotEmpty(sortBy)) {
            sortByAttributeName = sortBy;
        }

        if (endEntityType != null) {
            AtlasAttribute sortByAttribute = endEntityType.getAttribute(sortByAttributeName);

            if (sortByAttribute == null) {
                sortByAttributeName = null;
                sortOrder           = null;

                if (StringUtils.isNotEmpty(sortBy)) {
                    LOG.info("Invalid sortBy Attribute {} for entityType {}, Ignoring Sorting", sortBy, endEntityType.getTypeName());
                } else {
                    LOG.info("Invalid Default sortBy Attribute {} for entityType {}, Ignoring Sorting", DEFAULT_SORT_ATTRIBUTE_NAME, endEntityType.getTypeName());
                }

            } else {
                sortByAttributeName = sortByAttribute.getVertexPropertyName();

                if (sortOrder == null) {
                    sortOrder = ASCENDING;
                }
            }
        } else {
            sortOrder = null;

            if (StringUtils.isNotEmpty(sortBy)) {
                LOG.info("Invalid sortBy Attribute {}, Ignoring Sorting", sortBy);
            }
        }

        //get relationship(end vertices) vertices
        GraphTraversal gt = graph.V(entityVertex.getId()).bothE(relation).otherV();

        if (searchParameters.getExcludeDeletedEntities()) {
            gt.has(Constants.STATE_PROPERTY_KEY, AtlasEntity.Status.ACTIVE.name());
        }

        if (sortOrder != null) {
            if (sortOrder == ASCENDING) {
                gt.order().by(sortByAttributeName, Order.asc);
            } else {
                gt.order().by(sortByAttributeName, Order.desc);
            }
        }

         gt.range(offset, offset + limit);

        List<AtlasEntityHeader> resultList = new ArrayList<>();
        while (gt.hasNext()) {
            Vertex v = (Vertex) gt.next();

            if (v != null && v.property(Constants.GUID_PROPERTY_KEY).isPresent()) {
                String endVertexGuid     = v.property(Constants.GUID_PROPERTY_KEY).value().toString();
                AtlasVertex vertex       = entityRetriever.getEntityVertex(endVertexGuid);
                AtlasEntityHeader entity = entityRetriever.toAtlasEntityHeader(vertex, searchParameters.getAttributes());

                if (searchParameters.getIncludeClassificationAttributes()) {
                    entity.setClassifications(entityRetriever.getAllClassifications(vertex));
                }
                resultList.add(entity);
            }
        }

        ret.setEntities(resultList);

        if (ret.getEntities() == null) {
            ret.setEntities(new ArrayList<>());
        }

        //set approximate count
        //state of the edge and endVertex will be same
        if (getApproximateCount) {
            Iterator<AtlasEdge> edges = GraphHelper.getAdjacentEdgesByLabel(entityVertex, AtlasEdgeDirection.BOTH, relation);

            if (searchParameters.getExcludeDeletedEntities()) {
                List<AtlasEdge> edgeList = new ArrayList<>();
                edges.forEachRemaining(edgeList::add);

                Predicate activePredicate = SearchPredicateUtil.getEQPredicateGenerator().generatePredicate
                        (Constants.STATE_PROPERTY_KEY, AtlasEntity.Status.ACTIVE.name(), String.class);

                CollectionUtils.filter(edgeList, activePredicate);
                ret.setApproximateCount(edgeList.size());

            } else {
                ret.setApproximateCount(IteratorUtils.size(edges));

            }
        }

        scrubSearchResults(ret);

        return ret;
    }

    public int getMaxResultSetSize() {
        return maxResultSetSize;
    }

    private String getQueryForFullTextSearch(String userKeyedString, String typeName, String classification) {
        String typeFilter           = getTypeFilter(typeRegistry, typeName, maxTypesLengthInIdxQuery);
        String classificationFilter = getClassificationFilter(typeRegistry, classification, maxTagsLengthInIdxQuery);

        StringBuilder queryText = new StringBuilder();

        if (! StringUtils.isEmpty(userKeyedString)) {
            queryText.append(userKeyedString);
        }

        if (! StringUtils.isEmpty(typeFilter)) {
            if (queryText.length() > 0) {
                queryText.append(" AND ");
            }

            queryText.append(typeFilter);
        }

        if (! StringUtils.isEmpty(classificationFilter)) {
            if (queryText.length() > 0) {
                queryText.append(" AND ");
            }

            queryText.append(classificationFilter);
        }

        return String.format(indexSearchPrefix + "\"%s\":(%s)", Constants.ENTITY_TEXT_PROPERTY_KEY, queryText.toString());
    }

    private List<AtlasFullTextResult> getIndexQueryResults(AtlasIndexQuery query, QueryParams params, boolean excludeDeletedEntities) throws AtlasBaseException {
        List<AtlasFullTextResult> ret  = new ArrayList<>();
        Iterator<Result>          iter = query.vertices();

        while (iter.hasNext() && ret.size() < params.limit()) {
            Result      idxQueryResult = iter.next();
            AtlasVertex vertex         = idxQueryResult.getVertex();

            if (skipDeletedEntities(excludeDeletedEntities, vertex)) {
                continue;
            }

            String guid = vertex != null ? vertex.getProperty(Constants.GUID_PROPERTY_KEY, String.class) : null;

            if (guid != null) {
                AtlasEntityHeader entity = entityRetriever.toAtlasEntityHeader(vertex);
                Double score = idxQueryResult.getScore();
                ret.add(new AtlasFullTextResult(entity, score));
            }
        }

        return ret;
    }

    private AtlasIndexQuery toAtlasIndexQuery(String fullTextQuery) {
        String graphQuery = String.format(indexSearchPrefix + "\"%s\":(%s)", Constants.ENTITY_TEXT_PROPERTY_KEY, fullTextQuery);
        return graph.indexQuery(Constants.FULLTEXT_INDEX, graphQuery);
    }

    private boolean skipDeletedEntities(boolean excludeDeletedEntities, AtlasVertex<?, ?> vertex) {
        return excludeDeletedEntities && GraphHelper.getStatus(vertex) == DELETED;
    }

    private static String getClassificationFilter(AtlasTypeRegistry typeRegistry, String classificationName, int maxTypesLengthInIdxQuery) {
        AtlasClassificationType type                  = typeRegistry.getClassificationTypeByName(classificationName);
        String                  typeAndSubTypesQryStr = type != null ? type.getTypeAndAllSubTypesQryStr() : null;

        if(StringUtils.isNotEmpty(typeAndSubTypesQryStr) && typeAndSubTypesQryStr.length() <= maxTypesLengthInIdxQuery) {
            return typeAndSubTypesQryStr;
        }

        return "";
    }

    @VisibleForTesting
    static String getTypeFilter(AtlasTypeRegistry typeRegistry, String typeName, int maxTypesLengthInIdxQuery) {
        AtlasEntityType type                  = typeRegistry.getEntityTypeByName(typeName);
        String          typeAndSubTypesQryStr = type != null ? type.getTypeAndAllSubTypesQryStr() : null;

        if(StringUtils.isNotEmpty(typeAndSubTypesQryStr) && typeAndSubTypesQryStr.length() <= maxTypesLengthInIdxQuery) {
            return typeAndSubTypesQryStr;
        }

        return "";
    }

    private Set<String> getEntityStates() {
        return new HashSet<>(Arrays.asList(ACTIVE.toString(), DELETED.toString()));
    }


    @Override
    public AtlasUserSavedSearch addSavedSearch(String currentUser, AtlasUserSavedSearch savedSearch) throws AtlasBaseException {
        try {
            if (StringUtils.isEmpty(savedSearch.getOwnerName())) {
                savedSearch.setOwnerName(currentUser);
            }

            checkSavedSearchOwnership(currentUser, savedSearch);

            return userProfileService.addSavedSearch(savedSearch);
        } catch (AtlasBaseException e) {
            LOG.error("addSavedSearch({})", savedSearch, e);
            throw e;
        }
    }


    @Override
    public AtlasUserSavedSearch updateSavedSearch(String currentUser, AtlasUserSavedSearch savedSearch) throws AtlasBaseException {
        try {
            if (StringUtils.isEmpty(savedSearch.getOwnerName())) {
                savedSearch.setOwnerName(currentUser);
            }

            checkSavedSearchOwnership(currentUser, savedSearch);

            return userProfileService.updateSavedSearch(savedSearch);
        } catch (AtlasBaseException e) {
            LOG.error("updateSavedSearch({})", savedSearch, e);
            throw e;
        }
    }

    @Override
    public List<AtlasUserSavedSearch> getSavedSearches(String currentUser, String userName) throws AtlasBaseException {
        try {
            if (StringUtils.isEmpty(userName)) {
                userName = currentUser;
            } else if (!StringUtils.equals(currentUser, userName)) {
                throw new AtlasBaseException(AtlasErrorCode.BAD_REQUEST, "invalid data");
            }

            return userProfileService.getSavedSearches(userName);
        } catch (AtlasBaseException e) {
            LOG.error("getSavedSearches({})", userName, e);
            throw e;
        }
    }

    @Override
    public AtlasUserSavedSearch getSavedSearchByGuid(String currentUser, String guid) throws AtlasBaseException {
        try {
            AtlasUserSavedSearch savedSearch = userProfileService.getSavedSearch(guid);

            checkSavedSearchOwnership(currentUser, savedSearch);

            return savedSearch;
        } catch (AtlasBaseException e) {
            LOG.error("getSavedSearchByGuid({})", guid, e);
            throw e;
        }
    }

    @Override
    public AtlasUserSavedSearch getSavedSearchByName(String currentUser, String userName, String searchName) throws AtlasBaseException {
        try {
            if (StringUtils.isEmpty(userName)) {
                userName = currentUser;
            } else if (!StringUtils.equals(currentUser, userName)) {
                throw new AtlasBaseException(AtlasErrorCode.BAD_REQUEST, "invalid data");
            }

            return userProfileService.getSavedSearch(userName, searchName);
        } catch (AtlasBaseException e) {
            LOG.error("getSavedSearchByName({}, {})", userName, searchName, e);
            throw e;
        }
    }

    @Override
    public void deleteSavedSearch(String currentUser, String guid) throws AtlasBaseException {
        try {
            AtlasUserSavedSearch savedSearch = userProfileService.getSavedSearch(guid);

            checkSavedSearchOwnership(currentUser, savedSearch);

            userProfileService.deleteSavedSearch(guid);
        } catch (AtlasBaseException e) {
            LOG.error("deleteSavedSearch({})", guid, e);
            throw e;
        }
    }

    @Override
    public String getDslQueryUsingTypeNameClassification(String query, String typeName, String classification) {
        String queryStr = query == null ? "" : query;

        if (StringUtils.isNotEmpty(typeName)) {
            queryStr = escapeTypeName(typeName) + " " + queryStr;
        }

        if (StringUtils.isNotEmpty(classification)) {
            // isa works with a type name only - like hive_column isa PII; it doesn't work with more complex query
            if (StringUtils.isEmpty(query)) {
                queryStr += (" isa " + classification);
            }
        }
        return queryStr;
    }

    public static SearchParameters createSearchParameters(QuickSearchParameters quickSearchParameters) {
        SearchParameters searchParameters = new SearchParameters();

        searchParameters.setQuery(quickSearchParameters.getQuery());
        searchParameters.setTypeName(quickSearchParameters.getTypeName());
        searchParameters.setExcludeDeletedEntities(quickSearchParameters.getExcludeDeletedEntities());
        searchParameters.setIncludeSubTypes(quickSearchParameters.getIncludeSubTypes());
        searchParameters.setLimit(quickSearchParameters.getLimit());
        searchParameters.setOffset(quickSearchParameters.getOffset());
        searchParameters.setEntityFilters(quickSearchParameters.getEntityFilters());
        searchParameters.setAttributes(quickSearchParameters.getAttributes());
        searchParameters.setSortBy(quickSearchParameters.getSortBy());
        searchParameters.setSortOrder(quickSearchParameters.getSortOrder());

        return searchParameters;
    }

    private String escapeTypeName(String typeName) {
        String ret;

        if (StringUtils.startsWith(typeName, "`") && StringUtils.endsWith(typeName, "`")) {
            ret = typeName;
        } else {
            ret = String.format("`%s`", typeName);
        }

        return ret;
    }

    private void checkSavedSearchOwnership(String claimedOwner, AtlasUserSavedSearch savedSearch) throws AtlasBaseException {
        // block attempt to delete another user's saved-search
        if (savedSearch != null && !StringUtils.equals(savedSearch.getOwnerName(), claimedOwner)) {
            throw new AtlasBaseException(AtlasErrorCode.BAD_REQUEST, "invalid data");
        }
    }

    private void scrubSearchResults(AtlasSearchResult result) throws AtlasBaseException {
        scrubSearchResults(result, false);
    }

    private void scrubSearchResults(AtlasSearchResult result, boolean suppressLogs) throws AtlasBaseException {
        AtlasAuthorizationUtils.scrubSearchResults(new AtlasSearchResultScrubRequest(typeRegistry, result), suppressLogs);
    }

    private Set<String> getAggregationFields() {
        Set<String> ret = new HashSet<>(); // for non-modeled attributes.

        ret.add(Constants.ENTITY_TYPE_PROPERTY_KEY);
        ret.add(Constants.STATE_PROPERTY_KEY);

        return ret;
    }

    private Set<AtlasAttribute> getAggregationAtlasAttributes() {
        Set<AtlasAttribute> ret = new HashSet<>(); // for modeled attributes, like Asset.owner

        ret.add(getAtlasAttributeForAssetOwner());

        return ret;
    }

    private AtlasAttribute getAtlasAttributeForAssetOwner() {
        AtlasEntityType typeAsset = typeRegistry.getEntityTypeByName(ASSET_ENTITY_TYPE);
        AtlasAttribute  atttOwner = typeAsset != null ? typeAsset.getAttribute(OWNER_ATTRIBUTE) : null;

        if(atttOwner == null) {
            String msg = String.format("Unable to resolve the attribute %s.%s", ASSET_ENTITY_TYPE, OWNER_ATTRIBUTE);

            LOG.error(msg);

            throw new RuntimeException(msg);
        }

        return atttOwner;
    }

    @Override
    public AtlasSearchResult directIndexSearch(SearchParams searchParams) throws AtlasBaseException {
        IndexSearchParams params = (IndexSearchParams) searchParams;
        RequestContext.get().setRelationAttrsForSearch(params.getRelationAttributes());
        RequestContext.get().setAllowDeletedRelationsIndexsearch(params.isAllowDeletedRelations());

        AtlasSearchResult ret = new AtlasSearchResult();
        AtlasIndexQuery indexQuery = null;

        ret.setSearchParameters(searchParams);
        ret.setQueryType(AtlasQueryType.INDEX);

        Set<String> resultAttributes = new HashSet<>();
        if (CollectionUtils.isNotEmpty(searchParams.getAttributes())) {
            resultAttributes.addAll(searchParams.getAttributes());
        }

        try {

            String indexName = getIndexName(params);
            LOG.info("directIndexSearch.indexName {}", indexName);

            indexQuery = graph.elasticsearchQuery(indexName);

            DirectIndexQueryResult indexQueryResult = indexQuery.vertices(searchParams);

            prepareSearchResult(ret, indexQueryResult, resultAttributes, true);

            ret.setAggregations(indexQueryResult.getAggregationMap());
            ret.setApproximateCount(indexQuery.vertexTotals());
        } catch (Exception e) {
            throw e;
        }
        return ret;
    }

    private void prepareSearchResult(AtlasSearchResult ret, DirectIndexQueryResult indexQueryResult, Set<String> resultAttributes, boolean fetchCollapsedResults) throws AtlasBaseException {
        SearchParams searchParams = ret.getSearchParameters();
        try {
            Iterator<Result> iterator = indexQueryResult.getIterator();
            boolean showSearchScore = searchParams.getShowSearchScore();

            while (iterator.hasNext()) {
                Result result = iterator.next();
                AtlasVertex vertex = result.getVertex();

                if (vertex == null) {
                    LOG.warn("vertex is null");
                    continue;
                }

                AtlasEntityHeader header = entityRetriever.toAtlasEntityHeader(vertex, resultAttributes);
                header.setClassifications(entityRetriever.getAllClassifications(vertex));
                if (showSearchScore) {
                    ret.addEntityScore(header.getGuid(), result.getScore());
                }
                if (fetchCollapsedResults) {
                    Map<String, AtlasSearchResult> collapse = new HashMap<>();

                    Set<String> collapseKeys = result.getCollapseKeys();
                    for (String collapseKey : collapseKeys) {
                        AtlasSearchResult collapseRet = new AtlasSearchResult();
                        collapseRet.setSearchParameters(ret.getSearchParameters());

                        Set<String> collapseResultAttributes = new HashSet<>();
                        if (searchParams.getCollapseAttributes() != null) {
                            collapseResultAttributes.addAll(searchParams.getCollapseAttributes());
                        } else {
                            collapseResultAttributes = resultAttributes;
                        }

<<<<<<< HEAD
                        collapseRet.setApproximateCount(result.getCollapseVerticesCount(collapseKey));

                        DirectIndexQueryResult indexQueryCollapsedResult = result.getCollapseVertices(collapseKey);
=======
                        DirectIndexQueryResult indexQueryCollapsedResult = result.getCollapseVertices(collapseKey);
                        collapseRet.setApproximateCount(indexQueryCollapsedResult.getApproximateCount());
>>>>>>> d56837fc
                        prepareSearchResult(collapseRet, indexQueryCollapsedResult, collapseResultAttributes, false);

                        collapseRet.setSearchParameters(null);
                        collapse.put(collapseKey, collapseRet);
                    }
                    header.setCollapse(collapse);
                }

                ret.addEntity(header);
            }
        } catch (Exception e) {
                throw e;
        }
        scrubSearchResults(ret, searchParams.getSuppressLogs());
<<<<<<< HEAD
    }

    @Override
    public SearchLogSearchResult searchLogs(SearchLogSearchParams searchParams) throws AtlasBaseException {
        SearchLogSearchResult ret = new SearchLogSearchResult();
        ret.setSearchParameters(searchParams);
        AtlasIndexQuery indexQuery = null;

        try {
            indexQuery = graph.elasticsearchQuery(ESSearchLogger.INDEX_NAME);
            Map<String, Object> result = indexQuery.directIndexQuery(searchParams.getQueryString());

            ret.setApproximateCount(((Integer) result.get("total")).longValue());

            List<LinkedHashMap> hits = (List<LinkedHashMap>) result.get("data");

            List<Map<String, Object>> logs = hits.stream().map(x -> (HashMap<String, Object>) x.get("_source")).collect(Collectors.toList());

            ret.setLogs(logs);
            ret.setAggregations((Map<String, Object>) result.get("aggregations"));

            return ret;
        } catch (AtlasBaseException be) {
            throw be;
        }
    }

    private String getIndexName(IndexSearchParams params) throws AtlasBaseException {
        if (StringUtils.isEmpty(params.getPersona()) && StringUtils.isEmpty(params.getPurpose())) {
            return VERTEX_INDEX_NAME;
        }

        String qualifiedName = "";
        if (StringUtils.isNotEmpty(params.getPersona())) {
            qualifiedName = params.getPersona();
        } else {
            qualifiedName = params.getPurpose();
        }

        String[] parts = qualifiedName.split("/");
        String aliasName = parts[parts.length - 1];

        if (StringUtils.isNotEmpty(aliasName)) {
            return aliasName;
        } else {
            throw new AtlasBaseException("ES alias not found for purpose/persona " + params.getPurpose());
        }
=======
>>>>>>> d56837fc
    }

    private Map<String, Object> getMap(String key, Object value) {
        Map<String, Object> map = new HashMap<>();
        map.put(key, value);
        return map;
    }

    public List<AtlasEntityHeader> searchUsingTermQualifiedName(int from, int size, String termQName,
                                                        Set<String> attributes, Set<String>relationAttributes) throws AtlasBaseException {
        IndexSearchParams indexSearchParams = new IndexSearchParams();
        Map<String, Object> dsl = getMap("from", from);
        dsl.put("size", size);
        dsl.put("query", getMap("term", getMap("__meanings", getMap("value",termQName))));

        indexSearchParams.setDsl(dsl);
        indexSearchParams.setAttributes(attributes);
        indexSearchParams.setRelationAttributes(relationAttributes);
        AtlasSearchResult searchResult = null;
        searchResult = directIndexSearch(indexSearchParams);
        List<AtlasEntityHeader> entityHeaders = searchResult.getEntities();
        return  entityHeaders;
    }
}<|MERGE_RESOLUTION|>--- conflicted
+++ resolved
@@ -1072,14 +1072,8 @@
                             collapseResultAttributes = resultAttributes;
                         }
 
-<<<<<<< HEAD
-                        collapseRet.setApproximateCount(result.getCollapseVerticesCount(collapseKey));
-
-                        DirectIndexQueryResult indexQueryCollapsedResult = result.getCollapseVertices(collapseKey);
-=======
                         DirectIndexQueryResult indexQueryCollapsedResult = result.getCollapseVertices(collapseKey);
                         collapseRet.setApproximateCount(indexQueryCollapsedResult.getApproximateCount());
->>>>>>> d56837fc
                         prepareSearchResult(collapseRet, indexQueryCollapsedResult, collapseResultAttributes, false);
 
                         collapseRet.setSearchParameters(null);
@@ -1094,7 +1088,6 @@
                 throw e;
         }
         scrubSearchResults(ret, searchParams.getSuppressLogs());
-<<<<<<< HEAD
     }
 
     @Override
@@ -1142,8 +1135,6 @@
         } else {
             throw new AtlasBaseException("ES alias not found for purpose/persona " + params.getPurpose());
         }
-=======
->>>>>>> d56837fc
     }
 
     private Map<String, Object> getMap(String key, Object value) {
