--- conflicted
+++ resolved
@@ -1079,13 +1079,9 @@
                         collapseRet.setSearchParameters(null);
                         collapse.put(collapseKey, collapseRet);
                     }
-<<<<<<< HEAD
-                    header.setCollapse(collapse);
-=======
                     if (!collapse.isEmpty()) {
                         header.setCollapse(collapse);
                     }
->>>>>>> 313dab70
                 }
 
                 ret.addEntity(header);
@@ -1094,7 +1090,6 @@
                 throw e;
         }
         scrubSearchResults(ret, searchParams.getSuppressLogs());
-<<<<<<< HEAD
     }
 
     @Override
@@ -1142,8 +1137,6 @@
         } else {
             throw new AtlasBaseException("ES alias not found for purpose/persona " + params.getPurpose());
         }
-=======
->>>>>>> 313dab70
     }
 
     private Map<String, Object> getMap(String key, Object value) {
