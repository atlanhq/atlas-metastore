/**
 * Licensed to the Apache Software Foundation (ASF) under one
 * or more contributor license agreements.  See the NOTICE file
 * distributed with this work for additional information
 * regarding copyright ownership.  The ASF licenses this file
 * to you under the Apache License, Version 2.0 (the
 * "License"); you may not use this file except in compliance
 * with the License.  You may obtain a copy of the License at
 * <p>
 * http://www.apache.org/licenses/LICENSE-2.0
 * <p>
 * Unless required by applicable law or agreed to in writing, software
 * distributed under the License is distributed on an "AS IS" BASIS,
 * WITHOUT WARRANTIES OR CONDITIONS OF ANY KIND, either express or implied.
 * See the License for the specific language governing permissions and
 * limitations under the License.
 */
package org.apache.atlas.discovery;

import com.google.common.annotations.VisibleForTesting;
import org.apache.atlas.ApplicationProperties;
import org.apache.atlas.AtlasConfiguration;
import org.apache.atlas.AtlasErrorCode;
import org.apache.atlas.AtlasException;
import org.apache.atlas.RequestContext;
import org.apache.atlas.SortOrder;
import org.apache.atlas.annotation.GraphTransaction;
import org.apache.atlas.authorize.AtlasAuthorizationUtils;
import org.apache.atlas.authorize.AtlasSearchResultScrubRequest;
import org.apache.atlas.exception.AtlasBaseException;
import org.apache.atlas.model.discovery.AtlasAggregationEntry;
import org.apache.atlas.model.discovery.AtlasQuickSearchResult;
import org.apache.atlas.model.discovery.AtlasSearchResult;
import org.apache.atlas.model.discovery.AtlasSearchResult.AtlasFullTextResult;
import org.apache.atlas.model.discovery.AtlasSearchResult.AtlasQueryType;
import org.apache.atlas.model.discovery.AtlasSuggestionsResult;
import org.apache.atlas.model.discovery.IndexSearchParams;
import org.apache.atlas.model.discovery.SearchParams;
import org.apache.atlas.model.discovery.SearchParameters;
import org.apache.atlas.model.discovery.QuickSearchParameters;
import org.apache.atlas.model.instance.AtlasEntity;
import org.apache.atlas.model.instance.AtlasEntityHeader;
import org.apache.atlas.model.instance.AtlasObjectId;
import org.apache.atlas.model.profile.AtlasUserSavedSearch;
import org.apache.atlas.model.searchlog.SearchLogSearchParams;
import org.apache.atlas.model.searchlog.SearchLogSearchResult;
import org.apache.atlas.query.QueryParams;
import org.apache.atlas.query.executors.DSLQueryExecutor;
import org.apache.atlas.query.executors.ScriptEngineBasedExecutor;
import org.apache.atlas.query.executors.TraversalBasedExecutor;
import org.apache.atlas.repository.Constants;
import org.apache.atlas.repository.graph.GraphBackedSearchIndexer;
import org.apache.atlas.repository.graph.GraphHelper;
import org.apache.atlas.repository.graphdb.AtlasEdge;
import org.apache.atlas.repository.graphdb.AtlasEdgeDirection;
import org.apache.atlas.repository.graphdb.AtlasGraph;
import org.apache.atlas.repository.graphdb.AtlasIndexQuery;
import org.apache.atlas.repository.graphdb.AtlasIndexQuery.Result;
import org.apache.atlas.repository.graphdb.AtlasVertex;
import org.apache.atlas.repository.graphdb.DirectIndexQueryResult;
import org.apache.atlas.repository.store.graph.v2.AtlasGraphUtilsV2;
import org.apache.atlas.repository.store.graph.v2.EntityGraphRetriever;
import org.apache.atlas.repository.userprofile.UserProfileService;
import org.apache.atlas.searchlog.ESSearchLogger;
import org.apache.atlas.stats.StatsClient;
import org.apache.atlas.type.AtlasArrayType;
import org.apache.atlas.type.AtlasBuiltInTypes.AtlasObjectIdType;
import org.apache.atlas.type.AtlasClassificationType;
import org.apache.atlas.type.AtlasEntityType;
import org.apache.atlas.type.AtlasStructType.AtlasAttribute;
import org.apache.atlas.type.AtlasType;
import org.apache.atlas.type.AtlasTypeRegistry;
import org.apache.atlas.type.AtlasStructType;
import org.apache.atlas.util.AtlasGremlinQueryProvider;
import org.apache.atlas.util.AtlasGremlinQueryProvider.AtlasGremlinQuery;
import org.apache.atlas.util.SearchPredicateUtil;
import org.apache.atlas.util.SearchTracker;
import org.apache.atlas.utils.AtlasPerfMetrics;
import org.apache.atlas.v1.model.instance.Id;
import org.apache.commons.collections.CollectionUtils;
import org.apache.commons.collections.Predicate;
import org.apache.commons.collections4.IteratorUtils;
import org.apache.commons.lang.StringUtils;
import org.apache.tinkerpop.gremlin.process.traversal.Order;
import org.apache.tinkerpop.gremlin.process.traversal.dsl.graph.GraphTraversal;
import org.apache.tinkerpop.gremlin.structure.Vertex;
import org.slf4j.Logger;
import org.slf4j.LoggerFactory;
import org.springframework.stereotype.Component;
import org.stringtemplate.v4.ST;

import javax.inject.Inject;
import javax.script.ScriptEngine;
import java.util.ArrayList;
import java.util.Arrays;
import java.util.Collection;
import java.util.HashMap;
import java.util.HashSet;
import java.util.Iterator;
import java.util.LinkedHashMap;
import java.util.List;
import java.util.Map;
import java.util.Set;
import javax.script.ScriptException;
import java.util.stream.Collectors;


import static org.apache.atlas.AtlasErrorCode.*;
import static org.apache.atlas.SortOrder.ASCENDING;
import static org.apache.atlas.model.instance.AtlasEntity.Status.ACTIVE;
import static org.apache.atlas.model.instance.AtlasEntity.Status.DELETED;
import static org.apache.atlas.repository.Constants.ASSET_ENTITY_TYPE;
import static org.apache.atlas.repository.Constants.OWNER_ATTRIBUTE;
import static org.apache.atlas.repository.Constants.PERSONA_ENTITY_TYPE;
import static org.apache.atlas.repository.Constants.POLICY_ENTITY_TYPE;
import static org.apache.atlas.repository.Constants.PURPOSE_ENTITY_TYPE;
import static org.apache.atlas.repository.Constants.TYPE_NAME_PROPERTY_KEY;
import static org.apache.atlas.repository.Constants.VERTEX_INDEX_NAME;
import static org.apache.atlas.repository.util.AccessControlUtils.ATTR_POLICY_CATEGORY;
import static org.apache.atlas.repository.util.AccessControlUtils.ATTR_POLICY_SERVICE_NAME;
import static org.apache.atlas.repository.util.AccessControlUtils.ATTR_POLICY_SUB_CATEGORY;
import static org.apache.atlas.repository.util.AccessControlUtils.POLICY_CATEGORY_PERSONA;
import static org.apache.atlas.repository.util.AccessControlUtils.POLICY_CATEGORY_PURPOSE;
import static org.apache.atlas.repository.util.AccessControlUtils.REL_ATTR_ACCESS_CONTROL;
import static org.apache.atlas.repository.util.AccessControlUtils.getPolicyCategory;
import static org.apache.atlas.repository.util.AccessControlUtils.getPolicySubCategory;
import static org.apache.atlas.util.AtlasGremlinQueryProvider.AtlasGremlinQuery.BASIC_SEARCH_STATE_FILTER;
import static org.apache.atlas.util.AtlasGremlinQueryProvider.AtlasGremlinQuery.TO_RANGE_LIST;

@Component
public class EntityDiscoveryService implements AtlasDiscoveryService {
    private static final Logger LOG = LoggerFactory.getLogger(EntityDiscoveryService.class);
    private static final String DEFAULT_SORT_ATTRIBUTE_NAME = "name";

    private final AtlasGraph                      graph;
    private final EntityGraphRetriever            entityRetriever;
    private final AtlasGremlinQueryProvider       gremlinQueryProvider;
    private final AtlasTypeRegistry               typeRegistry;
    private final GraphBackedSearchIndexer        indexer;
    private final SearchTracker                   searchTracker;
    private final int                             maxResultSetSize;
    private final int                             maxTypesLengthInIdxQuery;
    private final int                             maxTagsLengthInIdxQuery;
    private final String                          indexSearchPrefix;
    private final UserProfileService              userProfileService;
    private final SuggestionsProvider             suggestionsProvider;
    private final DSLQueryExecutor                dslQueryExecutor;
    private final StatsClient                     statsClient;

    @Inject
    public EntityDiscoveryService(AtlasTypeRegistry typeRegistry,
                           AtlasGraph graph,
                           GraphBackedSearchIndexer indexer,
                           SearchTracker searchTracker,
                           UserProfileService userProfileService,
                           StatsClient statsClient) throws AtlasException {
        this.graph                    = graph;
        this.entityRetriever          = new EntityGraphRetriever(this.graph, typeRegistry);
        this.indexer                  = indexer;
        this.searchTracker            = searchTracker;
        this.gremlinQueryProvider     = AtlasGremlinQueryProvider.INSTANCE;
        this.typeRegistry             = typeRegistry;
        this.maxResultSetSize         = ApplicationProperties.get().getInt(Constants.INDEX_SEARCH_MAX_RESULT_SET_SIZE, 150);
        this.maxTypesLengthInIdxQuery = ApplicationProperties.get().getInt(Constants.INDEX_SEARCH_TYPES_MAX_QUERY_STR_LENGTH, 512);
        this.maxTagsLengthInIdxQuery  = ApplicationProperties.get().getInt(Constants.INDEX_SEARCH_TAGS_MAX_QUERY_STR_LENGTH, 512);
        this.indexSearchPrefix        = AtlasGraphUtilsV2.getIndexSearchPrefix();
        this.userProfileService       = userProfileService;
        this.suggestionsProvider      = new SuggestionsProviderImpl(graph, typeRegistry);
        this.statsClient              = statsClient;
        this.dslQueryExecutor         = AtlasConfiguration.DSL_EXECUTOR_TRAVERSAL.getBoolean()
                                            ? new TraversalBasedExecutor(typeRegistry, graph, entityRetriever)
                                            : new ScriptEngineBasedExecutor(typeRegistry, graph, entityRetriever);
        LOG.info("DSL Executor: {}", this.dslQueryExecutor.getClass().getSimpleName());
    }

    @Override
    @GraphTransaction
    public AtlasSearchResult searchUsingDslQuery(String dslQuery, int limit, int offset) throws AtlasBaseException {
        AtlasSearchResult ret = dslQueryExecutor.execute(dslQuery, limit, offset);

        scrubSearchResults(ret);

        return ret;
    }

    @Override
    @GraphTransaction
    public AtlasSearchResult searchUsingFullTextQuery(String fullTextQuery, boolean excludeDeletedEntities, int limit, int offset)
                                                      throws AtlasBaseException {
        AtlasSearchResult ret      = new AtlasSearchResult(fullTextQuery, AtlasQueryType.FULL_TEXT);
        QueryParams       params   = QueryParams.getNormalizedParams(limit, offset);
        AtlasIndexQuery   idxQuery = toAtlasIndexQuery(fullTextQuery);

        if (LOG.isDebugEnabled()) {
            LOG.debug("Executing Full text query: {}", fullTextQuery);
        }
        ret.setFullTextResult(getIndexQueryResults(idxQuery, params, excludeDeletedEntities));
        ret.setApproximateCount(idxQuery.vertexTotals());

        scrubSearchResults(ret);

        return ret;
    }

    @Override
    @GraphTransaction
    public AtlasSearchResult searchUsingBasicQuery(String query, String typeName, String classification, String attrName,
                                                   String attrValuePrefix, boolean excludeDeletedEntities, int limit,
                                                   int offset) throws AtlasBaseException {

        AtlasSearchResult ret = new AtlasSearchResult(AtlasQueryType.BASIC);

        if (LOG.isDebugEnabled()) {
            LOG.debug("Executing basic search query: {} with type: {} and classification: {}", query, typeName, classification);
        }

        final QueryParams params              = QueryParams.getNormalizedParams(limit, offset);
        Set<String>       typeNames           = null;
        Set<String>       classificationNames = null;
        String            attrQualifiedName   = null;

        if (StringUtils.isNotEmpty(typeName)) {
            AtlasEntityType entityType = typeRegistry.getEntityTypeByName(typeName);

            if (entityType == null) {
                throw new AtlasBaseException(UNKNOWN_TYPENAME, typeName);
            }

            typeNames = entityType.getTypeAndAllSubTypes();

            ret.setType(typeName);
        }

        if (StringUtils.isNotEmpty(classification)) {
            AtlasClassificationType classificationType = typeRegistry.getClassificationTypeByName(classification);

            if (classificationType == null) {
                throw new AtlasBaseException(CLASSIFICATION_NOT_FOUND, classification);
            }

            classificationNames = classificationType.getTypeAndAllSubTypes();

            ret.setClassification(classification);
        }

        boolean isAttributeSearch  = StringUtils.isNotEmpty(attrName) || StringUtils.isNotEmpty(attrValuePrefix);
        boolean isGuidPrefixSearch = false;

        if (isAttributeSearch) {
            AtlasEntityType entityType = typeRegistry.getEntityTypeByName(typeName);

            ret.setQueryType(AtlasQueryType.ATTRIBUTE);

            if (entityType != null) {
                AtlasAttribute attribute = null;

                if (StringUtils.isNotEmpty(attrName)) {
                    attribute = entityType.getAttribute(attrName);

                    if (attribute == null) {
                        throw new AtlasBaseException(AtlasErrorCode.UNKNOWN_ATTRIBUTE, attrName, typeName);
                    }

                } else {
                    // if attrName is null|empty iterate defaultAttrNames to get attribute value
                    final List<String> defaultAttrNames = new ArrayList<>(Arrays.asList("qualifiedName", "name"));
                    Iterator<String>   iter             = defaultAttrNames.iterator();

                    while (iter.hasNext() && attribute == null) {
                        attrName  = iter.next();
                        attribute = entityType.getAttribute(attrName);
                    }
                }

                if (attribute == null) {
                    // for guid prefix search use gremlin and nullify query to avoid using fulltext
                    // (guids cannot be searched in fulltext)
                    isGuidPrefixSearch = true;
                    query              = null;

                } else {
                    attrQualifiedName = attribute.getQualifiedName();

                    String attrQuery = String.format("%s AND (%s *)", attrName, attrValuePrefix.replaceAll("\\.", " "));

                    query = StringUtils.isEmpty(query) ? attrQuery : String.format("(%s) AND (%s)", query, attrQuery);
                }
            }

            if (LOG.isDebugEnabled()) {
                LOG.debug("Executing attribute search attrName: {} and attrValue: {}", attrName, attrValuePrefix);
            }
        }

        // if query was provided, perform indexQuery and filter for typeName & classification in memory; this approach
        // results in a faster and accurate results than using CONTAINS/CONTAINS_PREFIX filter on entityText property
        if (StringUtils.isNotEmpty(query)) {
            final String idxQuery   = getQueryForFullTextSearch(query, typeName, classification);
            final int    startIdx   = params.offset();
            final int    resultSize = params.limit();
            int          resultIdx  = 0;

            for (int indexQueryOffset = 0; ; indexQueryOffset += getMaxResultSetSize()) {
                final AtlasIndexQuery        qry       = graph.indexQuery(Constants.FULLTEXT_INDEX, idxQuery, indexQueryOffset);
                final Iterator<Result<?, ?>> qryResult = qry.vertices();

                if (LOG.isDebugEnabled()) {
                    LOG.debug("indexQuery: query=" + idxQuery + "; offset=" + indexQueryOffset);
                }

                if(!qryResult.hasNext()) {
                    break;
                }

                while (qryResult.hasNext()) {
                    AtlasVertex<?, ?> vertex         = qryResult.next().getVertex();
                    String            vertexTypeName = GraphHelper.getTypeName(vertex);

                    // skip non-entity vertices
                    if (StringUtils.isEmpty(vertexTypeName) || StringUtils.isEmpty(GraphHelper.getGuid(vertex))) {
                        continue;
                    }

                    if (typeNames != null && !typeNames.contains(vertexTypeName)) {
                        continue;
                    }

                    if (classificationNames != null) {
                        List<String> traitNames = GraphHelper.getTraitNames(vertex);

                        if (CollectionUtils.isEmpty(traitNames) ||
                                !CollectionUtils.containsAny(classificationNames, traitNames)) {
                            continue;
                        }
                    }

                    if (isAttributeSearch) {
                        String vertexAttrValue = vertex.getProperty(attrQualifiedName, String.class);

                        if (StringUtils.isNotEmpty(vertexAttrValue) && !vertexAttrValue.startsWith(attrValuePrefix)) {
                            continue;
                        }
                    }

                    if (skipDeletedEntities(excludeDeletedEntities, vertex)) {
                        continue;
                    }

                    resultIdx++;

                    if (resultIdx <= startIdx) {
                        continue;
                    }

                    AtlasEntityHeader header = entityRetriever.toAtlasEntityHeader(vertex);

                    ret.addEntity(header);

                    if (ret.getEntities().size() == resultSize) {
                        break;
                    }
                }

                if (ret.getApproximateCount() < 0) {
                    ret.setApproximateCount(qry.vertexTotals());
                }

                if (ret.getEntities() != null && ret.getEntities().size() == resultSize) {
                    break;
                }
            }
        } else {
            final Map<String, Object> bindings   = new HashMap<>();
            String                    basicQuery = "g.V()";

            if (classificationNames != null) {
                bindings.put("traitNames", classificationNames);

                basicQuery += gremlinQueryProvider.getQuery(AtlasGremlinQuery.BASIC_SEARCH_CLASSIFICATION_FILTER);
            }

            if (typeNames != null) {
                bindings.put("typeNames", typeNames);

                basicQuery += gremlinQueryProvider.getQuery(AtlasGremlinQuery.BASIC_SEARCH_TYPE_FILTER);
            }

            if (excludeDeletedEntities) {
                bindings.put("state", ACTIVE.toString());

                basicQuery += gremlinQueryProvider.getQuery(BASIC_SEARCH_STATE_FILTER);
            }

            if (isGuidPrefixSearch) {
                bindings.put("guid", attrValuePrefix + ".*");

                basicQuery += gremlinQueryProvider.getQuery(AtlasGremlinQuery.GUID_PREFIX_FILTER);
            }

            bindings.put("startIdx", params.offset());
            bindings.put("endIdx", params.offset() + params.limit());

            basicQuery += gremlinQueryProvider.getQuery(TO_RANGE_LIST);

            ScriptEngine scriptEngine = graph.getGremlinScriptEngine();

            try {
                Object result = graph.executeGremlinScript(scriptEngine, bindings, basicQuery, false);

                if (result instanceof List && CollectionUtils.isNotEmpty((List) result)) {
                    List queryResult = (List) result;
                    Object firstElement = queryResult.get(0);

                    if (firstElement instanceof AtlasVertex) {
                        for (Object element : queryResult) {
                            if (element instanceof AtlasVertex) {
                                ret.addEntity(entityRetriever.toAtlasEntityHeader((AtlasVertex) element));
                            } else {
                                LOG.warn("searchUsingBasicQuery({}): expected an AtlasVertex; found unexpected entry in result {}", basicQuery, element);
                            }
                        }
                    }
                }
            } catch (ScriptException e) {
                throw new AtlasBaseException(DISCOVERY_QUERY_FAILED, basicQuery);
            } finally {
                graph.releaseGremlinScriptEngine(scriptEngine);
            }
        }

        scrubSearchResults(ret);

        return ret;
    }

    @Override
    @GraphTransaction
    public AtlasQuickSearchResult quickSearch(QuickSearchParameters quickSearchParameters) throws AtlasBaseException {
        String query = quickSearchParameters.getQuery();
        if (StringUtils.isNotEmpty(query) && !AtlasStructType.AtlasAttribute.hastokenizeChar(query)) {
                query = query + "*";
        }
        quickSearchParameters.setQuery(query);

        SearchContext searchContext = new SearchContext(createSearchParameters(quickSearchParameters),
                                                        typeRegistry,
                                                        graph,
                                                        indexer.getVertexIndexKeys(),
                                                        statsClient);

        if(LOG.isDebugEnabled()) {
            LOG.debug("Generating the search results for the query {} .", searchContext.getSearchParameters().getQuery());
        }

        AtlasSearchResult searchResult = searchWithSearchContext(searchContext);

        if(LOG.isDebugEnabled()) {
            LOG.debug("Generating the aggregated metrics for the query {} .", searchContext.getSearchParameters().getQuery());
        }

        // load the facet fields and attributes.
        Set<String>                              aggregationFields     = getAggregationFields();
        Set<AtlasAttribute>                      aggregationAttributes = getAggregationAtlasAttributes();
        SearchAggregator                         searchAggregator      = new SearchAggregatorImpl(searchContext);
        Map<String, List<AtlasAggregationEntry>> aggregatedMetrics     = searchAggregator.getAggregatedMetrics(aggregationFields, aggregationAttributes);
        AtlasQuickSearchResult                   ret                   = new AtlasQuickSearchResult(searchResult, aggregatedMetrics);

        return ret;
    }

    @Override
    @GraphTransaction
    public AtlasSuggestionsResult getSuggestions(String prefixString, String fieldName) {
        return suggestionsProvider.getSuggestions(prefixString, fieldName);
    }

    @Override
    @GraphTransaction
    public AtlasSearchResult searchWithParameters(SearchParameters searchParameters) throws AtlasBaseException {
        return searchWithSearchContext(new SearchContext(searchParameters, typeRegistry, graph, indexer.getVertexIndexKeys(), statsClient));
    }

    private AtlasSearchResult searchWithSearchContext(SearchContext searchContext) throws AtlasBaseException {
        SearchParameters  searchParameters = searchContext.getSearchParameters();
        AtlasSearchResult ret              = new AtlasSearchResult(searchParameters);
        final QueryParams params           = QueryParams.getNormalizedParams(searchParameters.getLimit(),searchParameters.getOffset());
        String            searchID         = searchTracker.add(searchContext); // For future cancellations

        searchParameters.setLimit(params.limit());
        searchParameters.setOffset(params.offset());

        try {
            List<AtlasVertex> resultList = searchContext.getSearchProcessor().execute();

            ret.setApproximateCount(searchContext.getSearchProcessor().getResultCount());

            String nextMarker = searchContext.getSearchProcessor().getNextMarker();
            if (StringUtils.isNotEmpty(nextMarker)) {
                ret.setNextMarker(nextMarker);
            }

            // By default any attribute that shows up in the search parameter should be sent back in the response
            // If additional values are requested then the entityAttributes will be a superset of the all search attributes
            // and the explicitly requested attribute(s)
            Set<String> resultAttributes = new HashSet<>();
            Set<String> entityAttributes = new HashSet<>();

            if (CollectionUtils.isNotEmpty(searchParameters.getAttributes())) {
                resultAttributes.addAll(searchParameters.getAttributes());
            }

            if (CollectionUtils.isNotEmpty(searchContext.getEntityAttributes())) {
                resultAttributes.addAll(searchContext.getEntityAttributes());
            }

            if (CollectionUtils.isNotEmpty(searchContext.getEntityTypes())) {

                AtlasEntityType entityType = searchContext.getEntityTypes().iterator().next();

               for (String resultAttribute : resultAttributes) {
                    AtlasAttribute  attribute  = entityType.getAttribute(resultAttribute);

                    if (attribute == null) {
                        attribute = entityType.getRelationshipAttribute(resultAttribute, null);
                    }

                    if (attribute != null) {
                        AtlasType attributeType = attribute.getAttributeType();

                        if (attributeType instanceof AtlasArrayType) {
                            attributeType = ((AtlasArrayType) attributeType).getElementType();
                        }

                        if (attributeType instanceof AtlasEntityType || attributeType instanceof AtlasObjectIdType) {
                            entityAttributes.add(resultAttribute);
                        }
                    }
                }
            }

            for (AtlasVertex atlasVertex : resultList) {
                AtlasEntityHeader entity = entityRetriever.toAtlasEntityHeader(atlasVertex, resultAttributes);

                if(searchParameters.getIncludeClassificationAttributes()) {
                    entity.setClassifications(entityRetriever.getAllClassifications(atlasVertex));
                }

                ret.addEntity(entity);

                // populate ret.referredEntities
                for (String entityAttribute : entityAttributes) {
                    Object attrValue = entity.getAttribute(entityAttribute);

                    if (attrValue instanceof AtlasObjectId) {
                        AtlasObjectId objId = (AtlasObjectId) attrValue;

                        if (ret.getReferredEntities() == null) {
                            ret.setReferredEntities(new HashMap<>());
                        }

                        if (!ret.getReferredEntities().containsKey(objId.getGuid())) {
                            ret.getReferredEntities().put(objId.getGuid(), entityRetriever.toAtlasEntityHeader(objId.getGuid()));
                        }
                    } else if (attrValue instanceof Collection) {
                        Collection objIds = (Collection) attrValue;

                        for (Object obj : objIds) {
                            if (obj instanceof AtlasObjectId) {
                                AtlasObjectId objId = (AtlasObjectId) obj;

                                if (ret.getReferredEntities() == null) {
                                    ret.setReferredEntities(new HashMap<>());
                                }

                                if (!ret.getReferredEntities().containsKey(objId.getGuid())) {
                                    ret.getReferredEntities().put(objId.getGuid(), entityRetriever.toAtlasEntityHeader(objId.getGuid()));
                                }
                            }
                        }
                    }
                }
            }
        } finally {
            searchTracker.remove(searchID);
        }

        scrubSearchResults(ret);

        return ret;
    }

    @Override
    @GraphTransaction
    public AtlasSearchResult searchRelatedEntities(String guid, String relation, boolean getApproximateCount, SearchParameters searchParameters) throws AtlasBaseException {
        AtlasSearchResult ret = new AtlasSearchResult(AtlasQueryType.RELATIONSHIP);

        if (StringUtils.isEmpty(guid) || StringUtils.isEmpty(relation)) {
            throw new AtlasBaseException(AtlasErrorCode.INVALID_PARAMETERS, "guid: '" + guid + "', relation: '" + relation + "'");
        }

        //validate entity
        AtlasVertex     entityVertex   = entityRetriever.getEntityVertex(guid);
        String          entityTypeName = GraphHelper.getTypeName(entityVertex);
        AtlasEntityType entityType     = typeRegistry.getEntityTypeByName(entityTypeName);

        if (entityType == null) {
            throw new AtlasBaseException(AtlasErrorCode.INVALID_RELATIONSHIP_TYPE, entityTypeName, guid);
        }

        //validate relation
        AtlasEntityType endEntityType = null;
        AtlasAttribute  attribute     = entityType.getAttribute(relation);

        if (attribute == null) {
            attribute = entityType.getRelationshipAttribute(relation, null);
        }

        if (attribute != null) {
            //get end entity type through relationship attribute
            endEntityType = attribute.getReferencedEntityType(typeRegistry);

            if (endEntityType == null) {
                throw new AtlasBaseException(AtlasErrorCode.INVALID_RELATIONSHIP_ATTRIBUTE, relation, attribute.getTypeName());
            }
            relation = attribute.getRelationshipEdgeLabel();
        } else {
            //get end entity type through label
            String endEntityTypeName = GraphHelper.getReferencedEntityTypeName(entityVertex, relation);

            if (StringUtils.isNotEmpty(endEntityTypeName)) {
                endEntityType = typeRegistry.getEntityTypeByName(endEntityTypeName);
            }
        }

        //validate sortBy attribute
        String    sortBy           = searchParameters.getSortBy();
        SortOrder sortOrder        = searchParameters.getSortOrder();
        int       offset           = searchParameters.getOffset();
        int       limit            = searchParameters.getLimit();
        String sortByAttributeName = DEFAULT_SORT_ATTRIBUTE_NAME;

        if (StringUtils.isNotEmpty(sortBy)) {
            sortByAttributeName = sortBy;
        }

        if (endEntityType != null) {
            AtlasAttribute sortByAttribute = endEntityType.getAttribute(sortByAttributeName);

            if (sortByAttribute == null) {
                sortByAttributeName = null;
                sortOrder           = null;

                if (StringUtils.isNotEmpty(sortBy)) {
                    LOG.info("Invalid sortBy Attribute {} for entityType {}, Ignoring Sorting", sortBy, endEntityType.getTypeName());
                } else {
                    LOG.info("Invalid Default sortBy Attribute {} for entityType {}, Ignoring Sorting", DEFAULT_SORT_ATTRIBUTE_NAME, endEntityType.getTypeName());
                }

            } else {
                sortByAttributeName = sortByAttribute.getVertexPropertyName();

                if (sortOrder == null) {
                    sortOrder = ASCENDING;
                }
            }
        } else {
            sortOrder = null;

            if (StringUtils.isNotEmpty(sortBy)) {
                LOG.info("Invalid sortBy Attribute {}, Ignoring Sorting", sortBy);
            }
        }

        //get relationship(end vertices) vertices
        GraphTraversal gt = graph.V(entityVertex.getId()).bothE(relation).otherV();

        if (searchParameters.getExcludeDeletedEntities()) {
            gt.has(Constants.STATE_PROPERTY_KEY, AtlasEntity.Status.ACTIVE.name());
        }

        if (sortOrder != null) {
            if (sortOrder == ASCENDING) {
                gt.order().by(sortByAttributeName, Order.asc);
            } else {
                gt.order().by(sortByAttributeName, Order.desc);
            }
        }

         gt.range(offset, offset + limit);

        List<AtlasEntityHeader> resultList = new ArrayList<>();
        while (gt.hasNext()) {
            Vertex v = (Vertex) gt.next();

            if (v != null && v.property(Constants.GUID_PROPERTY_KEY).isPresent()) {
                String endVertexGuid     = v.property(Constants.GUID_PROPERTY_KEY).value().toString();
                AtlasVertex vertex       = entityRetriever.getEntityVertex(endVertexGuid);
                AtlasEntityHeader entity = entityRetriever.toAtlasEntityHeader(vertex, searchParameters.getAttributes());

                if (searchParameters.getIncludeClassificationAttributes()) {
                    entity.setClassifications(entityRetriever.getAllClassifications(vertex));
                }
                resultList.add(entity);
            }
        }

        ret.setEntities(resultList);

        if (ret.getEntities() == null) {
            ret.setEntities(new ArrayList<>());
        }

        //set approximate count
        //state of the edge and endVertex will be same
        if (getApproximateCount) {
            Iterator<AtlasEdge> edges = GraphHelper.getAdjacentEdgesByLabel(entityVertex, AtlasEdgeDirection.BOTH, relation);

            if (searchParameters.getExcludeDeletedEntities()) {
                List<AtlasEdge> edgeList = new ArrayList<>();
                edges.forEachRemaining(edgeList::add);

                Predicate activePredicate = SearchPredicateUtil.getEQPredicateGenerator().generatePredicate
                        (Constants.STATE_PROPERTY_KEY, AtlasEntity.Status.ACTIVE.name(), String.class);

                CollectionUtils.filter(edgeList, activePredicate);
                ret.setApproximateCount(edgeList.size());

            } else {
                ret.setApproximateCount(IteratorUtils.size(edges));

            }
        }

        scrubSearchResults(ret);

        return ret;
    }

    public int getMaxResultSetSize() {
        return maxResultSetSize;
    }

    private String getQueryForFullTextSearch(String userKeyedString, String typeName, String classification) {
        String typeFilter           = getTypeFilter(typeRegistry, typeName, maxTypesLengthInIdxQuery);
        String classificationFilter = getClassificationFilter(typeRegistry, classification, maxTagsLengthInIdxQuery);

        StringBuilder queryText = new StringBuilder();

        if (! StringUtils.isEmpty(userKeyedString)) {
            queryText.append(userKeyedString);
        }

        if (! StringUtils.isEmpty(typeFilter)) {
            if (queryText.length() > 0) {
                queryText.append(" AND ");
            }

            queryText.append(typeFilter);
        }

        if (! StringUtils.isEmpty(classificationFilter)) {
            if (queryText.length() > 0) {
                queryText.append(" AND ");
            }

            queryText.append(classificationFilter);
        }

        return String.format(indexSearchPrefix + "\"%s\":(%s)", Constants.ENTITY_TEXT_PROPERTY_KEY, queryText.toString());
    }

    private List<AtlasFullTextResult> getIndexQueryResults(AtlasIndexQuery query, QueryParams params, boolean excludeDeletedEntities) throws AtlasBaseException {
        List<AtlasFullTextResult> ret  = new ArrayList<>();
        Iterator<Result>          iter = query.vertices();

        while (iter.hasNext() && ret.size() < params.limit()) {
            Result      idxQueryResult = iter.next();
            AtlasVertex vertex         = idxQueryResult.getVertex();

            if (skipDeletedEntities(excludeDeletedEntities, vertex)) {
                continue;
            }

            String guid = vertex != null ? vertex.getProperty(Constants.GUID_PROPERTY_KEY, String.class) : null;

            if (guid != null) {
                AtlasEntityHeader entity = entityRetriever.toAtlasEntityHeader(vertex);
                Double score = idxQueryResult.getScore();
                ret.add(new AtlasFullTextResult(entity, score));
            }
        }

        return ret;
    }

    private AtlasIndexQuery toAtlasIndexQuery(String fullTextQuery) {
        String graphQuery = String.format(indexSearchPrefix + "\"%s\":(%s)", Constants.ENTITY_TEXT_PROPERTY_KEY, fullTextQuery);
        return graph.indexQuery(Constants.FULLTEXT_INDEX, graphQuery);
    }

    private boolean skipDeletedEntities(boolean excludeDeletedEntities, AtlasVertex<?, ?> vertex) {
        return excludeDeletedEntities && GraphHelper.getStatus(vertex) == DELETED;
    }

    private static String getClassificationFilter(AtlasTypeRegistry typeRegistry, String classificationName, int maxTypesLengthInIdxQuery) {
        AtlasClassificationType type                  = typeRegistry.getClassificationTypeByName(classificationName);
        String                  typeAndSubTypesQryStr = type != null ? type.getTypeAndAllSubTypesQryStr() : null;

        if(StringUtils.isNotEmpty(typeAndSubTypesQryStr) && typeAndSubTypesQryStr.length() <= maxTypesLengthInIdxQuery) {
            return typeAndSubTypesQryStr;
        }

        return "";
    }

    @VisibleForTesting
    static String getTypeFilter(AtlasTypeRegistry typeRegistry, String typeName, int maxTypesLengthInIdxQuery) {
        AtlasEntityType type                  = typeRegistry.getEntityTypeByName(typeName);
        String          typeAndSubTypesQryStr = type != null ? type.getTypeAndAllSubTypesQryStr() : null;

        if(StringUtils.isNotEmpty(typeAndSubTypesQryStr) && typeAndSubTypesQryStr.length() <= maxTypesLengthInIdxQuery) {
            return typeAndSubTypesQryStr;
        }

        return "";
    }

    private Set<String> getEntityStates() {
        return new HashSet<>(Arrays.asList(ACTIVE.toString(), DELETED.toString()));
    }


    @Override
    public AtlasUserSavedSearch addSavedSearch(String currentUser, AtlasUserSavedSearch savedSearch) throws AtlasBaseException {
        try {
            if (StringUtils.isEmpty(savedSearch.getOwnerName())) {
                savedSearch.setOwnerName(currentUser);
            }

            checkSavedSearchOwnership(currentUser, savedSearch);

            return userProfileService.addSavedSearch(savedSearch);
        } catch (AtlasBaseException e) {
            LOG.error("addSavedSearch({})", savedSearch, e);
            throw e;
        }
    }


    @Override
    public AtlasUserSavedSearch updateSavedSearch(String currentUser, AtlasUserSavedSearch savedSearch) throws AtlasBaseException {
        try {
            if (StringUtils.isEmpty(savedSearch.getOwnerName())) {
                savedSearch.setOwnerName(currentUser);
            }

            checkSavedSearchOwnership(currentUser, savedSearch);

            return userProfileService.updateSavedSearch(savedSearch);
        } catch (AtlasBaseException e) {
            LOG.error("updateSavedSearch({})", savedSearch, e);
            throw e;
        }
    }

    @Override
    public List<AtlasUserSavedSearch> getSavedSearches(String currentUser, String userName) throws AtlasBaseException {
        try {
            if (StringUtils.isEmpty(userName)) {
                userName = currentUser;
            } else if (!StringUtils.equals(currentUser, userName)) {
                throw new AtlasBaseException(AtlasErrorCode.BAD_REQUEST, "invalid data");
            }

            return userProfileService.getSavedSearches(userName);
        } catch (AtlasBaseException e) {
            LOG.error("getSavedSearches({})", userName, e);
            throw e;
        }
    }

    @Override
    public AtlasUserSavedSearch getSavedSearchByGuid(String currentUser, String guid) throws AtlasBaseException {
        try {
            AtlasUserSavedSearch savedSearch = userProfileService.getSavedSearch(guid);

            checkSavedSearchOwnership(currentUser, savedSearch);

            return savedSearch;
        } catch (AtlasBaseException e) {
            LOG.error("getSavedSearchByGuid({})", guid, e);
            throw e;
        }
    }

    @Override
    public AtlasUserSavedSearch getSavedSearchByName(String currentUser, String userName, String searchName) throws AtlasBaseException {
        try {
            if (StringUtils.isEmpty(userName)) {
                userName = currentUser;
            } else if (!StringUtils.equals(currentUser, userName)) {
                throw new AtlasBaseException(AtlasErrorCode.BAD_REQUEST, "invalid data");
            }

            return userProfileService.getSavedSearch(userName, searchName);
        } catch (AtlasBaseException e) {
            LOG.error("getSavedSearchByName({}, {})", userName, searchName, e);
            throw e;
        }
    }

    @Override
    public void deleteSavedSearch(String currentUser, String guid) throws AtlasBaseException {
        try {
            AtlasUserSavedSearch savedSearch = userProfileService.getSavedSearch(guid);

            checkSavedSearchOwnership(currentUser, savedSearch);

            userProfileService.deleteSavedSearch(guid);
        } catch (AtlasBaseException e) {
            LOG.error("deleteSavedSearch({})", guid, e);
            throw e;
        }
    }

    @Override
    public String getDslQueryUsingTypeNameClassification(String query, String typeName, String classification) {
        String queryStr = query == null ? "" : query;

        if (StringUtils.isNotEmpty(typeName)) {
            queryStr = escapeTypeName(typeName) + " " + queryStr;
        }

        if (StringUtils.isNotEmpty(classification)) {
            // isa works with a type name only - like hive_column isa PII; it doesn't work with more complex query
            if (StringUtils.isEmpty(query)) {
                queryStr += (" isa " + classification);
            }
        }
        return queryStr;
    }

    public static SearchParameters createSearchParameters(QuickSearchParameters quickSearchParameters) {
        SearchParameters searchParameters = new SearchParameters();

        searchParameters.setQuery(quickSearchParameters.getQuery());
        searchParameters.setTypeName(quickSearchParameters.getTypeName());
        searchParameters.setExcludeDeletedEntities(quickSearchParameters.getExcludeDeletedEntities());
        searchParameters.setIncludeSubTypes(quickSearchParameters.getIncludeSubTypes());
        searchParameters.setLimit(quickSearchParameters.getLimit());
        searchParameters.setOffset(quickSearchParameters.getOffset());
        searchParameters.setEntityFilters(quickSearchParameters.getEntityFilters());
        searchParameters.setAttributes(quickSearchParameters.getAttributes());
        searchParameters.setSortBy(quickSearchParameters.getSortBy());
        searchParameters.setSortOrder(quickSearchParameters.getSortOrder());

        return searchParameters;
    }

    private String escapeTypeName(String typeName) {
        String ret;

        if (StringUtils.startsWith(typeName, "`") && StringUtils.endsWith(typeName, "`")) {
            ret = typeName;
        } else {
            ret = String.format("`%s`", typeName);
        }

        return ret;
    }

    private void checkSavedSearchOwnership(String claimedOwner, AtlasUserSavedSearch savedSearch) throws AtlasBaseException {
        // block attempt to delete another user's saved-search
        if (savedSearch != null && !StringUtils.equals(savedSearch.getOwnerName(), claimedOwner)) {
            throw new AtlasBaseException(AtlasErrorCode.BAD_REQUEST, "invalid data");
        }
    }

    private void scrubSearchResults(AtlasSearchResult result) throws AtlasBaseException {
        scrubSearchResults(result, false);
    }

    private void scrubSearchResults(AtlasSearchResult result, boolean suppressLogs) throws AtlasBaseException {
        AtlasAuthorizationUtils.scrubSearchResults(new AtlasSearchResultScrubRequest(typeRegistry, result), suppressLogs);
    }

    private Set<String> getAggregationFields() {
        Set<String> ret = new HashSet<>(); // for non-modeled attributes.

        ret.add(Constants.ENTITY_TYPE_PROPERTY_KEY);
        ret.add(Constants.STATE_PROPERTY_KEY);

        return ret;
    }

    private Set<AtlasAttribute> getAggregationAtlasAttributes() {
        Set<AtlasAttribute> ret = new HashSet<>(); // for modeled attributes, like Asset.owner

        ret.add(getAtlasAttributeForAssetOwner());

        return ret;
    }

    private AtlasAttribute getAtlasAttributeForAssetOwner() {
        AtlasEntityType typeAsset = typeRegistry.getEntityTypeByName(ASSET_ENTITY_TYPE);
        AtlasAttribute  atttOwner = typeAsset != null ? typeAsset.getAttribute(OWNER_ATTRIBUTE) : null;

        if(atttOwner == null) {
            String msg = String.format("Unable to resolve the attribute %s.%s", ASSET_ENTITY_TYPE, OWNER_ATTRIBUTE);

            LOG.error(msg);

            throw new RuntimeException(msg);
        }

        return atttOwner;
    }
    Map<String, Object> getModifiedQuery(Map dsl) {
    Map query = (Map) dsl.get("query");
    Map<String, List<String>> resources = AtlasAuthorizationUtils.getResourceMapByUser();

    IndexSearchParams modifiedParams = new IndexSearchParams();
    Map<String, Object> connectionQNameClause = getMap("terms", getMap("connectionQualifiedName", resources.get("connection")));
    Map<String, Object> collectionQNameClause = getMap("terms", getMap("collectionQualifiedName", resources.get("collection")));
    Map<String, Object> tagNameClause = getMap("terms", getMap("__traitNames", resources.get("tag")));
    Map<String, Object> propagatedTagNames = getMap("terms", getMap("__propagatedTraitNames", resources.get("tag")));
    Map<String, Object> entityTypeNameClause = getMap("terms", getMap("__typeName.keyword", resources.get("entityType")));
    List<Map<String, Object>> shouldClauses = Arrays.asList(connectionQNameClause, collectionQNameClause, tagNameClause, propagatedTagNames, entityTypeNameClause);
    List<String> allowedPolicy = resources.get("policyAllow");
    if (CollectionUtils.isNotEmpty(allowedPolicy)) {
        for (String policyResource : allowedPolicy) {
            shouldClauses.add(getMap("prefix", getMap("qualifiedName", policyResource)));
        }
    }
    Map<String, Object> filterClause = getMap("bool", getMap("should", shouldClauses));

    List<Map<String, Object>> must_notClauses = new ArrayList<>();
    List<String> denyPolicyResources = resources.get("policyDeny");
    if (CollectionUtils.isNotEmpty(denyPolicyResources)) {
        for (String denyPolicyResource : denyPolicyResources) {
            must_notClauses.add(getMap("prefix", getMap("qualifiedName", denyPolicyResource)));
        }
    }

    List<Map<String, Object>> must_clauses = Arrays.asList(query);
    Map<String, Object> clauses = new HashMap<String , Object>() {
        {
            put("must", must_clauses);
            put("must_not", must_notClauses);
            put("filter", filterClause);
        }
    };
    Map<String, Object> modifiedQuery = new HashMap<>();
    modifiedQuery.put("bool", clauses);
    return modifiedQuery;

    }


    @Override
    public AtlasSearchResult directIndexSearch(SearchParams searchParams) throws AtlasBaseException {
        IndexSearchParams params = (IndexSearchParams) searchParams;
        RequestContext.get().setRelationAttrsForSearch(params.getRelationAttributes());
        RequestContext.get().setAllowDeletedRelationsIndexsearch(params.isAllowDeletedRelations());
<<<<<<< HEAD
        RequestContext.get().setEnrichIndexSearchResponseAuthDetails(params.isEnrichAccessControlMetadata());
=======
        if (searchParams.getShowAssetsHasAccess()) {
            Map<String,Object> modifiedQuery =  getModifiedQuery(params.getDsl());
            Map dsl = params.getDsl();
            dsl.put("query", modifiedQuery);
            params.setDsl(dsl);
        }
>>>>>>> 2503dae0

        AtlasSearchResult ret = new AtlasSearchResult();
        AtlasIndexQuery indexQuery = null;

        ret.setSearchParameters(searchParams);
        ret.setQueryType(AtlasQueryType.INDEX);

        Set<String> resultAttributes = new HashSet<>();
        if (CollectionUtils.isNotEmpty(searchParams.getAttributes())) {
            resultAttributes.addAll(searchParams.getAttributes());
        }

        try {
            if(LOG.isDebugEnabled()){
                LOG.debug("Performing ES search for the params ({})", searchParams);
            }

            String indexName = getIndexName(params);

            indexQuery = graph.elasticsearchQuery(indexName);

            DirectIndexQueryResult indexQueryResult = indexQuery.vertices(searchParams);

            prepareSearchResult(ret, indexQueryResult, resultAttributes, true);

            ret.setAggregations(indexQueryResult.getAggregationMap());
            ret.setApproximateCount(indexQuery.vertexTotals());
        } catch (Exception e) {
            LOG.error("Error while performing direct search for the params ({}), {}", searchParams, e.getMessage());
            throw e;
        }
        return ret;
    }

    @Override
    public SearchLogSearchResult searchLogs(SearchLogSearchParams searchParams) throws AtlasBaseException {
        SearchLogSearchResult ret = new SearchLogSearchResult();
        ret.setSearchParameters(searchParams);
        AtlasIndexQuery indexQuery = null;

        try {
            indexQuery = graph.elasticsearchQuery(ESSearchLogger.INDEX_NAME);
            Map<String, Object> result = indexQuery.directIndexQuery(searchParams.getQueryString());

            ret.setApproximateCount( ((Integer) result.get("total")).longValue());

            List<LinkedHashMap> hits = (List<LinkedHashMap>) result.get("data");

            List<Map<String, Object>> logs = hits.stream().map(x -> (HashMap<String, Object>) x.get("_source")).collect(Collectors.toList());

            ret.setLogs(logs);
            ret.setAggregations((Map<String, Object>) result.get("aggregations"));

            return ret;
        } catch (AtlasBaseException be) {
            throw be;
        }
    }

    private void prepareSearchResult(AtlasSearchResult ret, DirectIndexQueryResult indexQueryResult, Set<String> resultAttributes, boolean fetchCollapsedResults) throws AtlasBaseException {
        SearchParams searchParams = ret.getSearchParameters();
        try {
            if(LOG.isDebugEnabled()){
                LOG.debug("Preparing search results for ({})", ret.getSearchParameters());
            }
            Iterator<Result> iterator = indexQueryResult.getIterator();
            boolean showSearchScore = searchParams.getShowSearchScore();

            while (iterator.hasNext()) {
                Result result = iterator.next();
                AtlasVertex vertex = result.getVertex();

                if (vertex == null) {
                    LOG.warn("vertex is null");
                    continue;
                }

                AtlasEntityHeader header = entityRetriever.toAtlasEntityHeader(vertex, resultAttributes);
                if(RequestContext.get().includeClassifications()){
                    header.setClassifications(entityRetriever.getAllClassifications(vertex));
                }
                if (showSearchScore) {
                    ret.addEntityScore(header.getGuid(), result.getScore());
                }
                if (fetchCollapsedResults) {
                    Map<String, AtlasSearchResult> collapse = new HashMap<>();

                    Set<String> collapseKeys = result.getCollapseKeys();
                    for (String collapseKey : collapseKeys) {
                        AtlasSearchResult collapseRet = new AtlasSearchResult();
                        collapseRet.setSearchParameters(ret.getSearchParameters());

                        Set<String> collapseResultAttributes = new HashSet<>();
                        if (searchParams.getCollapseAttributes() != null) {
                            collapseResultAttributes.addAll(searchParams.getCollapseAttributes());
                        } else {
                            collapseResultAttributes = resultAttributes;
                        }

                        if (searchParams.getCollapseRelationAttributes() != null) {
                            RequestContext.get().getRelationAttrsForSearch().clear();
                            RequestContext.get().setRelationAttrsForSearch(searchParams.getCollapseRelationAttributes());
                        }

                        DirectIndexQueryResult indexQueryCollapsedResult = result.getCollapseVertices(collapseKey);
                        collapseRet.setApproximateCount(indexQueryCollapsedResult.getApproximateCount());
                        prepareSearchResult(collapseRet, indexQueryCollapsedResult, collapseResultAttributes, false);

                        collapseRet.setSearchParameters(null);
                        collapse.put(collapseKey, collapseRet);
                    }
                    if (!collapse.isEmpty()) {
                        header.setCollapse(collapse);
                    }
                }

                ret.addEntity(header);
            }
        } catch (Exception e) {
                throw e;
        }
        scrubSearchResults(ret, searchParams.getSuppressLogs());
        if (searchParams.isEnrichAccessControlMetadata()) {
            enrichAccessControlMetadata(ret);
        }
    }

    private void enrichAccessControlMetadata(AtlasSearchResult result) {
        AtlasPerfMetrics.MetricRecorder recorder = RequestContext.get().startMetricRecord("enrichAccessControlMetadata");

        try {
            for (AtlasEntityHeader header : result.getEntities()) {
                try {
                    //enrichWithParentHeader(header);

                    //enrichWithOptions
                    Map<String, String> authDetails = header.getAuthDetails();

                    if (authDetails != null) {
                        String policyId = authDetails.get("policyId");
                        if (!policyId.equals("-1")) {
                            header.addAuthDetails("policyId", policyId.substring(0, 36));
                        }

                        String typeName = authDetails.get("typeName");
                        if (PERSONA_ENTITY_TYPE.equals(typeName) || PURPOSE_ENTITY_TYPE.equals(typeName)) {
                            String policyQn = authDetails.get("entityReference");
                            String accessControlQn = policyQn.substring(0, policyQn.lastIndexOf("/"));
                            header.addAuthDetails("entityReference", accessControlQn);

                        }
                    }
                } catch (Exception e) {
                    //continue;
                }
            }

        } finally {
            RequestContext.get().endMetricRecord(recorder);
        }
    }

    /*private void enrichWithParentHeader(AtlasEntityHeader header) throws AtlasBaseException {
        Map<String, AtlasEntityHeader> policyGuidToAccessControlMap = new HashMap<>();
        String policyGuid = header.getPolicyId();

        if (StringUtils.isNotEmpty(policyGuid)) {
            AtlasEntityHeader parentHeader = null;

            if (policyGuidToAccessControlMap.containsKey(policyGuid)) {
                parentHeader = policyGuidToAccessControlMap.get(policyGuid);

            } else {
                IndexSearchParams params = new IndexSearchParams();
                Map<String, Object> dsl = getMap("size", 1);

                List<Map<String, Object>> mustClauseList = new ArrayList<>();
                mustClauseList.add(getMap("term", getMap("__typeName.keyword", POLICY_ENTITY_TYPE)));
                mustClauseList.add(getMap("term", getMap("__guid", policyGuid)));
                dsl.put("query", getMap("bool", getMap("must", mustClauseList)));
                params.setDsl(dsl);

                Set<String> attributes = new HashSet<>();
                attributes.add(REL_ATTR_ACCESS_CONTROL);
                attributes.add(ATTR_POLICY_CATEGORY);
                params.setAttributes(attributes);

                AtlasIndexQuery indexQuery = graph.elasticsearchQuery(VERTEX_INDEX_NAME);

                DirectIndexQueryResult indexQueryResult = indexQuery.vertices(params);
                Iterator<Result> resultIterator = indexQueryResult.getIterator();

                if (resultIterator.hasNext()) {
                    AtlasVertex vertex = resultIterator.next().getVertex();

                    if (vertex == null) {
                        LOG.warn("Could not add Access control entity as vertex is null, policyId {}", policyGuid);
                        return;
                    }

                    AtlasEntityHeader policyHeader = entityRetriever.toAtlasEntityHeader(vertex, attributes);
                    String category = getPolicyCategory(policyHeader);

                    if (POLICY_CATEGORY_PERSONA.equals(category) || POLICY_CATEGORY_PURPOSE.equals(category)) {
                        AtlasObjectId objectId = (AtlasObjectId) policyHeader.getAttribute(REL_ATTR_ACCESS_CONTROL);
                        parentHeader = new AtlasEntityHeader();
                        parentHeader.setGuid(objectId.getGuid());
                        parentHeader.setTypeName(objectId.getTypeName());
                        parentHeader.setAttributes(objectId.getAttributes());
                        parentHeader.getAttributes().putAll(objectId.getUniqueAttributes());
                    }

                    policyGuidToAccessControlMap.put(policyGuid, parentHeader);
                }
            }

            if (parentHeader == null) {
                LOG.warn("Could not add Access control entity, policyId {}", policyGuid);
            } else {
                header.setAccessControlTypeName(parentHeader.getTypeName());
                header.setAccessControlGuid(parentHeader.getGuid());
            }
        }
    }*/

    private Map<String, Object> getMap(String key, Object value) {
        Map<String, Object> map = new HashMap<>();
        map.put(key, value);
        return map;
    }

    public List<AtlasEntityHeader> searchUsingTermQualifiedName(int from, int size, String termQName,
                                                        Set<String> attributes, Set<String>relationAttributes) throws AtlasBaseException {
        IndexSearchParams indexSearchParams = new IndexSearchParams();
        Map<String, Object> dsl = getMap("from", from);
        dsl.put("size", size);
        dsl.put("query", getMap("term", getMap("__meanings", getMap("value",termQName))));

        indexSearchParams.setDsl(dsl);
        indexSearchParams.setAttributes(attributes);
        indexSearchParams.setRelationAttributes(relationAttributes);
        AtlasSearchResult searchResult = null;
        searchResult = directIndexSearch(indexSearchParams);
        List<AtlasEntityHeader> entityHeaders = searchResult.getEntities();
        return  entityHeaders;
    }

    private String getIndexName(IndexSearchParams params) throws AtlasBaseException {
        if (StringUtils.isEmpty(params.getPersona()) && StringUtils.isEmpty(params.getPurpose())) {
            return VERTEX_INDEX_NAME;
        }

        String qualifiedName = "";
        if (StringUtils.isNotEmpty(params.getPersona())) {
            qualifiedName = params.getPersona();
        } else {
            qualifiedName = params.getPurpose();
        }

        String[] parts = qualifiedName.split("/");
        String aliasName = parts[parts.length - 1];

        if (StringUtils.isNotEmpty(aliasName)) {
            return aliasName;
        } else {
            throw new AtlasBaseException("ES alias not found for purpose/persona " + params.getPurpose());
        }
    }
}<|MERGE_RESOLUTION|>--- conflicted
+++ resolved
@@ -1062,16 +1062,13 @@
         IndexSearchParams params = (IndexSearchParams) searchParams;
         RequestContext.get().setRelationAttrsForSearch(params.getRelationAttributes());
         RequestContext.get().setAllowDeletedRelationsIndexsearch(params.isAllowDeletedRelations());
-<<<<<<< HEAD
         RequestContext.get().setEnrichIndexSearchResponseAuthDetails(params.isEnrichAccessControlMetadata());
-=======
         if (searchParams.getShowAssetsHasAccess()) {
             Map<String,Object> modifiedQuery =  getModifiedQuery(params.getDsl());
             Map dsl = params.getDsl();
             dsl.put("query", modifiedQuery);
             params.setDsl(dsl);
         }
->>>>>>> 2503dae0
 
         AtlasSearchResult ret = new AtlasSearchResult();
         AtlasIndexQuery indexQuery = null;
