/**
 * Licensed to the Apache Software Foundation (ASF) under one
 * or more contributor license agreements.  See the NOTICE file
 * distributed with this work for additional information
 * regarding copyright ownership.  The ASF licenses this file
 * to you under the Apache License, Version 2.0 (the
 * "License"); you may not use this file except in compliance
 * with the License.  You may obtain a copy of the License at
 * <p>
 * http://www.apache.org/licenses/LICENSE-2.0
 * <p>
 * Unless required by applicable law or agreed to in writing, software
 * distributed under the License is distributed on an "AS IS" BASIS,
 * WITHOUT WARRANTIES OR CONDITIONS OF ANY KIND, either express or implied.
 * See the License for the specific language governing permissions and
 * limitations under the License.
 */

package org.apache.atlas.discovery;


import com.google.common.annotations.VisibleForTesting;
import org.apache.atlas.AtlasConfiguration;
import org.apache.atlas.AtlasErrorCode;
import org.apache.atlas.GraphTransactionInterceptor;
import org.apache.atlas.RequestContext;
import org.apache.atlas.annotation.GraphTransaction;
import org.apache.atlas.authorize.AtlasAuthorizationUtils;
import org.apache.atlas.authorize.AtlasEntityAccessRequest;
import org.apache.atlas.authorize.AtlasPrivilege;
import org.apache.atlas.authorize.AtlasSearchResultScrubRequest;
import org.apache.atlas.exception.AtlasBaseException;
import org.apache.atlas.model.discovery.AtlasSearchResult;
import org.apache.atlas.model.instance.AtlasEntity;
import org.apache.atlas.model.instance.AtlasEntity.AtlasEntityWithExtInfo;
import org.apache.atlas.model.instance.AtlasEntityHeader;
import org.apache.atlas.model.instance.AtlasObjectId;
import org.apache.atlas.model.lineage.*;
import org.apache.atlas.model.lineage.AtlasLineageInfo.LineageDirection;
import org.apache.atlas.model.lineage.AtlasLineageInfo.LineageRelation;
import org.apache.atlas.model.lineage.AtlasLineageOnDemandInfo.LineageInfoOnDemand;
import org.apache.atlas.repository.Constants;
import org.apache.atlas.repository.graphdb.AtlasEdge;
import org.apache.atlas.repository.graphdb.AtlasEdgeDirection;
import org.apache.atlas.repository.graphdb.AtlasGraph;
import org.apache.atlas.repository.graphdb.AtlasVertex;
import org.apache.atlas.repository.store.graph.v2.AtlasGraphUtilsV2;
import org.apache.atlas.repository.store.graph.v2.EntityGraphRetriever;
import org.apache.atlas.type.AtlasEntityType;
import org.apache.atlas.type.AtlasTypeRegistry;
import org.apache.atlas.type.AtlasTypeUtil;
import org.apache.atlas.util.AtlasGremlinQueryProvider;
import org.apache.atlas.utils.AtlasPerfMetrics;
import org.apache.atlas.v1.model.lineage.SchemaResponse.SchemaDetails;
import org.apache.commons.collections.CollectionUtils;
import org.apache.commons.collections.MapUtils;
import org.apache.commons.lang.StringUtils;
import org.apache.commons.lang3.tuple.Pair;
import org.slf4j.Logger;
import org.slf4j.LoggerFactory;
import org.springframework.stereotype.Service;

import javax.inject.Inject;
import javax.script.ScriptEngine;
import javax.script.ScriptException;
import java.util.*;
import java.util.concurrent.atomic.AtomicInteger;
import java.util.stream.Collectors;

import static org.apache.atlas.AtlasClient.DATA_SET_SUPER_TYPE;
import static org.apache.atlas.AtlasClient.PROCESS_SUPER_TYPE;
import static org.apache.atlas.AtlasErrorCode.*;
import static org.apache.atlas.model.instance.AtlasEntity.Status.DELETED;
import static org.apache.atlas.model.lineage.AtlasLineageInfo.LineageDirection.*;
import static org.apache.atlas.repository.Constants.*;
import static org.apache.atlas.repository.graph.GraphHelper.*;
import static org.apache.atlas.repository.graphdb.AtlasEdgeDirection.IN;
import static org.apache.atlas.repository.graphdb.AtlasEdgeDirection.OUT;
import static org.apache.atlas.util.AtlasGremlinQueryProvider.AtlasGremlinQuery.*;

@Service
public class EntityLineageService implements AtlasLineageService {
    private static final Logger LOG = LoggerFactory.getLogger(EntityLineageService.class);

    private static final String PROCESS_INPUTS_EDGE = "__Process.inputs";
    private static final String PROCESS_OUTPUTS_EDGE = "__Process.outputs";
    private static final String OUTPUT_PORT_EDGE = "__Asset.outputPortDataProducts";
    private static final String INPUT_PORT_EDGE = "__Asset.inputPortDataProducts";

    /**
    * String[] => [Input edge Label, Output Edge Label]
    */
    public static final HashMap<String, String[]> LINEAGE_MAP = new HashMap<String, String[]>(){{
        put(DATASET_PROCESS_LINEAGE, new String[]{PROCESS_INPUTS_EDGE, PROCESS_OUTPUTS_EDGE});
        put(PRODUCT_ASSET_LINEAGE, new String[]{OUTPUT_PORT_EDGE, INPUT_PORT_EDGE});
    }};
    private static final String COLUMNS = "columns";
    private static final boolean LINEAGE_USING_GREMLIN = AtlasConfiguration.LINEAGE_USING_GREMLIN.getBoolean();
    private static final Integer DEFAULT_LINEAGE_MAX_NODE_COUNT       = 9000;
    private static final int     LINEAGE_ON_DEMAND_DEFAULT_DEPTH      = 3;
    private static final String  SEPARATOR                            = "->";
    public static final String IS_DATA_PRODUCT = "isDataProduct";
    public static final String IS_DATASET = "isDataset";
    public static final String PRODUCT_ASSET_LINEAGE = "ProductAssetLineage";
    public static final String DATASET_PROCESS_LINEAGE = "DatasetProcessLineage";

    private final AtlasGraph graph;
    private final AtlasGremlinQueryProvider gremlinQueryProvider;
    private final EntityGraphRetriever entityRetriever;
    private final AtlasTypeRegistry atlasTypeRegistry;
    private final VertexEdgeCache vertexEdgeCache;

    @Inject
    EntityLineageService(AtlasTypeRegistry typeRegistry, AtlasGraph atlasGraph, VertexEdgeCache vertexEdgeCache) {
        this.graph = atlasGraph;
        this.gremlinQueryProvider = AtlasGremlinQueryProvider.INSTANCE;
        this.entityRetriever = new EntityGraphRetriever(atlasGraph, typeRegistry);
        this.atlasTypeRegistry = typeRegistry;
        this.vertexEdgeCache = vertexEdgeCache;
    }

    @VisibleForTesting
    EntityLineageService() {
        this.graph = null;
        this.gremlinQueryProvider = null;
        this.entityRetriever = null;
        this.atlasTypeRegistry = null;
        this.vertexEdgeCache = null;
    }

    @Override
    public AtlasLineageInfo getAtlasLineageInfo(String guid, LineageDirection direction, int depth, boolean hideProcess, int offset, int limit, boolean calculateRemainingVertexCounts) throws AtlasBaseException {
        return getAtlasLineageInfo(new AtlasLineageRequest(guid, depth, direction, hideProcess, offset, limit, calculateRemainingVertexCounts));
    }

    @Override
    @GraphTransaction
    public AtlasLineageInfo getAtlasLineageInfo(AtlasLineageRequest lineageRequest) throws AtlasBaseException {
        AtlasPerfMetrics.MetricRecorder metric = RequestContext.get().startMetricRecord("getAtlasLineageInfo");

        AtlasLineageInfo ret;
        String guid = lineageRequest.getGuid();
        AtlasLineageContext lineageRequestContext = new AtlasLineageContext(lineageRequest, atlasTypeRegistry);
        RequestContext.get().setRelationAttrsForSearch(lineageRequest.getRelationAttributes());

        AtlasEntityHeader entity = entityRetriever.toAtlasEntityHeaderWithClassifications(guid);

        AtlasEntityType entityType = atlasTypeRegistry.getEntityTypeByName(entity.getTypeName());

        if (entityType == null) {
            throw new AtlasBaseException(AtlasErrorCode.TYPE_NAME_NOT_FOUND, entity.getTypeName());
        }

        boolean isProcess = entityType.getTypeAndAllSuperTypes().contains(PROCESS_SUPER_TYPE);
        if (isProcess) {
            if (lineageRequest.isHideProcess()) {
                throw new AtlasBaseException(AtlasErrorCode.INVALID_LINEAGE_ENTITY_TYPE_HIDE_PROCESS, guid, entity.getTypeName());
            }
            lineageRequestContext.setProcess(true);
        }else {
            boolean isDataSet = entityType.getTypeAndAllSuperTypes().contains(DATA_SET_SUPER_TYPE);
            if (!isDataSet) {
                throw new AtlasBaseException(AtlasErrorCode.INVALID_LINEAGE_ENTITY_TYPE, guid, entity.getTypeName());
            }
            lineageRequestContext.setDataset(true);
        }

        if (LINEAGE_USING_GREMLIN) {
            ret = getLineageInfoV1(lineageRequestContext);
        } else {
            ret = getLineageInfoV2(lineageRequestContext);
        }

        scrubLineageEntities(ret.getGuidEntityMap().values());
        RequestContext.get().endMetricRecord(metric);
        return ret;
    }

    @Override
    @GraphTransaction
    public AtlasLineageInfo getAtlasLineageInfo(String guid, LineageDirection direction, int depth) throws AtlasBaseException {
        return getAtlasLineageInfo(guid, direction, depth, false, -1, -1, false);
    }

    @Override
    @GraphTransaction
    public AtlasLineageOnDemandInfo getAtlasLineageInfo(String guid, LineageOnDemandRequest lineageOnDemandRequest) throws AtlasBaseException {
        AtlasPerfMetrics.MetricRecorder metricRecorder = RequestContext.get().startMetricRecord("getAtlasLineageInfo");
        RequestContext.get().setRelationAttrsForSearch(lineageOnDemandRequest.getRelationAttributes());
        RequestContext.get().setLineageInputLabel(LINEAGE_MAP.get(lineageOnDemandRequest.getLineageType())[0]);
        RequestContext.get().setLineageOutputLabel(LINEAGE_MAP.get(lineageOnDemandRequest.getLineageType())[1]);

        AtlasLineageOnDemandContext atlasLineageOnDemandContext = new AtlasLineageOnDemandContext(lineageOnDemandRequest, atlasTypeRegistry);
        HashMap<String, Boolean> dataTypeMap = validateAndGetEntityTypeMap(guid);
        AtlasLineageOnDemandInfo ret = getLineageInfoOnDemand(guid, atlasLineageOnDemandContext, dataTypeMap);
        appendLineageOnDemandPayload(ret, lineageOnDemandRequest);
        // filtering out on-demand relations which has input & output nodes within the limit
        cleanupRelationsOnDemand(ret);
        scrubLineageEntities(ret.getGuidEntityMap().values());
        RequestContext.get().endMetricRecord(metricRecorder);

        return ret;
    }

    @Override
    @GraphTransaction
    public AtlasLineageListInfo getLineageListInfoOnDemand(String guid, LineageListRequest lineageListRequest) throws AtlasBaseException {
        AtlasPerfMetrics.MetricRecorder metricRecorder = RequestContext.get().startMetricRecord("getLineageListInfoOnDemand");
        RequestContext.get().setLineageInputLabel(LINEAGE_MAP.get(lineageListRequest.getLineageType())[0]);
        RequestContext.get().setLineageOutputLabel(LINEAGE_MAP.get(lineageListRequest.getLineageType())[1]);
        AtlasLineageListInfo ret = new AtlasLineageListInfo(new ArrayList<>());
        RequestContext.get().setRelationAttrsForSearch(lineageListRequest.getRelationAttributes());

        traverseEdgesUsingBFS(guid, new AtlasLineageListContext(lineageListRequest, atlasTypeRegistry), ret);
        ret.setSearchParameters(lineageListRequest);

        RequestContext.get().endMetricRecord(metricRecorder);
        return ret;
    }

    private HashMap<String, Boolean> validateAndGetEntityTypeMap(String guid) throws AtlasBaseException {
        String  typeName = entityRetriever.getEntityVertex(guid).getProperty(Constants.TYPE_NAME_PROPERTY_KEY, String.class);
        AtlasEntityType entityType = atlasTypeRegistry.getEntityTypeByName(typeName);
        if (entityType == null) {
            throw new AtlasBaseException(AtlasErrorCode.TYPE_NAME_NOT_FOUND, typeName);
        }
        HashMap<String, Boolean> dataTypeMap = new HashMap<>();
        boolean isProcess = entityType.getTypeAndAllSuperTypes().contains(PROCESS_SUPER_TYPE);
        boolean isDataProduct = entityType.getTypeName().equals(DATA_PRODUCT_ENTITY_TYPE);
        dataTypeMap.put(IS_DATA_PRODUCT, isDataProduct);
        dataTypeMap.put(IS_DATASET, !isProcess);
        if (!isProcess) {
            boolean isDataSet = entityType.getTypeAndAllSuperTypes().contains(DATA_SET_SUPER_TYPE);
            if (!isDataSet) {
                throw new AtlasBaseException(AtlasErrorCode.INVALID_LINEAGE_ENTITY_TYPE, guid, typeName);
            }
        }
        return dataTypeMap;
    }

    private LineageOnDemandConstraints getLineageConstraints(String guid, LineageOnDemandBaseParams defaultParams) {
        if (LOG.isDebugEnabled()) {
            LOG.debug("No lineage on-demand constraints provided for guid: {}, configuring with default values direction: {}, inputRelationsLimit: {}, outputRelationsLimit: {}, depth: {}",
                    guid, BOTH, defaultParams.getInputRelationsLimit(), defaultParams.getOutputRelationsLimit(), LINEAGE_ON_DEMAND_DEFAULT_DEPTH);
        }

        return new LineageOnDemandConstraints(defaultParams);
    }

    private LineageOnDemandConstraints getAndValidateLineageConstraintsByGuid(String guid, AtlasLineageOnDemandContext context) {
        Map<String, LineageOnDemandConstraints> lineageConstraintsMap = context.getConstraints();
        LineageOnDemandBaseParams defaultParams = context.getDefaultParams();

        if (lineageConstraintsMap == null || !lineageConstraintsMap.containsKey(guid)) {
            return getLineageConstraints(guid, defaultParams);
        }

        LineageOnDemandConstraints lineageConstraintsByGuid = lineageConstraintsMap.get(guid);
        if (lineageConstraintsByGuid == null) {
            return getLineageConstraints(guid, defaultParams);
        }

        if (Objects.isNull(lineageConstraintsByGuid.getDirection())) {
            LOG.info("No lineage on-demand direction provided for guid: {}, configuring with default value {}", guid, LineageDirection.BOTH);
            lineageConstraintsByGuid.setDirection(AtlasLineageOnDemandInfo.LineageDirection.BOTH);
        }

        if (lineageConstraintsByGuid.getInputRelationsLimit() < 0) {
            LOG.info("No lineage on-demand constraint inputRelationsLimit provided for guid: {}, configuring with default value {}", guid, context.getDefaultParams().getInputRelationsLimit());
            lineageConstraintsByGuid.setInputRelationsLimit(context.getDefaultParams().getInputRelationsLimit());
        }

        if (lineageConstraintsByGuid.getOutputRelationsLimit() < 0) {
            LOG.info("No lineage on-demand constraint outputRelationsLimit provided for guid: {}, configuring with default value {}", guid, context.getDefaultParams().getOutputRelationsLimit());
            lineageConstraintsByGuid.setOutputRelationsLimit(context.getDefaultParams().getOutputRelationsLimit());
        }

        if (lineageConstraintsByGuid.getDepth() == 0) {
            LOG.info("No lineage on-demand depth provided for guid: {}, configuring with default value {}", guid, LINEAGE_ON_DEMAND_DEFAULT_DEPTH);
            lineageConstraintsByGuid.setDepth(LINEAGE_ON_DEMAND_DEFAULT_DEPTH);
        }

        return lineageConstraintsByGuid;

    }

    private void appendLineageOnDemandPayload(AtlasLineageOnDemandInfo lineageInfo, LineageOnDemandRequest lineageOnDemandRequest) {
        if (lineageInfo == null) {
            return;
        }
        lineageInfo.setLineageOnDemandPayload(lineageOnDemandRequest);
    }

    //Consider only relationsOnDemand which has either more inputs or more outputs than given limit
    private void cleanupRelationsOnDemand(AtlasLineageOnDemandInfo lineageInfo) {
        if (lineageInfo != null && MapUtils.isNotEmpty(lineageInfo.getRelationsOnDemand())) {
            lineageInfo.getRelationsOnDemand().entrySet().removeIf(x ->
                    !(x.getValue().hasMoreInputs() || x.getValue().hasMoreOutputs()
                            || x.getValue().hasUpstream() || x.getValue().hasDownstream()));
        }
    }

    private AtlasLineageOnDemandInfo getLineageInfoOnDemand(String guid, AtlasLineageOnDemandContext atlasLineageOnDemandContext, HashMap<String, Boolean> dataTypeMap) throws AtlasBaseException {
        AtlasPerfMetrics.MetricRecorder metricRecorder = RequestContext.get().startMetricRecord("getLineageInfoOnDemand");
        String lineageInputLabel = RequestContext.get().getLineageInputLabel();
        String lineageOutputLabel = RequestContext.get().getLineageOutputLabel();
        String lineageType = atlasLineageOnDemandContext.getLineageType();

        LineageOnDemandConstraints lineageConstraintsByGuid = getAndValidateLineageConstraintsByGuid(guid, atlasLineageOnDemandContext);
        AtlasLineageOnDemandInfo.LineageDirection direction = lineageConstraintsByGuid.getDirection();
        int level = 0;
        int depth = lineageConstraintsByGuid.getDepth();
        AtlasLineageOnDemandInfo ret = initializeLineageOnDemandInfo(guid);

        if (depth == 0)
            depth = -1;
        if (!ret.getRelationsOnDemand().containsKey(guid))
            ret.getRelationsOnDemand().put(guid, new LineageInfoOnDemand(lineageConstraintsByGuid));

        AtomicInteger inputEntitiesTraversed = new AtomicInteger(0);
        AtomicInteger outputEntitiesTraversed = new AtomicInteger(0);
        AtomicInteger traversalOrder = new AtomicInteger(1);

        boolean isConnecterVertex;


        isConnecterVertex =  lineageType.equals(PRODUCT_ASSET_LINEAGE)
                ? !dataTypeMap.get(IS_DATA_PRODUCT)
                : !dataTypeMap.get(IS_DATASET);

        if (!isConnecterVertex) {
                AtlasVertex datasetVertex = AtlasGraphUtilsV2.findByGuid(this.graph, guid);
                if (direction == AtlasLineageOnDemandInfo.LineageDirection.INPUT || direction == AtlasLineageOnDemandInfo.LineageDirection.BOTH)
                    traverseEdgesOnDemand(datasetVertex, true, depth, level, new HashSet<>(), atlasLineageOnDemandContext, ret, guid, inputEntitiesTraversed, traversalOrder);
                if (direction == AtlasLineageOnDemandInfo.LineageDirection.OUTPUT || direction == AtlasLineageOnDemandInfo.LineageDirection.BOTH)
                    traverseEdgesOnDemand(datasetVertex, false, depth, level, new HashSet<>(), atlasLineageOnDemandContext, ret, guid, outputEntitiesTraversed, traversalOrder);
                AtlasEntityHeader baseEntityHeader = entityRetriever.toAtlasEntityHeader(datasetVertex, atlasLineageOnDemandContext.getAttributes());
                setGraphTraversalMetadata(level, traversalOrder, baseEntityHeader);
                ret.getGuidEntityMap().put(guid, baseEntityHeader);
            } else {
                AtlasVertex processVertex = AtlasGraphUtilsV2.findByGuid(this.graph, guid);
                // make one hop to the next dataset vertices from process vertex and traverse with 'depth = depth - 1'
                if (direction == AtlasLineageOnDemandInfo.LineageDirection.INPUT || direction == AtlasLineageOnDemandInfo.LineageDirection.BOTH) {
                    Iterator<AtlasEdge> processEdges = processVertex.getEdges(AtlasEdgeDirection.OUT, lineageInputLabel).iterator();
                    traverseEdgesOnDemand(processEdges, true, depth, level, atlasLineageOnDemandContext, ret, processVertex, guid, inputEntitiesTraversed, traversalOrder);
                }
                if (direction == AtlasLineageOnDemandInfo.LineageDirection.OUTPUT || direction == AtlasLineageOnDemandInfo.LineageDirection.BOTH) {
                    Iterator<AtlasEdge> processEdges = processVertex.getEdges(AtlasEdgeDirection.OUT, lineageOutputLabel).iterator();
                    traverseEdgesOnDemand(processEdges, false, depth, level, atlasLineageOnDemandContext, ret, processVertex, guid, outputEntitiesTraversed, traversalOrder);
                }
            }
        RequestContext.get().endMetricRecord(metricRecorder);
        return ret;
    }

    private static void setGraphTraversalMetadata(int level, AtomicInteger traversalOrder, AtlasEntityHeader baseEntityHeader) {
        baseEntityHeader.setDepth(level);
        baseEntityHeader.setTraversalOrder(0);
        baseEntityHeader.setFinishTime(traversalOrder.get());
    }

    private void traverseEdgesOnDemand(Iterator<AtlasEdge> processEdges, boolean isInput, int depth, int level, AtlasLineageOnDemandContext atlasLineageOnDemandContext, AtlasLineageOnDemandInfo ret, AtlasVertex processVertex, String baseGuid, AtomicInteger entitiesTraversed, AtomicInteger traversalOrder) throws AtlasBaseException {
        AtlasLineageOnDemandInfo.LineageDirection direction = isInput ? AtlasLineageOnDemandInfo.LineageDirection.INPUT : AtlasLineageOnDemandInfo.LineageDirection.OUTPUT;
        String lineageInputLabel = RequestContext.get().getLineageInputLabel();
        int nextLevel = isInput ? level - 1: level + 1;
        while (processEdges.hasNext()) {
            AtlasEdge processEdge = processEdges.next();
            AtlasVertex datasetVertex = processEdge.getInVertex();

            if (!vertexMatchesEvaluation(datasetVertex, atlasLineageOnDemandContext) || !edgeMatchesEvaluation(processEdge, atlasLineageOnDemandContext)) {
                continue;
            }

            if (checkForOffset(processEdge, processVertex, atlasLineageOnDemandContext, ret)) {
                continue;
            }

            boolean isInputEdge  = processEdge.getLabel().equalsIgnoreCase(lineageInputLabel);
            if (incrementAndCheckIfRelationsLimitReached(processEdge, isInputEdge, atlasLineageOnDemandContext, ret, depth, entitiesTraversed, direction, new HashSet<>())) {
                break;
            } else {
                addEdgeToResult(processEdge, ret, atlasLineageOnDemandContext, nextLevel, traversalOrder);
                traversalOrder.incrementAndGet();
            }

            String inGuid = AtlasGraphUtilsV2.getIdFromVertex(datasetVertex);
            LineageOnDemandConstraints inGuidLineageConstrains = getAndValidateLineageConstraintsByGuid(inGuid, atlasLineageOnDemandContext);

            if (!ret.getRelationsOnDemand().containsKey(inGuid)) {
                ret.getRelationsOnDemand().put(inGuid, new LineageInfoOnDemand(inGuidLineageConstrains));
            }

            traverseEdgesOnDemand(datasetVertex, isInput, depth - 1, nextLevel, new HashSet<>(), atlasLineageOnDemandContext, ret, baseGuid, entitiesTraversed, traversalOrder);
        }
    }

    private void traverseEdgesOnDemand(AtlasVertex datasetVertex, boolean isInput, int depth, int level, Set<String> visitedVertices, AtlasLineageOnDemandContext atlasLineageOnDemandContext, AtlasLineageOnDemandInfo ret, String baseGuid, AtomicInteger entitiesTraversed, AtomicInteger traversalOrder) throws AtlasBaseException {
        if (isEntityTraversalLimitReached(entitiesTraversed))
            return;
        if (depth != 0) { // base condition of recursion for depth
            AtlasPerfMetrics.MetricRecorder metricRecorder = RequestContext.get().startMetricRecord("traverseEdgesOnDemand");
            AtlasLineageOnDemandInfo.LineageDirection direction = isInput ? AtlasLineageOnDemandInfo.LineageDirection.INPUT : AtlasLineageOnDemandInfo.LineageDirection.OUTPUT;
            String lineageInputLabel = RequestContext.get().getLineageInputLabel();
            String lineageOutputLabel = RequestContext.get().getLineageOutputLabel();
            int nextLevel = isInput ? level - 1: level + 1;
            // keep track of visited vertices to avoid circular loop
            visitedVertices.add(getId(datasetVertex));
            AtlasPerfMetrics.MetricRecorder traverseEdgesOnDemandGetEdgesIn = RequestContext.get().startMetricRecord("traverseEdgesOnDemandGetEdgesIn");

            Iterator<AtlasEdge> incomingEdges = datasetVertex.getEdges(IN, isInput ? lineageOutputLabel : lineageInputLabel).iterator();
            RequestContext.get().endMetricRecord(traverseEdgesOnDemandGetEdgesIn);

            while (incomingEdges.hasNext()) {
                AtlasEdge incomingEdge = incomingEdges.next();
                AtlasVertex connecterVertex = incomingEdge.getOutVertex();

                if (!vertexMatchesEvaluation(connecterVertex, atlasLineageOnDemandContext) || !edgeMatchesEvaluation(incomingEdge, atlasLineageOnDemandContext)) {
                    continue;
                }

                if (checkForOffset(incomingEdge, datasetVertex, atlasLineageOnDemandContext, ret)) {
                    continue;
                }

                if (incrementAndCheckIfRelationsLimitReached(incomingEdge, !isInput, atlasLineageOnDemandContext, ret, depth, entitiesTraversed, direction, visitedVertices)) {
                    LineageInfoOnDemand entityOnDemandInfo = ret.getRelationsOnDemand().get(baseGuid);
                    if (entityOnDemandInfo == null)
                        continue;
                    if (isInput ? entityOnDemandInfo.isInputRelationsReachedLimit() : entityOnDemandInfo.isOutputRelationsReachedLimit())
                        break;
                    else
                        continue;
                } else {
                    addEdgeToResult(incomingEdge, ret, atlasLineageOnDemandContext, level, traversalOrder);
                }

                AtlasPerfMetrics.MetricRecorder traverseEdgesOnDemandGetEdgesOut = RequestContext.get().startMetricRecord("traverseEdgesOnDemandGetEdgesOut");
                Iterator<AtlasEdge> outgoingEdges = connecterVertex.getEdges(OUT, isInput ? lineageInputLabel : lineageOutputLabel).iterator();
                RequestContext.get().endMetricRecord(traverseEdgesOnDemandGetEdgesOut);

                while (outgoingEdges.hasNext()) {
                    AtlasEdge outgoingEdge = outgoingEdges.next();
                    AtlasVertex entityVertex = outgoingEdge.getInVertex();

                    if (!vertexMatchesEvaluation(entityVertex, atlasLineageOnDemandContext) || !edgeMatchesEvaluation(outgoingEdge, atlasLineageOnDemandContext)) {
                        continue;
                    }

                    if (checkForOffset(outgoingEdge, connecterVertex, atlasLineageOnDemandContext, ret)) {
                        continue;
                    }
                    if (incrementAndCheckIfRelationsLimitReached(outgoingEdge, isInput, atlasLineageOnDemandContext, ret, depth, entitiesTraversed, direction, visitedVertices)) {
                        String processGuid = AtlasGraphUtilsV2.getIdFromVertex(connecterVertex);
                        LineageInfoOnDemand entityOnDemandInfo = ret.getRelationsOnDemand().get(processGuid);
                        if (entityOnDemandInfo == null)
                            continue;
                        if (isInput ? entityOnDemandInfo.isInputRelationsReachedLimit() : entityOnDemandInfo.isOutputRelationsReachedLimit())
                            break;
                        else
                            continue;
                    } else {
                        addEdgeToResult(outgoingEdge, ret, atlasLineageOnDemandContext, nextLevel, traversalOrder);
                        entitiesTraversed.incrementAndGet();
                        traversalOrder.incrementAndGet();
                        if (isEntityTraversalLimitReached(entitiesTraversed))
                            setEntityLimitReachedFlag(isInput, ret);
                    }
                    if (entityVertex != null && !visitedVertices.contains(getId(entityVertex))) {
                        traverseEdgesOnDemand(entityVertex, isInput, depth - 1, nextLevel, visitedVertices, atlasLineageOnDemandContext, ret, baseGuid, entitiesTraversed, traversalOrder); // execute inner depth
                        AtlasEntityHeader traversedEntity = ret.getGuidEntityMap().get(AtlasGraphUtilsV2.getIdFromVertex(entityVertex));
                        traversedEntity.setFinishTime(traversalOrder.get());
                    }
                }
            }

            RequestContext.get().endMetricRecord(metricRecorder);
        }
    }

    private static void setEntityLimitReachedFlag(boolean isInput, AtlasLineageOnDemandInfo ret) {
        if (isInput)
            ret.setUpstreamEntityLimitReached(true);
        else
            ret.setDownstreamEntityLimitReached(true);
    }

    private void traverseEdgesUsingBFS(String baseGuid, AtlasLineageListContext lineageListContext, AtlasLineageListInfo ret) throws AtlasBaseException {
        AtlasPerfMetrics.MetricRecorder metricRecorder = RequestContext.get().startMetricRecord("traverseEdgesUsingBFS");
        String lineageType = lineageListContext.getLineageType();
        Set<String> visitedVertices = new HashSet<>();
        visitedVertices.add(baseGuid);
        Set<String> skippedVertices = new HashSet<>();
        Queue<String> traversalQueue = new LinkedList<>();

        Map<String, List<String>> parentMapForNeighbours = new HashMap<>();  // New map to track parent nodes
        Map<String, List<String>> childrenMapForNeighbours = new HashMap<>();  // New map to track parent nodes


        AtlasVertex baseVertex = AtlasGraphUtilsV2.findByGuid(this.graph, baseGuid);
<<<<<<< HEAD
        boolean isBaseNodeDataset = validateEntityTypeAndCheckIfDataSet(baseGuid);
        // Get the neighbors for the current node
        enqueueNeighbours(baseVertex, isBaseNodeDataset, lineageListContext, traversalQueue, visitedVertices, skippedVertices, parentMapForNeighbours, childrenMapForNeighbours);
=======
        HashMap<String, Boolean> dataTypeMap = validateAndGetEntityTypeMap(baseGuid);

        boolean isNotConnecterVertex =  lineageType.equals(PRODUCT_ASSET_LINEAGE)
                ? dataTypeMap.get(IS_DATA_PRODUCT)
                : dataTypeMap.get(IS_DATASET);
        enqueueNeighbours(baseVertex, dataTypeMap, lineageListContext, traversalQueue, visitedVertices, skippedVertices);
>>>>>>> e4485107
        int currentDepth = 0;
        int currentLevel = isNotConnecterVertex? 0: 1;

        // Add the current node and its neighbors to the result
        appendToResult(baseVertex, lineageListContext, ret, currentLevel);

        while (!traversalQueue.isEmpty() && !lineageListContext.isEntityLimitReached() && currentDepth < lineageListContext.getDepth()) {
            currentDepth++;

            // update level at every alternate depth
            if ((isNotConnecterVertex && currentDepth % 2 != 0) || (!isNotConnecterVertex && currentDepth % 2 == 0))
                currentLevel++;

            int entitiesInCurrentDepth = traversalQueue.size();
            for (int i = 0; i < entitiesInCurrentDepth; i++) {
                if (lineageListContext.isEntityLimitReached())
                    break;

                String currentGUID = traversalQueue.poll();
                AtlasVertex currentVertex = AtlasGraphUtilsV2.findByGuid(this.graph, currentGUID);
                if (Objects.isNull(currentVertex))
                    throw new AtlasBaseException("Found null vertex during lineage graph traversal for guid: " + currentGUID);

                HashMap<String, Boolean> currentEntityDataTypeMap = validateAndGetEntityTypeMap(currentGUID);
                if (!lineageListContext.evaluateVertexFilter(currentVertex)) {
<<<<<<< HEAD
                    enqueueNeighbours(currentVertex, isDataset, lineageListContext, traversalQueue, visitedVertices, skippedVertices, parentMapForNeighbours, childrenMapForNeighbours);
=======
                    enqueueNeighbours(currentVertex, currentEntityDataTypeMap, lineageListContext, traversalQueue, visitedVertices, skippedVertices);
>>>>>>> e4485107
                    continue;
                }
                if (checkOffsetAndSkipEntity(lineageListContext, ret)) {
                    skippedVertices.add(currentGUID);
<<<<<<< HEAD
                    enqueueNeighbours(currentVertex, isDataset, lineageListContext, traversalQueue, visitedVertices, skippedVertices, parentMapForNeighbours, childrenMapForNeighbours);
=======
                    enqueueNeighbours(currentVertex, currentEntityDataTypeMap, lineageListContext, traversalQueue, visitedVertices, skippedVertices);
>>>>>>> e4485107
                    continue;
                }

                lineageListContext.incrementEntityCount();
                // Get the neighbors for the current node
                enqueueNeighbours(currentVertex, isDataset, lineageListContext, traversalQueue, visitedVertices, skippedVertices, parentMapForNeighbours, childrenMapForNeighbours);

                // Add the current node and its neighbors to the result
                appendToResult(currentVertex, lineageListContext, ret, currentLevel);
<<<<<<< HEAD

=======
                enqueueNeighbours(currentVertex, currentEntityDataTypeMap, lineageListContext, traversalQueue, visitedVertices, skippedVertices);
>>>>>>> e4485107
                if (isLastEntityInLastDepth(lineageListContext.getDepth(), currentDepth, entitiesInCurrentDepth, i)) {
                    ret.setHasMore(false);
                    lineageListContext.setHasMoreUpdated(true);
                }
            }
        }

        if(lineageListContext.getImmediateNeighbours()){
            // update parents for each entity
            updateParentNodesForEachEntity(lineageListContext, ret, parentMapForNeighbours, childrenMapForNeighbours);
        }

        if (currentDepth > lineageListContext.getDepth())
            lineageListContext.setDepthLimitReached(true);

        setPageMetadata(lineageListContext, ret, traversalQueue);
        RequestContext.get().endMetricRecord(metricRecorder);
    }

<<<<<<< HEAD
    private void enqueueNeighbours(AtlasVertex currentVertex, boolean isDataset,
                                   AtlasLineageListContext lineageListContext, Queue<String> traversalQueue,
                                   Set<String> visitedVertices, Set<String> skippedVertices,
                                   Map<String, List<String>> parentMapForNeighbours, Map<String, List<String>> childrenMapForNeighbours) {
=======
    private void enqueueNeighbours(AtlasVertex currentVertex, HashMap<String, Boolean> dataTypeMap, AtlasLineageListContext lineageListContext,
                                   Queue<String> traversalQueue, Set<String> visitedVertices, Set<String> skippedVertices) {
>>>>>>> e4485107
        AtlasPerfMetrics.MetricRecorder traverseEdgesOnDemandGetEdges = RequestContext.get().startMetricRecord("traverseEdgesOnDemandGetEdges");
        Iterator<AtlasEdge> edges;
        String lineageInputLabel = RequestContext.get().getLineageInputLabel();
        String lineageOutputLabel = RequestContext.get().getLineageOutputLabel();
        String lineageType = lineageListContext.getLineageType();
        boolean isConnecterVertex =  lineageType.equals(PRODUCT_ASSET_LINEAGE)
                ? !dataTypeMap.get(IS_DATA_PRODUCT)
                : !dataTypeMap.get(IS_DATASET);
        if (!isConnecterVertex)
            edges = currentVertex.getEdges(IN, isInputDirection(lineageListContext) ? lineageOutputLabel : lineageInputLabel).iterator();
        else
            edges = currentVertex.getEdges(OUT, isInputDirection(lineageListContext) ? lineageInputLabel : lineageOutputLabel).iterator();
        RequestContext.get().endMetricRecord(traverseEdgesOnDemandGetEdges);

        List<String> neighbors = new ArrayList<>();
        while (edges.hasNext()) {
            AtlasEdge currentEdge = edges.next();
            if (!lineageListContext.evaluateTraversalFilter(currentEdge))
                continue;
            AtlasVertex neighbourVertex;
            if (!isConnecterVertex)
                neighbourVertex = currentEdge.getOutVertex();
            else
                neighbourVertex = currentEdge.getInVertex();

            String vertexGuid = getGuid(neighbourVertex);
            if (StringUtils.isEmpty(vertexGuid) || !lineageListContext.evaluateTraversalFilter(neighbourVertex))
                continue;

            if (!skippedVertices.contains(vertexGuid) && !visitedVertices.contains(vertexGuid)) {
                visitedVertices.add(vertexGuid);
                traversalQueue.add(vertexGuid);
                addEntitiesToCache(neighbourVertex);
            }

            if(lineageListContext.getImmediateNeighbours()){
                String vertexDisplayName = getQalifiedName(neighbourVertex);
                parentMapForNeighbours
                        .computeIfAbsent(vertexDisplayName, k -> new ArrayList<>())
                        .add(getQalifiedName(currentVertex));
                childrenMapForNeighbours
                        .computeIfAbsent(getQalifiedName(currentVertex), k -> new ArrayList<>())
                        .add(vertexDisplayName);
            }
        }
    }

    private void updateParentNodesForEachEntity(AtlasLineageListContext lineageListContext, AtlasLineageListInfo ret, Map<String, List<String>> parentMapForNeighbours, Map<String, List<String>> childrenMapForNeighbours){
        List<AtlasEntityHeader> entityList = ret.getEntities();
        for (AtlasEntityHeader entity : entityList) {
            // Check if the entity GUID exists in the parentMapForNeighbours
            if (parentMapForNeighbours.containsKey(entity.getAttribute(QUALIFIED_NAME))) {
                // Get the list of AtlasVertex from the map
                List<String> parentNodes = parentMapForNeighbours.get(entity.getAttribute(QUALIFIED_NAME));

                List<String> parentNodesOfParent = new ArrayList<>();
                for (String parentNode : parentNodes) {
                    List<String> parentsOfParentNode = parentMapForNeighbours.get(parentNode);
                    if (parentsOfParentNode != null) {
                        parentNodesOfParent.addAll(parentsOfParentNode);
                    }
                }

                if(isInputDirection(lineageListContext)){
                    entity.setImmediateDownstream(parentNodesOfParent);
                }
                else{
                    entity.setImmediateUpstream(parentNodesOfParent);
                }
            }

            if (childrenMapForNeighbours.containsKey(entity.getAttribute(QUALIFIED_NAME))) {
                // Get the list of AtlasVertex from the map
                List<String> childrenNodes = childrenMapForNeighbours.get(entity.getAttribute(QUALIFIED_NAME));

                List<String> childrenNodesOfChildren = new ArrayList<>();
                for (String childNode : childrenNodes) {
                    // Add all children for the current childNode
                    List<String> childrenOfChildNode = childrenMapForNeighbours.get(childNode);
                    if (childrenOfChildNode != null) {
                        childrenNodesOfChildren.addAll(childrenOfChildNode);
                    }
                }

                if(isInputDirection(lineageListContext)){
                    entity.setImmediateUpstream(childrenNodesOfChildren);
                }
                else{
                    entity.setImmediateDownstream(childrenNodesOfChildren);
                }
            }
        }
    }

    private void appendToResult(AtlasVertex currentVertex, AtlasLineageListContext lineageListContext,
                                AtlasLineageListInfo ret, int currentLevel) throws AtlasBaseException {
        AtlasEntityHeader entity = entityRetriever.toAtlasEntityHeader(currentVertex, lineageListContext.getAttributes());
        entity.setDepth(currentLevel);
        ret.getEntities().add(entity);
    }

    private static void addEntitiesToCache(AtlasVertex vertex) {
        GraphTransactionInterceptor.addToVertexCache(getGuid(vertex), vertex);
    }

    private static void setPageMetadata(AtlasLineageListContext lineageListContext, AtlasLineageListInfo ret, Queue<String> traversalQueue) {
        if (!lineageListContext.isHasMoreUpdated())
            updateHasMore(lineageListContext, ret, traversalQueue);
        ret.setEntityCount(lineageListContext.getCurrentEntityCounter());
    }

    private static void updateHasMore(AtlasLineageListContext lineageListContext, AtlasLineageListInfo ret, Queue<String> traversalQueue) {
        if (!traversalQueue.isEmpty())
            ret.setHasMore(true);
        if (lineageListContext.isDepthLimitReached())
            ret.setHasMore(false);
    }

    private static boolean isLastEntityInLastDepth(int lastDepth, int currentDepth, int entitiesInCurrentDepth, int entityIndexInCurrentDepth) {
        return entityIndexInCurrentDepth == entitiesInCurrentDepth - 1 && currentDepth == lastDepth;
    }

    private static boolean isInputDirection(AtlasLineageListContext lineageListContext) {
        return LineageListRequest.LineageDirection.INPUT.equals(lineageListContext.getDirection());
    }

    private boolean checkForOffset(AtlasEdge atlasEdge, AtlasVertex entityVertex, AtlasLineageOnDemandContext atlasLineageOnDemandContext, AtlasLineageOnDemandInfo ret) {
        String entityGuid = getGuid(entityVertex);
        LineageOnDemandConstraints entityConstraints = getAndValidateLineageConstraintsByGuid(entityGuid, atlasLineageOnDemandContext);
        LineageInfoOnDemand entityLineageInfo = ret.getRelationsOnDemand().containsKey(entityGuid) ? ret.getRelationsOnDemand().get(entityGuid) : new LineageInfoOnDemand(entityConstraints);

        if (entityConstraints.getFrom() != 0 && entityLineageInfo.getFromCounter() < entityConstraints.getFrom()) {
            if (! lineageContainsSkippedEdgeV2(ret, atlasEdge)) {
                addEdgeToSkippedEdges(ret, atlasEdge);
                entityLineageInfo.incrementFromCounter();
            }
            return true;
        }
        return false;
    }

    private boolean checkOffsetAndSkipEntity(AtlasLineageListContext atlasLineageListContext, AtlasLineageListInfo ret) {
        if (atlasLineageListContext.getFrom() != 0 && atlasLineageListContext.getCurrentFromCounter() < atlasLineageListContext.getFrom()) {
            atlasLineageListContext.incrementCurrentFromCounter();
            return true;
        }
        return false;
    }

    private static String getId(AtlasVertex vertex) {
        return vertex.getIdForDisplay();
    }

    private boolean incrementAndCheckIfRelationsLimitReached(AtlasEdge atlasEdge, boolean isInput, AtlasLineageOnDemandContext atlasLineageOnDemandContext, AtlasLineageOnDemandInfo ret, int depth, AtomicInteger entitiesTraversed, AtlasLineageOnDemandInfo.LineageDirection direction, Set<String> visitedVertices) {
        AtlasPerfMetrics.MetricRecorder metricRecorder = RequestContext.get().startMetricRecord("incrementAndCheckIfRelationsLimitReached");

        AtlasVertex                inVertex                 = isInput ? atlasEdge.getOutVertex() : atlasEdge.getInVertex();
        String                     inGuid                   = AtlasGraphUtilsV2.getIdFromVertex(inVertex);
        LineageOnDemandConstraints inGuidLineageConstraints = getAndValidateLineageConstraintsByGuid(inGuid, atlasLineageOnDemandContext);

        AtlasVertex                outVertex                 = isInput ? atlasEdge.getInVertex() : atlasEdge.getOutVertex();
        String                     outGuid                   = AtlasGraphUtilsV2.getIdFromVertex(outVertex);
        LineageOnDemandConstraints outGuidLineageConstraints = getAndValidateLineageConstraintsByGuid(outGuid, atlasLineageOnDemandContext);

        LineageInfoOnDemand inLineageInfo = ret.getRelationsOnDemand().containsKey(inGuid) ? ret.getRelationsOnDemand().get(inGuid) : new LineageInfoOnDemand(inGuidLineageConstraints);
        LineageInfoOnDemand outLineageInfo = ret.getRelationsOnDemand().containsKey(outGuid) ? ret.getRelationsOnDemand().get(outGuid) : new LineageInfoOnDemand(outGuidLineageConstraints);

        setHorizontalPaginationFlags(isInput, atlasLineageOnDemandContext, ret, depth, entitiesTraversed, inVertex, inGuid, outVertex, outGuid, inLineageInfo, outLineageInfo, visitedVertices);

        boolean hasRelationsLimitReached = setVerticalPaginationFlags(entitiesTraversed, inLineageInfo, outLineageInfo);
        if (!hasRelationsLimitReached) {
            ret.getRelationsOnDemand().put(inGuid, inLineageInfo);
            ret.getRelationsOnDemand().put(outGuid, outLineageInfo);
        }
        RequestContext.get().endMetricRecord(metricRecorder);

        return hasRelationsLimitReached;
    }

    private boolean setVerticalPaginationFlags(AtomicInteger entitiesTraversed, LineageInfoOnDemand inLineageInfo, LineageInfoOnDemand outLineageInfo) {
        boolean hasRelationsLimitReached = false;
        if (inLineageInfo.isInputRelationsReachedLimit() || outLineageInfo.isOutputRelationsReachedLimit() || isEntityTraversalLimitReached(entitiesTraversed)) {
            inLineageInfo.setHasMoreInputs(true);
            outLineageInfo.setHasMoreOutputs(true);
            hasRelationsLimitReached = true;
        }

        if (!hasRelationsLimitReached) {
            inLineageInfo.incrementInputRelationsCount();
            outLineageInfo.incrementOutputRelationsCount();
        }
        return hasRelationsLimitReached;
    }

    private void setHorizontalPaginationFlags(boolean isInput, AtlasLineageOnDemandContext atlasLineageOnDemandContext, AtlasLineageOnDemandInfo ret, int depth, AtomicInteger entitiesTraversed, AtlasVertex inVertex, String inGuid, AtlasVertex outVertex, String outGuid, LineageInfoOnDemand inLineageInfo, LineageInfoOnDemand outLineageInfo, Set<String> visitedVertices) {
        boolean isOutVertexVisited = visitedVertices.contains(getId(outVertex));
        boolean isInVertexVisited = visitedVertices.contains(getId(inVertex));
        if (depth == 1 || entitiesTraversed.get() == getLineageMaxNodeAllowedCount()-1) { // is the vertex a leaf?
            if (isInput && ! isOutVertexVisited)
                setHasUpstream(atlasLineageOnDemandContext, outVertex, outLineageInfo);
            else if (!isInput && ! isInVertexVisited)
                setHasDownstream(atlasLineageOnDemandContext, inVertex, inLineageInfo);
        }
    }

    private void setHasDownstream(AtlasLineageOnDemandContext atlasLineageOnDemandContext, AtlasVertex inVertex, LineageInfoOnDemand inLineageInfo) {
        String lineageInputLabel = RequestContext.get().getLineageInputLabel();
        List<AtlasEdge> filteredEdges = getFilteredAtlasEdges(inVertex, IN, lineageInputLabel, atlasLineageOnDemandContext);
        if (!filteredEdges.isEmpty()) {
            inLineageInfo.setHasDownstream(true);
        }
        inLineageInfo.setTotalOutputRelationsCount(filteredEdges.size());
    }

    private void setHasUpstream(AtlasLineageOnDemandContext atlasLineageOnDemandContext, AtlasVertex outVertex, LineageInfoOnDemand outLineageInfo) {
        String lineageOutputLabel = RequestContext.get().getLineageOutputLabel();
        List<AtlasEdge> filteredEdges = getFilteredAtlasEdges(outVertex, IN, lineageOutputLabel, atlasLineageOnDemandContext);
        if (!filteredEdges.isEmpty()) {
            outLineageInfo.setHasUpstream(true);
        }
        outLineageInfo.setTotalInputRelationsCount(filteredEdges.size());
    }

    private List<AtlasEdge> getFilteredAtlasEdges(AtlasVertex outVertex, AtlasEdgeDirection direction, String processEdgeLabel, AtlasLineageOnDemandContext atlasLineageOnDemandContext) {
        List<AtlasEdge> filteredEdges = new ArrayList<>();
        Iterable<AtlasEdge> edges = outVertex.getEdges(direction, processEdgeLabel);
        for (AtlasEdge edge : edges) {
            if (edgeMatchesEvaluation(edge, atlasLineageOnDemandContext)) {
                filteredEdges.add(edge);
            }
        }
        return filteredEdges;
    }

    private boolean isEntityTraversalLimitReached(AtomicInteger entitiesTraversed) {
        return entitiesTraversed.get() >= getLineageMaxNodeAllowedCount();
    }

    @Override
    @GraphTransaction
    public SchemaDetails getSchemaForHiveTableByName(final String datasetName) throws AtlasBaseException {
        if (StringUtils.isEmpty(datasetName)) {
            // TODO: Complete error handling here
            throw new AtlasBaseException(AtlasErrorCode.BAD_REQUEST);
        }

        AtlasEntityType hive_table = atlasTypeRegistry.getEntityTypeByName("hive_table");

        Map<String, Object> lookupAttributes = new HashMap<>();
        lookupAttributes.put("qualifiedName", datasetName);
        String guid = AtlasGraphUtilsV2.getGuidByUniqueAttributes(hive_table, lookupAttributes);

        return getSchemaForHiveTableByGuid(guid);
    }

    @Override
    @GraphTransaction
    public SchemaDetails getSchemaForHiveTableByGuid(final String guid) throws AtlasBaseException {
        if (StringUtils.isEmpty(guid)) {
            throw new AtlasBaseException(AtlasErrorCode.BAD_REQUEST);
        }
        SchemaDetails ret = new SchemaDetails();
        AtlasEntityType hive_column = atlasTypeRegistry.getEntityTypeByName("hive_column");

        ret.setDataType(AtlasTypeUtil.toClassTypeDefinition(hive_column));

        AtlasEntityWithExtInfo entityWithExtInfo = entityRetriever.toAtlasEntityWithExtInfo(guid);
        AtlasEntity entity = entityWithExtInfo.getEntity();

        AtlasAuthorizationUtils.verifyAccess(new AtlasEntityAccessRequest(atlasTypeRegistry, AtlasPrivilege.ENTITY_READ, new AtlasEntityHeader(entity)),
                "read entity schema: guid=", guid);

        Map<String, AtlasEntity> referredEntities = entityWithExtInfo.getReferredEntities();
        List<String> columnIds = getColumnIds(entity);

        if (MapUtils.isNotEmpty(referredEntities)) {
            List<Map<String, Object>> rows = referredEntities.entrySet()
                    .stream()
                    .filter(e -> isColumn(columnIds, e))
                    .map(e -> AtlasTypeUtil.toMap(e.getValue()))
                    .collect(Collectors.toList());
            ret.setRows(rows);
        }

        return ret;
    }

    private void scrubLineageEntities(Collection<AtlasEntityHeader> entityHeaders) throws AtlasBaseException {
        AtlasPerfMetrics.MetricRecorder metricRecorder = RequestContext.get().startMetricRecord("scrubLineageEntities");

        AtlasSearchResult searchResult = new AtlasSearchResult();
        searchResult.setEntities(new ArrayList<>(entityHeaders));
        AtlasSearchResultScrubRequest request = new AtlasSearchResultScrubRequest(atlasTypeRegistry, searchResult);

        AtlasAuthorizationUtils.scrubSearchResults(request, true);
        RequestContext.get().endMetricRecord(metricRecorder);
    }

    private List<String> getColumnIds(AtlasEntity entity) {
        List<String> ret = new ArrayList<>();
        Object columnObjs = entity.getAttribute(COLUMNS);

        if (columnObjs instanceof List) {
            for (Object pkObj : (List) columnObjs) {
                if (pkObj instanceof AtlasObjectId) {
                    ret.add(((AtlasObjectId) pkObj).getGuid());
                }
            }
        }

        return ret;
    }

    private boolean isColumn(List<String> columnIds, Map.Entry<String, AtlasEntity> e) {
        return columnIds.contains(e.getValue().getGuid());
    }

    private AtlasLineageInfo getLineageInfoV1(AtlasLineageContext lineageContext) throws AtlasBaseException {
        AtlasLineageInfo ret;
        LineageDirection direction = lineageContext.getDirection();

        if (direction.equals(INPUT)) {
            ret = getLineageInfo(lineageContext, INPUT);
        } else if (direction.equals(OUTPUT)) {
            ret = getLineageInfo(lineageContext, OUTPUT);
        } else {
            ret = getBothLineageInfoV1(lineageContext);
        }

        return ret;
    }

    private AtlasLineageInfo getLineageInfo(AtlasLineageContext lineageContext, LineageDirection direction) throws AtlasBaseException {
        int depth = lineageContext.getDepth();
        String guid = lineageContext.getGuid();
        boolean isDataSet = lineageContext.isDataset();

        final Map<String, Object> bindings = new HashMap<>();
        String lineageQuery = getLineageQuery(guid, direction, depth, isDataSet, bindings);
        List results = executeGremlinScript(bindings, lineageQuery);
        Map<String, AtlasEntityHeader> entities = new HashMap<>();
        Set<LineageRelation> relations = new HashSet<>();

        if (CollectionUtils.isNotEmpty(results)) {
            for (Object result : results) {
                if (result instanceof Map) {
                    for (final Object o : ((Map) result).entrySet()) {
                        final Map.Entry entry = (Map.Entry) o;
                        Object value = entry.getValue();

                        if (value instanceof List) {
                            for (Object elem : (List) value) {
                                if (elem instanceof AtlasEdge) {
                                    processEdge((AtlasEdge) elem, entities, relations, lineageContext);
                                } else {
                                    LOG.warn("Invalid value of type {} found, ignoring", (elem != null ? elem.getClass().getSimpleName() : "null"));
                                }
                            }
                        } else if (value instanceof AtlasEdge) {
                            processEdge((AtlasEdge) value, entities, relations, lineageContext);
                        } else {
                            LOG.warn("Invalid value of type {} found, ignoring", (value != null ? value.getClass().getSimpleName() : "null"));
                        }
                    }
                } else if (result instanceof AtlasEdge) {
                    processEdge((AtlasEdge) result, entities, relations, lineageContext);
                }
            }
        }

        return new AtlasLineageInfo(guid, entities, relations, direction, depth, -1, -1);
    }

    private AtlasLineageInfo getLineageInfoV2(AtlasLineageContext lineageContext) throws AtlasBaseException {
        AtlasPerfMetrics.MetricRecorder metric = RequestContext.get().startMetricRecord("getLineageInfoV2");
        String lineageInputLabel = RequestContext.get().getLineageInputLabel();
        String lineageOutputLabel = RequestContext.get().getLineageOutputLabel();
        int depth = lineageContext.getDepth();
        String guid = lineageContext.getGuid();
        LineageDirection direction = lineageContext.getDirection();

        AtlasLineageInfo ret = initializeLineageInfo(guid, direction, depth, lineageContext.getLimit(), lineageContext.getOffset());

        if (depth == 0) {
            depth = -1;
        }

        if (lineageContext.isDataset()) {
            AtlasVertex datasetVertex = AtlasGraphUtilsV2.findByGuid(this.graph, guid);
            lineageContext.setStartDatasetVertex(datasetVertex);

            if (direction == INPUT || direction == BOTH) {
                traverseEdges(datasetVertex, true, depth, new HashSet<>(), ret, lineageContext);
            }

            if (direction == OUTPUT || direction == BOTH) {
                traverseEdges(datasetVertex, false, depth, new HashSet<>(), ret, lineageContext);
            }
        } else {
            AtlasVertex processVertex = AtlasGraphUtilsV2.findByGuid(this.graph, guid);

            // make one hop to the next dataset vertices from process vertex and traverse with 'depth = depth - 1'
            if (direction == INPUT || direction == BOTH) {
                Iterator<AtlasEdge> processEdges = vertexEdgeCache.getEdges(processVertex, OUT, lineageInputLabel).iterator();

                List<AtlasEdge> qualifyingEdges = getQualifyingProcessEdges(processEdges, lineageContext);
                ret.setHasChildrenForDirection(getGuid(processVertex), new LineageChildrenInfo(INPUT, hasMoreChildren(qualifyingEdges)));

                for (AtlasEdge processEdge : qualifyingEdges) {
                    addEdgeToResult(processEdge, ret, lineageContext);

                    AtlasVertex datasetVertex = processEdge.getInVertex();

                    traverseEdges(datasetVertex, true, depth - 1, new HashSet<>(), ret, lineageContext);
                }
            }

            if (direction == OUTPUT || direction == BOTH) {
                Iterator<AtlasEdge> processEdges = vertexEdgeCache.getEdges(processVertex, OUT, lineageOutputLabel).iterator();

                List<AtlasEdge> qualifyingEdges = getQualifyingProcessEdges(processEdges, lineageContext);
                ret.setHasChildrenForDirection(getGuid(processVertex), new LineageChildrenInfo(OUTPUT, hasMoreChildren(qualifyingEdges)));

                for (AtlasEdge processEdge : qualifyingEdges) {
                    addEdgeToResult(processEdge, ret, lineageContext);

                    AtlasVertex datasetVertex = processEdge.getInVertex();

                    traverseEdges(datasetVertex, false, depth - 1, new HashSet<>(), ret, lineageContext);
                }
            }
        }
        RequestContext.get().endMetricRecord(metric);

        return ret;
    }

    private List<AtlasEdge> getQualifyingProcessEdges(Iterator<AtlasEdge> processEdges, AtlasLineageContext lineageContext) {
        AtlasPerfMetrics.MetricRecorder metric = RequestContext.get().startMetricRecord("getQualifyingProcessEdges");
        List<AtlasEdge> qualifyingEdges = new ArrayList<>();
        while (processEdges.hasNext()) {
            AtlasEdge processEdge = processEdges.next();
            if (shouldProcessEdge(lineageContext, processEdge) && lineageContext.evaluate(processEdge.getInVertex())) {
                qualifyingEdges.add(processEdge);
            }
        }
        RequestContext.get().endMetricRecord(metric);
        return qualifyingEdges;
    }

    private void addEdgeToResult(AtlasEdge edge, AtlasLineageInfo lineageInfo,
                                 AtlasLineageContext requestContext) throws AtlasBaseException {
        if (!lineageContainsEdge(lineageInfo, edge)) {
            processEdge(edge, lineageInfo, requestContext);
        }
    }

    private void addEdgeToResult(AtlasEdge edge, AtlasLineageOnDemandInfo lineageInfo, AtlasLineageOnDemandContext atlasLineageOnDemandContext, int level, AtomicInteger traversalOrder) throws AtlasBaseException {
        if (!lineageContainsVisitedEdgeV2(lineageInfo, edge)) {
            processEdge(edge, lineageInfo, atlasLineageOnDemandContext, level, traversalOrder);
        }
    }

    private int getLineageMaxNodeAllowedCount() {
        return AtlasConfiguration.LINEAGE_MAX_NODE_COUNT.getInt();
    }

    private String getEdgeLabel(AtlasEdge edge) {
        String lineageInputLabel = RequestContext.get().getLineageInputLabel();
        AtlasVertex inVertex     = edge.getInVertex();
        AtlasVertex outVertex    = edge.getOutVertex();
        String      inGuid       = AtlasGraphUtilsV2.getIdFromVertex(inVertex);
        String      outGuid      = AtlasGraphUtilsV2.getIdFromVertex(outVertex);
        String      relationGuid = AtlasGraphUtilsV2.getEncodedProperty(edge, RELATIONSHIP_GUID_PROPERTY_KEY, String.class);
        boolean     isInputEdge  = edge.getLabel().equalsIgnoreCase(lineageInputLabel);

        if (isLineageOnDemandEnabled()) {
            return getEdgeLabelFromGuids(isInputEdge, inGuid, outGuid);
        }
        return relationGuid;
    }

    private String getEdgeLabelFromGuids(boolean isInputEdge, String inGuid, String outGuid) {
        return isInputEdge ? inGuid + SEPARATOR + outGuid : outGuid + SEPARATOR + inGuid;
    }

    private boolean hasMoreChildren(List<AtlasEdge> edges) {
        return edges.stream().anyMatch(edge -> getStatus(edge) == AtlasEntity.Status.ACTIVE);
    }

    private void traverseEdges(AtlasVertex currentVertex, boolean isInput, int depth, Set<String> visitedVertices, AtlasLineageInfo ret,
                               AtlasLineageContext lineageContext) throws AtlasBaseException {
        AtlasPerfMetrics.MetricRecorder metric = RequestContext.get().startMetricRecord("traverseEdges");
        if (depth != 0) {
            processIntermediateLevel(currentVertex, isInput, depth, visitedVertices, ret, lineageContext);
        } else {
            processLastLevel(currentVertex, isInput, ret, lineageContext);
        }
        RequestContext.get().endMetricRecord(metric);
    }

    private void processIntermediateLevel(AtlasVertex currentVertex,
                                          boolean isInput,
                                          int depth,
                                          Set<String> visitedVertices,
                                          AtlasLineageInfo ret,
                                          AtlasLineageContext lineageContext) throws AtlasBaseException {
        // keep track of visited vertices to avoid circular loop
        visitedVertices.add(currentVertex.getIdForDisplay());

        if (!vertexMatchesEvaluation(currentVertex, lineageContext)) {
            return;
        }
        List<AtlasEdge> currentVertexEdges = getEdgesOfCurrentVertex(currentVertex, isInput, lineageContext);
        if (lineageContext.shouldApplyPagination()) {
            if (lineageContext.isCalculateRemainingVertexCounts()) {
                calculateRemainingVertexCounts(currentVertex, isInput, ret);
            }
            addPaginatedVerticesToResult(isInput, depth, visitedVertices, ret, lineageContext, currentVertexEdges, currentVertex);
        } else {
            addLimitlessVerticesToResult(isInput, depth, visitedVertices, ret, lineageContext, currentVertexEdges);
        }
    }

    private void calculateRemainingVertexCounts(AtlasVertex currentVertex, boolean isInput, AtlasLineageInfo ret) {
        if (isInput) {
            Long totalUpstreamVertexCount = getTotalUpstreamVertexCount(getGuid(currentVertex));
            ret.calculateRemainingUpstreamVertexCount(totalUpstreamVertexCount);
        } else {
            Long totalDownstreamVertexCount = getTotalDownstreamVertexCount(getGuid(currentVertex));
            ret.calculateRemainingDownstreamVertexCount(totalDownstreamVertexCount);
        }
    }

    private Long getTotalDownstreamVertexCount(String guid) {
        return (Long) graph
                .V()
                .has("__guid", guid)
                .inE("__Process.inputs").has("__state", "ACTIVE")
                .outV().has("__state", "ACTIVE")
                .outE("__Process.outputs").has("__state", "ACTIVE")
                .inV()
                .count()
                .next();

    }

    private Long getTotalUpstreamVertexCount(String guid) {
        return (Long) graph
                .V()
                .has("__guid", guid)
                .outE("__Process.outputs").has("__state", "ACTIVE")
                .inV().has("__state", "ACTIVE")
                .inE("__Process.inputs").has("__state", "ACTIVE")
                .inV()
                .count()
                .next();
    }

    private void addPaginatedVerticesToResult(boolean isInput,
                                              int depth,
                                              Set<String> visitedVertices,
                                              AtlasLineageInfo ret,
                                              AtlasLineageContext lineageContext,
                                              List<AtlasEdge> currentVertexEdges,
                                              AtlasVertex currentVertex) throws AtlasBaseException {
        Set<Pair<String, String>> paginationCalculatedProcessOutputPair = new HashSet<>();
        long inputVertexCount = !isInput ? nonProcessEntityCount(ret) : 0;
        int currentOffset = lineageContext.getOffset();
        boolean isFirstValidProcessReached = false;
        for (int i = 0; i < currentVertexEdges.size(); i++) {
            AtlasEdge edge = currentVertexEdges.get(i);
            AtlasVertex processVertex = edge.getOutVertex();
            paginationCalculatedProcessOutputPair.add(Pair.of(getGuid(processVertex), getGuid(currentVertex)));
            if (!shouldProcessDeletedProcess(lineageContext, processVertex) || getStatus(edge) == DELETED) {
                continue;
            }

            List<AtlasEdge> edgesOfProcess = getEdgesOfProcess(isInput, lineageContext, paginationCalculatedProcessOutputPair, processVertex, currentOffset);

            if (isFirstValidProcessReached)
                currentOffset = 0;
            if (edgesOfProcess.size() > currentOffset) {
                isFirstValidProcessReached = true;
                ret.setHasChildrenForDirection(getGuid(processVertex), new LineageChildrenInfo(isInput ? INPUT : OUTPUT, hasMoreChildren(edgesOfProcess)));
                boolean isLimitReached = executeCurrentProcessVertex(isInput, depth, visitedVertices, ret, lineageContext, currentVertexEdges, inputVertexCount, currentOffset, i, edge, edgesOfProcess);
                if (isLimitReached)
                    return;
            } else
                currentOffset -= edgesOfProcess.size();
        }
    }

    private List<AtlasEdge> getEdgesOfProcess(boolean isInput, AtlasLineageContext lineageContext, Set<Pair<String, String>> paginationCalculatedProcessOutputPair, AtlasVertex processVertex, int currentOffset) {
        List<Pair<AtlasEdge, String>> processEdgeOutputVertexIdPairs = getUnvisitedProcessEdgesWithOutputVertexIds(isInput, lineageContext, paginationCalculatedProcessOutputPair, processVertex, currentOffset);
        processEdgeOutputVertexIdPairs.forEach(pair -> paginationCalculatedProcessOutputPair.add(Pair.of(getGuid(processVertex), pair.getRight())));
        return processEdgeOutputVertexIdPairs
                .stream()
                .map(Pair::getLeft)
                .collect(Collectors.toList());
    }

    private boolean executeCurrentProcessVertex(boolean isInput,
                                                int depth,
                                                Set<String> visitedVertices,
                                                AtlasLineageInfo ret,
                                                AtlasLineageContext lineageContext,
                                                List<AtlasEdge> currentVertexEdges,
                                                long inputVertexCount, int currentOffset, int vertexEdgeIndex,
                                                AtlasEdge edge,
                                                List<AtlasEdge> edgesOfProcess) throws AtlasBaseException {
        for (int j = currentOffset; j < edgesOfProcess.size(); j++) {
            AtlasEdge edgeOfProcess = edgesOfProcess.get(j);
            AtlasVertex entityVertex = edgeOfProcess.getInVertex();
            if (entityVertex == null) {
                continue;
            }
            if (shouldTerminate(isInput, ret, lineageContext, currentVertexEdges, inputVertexCount, vertexEdgeIndex, edgesOfProcess, j)) {
                return true;
            }
            if (!visitedVertices.contains(entityVertex.getIdForDisplay())) {
                traverseEdges(entityVertex, isInput, depth - 1, visitedVertices, ret, lineageContext);
            }
            if (lineageContext.isHideProcess()) {
                processVirtualEdge(edge, edgeOfProcess, ret, lineageContext);
            } else {
                processEdges(edge, edgeOfProcess, ret, lineageContext);
            }
        }
        return false;
    }

    private boolean shouldProcessDeletedProcess(AtlasLineageContext lineageContext, AtlasVertex processVertex) {
        return isVertexActive(processVertex) || lineageContext.isAllowDeletedProcess();
    }

    private boolean isVertexActive(AtlasVertex vertex) {
        return getStatus(vertex) == AtlasEntity.Status.ACTIVE;
    }

    private List<Pair<AtlasEdge, String>> getUnvisitedProcessEdgesWithOutputVertexIds(boolean isInput, AtlasLineageContext lineageContext, Set<Pair<String, String>> paginationCalculatedProcessOutputPair, AtlasVertex processVertex, int currentOffset) {
        if (lineageContext.getIgnoredProcesses() != null &&
                lineageContext.getIgnoredProcesses().contains(processVertex.getProperty(Constants.ENTITY_TYPE_PROPERTY_KEY, String.class))) {
            return Collections.emptyList();
        }
        String lineageInputLabel = RequestContext.get().getLineageInputLabel();
        String lineageOutputLabel = RequestContext.get().getLineageOutputLabel();
        List<Pair<AtlasEdge, String>> unvisitedProcessEdgesWithOutputVertexIds = new ArrayList<>();

        Iterable<AtlasEdge> outgoingEdges = vertexEdgeCache.getEdges(processVertex, OUT, isInput ? lineageInputLabel : lineageOutputLabel);

        for (AtlasEdge outgoingEdge : outgoingEdges) {
            AtlasVertex outputVertex = outgoingEdge.getInVertex();
            if (outputVertex != null &&
                    shouldProcessEdge(lineageContext, outgoingEdge) &&
                    vertexMatchesEvaluation(outputVertex, lineageContext) &&
                    !paginationCalculatedProcessOutputPair.contains(Pair.of(getGuid(processVertex), outputVertex.getIdForDisplay()))) {
                unvisitedProcessEdgesWithOutputVertexIds.add(Pair.of(outgoingEdge, outputVertex.getIdForDisplay()));
                if (unvisitedProcessEdgesWithOutputVertexIds.size() == lineageContext.getLimit() + currentOffset + 1) { // +1 is required for downstream check while trying to terminate the loop before it ends
                    break;
                }
            }
        }

        return unvisitedProcessEdgesWithOutputVertexIds;
    }

    @VisibleForTesting
    boolean shouldTerminate(boolean isInput,
                            AtlasLineageInfo ret,
                            AtlasLineageContext lineageContext,
                            List<AtlasEdge> currentVertexEdges,
                            long inputVertexCount,
                            int currentVertexEdgeIndex,
                            List<AtlasEdge> edgesOfProcess,
                            int processEdgeIndex) {
        if (lineageContext.getDirection() == BOTH) {
            if (isInput && nonProcessEntityCount(ret) == lineageContext.getLimit()) {
                ret.setHasMoreUpstreamVertices(true);
                return true;
            } else if (!isInput && nonProcessEntityCount(ret) - inputVertexCount == lineageContext.getLimit()) {
                ret.setHasMoreDownstreamVertices(true);
                return true;
            }
        } else if (nonProcessEntityCount(ret) == lineageContext.getLimit()) {
            setVertexCountsForOneDirection(isInput, ret, currentVertexEdges, currentVertexEdgeIndex, edgesOfProcess, processEdgeIndex);
            return true;
        }
        return false;
    }

    private void setVertexCountsForOneDirection(boolean isInput, AtlasLineageInfo ret, List<AtlasEdge> currentVertexEdges, int currentVertexEdgeIndex, List<AtlasEdge> edgesOfProcess, int processEdgeIndex) {
        if (isInput) {
            ret.setHasMoreUpstreamVertices(true);
        } else {
            ret.setHasMoreDownstreamVertices(true);
        }
    }

    private long nonProcessEntityCount(AtlasLineageInfo ret) {
        long nonProcessVertexCount = ret.getGuidEntityMap()
                .values()
                .stream()
                .filter(vertex -> !vertex.getTypeName().contains("Process"))
                .count();

        //We subtract 1 because the base entity is added to the result as well. We want 'limit' number of child
        //vertices, excluding the base entity.
        return Math.max(nonProcessVertexCount - 1, 0);
    }

    private void addLimitlessVerticesToResult(boolean isInput, int depth, Set<String> visitedVertices, AtlasLineageInfo ret, AtlasLineageContext lineageContext, List<AtlasEdge> currentVertexEdges) throws AtlasBaseException {
        for (AtlasEdge edge : currentVertexEdges) {
            AtlasVertex processVertex = edge.getOutVertex();
            List<AtlasEdge> outputEdgesOfProcess = getEdgesOfProcess(isInput, lineageContext, processVertex);

            ret.setHasChildrenForDirection(getGuid(processVertex), new LineageChildrenInfo(isInput ? INPUT : OUTPUT, hasMoreChildren(outputEdgesOfProcess)));
            for (AtlasEdge outgoingEdge : outputEdgesOfProcess) {
                AtlasVertex entityVertex = outgoingEdge.getInVertex();

                if (entityVertex != null) {
                    if (lineageContext.isHideProcess()) {
                        processVirtualEdge(edge, outgoingEdge, ret, lineageContext);
                    } else {
                        processEdges(edge, outgoingEdge, ret, lineageContext);
                    }

                    if (!visitedVertices.contains(entityVertex.getIdForDisplay())) {
                        traverseEdges(entityVertex, isInput, depth - 1, visitedVertices, ret, lineageContext);
                    }
                }
            }
        }
    }

    private void processLastLevel(AtlasVertex currentVertex, boolean isInput, AtlasLineageInfo ret, AtlasLineageContext lineageContext) {
        String lineageInputLabel = RequestContext.get().getLineageInputLabel();
        String lineageOutputLabel = RequestContext.get().getLineageOutputLabel();
        List<AtlasEdge> processEdges = vertexEdgeCache.getEdges(currentVertex, IN, isInput ? lineageOutputLabel : lineageInputLabel);

        // Filter lineages based on ignored process types
        processEdges = CollectionUtils.isNotEmpty(lineageContext.getIgnoredProcesses()) ?
                processEdges.stream()
                        .filter(processEdge -> processEdge.getOutVertex() != null)
                        .filter(processEdge -> !lineageContext.getIgnoredProcesses().contains(processEdge.getOutVertex().getProperty(Constants.ENTITY_TYPE_PROPERTY_KEY, String.class)))
                        .collect(Collectors.toList())
                : processEdges;

        // Filter lineages if child has only self-cyclic relation
        processEdges = processEdges.stream()
                .filter(processEdge -> processEdge.getOutVertex() != null)
                .filter(processEdge -> !childHasOnlySelfCycle(processEdge.getOutVertex(), currentVertex, isInput))
                .collect(Collectors.toList());

        ret.setHasChildrenForDirection(getGuid(currentVertex), new LineageChildrenInfo(isInput ? INPUT : OUTPUT, hasMoreChildren(processEdges)));
    }

    private boolean childHasOnlySelfCycle(AtlasVertex processVertex, AtlasVertex currentVertex, boolean isInput) {
        AtlasPerfMetrics.MetricRecorder metricRecorder = RequestContext.get().startMetricRecord("childHasSelfCycle");
        String lineageInputLabel = RequestContext.get().getLineageInputLabel();
        String lineageOutputLabel = RequestContext.get().getLineageOutputLabel();
        Iterator<AtlasEdge> processEdgeIterator;
        processEdgeIterator = processVertex.getEdges(OUT, isInput ? lineageInputLabel : lineageOutputLabel).iterator();
        Set<AtlasEdge> processOutputEdges = new HashSet<>();
        while (processEdgeIterator.hasNext()) {
            processOutputEdges.add(processEdgeIterator.next());
        }

        Set<AtlasVertex> linkedVertices = processOutputEdges.stream().map(x -> x.getInVertex()).collect(Collectors.toSet());
        RequestContext.get().endMetricRecord(metricRecorder);
        return linkedVertices.size() == 1 && linkedVertices.contains(currentVertex);
    }

    private List<AtlasEdge> getEdgesOfProcess(boolean isInput, AtlasLineageContext lineageContext, AtlasVertex processVertex) {
        if (lineageContext.getIgnoredProcesses() != null &&
                lineageContext.getIgnoredProcesses().contains(processVertex.getProperty(Constants.ENTITY_TYPE_PROPERTY_KEY, String.class))) {
            return Collections.emptyList();
        }
        String lineageInputLabel = RequestContext.get().getLineageInputLabel();
        String lineageOutputLabel = RequestContext.get().getLineageOutputLabel();
        return vertexEdgeCache.getEdges(processVertex, OUT, isInput ? lineageInputLabel : lineageOutputLabel)
                .stream()
                .filter(edge -> shouldProcessEdge(lineageContext, edge) && vertexMatchesEvaluation(edge.getInVertex(), lineageContext))
                .sorted(Comparator.comparing(edge -> edge.getProperty("_r__guid", String.class)))
                .collect(Collectors.toList());
    }

    private boolean vertexMatchesEvaluation(AtlasVertex currentVertex, AtlasLineageContext lineageContext) {
        return currentVertex.equals(lineageContext.getStartDatasetVertex()) || lineageContext.evaluate(currentVertex);
    }

    private boolean vertexMatchesEvaluation(AtlasVertex currentVertex, AtlasLineageOnDemandContext atlasLineageOnDemandContext) {
        return atlasLineageOnDemandContext.evaluate(currentVertex);
    }

    private boolean edgeMatchesEvaluation(AtlasEdge currentEdge, AtlasLineageOnDemandContext atlasLineageOnDemandContext) {
        return atlasLineageOnDemandContext.evaluate(currentEdge);
    }

    private boolean shouldProcessEdge(AtlasLineageContext lineageContext, AtlasEdge edge) {
        return lineageContext.isAllowDeletedProcess() ||
                (getStatus(edge.getOutVertex()) == AtlasEntity.Status.ACTIVE && getStateAsString(edge).equals(ACTIVE_STATE_VALUE));
    }

    private List<AtlasEdge> getEdgesOfCurrentVertex(AtlasVertex currentVertex, boolean isInput, AtlasLineageContext lineageContext) {
        String lineageInputLabel = RequestContext.get().getLineageInputLabel();
        String lineageOutputLabel = RequestContext.get().getLineageOutputLabel();
        return vertexEdgeCache
                .getEdges(currentVertex, IN, isInput ? lineageOutputLabel : lineageInputLabel)
                .stream()
                .sorted(Comparator.comparing(edge -> edge.getProperty("_r__guid", String.class)))
                .filter(edge -> shouldProcessEdge(lineageContext, edge))
                .collect(Collectors.toList());
    }

    private boolean lineageContainsEdge(AtlasLineageInfo lineageInfo, AtlasEdge edge) {
        boolean ret = false;

        if (lineageInfo != null && CollectionUtils.isNotEmpty(lineageInfo.getRelations()) && edge != null) {
            String relationGuid = AtlasGraphUtilsV2.getEncodedProperty(edge, RELATIONSHIP_GUID_PROPERTY_KEY, String.class);
            Set<LineageRelation> relations = lineageInfo.getRelations();
            for (LineageRelation relation : relations) {
                if (relation.getRelationshipId().equals(relationGuid)) {
                    ret = true;
                    break;
                }
            }
        }

        return ret;
    }

    private boolean lineageContainsVisitedEdgeV2(AtlasLineageOnDemandInfo lineageInfo, AtlasEdge edge) {
        AtlasPerfMetrics.MetricRecorder metric = RequestContext.get().startMetricRecord("lineageContainsVisitedEdgeV2");

        boolean ret = false;

        if (edge != null && lineageInfo != null && CollectionUtils.isNotEmpty(lineageInfo.getVisitedEdges())) {
            if (lineageInfo.getVisitedEdges().contains(getEdgeLabel(edge))) {
                ret = true;
            }
        }

        RequestContext.get().endMetricRecord(metric);

        return ret;
    }

    private boolean lineageContainsSkippedEdgeV2(AtlasLineageOnDemandInfo lineageInfo, AtlasEdge edge) {
        AtlasPerfMetrics.MetricRecorder metric = RequestContext.get().startMetricRecord("lineageContainsSkippedEdgeV2");

        boolean ret = false;

        if (edge != null && lineageInfo != null && CollectionUtils.isNotEmpty(lineageInfo.getSkippedEdges())) {
            if (lineageInfo.getSkippedEdges().contains(getEdgeLabel(edge))) {
                ret = true;
            }
        }

        RequestContext.get().endMetricRecord(metric);

        return ret;
    }

    private void addEdgeToSkippedEdges(AtlasLineageOnDemandInfo lineageInfo, AtlasEdge edge) {
        if (lineageInfo.getSkippedEdges() != null) {
            lineageInfo.getSkippedEdges().add(getEdgeLabel(edge));
        }
    }

    private AtlasLineageInfo initializeLineageInfo(String guid, LineageDirection direction, int depth, int limit, int offset) {
        return new AtlasLineageInfo(guid, new HashMap<>(), new HashSet<>(), direction, depth, limit, offset);
    }

    private AtlasLineageOnDemandInfo initializeLineageOnDemandInfo(String guid) {
        return new AtlasLineageOnDemandInfo(guid, new HashMap<>(), new HashSet<>(), new HashSet<>(), new HashSet<>(), new HashMap<>());
    }

    private List executeGremlinScript(Map<String, Object> bindings, String lineageQuery) throws AtlasBaseException {
        List ret;
        ScriptEngine engine = graph.getGremlinScriptEngine();

        try {
            ret = (List) graph.executeGremlinScript(engine, bindings, lineageQuery, false);
        } catch (ScriptException e) {
            throw new AtlasBaseException(INSTANCE_LINEAGE_QUERY_FAILED, lineageQuery);
        } finally {
            graph.releaseGremlinScriptEngine(engine);
        }

        return ret;
    }

    private boolean processVirtualEdge(final AtlasEdge incomingEdge, final AtlasEdge outgoingEdge, AtlasLineageInfo lineageInfo,
                                       AtlasLineageContext lineageContext) throws AtlasBaseException {
        final Map<String, AtlasEntityHeader> entities = lineageInfo.getGuidEntityMap();
        final Set<LineageRelation> relations = lineageInfo.getRelations();
        String lineageInputLabel = RequestContext.get().getLineageInputLabel();
        AtlasVertex inVertex = incomingEdge.getInVertex();
        AtlasVertex outVertex = outgoingEdge.getInVertex();
        AtlasVertex processVertex = outgoingEdge.getOutVertex();
        String inGuid = AtlasGraphUtilsV2.getIdFromVertex(inVertex);
        String outGuid = AtlasGraphUtilsV2.getIdFromVertex(outVertex);
        String processGuid = AtlasGraphUtilsV2.getIdFromVertex(processVertex);
        String relationGuid = null;
        boolean isInputEdge = incomingEdge.getLabel().equalsIgnoreCase(lineageInputLabel);

        if (!entities.containsKey(inGuid)) {
            AtlasEntityHeader entityHeader = entityRetriever.toAtlasEntityHeader(inVertex, lineageContext.getAttributes());
            GraphTransactionInterceptor.addToVertexGuidCache(inVertex.getId(), entityHeader.getGuid());
            entities.put(inGuid, entityHeader);
        }

        if (!entities.containsKey(outGuid)) {
            AtlasEntityHeader entityHeader = entityRetriever.toAtlasEntityHeader(outVertex, lineageContext.getAttributes());
            GraphTransactionInterceptor.addToVertexGuidCache(outVertex.getId(), entityHeader.getGuid());
            entities.put(outGuid, entityHeader);
        }

        if (!entities.containsKey(processGuid)) {
            AtlasEntityHeader entityHeader = entityRetriever.toAtlasEntityHeader(processVertex, lineageContext.getAttributes());
            GraphTransactionInterceptor.addToVertexGuidCache(processVertex.getId(), entityHeader.getGuid());
            entities.put(processGuid, entityHeader);
        }

        if (isInputEdge) {
            relations.add(new LineageRelation(inGuid, outGuid, relationGuid, getGuid(processVertex)));
        } else {
            relations.add(new LineageRelation(outGuid, inGuid, relationGuid, getGuid(processVertex)));
        }
        return false;
    }

    private void processEdges(final AtlasEdge incomingEdge, AtlasEdge outgoingEdge, AtlasLineageInfo lineageInfo,
                              AtlasLineageContext lineageContext) throws AtlasBaseException {
        AtlasPerfMetrics.MetricRecorder metric = RequestContext.get().startMetricRecord("processEdges");
        String lineageInputLabel = RequestContext.get().getLineageInputLabel();
        final Map<String, AtlasEntityHeader> entities = lineageInfo.getGuidEntityMap();
        final Set<LineageRelation> relations = lineageInfo.getRelations();

        AtlasVertex leftVertex = incomingEdge.getInVertex();
        AtlasVertex processVertex = incomingEdge.getOutVertex();
        AtlasVertex rightVertex = outgoingEdge.getInVertex();

        String leftGuid = AtlasGraphUtilsV2.getIdFromVertex(leftVertex);
        String rightGuid = AtlasGraphUtilsV2.getIdFromVertex(rightVertex);
        String processGuid = AtlasGraphUtilsV2.getIdFromVertex(processVertex);

        if (!entities.containsKey(leftGuid)) {
            AtlasEntityHeader entityHeader = entityRetriever.toAtlasEntityHeaderWithClassifications(leftVertex, lineageContext.getAttributes());
            entities.put(leftGuid, entityHeader);
        }

        if (!entities.containsKey(processGuid)) {
            AtlasEntityHeader entityHeader = entityRetriever.toAtlasEntityHeaderWithClassifications(processVertex, lineageContext.getAttributes());
            entities.put(processGuid, entityHeader);
        }

        if (!entities.containsKey(rightGuid)) {
            AtlasEntityHeader entityHeader = entityRetriever.toAtlasEntityHeaderWithClassifications(rightVertex, lineageContext.getAttributes());
            entities.put(rightGuid, entityHeader);
        }

        String relationGuid = AtlasGraphUtilsV2.getEncodedProperty(incomingEdge, RELATIONSHIP_GUID_PROPERTY_KEY, String.class);
        if (incomingEdge.getLabel().equalsIgnoreCase(lineageInputLabel)) {
            relations.add(new LineageRelation(leftGuid, processGuid, relationGuid));
        } else {
            relations.add(new LineageRelation(processGuid, leftGuid, relationGuid));
        }

        relationGuid = AtlasGraphUtilsV2.getEncodedProperty(outgoingEdge, RELATIONSHIP_GUID_PROPERTY_KEY, String.class);
        if (outgoingEdge.getLabel().equalsIgnoreCase(lineageInputLabel)) {
            relations.add(new LineageRelation(rightGuid, processGuid, relationGuid));
        } else {
            relations.add(new LineageRelation(processGuid, rightGuid, relationGuid));
        }
        RequestContext.get().endMetricRecord(metric);
    }

    private void processEdge(final AtlasEdge edge, AtlasLineageInfo lineageInfo,
                             AtlasLineageContext lineageContext) throws AtlasBaseException {
        AtlasPerfMetrics.MetricRecorder metric = RequestContext.get().startMetricRecord("processEdge");

        final Map<String, AtlasEntityHeader> entities = lineageInfo.getGuidEntityMap();
        final Set<LineageRelation> relations = lineageInfo.getRelations();
        String lineageInputLabel = RequestContext.get().getLineageInputLabel();
        AtlasVertex inVertex = edge.getInVertex();
        AtlasVertex outVertex = edge.getOutVertex();
        String inGuid = AtlasGraphUtilsV2.getIdFromVertex(inVertex);
        String outGuid = AtlasGraphUtilsV2.getIdFromVertex(outVertex);
        String relationGuid = AtlasGraphUtilsV2.getEncodedProperty(edge, RELATIONSHIP_GUID_PROPERTY_KEY, String.class);
        boolean isInputEdge = edge.getLabel().equalsIgnoreCase(lineageInputLabel);

        if (!entities.containsKey(inGuid)) {
            AtlasEntityHeader entityHeader = entityRetriever.toAtlasEntityHeaderWithClassifications(inVertex, lineageContext.getAttributes());
            entities.put(inGuid, entityHeader);
        }

        if (!entities.containsKey(outGuid)) {
            AtlasEntityHeader entityHeader = entityRetriever.toAtlasEntityHeaderWithClassifications(outVertex, lineageContext.getAttributes());
            entities.put(outGuid, entityHeader);
        }

        if (isInputEdge) {
            relations.add(new LineageRelation(inGuid, outGuid, relationGuid));
        } else {
            relations.add(new LineageRelation(outGuid, inGuid, relationGuid));
        }
        RequestContext.get().endMetricRecord(metric);
    }

    private void processEdge(final AtlasEdge edge, final Map<String, AtlasEntityHeader> entities,
                             final Set<LineageRelation> relations, AtlasLineageContext lineageContext) throws AtlasBaseException {
        //Backward compatibility method
        String lineageInputLabel = RequestContext.get().getLineageInputLabel();
        AtlasVertex inVertex = edge.getInVertex();
        AtlasVertex outVertex = edge.getOutVertex();
        String inGuid = AtlasGraphUtilsV2.getIdFromVertex(inVertex);
        String outGuid = AtlasGraphUtilsV2.getIdFromVertex(outVertex);
        String relationGuid = AtlasGraphUtilsV2.getEncodedProperty(edge, RELATIONSHIP_GUID_PROPERTY_KEY, String.class);
        boolean isInputEdge = edge.getLabel().equalsIgnoreCase(lineageInputLabel);

        if (!entities.containsKey(inGuid)) {
            AtlasEntityHeader entityHeader = entityRetriever.toAtlasEntityHeaderWithClassifications(inVertex, lineageContext.getAttributes());
            entities.put(inGuid, entityHeader);
        }

        if (!entities.containsKey(outGuid)) {
            AtlasEntityHeader entityHeader = entityRetriever.toAtlasEntityHeaderWithClassifications(outVertex, lineageContext.getAttributes());
            entities.put(outGuid, entityHeader);
        }

        if (isInputEdge) {
            relations.add(new LineageRelation(inGuid, outGuid, relationGuid));
        } else {
            relations.add(new LineageRelation(outGuid, inGuid, relationGuid));
        }
    }

    private void processEdge(final AtlasEdge edge, final AtlasLineageOnDemandInfo lineageInfo, AtlasLineageOnDemandContext atlasLineageOnDemandContext, int level, AtomicInteger traversalOrder) throws AtlasBaseException {
        processEdge(edge, lineageInfo.getGuidEntityMap(), lineageInfo.getRelations(), lineageInfo.getVisitedEdges(), atlasLineageOnDemandContext.getAttributes(), level, traversalOrder);
    }

    private void processEdge(final AtlasEdge edge, final Map<String, AtlasEntityHeader> entities, final Set<AtlasLineageOnDemandInfo.LineageRelation> relations, final Set<String> visitedEdges, final Set<String> attributes, int level, AtomicInteger traversalOrder) throws AtlasBaseException {
        AtlasPerfMetrics.MetricRecorder metricRecorder = RequestContext.get().startMetricRecord("processEdge");

        AtlasVertex inVertex     = edge.getInVertex();
        AtlasVertex outVertex    = edge.getOutVertex();
        String lineageInputLabel = RequestContext.get().getLineageInputLabel();
        String inTypeName = AtlasGraphUtilsV2.getTypeName(inVertex);
        AtlasEntityType inEntityType = atlasTypeRegistry.getEntityTypeByName(inTypeName);
        if (inEntityType == null) {
            throw new AtlasBaseException(AtlasErrorCode.TYPE_NAME_NOT_FOUND, inTypeName);
        }
        boolean inIsProcess = inEntityType.getTypeAndAllSuperTypes().contains(PROCESS_SUPER_TYPE);

        String      inGuid       = AtlasGraphUtilsV2.getIdFromVertex(inVertex);
        String      outGuid      = AtlasGraphUtilsV2.getIdFromVertex(outVertex);
        String      relationGuid = AtlasGraphUtilsV2.getEncodedProperty(edge, RELATIONSHIP_GUID_PROPERTY_KEY, String.class);
        boolean     isInputEdge  = edge.getLabel().equalsIgnoreCase(lineageInputLabel);

        if (!entities.containsKey(inGuid)) {
            AtlasEntityHeader entityHeader = entityRetriever.toAtlasEntityHeader(inVertex, attributes);
            if (!inIsProcess) {
                entityHeader.setDepth(level);
                entityHeader.setTraversalOrder(traversalOrder.get());
            }

            entities.put(inGuid, entityHeader);
        }
        if (!entities.containsKey(outGuid)) {
            AtlasEntityHeader entityHeader = entityRetriever.toAtlasEntityHeader(outVertex, attributes);
            if (inIsProcess) {
                entityHeader.setDepth(level);
                entityHeader.setTraversalOrder(traversalOrder.get());
            }

            entities.put(outGuid, entityHeader);
        }
        if (isInputEdge) {
            relations.add(new AtlasLineageOnDemandInfo.LineageRelation(inGuid, outGuid, relationGuid));
        } else {
            relations.add(new AtlasLineageOnDemandInfo.LineageRelation(outGuid, inGuid, relationGuid));
        }

        if (visitedEdges != null) {
            visitedEdges.add(getEdgeLabel(edge));
        }

        RequestContext.get().endMetricRecord(metricRecorder);
    }

    private AtlasLineageInfo getBothLineageInfoV1(AtlasLineageContext lineageContext) throws AtlasBaseException {
        AtlasLineageInfo inputLineage = getLineageInfo(lineageContext, INPUT);
        AtlasLineageInfo outputLineage = getLineageInfo(lineageContext, OUTPUT);
        AtlasLineageInfo ret = inputLineage;

        ret.getRelations().addAll(outputLineage.getRelations());
        ret.getGuidEntityMap().putAll(outputLineage.getGuidEntityMap());
        ret.setLineageDirection(BOTH);

        return ret;
    }

    private String getLineageQuery(String entityGuid, LineageDirection direction, int depth, boolean isDataSet, Map<String, Object> bindings) {
        String incomingFrom = null;
        String outgoingTo = null;
        String ret;
        String lineageInputLabel = RequestContext.get().getLineageInputLabel();
        String lineageOutputLabel = RequestContext.get().getLineageOutputLabel();
        if (direction.equals(INPUT)) {
            incomingFrom = lineageOutputLabel;
            outgoingTo = lineageInputLabel;
        } else if (direction.equals(OUTPUT)) {
            incomingFrom = lineageInputLabel;
            outgoingTo = lineageOutputLabel;
        }

        bindings.put("guid", entityGuid);
        bindings.put("incomingEdgeLabel", incomingFrom);
        bindings.put("outgoingEdgeLabel", outgoingTo);
        bindings.put("dataSetDepth", depth);
        bindings.put("processDepth", depth - 1);

        if (depth < 1) {
            ret = isDataSet ? gremlinQueryProvider.getQuery(FULL_LINEAGE_DATASET) :
                    gremlinQueryProvider.getQuery(FULL_LINEAGE_PROCESS);
        } else {
            ret = isDataSet ? gremlinQueryProvider.getQuery(PARTIAL_LINEAGE_DATASET) :
                    gremlinQueryProvider.getQuery(PARTIAL_LINEAGE_PROCESS);
        }

        return ret;
    }

    public boolean isLineageOnDemandEnabled() {
        return AtlasConfiguration.LINEAGE_ON_DEMAND_ENABLED.getBoolean();
    }

}<|MERGE_RESOLUTION|>--- conflicted
+++ resolved
@@ -497,18 +497,12 @@
 
 
         AtlasVertex baseVertex = AtlasGraphUtilsV2.findByGuid(this.graph, baseGuid);
-<<<<<<< HEAD
-        boolean isBaseNodeDataset = validateEntityTypeAndCheckIfDataSet(baseGuid);
-        // Get the neighbors for the current node
-        enqueueNeighbours(baseVertex, isBaseNodeDataset, lineageListContext, traversalQueue, visitedVertices, skippedVertices, parentMapForNeighbours, childrenMapForNeighbours);
-=======
         HashMap<String, Boolean> dataTypeMap = validateAndGetEntityTypeMap(baseGuid);
 
         boolean isNotConnecterVertex =  lineageType.equals(PRODUCT_ASSET_LINEAGE)
                 ? dataTypeMap.get(IS_DATA_PRODUCT)
                 : dataTypeMap.get(IS_DATASET);
-        enqueueNeighbours(baseVertex, dataTypeMap, lineageListContext, traversalQueue, visitedVertices, skippedVertices);
->>>>>>> e4485107
+        enqueueNeighbours(baseVertex, dataTypeMap, lineageListContext, traversalQueue, visitedVertices, skippedVertices, parentMapForNeighbours, childrenMapForNeighbours);
         int currentDepth = 0;
         int currentLevel = isNotConnecterVertex? 0: 1;
 
@@ -534,34 +528,22 @@
 
                 HashMap<String, Boolean> currentEntityDataTypeMap = validateAndGetEntityTypeMap(currentGUID);
                 if (!lineageListContext.evaluateVertexFilter(currentVertex)) {
-<<<<<<< HEAD
-                    enqueueNeighbours(currentVertex, isDataset, lineageListContext, traversalQueue, visitedVertices, skippedVertices, parentMapForNeighbours, childrenMapForNeighbours);
-=======
-                    enqueueNeighbours(currentVertex, currentEntityDataTypeMap, lineageListContext, traversalQueue, visitedVertices, skippedVertices);
->>>>>>> e4485107
+                    enqueueNeighbours(currentVertex, currentEntityDataTypeMap, lineageListContext, traversalQueue, visitedVertices, skippedVertices, parentMapForNeighbours, childrenMapForNeighbours);
                     continue;
                 }
                 if (checkOffsetAndSkipEntity(lineageListContext, ret)) {
                     skippedVertices.add(currentGUID);
-<<<<<<< HEAD
-                    enqueueNeighbours(currentVertex, isDataset, lineageListContext, traversalQueue, visitedVertices, skippedVertices, parentMapForNeighbours, childrenMapForNeighbours);
-=======
-                    enqueueNeighbours(currentVertex, currentEntityDataTypeMap, lineageListContext, traversalQueue, visitedVertices, skippedVertices);
->>>>>>> e4485107
+                    enqueueNeighbours(currentVertex, currentEntityDataTypeMap, lineageListContext, traversalQueue, visitedVertices, skippedVertices, parentMapForNeighbours, childrenMapForNeighbours);
                     continue;
                 }
 
                 lineageListContext.incrementEntityCount();
                 // Get the neighbors for the current node
-                enqueueNeighbours(currentVertex, isDataset, lineageListContext, traversalQueue, visitedVertices, skippedVertices, parentMapForNeighbours, childrenMapForNeighbours);
+                enqueueNeighbours(currentVertex, currentEntityDataTypeMap, lineageListContext, traversalQueue, visitedVertices, skippedVertices, parentMapForNeighbours, childrenMapForNeighbours);
 
                 // Add the current node and its neighbors to the result
                 appendToResult(currentVertex, lineageListContext, ret, currentLevel);
-<<<<<<< HEAD
-
-=======
-                enqueueNeighbours(currentVertex, currentEntityDataTypeMap, lineageListContext, traversalQueue, visitedVertices, skippedVertices);
->>>>>>> e4485107
+
                 if (isLastEntityInLastDepth(lineageListContext.getDepth(), currentDepth, entitiesInCurrentDepth, i)) {
                     ret.setHasMore(false);
                     lineageListContext.setHasMoreUpdated(true);
@@ -581,15 +563,10 @@
         RequestContext.get().endMetricRecord(metricRecorder);
     }
 
-<<<<<<< HEAD
-    private void enqueueNeighbours(AtlasVertex currentVertex, boolean isDataset,
+    private void enqueueNeighbours(AtlasVertex currentVertex, HashMap<String, Boolean> dataTypeMap,
                                    AtlasLineageListContext lineageListContext, Queue<String> traversalQueue,
                                    Set<String> visitedVertices, Set<String> skippedVertices,
                                    Map<String, List<String>> parentMapForNeighbours, Map<String, List<String>> childrenMapForNeighbours) {
-=======
-    private void enqueueNeighbours(AtlasVertex currentVertex, HashMap<String, Boolean> dataTypeMap, AtlasLineageListContext lineageListContext,
-                                   Queue<String> traversalQueue, Set<String> visitedVertices, Set<String> skippedVertices) {
->>>>>>> e4485107
         AtlasPerfMetrics.MetricRecorder traverseEdgesOnDemandGetEdges = RequestContext.get().startMetricRecord("traverseEdgesOnDemandGetEdges");
         Iterator<AtlasEdge> edges;
         String lineageInputLabel = RequestContext.get().getLineageInputLabel();
