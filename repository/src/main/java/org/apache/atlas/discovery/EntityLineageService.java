/**
 * Licensed to the Apache Software Foundation (ASF) under one
 * or more contributor license agreements.  See the NOTICE file
 * distributed with this work for additional information
 * regarding copyright ownership.  The ASF licenses this file
 * to you under the Apache License, Version 2.0 (the
 * "License"); you may not use this file except in compliance
 * with the License.  You may obtain a copy of the License at
 * <p>
 * http://www.apache.org/licenses/LICENSE-2.0
 * <p>
 * Unless required by applicable law or agreed to in writing, software
 * distributed under the License is distributed on an "AS IS" BASIS,
 * WITHOUT WARRANTIES OR CONDITIONS OF ANY KIND, either express or implied.
 * See the License for the specific language governing permissions and
 * limitations under the License.
 */

package org.apache.atlas.discovery;


import com.google.common.annotations.VisibleForTesting;
import org.apache.atlas.AtlasConfiguration;
import org.apache.atlas.AtlasErrorCode;
import org.apache.atlas.GraphTransactionInterceptor;
import org.apache.atlas.RequestContext;
import org.apache.atlas.annotation.GraphTransaction;
import org.apache.atlas.authorize.AtlasAuthorizationUtils;
import org.apache.atlas.authorize.AtlasEntityAccessRequest;
import org.apache.atlas.authorize.AtlasPrivilege;
import org.apache.atlas.authorize.AtlasSearchResultScrubRequest;
import org.apache.atlas.exception.AtlasBaseException;
import org.apache.atlas.model.discovery.AtlasSearchResult;
import org.apache.atlas.model.instance.AtlasEntity;
import org.apache.atlas.model.instance.AtlasEntity.AtlasEntityWithExtInfo;
import org.apache.atlas.model.instance.AtlasEntityHeader;
import org.apache.atlas.model.instance.AtlasObjectId;
import org.apache.atlas.model.lineage.*;
import org.apache.atlas.model.lineage.AtlasLineageInfo.LineageDirection;
import org.apache.atlas.model.lineage.AtlasLineageInfo.LineageRelation;
import org.apache.atlas.model.lineage.AtlasLineageOnDemandInfo.LineageInfoOnDemand;
import org.apache.atlas.repository.Constants;
import org.apache.atlas.repository.graphdb.AtlasEdge;
import org.apache.atlas.repository.graphdb.AtlasEdgeDirection;
import org.apache.atlas.repository.graphdb.AtlasGraph;
import org.apache.atlas.repository.graphdb.AtlasVertex;
import org.apache.atlas.repository.store.graph.v2.AtlasGraphUtilsV2;
import org.apache.atlas.repository.store.graph.v2.EntityGraphRetriever;
import org.apache.atlas.type.AtlasEntityType;
import org.apache.atlas.type.AtlasTypeRegistry;
import org.apache.atlas.type.AtlasTypeUtil;
import org.apache.atlas.util.AtlasGremlinQueryProvider;
import org.apache.atlas.utils.AtlasPerfMetrics;
import org.apache.atlas.v1.model.lineage.SchemaResponse.SchemaDetails;
import org.apache.commons.collections.CollectionUtils;
import org.apache.commons.collections.MapUtils;
import org.apache.commons.lang.StringUtils;
import org.apache.commons.lang3.tuple.Pair;
import org.slf4j.Logger;
import org.slf4j.LoggerFactory;
import org.springframework.stereotype.Service;

import javax.inject.Inject;
import javax.script.ScriptEngine;
import javax.script.ScriptException;
import java.util.*;
import java.util.concurrent.atomic.AtomicInteger;
import java.util.stream.Collectors;

import static org.apache.atlas.AtlasClient.DATA_SET_SUPER_TYPE;
import static org.apache.atlas.AtlasClient.PROCESS_SUPER_TYPE;
import static org.apache.atlas.AtlasErrorCode.*;
import static org.apache.atlas.model.instance.AtlasEntity.Status.DELETED;
import static org.apache.atlas.model.lineage.AtlasLineageInfo.LineageDirection.*;
import static org.apache.atlas.model.lineage.LineageListRequest.LINEAGE_TYPE_DATASET_PROCESS_LINEAGE;
import static org.apache.atlas.model.lineage.LineageListRequest.LINEAGE_TYPE_PRODUCT_ASSET_LINEAGE;
import static org.apache.atlas.repository.Constants.*;
import static org.apache.atlas.repository.graph.GraphHelper.*;
import static org.apache.atlas.repository.graphdb.AtlasEdgeDirection.IN;
import static org.apache.atlas.repository.graphdb.AtlasEdgeDirection.OUT;
import static org.apache.atlas.util.AtlasGremlinQueryProvider.AtlasGremlinQuery.*;

@Service
public class EntityLineageService implements AtlasLineageService {
    private static final Logger LOG = LoggerFactory.getLogger(EntityLineageService.class);

    private static final String PROCESS_INPUTS_EDGE = "__Process.inputs";
    private static final String PROCESS_OUTPUTS_EDGE = "__Process.outputs";
    private static final String OUTPUT_PORT_EDGE = "__Asset.outputPortDataProducts";
    private static final String INPUT_PORT_EDGE = "__Asset.inputPortDataProducts";

    /**
    * String[] => [Input edge Label, Output Edge Label]
    */
    public static final HashMap<String, String[]> LINEAGE_MAP = new HashMap<String, String[]>(){{
        put(LINEAGE_TYPE_DATASET_PROCESS_LINEAGE, new String[]{PROCESS_INPUTS_EDGE, PROCESS_OUTPUTS_EDGE});
        put(LINEAGE_TYPE_PRODUCT_ASSET_LINEAGE, new String[]{OUTPUT_PORT_EDGE, INPUT_PORT_EDGE});
    }};
    private static final String COLUMNS = "columns";
    private static final boolean LINEAGE_USING_GREMLIN = AtlasConfiguration.LINEAGE_USING_GREMLIN.getBoolean();
    private static final Integer DEFAULT_LINEAGE_MAX_NODE_COUNT       = 9000;
    private static final int     LINEAGE_ON_DEMAND_DEFAULT_DEPTH      = 3;
    private static final String  SEPARATOR                            = "->";
    public static final String IS_DATA_PRODUCT = "isDataProduct";
    public static final String IS_DATASET = "isDataset";

    private final AtlasGraph graph;
    private final AtlasGremlinQueryProvider gremlinQueryProvider;
    private final EntityGraphRetriever entityRetriever;
    private final AtlasTypeRegistry atlasTypeRegistry;
    private final VertexEdgeCache vertexEdgeCache;

    private static final List<String> FETCH_ENTITY_ATTRIBUTES = Arrays.asList(ATTRIBUTE_NAME_GUID, QUALIFIED_NAME, NAME);

    @Inject
    EntityLineageService(AtlasTypeRegistry typeRegistry, AtlasGraph atlasGraph, VertexEdgeCache vertexEdgeCache) {
        this.graph = atlasGraph;
        this.gremlinQueryProvider = AtlasGremlinQueryProvider.INSTANCE;
        this.entityRetriever = new EntityGraphRetriever(atlasGraph, typeRegistry);
        this.atlasTypeRegistry = typeRegistry;
        this.vertexEdgeCache = vertexEdgeCache;
    }

    @VisibleForTesting
    EntityLineageService() {
        this.graph = null;
        this.gremlinQueryProvider = null;
        this.entityRetriever = null;
        this.atlasTypeRegistry = null;
        this.vertexEdgeCache = null;
    }

    @Override
    public AtlasLineageInfo getAtlasLineageInfo(String guid, LineageDirection direction, int depth, boolean hideProcess, int offset, int limit, boolean calculateRemainingVertexCounts) throws AtlasBaseException {
        return getAtlasLineageInfo(new AtlasLineageRequest(guid, depth, direction, hideProcess, offset, limit, calculateRemainingVertexCounts));
    }

    @Override
    @GraphTransaction
    public AtlasLineageInfo getAtlasLineageInfo(AtlasLineageRequest lineageRequest) throws AtlasBaseException {
        AtlasPerfMetrics.MetricRecorder metric = RequestContext.get().startMetricRecord("getAtlasLineageInfo");

        AtlasLineageInfo ret;
        String guid = lineageRequest.getGuid();
        AtlasLineageContext lineageRequestContext = new AtlasLineageContext(lineageRequest, atlasTypeRegistry);
        RequestContext.get().setRelationAttrsForSearch(lineageRequest.getRelationAttributes());

        AtlasEntityHeader entity = entityRetriever.toAtlasEntityHeaderWithClassifications(guid);

        AtlasEntityType entityType = atlasTypeRegistry.getEntityTypeByName(entity.getTypeName());

        if (entityType == null) {
            throw new AtlasBaseException(AtlasErrorCode.TYPE_NAME_NOT_FOUND, entity.getTypeName());
        }

        boolean isProcess = entityType.getTypeAndAllSuperTypes().contains(PROCESS_SUPER_TYPE);
        if (isProcess) {
            if (lineageRequest.isHideProcess()) {
                throw new AtlasBaseException(AtlasErrorCode.INVALID_LINEAGE_ENTITY_TYPE_HIDE_PROCESS, guid, entity.getTypeName());
            }
            lineageRequestContext.setProcess(true);
        }else {
            boolean isDataSet = entityType.getTypeAndAllSuperTypes().contains(DATA_SET_SUPER_TYPE);
            if (!isDataSet) {
                throw new AtlasBaseException(AtlasErrorCode.INVALID_LINEAGE_ENTITY_TYPE, guid, entity.getTypeName());
            }
            lineageRequestContext.setDataset(true);
        }

        if (LINEAGE_USING_GREMLIN) {
            ret = getLineageInfoV1(lineageRequestContext);
        } else {
            ret = getLineageInfoV2(lineageRequestContext);
        }

        scrubLineageEntities(ret.getGuidEntityMap().values());
        RequestContext.get().endMetricRecord(metric);
        return ret;
    }

    @Override
    @GraphTransaction
    public AtlasLineageInfo getAtlasLineageInfo(String guid, LineageDirection direction, int depth) throws AtlasBaseException {
        return getAtlasLineageInfo(guid, direction, depth, false, -1, -1, false);
    }

    @Override
    @GraphTransaction
    public AtlasLineageOnDemandInfo getAtlasLineageInfo(String guid, LineageOnDemandRequest lineageOnDemandRequest) throws AtlasBaseException {
        AtlasPerfMetrics.MetricRecorder metricRecorder = RequestContext.get().startMetricRecord("getAtlasLineageInfo");
        RequestContext.get().setRelationAttrsForSearch(lineageOnDemandRequest.getRelationAttributes());
        RequestContext.get().setLineageInputLabel(LINEAGE_MAP.get(lineageOnDemandRequest.getLineageType())[0]);
        RequestContext.get().setLineageOutputLabel(LINEAGE_MAP.get(lineageOnDemandRequest.getLineageType())[1]);

        AtlasLineageOnDemandContext atlasLineageOnDemandContext = new AtlasLineageOnDemandContext(lineageOnDemandRequest, atlasTypeRegistry);
        EntityValidationResult entityValidationResult = validateAndGetEntityTypeMap(guid);
        AtlasLineageOnDemandInfo ret = getLineageInfoOnDemand(guid, atlasLineageOnDemandContext, entityValidationResult);
        appendLineageOnDemandPayload(ret, lineageOnDemandRequest);
        // filtering out on-demand relations which has input & output nodes within the limit
        cleanupRelationsOnDemand(ret);
        scrubLineageEntities(ret.getGuidEntityMap().values());
        RequestContext.get().endMetricRecord(metricRecorder);

        return ret;
    }

    @Override
    @GraphTransaction
    public AtlasLineageListInfo getLineageListInfoOnDemand(String guid, LineageListRequest lineageListRequest) throws AtlasBaseException {
        AtlasPerfMetrics.MetricRecorder metricRecorder = RequestContext.get().startMetricRecord("getLineageListInfoOnDemand");
        RequestContext.get().setLineageInputLabel(LINEAGE_MAP.get(lineageListRequest.getLineageType())[0]);
        RequestContext.get().setLineageOutputLabel(LINEAGE_MAP.get(lineageListRequest.getLineageType())[1]);
        AtlasLineageListInfo ret = new AtlasLineageListInfo(new ArrayList<>());
        RequestContext.get().setRelationAttrsForSearch(lineageListRequest.getRelationAttributes());

        traverseEdgesUsingBFS(guid, new AtlasLineageListContext(lineageListRequest, atlasTypeRegistry), ret);
        ret.setSearchParameters(lineageListRequest);

        RequestContext.get().endMetricRecord(metricRecorder);
        return ret;
    }

    public class EntityValidationResult {
        public final boolean isProcess;
        public final boolean isDataSet;
        public final boolean isConnection;
        public final boolean isConnectionProcess;
        public final boolean isDataProduct;

        public EntityValidationResult(boolean isProcess, boolean isDataSet, boolean isConnection, boolean isConnectionProcess, boolean isDataProduct) {
            this.isProcess = isProcess;
            this.isDataSet = isDataSet;
            this.isConnection = isConnection;
            this.isConnectionProcess = isConnectionProcess;
            this.isDataProduct = isDataProduct;
        }

        public boolean CheckIfConnectorVertex(String lineageType){

            if(lineageType.equals(LINEAGE_TYPE_PRODUCT_ASSET_LINEAGE)){
                return !isDataProduct;
            }

            if(isDataSet || isConnection){
                return false;
            }
            return true;
        }
    }
    private EntityValidationResult validateAndGetEntityTypeMap(String guid) throws AtlasBaseException {
        String  typeName = entityRetriever.getEntityVertex(guid).getProperty(Constants.TYPE_NAME_PROPERTY_KEY, String.class);
        AtlasEntityType entityType = atlasTypeRegistry.getEntityTypeByName(typeName);
        if (entityType == null) {
            throw new AtlasBaseException(AtlasErrorCode.TYPE_NAME_NOT_FOUND, typeName);
        }
        HashMap<String, Boolean> dataTypeMap = new HashMap<>();
        boolean isProcess = entityType.getTypeAndAllSuperTypes().contains(PROCESS_SUPER_TYPE);
        boolean isDataProduct = entityType.getTypeName().equals(DATA_PRODUCT_ENTITY_TYPE);
        boolean isConnectionProcess = false;
        boolean isDataSet  = false;
        boolean isConnection = false;
        if (!isProcess) {
            isConnectionProcess = entityType.getTypeAndAllSuperTypes().contains(CONNECTION_PROCESS_ENTITY_TYPE);
            if(!isConnectionProcess){
                isDataSet = entityType.getTypeAndAllSuperTypes().contains(DATA_SET_SUPER_TYPE);
                if (!isDataSet) {
                    isConnection = entityType.getTypeAndAllSuperTypes().contains(CONNECTION_ENTITY_TYPE);
                    if(!isConnection){
                        throw new AtlasBaseException(AtlasErrorCode.INVALID_LINEAGE_ENTITY_TYPE, guid, typeName);
                    }
                }
            }
        }
        return new EntityValidationResult(isProcess, isDataSet, isConnection, isConnectionProcess, isDataProduct);
    }

    private LineageOnDemandConstraints getLineageConstraints(String guid, LineageOnDemandBaseParams defaultParams) {
        if (LOG.isDebugEnabled()) {
            LOG.debug("No lineage on-demand constraints provided for guid: {}, configuring with default values direction: {}, inputRelationsLimit: {}, outputRelationsLimit: {}, depth: {}",
                    guid, BOTH, defaultParams.getInputRelationsLimit(), defaultParams.getOutputRelationsLimit(), LINEAGE_ON_DEMAND_DEFAULT_DEPTH);
        }

        return new LineageOnDemandConstraints(defaultParams);
    }

    private LineageOnDemandConstraints getAndValidateLineageConstraintsByGuid(String guid, AtlasLineageOnDemandContext context) {
        Map<String, LineageOnDemandConstraints> lineageConstraintsMap = context.getConstraints();
        LineageOnDemandBaseParams defaultParams = context.getDefaultParams();

        if (lineageConstraintsMap == null || !lineageConstraintsMap.containsKey(guid)) {
            return getLineageConstraints(guid, defaultParams);
        }

        LineageOnDemandConstraints lineageConstraintsByGuid = lineageConstraintsMap.get(guid);
        if (lineageConstraintsByGuid == null) {
            return getLineageConstraints(guid, defaultParams);
        }

        if (Objects.isNull(lineageConstraintsByGuid.getDirection())) {
            LOG.info("No lineage on-demand direction provided for guid: {}, configuring with default value {}", guid, LineageDirection.BOTH);
            lineageConstraintsByGuid.setDirection(AtlasLineageOnDemandInfo.LineageDirection.BOTH);
        }

        if (lineageConstraintsByGuid.getInputRelationsLimit() < 0) {
            LOG.info("No lineage on-demand constraint inputRelationsLimit provided for guid: {}, configuring with default value {}", guid, context.getDefaultParams().getInputRelationsLimit());
            lineageConstraintsByGuid.setInputRelationsLimit(context.getDefaultParams().getInputRelationsLimit());
        }

        if (lineageConstraintsByGuid.getOutputRelationsLimit() < 0) {
            LOG.info("No lineage on-demand constraint outputRelationsLimit provided for guid: {}, configuring with default value {}", guid, context.getDefaultParams().getOutputRelationsLimit());
            lineageConstraintsByGuid.setOutputRelationsLimit(context.getDefaultParams().getOutputRelationsLimit());
        }

        if (lineageConstraintsByGuid.getDepth() == 0) {
            LOG.info("No lineage on-demand depth provided for guid: {}, configuring with default value {}", guid, LINEAGE_ON_DEMAND_DEFAULT_DEPTH);
            lineageConstraintsByGuid.setDepth(LINEAGE_ON_DEMAND_DEFAULT_DEPTH);
        }

        return lineageConstraintsByGuid;

    }

    private void appendLineageOnDemandPayload(AtlasLineageOnDemandInfo lineageInfo, LineageOnDemandRequest lineageOnDemandRequest) {
        if (lineageInfo == null) {
            return;
        }
        lineageInfo.setLineageOnDemandPayload(lineageOnDemandRequest);
    }

    //Consider only relationsOnDemand which has either more inputs or more outputs than given limit
    private void cleanupRelationsOnDemand(AtlasLineageOnDemandInfo lineageInfo) {
        if (lineageInfo != null && MapUtils.isNotEmpty(lineageInfo.getRelationsOnDemand())) {
            lineageInfo.getRelationsOnDemand().entrySet().removeIf(x ->
                    !(x.getValue().hasMoreInputs() || x.getValue().hasMoreOutputs()
                            || x.getValue().hasUpstream() || x.getValue().hasDownstream()));
        }
    }

    private AtlasLineageOnDemandInfo getLineageInfoOnDemand(String guid, AtlasLineageOnDemandContext atlasLineageOnDemandContext, EntityValidationResult entityValidationResult) throws AtlasBaseException {
        AtlasPerfMetrics.MetricRecorder metricRecorder = RequestContext.get().startMetricRecord("getLineageInfoOnDemand");
        String lineageInputLabel = RequestContext.get().getLineageInputLabel();
        String lineageOutputLabel = RequestContext.get().getLineageOutputLabel();
        String lineageType = atlasLineageOnDemandContext.getLineageType();

        LineageOnDemandConstraints lineageConstraintsByGuid = getAndValidateLineageConstraintsByGuid(guid, atlasLineageOnDemandContext);
        AtlasLineageOnDemandInfo.LineageDirection direction = lineageConstraintsByGuid.getDirection();
        int level = 0;
        int depth = lineageConstraintsByGuid.getDepth();
        AtlasLineageOnDemandInfo ret = initializeLineageOnDemandInfo(guid);

        if (depth == 0)
            depth = -1;
        if (!ret.getRelationsOnDemand().containsKey(guid))
            ret.getRelationsOnDemand().put(guid, new LineageInfoOnDemand(lineageConstraintsByGuid));

        AtomicInteger inputEntitiesTraversed = new AtomicInteger(0);
        AtomicInteger outputEntitiesTraversed = new AtomicInteger(0);
        AtomicInteger traversalOrder = new AtomicInteger(1);

        boolean isConnecterVertex;


        isConnecterVertex =  entityValidationResult.CheckIfConnectorVertex(lineageType);

        if (!isConnecterVertex) {
                AtlasVertex datasetVertex = AtlasGraphUtilsV2.findByGuid(this.graph, guid);
                if (direction == AtlasLineageOnDemandInfo.LineageDirection.INPUT || direction == AtlasLineageOnDemandInfo.LineageDirection.BOTH)
                    traverseEdgesOnDemand(datasetVertex, true, depth, level, new HashSet<>(), atlasLineageOnDemandContext, ret, guid, inputEntitiesTraversed, traversalOrder);
                if (direction == AtlasLineageOnDemandInfo.LineageDirection.OUTPUT || direction == AtlasLineageOnDemandInfo.LineageDirection.BOTH)
                    traverseEdgesOnDemand(datasetVertex, false, depth, level, new HashSet<>(), atlasLineageOnDemandContext, ret, guid, outputEntitiesTraversed, traversalOrder);
                AtlasEntityHeader baseEntityHeader = entityRetriever.toAtlasEntityHeader(datasetVertex, atlasLineageOnDemandContext.getAttributes());
                setGraphTraversalMetadata(level, traversalOrder, baseEntityHeader);
                ret.getGuidEntityMap().put(guid, baseEntityHeader);
            } else {
                AtlasVertex processVertex = AtlasGraphUtilsV2.findByGuid(this.graph, guid);
                // make one hop to the next dataset vertices from process vertex and traverse with 'depth = depth - 1'
                if (direction == AtlasLineageOnDemandInfo.LineageDirection.INPUT || direction == AtlasLineageOnDemandInfo.LineageDirection.BOTH) {
                    Iterator<AtlasEdge> processEdges = processVertex.getEdges(AtlasEdgeDirection.OUT, lineageInputLabel).iterator();
                    traverseEdgesOnDemand(processEdges, true, depth, level, atlasLineageOnDemandContext, ret, processVertex, guid, inputEntitiesTraversed, traversalOrder);
                }
                if (direction == AtlasLineageOnDemandInfo.LineageDirection.OUTPUT || direction == AtlasLineageOnDemandInfo.LineageDirection.BOTH) {
                    Iterator<AtlasEdge> processEdges = processVertex.getEdges(AtlasEdgeDirection.OUT, lineageOutputLabel).iterator();
                    traverseEdgesOnDemand(processEdges, false, depth, level, atlasLineageOnDemandContext, ret, processVertex, guid, outputEntitiesTraversed, traversalOrder);
                }
            }
        RequestContext.get().endMetricRecord(metricRecorder);
        return ret;
    }

    private static void setGraphTraversalMetadata(int level, AtomicInteger traversalOrder, AtlasEntityHeader baseEntityHeader) {
        baseEntityHeader.setDepth(level);
        baseEntityHeader.setTraversalOrder(0);
        baseEntityHeader.setFinishTime(traversalOrder.get());
    }

    private void traverseEdgesOnDemand(Iterator<AtlasEdge> processEdges, boolean isInput, int depth, int level, AtlasLineageOnDemandContext atlasLineageOnDemandContext, AtlasLineageOnDemandInfo ret, AtlasVertex processVertex, String baseGuid, AtomicInteger entitiesTraversed, AtomicInteger traversalOrder) throws AtlasBaseException {
        AtlasLineageOnDemandInfo.LineageDirection direction = isInput ? AtlasLineageOnDemandInfo.LineageDirection.INPUT : AtlasLineageOnDemandInfo.LineageDirection.OUTPUT;
        String lineageInputLabel = RequestContext.get().getLineageInputLabel();
        int nextLevel = isInput ? level - 1: level + 1;
        while (processEdges.hasNext()) {
            AtlasEdge processEdge = processEdges.next();
            AtlasVertex datasetVertex = processEdge.getInVertex();

            if (!vertexMatchesEvaluation(datasetVertex, atlasLineageOnDemandContext) || !edgeMatchesEvaluation(processEdge, atlasLineageOnDemandContext)) {
                continue;
            }

            if (checkForOffset(processEdge, processVertex, atlasLineageOnDemandContext, ret)) {
                continue;
            }

            boolean isInputEdge  = processEdge.getLabel().equalsIgnoreCase(lineageInputLabel);
            if (incrementAndCheckIfRelationsLimitReached(processEdge, isInputEdge, atlasLineageOnDemandContext, ret, depth, entitiesTraversed, direction, new HashSet<>())) {
                break;
            } else {
                addEdgeToResult(processEdge, ret, atlasLineageOnDemandContext, nextLevel, traversalOrder);
                traversalOrder.incrementAndGet();
            }

            String inGuid = AtlasGraphUtilsV2.getIdFromVertex(datasetVertex);
            LineageOnDemandConstraints inGuidLineageConstrains = getAndValidateLineageConstraintsByGuid(inGuid, atlasLineageOnDemandContext);

            if (!ret.getRelationsOnDemand().containsKey(inGuid)) {
                ret.getRelationsOnDemand().put(inGuid, new LineageInfoOnDemand(inGuidLineageConstrains));
            }

            traverseEdgesOnDemand(datasetVertex, isInput, depth - 1, nextLevel, new HashSet<>(), atlasLineageOnDemandContext, ret, baseGuid, entitiesTraversed, traversalOrder);
        }
    }

    private void traverseEdgesOnDemand(AtlasVertex datasetVertex, boolean isInput, int depth, int level, Set<String> visitedVertices, AtlasLineageOnDemandContext atlasLineageOnDemandContext, AtlasLineageOnDemandInfo ret, String baseGuid, AtomicInteger entitiesTraversed, AtomicInteger traversalOrder) throws AtlasBaseException {
        if (isEntityTraversalLimitReached(entitiesTraversed))
            return;
        if (depth != 0) { // base condition of recursion for depth
            AtlasPerfMetrics.MetricRecorder metricRecorder = RequestContext.get().startMetricRecord("traverseEdgesOnDemand");
            AtlasLineageOnDemandInfo.LineageDirection direction = isInput ? AtlasLineageOnDemandInfo.LineageDirection.INPUT : AtlasLineageOnDemandInfo.LineageDirection.OUTPUT;
            String lineageInputLabel = RequestContext.get().getLineageInputLabel();
            String lineageOutputLabel = RequestContext.get().getLineageOutputLabel();
            int nextLevel = isInput ? level - 1: level + 1;
            // keep track of visited vertices to avoid circular loop
            visitedVertices.add(getId(datasetVertex));
            AtlasPerfMetrics.MetricRecorder traverseEdgesOnDemandGetEdgesIn = RequestContext.get().startMetricRecord("traverseEdgesOnDemandGetEdgesIn");

            Iterator<AtlasEdge> incomingEdges = datasetVertex.getEdges(IN, isInput ? lineageOutputLabel : lineageInputLabel).iterator();
            RequestContext.get().endMetricRecord(traverseEdgesOnDemandGetEdgesIn);

            while (incomingEdges.hasNext()) {
                AtlasEdge incomingEdge = incomingEdges.next();
                AtlasVertex connecterVertex = incomingEdge.getOutVertex();

                if (!vertexMatchesEvaluation(connecterVertex, atlasLineageOnDemandContext) || !edgeMatchesEvaluation(incomingEdge, atlasLineageOnDemandContext)) {
                    continue;
                }

                if (checkForOffset(incomingEdge, datasetVertex, atlasLineageOnDemandContext, ret)) {
                    continue;
                }

                if (incrementAndCheckIfRelationsLimitReached(incomingEdge, !isInput, atlasLineageOnDemandContext, ret, depth, entitiesTraversed, direction, visitedVertices)) {
                    LineageInfoOnDemand entityOnDemandInfo = ret.getRelationsOnDemand().get(baseGuid);
                    if (entityOnDemandInfo == null)
                        continue;
                    if (isInput ? entityOnDemandInfo.isInputRelationsReachedLimit() : entityOnDemandInfo.isOutputRelationsReachedLimit())
                        break;
                    else
                        continue;
                } else {
                    addEdgeToResult(incomingEdge, ret, atlasLineageOnDemandContext, level, traversalOrder);
                }

                AtlasPerfMetrics.MetricRecorder traverseEdgesOnDemandGetEdgesOut = RequestContext.get().startMetricRecord("traverseEdgesOnDemandGetEdgesOut");
                Iterator<AtlasEdge> outgoingEdges = connecterVertex.getEdges(OUT, isInput ? lineageInputLabel : lineageOutputLabel).iterator();
                RequestContext.get().endMetricRecord(traverseEdgesOnDemandGetEdgesOut);

                while (outgoingEdges.hasNext()) {
                    AtlasEdge outgoingEdge = outgoingEdges.next();
                    AtlasVertex entityVertex = outgoingEdge.getInVertex();

                    if (!vertexMatchesEvaluation(entityVertex, atlasLineageOnDemandContext) || !edgeMatchesEvaluation(outgoingEdge, atlasLineageOnDemandContext)) {
                        continue;
                    }

                    if (checkForOffset(outgoingEdge, connecterVertex, atlasLineageOnDemandContext, ret)) {
                        continue;
                    }
                    if (incrementAndCheckIfRelationsLimitReached(outgoingEdge, isInput, atlasLineageOnDemandContext, ret, depth, entitiesTraversed, direction, visitedVertices)) {
                        String processGuid = AtlasGraphUtilsV2.getIdFromVertex(connecterVertex);
                        LineageInfoOnDemand entityOnDemandInfo = ret.getRelationsOnDemand().get(processGuid);
                        if (entityOnDemandInfo == null)
                            continue;
                        if (isInput ? entityOnDemandInfo.isInputRelationsReachedLimit() : entityOnDemandInfo.isOutputRelationsReachedLimit())
                            break;
                        else
                            continue;
                    } else {
                        addEdgeToResult(outgoingEdge, ret, atlasLineageOnDemandContext, nextLevel, traversalOrder);
                        entitiesTraversed.incrementAndGet();
                        traversalOrder.incrementAndGet();
                        if (isEntityTraversalLimitReached(entitiesTraversed))
                            setEntityLimitReachedFlag(isInput, ret);
                    }
                    if (entityVertex != null && !visitedVertices.contains(getId(entityVertex))) {
                        traverseEdgesOnDemand(entityVertex, isInput, depth - 1, nextLevel, visitedVertices, atlasLineageOnDemandContext, ret, baseGuid, entitiesTraversed, traversalOrder); // execute inner depth
                        AtlasEntityHeader traversedEntity = ret.getGuidEntityMap().get(AtlasGraphUtilsV2.getIdFromVertex(entityVertex));
                        traversedEntity.setFinishTime(traversalOrder.get());
                    }
                }
            }

            RequestContext.get().endMetricRecord(metricRecorder);
        }
    }

    private static void setEntityLimitReachedFlag(boolean isInput, AtlasLineageOnDemandInfo ret) {
        if (isInput)
            ret.setUpstreamEntityLimitReached(true);
        else
            ret.setDownstreamEntityLimitReached(true);
    }

    private void traverseEdgesUsingBFS(String baseGuid, AtlasLineageListContext lineageListContext, AtlasLineageListInfo ret) throws AtlasBaseException {
        AtlasPerfMetrics.MetricRecorder metricRecorder = RequestContext.get().startMetricRecord("traverseEdgesUsingBFS");
        String lineageType = lineageListContext.getLineageType();
        Set<String> visitedVertices = new HashSet<>();
        visitedVertices.add(baseGuid);
        Set<String> skippedVertices = new HashSet<>();
        Queue<String> traversalQueue = new LinkedList<>();

        Map<String, List<String>> lineageParentsForEntityMap = new HashMap<>();  // New map to track parent nodes
        Map<String, List<String>> lineageChildrenForEntityMap = new HashMap<>();  // New map to track parent nodes


        AtlasVertex baseVertex = AtlasGraphUtilsV2.findByGuid(this.graph, baseGuid);
        EntityValidationResult entityValidationResult = validateAndGetEntityTypeMap(baseGuid);

        boolean isNotConnecterVertex =  entityValidationResult.CheckIfConnectorVertex(lineageType);
        enqueueNeighbours(baseVertex, entityValidationResult, lineageListContext, traversalQueue, visitedVertices, skippedVertices, lineageParentsForEntityMap, lineageChildrenForEntityMap);
        int currentDepth = 0;
        int currentLevel = isNotConnecterVertex? 0: 1;

        if(lineageListContext.getImmediateNeighbours()){
            // Add the current node and its neighbors to the result
            appendToResult(baseVertex, lineageListContext, ret, currentLevel);
        }

        while (!traversalQueue.isEmpty() && !lineageListContext.isEntityLimitReached() && currentDepth < lineageListContext.getDepth()) {
            currentDepth++;

            // update level at every alternate depth
            if ((isNotConnecterVertex && currentDepth % 2 != 0) || (!isNotConnecterVertex && currentDepth % 2 == 0))
                currentLevel++;

            int entitiesInCurrentDepth = traversalQueue.size();
            for (int i = 0; i < entitiesInCurrentDepth; i++) {
                if (lineageListContext.isEntityLimitReached())
                    break;

                String currentGUID = traversalQueue.poll();
                AtlasVertex currentVertex = AtlasGraphUtilsV2.findByGuid(this.graph, currentGUID);
                if (Objects.isNull(currentVertex))
                    throw new AtlasBaseException("Found null vertex during lineage graph traversal for guid: " + currentGUID);

                EntityValidationResult currentEntityValidationResult = validateAndGetEntityTypeMap(currentGUID);
                if (!lineageListContext.evaluateVertexFilter(currentVertex)) {
                    enqueueNeighbours(currentVertex, currentEntityValidationResult, lineageListContext, traversalQueue, visitedVertices, skippedVertices, lineageParentsForEntityMap, lineageChildrenForEntityMap);
                    continue;
                }
                if (checkOffsetAndSkipEntity(lineageListContext, ret)) {
                    skippedVertices.add(currentGUID);
                    enqueueNeighbours(currentVertex, currentEntityValidationResult, lineageListContext, traversalQueue, visitedVertices, skippedVertices, lineageParentsForEntityMap, lineageChildrenForEntityMap);
                    continue;
                }

                lineageListContext.incrementEntityCount();
                // Get the neighbors for the current node
                enqueueNeighbours(currentVertex, currentEntityValidationResult, lineageListContext, traversalQueue, visitedVertices, skippedVertices, lineageParentsForEntityMap, lineageChildrenForEntityMap);

                // Add the current node and its neighbors to the result
                appendToResult(currentVertex, lineageListContext, ret, currentLevel);

                if (isLastEntityInLastDepth(lineageListContext.getDepth(), currentDepth, entitiesInCurrentDepth, i)) {
                    ret.setHasMore(false);
                    lineageListContext.setHasMoreUpdated(true);
                }
            }
        }

        if(lineageListContext.getImmediateNeighbours()){
            // update parents for each entity
            updateNeighbourNodesForEachEntity(lineageListContext, ret, lineageParentsForEntityMap, lineageChildrenForEntityMap);
        }

        if (currentDepth > lineageListContext.getDepth())
            lineageListContext.setDepthLimitReached(true);

        setPageMetadata(lineageListContext, ret, traversalQueue);
        RequestContext.get().endMetricRecord(metricRecorder);
    }

    private void enqueueNeighbours(AtlasVertex currentVertex, EntityValidationResult entityValidationResult, AtlasLineageListContext lineageListContext,
                                   Queue<String> traversalQueue, Set<String> visitedVertices, Set<String> skippedVertices, Map<String, List<String>> lineageParentsForEntityMap, Map<String, List<String>> lineageChildrenForEntityMap) {
        AtlasPerfMetrics.MetricRecorder traverseEdgesOnDemandGetEdges = RequestContext.get().startMetricRecord("traverseEdgesOnDemandGetEdges");
        Iterator<AtlasEdge> edges;
        String lineageInputLabel = RequestContext.get().getLineageInputLabel();
        String lineageOutputLabel = RequestContext.get().getLineageOutputLabel();
        String lineageType = lineageListContext.getLineageType();
        boolean isConnecterVertex =  entityValidationResult.CheckIfConnectorVertex(lineageType);
        if (!isConnecterVertex)
            edges = currentVertex.getEdges(IN, isInputDirection(lineageListContext) ? lineageOutputLabel : lineageInputLabel).iterator();
        else
            edges = currentVertex.getEdges(OUT, isInputDirection(lineageListContext) ? lineageInputLabel : lineageOutputLabel).iterator();
        RequestContext.get().endMetricRecord(traverseEdgesOnDemandGetEdges);

        while (edges.hasNext()) {
            AtlasEdge currentEdge = edges.next();
            if (!lineageListContext.evaluateTraversalFilter(currentEdge))
                continue;
            AtlasVertex neighbourVertex;
            if (!isConnecterVertex)
                neighbourVertex = currentEdge.getOutVertex();
            else
                neighbourVertex = currentEdge.getInVertex();

            String vertexGuid = getGuid(neighbourVertex);
            if (StringUtils.isEmpty(vertexGuid) || !lineageListContext.evaluateTraversalFilter(neighbourVertex))
                continue;

            if (!skippedVertices.contains(vertexGuid) && !visitedVertices.contains(vertexGuid)) {
                visitedVertices.add(vertexGuid);
                traversalQueue.add(vertexGuid);
                addEntitiesToCache(neighbourVertex);
            }

            if(lineageListContext.getImmediateNeighbours()){
                lineageParentsForEntityMap
                        .computeIfAbsent(vertexGuid, k -> new ArrayList<>())
                        .add(getGuid(currentVertex));
                lineageChildrenForEntityMap
                        .computeIfAbsent(getGuid(currentVertex), k -> new ArrayList<>())
                        .add(vertexGuid);
            }
        }
    }

    private void updateNeighbourNodesForEachEntity(AtlasLineageListContext lineageListContext, AtlasLineageListInfo ret,
                                                   Map<String, List<String>> lineageParentsForEntityMap,
                                                   Map<String, List<String>> lineageChildrenForEntityMap) {
        AtlasPerfMetrics.MetricRecorder metric = RequestContext.get().startMetricRecord("updateNeighbourNodesForEachEntity");
        List<AtlasEntityHeader> entityList = ret.getEntities();
        if (entityList == null) return;

        for (AtlasEntityHeader entity : entityList) {
            if (entity == null || entity.getGuid() == null) continue;

            updateLineageForEntity(entity, lineageParentsForEntityMap, true, lineageListContext);
            updateLineageForEntity(entity, lineageChildrenForEntityMap, false, lineageListContext);
        }
        RequestContext.get().endMetricRecord(metric);
    }

    private void updateLineageForEntity(AtlasEntityHeader entity, Map<String, List<String>> lineageMap,
                                        boolean isParentMap, AtlasLineageListContext lineageListContext) {
        List<String> relatedProcessNodes = lineageMap.get(entity.getGuid());
        if (relatedProcessNodes == null) return;

        Set<String> seenGuids = new HashSet<>();
        List<Map<String, String>> relatedDatasetNodes = new ArrayList<>();

        for (String node : relatedProcessNodes) {
            List<String> subNodes = lineageMap.get(node);
            if (subNodes == null) continue;

            for (String subNode : subNodes) {
                AtlasVertex vertex = AtlasGraphUtilsV2.findByGuid(this.graph, subNode);
                if (vertex != null && seenGuids.add(subNode)) {
                    Map<String, String> details = fetchAttributes(vertex, FETCH_ENTITY_ATTRIBUTES);
                    relatedDatasetNodes.add(details);
                }
            }
        }

        if (isParentMap) {
            if (isInputDirection(lineageListContext)) {
                entity.setImmediateDownstream(relatedDatasetNodes);
            } else {
                entity.setImmediateUpstream(relatedDatasetNodes);
            }
        } else {
            if (isInputDirection(lineageListContext)) {
                entity.setImmediateUpstream(relatedDatasetNodes);
            } else {
                entity.setImmediateDownstream(relatedDatasetNodes);
            }
        }
    }

    private void appendToResult(AtlasVertex currentVertex, AtlasLineageListContext lineageListContext,
                                AtlasLineageListInfo ret, int currentLevel) throws AtlasBaseException {
        AtlasEntityHeader entity = entityRetriever.toAtlasEntityHeader(currentVertex, lineageListContext.getAttributes());
        entity.setDepth(currentLevel);
        ret.getEntities().add(entity);
    }

    private static void addEntitiesToCache(AtlasVertex vertex) {
        GraphTransactionInterceptor.addToVertexCache(getGuid(vertex), vertex);
    }

    private static void setPageMetadata(AtlasLineageListContext lineageListContext, AtlasLineageListInfo ret, Queue<String> traversalQueue) {
        if (!lineageListContext.isHasMoreUpdated())
            updateHasMore(lineageListContext, ret, traversalQueue);
        ret.setEntityCount(lineageListContext.getCurrentEntityCounter());
    }

    private static void updateHasMore(AtlasLineageListContext lineageListContext, AtlasLineageListInfo ret, Queue<String> traversalQueue) {
        if (!traversalQueue.isEmpty())
            ret.setHasMore(true);
        if (lineageListContext.isDepthLimitReached())
            ret.setHasMore(false);
    }

    private static boolean isLastEntityInLastDepth(int lastDepth, int currentDepth, int entitiesInCurrentDepth, int entityIndexInCurrentDepth) {
        return entityIndexInCurrentDepth == entitiesInCurrentDepth - 1 && currentDepth == lastDepth;
    }

    private static boolean isInputDirection(AtlasLineageListContext lineageListContext) {
        return LineageListRequest.LineageDirection.INPUT.equals(lineageListContext.getDirection());
    }

    private boolean checkForOffset(AtlasEdge atlasEdge, AtlasVertex entityVertex, AtlasLineageOnDemandContext atlasLineageOnDemandContext, AtlasLineageOnDemandInfo ret) {
        AtlasPerfMetrics.MetricRecorder metric = RequestContext.get().startMetricRecord("checkForOffset");
        try {
            String entityGuid = getGuid(entityVertex);
            LineageOnDemandConstraints entityConstraints = getAndValidateLineageConstraintsByGuid(entityGuid, atlasLineageOnDemandContext);
            LineageInfoOnDemand entityLineageInfo = ret.getRelationsOnDemand().containsKey(entityGuid) ? ret.getRelationsOnDemand().get(entityGuid) : new LineageInfoOnDemand(entityConstraints);

            if (entityConstraints.getFrom() != 0 && entityLineageInfo.getFromCounter() < entityConstraints.getFrom()) {
                if (! lineageContainsSkippedEdgeV2(ret, atlasEdge)) {
                    addEdgeToSkippedEdges(ret, atlasEdge);
                    entityLineageInfo.incrementFromCounter();
                }
                return true;
            }
            return false;
        } finally {
            RequestContext.get().endMetricRecord(metric);
        }
    }

    private boolean checkOffsetAndSkipEntity(AtlasLineageListContext atlasLineageListContext, AtlasLineageListInfo ret) {
        if (atlasLineageListContext.getFrom() != 0 && atlasLineageListContext.getCurrentFromCounter() < atlasLineageListContext.getFrom()) {
            atlasLineageListContext.incrementCurrentFromCounter();
            return true;
        }
        return false;
    }

    private static String getId(AtlasVertex vertex) {
        return vertex.getIdForDisplay();
    }

    private boolean incrementAndCheckIfRelationsLimitReached(AtlasEdge atlasEdge, boolean isInput, AtlasLineageOnDemandContext atlasLineageOnDemandContext, AtlasLineageOnDemandInfo ret, int depth, AtomicInteger entitiesTraversed, AtlasLineageOnDemandInfo.LineageDirection direction, Set<String> visitedVertices) {
        AtlasPerfMetrics.MetricRecorder metricRecorder = RequestContext.get().startMetricRecord("incrementAndCheckIfRelationsLimitReached");

        AtlasVertex                inVertex                 = isInput ? atlasEdge.getOutVertex() : atlasEdge.getInVertex();
        String                     inGuid                   = AtlasGraphUtilsV2.getIdFromVertex(inVertex);
        LineageOnDemandConstraints inGuidLineageConstraints = getAndValidateLineageConstraintsByGuid(inGuid, atlasLineageOnDemandContext);

        AtlasVertex                outVertex                 = isInput ? atlasEdge.getInVertex() : atlasEdge.getOutVertex();
        String                     outGuid                   = AtlasGraphUtilsV2.getIdFromVertex(outVertex);
        LineageOnDemandConstraints outGuidLineageConstraints = getAndValidateLineageConstraintsByGuid(outGuid, atlasLineageOnDemandContext);

        LineageInfoOnDemand inLineageInfo = ret.getRelationsOnDemand().containsKey(inGuid) ? ret.getRelationsOnDemand().get(inGuid) : new LineageInfoOnDemand(inGuidLineageConstraints);
        LineageInfoOnDemand outLineageInfo = ret.getRelationsOnDemand().containsKey(outGuid) ? ret.getRelationsOnDemand().get(outGuid) : new LineageInfoOnDemand(outGuidLineageConstraints);

        setHorizontalPaginationFlags(isInput, atlasLineageOnDemandContext, ret, depth, entitiesTraversed, inVertex, inGuid, outVertex, outGuid, inLineageInfo, outLineageInfo, visitedVertices);

        boolean hasRelationsLimitReached = setVerticalPaginationFlags(entitiesTraversed, inLineageInfo, outLineageInfo);
        if (!hasRelationsLimitReached) {
            ret.getRelationsOnDemand().put(inGuid, inLineageInfo);
            ret.getRelationsOnDemand().put(outGuid, outLineageInfo);
        }
        RequestContext.get().endMetricRecord(metricRecorder);

        return hasRelationsLimitReached;
    }

    private boolean setVerticalPaginationFlags(AtomicInteger entitiesTraversed, LineageInfoOnDemand inLineageInfo, LineageInfoOnDemand outLineageInfo) {
        boolean hasRelationsLimitReached = false;
        if (inLineageInfo.isInputRelationsReachedLimit() || outLineageInfo.isOutputRelationsReachedLimit() || isEntityTraversalLimitReached(entitiesTraversed)) {
            inLineageInfo.setHasMoreInputs(true);
            outLineageInfo.setHasMoreOutputs(true);
            hasRelationsLimitReached = true;
        }

        if (!hasRelationsLimitReached) {
            inLineageInfo.incrementInputRelationsCount();
            outLineageInfo.incrementOutputRelationsCount();
        }
        return hasRelationsLimitReached;
    }

    private void setHorizontalPaginationFlags(boolean isInput, AtlasLineageOnDemandContext atlasLineageOnDemandContext, AtlasLineageOnDemandInfo ret, int depth, AtomicInteger entitiesTraversed, AtlasVertex inVertex, String inGuid, AtlasVertex outVertex, String outGuid, LineageInfoOnDemand inLineageInfo, LineageInfoOnDemand outLineageInfo, Set<String> visitedVertices) {
        boolean isOutVertexVisited = visitedVertices.contains(getId(outVertex));
        boolean isInVertexVisited = visitedVertices.contains(getId(inVertex));
        if (depth == 1 || entitiesTraversed.get() == getLineageMaxNodeAllowedCount()-1) { // is the vertex a leaf?
            if (isInput && ! isOutVertexVisited)
                setHasUpstream(atlasLineageOnDemandContext, outVertex, outLineageInfo);
            else if (!isInput && ! isInVertexVisited)
                setHasDownstream(atlasLineageOnDemandContext, inVertex, inLineageInfo);
        }
    }

    private void setHasDownstream(AtlasLineageOnDemandContext atlasLineageOnDemandContext, AtlasVertex inVertex, LineageInfoOnDemand inLineageInfo) {
        String lineageInputLabel = RequestContext.get().getLineageInputLabel();
        List<AtlasEdge> filteredEdges = getFilteredAtlasEdges(inVertex, IN, lineageInputLabel, atlasLineageOnDemandContext);
        if (!filteredEdges.isEmpty()) {
            inLineageInfo.setHasDownstream(true);
        }
        inLineageInfo.setTotalOutputRelationsCount(filteredEdges.size());
    }

    private void setHasUpstream(AtlasLineageOnDemandContext atlasLineageOnDemandContext, AtlasVertex outVertex, LineageInfoOnDemand outLineageInfo) {
        String lineageOutputLabel = RequestContext.get().getLineageOutputLabel();
        List<AtlasEdge> filteredEdges = getFilteredAtlasEdges(outVertex, IN, lineageOutputLabel, atlasLineageOnDemandContext);
        if (!filteredEdges.isEmpty()) {
            outLineageInfo.setHasUpstream(true);
        }
        outLineageInfo.setTotalInputRelationsCount(filteredEdges.size());
    }

    private List<AtlasEdge> getFilteredAtlasEdges(AtlasVertex outVertex, AtlasEdgeDirection direction, String processEdgeLabel, AtlasLineageOnDemandContext atlasLineageOnDemandContext) {
        List<AtlasEdge> filteredEdges = new ArrayList<>();
        Iterable<AtlasEdge> edges = outVertex.getEdges(direction, processEdgeLabel);
        for (AtlasEdge edge : edges) {
            if (edgeMatchesEvaluation(edge, atlasLineageOnDemandContext)) {
                filteredEdges.add(edge);
            }
        }
        return filteredEdges;
    }

    private boolean isEntityTraversalLimitReached(AtomicInteger entitiesTraversed) {
        return entitiesTraversed.get() >= getLineageMaxNodeAllowedCount();
    }

    @Override
    @GraphTransaction
    public SchemaDetails getSchemaForHiveTableByName(final String datasetName) throws AtlasBaseException {
        if (StringUtils.isEmpty(datasetName)) {
            // TODO: Complete error handling here
            throw new AtlasBaseException(AtlasErrorCode.BAD_REQUEST);
        }

        AtlasEntityType hive_table = atlasTypeRegistry.getEntityTypeByName("hive_table");

        Map<String, Object> lookupAttributes = new HashMap<>();
        lookupAttributes.put("qualifiedName", datasetName);
        String guid = AtlasGraphUtilsV2.getGuidByUniqueAttributes(hive_table, lookupAttributes);

        return getSchemaForHiveTableByGuid(guid);
    }

    @Override
    @GraphTransaction
    public SchemaDetails getSchemaForHiveTableByGuid(final String guid) throws AtlasBaseException {
        if (StringUtils.isEmpty(guid)) {
            throw new AtlasBaseException(AtlasErrorCode.BAD_REQUEST);
        }
        SchemaDetails ret = new SchemaDetails();
        AtlasEntityType hive_column = atlasTypeRegistry.getEntityTypeByName("hive_column");

        ret.setDataType(AtlasTypeUtil.toClassTypeDefinition(hive_column));

        AtlasEntityWithExtInfo entityWithExtInfo = entityRetriever.toAtlasEntityWithExtInfo(guid);
        AtlasEntity entity = entityWithExtInfo.getEntity();

        AtlasAuthorizationUtils.verifyAccess(new AtlasEntityAccessRequest(atlasTypeRegistry, AtlasPrivilege.ENTITY_READ, new AtlasEntityHeader(entity)),
                "read entity schema: guid=", guid);

        Map<String, AtlasEntity> referredEntities = entityWithExtInfo.getReferredEntities();
        List<String> columnIds = getColumnIds(entity);

        if (MapUtils.isNotEmpty(referredEntities)) {
            List<Map<String, Object>> rows = referredEntities.entrySet()
                    .stream()
                    .filter(e -> isColumn(columnIds, e))
                    .map(e -> AtlasTypeUtil.toMap(e.getValue()))
                    .collect(Collectors.toList());
            ret.setRows(rows);
        }

        return ret;
    }

    private void scrubLineageEntities(Collection<AtlasEntityHeader> entityHeaders) throws AtlasBaseException {
        AtlasPerfMetrics.MetricRecorder metricRecorder = RequestContext.get().startMetricRecord("scrubLineageEntities");

        AtlasSearchResult searchResult = new AtlasSearchResult();
        searchResult.setEntities(new ArrayList<>(entityHeaders));
        AtlasSearchResultScrubRequest request = new AtlasSearchResultScrubRequest(atlasTypeRegistry, searchResult);

        AtlasAuthorizationUtils.scrubSearchResults(request, true);
        RequestContext.get().endMetricRecord(metricRecorder);
    }

    private List<String> getColumnIds(AtlasEntity entity) {
        List<String> ret = new ArrayList<>();
        Object columnObjs = entity.getAttribute(COLUMNS);

        if (columnObjs instanceof List) {
            for (Object pkObj : (List) columnObjs) {
                if (pkObj instanceof AtlasObjectId) {
                    ret.add(((AtlasObjectId) pkObj).getGuid());
                }
            }
        }

        return ret;
    }

    private boolean isColumn(List<String> columnIds, Map.Entry<String, AtlasEntity> e) {
        return columnIds.contains(e.getValue().getGuid());
    }

    private AtlasLineageInfo getLineageInfoV1(AtlasLineageContext lineageContext) throws AtlasBaseException {
        AtlasLineageInfo ret;
        LineageDirection direction = lineageContext.getDirection();

        if (direction.equals(INPUT)) {
            ret = getLineageInfo(lineageContext, INPUT);
        } else if (direction.equals(OUTPUT)) {
            ret = getLineageInfo(lineageContext, OUTPUT);
        } else {
            ret = getBothLineageInfoV1(lineageContext);
        }

        return ret;
    }

    private AtlasLineageInfo getLineageInfo(AtlasLineageContext lineageContext, LineageDirection direction) throws AtlasBaseException {
        int depth = lineageContext.getDepth();
        String guid = lineageContext.getGuid();
        boolean isDataSet = lineageContext.isDataset();

        final Map<String, Object> bindings = new HashMap<>();
        String lineageQuery = getLineageQuery(guid, direction, depth, isDataSet, bindings);
        List results = executeGremlinScript(bindings, lineageQuery);
        Map<String, AtlasEntityHeader> entities = new HashMap<>();
        Set<LineageRelation> relations = new HashSet<>();

        if (CollectionUtils.isNotEmpty(results)) {
            for (Object result : results) {
                if (result instanceof Map) {
                    for (final Object o : ((Map) result).entrySet()) {
                        final Map.Entry entry = (Map.Entry) o;
                        Object value = entry.getValue();

                        if (value instanceof List) {
                            for (Object elem : (List) value) {
                                if (elem instanceof AtlasEdge) {
                                    processEdge((AtlasEdge) elem, entities, relations, lineageContext);
                                } else {
                                    LOG.warn("Invalid value of type {} found, ignoring", (elem != null ? elem.getClass().getSimpleName() : "null"));
                                }
                            }
                        } else if (value instanceof AtlasEdge) {
                            processEdge((AtlasEdge) value, entities, relations, lineageContext);
                        } else {
                            LOG.warn("Invalid value of type {} found, ignoring", (value != null ? value.getClass().getSimpleName() : "null"));
                        }
                    }
                } else if (result instanceof AtlasEdge) {
                    processEdge((AtlasEdge) result, entities, relations, lineageContext);
                }
            }
        }

        return new AtlasLineageInfo(guid, entities, relations, direction, depth, -1, -1);
    }

    private AtlasLineageInfo getLineageInfoV2(AtlasLineageContext lineageContext) throws AtlasBaseException {
        AtlasPerfMetrics.MetricRecorder metric = RequestContext.get().startMetricRecord("getLineageInfoV2");
        String lineageInputLabel = RequestContext.get().getLineageInputLabel();
        String lineageOutputLabel = RequestContext.get().getLineageOutputLabel();
        int depth = lineageContext.getDepth();
        String guid = lineageContext.getGuid();
        LineageDirection direction = lineageContext.getDirection();

        AtlasLineageInfo ret = initializeLineageInfo(guid, direction, depth, lineageContext.getLimit(), lineageContext.getOffset());

        if (depth == 0) {
            depth = -1;
        }

        if (lineageContext.isDataset()) {
            AtlasVertex datasetVertex = AtlasGraphUtilsV2.findByGuid(this.graph, guid);
            lineageContext.setStartDatasetVertex(datasetVertex);

            if (direction == INPUT || direction == BOTH) {
                traverseEdges(datasetVertex, true, depth, new HashSet<>(), ret, lineageContext);
            }

            if (direction == OUTPUT || direction == BOTH) {
                traverseEdges(datasetVertex, false, depth, new HashSet<>(), ret, lineageContext);
            }
        } else {
            AtlasVertex processVertex = AtlasGraphUtilsV2.findByGuid(this.graph, guid);

            // make one hop to the next dataset vertices from process vertex and traverse with 'depth = depth - 1'
            if (direction == INPUT || direction == BOTH) {
                Iterator<AtlasEdge> processEdges = vertexEdgeCache.getEdges(processVertex, OUT, lineageInputLabel).iterator();

                List<AtlasEdge> qualifyingEdges = getQualifyingProcessEdges(processEdges, lineageContext);
                ret.setHasChildrenForDirection(getGuid(processVertex), new LineageChildrenInfo(INPUT, hasMoreChildren(qualifyingEdges)));

                for (AtlasEdge processEdge : qualifyingEdges) {
                    addEdgeToResult(processEdge, ret, lineageContext);

                    AtlasVertex datasetVertex = processEdge.getInVertex();

                    traverseEdges(datasetVertex, true, depth - 1, new HashSet<>(), ret, lineageContext);
                }
            }

            if (direction == OUTPUT || direction == BOTH) {
                Iterator<AtlasEdge> processEdges = vertexEdgeCache.getEdges(processVertex, OUT, lineageOutputLabel).iterator();

                List<AtlasEdge> qualifyingEdges = getQualifyingProcessEdges(processEdges, lineageContext);
                ret.setHasChildrenForDirection(getGuid(processVertex), new LineageChildrenInfo(OUTPUT, hasMoreChildren(qualifyingEdges)));

                for (AtlasEdge processEdge : qualifyingEdges) {
                    addEdgeToResult(processEdge, ret, lineageContext);

                    AtlasVertex datasetVertex = processEdge.getInVertex();

                    traverseEdges(datasetVertex, false, depth - 1, new HashSet<>(), ret, lineageContext);
                }
            }
        }
        RequestContext.get().endMetricRecord(metric);

        return ret;
    }

    private List<AtlasEdge> getQualifyingProcessEdges(Iterator<AtlasEdge> processEdges, AtlasLineageContext lineageContext) {
        AtlasPerfMetrics.MetricRecorder metric = RequestContext.get().startMetricRecord("getQualifyingProcessEdges");
        List<AtlasEdge> qualifyingEdges = new ArrayList<>();
        while (processEdges.hasNext()) {
            AtlasEdge processEdge = processEdges.next();
            if (shouldProcessEdge(lineageContext, processEdge) && lineageContext.evaluate(processEdge.getInVertex())) {
                qualifyingEdges.add(processEdge);
            }
        }
        RequestContext.get().endMetricRecord(metric);
        return qualifyingEdges;
    }

    private void addEdgeToResult(AtlasEdge edge, AtlasLineageInfo lineageInfo,
                                 AtlasLineageContext requestContext) throws AtlasBaseException {
        if (!lineageContainsEdge(lineageInfo, edge)) {
            processEdge(edge, lineageInfo, requestContext);
        }
    }

    private void addEdgeToResult(AtlasEdge edge, AtlasLineageOnDemandInfo lineageInfo, AtlasLineageOnDemandContext atlasLineageOnDemandContext, int level, AtomicInteger traversalOrder) throws AtlasBaseException {
        if (!lineageContainsVisitedEdgeV2(lineageInfo, edge)) {
            processEdge(edge, lineageInfo, atlasLineageOnDemandContext, level, traversalOrder);
        }
    }

    private int getLineageMaxNodeAllowedCount() {
        return AtlasConfiguration.LINEAGE_MAX_NODE_COUNT.getInt();
    }

    private String getEdgeLabel(AtlasEdge edge) {
        AtlasPerfMetrics.MetricRecorder metric = RequestContext.get().startMetricRecord("getEdgeLabel");
        try {
            AtlasVertex inVertex     = edge.getInVertex();
            AtlasVertex outVertex    = edge.getOutVertex();
            String      inGuid       = AtlasGraphUtilsV2.getIdFromVertex(inVertex);
            String      outGuid      = AtlasGraphUtilsV2.getIdFromVertex(outVertex);
            String      relationGuid = AtlasGraphUtilsV2.getEncodedProperty(edge, RELATIONSHIP_GUID_PROPERTY_KEY, String.class);
            boolean     isInputEdge  = edge.getLabel().equalsIgnoreCase(PROCESS_INPUTS_EDGE);

            if (isLineageOnDemandEnabled()) {
                return getEdgeLabelFromGuids(isInputEdge, inGuid, outGuid);
            }
            return relationGuid;
        } finally {
            RequestContext.get().endMetricRecord(metric);
        }
<<<<<<< HEAD

=======
>>>>>>> e28866d9
    }

    private String getEdgeLabelFromGuids(boolean isInputEdge, String inGuid, String outGuid) {
        return isInputEdge ? inGuid + SEPARATOR + outGuid : outGuid + SEPARATOR + inGuid;
    }

    private boolean hasMoreChildren(List<AtlasEdge> edges) {
        return edges.stream().anyMatch(edge -> getStatus(edge) == AtlasEntity.Status.ACTIVE);
    }

    private void traverseEdges(AtlasVertex currentVertex, boolean isInput, int depth, Set<String> visitedVertices, AtlasLineageInfo ret,
                               AtlasLineageContext lineageContext) throws AtlasBaseException {
        AtlasPerfMetrics.MetricRecorder metric = RequestContext.get().startMetricRecord("traverseEdges");
        if (depth != 0) {
            processIntermediateLevel(currentVertex, isInput, depth, visitedVertices, ret, lineageContext);
        } else {
            processLastLevel(currentVertex, isInput, ret, lineageContext);
        }
        RequestContext.get().endMetricRecord(metric);
    }

    private void processIntermediateLevel(AtlasVertex currentVertex,
                                          boolean isInput,
                                          int depth,
                                          Set<String> visitedVertices,
                                          AtlasLineageInfo ret,
                                          AtlasLineageContext lineageContext) throws AtlasBaseException {
        // keep track of visited vertices to avoid circular loop
        visitedVertices.add(currentVertex.getIdForDisplay());

        if (!vertexMatchesEvaluation(currentVertex, lineageContext)) {
            return;
        }
        List<AtlasEdge> currentVertexEdges = getEdgesOfCurrentVertex(currentVertex, isInput, lineageContext);
        if (lineageContext.shouldApplyPagination()) {
            if (lineageContext.isCalculateRemainingVertexCounts()) {
                calculateRemainingVertexCounts(currentVertex, isInput, ret);
            }
            addPaginatedVerticesToResult(isInput, depth, visitedVertices, ret, lineageContext, currentVertexEdges, currentVertex);
        } else {
            addLimitlessVerticesToResult(isInput, depth, visitedVertices, ret, lineageContext, currentVertexEdges);
        }
    }

    private void calculateRemainingVertexCounts(AtlasVertex currentVertex, boolean isInput, AtlasLineageInfo ret) {
        if (isInput) {
            Long totalUpstreamVertexCount = getTotalUpstreamVertexCount(getGuid(currentVertex));
            ret.calculateRemainingUpstreamVertexCount(totalUpstreamVertexCount);
        } else {
            Long totalDownstreamVertexCount = getTotalDownstreamVertexCount(getGuid(currentVertex));
            ret.calculateRemainingDownstreamVertexCount(totalDownstreamVertexCount);
        }
    }

    private Long getTotalDownstreamVertexCount(String guid) {
        return (Long) graph
                .V()
                .has("__guid", guid)
                .inE("__Process.inputs").has("__state", "ACTIVE")
                .outV().has("__state", "ACTIVE")
                .outE("__Process.outputs").has("__state", "ACTIVE")
                .inV()
                .count()
                .next();

    }

    private Long getTotalUpstreamVertexCount(String guid) {
        return (Long) graph
                .V()
                .has("__guid", guid)
                .outE("__Process.outputs").has("__state", "ACTIVE")
                .inV().has("__state", "ACTIVE")
                .inE("__Process.inputs").has("__state", "ACTIVE")
                .inV()
                .count()
                .next();
    }

    private void addPaginatedVerticesToResult(boolean isInput,
                                              int depth,
                                              Set<String> visitedVertices,
                                              AtlasLineageInfo ret,
                                              AtlasLineageContext lineageContext,
                                              List<AtlasEdge> currentVertexEdges,
                                              AtlasVertex currentVertex) throws AtlasBaseException {
        Set<Pair<String, String>> paginationCalculatedProcessOutputPair = new HashSet<>();
        long inputVertexCount = !isInput ? nonProcessEntityCount(ret) : 0;
        int currentOffset = lineageContext.getOffset();
        boolean isFirstValidProcessReached = false;
        for (int i = 0; i < currentVertexEdges.size(); i++) {
            AtlasEdge edge = currentVertexEdges.get(i);
            AtlasVertex processVertex = edge.getOutVertex();
            paginationCalculatedProcessOutputPair.add(Pair.of(getGuid(processVertex), getGuid(currentVertex)));
            if (!shouldProcessDeletedProcess(lineageContext, processVertex) || getStatus(edge) == DELETED) {
                continue;
            }

            List<AtlasEdge> edgesOfProcess = getEdgesOfProcess(isInput, lineageContext, paginationCalculatedProcessOutputPair, processVertex, currentOffset);

            if (isFirstValidProcessReached)
                currentOffset = 0;
            if (edgesOfProcess.size() > currentOffset) {
                isFirstValidProcessReached = true;
                ret.setHasChildrenForDirection(getGuid(processVertex), new LineageChildrenInfo(isInput ? INPUT : OUTPUT, hasMoreChildren(edgesOfProcess)));
                boolean isLimitReached = executeCurrentProcessVertex(isInput, depth, visitedVertices, ret, lineageContext, currentVertexEdges, inputVertexCount, currentOffset, i, edge, edgesOfProcess);
                if (isLimitReached)
                    return;
            } else
                currentOffset -= edgesOfProcess.size();
        }
    }

    private List<AtlasEdge> getEdgesOfProcess(boolean isInput, AtlasLineageContext lineageContext, Set<Pair<String, String>> paginationCalculatedProcessOutputPair, AtlasVertex processVertex, int currentOffset) {
        List<Pair<AtlasEdge, String>> processEdgeOutputVertexIdPairs = getUnvisitedProcessEdgesWithOutputVertexIds(isInput, lineageContext, paginationCalculatedProcessOutputPair, processVertex, currentOffset);
        processEdgeOutputVertexIdPairs.forEach(pair -> paginationCalculatedProcessOutputPair.add(Pair.of(getGuid(processVertex), pair.getRight())));
        return processEdgeOutputVertexIdPairs
                .stream()
                .map(Pair::getLeft)
                .collect(Collectors.toList());
    }

    private boolean executeCurrentProcessVertex(boolean isInput,
                                                int depth,
                                                Set<String> visitedVertices,
                                                AtlasLineageInfo ret,
                                                AtlasLineageContext lineageContext,
                                                List<AtlasEdge> currentVertexEdges,
                                                long inputVertexCount, int currentOffset, int vertexEdgeIndex,
                                                AtlasEdge edge,
                                                List<AtlasEdge> edgesOfProcess) throws AtlasBaseException {
        for (int j = currentOffset; j < edgesOfProcess.size(); j++) {
            AtlasEdge edgeOfProcess = edgesOfProcess.get(j);
            AtlasVertex entityVertex = edgeOfProcess.getInVertex();
            if (entityVertex == null) {
                continue;
            }
            if (shouldTerminate(isInput, ret, lineageContext, currentVertexEdges, inputVertexCount, vertexEdgeIndex, edgesOfProcess, j)) {
                return true;
            }
            if (!visitedVertices.contains(entityVertex.getIdForDisplay())) {
                traverseEdges(entityVertex, isInput, depth - 1, visitedVertices, ret, lineageContext);
            }
            if (lineageContext.isHideProcess()) {
                processVirtualEdge(edge, edgeOfProcess, ret, lineageContext);
            } else {
                processEdges(edge, edgeOfProcess, ret, lineageContext);
            }
        }
        return false;
    }

    private boolean shouldProcessDeletedProcess(AtlasLineageContext lineageContext, AtlasVertex processVertex) {
        return isVertexActive(processVertex) || lineageContext.isAllowDeletedProcess();
    }

    private boolean isVertexActive(AtlasVertex vertex) {
        return getStatus(vertex) == AtlasEntity.Status.ACTIVE;
    }

    private List<Pair<AtlasEdge, String>> getUnvisitedProcessEdgesWithOutputVertexIds(boolean isInput, AtlasLineageContext lineageContext, Set<Pair<String, String>> paginationCalculatedProcessOutputPair, AtlasVertex processVertex, int currentOffset) {
        if (lineageContext.getIgnoredProcesses() != null &&
                lineageContext.getIgnoredProcesses().contains(processVertex.getProperty(Constants.ENTITY_TYPE_PROPERTY_KEY, String.class))) {
            return Collections.emptyList();
        }
        String lineageInputLabel = RequestContext.get().getLineageInputLabel();
        String lineageOutputLabel = RequestContext.get().getLineageOutputLabel();
        List<Pair<AtlasEdge, String>> unvisitedProcessEdgesWithOutputVertexIds = new ArrayList<>();

        Iterable<AtlasEdge> outgoingEdges = vertexEdgeCache.getEdges(processVertex, OUT, isInput ? lineageInputLabel : lineageOutputLabel);

        for (AtlasEdge outgoingEdge : outgoingEdges) {
            AtlasVertex outputVertex = outgoingEdge.getInVertex();
            if (outputVertex != null &&
                    shouldProcessEdge(lineageContext, outgoingEdge) &&
                    vertexMatchesEvaluation(outputVertex, lineageContext) &&
                    !paginationCalculatedProcessOutputPair.contains(Pair.of(getGuid(processVertex), outputVertex.getIdForDisplay()))) {
                unvisitedProcessEdgesWithOutputVertexIds.add(Pair.of(outgoingEdge, outputVertex.getIdForDisplay()));
                if (unvisitedProcessEdgesWithOutputVertexIds.size() == lineageContext.getLimit() + currentOffset + 1) { // +1 is required for downstream check while trying to terminate the loop before it ends
                    break;
                }
            }
        }

        return unvisitedProcessEdgesWithOutputVertexIds;
    }

    @VisibleForTesting
    boolean shouldTerminate(boolean isInput,
                            AtlasLineageInfo ret,
                            AtlasLineageContext lineageContext,
                            List<AtlasEdge> currentVertexEdges,
                            long inputVertexCount,
                            int currentVertexEdgeIndex,
                            List<AtlasEdge> edgesOfProcess,
                            int processEdgeIndex) {
        if (lineageContext.getDirection() == BOTH) {
            if (isInput && nonProcessEntityCount(ret) == lineageContext.getLimit()) {
                ret.setHasMoreUpstreamVertices(true);
                return true;
            } else if (!isInput && nonProcessEntityCount(ret) - inputVertexCount == lineageContext.getLimit()) {
                ret.setHasMoreDownstreamVertices(true);
                return true;
            }
        } else if (nonProcessEntityCount(ret) == lineageContext.getLimit()) {
            setVertexCountsForOneDirection(isInput, ret, currentVertexEdges, currentVertexEdgeIndex, edgesOfProcess, processEdgeIndex);
            return true;
        }
        return false;
    }

    private void setVertexCountsForOneDirection(boolean isInput, AtlasLineageInfo ret, List<AtlasEdge> currentVertexEdges, int currentVertexEdgeIndex, List<AtlasEdge> edgesOfProcess, int processEdgeIndex) {
        if (isInput) {
            ret.setHasMoreUpstreamVertices(true);
        } else {
            ret.setHasMoreDownstreamVertices(true);
        }
    }

    private long nonProcessEntityCount(AtlasLineageInfo ret) {
        long nonProcessVertexCount = ret.getGuidEntityMap()
                .values()
                .stream()
                .filter(vertex -> !vertex.getTypeName().contains("Process"))
                .count();

        //We subtract 1 because the base entity is added to the result as well. We want 'limit' number of child
        //vertices, excluding the base entity.
        return Math.max(nonProcessVertexCount - 1, 0);
    }

    private void addLimitlessVerticesToResult(boolean isInput, int depth, Set<String> visitedVertices, AtlasLineageInfo ret, AtlasLineageContext lineageContext, List<AtlasEdge> currentVertexEdges) throws AtlasBaseException {
        for (AtlasEdge edge : currentVertexEdges) {
            AtlasVertex processVertex = edge.getOutVertex();
            List<AtlasEdge> outputEdgesOfProcess = getEdgesOfProcess(isInput, lineageContext, processVertex);

            ret.setHasChildrenForDirection(getGuid(processVertex), new LineageChildrenInfo(isInput ? INPUT : OUTPUT, hasMoreChildren(outputEdgesOfProcess)));
            for (AtlasEdge outgoingEdge : outputEdgesOfProcess) {
                AtlasVertex entityVertex = outgoingEdge.getInVertex();

                if (entityVertex != null) {
                    if (lineageContext.isHideProcess()) {
                        processVirtualEdge(edge, outgoingEdge, ret, lineageContext);
                    } else {
                        processEdges(edge, outgoingEdge, ret, lineageContext);
                    }

                    if (!visitedVertices.contains(entityVertex.getIdForDisplay())) {
                        traverseEdges(entityVertex, isInput, depth - 1, visitedVertices, ret, lineageContext);
                    }
                }
            }
        }
    }

    private void processLastLevel(AtlasVertex currentVertex, boolean isInput, AtlasLineageInfo ret, AtlasLineageContext lineageContext) {
        String lineageInputLabel = RequestContext.get().getLineageInputLabel();
        String lineageOutputLabel = RequestContext.get().getLineageOutputLabel();
        List<AtlasEdge> processEdges = vertexEdgeCache.getEdges(currentVertex, IN, isInput ? lineageOutputLabel : lineageInputLabel);

        // Filter lineages based on ignored process types
        processEdges = CollectionUtils.isNotEmpty(lineageContext.getIgnoredProcesses()) ?
                processEdges.stream()
                        .filter(processEdge -> processEdge.getOutVertex() != null)
                        .filter(processEdge -> !lineageContext.getIgnoredProcesses().contains(processEdge.getOutVertex().getProperty(Constants.ENTITY_TYPE_PROPERTY_KEY, String.class)))
                        .collect(Collectors.toList())
                : processEdges;

        // Filter lineages if child has only self-cyclic relation
        processEdges = processEdges.stream()
                .filter(processEdge -> processEdge.getOutVertex() != null)
                .filter(processEdge -> !childHasOnlySelfCycle(processEdge.getOutVertex(), currentVertex, isInput))
                .collect(Collectors.toList());

        ret.setHasChildrenForDirection(getGuid(currentVertex), new LineageChildrenInfo(isInput ? INPUT : OUTPUT, hasMoreChildren(processEdges)));
    }

    private boolean childHasOnlySelfCycle(AtlasVertex processVertex, AtlasVertex currentVertex, boolean isInput) {
        AtlasPerfMetrics.MetricRecorder metricRecorder = RequestContext.get().startMetricRecord("childHasSelfCycle");
        String lineageInputLabel = RequestContext.get().getLineageInputLabel();
        String lineageOutputLabel = RequestContext.get().getLineageOutputLabel();
        Iterator<AtlasEdge> processEdgeIterator;
        processEdgeIterator = processVertex.getEdges(OUT, isInput ? lineageInputLabel : lineageOutputLabel).iterator();
        Set<AtlasEdge> processOutputEdges = new HashSet<>();
        while (processEdgeIterator.hasNext()) {
            processOutputEdges.add(processEdgeIterator.next());
        }

        Set<AtlasVertex> linkedVertices = processOutputEdges.stream().map(x -> x.getInVertex()).collect(Collectors.toSet());
        RequestContext.get().endMetricRecord(metricRecorder);
        return linkedVertices.size() == 1 && linkedVertices.contains(currentVertex);
    }

    private List<AtlasEdge> getEdgesOfProcess(boolean isInput, AtlasLineageContext lineageContext, AtlasVertex processVertex) {
        if (lineageContext.getIgnoredProcesses() != null &&
                lineageContext.getIgnoredProcesses().contains(processVertex.getProperty(Constants.ENTITY_TYPE_PROPERTY_KEY, String.class))) {
            return Collections.emptyList();
        }
        String lineageInputLabel = RequestContext.get().getLineageInputLabel();
        String lineageOutputLabel = RequestContext.get().getLineageOutputLabel();
        return vertexEdgeCache.getEdges(processVertex, OUT, isInput ? lineageInputLabel : lineageOutputLabel)
                .stream()
                .filter(edge -> shouldProcessEdge(lineageContext, edge) && vertexMatchesEvaluation(edge.getInVertex(), lineageContext))
                .sorted(Comparator.comparing(edge -> edge.getProperty("_r__guid", String.class)))
                .collect(Collectors.toList());
    }

    private boolean vertexMatchesEvaluation(AtlasVertex currentVertex, AtlasLineageContext lineageContext) {
        AtlasPerfMetrics.MetricRecorder metric = RequestContext.get().startMetricRecord("vertexMatchesEvaluation");
        try {
            return currentVertex.equals(lineageContext.getStartDatasetVertex()) || lineageContext.evaluate(currentVertex);
        } finally {
            RequestContext.get().endMetricRecord(metric);
        }
    }

    private boolean vertexMatchesEvaluation(AtlasVertex currentVertex, AtlasLineageOnDemandContext atlasLineageOnDemandContext) {
        AtlasPerfMetrics.MetricRecorder metric = RequestContext.get().startMetricRecord("vertexMatchesEvaluation");
<<<<<<< HEAD
        boolean result = atlasLineageOnDemandContext.evaluate(currentVertex);
        RequestContext.get().endMetricRecord(metric);
        return result;
=======
        try {
            return atlasLineageOnDemandContext.evaluate(currentVertex);
        } finally {
            RequestContext.get().endMetricRecord(metric);
        }
>>>>>>> e28866d9
    }

    private boolean edgeMatchesEvaluation(AtlasEdge currentEdge, AtlasLineageOnDemandContext atlasLineageOnDemandContext) {
        AtlasPerfMetrics.MetricRecorder metric = RequestContext.get().startMetricRecord("edgeMatchesEvaluation");
        try {
            return atlasLineageOnDemandContext.evaluate(currentEdge);
        } finally {
            RequestContext.get().endMetricRecord(metric);
        }
    }

    private boolean shouldProcessEdge(AtlasLineageContext lineageContext, AtlasEdge edge) {
        return lineageContext.isAllowDeletedProcess() ||
                (getStatus(edge.getOutVertex()) == AtlasEntity.Status.ACTIVE && getStateAsString(edge).equals(ACTIVE_STATE_VALUE));
    }

    private List<AtlasEdge> getEdgesOfCurrentVertex(AtlasVertex currentVertex, boolean isInput, AtlasLineageContext lineageContext) {
        String lineageInputLabel = RequestContext.get().getLineageInputLabel();
        String lineageOutputLabel = RequestContext.get().getLineageOutputLabel();
        return vertexEdgeCache
                .getEdges(currentVertex, IN, isInput ? lineageOutputLabel : lineageInputLabel)
                .stream()
                .sorted(Comparator.comparing(edge -> edge.getProperty("_r__guid", String.class)))
                .filter(edge -> shouldProcessEdge(lineageContext, edge))
                .collect(Collectors.toList());
    }

    private boolean lineageContainsEdge(AtlasLineageInfo lineageInfo, AtlasEdge edge) {
        boolean ret = false;

        if (lineageInfo != null && CollectionUtils.isNotEmpty(lineageInfo.getRelations()) && edge != null) {
            String relationGuid = AtlasGraphUtilsV2.getEncodedProperty(edge, RELATIONSHIP_GUID_PROPERTY_KEY, String.class);
            Set<LineageRelation> relations = lineageInfo.getRelations();
            for (LineageRelation relation : relations) {
                if (relation.getRelationshipId().equals(relationGuid)) {
                    ret = true;
                    break;
                }
            }
        }

        return ret;
    }

    private boolean lineageContainsVisitedEdgeV2(AtlasLineageOnDemandInfo lineageInfo, AtlasEdge edge) {
        AtlasPerfMetrics.MetricRecorder metric = RequestContext.get().startMetricRecord("lineageContainsVisitedEdgeV2");

        boolean ret = false;

        if (edge != null && lineageInfo != null && CollectionUtils.isNotEmpty(lineageInfo.getVisitedEdges())) {
            if (lineageInfo.getVisitedEdges().contains(getEdgeLabel(edge))) {
                ret = true;
            }
        }

        RequestContext.get().endMetricRecord(metric);

        return ret;
    }

    private boolean lineageContainsSkippedEdgeV2(AtlasLineageOnDemandInfo lineageInfo, AtlasEdge edge) {
        AtlasPerfMetrics.MetricRecorder metric = RequestContext.get().startMetricRecord("lineageContainsSkippedEdgeV2");

        boolean ret = false;

        if (edge != null && lineageInfo != null && CollectionUtils.isNotEmpty(lineageInfo.getSkippedEdges())) {
            if (lineageInfo.getSkippedEdges().contains(getEdgeLabel(edge))) {
                ret = true;
            }
        }

        RequestContext.get().endMetricRecord(metric);

        return ret;
    }

    private void addEdgeToSkippedEdges(AtlasLineageOnDemandInfo lineageInfo, AtlasEdge edge) {
        AtlasPerfMetrics.MetricRecorder metric = RequestContext.get().startMetricRecord("addEdgeToSkippedEdges");
        if (lineageInfo.getSkippedEdges() != null) {
            lineageInfo.getSkippedEdges().add(getEdgeLabel(edge));
        }
        RequestContext.get().endMetricRecord(metric);
    }

    private AtlasLineageInfo initializeLineageInfo(String guid, LineageDirection direction, int depth, int limit, int offset) {
        return new AtlasLineageInfo(guid, new HashMap<>(), new HashSet<>(), direction, depth, limit, offset);
    }

    private AtlasLineageOnDemandInfo initializeLineageOnDemandInfo(String guid) {
        return new AtlasLineageOnDemandInfo(guid, new HashMap<>(), new HashSet<>(), new HashSet<>(), new HashSet<>(), new HashMap<>());
    }

    private List executeGremlinScript(Map<String, Object> bindings, String lineageQuery) throws AtlasBaseException {
        List ret;
        ScriptEngine engine = graph.getGremlinScriptEngine();

        try {
            ret = (List) graph.executeGremlinScript(engine, bindings, lineageQuery, false);
        } catch (ScriptException e) {
            throw new AtlasBaseException(INSTANCE_LINEAGE_QUERY_FAILED, lineageQuery);
        } finally {
            graph.releaseGremlinScriptEngine(engine);
        }

        return ret;
    }

    private boolean processVirtualEdge(final AtlasEdge incomingEdge, final AtlasEdge outgoingEdge, AtlasLineageInfo lineageInfo,
                                       AtlasLineageContext lineageContext) throws AtlasBaseException {
        final Map<String, AtlasEntityHeader> entities = lineageInfo.getGuidEntityMap();
        final Set<LineageRelation> relations = lineageInfo.getRelations();
        String lineageInputLabel = RequestContext.get().getLineageInputLabel();
        AtlasVertex inVertex = incomingEdge.getInVertex();
        AtlasVertex outVertex = outgoingEdge.getInVertex();
        AtlasVertex processVertex = outgoingEdge.getOutVertex();
        String inGuid = AtlasGraphUtilsV2.getIdFromVertex(inVertex);
        String outGuid = AtlasGraphUtilsV2.getIdFromVertex(outVertex);
        String processGuid = AtlasGraphUtilsV2.getIdFromVertex(processVertex);
        String relationGuid = null;
        boolean isInputEdge = incomingEdge.getLabel().equalsIgnoreCase(lineageInputLabel);

        if (!entities.containsKey(inGuid)) {
            AtlasEntityHeader entityHeader = entityRetriever.toAtlasEntityHeader(inVertex, lineageContext.getAttributes());
            GraphTransactionInterceptor.addToVertexGuidCache(inVertex.getId(), entityHeader.getGuid());
            entities.put(inGuid, entityHeader);
        }

        if (!entities.containsKey(outGuid)) {
            AtlasEntityHeader entityHeader = entityRetriever.toAtlasEntityHeader(outVertex, lineageContext.getAttributes());
            GraphTransactionInterceptor.addToVertexGuidCache(outVertex.getId(), entityHeader.getGuid());
            entities.put(outGuid, entityHeader);
        }

        if (!entities.containsKey(processGuid)) {
            AtlasEntityHeader entityHeader = entityRetriever.toAtlasEntityHeader(processVertex, lineageContext.getAttributes());
            GraphTransactionInterceptor.addToVertexGuidCache(processVertex.getId(), entityHeader.getGuid());
            entities.put(processGuid, entityHeader);
        }

        if (isInputEdge) {
            relations.add(new LineageRelation(inGuid, outGuid, relationGuid, getGuid(processVertex)));
        } else {
            relations.add(new LineageRelation(outGuid, inGuid, relationGuid, getGuid(processVertex)));
        }
        return false;
    }

    private void processEdges(final AtlasEdge incomingEdge, AtlasEdge outgoingEdge, AtlasLineageInfo lineageInfo,
                              AtlasLineageContext lineageContext) throws AtlasBaseException {
        AtlasPerfMetrics.MetricRecorder metric = RequestContext.get().startMetricRecord("processEdges");
        String lineageInputLabel = RequestContext.get().getLineageInputLabel();
        final Map<String, AtlasEntityHeader> entities = lineageInfo.getGuidEntityMap();
        final Set<LineageRelation> relations = lineageInfo.getRelations();

        AtlasVertex leftVertex = incomingEdge.getInVertex();
        AtlasVertex processVertex = incomingEdge.getOutVertex();
        AtlasVertex rightVertex = outgoingEdge.getInVertex();

        String leftGuid = AtlasGraphUtilsV2.getIdFromVertex(leftVertex);
        String rightGuid = AtlasGraphUtilsV2.getIdFromVertex(rightVertex);
        String processGuid = AtlasGraphUtilsV2.getIdFromVertex(processVertex);

        if (!entities.containsKey(leftGuid)) {
            AtlasEntityHeader entityHeader = entityRetriever.toAtlasEntityHeaderWithClassifications(leftVertex, lineageContext.getAttributes());
            entities.put(leftGuid, entityHeader);
        }

        if (!entities.containsKey(processGuid)) {
            AtlasEntityHeader entityHeader = entityRetriever.toAtlasEntityHeaderWithClassifications(processVertex, lineageContext.getAttributes());
            entities.put(processGuid, entityHeader);
        }

        if (!entities.containsKey(rightGuid)) {
            AtlasEntityHeader entityHeader = entityRetriever.toAtlasEntityHeaderWithClassifications(rightVertex, lineageContext.getAttributes());
            entities.put(rightGuid, entityHeader);
        }

        String relationGuid = AtlasGraphUtilsV2.getEncodedProperty(incomingEdge, RELATIONSHIP_GUID_PROPERTY_KEY, String.class);
        if (incomingEdge.getLabel().equalsIgnoreCase(lineageInputLabel)) {
            relations.add(new LineageRelation(leftGuid, processGuid, relationGuid));
        } else {
            relations.add(new LineageRelation(processGuid, leftGuid, relationGuid));
        }

        relationGuid = AtlasGraphUtilsV2.getEncodedProperty(outgoingEdge, RELATIONSHIP_GUID_PROPERTY_KEY, String.class);
        if (outgoingEdge.getLabel().equalsIgnoreCase(lineageInputLabel)) {
            relations.add(new LineageRelation(rightGuid, processGuid, relationGuid));
        } else {
            relations.add(new LineageRelation(processGuid, rightGuid, relationGuid));
        }
        RequestContext.get().endMetricRecord(metric);
    }

    private void processEdge(final AtlasEdge edge, AtlasLineageInfo lineageInfo,
                             AtlasLineageContext lineageContext) throws AtlasBaseException {
        AtlasPerfMetrics.MetricRecorder metric = RequestContext.get().startMetricRecord("processEdge");

        final Map<String, AtlasEntityHeader> entities = lineageInfo.getGuidEntityMap();
        final Set<LineageRelation> relations = lineageInfo.getRelations();
        String lineageInputLabel = RequestContext.get().getLineageInputLabel();
        AtlasVertex inVertex = edge.getInVertex();
        AtlasVertex outVertex = edge.getOutVertex();
        String inGuid = AtlasGraphUtilsV2.getIdFromVertex(inVertex);
        String outGuid = AtlasGraphUtilsV2.getIdFromVertex(outVertex);
        String relationGuid = AtlasGraphUtilsV2.getEncodedProperty(edge, RELATIONSHIP_GUID_PROPERTY_KEY, String.class);
        boolean isInputEdge = edge.getLabel().equalsIgnoreCase(lineageInputLabel);

        if (!entities.containsKey(inGuid)) {
            AtlasEntityHeader entityHeader = entityRetriever.toAtlasEntityHeaderWithClassifications(inVertex, lineageContext.getAttributes());
            entities.put(inGuid, entityHeader);
        }

        if (!entities.containsKey(outGuid)) {
            AtlasEntityHeader entityHeader = entityRetriever.toAtlasEntityHeaderWithClassifications(outVertex, lineageContext.getAttributes());
            entities.put(outGuid, entityHeader);
        }

        if (isInputEdge) {
            relations.add(new LineageRelation(inGuid, outGuid, relationGuid));
        } else {
            relations.add(new LineageRelation(outGuid, inGuid, relationGuid));
        }
        RequestContext.get().endMetricRecord(metric);
    }

    private void processEdge(final AtlasEdge edge, final Map<String, AtlasEntityHeader> entities,
                             final Set<LineageRelation> relations, AtlasLineageContext lineageContext) throws AtlasBaseException {
        //Backward compatibility method
        String lineageInputLabel = RequestContext.get().getLineageInputLabel();
        AtlasVertex inVertex = edge.getInVertex();
        AtlasVertex outVertex = edge.getOutVertex();
        String inGuid = AtlasGraphUtilsV2.getIdFromVertex(inVertex);
        String outGuid = AtlasGraphUtilsV2.getIdFromVertex(outVertex);
        String relationGuid = AtlasGraphUtilsV2.getEncodedProperty(edge, RELATIONSHIP_GUID_PROPERTY_KEY, String.class);
        boolean isInputEdge = edge.getLabel().equalsIgnoreCase(lineageInputLabel);

        if (!entities.containsKey(inGuid)) {
            AtlasEntityHeader entityHeader = entityRetriever.toAtlasEntityHeaderWithClassifications(inVertex, lineageContext.getAttributes());
            entities.put(inGuid, entityHeader);
        }

        if (!entities.containsKey(outGuid)) {
            AtlasEntityHeader entityHeader = entityRetriever.toAtlasEntityHeaderWithClassifications(outVertex, lineageContext.getAttributes());
            entities.put(outGuid, entityHeader);
        }

        if (isInputEdge) {
            relations.add(new LineageRelation(inGuid, outGuid, relationGuid));
        } else {
            relations.add(new LineageRelation(outGuid, inGuid, relationGuid));
        }
    }

    private void processEdge(final AtlasEdge edge, final AtlasLineageOnDemandInfo lineageInfo, AtlasLineageOnDemandContext atlasLineageOnDemandContext, int level, AtomicInteger traversalOrder) throws AtlasBaseException {
        processEdge(edge, lineageInfo.getGuidEntityMap(), lineageInfo.getRelations(), lineageInfo.getVisitedEdges(), atlasLineageOnDemandContext.getAttributes(), level, traversalOrder);
    }

    private void processEdge(final AtlasEdge edge, final Map<String, AtlasEntityHeader> entities, final Set<AtlasLineageOnDemandInfo.LineageRelation> relations, final Set<String> visitedEdges, final Set<String> attributes, int level, AtomicInteger traversalOrder) throws AtlasBaseException {
        AtlasPerfMetrics.MetricRecorder metricRecorder = RequestContext.get().startMetricRecord("processEdge");

        AtlasVertex inVertex     = edge.getInVertex();
        AtlasVertex outVertex    = edge.getOutVertex();
        String lineageInputLabel = RequestContext.get().getLineageInputLabel();
        String inTypeName = AtlasGraphUtilsV2.getTypeName(inVertex);
        AtlasEntityType inEntityType = atlasTypeRegistry.getEntityTypeByName(inTypeName);
        if (inEntityType == null) {
            throw new AtlasBaseException(AtlasErrorCode.TYPE_NAME_NOT_FOUND, inTypeName);
        }
        boolean inIsProcess = inEntityType.getTypeAndAllSuperTypes().contains(PROCESS_SUPER_TYPE);

        String      inGuid       = AtlasGraphUtilsV2.getIdFromVertex(inVertex);
        String      outGuid      = AtlasGraphUtilsV2.getIdFromVertex(outVertex);
        String      relationGuid = AtlasGraphUtilsV2.getEncodedProperty(edge, RELATIONSHIP_GUID_PROPERTY_KEY, String.class);
        boolean     isInputEdge  = edge.getLabel().equalsIgnoreCase(lineageInputLabel);

        if (!entities.containsKey(inGuid)) {
            AtlasEntityHeader entityHeader = entityRetriever.toAtlasEntityHeader(inVertex, attributes);
            if (!inIsProcess) {
                entityHeader.setDepth(level);
                entityHeader.setTraversalOrder(traversalOrder.get());
            }
            entities.put(inGuid, entityHeader);
        }
        if (!entities.containsKey(outGuid)) {
            AtlasEntityHeader entityHeader = entityRetriever.toAtlasEntityHeader(outVertex, attributes);
            if (inIsProcess) {
                entityHeader.setDepth(level);
                entityHeader.setTraversalOrder(traversalOrder.get());
            }
            entities.put(outGuid, entityHeader);
        }
        if (isInputEdge) {
            relations.add(new AtlasLineageOnDemandInfo.LineageRelation(inGuid, outGuid, relationGuid));
        } else {
            relations.add(new AtlasLineageOnDemandInfo.LineageRelation(outGuid, inGuid, relationGuid));
        }

        if (visitedEdges != null) {
            visitedEdges.add(getEdgeLabel(edge));
        }

        RequestContext.get().endMetricRecord(metricRecorder);
    }

    private AtlasLineageInfo getBothLineageInfoV1(AtlasLineageContext lineageContext) throws AtlasBaseException {
        AtlasLineageInfo inputLineage = getLineageInfo(lineageContext, INPUT);
        AtlasLineageInfo outputLineage = getLineageInfo(lineageContext, OUTPUT);
        AtlasLineageInfo ret = inputLineage;

        ret.getRelations().addAll(outputLineage.getRelations());
        ret.getGuidEntityMap().putAll(outputLineage.getGuidEntityMap());
        ret.setLineageDirection(BOTH);

        return ret;
    }

    private String getLineageQuery(String entityGuid, LineageDirection direction, int depth, boolean isDataSet, Map<String, Object> bindings) {
        String incomingFrom = null;
        String outgoingTo = null;
        String ret;
        String lineageInputLabel = RequestContext.get().getLineageInputLabel();
        String lineageOutputLabel = RequestContext.get().getLineageOutputLabel();
        if (direction.equals(INPUT)) {
            incomingFrom = lineageOutputLabel;
            outgoingTo = lineageInputLabel;
        } else if (direction.equals(OUTPUT)) {
            incomingFrom = lineageInputLabel;
            outgoingTo = lineageOutputLabel;
        }

        bindings.put("guid", entityGuid);
        bindings.put("incomingEdgeLabel", incomingFrom);
        bindings.put("outgoingEdgeLabel", outgoingTo);
        bindings.put("dataSetDepth", depth);
        bindings.put("processDepth", depth - 1);

        if (depth < 1) {
            ret = isDataSet ? gremlinQueryProvider.getQuery(FULL_LINEAGE_DATASET) :
                    gremlinQueryProvider.getQuery(FULL_LINEAGE_PROCESS);
        } else {
            ret = isDataSet ? gremlinQueryProvider.getQuery(PARTIAL_LINEAGE_DATASET) :
                    gremlinQueryProvider.getQuery(PARTIAL_LINEAGE_PROCESS);
        }

        return ret;
    }

    public boolean isLineageOnDemandEnabled() {
        return AtlasConfiguration.LINEAGE_ON_DEMAND_ENABLED.getBoolean();
    }

}<|MERGE_RESOLUTION|>--- conflicted
+++ resolved
@@ -1089,10 +1089,6 @@
         } finally {
             RequestContext.get().endMetricRecord(metric);
         }
-<<<<<<< HEAD
-
-=======
->>>>>>> e28866d9
     }
 
     private String getEdgeLabelFromGuids(boolean isInputEdge, String inGuid, String outGuid) {
@@ -1411,17 +1407,11 @@
 
     private boolean vertexMatchesEvaluation(AtlasVertex currentVertex, AtlasLineageOnDemandContext atlasLineageOnDemandContext) {
         AtlasPerfMetrics.MetricRecorder metric = RequestContext.get().startMetricRecord("vertexMatchesEvaluation");
-<<<<<<< HEAD
-        boolean result = atlasLineageOnDemandContext.evaluate(currentVertex);
-        RequestContext.get().endMetricRecord(metric);
-        return result;
-=======
         try {
             return atlasLineageOnDemandContext.evaluate(currentVertex);
         } finally {
             RequestContext.get().endMetricRecord(metric);
         }
->>>>>>> e28866d9
     }
 
     private boolean edgeMatchesEvaluation(AtlasEdge currentEdge, AtlasLineageOnDemandContext atlasLineageOnDemandContext) {
