--- conflicted
+++ resolved
@@ -478,23 +478,10 @@
             if (!shouldProcessDeletedProcess(lineageContext, processVertex) || getStatus(edge) == DELETED) {
                 continue;
             }
-<<<<<<< HEAD
-            List<Pair<AtlasEdge, String>> processEdgeOutputVertexIdStream = getEdgesOfProcess(isInput, lineageContext, processVertex)
-                    .stream()
-                    .map(processEdge -> Pair.of(processEdge, processEdge.getInVertex()))
-                    .filter(pair -> pair.getRight() != null)
-                    .map(pair -> Pair.of(pair.getLeft(), pair.getRight().getIdForDisplay()))
-                    .filter(pair -> !paginationCalculatedVertices.contains(pair.getRight()))
-                    .collect(Collectors.toList());
-
-            processEdgeOutputVertexIdStream.forEach(pair -> paginationCalculatedVertices.add(pair.getRight()));
-            List<AtlasEdge> edgesOfProcess = processEdgeOutputVertexIdStream
-=======
             List<Pair<AtlasEdge, String>> processEdgeOutputVertexIdPairs = getUnvisitedProcessEdgesWithOutputVertexIds(isInput, lineageContext, paginationCalculatedVertices, processVertex);
 
             processEdgeOutputVertexIdPairs.forEach(pair -> paginationCalculatedVertices.add(pair.getRight()));
             List<AtlasEdge> edgesOfProcess = processEdgeOutputVertexIdPairs
->>>>>>> 8038f6d0
                     .stream()
                     .map(Pair::getLeft)
                     .collect(Collectors.toList());
