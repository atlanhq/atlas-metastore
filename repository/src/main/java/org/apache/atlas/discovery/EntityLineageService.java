/**
 * Licensed to the Apache Software Foundation (ASF) under one
 * or more contributor license agreements.  See the NOTICE file
 * distributed with this work for additional information
 * regarding copyright ownership.  The ASF licenses this file
 * to you under the Apache License, Version 2.0 (the
 * "License"); you may not use this file except in compliance
 * with the License.  You may obtain a copy of the License at
 * <p>
 * http://www.apache.org/licenses/LICENSE-2.0
 * <p>
 * Unless required by applicable law or agreed to in writing, software
 * distributed under the License is distributed on an "AS IS" BASIS,
 * WITHOUT WARRANTIES OR CONDITIONS OF ANY KIND, either express or implied.
 * See the License for the specific language governing permissions and
 * limitations under the License.
 */

package org.apache.atlas.discovery;


import com.google.common.annotations.VisibleForTesting;
import org.apache.atlas.AtlasConfiguration;
import org.apache.atlas.AtlasErrorCode;
import org.apache.atlas.GraphTransactionInterceptor;
import org.apache.atlas.RequestContext;
import org.apache.atlas.annotation.GraphTransaction;
import org.apache.atlas.authorize.AtlasAuthorizationUtils;
import org.apache.atlas.authorize.AtlasEntityAccessRequest;
import org.apache.atlas.authorize.AtlasPrivilege;
import org.apache.atlas.authorize.AtlasSearchResultScrubRequest;
import org.apache.atlas.exception.AtlasBaseException;
import org.apache.atlas.model.discovery.AtlasSearchResult;
import org.apache.atlas.model.instance.AtlasEntity;
import org.apache.atlas.model.instance.AtlasEntity.AtlasEntityWithExtInfo;
import org.apache.atlas.model.instance.AtlasEntityHeader;
import org.apache.atlas.model.instance.AtlasObjectId;
import org.apache.atlas.model.lineage.*;
import org.apache.atlas.model.lineage.AtlasLineageInfo.LineageDirection;
import org.apache.atlas.model.lineage.AtlasLineageInfo.LineageRelation;
import org.apache.atlas.model.lineage.AtlasLineageOnDemandInfo.LineageInfoOnDemand;
import org.apache.atlas.repository.Constants;
import org.apache.atlas.repository.graphdb.AtlasEdge;
import org.apache.atlas.repository.graphdb.AtlasEdgeDirection;
import org.apache.atlas.repository.graphdb.AtlasGraph;
import org.apache.atlas.repository.graphdb.AtlasVertex;
import org.apache.atlas.repository.store.graph.v2.AtlasGraphUtilsV2;
import org.apache.atlas.repository.store.graph.v2.EntityGraphRetriever;
import org.apache.atlas.type.AtlasEntityType;
import org.apache.atlas.type.AtlasTypeRegistry;
import org.apache.atlas.type.AtlasTypeUtil;
import org.apache.atlas.util.AtlasGremlinQueryProvider;
import org.apache.atlas.utils.AtlasPerfMetrics;
import org.apache.atlas.v1.model.lineage.SchemaResponse.SchemaDetails;
import org.apache.commons.collections.CollectionUtils;
import org.apache.commons.collections.MapUtils;
import org.apache.commons.lang.StringUtils;
import org.apache.commons.lang3.tuple.Pair;
import org.slf4j.Logger;
import org.slf4j.LoggerFactory;
import org.springframework.stereotype.Service;

import javax.inject.Inject;
import javax.script.ScriptEngine;
import javax.script.ScriptException;
import java.util.*;
import java.util.concurrent.atomic.AtomicInteger;
import java.util.stream.Collectors;

import static org.apache.atlas.AtlasClient.DATA_SET_SUPER_TYPE;
import static org.apache.atlas.AtlasClient.PROCESS_SUPER_TYPE;
import static org.apache.atlas.AtlasErrorCode.*;
import static org.apache.atlas.model.instance.AtlasEntity.Status.DELETED;
import static org.apache.atlas.model.lineage.AtlasLineageInfo.LineageDirection.*;
import static org.apache.atlas.repository.Constants.*;
import static org.apache.atlas.repository.graph.GraphHelper.*;
import static org.apache.atlas.repository.graphdb.AtlasEdgeDirection.IN;
import static org.apache.atlas.repository.graphdb.AtlasEdgeDirection.OUT;
import static org.apache.atlas.util.AtlasGremlinQueryProvider.AtlasGremlinQuery.*;

@Service
public class EntityLineageService implements AtlasLineageService {
    private static final Logger LOG = LoggerFactory.getLogger(EntityLineageService.class);

    private static final String PROCESS_INPUTS_EDGE = "__Process.inputs";
    private static final String PROCESS_OUTPUTS_EDGE = "__Process.outputs";
    private static final String OUTPUT_PORT_EDGE = "__Asset.outputPortDataProducts";
    private static final String INPUT_PORT_EDGE = "__Asset.inputPortDataProducts";

    /**
    * String[] => [Input edge Label, Output Edge Label]
    */
    public static final HashMap<String, String[]> LINEAGE_MAP = new HashMap<String, String[]>(){{
        put(DATASET_PROCESS_LINEAGE, new String[]{PROCESS_INPUTS_EDGE, PROCESS_OUTPUTS_EDGE});
        put(PRODUCT_ASSET_LINEAGE, new String[]{OUTPUT_PORT_EDGE, INPUT_PORT_EDGE});
    }};
    private static final String COLUMNS = "columns";
    private static final boolean LINEAGE_USING_GREMLIN = AtlasConfiguration.LINEAGE_USING_GREMLIN.getBoolean();
    private static final Integer DEFAULT_LINEAGE_MAX_NODE_COUNT       = 9000;
    private static final int     LINEAGE_ON_DEMAND_DEFAULT_DEPTH      = 3;
    private static final String  SEPARATOR                            = "->";
    public static final String IS_DATA_PRODUCT = "isDataProduct";
    public static final String IS_DATASET = "isProcess";
    public static final String PRODUCT_ASSET_LINEAGE = "ProductAssetLineage";
    public static final String DATASET_PROCESS_LINEAGE = "DatasetProcessLineage";

    private final AtlasGraph graph;
    private final AtlasGremlinQueryProvider gremlinQueryProvider;
    private final EntityGraphRetriever entityRetriever;
    private final AtlasTypeRegistry atlasTypeRegistry;
    private final VertexEdgeCache vertexEdgeCache;

    @Inject
    EntityLineageService(AtlasTypeRegistry typeRegistry, AtlasGraph atlasGraph, VertexEdgeCache vertexEdgeCache) {
        this.graph = atlasGraph;
        this.gremlinQueryProvider = AtlasGremlinQueryProvider.INSTANCE;
        this.entityRetriever = new EntityGraphRetriever(atlasGraph, typeRegistry);
        this.atlasTypeRegistry = typeRegistry;
        this.vertexEdgeCache = vertexEdgeCache;
    }

    @VisibleForTesting
    EntityLineageService() {
        this.graph = null;
        this.gremlinQueryProvider = null;
        this.entityRetriever = null;
        this.atlasTypeRegistry = null;
        this.vertexEdgeCache = null;
    }

    @Override
    public AtlasLineageInfo getAtlasLineageInfo(String guid, LineageDirection direction, int depth, boolean hideProcess, int offset, int limit, boolean calculateRemainingVertexCounts) throws AtlasBaseException {
        return getAtlasLineageInfo(new AtlasLineageRequest(guid, depth, direction, hideProcess, offset, limit, calculateRemainingVertexCounts));
    }

    @Override
    @GraphTransaction
    public AtlasLineageInfo getAtlasLineageInfo(AtlasLineageRequest lineageRequest) throws AtlasBaseException {
        AtlasPerfMetrics.MetricRecorder metric = RequestContext.get().startMetricRecord("getAtlasLineageInfo");

        AtlasLineageInfo ret;
        String guid = lineageRequest.getGuid();
        AtlasLineageContext lineageRequestContext = new AtlasLineageContext(lineageRequest, atlasTypeRegistry);
        RequestContext.get().setRelationAttrsForSearch(lineageRequest.getRelationAttributes());

        AtlasEntityHeader entity = entityRetriever.toAtlasEntityHeaderWithClassifications(guid);

        AtlasEntityType entityType = atlasTypeRegistry.getEntityTypeByName(entity.getTypeName());

        if (entityType == null) {
            throw new AtlasBaseException(AtlasErrorCode.TYPE_NAME_NOT_FOUND, entity.getTypeName());
        }

        boolean isProcess = entityType.getTypeAndAllSuperTypes().contains(PROCESS_SUPER_TYPE);
        if (isProcess) {
            if (lineageRequest.isHideProcess()) {
                throw new AtlasBaseException(AtlasErrorCode.INVALID_LINEAGE_ENTITY_TYPE_HIDE_PROCESS, guid, entity.getTypeName());
            }
            lineageRequestContext.setProcess(true);
        }else {
            boolean isDataSet = entityType.getTypeAndAllSuperTypes().contains(DATA_SET_SUPER_TYPE);
            if (!isDataSet) {
                throw new AtlasBaseException(AtlasErrorCode.INVALID_LINEAGE_ENTITY_TYPE, guid, entity.getTypeName());
            }
            lineageRequestContext.setDataset(true);
        }

        if (LINEAGE_USING_GREMLIN) {
            ret = getLineageInfoV1(lineageRequestContext);
        } else {
            ret = getLineageInfoV2(lineageRequestContext);
        }

        scrubLineageEntities(ret.getGuidEntityMap().values());
        RequestContext.get().endMetricRecord(metric);
        return ret;
    }

    @Override
    @GraphTransaction
    public AtlasLineageInfo getAtlasLineageInfo(String guid, LineageDirection direction, int depth) throws AtlasBaseException {
        return getAtlasLineageInfo(guid, direction, depth, false, -1, -1, false);
    }

    @Override
    @GraphTransaction
    public AtlasLineageOnDemandInfo getAtlasLineageInfo(String guid, LineageOnDemandRequest lineageOnDemandRequest) throws AtlasBaseException {
        AtlasPerfMetrics.MetricRecorder metricRecorder = RequestContext.get().startMetricRecord("getAtlasLineageInfo");

        RequestContext.get().setRelationAttrsForSearch(lineageOnDemandRequest.getRelationAttributes());
        AtlasLineageOnDemandContext atlasLineageOnDemandContext = new AtlasLineageOnDemandContext(lineageOnDemandRequest, atlasTypeRegistry);
        HashMap<String, Boolean> dataTypeMap = validateAndGetEntityTypeMap(guid);
        AtlasLineageOnDemandInfo ret = getLineageInfoOnDemand(guid, atlasLineageOnDemandContext, dataTypeMap);
        appendLineageOnDemandPayload(ret, lineageOnDemandRequest);
        // filtering out on-demand relations which has input & output nodes within the limit
        cleanupRelationsOnDemand(ret);
        scrubLineageEntities(ret.getGuidEntityMap().values());
        RequestContext.get().endMetricRecord(metricRecorder);

        return ret;
    }

    @Override
    @GraphTransaction
    public AtlasLineageListInfo getLineageListInfoOnDemand(String guid, LineageListRequest lineageListRequest) throws AtlasBaseException {
        AtlasPerfMetrics.MetricRecorder metricRecorder = RequestContext.get().startMetricRecord("getLineageListInfoOnDemand");

        AtlasLineageListInfo ret = new AtlasLineageListInfo(new ArrayList<>());
        traverseEdgesUsingBFS(guid, new AtlasLineageListContext(lineageListRequest, atlasTypeRegistry), ret);
        ret.setSearchParameters(lineageListRequest);

        RequestContext.get().endMetricRecord(metricRecorder);
        return ret;
    }

    private HashMap<String, Boolean> validateAndGetEntityTypeMap(String guid) throws AtlasBaseException {
        String  typeName = entityRetriever.getEntityVertex(guid).getProperty(Constants.TYPE_NAME_PROPERTY_KEY, String.class);
        AtlasEntityType entityType = atlasTypeRegistry.getEntityTypeByName(typeName);
        if (entityType == null) {
            throw new AtlasBaseException(AtlasErrorCode.TYPE_NAME_NOT_FOUND, typeName);
        }
        HashMap<String, Boolean> dataTypeMap = new HashMap<>();
        boolean isProcess = entityType.getTypeAndAllSuperTypes().contains(PROCESS_SUPER_TYPE);
        boolean isDataProduct = entityType.getTypeName().equals(DATA_PRODUCT_ENTITY_TYPE);
        dataTypeMap.put(IS_DATA_PRODUCT, isDataProduct);
        dataTypeMap.put(IS_DATASET, !isProcess);
        if (!isProcess) {
            boolean isDataSet = entityType.getTypeAndAllSuperTypes().contains(DATA_SET_SUPER_TYPE);
            if (!isDataSet) {
                throw new AtlasBaseException(AtlasErrorCode.INVALID_LINEAGE_ENTITY_TYPE, guid, typeName);
            }
        }
        return dataTypeMap;
    }

    private LineageOnDemandConstraints getLineageConstraints(String guid, LineageOnDemandBaseParams defaultParams) {
        if (LOG.isDebugEnabled()) {
            LOG.debug("No lineage on-demand constraints provided for guid: {}, configuring with default values direction: {}, inputRelationsLimit: {}, outputRelationsLimit: {}, depth: {}",
                    guid, BOTH, defaultParams.getInputRelationsLimit(), defaultParams.getOutputRelationsLimit(), LINEAGE_ON_DEMAND_DEFAULT_DEPTH);
        }

        return new LineageOnDemandConstraints(defaultParams);
    }

    private LineageOnDemandConstraints getAndValidateLineageConstraintsByGuid(String guid, AtlasLineageOnDemandContext context) {
        Map<String, LineageOnDemandConstraints> lineageConstraintsMap = context.getConstraints();
        LineageOnDemandBaseParams defaultParams = context.getDefaultParams();

        if (lineageConstraintsMap == null || !lineageConstraintsMap.containsKey(guid)) {
            return getLineageConstraints(guid, defaultParams);
        }

        LineageOnDemandConstraints lineageConstraintsByGuid = lineageConstraintsMap.get(guid);
        if (lineageConstraintsByGuid == null) {
            return getLineageConstraints(guid, defaultParams);
        }

        if (Objects.isNull(lineageConstraintsByGuid.getDirection())) {
            LOG.info("No lineage on-demand direction provided for guid: {}, configuring with default value {}", guid, LineageDirection.BOTH);
            lineageConstraintsByGuid.setDirection(AtlasLineageOnDemandInfo.LineageDirection.BOTH);
        }

        if (lineageConstraintsByGuid.getInputRelationsLimit() < 0) {
            LOG.info("No lineage on-demand constraint inputRelationsLimit provided for guid: {}, configuring with default value {}", guid, context.getDefaultParams().getInputRelationsLimit());
            lineageConstraintsByGuid.setInputRelationsLimit(context.getDefaultParams().getInputRelationsLimit());
        }

        if (lineageConstraintsByGuid.getOutputRelationsLimit() < 0) {
            LOG.info("No lineage on-demand constraint outputRelationsLimit provided for guid: {}, configuring with default value {}", guid, context.getDefaultParams().getOutputRelationsLimit());
            lineageConstraintsByGuid.setOutputRelationsLimit(context.getDefaultParams().getOutputRelationsLimit());
        }

        if (lineageConstraintsByGuid.getDepth() == 0) {
            LOG.info("No lineage on-demand depth provided for guid: {}, configuring with default value {}", guid, LINEAGE_ON_DEMAND_DEFAULT_DEPTH);
            lineageConstraintsByGuid.setDepth(LINEAGE_ON_DEMAND_DEFAULT_DEPTH);
        }

        return lineageConstraintsByGuid;

    }

    private void appendLineageOnDemandPayload(AtlasLineageOnDemandInfo lineageInfo, LineageOnDemandRequest lineageOnDemandRequest) {
        if (lineageInfo == null) {
            return;
        }
        lineageInfo.setLineageOnDemandPayload(lineageOnDemandRequest);
    }

    //Consider only relationsOnDemand which has either more inputs or more outputs than given limit
    private void cleanupRelationsOnDemand(AtlasLineageOnDemandInfo lineageInfo) {
        if (lineageInfo != null && MapUtils.isNotEmpty(lineageInfo.getRelationsOnDemand())) {
            lineageInfo.getRelationsOnDemand().entrySet().removeIf(x ->
                    !(x.getValue().hasMoreInputs() || x.getValue().hasMoreOutputs()
                            || x.getValue().hasUpstream() || x.getValue().hasDownstream()));
        }
    }

    private AtlasLineageOnDemandInfo getLineageInfoOnDemand(String guid, AtlasLineageOnDemandContext atlasLineageOnDemandContext, HashMap<String, Boolean> dataTypeMap) throws AtlasBaseException {
        AtlasPerfMetrics.MetricRecorder metricRecorder = RequestContext.get().startMetricRecord("getLineageInfoOnDemand");
        String lineageType = RequestContext.get().getLineageType();
        if(StringUtils.isEmpty(lineageType))
            lineageType = DATASET_PROCESS_LINEAGE;

        LineageOnDemandConstraints lineageConstraintsByGuid = getAndValidateLineageConstraintsByGuid(guid, atlasLineageOnDemandContext);
        AtlasLineageOnDemandInfo.LineageDirection direction = lineageConstraintsByGuid.getDirection();
        int level = 0;
        int depth = lineageConstraintsByGuid.getDepth();
        AtlasLineageOnDemandInfo ret = initializeLineageOnDemandInfo(guid);

        if (depth == 0)
            depth = -1;
        if (!ret.getRelationsOnDemand().containsKey(guid))
            ret.getRelationsOnDemand().put(guid, new LineageInfoOnDemand(lineageConstraintsByGuid));

        AtomicInteger inputEntitiesTraversed = new AtomicInteger(0);
        AtomicInteger outputEntitiesTraversed = new AtomicInteger(0);
        AtomicInteger traversalOrder = new AtomicInteger(1);
        String[] lineageEdgeLabels = LINEAGE_MAP.get(lineageType);
        boolean isConnecterVertex;


        isConnecterVertex =  lineageType.equals(PRODUCT_ASSET_LINEAGE)
                ? !dataTypeMap.get(IS_DATA_PRODUCT)
                : !dataTypeMap.get(IS_DATASET);

        if (!isConnecterVertex) {
                AtlasVertex datasetVertex = AtlasGraphUtilsV2.findByGuid(this.graph, guid);
                if (direction == AtlasLineageOnDemandInfo.LineageDirection.INPUT || direction == AtlasLineageOnDemandInfo.LineageDirection.BOTH)
                    traverseEdgesOnDemand(datasetVertex, true, depth, level, new HashSet<>(), atlasLineageOnDemandContext, ret, guid, inputEntitiesTraversed, traversalOrder);
                if (direction == AtlasLineageOnDemandInfo.LineageDirection.OUTPUT || direction == AtlasLineageOnDemandInfo.LineageDirection.BOTH)
                    traverseEdgesOnDemand(datasetVertex, false, depth, level, new HashSet<>(), atlasLineageOnDemandContext, ret, guid, outputEntitiesTraversed, traversalOrder);
                AtlasEntityHeader baseEntityHeader = entityRetriever.toAtlasEntityHeader(datasetVertex, atlasLineageOnDemandContext.getAttributes());
                setGraphTraversalMetadata(level, traversalOrder, baseEntityHeader);
                ret.getGuidEntityMap().put(guid, baseEntityHeader);
            } else {
                AtlasVertex processVertex = AtlasGraphUtilsV2.findByGuid(this.graph, guid);
                // make one hop to the next dataset vertices from process vertex and traverse with 'depth = depth - 1'
                if (direction == AtlasLineageOnDemandInfo.LineageDirection.INPUT || direction == AtlasLineageOnDemandInfo.LineageDirection.BOTH) {
                    Iterator<AtlasEdge> processEdges = processVertex.getEdges(AtlasEdgeDirection.OUT, lineageEdgeLabels[0]).iterator();
                    traverseEdgesOnDemand(processEdges, true, depth, level, atlasLineageOnDemandContext, ret, processVertex, guid, inputEntitiesTraversed, traversalOrder);
                }
                if (direction == AtlasLineageOnDemandInfo.LineageDirection.OUTPUT || direction == AtlasLineageOnDemandInfo.LineageDirection.BOTH) {
                    Iterator<AtlasEdge> processEdges = processVertex.getEdges(AtlasEdgeDirection.OUT, lineageEdgeLabels[1]).iterator();
                    traverseEdgesOnDemand(processEdges, false, depth, level, atlasLineageOnDemandContext, ret, processVertex, guid, outputEntitiesTraversed, traversalOrder);
                }
            }
        RequestContext.get().endMetricRecord(metricRecorder);
        return ret;
    }

    private static void setGraphTraversalMetadata(int level, AtomicInteger traversalOrder, AtlasEntityHeader baseEntityHeader) {
        baseEntityHeader.setDepth(level);
        baseEntityHeader.setTraversalOrder(0);
        baseEntityHeader.setFinishTime(traversalOrder.get());
    }

    private void traverseEdgesOnDemand(Iterator<AtlasEdge> processEdges, boolean isInput, int depth, int level, AtlasLineageOnDemandContext atlasLineageOnDemandContext, AtlasLineageOnDemandInfo ret, AtlasVertex processVertex, String baseGuid, AtomicInteger entitiesTraversed, AtomicInteger traversalOrder) throws AtlasBaseException {
        AtlasLineageOnDemandInfo.LineageDirection direction = isInput ? AtlasLineageOnDemandInfo.LineageDirection.INPUT : AtlasLineageOnDemandInfo.LineageDirection.OUTPUT;
        int nextLevel = isInput ? level - 1: level + 1;
        String lineageType = RequestContext.get().getLineageType();
        while (processEdges.hasNext()) {
            AtlasEdge processEdge = processEdges.next();
            AtlasVertex datasetVertex = processEdge.getInVertex();

            if (!vertexMatchesEvaluation(datasetVertex, atlasLineageOnDemandContext) || !edgeMatchesEvaluation(processEdge, atlasLineageOnDemandContext)) {
                continue;
            }

            if (checkForOffset(processEdge, processVertex, atlasLineageOnDemandContext, ret)) {
                continue;
            }

<<<<<<< HEAD
            boolean isInputEdge  = processEdge.getLabel().equalsIgnoreCase(PROCESS_INPUTS_EDGE);
=======
            boolean isInputEdge  = processEdge.getLabel().equalsIgnoreCase(LINEAGE_MAP.get(lineageType)[0]);
>>>>>>> 35226e03
            if (incrementAndCheckIfRelationsLimitReached(processEdge, isInputEdge, atlasLineageOnDemandContext, ret, depth, entitiesTraversed, direction, new HashSet<>())) {
                break;
            } else {
                addEdgeToResult(processEdge, ret, atlasLineageOnDemandContext, nextLevel, traversalOrder);
                traversalOrder.incrementAndGet();
            }

            String inGuid = AtlasGraphUtilsV2.getIdFromVertex(datasetVertex);
            LineageOnDemandConstraints inGuidLineageConstrains = getAndValidateLineageConstraintsByGuid(inGuid, atlasLineageOnDemandContext);

            if (!ret.getRelationsOnDemand().containsKey(inGuid)) {
                ret.getRelationsOnDemand().put(inGuid, new LineageInfoOnDemand(inGuidLineageConstrains));
            }

            traverseEdgesOnDemand(datasetVertex, isInput, depth - 1, nextLevel, new HashSet<>(), atlasLineageOnDemandContext, ret, baseGuid, entitiesTraversed, traversalOrder);
        }
    }

    private void traverseEdgesOnDemand(AtlasVertex datasetVertex, boolean isInput, int depth, int level, Set<String> visitedVertices, AtlasLineageOnDemandContext atlasLineageOnDemandContext, AtlasLineageOnDemandInfo ret, String baseGuid, AtomicInteger entitiesTraversed, AtomicInteger traversalOrder) throws AtlasBaseException {
        if (isEntityTraversalLimitReached(entitiesTraversed))
            return;
        String lineageType = RequestContext.get().getLineageType();
        if (depth != 0) { // base condition of recursion for depth
            AtlasPerfMetrics.MetricRecorder metricRecorder = RequestContext.get().startMetricRecord("traverseEdgesOnDemand");
            AtlasLineageOnDemandInfo.LineageDirection direction = isInput ? AtlasLineageOnDemandInfo.LineageDirection.INPUT : AtlasLineageOnDemandInfo.LineageDirection.OUTPUT;
            int nextLevel = isInput ? level - 1: level + 1;
            // keep track of visited vertices to avoid circular loop
            visitedVertices.add(getId(datasetVertex));
            String[] edgeDirections = LINEAGE_MAP.get(lineageType);
            AtlasPerfMetrics.MetricRecorder traverseEdgesOnDemandGetEdgesIn = RequestContext.get().startMetricRecord("traverseEdgesOnDemandGetEdgesIn");

            Iterator<AtlasEdge> incomingEdges = datasetVertex.getEdges(IN, isInput ? edgeDirections[1] : edgeDirections[0]).iterator();
            RequestContext.get().endMetricRecord(traverseEdgesOnDemandGetEdgesIn);

            while (incomingEdges.hasNext()) {
                AtlasEdge incomingEdge = incomingEdges.next();
                AtlasVertex connecterVertex = incomingEdge.getOutVertex();

                if (!vertexMatchesEvaluation(connecterVertex, atlasLineageOnDemandContext) || !edgeMatchesEvaluation(incomingEdge, atlasLineageOnDemandContext)) {
                    continue;
                }

                if (checkForOffset(incomingEdge, datasetVertex, atlasLineageOnDemandContext, ret)) {
                    continue;
                }

                if (incrementAndCheckIfRelationsLimitReached(incomingEdge, !isInput, atlasLineageOnDemandContext, ret, depth, entitiesTraversed, direction, visitedVertices)) {
                    LineageInfoOnDemand entityOnDemandInfo = ret.getRelationsOnDemand().get(baseGuid);
                    if (entityOnDemandInfo == null)
                        continue;
                    if (isInput ? entityOnDemandInfo.isInputRelationsReachedLimit() : entityOnDemandInfo.isOutputRelationsReachedLimit())
                        break;
                    else
                        continue;
                } else {
                    addEdgeToResult(incomingEdge, ret, atlasLineageOnDemandContext, level, traversalOrder);
                }

                AtlasPerfMetrics.MetricRecorder traverseEdgesOnDemandGetEdgesOut = RequestContext.get().startMetricRecord("traverseEdgesOnDemandGetEdgesOut");
                Iterator<AtlasEdge> outgoingEdges = connecterVertex.getEdges(OUT, isInput ? edgeDirections[0] : edgeDirections[1]).iterator();
                RequestContext.get().endMetricRecord(traverseEdgesOnDemandGetEdgesOut);

                while (outgoingEdges.hasNext()) {
                    AtlasEdge outgoingEdge = outgoingEdges.next();
                    AtlasVertex entityVertex = outgoingEdge.getInVertex();

                    if (!vertexMatchesEvaluation(entityVertex, atlasLineageOnDemandContext) || !edgeMatchesEvaluation(outgoingEdge, atlasLineageOnDemandContext)) {
                        continue;
                    }

                    if (checkForOffset(outgoingEdge, connecterVertex, atlasLineageOnDemandContext, ret)) {
                        continue;
                    }
                    if (incrementAndCheckIfRelationsLimitReached(outgoingEdge, isInput, atlasLineageOnDemandContext, ret, depth, entitiesTraversed, direction, visitedVertices)) {
<<<<<<< HEAD
                        String processGuid = AtlasGraphUtilsV2.getIdFromVertex(processVertex);
=======
                        String processGuid = AtlasGraphUtilsV2.getIdFromVertex(connecterVertex);
>>>>>>> 35226e03
                        LineageInfoOnDemand entityOnDemandInfo = ret.getRelationsOnDemand().get(processGuid);
                        if (entityOnDemandInfo == null)
                            continue;
                        if (isInput ? entityOnDemandInfo.isInputRelationsReachedLimit() : entityOnDemandInfo.isOutputRelationsReachedLimit())
                            break;
                        else
                            continue;
                    } else {
                        addEdgeToResult(outgoingEdge, ret, atlasLineageOnDemandContext, nextLevel, traversalOrder);
                        entitiesTraversed.incrementAndGet();
                        traversalOrder.incrementAndGet();
                        if (isEntityTraversalLimitReached(entitiesTraversed))
                            setEntityLimitReachedFlag(isInput, ret);
                    }
                    if (entityVertex != null && !visitedVertices.contains(getId(entityVertex))) {
                        traverseEdgesOnDemand(entityVertex, isInput, depth - 1, nextLevel, visitedVertices, atlasLineageOnDemandContext, ret, baseGuid, entitiesTraversed, traversalOrder); // execute inner depth
                        AtlasEntityHeader traversedEntity = ret.getGuidEntityMap().get(AtlasGraphUtilsV2.getIdFromVertex(entityVertex));
                        traversedEntity.setFinishTime(traversalOrder.get());
                    }
                }
            }

            RequestContext.get().endMetricRecord(metricRecorder);
        }
    }

    private static void setEntityLimitReachedFlag(boolean isInput, AtlasLineageOnDemandInfo ret) {
        if (isInput)
            ret.setUpstreamEntityLimitReached(true);
        else
            ret.setDownstreamEntityLimitReached(true);
    }

    private void traverseEdgesUsingBFS(String baseGuid, AtlasLineageListContext lineageListContext, AtlasLineageListInfo ret) throws AtlasBaseException {
        AtlasPerfMetrics.MetricRecorder metricRecorder = RequestContext.get().startMetricRecord("traverseEdgesUsingBFS");
        String lineageType = RequestContext.get().getLineageType();
        Set<String> visitedVertices = new HashSet<>();
        visitedVertices.add(baseGuid);
        Set<String> skippedVertices = new HashSet<>();
        Queue<String> traversalQueue = new LinkedList<>();

        AtlasVertex baseVertex = AtlasGraphUtilsV2.findByGuid(this.graph, baseGuid);
        HashMap<String, Boolean> dataTypeMap = validateAndGetEntityTypeMap(baseGuid);
        if (StringUtils.isEmpty(lineageType)){
            lineageType = DATASET_PROCESS_LINEAGE;
        }
        boolean isNotConnecterVertex =  lineageType.equals(PRODUCT_ASSET_LINEAGE)
                ? dataTypeMap.get(IS_DATA_PRODUCT)
                : dataTypeMap.get(IS_DATASET);
        enqueueNeighbours(baseVertex, dataTypeMap, lineageListContext, traversalQueue, visitedVertices, skippedVertices);
        int currentDepth = 0;
        int currentLevel = isNotConnecterVertex? 0: 1;

        while (!traversalQueue.isEmpty() && !lineageListContext.isEntityLimitReached() && currentDepth < lineageListContext.getDepth()) {
            currentDepth++;

            // update level at every alternate depth
            if ((isNotConnecterVertex && currentDepth % 2 != 0) || (!isNotConnecterVertex && currentDepth % 2 == 0))
                currentLevel++;

            int entitiesInCurrentDepth = traversalQueue.size();
            for (int i = 0; i < entitiesInCurrentDepth; i++) {
                if (lineageListContext.isEntityLimitReached())
                    break;

                String currentGUID = traversalQueue.poll();
                AtlasVertex currentVertex = AtlasGraphUtilsV2.findByGuid(this.graph, currentGUID);
                if (Objects.isNull(currentVertex))
                    throw new AtlasBaseException("Found null vertex during lineage graph traversal for guid: " + currentGUID);

                HashMap<String, Boolean> currentEntityDataTypeMap = validateAndGetEntityTypeMap(currentGUID);
                if (!lineageListContext.evaluateVertexFilter(currentVertex)) {
                    enqueueNeighbours(currentVertex, currentEntityDataTypeMap, lineageListContext, traversalQueue, visitedVertices, skippedVertices);
                    continue;
                }
                if (checkOffsetAndSkipEntity(lineageListContext, ret)) {
                    skippedVertices.add(currentGUID);
                    enqueueNeighbours(currentVertex, currentEntityDataTypeMap, lineageListContext, traversalQueue, visitedVertices, skippedVertices);
                    continue;
                }

                lineageListContext.incrementEntityCount();
                appendToResult(currentVertex, lineageListContext, ret, currentLevel);
                enqueueNeighbours(currentVertex, currentEntityDataTypeMap, lineageListContext, traversalQueue, visitedVertices, skippedVertices);
                if (isLastEntityInLastDepth(lineageListContext.getDepth(), currentDepth, entitiesInCurrentDepth, i)) {
                    ret.setHasMore(false);
                    lineageListContext.setHasMoreUpdated(true);
                }
            }
        }
        if (currentDepth > lineageListContext.getDepth())
            lineageListContext.setDepthLimitReached(true);

        setPageMetadata(lineageListContext, ret, traversalQueue);
        RequestContext.get().endMetricRecord(metricRecorder);
    }

    private void enqueueNeighbours(AtlasVertex currentVertex, HashMap<String, Boolean> dataTypeMap, AtlasLineageListContext lineageListContext,
                                   Queue<String> traversalQueue, Set<String> visitedVertices, Set<String> skippedVertices) {
        AtlasPerfMetrics.MetricRecorder traverseEdgesOnDemandGetEdges = RequestContext.get().startMetricRecord("traverseEdgesOnDemandGetEdges");
        Iterator<AtlasEdge> edges;
        String lineageType = RequestContext.get().getLineageType();
        boolean isConnecterVertex =  lineageType.equals(PRODUCT_ASSET_LINEAGE)
                ? !dataTypeMap.get(IS_DATA_PRODUCT)
                : !dataTypeMap.get(IS_DATASET);
        String[] edgeDirectionLabels = LINEAGE_MAP.get(lineageType);
        if (!isConnecterVertex)
            edges = currentVertex.getEdges(IN, isInputDirection(lineageListContext) ? edgeDirectionLabels[1] : edgeDirectionLabels[0]).iterator();
        else
            edges = currentVertex.getEdges(OUT, isInputDirection(lineageListContext) ? edgeDirectionLabels[0] : edgeDirectionLabels[1]).iterator();
        RequestContext.get().endMetricRecord(traverseEdgesOnDemandGetEdges);

        while (edges.hasNext()) {
            AtlasEdge currentEdge = edges.next();
            if (!lineageListContext.evaluateTraversalFilter(currentEdge))
                continue;
            AtlasVertex neighbourVertex;
            if (!isConnecterVertex)
                neighbourVertex = currentEdge.getOutVertex();
            else
                neighbourVertex = currentEdge.getInVertex();

            String vertexGuid = getGuid(neighbourVertex);
            if (StringUtils.isEmpty(vertexGuid) || !lineageListContext.evaluateTraversalFilter(neighbourVertex))
                continue;

            if (!skippedVertices.contains(vertexGuid) && !visitedVertices.contains(vertexGuid)) {
                visitedVertices.add(vertexGuid);
                traversalQueue.add(vertexGuid);
                addEntitiesToCache(neighbourVertex);
            }
        }
    }

    private void appendToResult(AtlasVertex currentVertex, AtlasLineageListContext lineageListContext, AtlasLineageListInfo ret, int currentLevel) throws AtlasBaseException {
        AtlasEntityHeader entity = entityRetriever.toAtlasEntityHeader(currentVertex, lineageListContext.getAttributes());
        entity.setDepth(currentLevel);
        ret.getEntities().add(entity);
    }

    private static void addEntitiesToCache(AtlasVertex vertex) {
        GraphTransactionInterceptor.addToVertexCache(getGuid(vertex), vertex);
    }

    private static void setPageMetadata(AtlasLineageListContext lineageListContext, AtlasLineageListInfo ret, Queue<String> traversalQueue) {
        if (!lineageListContext.isHasMoreUpdated())
            updateHasMore(lineageListContext, ret, traversalQueue);
        ret.setEntityCount(lineageListContext.getCurrentEntityCounter());
    }

    private static void updateHasMore(AtlasLineageListContext lineageListContext, AtlasLineageListInfo ret, Queue<String> traversalQueue) {
        if (!traversalQueue.isEmpty())
            ret.setHasMore(true);
        if (lineageListContext.isDepthLimitReached())
            ret.setHasMore(false);
    }

    private static boolean isLastEntityInLastDepth(int lastDepth, int currentDepth, int entitiesInCurrentDepth, int entityIndexInCurrentDepth) {
        return entityIndexInCurrentDepth == entitiesInCurrentDepth - 1 && currentDepth == lastDepth;
    }

    private static boolean isInputDirection(AtlasLineageListContext lineageListContext) {
        return LineageListRequest.LineageDirection.INPUT.equals(lineageListContext.getDirection());
    }

    private boolean checkForOffset(AtlasEdge atlasEdge, AtlasVertex entityVertex, AtlasLineageOnDemandContext atlasLineageOnDemandContext, AtlasLineageOnDemandInfo ret) {
        String entityGuid = getGuid(entityVertex);
        LineageOnDemandConstraints entityConstraints = getAndValidateLineageConstraintsByGuid(entityGuid, atlasLineageOnDemandContext);
        LineageInfoOnDemand entityLineageInfo = ret.getRelationsOnDemand().containsKey(entityGuid) ? ret.getRelationsOnDemand().get(entityGuid) : new LineageInfoOnDemand(entityConstraints);

        if (entityConstraints.getFrom() != 0 && entityLineageInfo.getFromCounter() < entityConstraints.getFrom()) {
            if (! lineageContainsSkippedEdgeV2(ret, atlasEdge)) {
                addEdgeToSkippedEdges(ret, atlasEdge);
                entityLineageInfo.incrementFromCounter();
            }
            return true;
        }
        return false;
    }

    private boolean checkOffsetAndSkipEntity(AtlasLineageListContext atlasLineageListContext, AtlasLineageListInfo ret) {
        if (atlasLineageListContext.getFrom() != 0 && atlasLineageListContext.getCurrentFromCounter() < atlasLineageListContext.getFrom()) {
            atlasLineageListContext.incrementCurrentFromCounter();
            return true;
        }
        return false;
    }

    private static String getId(AtlasVertex vertex) {
        return vertex.getIdForDisplay();
    }

    private boolean incrementAndCheckIfRelationsLimitReached(AtlasEdge atlasEdge, boolean isInput, AtlasLineageOnDemandContext atlasLineageOnDemandContext, AtlasLineageOnDemandInfo ret, int depth, AtomicInteger entitiesTraversed, AtlasLineageOnDemandInfo.LineageDirection direction, Set<String> visitedVertices) {
        AtlasPerfMetrics.MetricRecorder metricRecorder = RequestContext.get().startMetricRecord("incrementAndCheckIfRelationsLimitReached");

        AtlasVertex                inVertex                 = isInput ? atlasEdge.getOutVertex() : atlasEdge.getInVertex();
        String                     inGuid                   = AtlasGraphUtilsV2.getIdFromVertex(inVertex);
        LineageOnDemandConstraints inGuidLineageConstraints = getAndValidateLineageConstraintsByGuid(inGuid, atlasLineageOnDemandContext);

        AtlasVertex                outVertex                 = isInput ? atlasEdge.getInVertex() : atlasEdge.getOutVertex();
        String                     outGuid                   = AtlasGraphUtilsV2.getIdFromVertex(outVertex);
        LineageOnDemandConstraints outGuidLineageConstraints = getAndValidateLineageConstraintsByGuid(outGuid, atlasLineageOnDemandContext);

        LineageInfoOnDemand inLineageInfo = ret.getRelationsOnDemand().containsKey(inGuid) ? ret.getRelationsOnDemand().get(inGuid) : new LineageInfoOnDemand(inGuidLineageConstraints);
        LineageInfoOnDemand outLineageInfo = ret.getRelationsOnDemand().containsKey(outGuid) ? ret.getRelationsOnDemand().get(outGuid) : new LineageInfoOnDemand(outGuidLineageConstraints);

        setHorizontalPaginationFlags(isInput, atlasLineageOnDemandContext, ret, depth, entitiesTraversed, inVertex, inGuid, outVertex, outGuid, inLineageInfo, outLineageInfo, visitedVertices);

        boolean hasRelationsLimitReached = setVerticalPaginationFlags(entitiesTraversed, inLineageInfo, outLineageInfo);
        if (!hasRelationsLimitReached) {
            ret.getRelationsOnDemand().put(inGuid, inLineageInfo);
            ret.getRelationsOnDemand().put(outGuid, outLineageInfo);
        }
        RequestContext.get().endMetricRecord(metricRecorder);

        return hasRelationsLimitReached;
    }

    private boolean setVerticalPaginationFlags(AtomicInteger entitiesTraversed, LineageInfoOnDemand inLineageInfo, LineageInfoOnDemand outLineageInfo) {
        boolean hasRelationsLimitReached = false;
        if (inLineageInfo.isInputRelationsReachedLimit() || outLineageInfo.isOutputRelationsReachedLimit() || isEntityTraversalLimitReached(entitiesTraversed)) {
            inLineageInfo.setHasMoreInputs(true);
            outLineageInfo.setHasMoreOutputs(true);
            hasRelationsLimitReached = true;
        }

        if (!hasRelationsLimitReached) {
            inLineageInfo.incrementInputRelationsCount();
            outLineageInfo.incrementOutputRelationsCount();
        }
        return hasRelationsLimitReached;
    }

    private void setHorizontalPaginationFlags(boolean isInput, AtlasLineageOnDemandContext atlasLineageOnDemandContext, AtlasLineageOnDemandInfo ret, int depth, AtomicInteger entitiesTraversed, AtlasVertex inVertex, String inGuid, AtlasVertex outVertex, String outGuid, LineageInfoOnDemand inLineageInfo, LineageInfoOnDemand outLineageInfo, Set<String> visitedVertices) {
        boolean isOutVertexVisited = visitedVertices.contains(getId(outVertex));
        boolean isInVertexVisited = visitedVertices.contains(getId(inVertex));
        if (depth == 1 || entitiesTraversed.get() == getLineageMaxNodeAllowedCount()-1) { // is the vertex a leaf?
            if (isInput && ! isOutVertexVisited)
                setHasUpstream(atlasLineageOnDemandContext, outVertex, outLineageInfo);
            else if (!isInput && ! isInVertexVisited)
                setHasDownstream(atlasLineageOnDemandContext, inVertex, inLineageInfo);
        }
    }

    private void setHasDownstream(AtlasLineageOnDemandContext atlasLineageOnDemandContext, AtlasVertex inVertex, LineageInfoOnDemand inLineageInfo) {
<<<<<<< HEAD
        List<AtlasEdge> filteredEdges = getFilteredAtlasEdges(inVertex, IN, PROCESS_INPUTS_EDGE, atlasLineageOnDemandContext);
=======
        String lineageType = RequestContext.get().getLineageType();
        List<AtlasEdge> filteredEdges = getFilteredAtlasEdges(inVertex, IN, LINEAGE_MAP.get(lineageType)[0], atlasLineageOnDemandContext);
>>>>>>> 35226e03
        if (!filteredEdges.isEmpty()) {
            inLineageInfo.setHasDownstream(true);
            inLineageInfo.setTotalOutputRelationsCount(filteredEdges.size());
        }
    }

    private void setHasUpstream(AtlasLineageOnDemandContext atlasLineageOnDemandContext, AtlasVertex outVertex, LineageInfoOnDemand outLineageInfo) {
<<<<<<< HEAD
        List<AtlasEdge> filteredEdges = getFilteredAtlasEdges(outVertex, IN, PROCESS_OUTPUTS_EDGE, atlasLineageOnDemandContext);
=======
        String lineageType = RequestContext.get().getLineageType();
        List<AtlasEdge> filteredEdges = getFilteredAtlasEdges(outVertex, IN, LINEAGE_MAP.get(lineageType)[1], atlasLineageOnDemandContext);
>>>>>>> 35226e03
        if (!filteredEdges.isEmpty()) {
            outLineageInfo.setHasUpstream(true);
            outLineageInfo.setTotalInputRelationsCount(filteredEdges.size());
        }
    }

    private List<AtlasEdge> getFilteredAtlasEdges(AtlasVertex outVertex, AtlasEdgeDirection direction, String processEdgeLabel, AtlasLineageOnDemandContext atlasLineageOnDemandContext) {
        List<AtlasEdge> filteredEdges = new ArrayList<>();
        Iterable<AtlasEdge> edges = outVertex.getEdges(direction, processEdgeLabel);
        for (AtlasEdge edge : edges) {
            if (edgeMatchesEvaluation(edge, atlasLineageOnDemandContext)) {
                filteredEdges.add(edge);
            }
        }
        return filteredEdges;
    }

    private boolean isEntityTraversalLimitReached(AtomicInteger entitiesTraversed) {
        return entitiesTraversed.get() >= getLineageMaxNodeAllowedCount();
    }

    @Override
    @GraphTransaction
    public SchemaDetails getSchemaForHiveTableByName(final String datasetName) throws AtlasBaseException {
        if (StringUtils.isEmpty(datasetName)) {
            // TODO: Complete error handling here
            throw new AtlasBaseException(AtlasErrorCode.BAD_REQUEST);
        }

        AtlasEntityType hive_table = atlasTypeRegistry.getEntityTypeByName("hive_table");

        Map<String, Object> lookupAttributes = new HashMap<>();
        lookupAttributes.put("qualifiedName", datasetName);
        String guid = AtlasGraphUtilsV2.getGuidByUniqueAttributes(hive_table, lookupAttributes);

        return getSchemaForHiveTableByGuid(guid);
    }

    @Override
    @GraphTransaction
    public SchemaDetails getSchemaForHiveTableByGuid(final String guid) throws AtlasBaseException {
        if (StringUtils.isEmpty(guid)) {
            throw new AtlasBaseException(AtlasErrorCode.BAD_REQUEST);
        }
        SchemaDetails ret = new SchemaDetails();
        AtlasEntityType hive_column = atlasTypeRegistry.getEntityTypeByName("hive_column");

        ret.setDataType(AtlasTypeUtil.toClassTypeDefinition(hive_column));

        AtlasEntityWithExtInfo entityWithExtInfo = entityRetriever.toAtlasEntityWithExtInfo(guid);
        AtlasEntity entity = entityWithExtInfo.getEntity();

        AtlasAuthorizationUtils.verifyAccess(new AtlasEntityAccessRequest(atlasTypeRegistry, AtlasPrivilege.ENTITY_READ, new AtlasEntityHeader(entity)),
                "read entity schema: guid=", guid);

        Map<String, AtlasEntity> referredEntities = entityWithExtInfo.getReferredEntities();
        List<String> columnIds = getColumnIds(entity);

        if (MapUtils.isNotEmpty(referredEntities)) {
            List<Map<String, Object>> rows = referredEntities.entrySet()
                    .stream()
                    .filter(e -> isColumn(columnIds, e))
                    .map(e -> AtlasTypeUtil.toMap(e.getValue()))
                    .collect(Collectors.toList());
            ret.setRows(rows);
        }

        return ret;
    }

    private void scrubLineageEntities(Collection<AtlasEntityHeader> entityHeaders) throws AtlasBaseException {
        AtlasPerfMetrics.MetricRecorder metricRecorder = RequestContext.get().startMetricRecord("scrubLineageEntities");

        AtlasSearchResult searchResult = new AtlasSearchResult();
        searchResult.setEntities(new ArrayList<>(entityHeaders));
        AtlasSearchResultScrubRequest request = new AtlasSearchResultScrubRequest(atlasTypeRegistry, searchResult);

        AtlasAuthorizationUtils.scrubSearchResults(request, true);
        RequestContext.get().endMetricRecord(metricRecorder);
    }

    private List<String> getColumnIds(AtlasEntity entity) {
        List<String> ret = new ArrayList<>();
        Object columnObjs = entity.getAttribute(COLUMNS);

        if (columnObjs instanceof List) {
            for (Object pkObj : (List) columnObjs) {
                if (pkObj instanceof AtlasObjectId) {
                    ret.add(((AtlasObjectId) pkObj).getGuid());
                }
            }
        }

        return ret;
    }

    private boolean isColumn(List<String> columnIds, Map.Entry<String, AtlasEntity> e) {
        return columnIds.contains(e.getValue().getGuid());
    }

    private AtlasLineageInfo getLineageInfoV1(AtlasLineageContext lineageContext) throws AtlasBaseException {
        AtlasLineageInfo ret;
        LineageDirection direction = lineageContext.getDirection();

        if (direction.equals(INPUT)) {
            ret = getLineageInfo(lineageContext, INPUT);
        } else if (direction.equals(OUTPUT)) {
            ret = getLineageInfo(lineageContext, OUTPUT);
        } else {
            ret = getBothLineageInfoV1(lineageContext);
        }

        return ret;
    }

    private AtlasLineageInfo getLineageInfo(AtlasLineageContext lineageContext, LineageDirection direction) throws AtlasBaseException {
        int depth = lineageContext.getDepth();
        String guid = lineageContext.getGuid();
        boolean isDataSet = lineageContext.isDataset();

        final Map<String, Object> bindings = new HashMap<>();
        String lineageQuery = getLineageQuery(guid, direction, depth, isDataSet, bindings);
        List results = executeGremlinScript(bindings, lineageQuery);
        Map<String, AtlasEntityHeader> entities = new HashMap<>();
        Set<LineageRelation> relations = new HashSet<>();

        if (CollectionUtils.isNotEmpty(results)) {
            for (Object result : results) {
                if (result instanceof Map) {
                    for (final Object o : ((Map) result).entrySet()) {
                        final Map.Entry entry = (Map.Entry) o;
                        Object value = entry.getValue();

                        if (value instanceof List) {
                            for (Object elem : (List) value) {
                                if (elem instanceof AtlasEdge) {
                                    processEdge((AtlasEdge) elem, entities, relations, lineageContext);
                                } else {
                                    LOG.warn("Invalid value of type {} found, ignoring", (elem != null ? elem.getClass().getSimpleName() : "null"));
                                }
                            }
                        } else if (value instanceof AtlasEdge) {
                            processEdge((AtlasEdge) value, entities, relations, lineageContext);
                        } else {
                            LOG.warn("Invalid value of type {} found, ignoring", (value != null ? value.getClass().getSimpleName() : "null"));
                        }
                    }
                } else if (result instanceof AtlasEdge) {
                    processEdge((AtlasEdge) result, entities, relations, lineageContext);
                }
            }
        }

        return new AtlasLineageInfo(guid, entities, relations, direction, depth, -1, -1);
    }

    private AtlasLineageInfo getLineageInfoV2(AtlasLineageContext lineageContext) throws AtlasBaseException {
        AtlasPerfMetrics.MetricRecorder metric = RequestContext.get().startMetricRecord("getLineageInfoV2");
        String lineageType = RequestContext.get().getLineageType();
        int depth = lineageContext.getDepth();
        String guid = lineageContext.getGuid();
        LineageDirection direction = lineageContext.getDirection();

        AtlasLineageInfo ret = initializeLineageInfo(guid, direction, depth, lineageContext.getLimit(), lineageContext.getOffset());

        if (depth == 0) {
            depth = -1;
        }

        if (lineageContext.isDataset()) {
            AtlasVertex datasetVertex = AtlasGraphUtilsV2.findByGuid(this.graph, guid);
            lineageContext.setStartDatasetVertex(datasetVertex);

            if (direction == INPUT || direction == BOTH) {
                traverseEdges(datasetVertex, true, depth, new HashSet<>(), ret, lineageContext);
            }

            if (direction == OUTPUT || direction == BOTH) {
                traverseEdges(datasetVertex, false, depth, new HashSet<>(), ret, lineageContext);
            }
        } else {
            AtlasVertex processVertex = AtlasGraphUtilsV2.findByGuid(this.graph, guid);

            // make one hop to the next dataset vertices from process vertex and traverse with 'depth = depth - 1'
            if (direction == INPUT || direction == BOTH) {
                Iterator<AtlasEdge> processEdges = vertexEdgeCache.getEdges(processVertex, OUT, LINEAGE_MAP.get(lineageType)[0]).iterator();

                List<AtlasEdge> qualifyingEdges = getQualifyingProcessEdges(processEdges, lineageContext);
                ret.setHasChildrenForDirection(getGuid(processVertex), new LineageChildrenInfo(INPUT, hasMoreChildren(qualifyingEdges)));

                for (AtlasEdge processEdge : qualifyingEdges) {
                    addEdgeToResult(processEdge, ret, lineageContext);

                    AtlasVertex datasetVertex = processEdge.getInVertex();

                    traverseEdges(datasetVertex, true, depth - 1, new HashSet<>(), ret, lineageContext);
                }
            }

            if (direction == OUTPUT || direction == BOTH) {
                Iterator<AtlasEdge> processEdges = vertexEdgeCache.getEdges(processVertex, OUT, LINEAGE_MAP.get(lineageType)[1]).iterator();

                List<AtlasEdge> qualifyingEdges = getQualifyingProcessEdges(processEdges, lineageContext);
                ret.setHasChildrenForDirection(getGuid(processVertex), new LineageChildrenInfo(OUTPUT, hasMoreChildren(qualifyingEdges)));

                for (AtlasEdge processEdge : qualifyingEdges) {
                    addEdgeToResult(processEdge, ret, lineageContext);

                    AtlasVertex datasetVertex = processEdge.getInVertex();

                    traverseEdges(datasetVertex, false, depth - 1, new HashSet<>(), ret, lineageContext);
                }
            }
        }
        RequestContext.get().endMetricRecord(metric);

        return ret;
    }

    private List<AtlasEdge> getQualifyingProcessEdges(Iterator<AtlasEdge> processEdges, AtlasLineageContext lineageContext) {
        AtlasPerfMetrics.MetricRecorder metric = RequestContext.get().startMetricRecord("getQualifyingProcessEdges");
        List<AtlasEdge> qualifyingEdges = new ArrayList<>();
        while (processEdges.hasNext()) {
            AtlasEdge processEdge = processEdges.next();
            if (shouldProcessEdge(lineageContext, processEdge) && lineageContext.evaluate(processEdge.getInVertex())) {
                qualifyingEdges.add(processEdge);
            }
        }
        RequestContext.get().endMetricRecord(metric);
        return qualifyingEdges;
    }

    private void addEdgeToResult(AtlasEdge edge, AtlasLineageInfo lineageInfo,
                                 AtlasLineageContext requestContext) throws AtlasBaseException {
        if (!lineageContainsEdge(lineageInfo, edge)) {
            processEdge(edge, lineageInfo, requestContext);
        }
    }

    private void addEdgeToResult(AtlasEdge edge, AtlasLineageOnDemandInfo lineageInfo, AtlasLineageOnDemandContext atlasLineageOnDemandContext, int level, AtomicInteger traversalOrder) throws AtlasBaseException {
        if (!lineageContainsVisitedEdgeV2(lineageInfo, edge)) {
            processEdge(edge, lineageInfo, atlasLineageOnDemandContext, level, traversalOrder);
        }
    }

    private int getLineageMaxNodeAllowedCount() {
        return AtlasConfiguration.LINEAGE_MAX_NODE_COUNT.getInt();
    }

    private String getEdgeLabel(AtlasEdge edge) {
        String lineageType = RequestContext.get().getLineageType();
        AtlasVertex inVertex     = edge.getInVertex();
        AtlasVertex outVertex    = edge.getOutVertex();
        String      inGuid       = AtlasGraphUtilsV2.getIdFromVertex(inVertex);
        String      outGuid      = AtlasGraphUtilsV2.getIdFromVertex(outVertex);
        String      relationGuid = AtlasGraphUtilsV2.getEncodedProperty(edge, RELATIONSHIP_GUID_PROPERTY_KEY, String.class);
        boolean     isInputEdge  = edge.getLabel().equalsIgnoreCase(LINEAGE_MAP.get(lineageType)[0]);

        if (isLineageOnDemandEnabled()) {
            return getEdgeLabelFromGuids(isInputEdge, inGuid, outGuid);
        }
        return relationGuid;
    }

    private String getEdgeLabelFromGuids(boolean isInputEdge, String inGuid, String outGuid) {
        return isInputEdge ? inGuid + SEPARATOR + outGuid : outGuid + SEPARATOR + inGuid;
    }

    private boolean hasMoreChildren(List<AtlasEdge> edges) {
        return edges.stream().anyMatch(edge -> getStatus(edge) == AtlasEntity.Status.ACTIVE);
    }

    private void traverseEdges(AtlasVertex currentVertex, boolean isInput, int depth, Set<String> visitedVertices, AtlasLineageInfo ret,
                               AtlasLineageContext lineageContext) throws AtlasBaseException {
        AtlasPerfMetrics.MetricRecorder metric = RequestContext.get().startMetricRecord("traverseEdges");
        if (depth != 0) {
            processIntermediateLevel(currentVertex, isInput, depth, visitedVertices, ret, lineageContext);
        } else {
            processLastLevel(currentVertex, isInput, ret, lineageContext);
        }
        RequestContext.get().endMetricRecord(metric);
    }

    private void processIntermediateLevel(AtlasVertex currentVertex,
                                          boolean isInput,
                                          int depth,
                                          Set<String> visitedVertices,
                                          AtlasLineageInfo ret,
                                          AtlasLineageContext lineageContext) throws AtlasBaseException {
        // keep track of visited vertices to avoid circular loop
        visitedVertices.add(currentVertex.getIdForDisplay());

        if (!vertexMatchesEvaluation(currentVertex, lineageContext)) {
            return;
        }
        List<AtlasEdge> currentVertexEdges = getEdgesOfCurrentVertex(currentVertex, isInput, lineageContext);
        if (lineageContext.shouldApplyPagination()) {
            if (lineageContext.isCalculateRemainingVertexCounts()) {
                calculateRemainingVertexCounts(currentVertex, isInput, ret);
            }
            addPaginatedVerticesToResult(isInput, depth, visitedVertices, ret, lineageContext, currentVertexEdges, currentVertex);
        } else {
            addLimitlessVerticesToResult(isInput, depth, visitedVertices, ret, lineageContext, currentVertexEdges);
        }
    }

    private void calculateRemainingVertexCounts(AtlasVertex currentVertex, boolean isInput, AtlasLineageInfo ret) {
        if (isInput) {
            Long totalUpstreamVertexCount = getTotalUpstreamVertexCount(getGuid(currentVertex));
            ret.calculateRemainingUpstreamVertexCount(totalUpstreamVertexCount);
        } else {
            Long totalDownstreamVertexCount = getTotalDownstreamVertexCount(getGuid(currentVertex));
            ret.calculateRemainingDownstreamVertexCount(totalDownstreamVertexCount);
        }
    }

    private Long getTotalDownstreamVertexCount(String guid) {
        return (Long) graph
                .V()
                .has("__guid", guid)
                .inE("__Process.inputs").has("__state", "ACTIVE")
                .outV().has("__state", "ACTIVE")
                .outE("__Process.outputs").has("__state", "ACTIVE")
                .inV()
                .count()
                .next();

    }

    private Long getTotalUpstreamVertexCount(String guid) {
        return (Long) graph
                .V()
                .has("__guid", guid)
                .outE("__Process.outputs").has("__state", "ACTIVE")
                .inV().has("__state", "ACTIVE")
                .inE("__Process.inputs").has("__state", "ACTIVE")
                .inV()
                .count()
                .next();
    }

    private void addPaginatedVerticesToResult(boolean isInput,
                                              int depth,
                                              Set<String> visitedVertices,
                                              AtlasLineageInfo ret,
                                              AtlasLineageContext lineageContext,
                                              List<AtlasEdge> currentVertexEdges,
                                              AtlasVertex currentVertex) throws AtlasBaseException {
        Set<Pair<String, String>> paginationCalculatedProcessOutputPair = new HashSet<>();
        long inputVertexCount = !isInput ? nonProcessEntityCount(ret) : 0;
        int currentOffset = lineageContext.getOffset();
        boolean isFirstValidProcessReached = false;
        for (int i = 0; i < currentVertexEdges.size(); i++) {
            AtlasEdge edge = currentVertexEdges.get(i);
            AtlasVertex processVertex = edge.getOutVertex();
            paginationCalculatedProcessOutputPair.add(Pair.of(getGuid(processVertex), getGuid(currentVertex)));
            if (!shouldProcessDeletedProcess(lineageContext, processVertex) || getStatus(edge) == DELETED) {
                continue;
            }

            List<AtlasEdge> edgesOfProcess = getEdgesOfProcess(isInput, lineageContext, paginationCalculatedProcessOutputPair, processVertex, currentOffset);

            if (isFirstValidProcessReached)
                currentOffset = 0;
            if (edgesOfProcess.size() > currentOffset) {
                isFirstValidProcessReached = true;
                ret.setHasChildrenForDirection(getGuid(processVertex), new LineageChildrenInfo(isInput ? INPUT : OUTPUT, hasMoreChildren(edgesOfProcess)));
                boolean isLimitReached = executeCurrentProcessVertex(isInput, depth, visitedVertices, ret, lineageContext, currentVertexEdges, inputVertexCount, currentOffset, i, edge, edgesOfProcess);
                if (isLimitReached)
                    return;
            } else
                currentOffset -= edgesOfProcess.size();
        }
    }

    private List<AtlasEdge> getEdgesOfProcess(boolean isInput, AtlasLineageContext lineageContext, Set<Pair<String, String>> paginationCalculatedProcessOutputPair, AtlasVertex processVertex, int currentOffset) {
        List<Pair<AtlasEdge, String>> processEdgeOutputVertexIdPairs = getUnvisitedProcessEdgesWithOutputVertexIds(isInput, lineageContext, paginationCalculatedProcessOutputPair, processVertex, currentOffset);
        processEdgeOutputVertexIdPairs.forEach(pair -> paginationCalculatedProcessOutputPair.add(Pair.of(getGuid(processVertex), pair.getRight())));
        return processEdgeOutputVertexIdPairs
                .stream()
                .map(Pair::getLeft)
                .collect(Collectors.toList());
    }

    private boolean executeCurrentProcessVertex(boolean isInput,
                                                int depth,
                                                Set<String> visitedVertices,
                                                AtlasLineageInfo ret,
                                                AtlasLineageContext lineageContext,
                                                List<AtlasEdge> currentVertexEdges,
                                                long inputVertexCount, int currentOffset, int vertexEdgeIndex,
                                                AtlasEdge edge,
                                                List<AtlasEdge> edgesOfProcess) throws AtlasBaseException {
        for (int j = currentOffset; j < edgesOfProcess.size(); j++) {
            AtlasEdge edgeOfProcess = edgesOfProcess.get(j);
            AtlasVertex entityVertex = edgeOfProcess.getInVertex();
            if (entityVertex == null) {
                continue;
            }
            if (shouldTerminate(isInput, ret, lineageContext, currentVertexEdges, inputVertexCount, vertexEdgeIndex, edgesOfProcess, j)) {
                return true;
            }
            if (!visitedVertices.contains(entityVertex.getIdForDisplay())) {
                traverseEdges(entityVertex, isInput, depth - 1, visitedVertices, ret, lineageContext);
            }
            if (lineageContext.isHideProcess()) {
                processVirtualEdge(edge, edgeOfProcess, ret, lineageContext);
            } else {
                processEdges(edge, edgeOfProcess, ret, lineageContext);
            }
        }
        return false;
    }

    private boolean shouldProcessDeletedProcess(AtlasLineageContext lineageContext, AtlasVertex processVertex) {
        return isVertexActive(processVertex) || lineageContext.isAllowDeletedProcess();
    }

    private boolean isVertexActive(AtlasVertex vertex) {
        return getStatus(vertex) == AtlasEntity.Status.ACTIVE;
    }

    private List<Pair<AtlasEdge, String>> getUnvisitedProcessEdgesWithOutputVertexIds(boolean isInput, AtlasLineageContext lineageContext, Set<Pair<String, String>> paginationCalculatedProcessOutputPair, AtlasVertex processVertex, int currentOffset) {
        if (lineageContext.getIgnoredProcesses() != null &&
                lineageContext.getIgnoredProcesses().contains(processVertex.getProperty(Constants.ENTITY_TYPE_PROPERTY_KEY, String.class))) {
            return Collections.emptyList();
        }
        String lineageType = RequestContext.get().getLineageType();
        List<Pair<AtlasEdge, String>> unvisitedProcessEdgesWithOutputVertexIds = new ArrayList<>();

        Iterable<AtlasEdge> outgoingEdges = vertexEdgeCache.getEdges(processVertex, OUT, isInput ? LINEAGE_MAP.get(lineageType)[0] : LINEAGE_MAP.get(lineageType)[1]);

        for (AtlasEdge outgoingEdge : outgoingEdges) {
            AtlasVertex outputVertex = outgoingEdge.getInVertex();
            if (outputVertex != null &&
                    shouldProcessEdge(lineageContext, outgoingEdge) &&
                    vertexMatchesEvaluation(outputVertex, lineageContext) &&
                    !paginationCalculatedProcessOutputPair.contains(Pair.of(getGuid(processVertex), outputVertex.getIdForDisplay()))) {
                unvisitedProcessEdgesWithOutputVertexIds.add(Pair.of(outgoingEdge, outputVertex.getIdForDisplay()));
                if (unvisitedProcessEdgesWithOutputVertexIds.size() == lineageContext.getLimit() + currentOffset + 1) { // +1 is required for downstream check while trying to terminate the loop before it ends
                    break;
                }
            }
        }

        return unvisitedProcessEdgesWithOutputVertexIds;
    }

    @VisibleForTesting
    boolean shouldTerminate(boolean isInput,
                            AtlasLineageInfo ret,
                            AtlasLineageContext lineageContext,
                            List<AtlasEdge> currentVertexEdges,
                            long inputVertexCount,
                            int currentVertexEdgeIndex,
                            List<AtlasEdge> edgesOfProcess,
                            int processEdgeIndex) {
        if (lineageContext.getDirection() == BOTH) {
            if (isInput && nonProcessEntityCount(ret) == lineageContext.getLimit()) {
                ret.setHasMoreUpstreamVertices(true);
                return true;
            } else if (!isInput && nonProcessEntityCount(ret) - inputVertexCount == lineageContext.getLimit()) {
                ret.setHasMoreDownstreamVertices(true);
                return true;
            }
        } else if (nonProcessEntityCount(ret) == lineageContext.getLimit()) {
            setVertexCountsForOneDirection(isInput, ret, currentVertexEdges, currentVertexEdgeIndex, edgesOfProcess, processEdgeIndex);
            return true;
        }
        return false;
    }

    private void setVertexCountsForOneDirection(boolean isInput, AtlasLineageInfo ret, List<AtlasEdge> currentVertexEdges, int currentVertexEdgeIndex, List<AtlasEdge> edgesOfProcess, int processEdgeIndex) {
        if (isInput) {
            ret.setHasMoreUpstreamVertices(true);
        } else {
            ret.setHasMoreDownstreamVertices(true);
        }
    }

    private long nonProcessEntityCount(AtlasLineageInfo ret) {
        long nonProcessVertexCount = ret.getGuidEntityMap()
                .values()
                .stream()
                .filter(vertex -> !vertex.getTypeName().contains("Process"))
                .count();

        //We subtract 1 because the base entity is added to the result as well. We want 'limit' number of child
        //vertices, excluding the base entity.
        return Math.max(nonProcessVertexCount - 1, 0);
    }

    private void addLimitlessVerticesToResult(boolean isInput, int depth, Set<String> visitedVertices, AtlasLineageInfo ret, AtlasLineageContext lineageContext, List<AtlasEdge> currentVertexEdges) throws AtlasBaseException {
        for (AtlasEdge edge : currentVertexEdges) {
            AtlasVertex processVertex = edge.getOutVertex();
            List<AtlasEdge> outputEdgesOfProcess = getEdgesOfProcess(isInput, lineageContext, processVertex);

            ret.setHasChildrenForDirection(getGuid(processVertex), new LineageChildrenInfo(isInput ? INPUT : OUTPUT, hasMoreChildren(outputEdgesOfProcess)));
            for (AtlasEdge outgoingEdge : outputEdgesOfProcess) {
                AtlasVertex entityVertex = outgoingEdge.getInVertex();

                if (entityVertex != null) {
                    if (lineageContext.isHideProcess()) {
                        processVirtualEdge(edge, outgoingEdge, ret, lineageContext);
                    } else {
                        processEdges(edge, outgoingEdge, ret, lineageContext);
                    }

                    if (!visitedVertices.contains(entityVertex.getIdForDisplay())) {
                        traverseEdges(entityVertex, isInput, depth - 1, visitedVertices, ret, lineageContext);
                    }
                }
            }
        }
    }

    private void processLastLevel(AtlasVertex currentVertex, boolean isInput, AtlasLineageInfo ret, AtlasLineageContext lineageContext) {
        String lineageType = RequestContext.get().getLineageType();
        List<AtlasEdge> processEdges = vertexEdgeCache.getEdges(currentVertex, IN, isInput ? LINEAGE_MAP.get(lineageType)[1] : LINEAGE_MAP.get(lineageType)[0]);

        // Filter lineages based on ignored process types
        processEdges = CollectionUtils.isNotEmpty(lineageContext.getIgnoredProcesses()) ?
                processEdges.stream()
                        .filter(processEdge -> processEdge.getOutVertex() != null)
                        .filter(processEdge -> !lineageContext.getIgnoredProcesses().contains(processEdge.getOutVertex().getProperty(Constants.ENTITY_TYPE_PROPERTY_KEY, String.class)))
                        .collect(Collectors.toList())
                : processEdges;

        // Filter lineages if child has only self-cyclic relation
        processEdges = processEdges.stream()
                .filter(processEdge -> processEdge.getOutVertex() != null)
                .filter(processEdge -> !childHasOnlySelfCycle(processEdge.getOutVertex(), currentVertex, isInput))
                .collect(Collectors.toList());

        ret.setHasChildrenForDirection(getGuid(currentVertex), new LineageChildrenInfo(isInput ? INPUT : OUTPUT, hasMoreChildren(processEdges)));
    }

    private boolean childHasOnlySelfCycle(AtlasVertex processVertex, AtlasVertex currentVertex, boolean isInput) {
        AtlasPerfMetrics.MetricRecorder metricRecorder = RequestContext.get().startMetricRecord("childHasSelfCycle");
        String lineageType = RequestContext.get().getLineageType();
        Iterator<AtlasEdge> processEdgeIterator;
        processEdgeIterator = processVertex.getEdges(OUT, isInput ? LINEAGE_MAP.get(lineageType)[0] : LINEAGE_MAP.get(lineageType)[1]).iterator();
        Set<AtlasEdge> processOutputEdges = new HashSet<>();
        while (processEdgeIterator.hasNext()) {
            processOutputEdges.add(processEdgeIterator.next());
        }

        Set<AtlasVertex> linkedVertices = processOutputEdges.stream().map(x -> x.getInVertex()).collect(Collectors.toSet());
        RequestContext.get().endMetricRecord(metricRecorder);
        return linkedVertices.size() == 1 && linkedVertices.contains(currentVertex);
    }

    private List<AtlasEdge> getEdgesOfProcess(boolean isInput, AtlasLineageContext lineageContext, AtlasVertex processVertex) {
        if (lineageContext.getIgnoredProcesses() != null &&
                lineageContext.getIgnoredProcesses().contains(processVertex.getProperty(Constants.ENTITY_TYPE_PROPERTY_KEY, String.class))) {
            return Collections.emptyList();
        }
        String lineageType = RequestContext.get().getLineageType();
        return vertexEdgeCache.getEdges(processVertex, OUT, isInput ? LINEAGE_MAP.get(lineageType)[0] : LINEAGE_MAP.get(lineageType)[1])
                .stream()
                .filter(edge -> shouldProcessEdge(lineageContext, edge) && vertexMatchesEvaluation(edge.getInVertex(), lineageContext))
                .sorted(Comparator.comparing(edge -> edge.getProperty("_r__guid", String.class)))
                .collect(Collectors.toList());
    }

    private boolean vertexMatchesEvaluation(AtlasVertex currentVertex, AtlasLineageContext lineageContext) {
        return currentVertex.equals(lineageContext.getStartDatasetVertex()) || lineageContext.evaluate(currentVertex);
    }

    private boolean vertexMatchesEvaluation(AtlasVertex currentVertex, AtlasLineageOnDemandContext atlasLineageOnDemandContext) {
        return atlasLineageOnDemandContext.evaluate(currentVertex);
    }

    private boolean edgeMatchesEvaluation(AtlasEdge currentEdge, AtlasLineageOnDemandContext atlasLineageOnDemandContext) {
        return atlasLineageOnDemandContext.evaluate(currentEdge);
    }

    private boolean shouldProcessEdge(AtlasLineageContext lineageContext, AtlasEdge edge) {
        return lineageContext.isAllowDeletedProcess() ||
                (getStatus(edge.getOutVertex()) == AtlasEntity.Status.ACTIVE && getStateAsString(edge).equals(ACTIVE_STATE_VALUE));
    }

    private List<AtlasEdge> getEdgesOfCurrentVertex(AtlasVertex currentVertex, boolean isInput, AtlasLineageContext lineageContext) {
        String lineageType = RequestContext.get().getLineageType();
        return vertexEdgeCache
                .getEdges(currentVertex, IN, isInput ? LINEAGE_MAP.get(lineageType)[1] : LINEAGE_MAP.get(lineageType)[0])
                .stream()
                .sorted(Comparator.comparing(edge -> edge.getProperty("_r__guid", String.class)))
                .filter(edge -> shouldProcessEdge(lineageContext, edge))
                .collect(Collectors.toList());
    }

    private boolean lineageContainsEdge(AtlasLineageInfo lineageInfo, AtlasEdge edge) {
        boolean ret = false;

        if (lineageInfo != null && CollectionUtils.isNotEmpty(lineageInfo.getRelations()) && edge != null) {
            String relationGuid = AtlasGraphUtilsV2.getEncodedProperty(edge, RELATIONSHIP_GUID_PROPERTY_KEY, String.class);
            Set<LineageRelation> relations = lineageInfo.getRelations();
            for (LineageRelation relation : relations) {
                if (relation.getRelationshipId().equals(relationGuid)) {
                    ret = true;
                    break;
                }
            }
        }

        return ret;
    }

    private boolean lineageContainsVisitedEdgeV2(AtlasLineageOnDemandInfo lineageInfo, AtlasEdge edge) {
        AtlasPerfMetrics.MetricRecorder metric = RequestContext.get().startMetricRecord("lineageContainsVisitedEdgeV2");

        boolean ret = false;

        if (edge != null && lineageInfo != null && CollectionUtils.isNotEmpty(lineageInfo.getVisitedEdges())) {
            if (lineageInfo.getVisitedEdges().contains(getEdgeLabel(edge))) {
                ret = true;
            }
        }

        RequestContext.get().endMetricRecord(metric);

        return ret;
    }

    private boolean lineageContainsSkippedEdgeV2(AtlasLineageOnDemandInfo lineageInfo, AtlasEdge edge) {
        AtlasPerfMetrics.MetricRecorder metric = RequestContext.get().startMetricRecord("lineageContainsSkippedEdgeV2");

        boolean ret = false;

        if (edge != null && lineageInfo != null && CollectionUtils.isNotEmpty(lineageInfo.getSkippedEdges())) {
            if (lineageInfo.getSkippedEdges().contains(getEdgeLabel(edge))) {
                ret = true;
            }
        }

        RequestContext.get().endMetricRecord(metric);

        return ret;
    }

    private void addEdgeToSkippedEdges(AtlasLineageOnDemandInfo lineageInfo, AtlasEdge edge) {
        if (lineageInfo.getSkippedEdges() != null) {
            lineageInfo.getSkippedEdges().add(getEdgeLabel(edge));
        }
    }

    private AtlasLineageInfo initializeLineageInfo(String guid, LineageDirection direction, int depth, int limit, int offset) {
        return new AtlasLineageInfo(guid, new HashMap<>(), new HashSet<>(), direction, depth, limit, offset);
    }

    private AtlasLineageOnDemandInfo initializeLineageOnDemandInfo(String guid) {
        return new AtlasLineageOnDemandInfo(guid, new HashMap<>(), new HashSet<>(), new HashSet<>(), new HashSet<>(), new HashMap<>());
    }

    private List executeGremlinScript(Map<String, Object> bindings, String lineageQuery) throws AtlasBaseException {
        List ret;
        ScriptEngine engine = graph.getGremlinScriptEngine();

        try {
            ret = (List) graph.executeGremlinScript(engine, bindings, lineageQuery, false);
        } catch (ScriptException e) {
            throw new AtlasBaseException(INSTANCE_LINEAGE_QUERY_FAILED, lineageQuery);
        } finally {
            graph.releaseGremlinScriptEngine(engine);
        }

        return ret;
    }

    private boolean processVirtualEdge(final AtlasEdge incomingEdge, final AtlasEdge outgoingEdge, AtlasLineageInfo lineageInfo,
                                       AtlasLineageContext lineageContext) throws AtlasBaseException {
        final Map<String, AtlasEntityHeader> entities = lineageInfo.getGuidEntityMap();
        final Set<LineageRelation> relations = lineageInfo.getRelations();
        String lineageType = RequestContext.get().getLineageType();
        AtlasVertex inVertex = incomingEdge.getInVertex();
        AtlasVertex outVertex = outgoingEdge.getInVertex();
        AtlasVertex processVertex = outgoingEdge.getOutVertex();
        String inGuid = AtlasGraphUtilsV2.getIdFromVertex(inVertex);
        String outGuid = AtlasGraphUtilsV2.getIdFromVertex(outVertex);
        String processGuid = AtlasGraphUtilsV2.getIdFromVertex(processVertex);
        String relationGuid = null;
        boolean isInputEdge = incomingEdge.getLabel().equalsIgnoreCase(LINEAGE_MAP.get(lineageType)[0]);

        if (!entities.containsKey(inGuid)) {
            AtlasEntityHeader entityHeader = entityRetriever.toAtlasEntityHeader(inVertex, lineageContext.getAttributes());
            GraphTransactionInterceptor.addToVertexGuidCache(inVertex.getId(), entityHeader.getGuid());
            entities.put(inGuid, entityHeader);
        }

        if (!entities.containsKey(outGuid)) {
            AtlasEntityHeader entityHeader = entityRetriever.toAtlasEntityHeader(outVertex, lineageContext.getAttributes());
            GraphTransactionInterceptor.addToVertexGuidCache(outVertex.getId(), entityHeader.getGuid());
            entities.put(outGuid, entityHeader);
        }

        if (!entities.containsKey(processGuid)) {
            AtlasEntityHeader entityHeader = entityRetriever.toAtlasEntityHeader(processVertex, lineageContext.getAttributes());
            GraphTransactionInterceptor.addToVertexGuidCache(processVertex.getId(), entityHeader.getGuid());
            entities.put(processGuid, entityHeader);
        }

        if (isInputEdge) {
            relations.add(new LineageRelation(inGuid, outGuid, relationGuid, getGuid(processVertex)));
        } else {
            relations.add(new LineageRelation(outGuid, inGuid, relationGuid, getGuid(processVertex)));
        }
        return false;
    }

    private void processEdges(final AtlasEdge incomingEdge, AtlasEdge outgoingEdge, AtlasLineageInfo lineageInfo,
                              AtlasLineageContext lineageContext) throws AtlasBaseException {
        AtlasPerfMetrics.MetricRecorder metric = RequestContext.get().startMetricRecord("processEdges");
        String lineageType = RequestContext.get().getLineageType();
        final Map<String, AtlasEntityHeader> entities = lineageInfo.getGuidEntityMap();
        final Set<LineageRelation> relations = lineageInfo.getRelations();

        AtlasVertex leftVertex = incomingEdge.getInVertex();
        AtlasVertex processVertex = incomingEdge.getOutVertex();
        AtlasVertex rightVertex = outgoingEdge.getInVertex();

        String leftGuid = AtlasGraphUtilsV2.getIdFromVertex(leftVertex);
        String rightGuid = AtlasGraphUtilsV2.getIdFromVertex(rightVertex);
        String processGuid = AtlasGraphUtilsV2.getIdFromVertex(processVertex);

        if (!entities.containsKey(leftGuid)) {
            AtlasEntityHeader entityHeader = entityRetriever.toAtlasEntityHeaderWithClassifications(leftVertex, lineageContext.getAttributes());
            entities.put(leftGuid, entityHeader);
        }

        if (!entities.containsKey(processGuid)) {
            AtlasEntityHeader entityHeader = entityRetriever.toAtlasEntityHeaderWithClassifications(processVertex, lineageContext.getAttributes());
            entities.put(processGuid, entityHeader);
        }

        if (!entities.containsKey(rightGuid)) {
            AtlasEntityHeader entityHeader = entityRetriever.toAtlasEntityHeaderWithClassifications(rightVertex, lineageContext.getAttributes());
            entities.put(rightGuid, entityHeader);
        }

        String relationGuid = AtlasGraphUtilsV2.getEncodedProperty(incomingEdge, RELATIONSHIP_GUID_PROPERTY_KEY, String.class);
        if (incomingEdge.getLabel().equalsIgnoreCase(LINEAGE_MAP.get(lineageType)[0])) {
            relations.add(new LineageRelation(leftGuid, processGuid, relationGuid));
        } else {
            relations.add(new LineageRelation(processGuid, leftGuid, relationGuid));
        }

        relationGuid = AtlasGraphUtilsV2.getEncodedProperty(outgoingEdge, RELATIONSHIP_GUID_PROPERTY_KEY, String.class);
        if (outgoingEdge.getLabel().equalsIgnoreCase(LINEAGE_MAP.get(lineageType)[0])) {
            relations.add(new LineageRelation(rightGuid, processGuid, relationGuid));
        } else {
            relations.add(new LineageRelation(processGuid, rightGuid, relationGuid));
        }
        RequestContext.get().endMetricRecord(metric);
    }

    private void processEdge(final AtlasEdge edge, AtlasLineageInfo lineageInfo,
                             AtlasLineageContext lineageContext) throws AtlasBaseException {
        AtlasPerfMetrics.MetricRecorder metric = RequestContext.get().startMetricRecord("processEdge");
        String lineageType = RequestContext.get().getLineageType();
        final Map<String, AtlasEntityHeader> entities = lineageInfo.getGuidEntityMap();
        final Set<LineageRelation> relations = lineageInfo.getRelations();

        AtlasVertex inVertex = edge.getInVertex();
        AtlasVertex outVertex = edge.getOutVertex();
        String inGuid = AtlasGraphUtilsV2.getIdFromVertex(inVertex);
        String outGuid = AtlasGraphUtilsV2.getIdFromVertex(outVertex);
        String relationGuid = AtlasGraphUtilsV2.getEncodedProperty(edge, RELATIONSHIP_GUID_PROPERTY_KEY, String.class);
        boolean isInputEdge = edge.getLabel().equalsIgnoreCase(LINEAGE_MAP.get(lineageType)[0]);

        if (!entities.containsKey(inGuid)) {
            AtlasEntityHeader entityHeader = entityRetriever.toAtlasEntityHeaderWithClassifications(inVertex, lineageContext.getAttributes());
            entities.put(inGuid, entityHeader);
        }

        if (!entities.containsKey(outGuid)) {
            AtlasEntityHeader entityHeader = entityRetriever.toAtlasEntityHeaderWithClassifications(outVertex, lineageContext.getAttributes());
            entities.put(outGuid, entityHeader);
        }

        if (isInputEdge) {
            relations.add(new LineageRelation(inGuid, outGuid, relationGuid));
        } else {
            relations.add(new LineageRelation(outGuid, inGuid, relationGuid));
        }
        RequestContext.get().endMetricRecord(metric);
    }

    private void processEdge(final AtlasEdge edge, final Map<String, AtlasEntityHeader> entities,
                             final Set<LineageRelation> relations, AtlasLineageContext lineageContext) throws AtlasBaseException {
        //Backward compatibility method
        String lineageType = RequestContext.get().getLineageType();
        AtlasVertex inVertex = edge.getInVertex();
        AtlasVertex outVertex = edge.getOutVertex();
        String inGuid = AtlasGraphUtilsV2.getIdFromVertex(inVertex);
        String outGuid = AtlasGraphUtilsV2.getIdFromVertex(outVertex);
        String relationGuid = AtlasGraphUtilsV2.getEncodedProperty(edge, RELATIONSHIP_GUID_PROPERTY_KEY, String.class);
        boolean isInputEdge = edge.getLabel().equalsIgnoreCase(LINEAGE_MAP.get(lineageType)[0]);

        if (!entities.containsKey(inGuid)) {
            AtlasEntityHeader entityHeader = entityRetriever.toAtlasEntityHeaderWithClassifications(inVertex, lineageContext.getAttributes());
            entities.put(inGuid, entityHeader);
        }

        if (!entities.containsKey(outGuid)) {
            AtlasEntityHeader entityHeader = entityRetriever.toAtlasEntityHeaderWithClassifications(outVertex, lineageContext.getAttributes());
            entities.put(outGuid, entityHeader);
        }

        if (isInputEdge) {
            relations.add(new LineageRelation(inGuid, outGuid, relationGuid));
        } else {
            relations.add(new LineageRelation(outGuid, inGuid, relationGuid));
        }
    }

    private void processEdge(final AtlasEdge edge, final AtlasLineageOnDemandInfo lineageInfo, AtlasLineageOnDemandContext atlasLineageOnDemandContext, int level, AtomicInteger traversalOrder) throws AtlasBaseException {
        processEdge(edge, lineageInfo.getGuidEntityMap(), lineageInfo.getRelations(), lineageInfo.getVisitedEdges(), atlasLineageOnDemandContext.getAttributes(), level, traversalOrder);
    }

    private void processEdge(final AtlasEdge edge, final Map<String, AtlasEntityHeader> entities, final Set<AtlasLineageOnDemandInfo.LineageRelation> relations, final Set<String> visitedEdges, final Set<String> attributes, int level, AtomicInteger traversalOrder) throws AtlasBaseException {
        AtlasPerfMetrics.MetricRecorder metricRecorder = RequestContext.get().startMetricRecord("processEdge");
        String lineageType = RequestContext.get().getLineageType();
        AtlasVertex inVertex     = edge.getInVertex();
        AtlasVertex outVertex    = edge.getOutVertex();

        String inTypeName = AtlasGraphUtilsV2.getTypeName(inVertex);
        AtlasEntityType inEntityType = atlasTypeRegistry.getEntityTypeByName(inTypeName);
        if (inEntityType == null) {
            throw new AtlasBaseException(AtlasErrorCode.TYPE_NAME_NOT_FOUND, inTypeName);
        }
        boolean inIsProcess = inEntityType.getTypeAndAllSuperTypes().contains(PROCESS_SUPER_TYPE);

        String      inGuid       = AtlasGraphUtilsV2.getIdFromVertex(inVertex);
        String      outGuid      = AtlasGraphUtilsV2.getIdFromVertex(outVertex);
        String      relationGuid = AtlasGraphUtilsV2.getEncodedProperty(edge, RELATIONSHIP_GUID_PROPERTY_KEY, String.class);
        boolean     isInputEdge  = edge.getLabel().equalsIgnoreCase(LINEAGE_MAP.get(lineageType)[0]);

        if (!entities.containsKey(inGuid)) {
            AtlasEntityHeader entityHeader = entityRetriever.toAtlasEntityHeader(inVertex, attributes);
            if (!inIsProcess) {
                entityHeader.setDepth(level);
                entityHeader.setTraversalOrder(traversalOrder.get());
            }

            entities.put(inGuid, entityHeader);
        }
        if (!entities.containsKey(outGuid)) {
            AtlasEntityHeader entityHeader = entityRetriever.toAtlasEntityHeader(outVertex, attributes);
            if (inIsProcess) {
                entityHeader.setDepth(level);
                entityHeader.setTraversalOrder(traversalOrder.get());
            }

            entities.put(outGuid, entityHeader);
        }
        if (isInputEdge) {
            relations.add(new AtlasLineageOnDemandInfo.LineageRelation(inGuid, outGuid, relationGuid));
        } else {
            relations.add(new AtlasLineageOnDemandInfo.LineageRelation(outGuid, inGuid, relationGuid));
        }

        if (visitedEdges != null) {
            visitedEdges.add(getEdgeLabel(edge));
        }

        RequestContext.get().endMetricRecord(metricRecorder);
    }

    private AtlasLineageInfo getBothLineageInfoV1(AtlasLineageContext lineageContext) throws AtlasBaseException {
        AtlasLineageInfo inputLineage = getLineageInfo(lineageContext, INPUT);
        AtlasLineageInfo outputLineage = getLineageInfo(lineageContext, OUTPUT);
        AtlasLineageInfo ret = inputLineage;

        ret.getRelations().addAll(outputLineage.getRelations());
        ret.getGuidEntityMap().putAll(outputLineage.getGuidEntityMap());
        ret.setLineageDirection(BOTH);

        return ret;
    }

    private String getLineageQuery(String entityGuid, LineageDirection direction, int depth, boolean isDataSet, Map<String, Object> bindings) {
        String incomingFrom = null;
        String outgoingTo = null;
        String ret;
        String lineageType = RequestContext.get().getLineageType();
        if (direction.equals(INPUT)) {
            incomingFrom = LINEAGE_MAP.get(lineageType)[1];
            outgoingTo = LINEAGE_MAP.get(lineageType)[0];
        } else if (direction.equals(OUTPUT)) {
            incomingFrom = LINEAGE_MAP.get(lineageType)[0];
            outgoingTo = LINEAGE_MAP.get(lineageType)[1];
        }

        bindings.put("guid", entityGuid);
        bindings.put("incomingEdgeLabel", incomingFrom);
        bindings.put("outgoingEdgeLabel", outgoingTo);
        bindings.put("dataSetDepth", depth);
        bindings.put("processDepth", depth - 1);

        if (depth < 1) {
            ret = isDataSet ? gremlinQueryProvider.getQuery(FULL_LINEAGE_DATASET) :
                    gremlinQueryProvider.getQuery(FULL_LINEAGE_PROCESS);
        } else {
            ret = isDataSet ? gremlinQueryProvider.getQuery(PARTIAL_LINEAGE_DATASET) :
                    gremlinQueryProvider.getQuery(PARTIAL_LINEAGE_PROCESS);
        }

        return ret;
    }

    public boolean isLineageOnDemandEnabled() {
        return AtlasConfiguration.LINEAGE_ON_DEMAND_ENABLED.getBoolean();
    }

}<|MERGE_RESOLUTION|>--- conflicted
+++ resolved
@@ -370,11 +370,7 @@
                 continue;
             }
 
-<<<<<<< HEAD
-            boolean isInputEdge  = processEdge.getLabel().equalsIgnoreCase(PROCESS_INPUTS_EDGE);
-=======
             boolean isInputEdge  = processEdge.getLabel().equalsIgnoreCase(LINEAGE_MAP.get(lineageType)[0]);
->>>>>>> 35226e03
             if (incrementAndCheckIfRelationsLimitReached(processEdge, isInputEdge, atlasLineageOnDemandContext, ret, depth, entitiesTraversed, direction, new HashSet<>())) {
                 break;
             } else {
@@ -449,11 +445,7 @@
                         continue;
                     }
                     if (incrementAndCheckIfRelationsLimitReached(outgoingEdge, isInput, atlasLineageOnDemandContext, ret, depth, entitiesTraversed, direction, visitedVertices)) {
-<<<<<<< HEAD
-                        String processGuid = AtlasGraphUtilsV2.getIdFromVertex(processVertex);
-=======
                         String processGuid = AtlasGraphUtilsV2.getIdFromVertex(connecterVertex);
->>>>>>> 35226e03
                         LineageInfoOnDemand entityOnDemandInfo = ret.getRelationsOnDemand().get(processGuid);
                         if (entityOnDemandInfo == null)
                             continue;
@@ -699,12 +691,8 @@
     }
 
     private void setHasDownstream(AtlasLineageOnDemandContext atlasLineageOnDemandContext, AtlasVertex inVertex, LineageInfoOnDemand inLineageInfo) {
-<<<<<<< HEAD
-        List<AtlasEdge> filteredEdges = getFilteredAtlasEdges(inVertex, IN, PROCESS_INPUTS_EDGE, atlasLineageOnDemandContext);
-=======
         String lineageType = RequestContext.get().getLineageType();
         List<AtlasEdge> filteredEdges = getFilteredAtlasEdges(inVertex, IN, LINEAGE_MAP.get(lineageType)[0], atlasLineageOnDemandContext);
->>>>>>> 35226e03
         if (!filteredEdges.isEmpty()) {
             inLineageInfo.setHasDownstream(true);
             inLineageInfo.setTotalOutputRelationsCount(filteredEdges.size());
@@ -712,12 +700,8 @@
     }
 
     private void setHasUpstream(AtlasLineageOnDemandContext atlasLineageOnDemandContext, AtlasVertex outVertex, LineageInfoOnDemand outLineageInfo) {
-<<<<<<< HEAD
-        List<AtlasEdge> filteredEdges = getFilteredAtlasEdges(outVertex, IN, PROCESS_OUTPUTS_EDGE, atlasLineageOnDemandContext);
-=======
         String lineageType = RequestContext.get().getLineageType();
         List<AtlasEdge> filteredEdges = getFilteredAtlasEdges(outVertex, IN, LINEAGE_MAP.get(lineageType)[1], atlasLineageOnDemandContext);
->>>>>>> 35226e03
         if (!filteredEdges.isEmpty()) {
             outLineageInfo.setHasUpstream(true);
             outLineageInfo.setTotalInputRelationsCount(filteredEdges.size());
