/**
 * Licensed to the Apache Software Foundation (ASF) under one
 * or more contributor license agreements.  See the NOTICE file
 * distributed with this work for additional information
 * regarding copyright ownership.  The ASF licenses this file
 * to you under the Apache License, Version 2.0 (the
 * "License"); you may not use this file except in compliance
 * with the License.  You may obtain a copy of the License at
 * <p>
 * http://www.apache.org/licenses/LICENSE-2.0
 * <p>
 * Unless required by applicable law or agreed to in writing, software
 * distributed under the License is distributed on an "AS IS" BASIS,
 * WITHOUT WARRANTIES OR CONDITIONS OF ANY KIND, either express or implied.
 * See the License for the specific language governing permissions and
 * limitations under the License.
 */

package org.apache.atlas.discovery;


import com.google.common.annotations.VisibleForTesting;
import org.apache.atlas.AtlasConfiguration;
import org.apache.atlas.AtlasErrorCode;
import org.apache.atlas.GraphTransactionInterceptor;
import org.apache.atlas.RequestContext;
import org.apache.atlas.annotation.GraphTransaction;
import org.apache.atlas.authorize.AtlasAuthorizationUtils;
import org.apache.atlas.authorize.AtlasEntityAccessRequest;
import org.apache.atlas.authorize.AtlasPrivilege;
import org.apache.atlas.authorize.AtlasSearchResultScrubRequest;
import org.apache.atlas.exception.AtlasBaseException;
import org.apache.atlas.model.discovery.AtlasSearchResult;
import org.apache.atlas.model.instance.AtlasEntity;
import org.apache.atlas.model.instance.AtlasEntity.AtlasEntityWithExtInfo;
import org.apache.atlas.model.instance.AtlasEntityHeader;
import org.apache.atlas.model.instance.AtlasObjectId;
import org.apache.atlas.model.lineage.*;
import org.apache.atlas.model.lineage.AtlasLineageInfo.LineageDirection;
import org.apache.atlas.model.lineage.AtlasLineageInfo.LineageRelation;
import org.apache.atlas.model.lineage.AtlasLineageListInfo.LineageListEntityInfo;
import org.apache.atlas.model.lineage.AtlasLineageOnDemandInfo.LineageInfoOnDemand;
import org.apache.atlas.repository.Constants;
import org.apache.atlas.repository.graphdb.AtlasEdge;
import org.apache.atlas.repository.graphdb.AtlasEdgeDirection;
import org.apache.atlas.repository.graphdb.AtlasGraph;
import org.apache.atlas.repository.graphdb.AtlasVertex;
import org.apache.atlas.repository.store.graph.v2.AtlasGraphUtilsV2;
import org.apache.atlas.repository.store.graph.v2.EntityGraphRetriever;
import org.apache.atlas.type.AtlasEntityType;
import org.apache.atlas.type.AtlasTypeRegistry;
import org.apache.atlas.type.AtlasTypeUtil;
import org.apache.atlas.util.AtlasGremlinQueryProvider;
import org.apache.atlas.utils.AtlasPerfMetrics;
import org.apache.atlas.v1.model.lineage.SchemaResponse.SchemaDetails;
import org.apache.commons.collections.CollectionUtils;
import org.apache.commons.collections.MapUtils;
import org.apache.commons.lang.StringUtils;
import org.apache.commons.lang3.tuple.Pair;
import org.slf4j.Logger;
import org.slf4j.LoggerFactory;
import org.springframework.stereotype.Service;

import javax.inject.Inject;
import javax.script.ScriptEngine;
import javax.script.ScriptException;
import java.util.*;
import java.util.stream.Collectors;

import static org.apache.atlas.AtlasClient.DATA_SET_SUPER_TYPE;
import static org.apache.atlas.AtlasClient.PROCESS_SUPER_TYPE;
import static org.apache.atlas.AtlasErrorCode.INSTANCE_LINEAGE_QUERY_FAILED;
import static org.apache.atlas.model.instance.AtlasEntity.Status.DELETED;
import static org.apache.atlas.model.lineage.AtlasLineageInfo.LineageDirection.*;
import static org.apache.atlas.repository.Constants.ACTIVE_STATE_VALUE;
import static org.apache.atlas.repository.Constants.RELATIONSHIP_GUID_PROPERTY_KEY;
import static org.apache.atlas.repository.graph.GraphHelper.*;
import static org.apache.atlas.repository.graphdb.AtlasEdgeDirection.IN;
import static org.apache.atlas.repository.graphdb.AtlasEdgeDirection.OUT;
import static org.apache.atlas.util.AtlasGremlinQueryProvider.AtlasGremlinQuery.*;

@Service
public class EntityLineageService implements AtlasLineageService {
    private static final Logger LOG = LoggerFactory.getLogger(EntityLineageService.class);

    private static final String PROCESS_INPUTS_EDGE = "__Process.inputs";
    private static final String PROCESS_OUTPUTS_EDGE = "__Process.outputs";
    private static final String COLUMNS = "columns";
    private static final boolean LINEAGE_USING_GREMLIN = AtlasConfiguration.LINEAGE_USING_GREMLIN.getBoolean();
    private static final Integer DEFAULT_LINEAGE_MAX_NODE_COUNT       = 9000;
    private static final int     LINEAGE_ON_DEMAND_DEFAULT_DEPTH      = 3;
    private static final String  SEPARATOR                            = "->";

    private final AtlasGraph graph;
    private final AtlasGremlinQueryProvider gremlinQueryProvider;
    private final EntityGraphRetriever entityRetriever;
    private final AtlasTypeRegistry atlasTypeRegistry;
    private final VertexEdgeCache vertexEdgeCache;

    @Inject
    EntityLineageService(AtlasTypeRegistry typeRegistry, AtlasGraph atlasGraph, VertexEdgeCache vertexEdgeCache) {
        this.graph = atlasGraph;
        this.gremlinQueryProvider = AtlasGremlinQueryProvider.INSTANCE;
        this.entityRetriever = new EntityGraphRetriever(atlasGraph, typeRegistry);
        this.atlasTypeRegistry = typeRegistry;
        this.vertexEdgeCache = vertexEdgeCache;
    }

    @VisibleForTesting
    EntityLineageService() {
        this.graph = null;
        this.gremlinQueryProvider = null;
        this.entityRetriever = null;
        this.atlasTypeRegistry = null;
        this.vertexEdgeCache = null;
    }

    @Override
    public AtlasLineageInfo getAtlasLineageInfo(String guid, LineageDirection direction, int depth, boolean hideProcess, int offset, int limit, boolean calculateRemainingVertexCounts) throws AtlasBaseException {
        return getAtlasLineageInfo(new AtlasLineageRequest(guid, depth, direction, hideProcess, offset, limit, calculateRemainingVertexCounts));
    }

    @Override
    @GraphTransaction
    public AtlasLineageInfo getAtlasLineageInfo(AtlasLineageRequest lineageRequest) throws AtlasBaseException {
        AtlasPerfMetrics.MetricRecorder metric = RequestContext.get().startMetricRecord("getAtlasLineageInfo");

        AtlasLineageInfo ret;
        String guid = lineageRequest.getGuid();
        AtlasLineageContext lineageRequestContext = new AtlasLineageContext(lineageRequest, atlasTypeRegistry);
        RequestContext.get().setRelationAttrsForSearch(lineageRequest.getRelationAttributes());

        AtlasEntityHeader entity = entityRetriever.toAtlasEntityHeaderWithClassifications(guid);

        AtlasEntityType entityType = atlasTypeRegistry.getEntityTypeByName(entity.getTypeName());

        if (entityType == null) {
            throw new AtlasBaseException(AtlasErrorCode.TYPE_NAME_NOT_FOUND, entity.getTypeName());
        }

        boolean isProcess = entityType.getTypeAndAllSuperTypes().contains(PROCESS_SUPER_TYPE);
        if (isProcess) {
            if (lineageRequest.isHideProcess()) {
                throw new AtlasBaseException(AtlasErrorCode.INVALID_LINEAGE_ENTITY_TYPE_HIDE_PROCESS, guid, entity.getTypeName());
            }
            lineageRequestContext.setProcess(true);
        }else {
            boolean isDataSet = entityType.getTypeAndAllSuperTypes().contains(DATA_SET_SUPER_TYPE);
            if (!isDataSet) {
                throw new AtlasBaseException(AtlasErrorCode.INVALID_LINEAGE_ENTITY_TYPE, guid, entity.getTypeName());
            }
            lineageRequestContext.setDataset(true);
        }

        if (LINEAGE_USING_GREMLIN) {
            ret = getLineageInfoV1(lineageRequestContext);
        } else {
            ret = getLineageInfoV2(lineageRequestContext);
        }

        scrubLineageEntities(ret.getGuidEntityMap().values());
        RequestContext.get().endMetricRecord(metric);
        return ret;
    }

    @Override
    @GraphTransaction
    public AtlasLineageInfo getAtlasLineageInfo(String guid, LineageDirection direction, int depth) throws AtlasBaseException {
        return getAtlasLineageInfo(guid, direction, depth, false, -1, -1, false);
    }

    @Override
    @GraphTransaction
    public AtlasLineageOnDemandInfo getAtlasLineageInfo(String guid, LineageOnDemandRequest lineageOnDemandRequest) throws AtlasBaseException {
        AtlasPerfMetrics.MetricRecorder metricRecorder = RequestContext.get().startMetricRecord("getAtlasLineageInfo");

        RequestContext.get().setRelationAttrsForSearch(lineageOnDemandRequest.getRelationAttributes());

        AtlasLineageOnDemandInfo ret;

        AtlasLineageOnDemandContext atlasLineageOnDemandContext = new AtlasLineageOnDemandContext(lineageOnDemandRequest, atlasTypeRegistry);

        boolean isDataSet = validateEntityTypeAndCheckIfDataSet(guid);

        ret = getLineageInfoOnDemand(guid, atlasLineageOnDemandContext, isDataSet);

        appendLineageOnDemandPayload(ret, lineageOnDemandRequest);

        // filtering out on-demand relations which has input & output nodes within the limit
        cleanupRelationsOnDemand(ret);

        scrubLineageEntities(ret.getGuidEntityMap().values());

        RequestContext.get().endMetricRecord(metricRecorder);

        return ret;
    }

    @Override
    @GraphTransaction
    public AtlasLineageListInfo getAtlasLineageListInfo(String guid, LineageListRequest lineageListRequest) throws AtlasBaseException {
        AtlasPerfMetrics.MetricRecorder metricRecorder = RequestContext.get().startMetricRecord("getAtlasListInfo");

        RequestContext.get().setRelationAttrsForSearch(lineageListRequest.getRelationAttributes());

        AtlasLineageListInfo ret;

        AtlasLineageListContext atlasLineageOnDemandContext = new AtlasLineageListContext(lineageListRequest, atlasTypeRegistry);

        boolean isDataSet = validateEntityTypeAndCheckIfDataSet(guid);

        ret = getLineageListInfoOnDemand(guid, atlasLineageOnDemandContext, isDataSet);

        ret.setSearchParameters(lineageListRequest);

        scrubLineageEntities(ret.getEntities());

        RequestContext.get().endMetricRecord(metricRecorder);

        return ret;
    }

    private boolean validateEntityTypeAndCheckIfDataSet(String guid) throws AtlasBaseException {
        AtlasEntityHeader entity = entityRetriever.toAtlasEntityHeaderWithClassifications(guid);

        AtlasEntityType entityType = atlasTypeRegistry.getEntityTypeByName(entity.getTypeName());
        if (entityType == null) {
            throw new AtlasBaseException(AtlasErrorCode.TYPE_NAME_NOT_FOUND, entity.getTypeName());
        }
        boolean isProcess = entityType.getTypeAndAllSuperTypes().contains(PROCESS_SUPER_TYPE);
        if (!isProcess) {
            boolean isDataSet = entityType.getTypeAndAllSuperTypes().contains(DATA_SET_SUPER_TYPE);
            if (!isDataSet) {
                throw new AtlasBaseException(AtlasErrorCode.INVALID_LINEAGE_ENTITY_TYPE, guid, entity.getTypeName());
            }
        }

        return !isProcess;
    }

    private LineageOnDemandConstraints getLineageConstraints(String guid, LineageOnDemandBaseParams defaultParams) {
        if (LOG.isDebugEnabled()) {
            LOG.debug("No lineage on-demand constraints provided for guid: {}, configuring with default values direction: {}, inputRelationsLimit: {}, outputRelationsLimit: {}, depth: {}",
                    guid, BOTH, defaultParams.getInputRelationsLimit(), defaultParams.getOutputRelationsLimit(), LINEAGE_ON_DEMAND_DEFAULT_DEPTH);
        }

        return new LineageOnDemandConstraints(defaultParams);
    }

    private LineageOnDemandConstraints getAndValidateLineageConstraintsByGuid(String guid, AtlasLineageOnDemandContext context) {
        Map<String, LineageOnDemandConstraints> lineageConstraintsMap = context.getConstraints();
        LineageOnDemandBaseParams defaultParams = context.getDefaultParams();

        if (lineageConstraintsMap == null || !lineageConstraintsMap.containsKey(guid)) {
            return getLineageConstraints(guid, defaultParams);
        }

        LineageOnDemandConstraints lineageConstraintsByGuid = lineageConstraintsMap.get(guid);
        if (lineageConstraintsByGuid == null) {
            return getLineageConstraints(guid, defaultParams);
        }

        if (Objects.isNull(lineageConstraintsByGuid.getDirection())) {
            LOG.info("No lineage on-demand direction provided for guid: {}, configuring with default value {}", guid, LineageDirection.BOTH);
            lineageConstraintsByGuid.setDirection(AtlasLineageOnDemandInfo.LineageDirection.BOTH);
        }

        if (lineageConstraintsByGuid.getInputRelationsLimit() < 0) {
            LOG.info("No lineage on-demand constraint inputRelationsLimit provided for guid: {}, configuring with default value {}", guid, context.getDefaultParams().getInputRelationsLimit());
            lineageConstraintsByGuid.setInputRelationsLimit(context.getDefaultParams().getInputRelationsLimit());
        }

        if (lineageConstraintsByGuid.getOutputRelationsLimit() < 0) {
            LOG.info("No lineage on-demand constraint outputRelationsLimit provided for guid: {}, configuring with default value {}", guid, context.getDefaultParams().getOutputRelationsLimit());
            lineageConstraintsByGuid.setOutputRelationsLimit(context.getDefaultParams().getOutputRelationsLimit());
        }

        if (lineageConstraintsByGuid.getDepth() == 0) {
            LOG.info("No lineage on-demand depth provided for guid: {}, configuring with default value {}", guid, LINEAGE_ON_DEMAND_DEFAULT_DEPTH);
            lineageConstraintsByGuid.setDepth(LINEAGE_ON_DEMAND_DEFAULT_DEPTH);
        }

        return lineageConstraintsByGuid;

    }

    private void appendLineageOnDemandPayload(AtlasLineageOnDemandInfo lineageInfo, LineageOnDemandRequest lineageOnDemandRequest) {
        if (lineageInfo == null) {
            return;
        }
        lineageInfo.setLineageOnDemandPayload(lineageOnDemandRequest);
    }

    //Consider only relationsOnDemand which has either more inputs or more outputs than given limit
    private void cleanupRelationsOnDemand(AtlasLineageOnDemandInfo lineageInfo) {
        if (lineageInfo != null && MapUtils.isNotEmpty(lineageInfo.getRelationsOnDemand())) {
            lineageInfo.getRelationsOnDemand().entrySet().removeIf(x ->
                    !(x.getValue().hasMoreInputs() || x.getValue().hasMoreOutputs()
                            || x.getValue().hasUpstream() || x.getValue().hasDownstream()));
        }
    }

    private AtlasLineageOnDemandInfo getLineageInfoOnDemand(String guid, AtlasLineageOnDemandContext atlasLineageOnDemandContext, boolean isDataSet) throws AtlasBaseException {
        AtlasPerfMetrics.MetricRecorder metricRecorder = RequestContext.get().startMetricRecord("getLineageInfoOnDemand");

        LineageOnDemandConstraints lineageConstraintsByGuid = getAndValidateLineageConstraintsByGuid(guid, atlasLineageOnDemandContext);

        AtlasLineageOnDemandInfo.LineageDirection direction = lineageConstraintsByGuid.getDirection();
        int              depth     = lineageConstraintsByGuid.getDepth();

        AtlasLineageOnDemandInfo ret = initializeLineageOnDemandInfo(guid);

        if (depth == 0) {
            depth = -1;
        }

        if (!ret.getRelationsOnDemand().containsKey(guid)) {
            ret.getRelationsOnDemand().put(guid, new LineageInfoOnDemand(lineageConstraintsByGuid));
        }

        if (isDataSet) {
            AtlasVertex datasetVertex = AtlasGraphUtilsV2.findByGuid(this.graph, guid);


            if (direction == AtlasLineageOnDemandInfo.LineageDirection.INPUT || direction == AtlasLineageOnDemandInfo.LineageDirection.BOTH) {
                traverseEdgesOnDemand(datasetVertex, true, depth, new HashSet<>(), atlasLineageOnDemandContext, ret, guid);
            }

            if (direction == AtlasLineageOnDemandInfo.LineageDirection.OUTPUT || direction == AtlasLineageOnDemandInfo.LineageDirection.BOTH) {
                traverseEdgesOnDemand(datasetVertex, false, depth, new HashSet<>(), atlasLineageOnDemandContext, ret, guid);
            }
        } else  {
            AtlasVertex processVertex = AtlasGraphUtilsV2.findByGuid(this.graph, guid);

            // make one hop to the next dataset vertices from process vertex and traverse with 'depth = depth - 1'
            if (direction == AtlasLineageOnDemandInfo.LineageDirection.INPUT || direction == AtlasLineageOnDemandInfo.LineageDirection.BOTH) {
                Iterable<AtlasEdge> processEdges = processVertex.getEdges(AtlasEdgeDirection.OUT, PROCESS_INPUTS_EDGE);

                traverseEdgesOnDemand(processEdges, true, depth, atlasLineageOnDemandContext, ret, processVertex, guid);
            }

            if (direction == AtlasLineageOnDemandInfo.LineageDirection.OUTPUT || direction == AtlasLineageOnDemandInfo.LineageDirection.BOTH) {
                Iterable<AtlasEdge> processEdges = processVertex.getEdges(AtlasEdgeDirection.OUT, PROCESS_OUTPUTS_EDGE);

                traverseEdgesOnDemand(processEdges, false, depth, atlasLineageOnDemandContext, ret, processVertex, guid);
            }

        }
        RequestContext.get().endMetricRecord(metricRecorder);

        return ret;
    }

    private AtlasLineageListInfo getLineageListInfoOnDemand(String guid, AtlasLineageListContext lineageListContext, boolean isDataSet) throws AtlasBaseException {
        AtlasPerfMetrics.MetricRecorder metricRecorder = RequestContext.get().startMetricRecord("getLineageListInfoOnDemand");

        LineageListRequest.LineageDirection direction = lineageListContext.getDirection();

        AtlasLineageListInfo ret = initializeLineageListInfo();

        if (!ret.getEntityInfoMap().containsKey(guid)) {
            ret.getEntityInfoMap().put(guid, new AtlasLineageListInfo.LineageListEntityInfo(lineageListContext.getSize()));
        }

        if (isDataSet) {
            AtlasVertex datasetVertex = AtlasGraphUtilsV2.findByGuid(this.graph, guid);

            if (direction == LineageListRequest.LineageDirection.INPUT) {
                traverseEdgesOnDemand(datasetVertex, true, lineageListContext.getDepth(), new HashSet<>(), lineageListContext, ret);
            }
            else if (direction == LineageListRequest.LineageDirection.OUTPUT) {
                traverseEdgesOnDemand(datasetVertex, false, lineageListContext.getDepth(), new HashSet<>(), lineageListContext, ret);
            }
        } else  {
            AtlasVertex processVertex = AtlasGraphUtilsV2.findByGuid(this.graph, guid);

            // make one hop to the next dataset vertices from process vertex and traverse with 'depth = depth - 1'
            if (direction == LineageListRequest.LineageDirection.INPUT) {
                Iterable<AtlasEdge> processEdges = processVertex.getEdges(AtlasEdgeDirection.OUT, PROCESS_INPUTS_EDGE);

                traverseEdgesOnDemand(processEdges, true, lineageListContext.getDepth(), lineageListContext, ret, processVertex);
            }
            else if (direction == LineageListRequest.LineageDirection.OUTPUT) {
                Iterable<AtlasEdge> processEdges = processVertex.getEdges(AtlasEdgeDirection.OUT, PROCESS_OUTPUTS_EDGE);

                traverseEdgesOnDemand(processEdges, false, lineageListContext.getDepth(), lineageListContext, ret, processVertex);
            }

        }
        RequestContext.get().endMetricRecord(metricRecorder);

        return ret;
    }

    private void traverseEdgesOnDemand(Iterable<AtlasEdge> processEdges, boolean isInput, int depth, AtlasLineageOnDemandContext atlasLineageOnDemandContext, AtlasLineageOnDemandInfo ret, AtlasVertex processVertex, String baseGuid) throws AtlasBaseException {
        AtlasLineageOnDemandInfo.LineageDirection direction = isInput ? AtlasLineageOnDemandInfo.LineageDirection.INPUT : AtlasLineageOnDemandInfo.LineageDirection.OUTPUT;
        for (AtlasEdge processEdge : processEdges) {
            AtlasVertex datasetVertex = processEdge.getInVertex();

            if (!vertexMatchesEvaluation(datasetVertex, atlasLineageOnDemandContext) || !edgeMatchesEvaluation(processEdge, atlasLineageOnDemandContext)) {
                continue;
            }

            if (checkForOffset(processEdge, processVertex, atlasLineageOnDemandContext, ret)) {
                continue;
            }

            boolean isInputEdge  = processEdge.getLabel().equalsIgnoreCase(PROCESS_INPUTS_EDGE);
            if (incrementAndCheckIfRelationsLimitReached(processEdge, isInputEdge, atlasLineageOnDemandContext, ret, depth, baseGuid, direction)) {
                break;
            } else {
                addEdgeToResult(processEdge, ret, atlasLineageOnDemandContext);
            }

            String inGuid = AtlasGraphUtilsV2.getIdFromVertex(datasetVertex);
            LineageOnDemandConstraints inGuidLineageConstrains = getAndValidateLineageConstraintsByGuid(inGuid, atlasLineageOnDemandContext);

            if (!ret.getRelationsOnDemand().containsKey(inGuid)) {
                ret.getRelationsOnDemand().put(inGuid, new LineageInfoOnDemand(inGuidLineageConstrains));
            }

            traverseEdgesOnDemand(datasetVertex, isInput, depth - 1, new HashSet<>(), atlasLineageOnDemandContext, ret, baseGuid);
        }
    }

    private void traverseEdgesOnDemand(Iterable<AtlasEdge> processEdges, boolean isInput, int depth, AtlasLineageListContext lineageListContext, AtlasLineageListInfo ret, AtlasVertex processVertex) throws AtlasBaseException {
        for (AtlasEdge processEdge : processEdges) {
            AtlasVertex datasetVertex = processEdge.getInVertex();

            if (!vertexMatchesEvaluation(datasetVertex, lineageListContext) || !edgeMatchesEvaluation(processEdge, lineageListContext)) {
                continue;
            }

            if (checkForOffset(processEdge, processVertex, lineageListContext, ret)) {
                continue;
            }
            boolean isInputEdge  = processEdge.getLabel().equalsIgnoreCase(PROCESS_INPUTS_EDGE);
            if (incrementAndCheckIfListRelationsLimitReached(processEdge, isInputEdge, lineageListContext, ret)) {
                break;
            } else {
                addEdgeToResult(processEdge, ret, lineageListContext);
            }

            String inGuid = AtlasGraphUtilsV2.getIdFromVertex(datasetVertex);

            if (!ret.getEntityInfoMap().containsKey(inGuid)) {
                ret.getEntityInfoMap().put(inGuid, new LineageListEntityInfo(lineageListContext.getSize()));
            }

            traverseEdgesOnDemand(datasetVertex, isInput, depth - 1, new HashSet<>(), lineageListContext, ret);
        }
    }

    private void traverseEdgesOnDemand(AtlasVertex datasetVertex, boolean isInput, int depth, Set<String> visitedVertices, AtlasLineageOnDemandContext atlasLineageOnDemandContext, AtlasLineageOnDemandInfo ret, String baseGuid) throws AtlasBaseException {
        if (depth != 0) { // base condition of recursion for depth
            AtlasPerfMetrics.MetricRecorder metricRecorder = RequestContext.get().startMetricRecord("traverseEdgesOnDemand");

            AtlasLineageOnDemandInfo.LineageDirection direction = isInput ? AtlasLineageOnDemandInfo.LineageDirection.INPUT : AtlasLineageOnDemandInfo.LineageDirection.OUTPUT;

            // keep track of visited vertices to avoid circular loop
            visitedVertices.add(getId(datasetVertex));

            AtlasPerfMetrics.MetricRecorder traverseEdgesOnDemandGetEdgesIn = RequestContext.get().startMetricRecord("traverseEdgesOnDemandGetEdgesIn");
            Iterable<AtlasEdge> incomingEdges = datasetVertex.getEdges(IN, isInput ? PROCESS_OUTPUTS_EDGE : PROCESS_INPUTS_EDGE);
            RequestContext.get().endMetricRecord(traverseEdgesOnDemandGetEdgesIn);

            for (AtlasEdge incomingEdge : incomingEdges) {
                AtlasVertex processVertex = incomingEdge.getOutVertex();

                if (!vertexMatchesEvaluation(processVertex, atlasLineageOnDemandContext) || !edgeMatchesEvaluation(incomingEdge, atlasLineageOnDemandContext)) {
                    continue;
                }

                if (checkForOffset(incomingEdge, datasetVertex, atlasLineageOnDemandContext, ret)) {
                    continue;
                }

                if (incrementAndCheckIfRelationsLimitReached(incomingEdge, !isInput, atlasLineageOnDemandContext, ret, depth, baseGuid, direction)) {
                    break;
                } else {
                    addEdgeToResult(incomingEdge, ret, atlasLineageOnDemandContext);
                }

                AtlasPerfMetrics.MetricRecorder traverseEdgesOnDemandGetEdgesOut = RequestContext.get().startMetricRecord("traverseEdgesOnDemandGetEdgesOut");
                Iterable<AtlasEdge> outgoingEdges = processVertex.getEdges(OUT, isInput ? PROCESS_INPUTS_EDGE : PROCESS_OUTPUTS_EDGE);
                RequestContext.get().endMetricRecord(traverseEdgesOnDemandGetEdgesOut);

                for (AtlasEdge outgoingEdge : outgoingEdges) {
                    AtlasVertex entityVertex = outgoingEdge.getInVertex();

                    if (!vertexMatchesEvaluation(entityVertex, atlasLineageOnDemandContext) || !edgeMatchesEvaluation(outgoingEdge, atlasLineageOnDemandContext)) {
                        continue;
                    }

                    if (checkForOffset(outgoingEdge, processVertex, atlasLineageOnDemandContext, ret)) {
                        continue;
                    }

                    if (incrementAndCheckIfRelationsLimitReached(outgoingEdge, isInput, atlasLineageOnDemandContext, ret, depth, baseGuid, direction)) {
                        break;
                    } else {
                        addEdgeToResult(outgoingEdge, ret, atlasLineageOnDemandContext);
                    }

                    if (entityVertex != null && !visitedVertices.contains(getId(entityVertex))) {
                        traverseEdgesOnDemand(entityVertex, isInput, depth - 1, visitedVertices, atlasLineageOnDemandContext, ret, baseGuid); // execute inner depth
                    }
                }
            }

            RequestContext.get().endMetricRecord(metricRecorder);
        }
    }

    private void traverseEdgesOnDemand(AtlasVertex datasetVertex, boolean isInput, int depth, Set<String> visitedVertices, AtlasLineageListContext lineageListContext, AtlasLineageListInfo ret) throws AtlasBaseException {
        if (depth > 0) { // base condition of recursion for depth
            AtlasPerfMetrics.MetricRecorder metricRecorder = RequestContext.get().startMetricRecord("traverseEdgesOnDemand");

            // keep track of visited vertices to avoid circular loop
            visitedVertices.add(getId(datasetVertex));

            AtlasPerfMetrics.MetricRecorder traverseEdgesOnDemandGetEdgesIn = RequestContext.get().startMetricRecord("traverseEdgesOnDemandGetEdgesIn");
            Iterable<AtlasEdge> incomingEdges = datasetVertex.getEdges(IN, isInput ? PROCESS_OUTPUTS_EDGE : PROCESS_INPUTS_EDGE);

            RequestContext.get().endMetricRecord(traverseEdgesOnDemandGetEdgesIn);

            for (AtlasEdge incomingEdge : incomingEdges) {
                AtlasVertex processVertex = incomingEdge.getOutVertex();

                if (vertexMatchesEvaluation(processVertex, lineageListContext) && edgeMatchesEvaluation(incomingEdge, lineageListContext)) {
                    if (checkForOffset(incomingEdge, processVertex, lineageListContext, ret)) {
                        continue;
                    }

                    if (incrementAndCheckIfListRelationsLimitReached(incomingEdge, isInput, lineageListContext, ret)) {
                        break;
                    } else {
                        addEdgeToResult(incomingEdge, ret, lineageListContext);
                    }
                }

                AtlasPerfMetrics.MetricRecorder traverseEdgesOnDemandGetEdgesOut = RequestContext.get().startMetricRecord("traverseEdgesOnDemandGetEdgesOut");
                Iterable<AtlasEdge> outgoingEdges = processVertex.getEdges(OUT, isInput ? PROCESS_INPUTS_EDGE : PROCESS_OUTPUTS_EDGE);
                RequestContext.get().endMetricRecord(traverseEdgesOnDemandGetEdgesOut);

                ret.incrementBy(processVertex.getEdgesCount(OUT, isInput ? PROCESS_INPUTS_EDGE : PROCESS_OUTPUTS_EDGE));

                for (AtlasEdge outgoingEdge : outgoingEdges) {
                    AtlasVertex entityVertex = outgoingEdge.getInVertex();

                    if (vertexMatchesEvaluation(entityVertex, lineageListContext) && edgeMatchesEvaluation(outgoingEdge, lineageListContext)) {
                        if (checkForOffset(outgoingEdge, processVertex, lineageListContext, ret)) {
                            continue;
                        }

                        if (incrementAndCheckIfListRelationsLimitReached(outgoingEdge, isInput, lineageListContext, ret)) {
                            break;
                        } else {
                            addEdgeToResult(outgoingEdge, ret, lineageListContext);
                        }
                    }

                    if (entityVertex != null && !visitedVertices.contains(getId(entityVertex))) {
                        traverseEdgesOnDemand(entityVertex, isInput, depth - 1, visitedVertices, lineageListContext, ret); // execute inner depth
                    }
                }
            }

            RequestContext.get().endMetricRecord(metricRecorder);
        }
    }

    private boolean checkForOffset(AtlasEdge atlasEdge, AtlasVertex entityVertex, AtlasLineageOnDemandContext atlasLineageOnDemandContext, AtlasLineageOnDemandInfo ret) {
        String entityGuid = getGuid(entityVertex);
        LineageOnDemandConstraints entityConstraints = getAndValidateLineageConstraintsByGuid(entityGuid, atlasLineageOnDemandContext);
        LineageInfoOnDemand entityLineageInfo = ret.getRelationsOnDemand().containsKey(entityGuid) ? ret.getRelationsOnDemand().get(entityGuid) : new LineageInfoOnDemand(entityConstraints);

        if (entityConstraints.getFrom() != 0 && entityLineageInfo.getFromCounter() < entityConstraints.getFrom()) {
            if (! lineageContainsSkippedEdgeV2(ret, atlasEdge)) {
                addEdgeToSkippedEdges(ret, atlasEdge);
                entityLineageInfo.incrementFromCounter();
            }
            return true;
        }
        return false;
    }

    private boolean checkForOffset(AtlasEdge atlasEdge, AtlasVertex entityVertex, AtlasLineageListContext atlasLineageListContext, AtlasLineageListInfo ret) {
        String entityGuid = getGuid(entityVertex);
        LineageListEntityInfo entityLineageInfo = ret.getEntityInfoMap().containsKey(entityGuid) ? ret.getEntityInfoMap().get(entityGuid) : new LineageListEntityInfo(atlasLineageListContext.getSize());

        if (atlasLineageListContext.getFrom() != 0 && entityLineageInfo.getFromCounter() < atlasLineageListContext.getFrom()) {
            if (! lineageContainsSkippedEdgeV2(ret, atlasEdge)) {
                addEdgeToSkippedEdges(ret, atlasEdge);
                entityLineageInfo.incrementFromCounter();
            }
            return true;
        }
        return false;
    }

    private static String getId(AtlasVertex vertex) {
        return vertex.getIdForDisplay();
    }

    private boolean incrementAndCheckIfRelationsLimitReached(AtlasEdge atlasEdge, boolean isInput, AtlasLineageOnDemandContext atlasLineageOnDemandContext, AtlasLineageOnDemandInfo ret, int depth, String baseGuid, AtlasLineageOnDemandInfo.LineageDirection direction) {
        AtlasPerfMetrics.MetricRecorder metricRecorder = RequestContext.get().startMetricRecord("incrementAndCheckIfRelationsLimitReached");

        boolean hasRelationsLimitReached = false;

        AtlasVertex                inVertex                 = isInput ? atlasEdge.getOutVertex() : atlasEdge.getInVertex();
        String                     inGuid                   = AtlasGraphUtilsV2.getIdFromVertex(inVertex);
        LineageOnDemandConstraints inGuidLineageConstraints = getAndValidateLineageConstraintsByGuid(inGuid, atlasLineageOnDemandContext);

        AtlasVertex                outVertex                 = isInput ? atlasEdge.getInVertex() : atlasEdge.getOutVertex();
        String                     outGuid                   = AtlasGraphUtilsV2.getIdFromVertex(outVertex);
        LineageOnDemandConstraints outGuidLineageConstraints = getAndValidateLineageConstraintsByGuid(outGuid, atlasLineageOnDemandContext);

        boolean selfCyclic = AtlasLineageOnDemandInfo.LineageDirection.OUTPUT.equals(direction) && baseGuid.equals(outGuid) && isSelfCyclic(ret, inGuid, outGuid);
        boolean skipIncrement = AtlasLineageOnDemandInfo.LineageDirection.INPUT.equals(direction) && baseGuid.equals(outGuid);

        if (lineageContainsVisitedEdgeV2(ret, atlasEdge) && !selfCyclic) {
            return false;
        }

        // Keep track of already visited vertices for horizontal pagination to not process it again
        boolean isOutVertexVisited = ret.getRelationsOnDemand().containsKey(outGuid);
        boolean isInVertexVisited = ret.getRelationsOnDemand().containsKey(inGuid);

        LineageInfoOnDemand inLineageInfo = ret.getRelationsOnDemand().containsKey(inGuid) ? ret.getRelationsOnDemand().get(inGuid) : new LineageInfoOnDemand(inGuidLineageConstraints);
        LineageInfoOnDemand outLineageInfo = ret.getRelationsOnDemand().containsKey(outGuid) ? ret.getRelationsOnDemand().get(outGuid) : new LineageInfoOnDemand(outGuidLineageConstraints);

        if (inLineageInfo.isInputRelationsReachedLimit()) {
            inLineageInfo.setHasMoreInputs(true);
            hasRelationsLimitReached = true;
        }else {
            inLineageInfo.incrementInputRelationsCount();
        }

        if (outLineageInfo.isOutputRelationsReachedLimit()) {
            outLineageInfo.setHasMoreOutputs(true);
            hasRelationsLimitReached = true;
        } else if (! skipIncrement) {
            outLineageInfo.incrementOutputRelationsCount();
        }

        // Handle horizontal pagination
        if (depth == 1) { // is the vertex a leaf?
            if (isInput && ! isOutVertexVisited) {
                outLineageInfo.setHasUpstream(outVertex.getEdges(IN, PROCESS_OUTPUTS_EDGE).iterator().hasNext());
            } else if (! isInput && ! isInVertexVisited) {
                inLineageInfo.setHasDownstream(inVertex.getEdges(IN, PROCESS_INPUTS_EDGE).iterator().hasNext());
            }
        }

        if (!hasRelationsLimitReached) {
            ret.getRelationsOnDemand().put(inGuid, inLineageInfo);
            ret.getRelationsOnDemand().put(outGuid, outLineageInfo);
        }
        RequestContext.get().endMetricRecord(metricRecorder);

        return hasRelationsLimitReached;
    }

<<<<<<< HEAD
    private boolean incrementAndCheckIfListRelationsLimitReached(AtlasEdge atlasEdge, boolean isInput, AtlasLineageListContext atlasLineageListContext, AtlasLineageListInfo ret) {
        AtlasPerfMetrics.MetricRecorder metricRecorder = RequestContext.get().startMetricRecord("incrementAndCheckIfListRelationsLimitReached");

        if (lineageContainsVisitedEdgeV2(ret, atlasEdge)) {
            return false;
        }

        boolean hasRelationsLimitReached = false;

        AtlasVertex                inVertex                 = isInput ? atlasEdge.getOutVertex() : atlasEdge.getInVertex();
        String                     inGuid                   = AtlasGraphUtilsV2.getIdFromVertex(inVertex);

        AtlasVertex                outVertex                 = isInput ? atlasEdge.getInVertex() : atlasEdge.getOutVertex();
        String                     outGuid                   = AtlasGraphUtilsV2.getIdFromVertex(outVertex);

        LineageListEntityInfo inLineageInfo = ret.getEntityInfoMap().containsKey(inGuid) ? ret.getEntityInfoMap().get(inGuid) : new LineageListEntityInfo(atlasLineageListContext.getSize());
        LineageListEntityInfo outLineageInfo = ret.getEntityInfoMap().containsKey(outGuid) ? ret.getEntityInfoMap().get(outGuid) : new LineageListEntityInfo(atlasLineageListContext.getSize());

        if (inLineageInfo.isInputRelationsReachedLimit()) {
            inLineageInfo.setHasMoreInputs(true);
            hasRelationsLimitReached = true;
        } else {
            inLineageInfo.incrementInputRelationsCount();
        }

        if (outLineageInfo.isOutputRelationsReachedLimit()) {
            outLineageInfo.setHasMoreOutputs(true);
            hasRelationsLimitReached = true;
        } else {
            outLineageInfo.incrementOutputRelationsCount();
        }

        if (!hasRelationsLimitReached) {
            ret.getEntityInfoMap().put(inGuid, inLineageInfo);
            ret.getEntityInfoMap().put(outGuid, outLineageInfo);
        }
        RequestContext.get().endMetricRecord(metricRecorder);

        return hasRelationsLimitReached;
=======
    private boolean isSelfCyclic(AtlasLineageOnDemandInfo ret, String inGuid, String outGuid) {
        return ret.getRelations().stream().anyMatch(r -> r.getFromEntityId().equals(inGuid)) &&
                ret.getRelations().stream().anyMatch(r -> r.getToEntityId().equals(outGuid)) &&
                ret.getRelations().stream().anyMatch(r -> r.getFromEntityId().equals(outGuid)) &&
                ret.getRelations().stream().anyMatch(r -> r.getToEntityId().equals(inGuid));
>>>>>>> b330c35c
    }

    @Override
    @GraphTransaction
    public SchemaDetails getSchemaForHiveTableByName(final String datasetName) throws AtlasBaseException {
        if (StringUtils.isEmpty(datasetName)) {
            // TODO: Complete error handling here
            throw new AtlasBaseException(AtlasErrorCode.BAD_REQUEST);
        }

        AtlasEntityType hive_table = atlasTypeRegistry.getEntityTypeByName("hive_table");

        Map<String, Object> lookupAttributes = new HashMap<>();
        lookupAttributes.put("qualifiedName", datasetName);
        String guid = AtlasGraphUtilsV2.getGuidByUniqueAttributes(hive_table, lookupAttributes);

        return getSchemaForHiveTableByGuid(guid);
    }

    @Override
    @GraphTransaction
    public SchemaDetails getSchemaForHiveTableByGuid(final String guid) throws AtlasBaseException {
        if (StringUtils.isEmpty(guid)) {
            throw new AtlasBaseException(AtlasErrorCode.BAD_REQUEST);
        }
        SchemaDetails ret = new SchemaDetails();
        AtlasEntityType hive_column = atlasTypeRegistry.getEntityTypeByName("hive_column");

        ret.setDataType(AtlasTypeUtil.toClassTypeDefinition(hive_column));

        AtlasEntityWithExtInfo entityWithExtInfo = entityRetriever.toAtlasEntityWithExtInfo(guid);
        AtlasEntity entity = entityWithExtInfo.getEntity();

        AtlasAuthorizationUtils.verifyAccess(new AtlasEntityAccessRequest(atlasTypeRegistry, AtlasPrivilege.ENTITY_READ, new AtlasEntityHeader(entity)),
                "read entity schema: guid=", guid);

        Map<String, AtlasEntity> referredEntities = entityWithExtInfo.getReferredEntities();
        List<String> columnIds = getColumnIds(entity);

        if (MapUtils.isNotEmpty(referredEntities)) {
            List<Map<String, Object>> rows = referredEntities.entrySet()
                    .stream()
                    .filter(e -> isColumn(columnIds, e))
                    .map(e -> AtlasTypeUtil.toMap(e.getValue()))
                    .collect(Collectors.toList());
            ret.setRows(rows);
        }

        return ret;
    }

    private void scrubLineageEntities(Collection<AtlasEntityHeader> entityHeaders) throws AtlasBaseException {
        AtlasPerfMetrics.MetricRecorder metricRecorder = RequestContext.get().startMetricRecord("scrubLineageEntities");

        AtlasSearchResult searchResult = new AtlasSearchResult();
        searchResult.setEntities(new ArrayList<>(entityHeaders));
        AtlasSearchResultScrubRequest request = new AtlasSearchResultScrubRequest(atlasTypeRegistry, searchResult);

        AtlasAuthorizationUtils.scrubSearchResults(request, true);
        RequestContext.get().endMetricRecord(metricRecorder);
    }

    private List<String> getColumnIds(AtlasEntity entity) {
        List<String> ret = new ArrayList<>();
        Object columnObjs = entity.getAttribute(COLUMNS);

        if (columnObjs instanceof List) {
            for (Object pkObj : (List) columnObjs) {
                if (pkObj instanceof AtlasObjectId) {
                    ret.add(((AtlasObjectId) pkObj).getGuid());
                }
            }
        }

        return ret;
    }

    private boolean isColumn(List<String> columnIds, Map.Entry<String, AtlasEntity> e) {
        return columnIds.contains(e.getValue().getGuid());
    }

    private AtlasLineageInfo getLineageInfoV1(AtlasLineageContext lineageContext) throws AtlasBaseException {
        AtlasLineageInfo ret;
        LineageDirection direction = lineageContext.getDirection();

        if (direction.equals(INPUT)) {
            ret = getLineageInfo(lineageContext, INPUT);
        } else if (direction.equals(OUTPUT)) {
            ret = getLineageInfo(lineageContext, OUTPUT);
        } else {
            ret = getBothLineageInfoV1(lineageContext);
        }

        return ret;
    }

    private AtlasLineageInfo getLineageInfo(AtlasLineageContext lineageContext, LineageDirection direction) throws AtlasBaseException {
        int depth = lineageContext.getDepth();
        String guid = lineageContext.getGuid();
        boolean isDataSet = lineageContext.isDataset();

        final Map<String, Object> bindings = new HashMap<>();
        String lineageQuery = getLineageQuery(guid, direction, depth, isDataSet, bindings);
        List results = executeGremlinScript(bindings, lineageQuery);
        Map<String, AtlasEntityHeader> entities = new HashMap<>();
        Set<LineageRelation> relations = new HashSet<>();

        if (CollectionUtils.isNotEmpty(results)) {
            for (Object result : results) {
                if (result instanceof Map) {
                    for (final Object o : ((Map) result).entrySet()) {
                        final Map.Entry entry = (Map.Entry) o;
                        Object value = entry.getValue();

                        if (value instanceof List) {
                            for (Object elem : (List) value) {
                                if (elem instanceof AtlasEdge) {
                                    processEdge((AtlasEdge) elem, entities, relations, lineageContext);
                                } else {
                                    LOG.warn("Invalid value of type {} found, ignoring", (elem != null ? elem.getClass().getSimpleName() : "null"));
                                }
                            }
                        } else if (value instanceof AtlasEdge) {
                            processEdge((AtlasEdge) value, entities, relations, lineageContext);
                        } else {
                            LOG.warn("Invalid value of type {} found, ignoring", (value != null ? value.getClass().getSimpleName() : "null"));
                        }
                    }
                } else if (result instanceof AtlasEdge) {
                    processEdge((AtlasEdge) result, entities, relations, lineageContext);
                }
            }
        }

        return new AtlasLineageInfo(guid, entities, relations, direction, depth, -1, -1);
    }

    private AtlasLineageInfo getLineageInfoV2(AtlasLineageContext lineageContext) throws AtlasBaseException {
        AtlasPerfMetrics.MetricRecorder metric = RequestContext.get().startMetricRecord("getLineageInfoV2");

        int depth = lineageContext.getDepth();
        String guid = lineageContext.getGuid();
        LineageDirection direction = lineageContext.getDirection();

        AtlasLineageInfo ret = initializeLineageInfo(guid, direction, depth, lineageContext.getLimit(), lineageContext.getOffset());

        if (depth == 0) {
            depth = -1;
        }

        if (lineageContext.isDataset()) {
            AtlasVertex datasetVertex = AtlasGraphUtilsV2.findByGuid(this.graph, guid);
            lineageContext.setStartDatasetVertex(datasetVertex);

            if (direction == INPUT || direction == BOTH) {
                traverseEdges(datasetVertex, true, depth, new HashSet<>(), ret, lineageContext);
            }

            if (direction == OUTPUT || direction == BOTH) {
                traverseEdges(datasetVertex, false, depth, new HashSet<>(), ret, lineageContext);
            }
        } else {
            AtlasVertex processVertex = AtlasGraphUtilsV2.findByGuid(this.graph, guid);

            // make one hop to the next dataset vertices from process vertex and traverse with 'depth = depth - 1'
            if (direction == INPUT || direction == BOTH) {
                Iterator<AtlasEdge> processEdges = vertexEdgeCache.getEdges(processVertex, OUT, PROCESS_INPUTS_EDGE).iterator();

                List<AtlasEdge> qualifyingEdges = getQualifyingProcessEdges(processEdges, lineageContext);
                ret.setHasChildrenForDirection(getGuid(processVertex), new LineageChildrenInfo(INPUT, hasMoreChildren(qualifyingEdges)));

                for (AtlasEdge processEdge : qualifyingEdges) {
                    addEdgeToResult(processEdge, ret, lineageContext);

                    AtlasVertex datasetVertex = processEdge.getInVertex();

                    traverseEdges(datasetVertex, true, depth - 1, new HashSet<>(), ret, lineageContext);
                }
            }

            if (direction == OUTPUT || direction == BOTH) {
                Iterator<AtlasEdge> processEdges = vertexEdgeCache.getEdges(processVertex, OUT, PROCESS_OUTPUTS_EDGE).iterator();

                List<AtlasEdge> qualifyingEdges = getQualifyingProcessEdges(processEdges, lineageContext);
                ret.setHasChildrenForDirection(getGuid(processVertex), new LineageChildrenInfo(OUTPUT, hasMoreChildren(qualifyingEdges)));

                for (AtlasEdge processEdge : qualifyingEdges) {
                    addEdgeToResult(processEdge, ret, lineageContext);

                    AtlasVertex datasetVertex = processEdge.getInVertex();

                    traverseEdges(datasetVertex, false, depth - 1, new HashSet<>(), ret, lineageContext);
                }
            }
        }
        RequestContext.get().endMetricRecord(metric);

        return ret;
    }

    private List<AtlasEdge> getQualifyingProcessEdges(Iterator<AtlasEdge> processEdges, AtlasLineageContext lineageContext) {
        AtlasPerfMetrics.MetricRecorder metric = RequestContext.get().startMetricRecord("getQualifyingProcessEdges");
        List<AtlasEdge> qualifyingEdges = new ArrayList<>();
        while (processEdges.hasNext()) {
            AtlasEdge processEdge = processEdges.next();
            if (shouldProcessEdge(lineageContext, processEdge) && lineageContext.evaluate(processEdge.getInVertex())) {
                qualifyingEdges.add(processEdge);
            }
        }
        RequestContext.get().endMetricRecord(metric);
        return qualifyingEdges;
    }

    private void addEdgeToResult(AtlasEdge edge, AtlasLineageInfo lineageInfo,
                                 AtlasLineageContext requestContext) throws AtlasBaseException {
        if (!lineageContainsEdge(lineageInfo, edge)) {
            processEdge(edge, lineageInfo, requestContext);
        }
    }


    private void addEdgeToResult(AtlasEdge edge, AtlasLineageOnDemandInfo lineageInfo, AtlasLineageOnDemandContext atlasLineageOnDemandContext) throws AtlasBaseException {
        if (!lineageContainsVisitedEdgeV2(lineageInfo, edge) && !lineageMaxNodeCountReached(lineageInfo.getRelations())) {
            processEdge(edge, lineageInfo, atlasLineageOnDemandContext);
        }
    }

    private void addEdgeToResult(AtlasEdge edge, AtlasLineageListInfo lineageInfo, AtlasLineageListContext atlasLineageListContext) throws AtlasBaseException {
        if (!lineageContainsVisitedEdgeV2(lineageInfo, edge) && !lineageMaxNodeCountReached(lineageInfo.getEntities())) {
            processEdge(edge, lineageInfo, atlasLineageListContext);
        }
    }

    private int getLineageMaxNodeAllowedCount() {
        return Math.min(DEFAULT_LINEAGE_MAX_NODE_COUNT, AtlasConfiguration.LINEAGE_MAX_NODE_COUNT.getInt());
    }

    private boolean lineageMaxNodeCountReached(Set<AtlasLineageOnDemandInfo.LineageRelation> relations) {
        return CollectionUtils.isNotEmpty(relations) && relations.size() > getLineageMaxNodeAllowedCount();
    }

    private boolean lineageMaxNodeCountReached(HashSet<AtlasEntityHeader> entities) {
        return !entities.isEmpty() && entities.size() > getLineageMaxNodeAllowedCount();
    }

    private String getEdgeLabel(AtlasEdge edge) {
        AtlasVertex inVertex     = edge.getInVertex();
        AtlasVertex outVertex    = edge.getOutVertex();
        String      inGuid       = AtlasGraphUtilsV2.getIdFromVertex(inVertex);
        String      outGuid      = AtlasGraphUtilsV2.getIdFromVertex(outVertex);
        String      relationGuid = AtlasGraphUtilsV2.getEncodedProperty(edge, RELATIONSHIP_GUID_PROPERTY_KEY, String.class);
        boolean     isInputEdge  = edge.getLabel().equalsIgnoreCase(PROCESS_INPUTS_EDGE);

        if (isLineageOnDemandEnabled()) {
            return isInputEdge ? inGuid + SEPARATOR + outGuid : outGuid + SEPARATOR + inGuid;
        }
        return relationGuid;
    }

    private boolean hasMoreChildren(List<AtlasEdge> edges) {
        return edges.stream().anyMatch(edge -> getStatus(edge) == AtlasEntity.Status.ACTIVE);
    }

    private void traverseEdges(AtlasVertex currentVertex, boolean isInput, int depth, Set<String> visitedVertices, AtlasLineageInfo ret,
                               AtlasLineageContext lineageContext) throws AtlasBaseException {
        AtlasPerfMetrics.MetricRecorder metric = RequestContext.get().startMetricRecord("traverseEdges");
        if (depth != 0) {
            processIntermediateLevel(currentVertex, isInput, depth, visitedVertices, ret, lineageContext);
        } else {
            processLastLevel(currentVertex, isInput, ret, lineageContext);
        }
        RequestContext.get().endMetricRecord(metric);
    }

    private void processIntermediateLevel(AtlasVertex currentVertex,
                                          boolean isInput,
                                          int depth,
                                          Set<String> visitedVertices,
                                          AtlasLineageInfo ret,
                                          AtlasLineageContext lineageContext) throws AtlasBaseException {
        // keep track of visited vertices to avoid circular loop
        visitedVertices.add(currentVertex.getIdForDisplay());

        if (!vertexMatchesEvaluation(currentVertex, lineageContext)) {
            return;
        }
        List<AtlasEdge> currentVertexEdges = getEdgesOfCurrentVertex(currentVertex, isInput, lineageContext);
        if (lineageContext.shouldApplyPagination()) {
            if (lineageContext.isCalculateRemainingVertexCounts()) {
                calculateRemainingVertexCounts(currentVertex, isInput, ret);
            }
            addPaginatedVerticesToResult(isInput, depth, visitedVertices, ret, lineageContext, currentVertexEdges, currentVertex);
        } else {
            addLimitlessVerticesToResult(isInput, depth, visitedVertices, ret, lineageContext, currentVertexEdges);
        }
    }

    private void calculateRemainingVertexCounts(AtlasVertex currentVertex, boolean isInput, AtlasLineageInfo ret) {
        if (isInput) {
            Long totalUpstreamVertexCount = getTotalUpstreamVertexCount(getGuid(currentVertex));
            ret.calculateRemainingUpstreamVertexCount(totalUpstreamVertexCount);
        } else {
            Long totalDownstreamVertexCount = getTotalDownstreamVertexCount(getGuid(currentVertex));
            ret.calculateRemainingDownstreamVertexCount(totalDownstreamVertexCount);
        }
    }

    private Long getTotalDownstreamVertexCount(String guid) {
        return (Long) graph
                .V()
                .has("__guid", guid)
                .inE("__Process.inputs").has("__state", "ACTIVE")
                .outV().has("__state", "ACTIVE")
                .outE("__Process.outputs").has("__state", "ACTIVE")
                .inV()
                .count()
                .next();

    }

    private Long getTotalUpstreamVertexCount(String guid) {
        return (Long) graph
                .V()
                .has("__guid", guid)
                .outE("__Process.outputs").has("__state", "ACTIVE")
                .inV().has("__state", "ACTIVE")
                .inE("__Process.inputs").has("__state", "ACTIVE")
                .inV()
                .count()
                .next();
    }

    private void addPaginatedVerticesToResult(boolean isInput,
                                              int depth,
                                              Set<String> visitedVertices,
                                              AtlasLineageInfo ret,
                                              AtlasLineageContext lineageContext,
                                              List<AtlasEdge> currentVertexEdges,
                                              AtlasVertex currentVertex) throws AtlasBaseException {
        Set<Pair<String, String>> paginationCalculatedProcessOutputPair = new HashSet<>();
        long inputVertexCount = !isInput ? nonProcessEntityCount(ret) : 0;
        int currentOffset = lineageContext.getOffset();
        boolean isFirstValidProcessReached = false;
        for (int i = 0; i < currentVertexEdges.size(); i++) {
            AtlasEdge edge = currentVertexEdges.get(i);
            AtlasVertex processVertex = edge.getOutVertex();
            paginationCalculatedProcessOutputPair.add(Pair.of(getGuid(processVertex), getGuid(currentVertex)));
            if (!shouldProcessDeletedProcess(lineageContext, processVertex) || getStatus(edge) == DELETED) {
                continue;
            }

            List<AtlasEdge> edgesOfProcess = getEdgesOfProcess(isInput, lineageContext, paginationCalculatedProcessOutputPair, processVertex, currentOffset);

            if (isFirstValidProcessReached)
                currentOffset = 0;
            if (edgesOfProcess.size() > currentOffset) {
                isFirstValidProcessReached = true;
                ret.setHasChildrenForDirection(getGuid(processVertex), new LineageChildrenInfo(isInput ? INPUT : OUTPUT, hasMoreChildren(edgesOfProcess)));
                boolean isLimitReached = executeCurrentProcessVertex(isInput, depth, visitedVertices, ret, lineageContext, currentVertexEdges, inputVertexCount, currentOffset, i, edge, edgesOfProcess);
                if (isLimitReached)
                    return;
            } else
                currentOffset -= edgesOfProcess.size();
        }
    }

    private List<AtlasEdge> getEdgesOfProcess(boolean isInput, AtlasLineageContext lineageContext, Set<Pair<String, String>> paginationCalculatedProcessOutputPair, AtlasVertex processVertex, int currentOffset) {
        List<Pair<AtlasEdge, String>> processEdgeOutputVertexIdPairs = getUnvisitedProcessEdgesWithOutputVertexIds(isInput, lineageContext, paginationCalculatedProcessOutputPair, processVertex, currentOffset);
        processEdgeOutputVertexIdPairs.forEach(pair -> paginationCalculatedProcessOutputPair.add(Pair.of(getGuid(processVertex), pair.getRight())));
        return processEdgeOutputVertexIdPairs
                .stream()
                .map(Pair::getLeft)
                .collect(Collectors.toList());
    }

    private boolean executeCurrentProcessVertex(boolean isInput,
                                                int depth,
                                                Set<String> visitedVertices,
                                                AtlasLineageInfo ret,
                                                AtlasLineageContext lineageContext,
                                                List<AtlasEdge> currentVertexEdges,
                                                long inputVertexCount, int currentOffset, int vertexEdgeIndex,
                                                AtlasEdge edge,
                                                List<AtlasEdge> edgesOfProcess) throws AtlasBaseException {
        for (int j = currentOffset; j < edgesOfProcess.size(); j++) {
            AtlasEdge edgeOfProcess = edgesOfProcess.get(j);
            AtlasVertex entityVertex = edgeOfProcess.getInVertex();
            if (entityVertex == null) {
                continue;
            }
            if (shouldTerminate(isInput, ret, lineageContext, currentVertexEdges, inputVertexCount, vertexEdgeIndex, edgesOfProcess, j)) {
                return true;
            }
            if (!visitedVertices.contains(entityVertex.getIdForDisplay())) {
                traverseEdges(entityVertex, isInput, depth - 1, visitedVertices, ret, lineageContext);
            }
            if (lineageContext.isHideProcess()) {
                processVirtualEdge(edge, edgeOfProcess, ret, lineageContext);
            } else {
                processEdges(edge, edgeOfProcess, ret, lineageContext);
            }
        }
        return false;
    }

    private boolean shouldProcessDeletedProcess(AtlasLineageContext lineageContext, AtlasVertex processVertex) {
        return isVertexActive(processVertex) || lineageContext.isAllowDeletedProcess();
    }

    private boolean isVertexActive(AtlasVertex vertex) {
        return getStatus(vertex) == AtlasEntity.Status.ACTIVE;
    }

    private List<Pair<AtlasEdge, String>> getUnvisitedProcessEdgesWithOutputVertexIds(boolean isInput, AtlasLineageContext lineageContext, Set<Pair<String, String>> paginationCalculatedProcessOutputPair, AtlasVertex processVertex, int currentOffset) {
        if (lineageContext.getIgnoredProcesses() != null &&
                lineageContext.getIgnoredProcesses().contains(processVertex.getProperty(Constants.ENTITY_TYPE_PROPERTY_KEY, String.class))) {
            return Collections.emptyList();
        }

        List<Pair<AtlasEdge, String>> unvisitedProcessEdgesWithOutputVertexIds = new ArrayList<>();

        Iterable<AtlasEdge> outgoingEdges = vertexEdgeCache.getEdges(processVertex, OUT, isInput ? PROCESS_INPUTS_EDGE : PROCESS_OUTPUTS_EDGE);

        for (AtlasEdge outgoingEdge : outgoingEdges) {
            AtlasVertex outputVertex = outgoingEdge.getInVertex();
            if (outputVertex != null &&
                    shouldProcessEdge(lineageContext, outgoingEdge) &&
                    vertexMatchesEvaluation(outputVertex, lineageContext) &&
                    !paginationCalculatedProcessOutputPair.contains(Pair.of(getGuid(processVertex), outputVertex.getIdForDisplay()))) {
                unvisitedProcessEdgesWithOutputVertexIds.add(Pair.of(outgoingEdge, outputVertex.getIdForDisplay()));
                if (unvisitedProcessEdgesWithOutputVertexIds.size() == lineageContext.getLimit() + currentOffset + 1) { // +1 is required for downstream check while trying to terminate the loop before it ends
                    break;
                }
            }
        }

        return unvisitedProcessEdgesWithOutputVertexIds;
    }

    @VisibleForTesting
    boolean shouldTerminate(boolean isInput,
                            AtlasLineageInfo ret,
                            AtlasLineageContext lineageContext,
                            List<AtlasEdge> currentVertexEdges,
                            long inputVertexCount,
                            int currentVertexEdgeIndex,
                            List<AtlasEdge> edgesOfProcess,
                            int processEdgeIndex) {
        if (lineageContext.getDirection() == BOTH) {
            if (isInput && nonProcessEntityCount(ret) == lineageContext.getLimit()) {
                ret.setHasMoreUpstreamVertices(true);
                return true;
            } else if (!isInput && nonProcessEntityCount(ret) - inputVertexCount == lineageContext.getLimit()) {
                ret.setHasMoreDownstreamVertices(true);
                return true;
            }
        } else if (nonProcessEntityCount(ret) == lineageContext.getLimit()) {
            setVertexCountsForOneDirection(isInput, ret, currentVertexEdges, currentVertexEdgeIndex, edgesOfProcess, processEdgeIndex);
            return true;
        }
        return false;
    }

    private void setVertexCountsForOneDirection(boolean isInput, AtlasLineageInfo ret, List<AtlasEdge> currentVertexEdges, int currentVertexEdgeIndex, List<AtlasEdge> edgesOfProcess, int processEdgeIndex) {
        if (isInput) {
            ret.setHasMoreUpstreamVertices(true);
        } else {
            ret.setHasMoreDownstreamVertices(true);
        }
    }

    private long nonProcessEntityCount(AtlasLineageInfo ret) {
        long nonProcessVertexCount = ret.getGuidEntityMap()
                .values()
                .stream()
                .filter(vertex -> !vertex.getTypeName().contains("Process"))
                .count();

        //We subtract 1 because the base entity is added to the result as well. We want 'limit' number of child
        //vertices, excluding the base entity.
        return Math.max(nonProcessVertexCount - 1, 0);
    }

    private void addLimitlessVerticesToResult(boolean isInput, int depth, Set<String> visitedVertices, AtlasLineageInfo ret, AtlasLineageContext lineageContext, List<AtlasEdge> currentVertexEdges) throws AtlasBaseException {
        for (AtlasEdge edge : currentVertexEdges) {
            AtlasVertex processVertex = edge.getOutVertex();
            List<AtlasEdge> outputEdgesOfProcess = getEdgesOfProcess(isInput, lineageContext, processVertex);

            ret.setHasChildrenForDirection(getGuid(processVertex), new LineageChildrenInfo(isInput ? INPUT : OUTPUT, hasMoreChildren(outputEdgesOfProcess)));
            for (AtlasEdge outgoingEdge : outputEdgesOfProcess) {
                AtlasVertex entityVertex = outgoingEdge.getInVertex();

                if (entityVertex != null) {
                    if (lineageContext.isHideProcess()) {
                        processVirtualEdge(edge, outgoingEdge, ret, lineageContext);
                    } else {
                        processEdges(edge, outgoingEdge, ret, lineageContext);
                    }

                    if (!visitedVertices.contains(entityVertex.getIdForDisplay())) {
                        traverseEdges(entityVertex, isInput, depth - 1, visitedVertices, ret, lineageContext);
                    }
                }
            }
        }
    }

    private void processLastLevel(AtlasVertex currentVertex, boolean isInput, AtlasLineageInfo ret, AtlasLineageContext lineageContext) {
        List<AtlasEdge> processEdges = vertexEdgeCache.getEdges(currentVertex, IN, isInput ? PROCESS_OUTPUTS_EDGE : PROCESS_INPUTS_EDGE);

        // Filter lineages based on ignored process types
        processEdges = CollectionUtils.isNotEmpty(lineageContext.getIgnoredProcesses()) ?
                processEdges.stream()
                        .filter(processEdge -> processEdge.getOutVertex() != null)
                        .filter(processEdge -> !lineageContext.getIgnoredProcesses().contains(processEdge.getOutVertex().getProperty(Constants.ENTITY_TYPE_PROPERTY_KEY, String.class)))
                        .collect(Collectors.toList())
                : processEdges;

        // Filter lineages if child has only self-cyclic relation
        processEdges = processEdges.stream()
                .filter(processEdge -> processEdge.getOutVertex() != null)
                .filter(processEdge -> !childHasOnlySelfCycle(processEdge.getOutVertex(), currentVertex, isInput))
                .collect(Collectors.toList());

        ret.setHasChildrenForDirection(getGuid(currentVertex), new LineageChildrenInfo(isInput ? INPUT : OUTPUT, hasMoreChildren(processEdges)));
    }

    private boolean childHasOnlySelfCycle(AtlasVertex processVertex, AtlasVertex currentVertex, boolean isInput) {
        AtlasPerfMetrics.MetricRecorder metricRecorder = RequestContext.get().startMetricRecord("childHasSelfCycle");
        Iterator<AtlasEdge> processEdgeIterator;
        processEdgeIterator = processVertex.getEdges(OUT, isInput ? PROCESS_INPUTS_EDGE : PROCESS_OUTPUTS_EDGE).iterator();
        Set<AtlasEdge> processOutputEdges = new HashSet<>();
        while (processEdgeIterator.hasNext()) {
            processOutputEdges.add(processEdgeIterator.next());
        }

        Set<AtlasVertex> linkedVertices = processOutputEdges.stream().map(x -> x.getInVertex()).collect(Collectors.toSet());
        RequestContext.get().endMetricRecord(metricRecorder);
        return linkedVertices.size() == 1 && linkedVertices.contains(currentVertex);
    }

    private List<AtlasEdge> getEdgesOfProcess(boolean isInput, AtlasLineageContext lineageContext, AtlasVertex processVertex) {
        if (lineageContext.getIgnoredProcesses() != null &&
                lineageContext.getIgnoredProcesses().contains(processVertex.getProperty(Constants.ENTITY_TYPE_PROPERTY_KEY, String.class))) {
            return Collections.emptyList();
        }

        return vertexEdgeCache.getEdges(processVertex, OUT, isInput ? PROCESS_INPUTS_EDGE : PROCESS_OUTPUTS_EDGE)
                .stream()
                .filter(edge -> shouldProcessEdge(lineageContext, edge) && vertexMatchesEvaluation(edge.getInVertex(), lineageContext))
                .sorted(Comparator.comparing(edge -> edge.getProperty("_r__guid", String.class)))
                .collect(Collectors.toList());
    }

    private boolean vertexMatchesEvaluation(AtlasVertex currentVertex, AtlasLineageContext lineageContext) {
        return currentVertex.equals(lineageContext.getStartDatasetVertex()) || lineageContext.evaluate(currentVertex);
    }

    private boolean vertexMatchesEvaluation(AtlasVertex currentVertex, AtlasLineageOnDemandContext atlasLineageOnDemandContext) {
        return atlasLineageOnDemandContext.evaluate(currentVertex);
    }

    private boolean vertexMatchesEvaluation(AtlasVertex currentVertex, AtlasLineageListContext atlasLineageListContext) {
        return atlasLineageListContext.evaluate(currentVertex);
    }

    private boolean edgeMatchesEvaluation(AtlasEdge currentEdge, AtlasLineageOnDemandContext atlasLineageOnDemandContext) {
        return atlasLineageOnDemandContext.evaluate(currentEdge);
    }

    private boolean edgeMatchesEvaluation(AtlasEdge currentEdge, AtlasLineageListContext atlasLineageListContext) {
        return atlasLineageListContext.evaluate(currentEdge);
    }

    private boolean shouldProcessEdge(AtlasLineageContext lineageContext, AtlasEdge edge) {
        return lineageContext.isAllowDeletedProcess() ||
                (getStatus(edge.getOutVertex()) == AtlasEntity.Status.ACTIVE && getStateAsString(edge).equals(ACTIVE_STATE_VALUE));
    }

    private List<AtlasEdge> getEdgesOfCurrentVertex(AtlasVertex currentVertex, boolean isInput, AtlasLineageContext lineageContext) {
        return vertexEdgeCache
                .getEdges(currentVertex, IN, isInput ? PROCESS_OUTPUTS_EDGE : PROCESS_INPUTS_EDGE)
                .stream()
                .sorted(Comparator.comparing(edge -> edge.getProperty("_r__guid", String.class)))
                .filter(edge -> shouldProcessEdge(lineageContext, edge))
                .collect(Collectors.toList());
    }

    private boolean lineageContainsEdge(AtlasLineageInfo lineageInfo, AtlasEdge edge) {
        boolean ret = false;

        if (lineageInfo != null && CollectionUtils.isNotEmpty(lineageInfo.getRelations()) && edge != null) {
            String relationGuid = AtlasGraphUtilsV2.getEncodedProperty(edge, RELATIONSHIP_GUID_PROPERTY_KEY, String.class);
            Set<LineageRelation> relations = lineageInfo.getRelations();
            for (LineageRelation relation : relations) {
                if (relation.getRelationshipId().equals(relationGuid)) {
                    ret = true;
                    break;
                }
            }
        }

        return ret;
    }

    private boolean lineageContainsVisitedEdgeV2(AtlasLineageOnDemandInfo lineageInfo, AtlasEdge edge) {
        AtlasPerfMetrics.MetricRecorder metric = RequestContext.get().startMetricRecord("lineageContainsVisitedEdgeV2");

        boolean ret = false;

        if (edge != null && lineageInfo != null && CollectionUtils.isNotEmpty(lineageInfo.getVisitedEdges())) {
            if (lineageInfo.getVisitedEdges().contains(getEdgeLabel(edge))) {
                ret = true;
            }
        }

        RequestContext.get().endMetricRecord(metric);

        return ret;
    }

    private boolean lineageContainsVisitedEdgeV2(AtlasLineageListInfo lineageInfo, AtlasEdge edge) {
        AtlasPerfMetrics.MetricRecorder metric = RequestContext.get().startMetricRecord("lineageContainsVisitedEdgeV2");

        boolean ret = false;

        if (edge != null && lineageInfo != null && CollectionUtils.isNotEmpty(lineageInfo.getVisitedEdges())) {
            if (lineageInfo.getVisitedEdges().contains(getEdgeLabel(edge))) {
                ret = true;
            }
        }

        RequestContext.get().endMetricRecord(metric);

        return ret;
    }

    private boolean lineageContainsSkippedEdgeV2(AtlasLineageOnDemandInfo lineageInfo, AtlasEdge edge) {
        AtlasPerfMetrics.MetricRecorder metric = RequestContext.get().startMetricRecord("lineageContainsSkippedEdgeV2");

        boolean ret = false;

        if (edge != null && lineageInfo != null && CollectionUtils.isNotEmpty(lineageInfo.getSkippedEdges())) {
            if (lineageInfo.getSkippedEdges().contains(getEdgeLabel(edge))) {
                ret = true;
            }
        }

        RequestContext.get().endMetricRecord(metric);

        return ret;
    }

    private boolean lineageContainsSkippedEdgeV2(AtlasLineageListInfo lineageInfo, AtlasEdge edge) {
        AtlasPerfMetrics.MetricRecorder metric = RequestContext.get().startMetricRecord("lineageContainsSkippedEdgeV2");

        boolean ret = false;

        if (edge != null && lineageInfo != null && CollectionUtils.isNotEmpty(lineageInfo.getSkippedEdges())) {
            if (lineageInfo.getSkippedEdges().contains(getEdgeLabel(edge))) {
                ret = true;
            }
        }

        RequestContext.get().endMetricRecord(metric);

        return ret;
    }

    private void addEdgeToSkippedEdges(AtlasLineageOnDemandInfo lineageInfo, AtlasEdge edge) {
        if (lineageInfo.getSkippedEdges() != null) {
            lineageInfo.getSkippedEdges().add(getEdgeLabel(edge));
        }
    }

    private void addEdgeToSkippedEdges(AtlasLineageListInfo lineageInfo, AtlasEdge edge) {
        if (lineageInfo.getSkippedEdges() != null) {
            lineageInfo.getSkippedEdges().add(getEdgeLabel(edge));
        }
    }

    private AtlasLineageInfo initializeLineageInfo(String guid, LineageDirection direction, int depth, int limit, int offset) {
        return new AtlasLineageInfo(guid, new HashMap<>(), new HashSet<>(), direction, depth, limit, offset);
    }

    private AtlasLineageOnDemandInfo initializeLineageOnDemandInfo(String guid) {
        return new AtlasLineageOnDemandInfo(guid, new HashMap<>(), new HashSet<>(), new HashSet<>(), new HashSet<>(), new HashMap<>());
    }

    private AtlasLineageListInfo initializeLineageListInfo() {
        return new AtlasLineageListInfo(new HashSet<>(), new HashMap<>(), new HashSet<>(), new HashSet<>(), 0);
    }

    private List executeGremlinScript(Map<String, Object> bindings, String lineageQuery) throws AtlasBaseException {
        List ret;
        ScriptEngine engine = graph.getGremlinScriptEngine();

        try {
            ret = (List) graph.executeGremlinScript(engine, bindings, lineageQuery, false);
        } catch (ScriptException e) {
            throw new AtlasBaseException(INSTANCE_LINEAGE_QUERY_FAILED, lineageQuery);
        } finally {
            graph.releaseGremlinScriptEngine(engine);
        }

        return ret;
    }

    private boolean processVirtualEdge(final AtlasEdge incomingEdge, final AtlasEdge outgoingEdge, AtlasLineageInfo lineageInfo,
                                       AtlasLineageContext lineageContext) throws AtlasBaseException {
        final Map<String, AtlasEntityHeader> entities = lineageInfo.getGuidEntityMap();
        final Set<LineageRelation> relations = lineageInfo.getRelations();

        AtlasVertex inVertex = incomingEdge.getInVertex();
        AtlasVertex outVertex = outgoingEdge.getInVertex();
        AtlasVertex processVertex = outgoingEdge.getOutVertex();
        String inGuid = AtlasGraphUtilsV2.getIdFromVertex(inVertex);
        String outGuid = AtlasGraphUtilsV2.getIdFromVertex(outVertex);
        String processGuid = AtlasGraphUtilsV2.getIdFromVertex(processVertex);
        String relationGuid = null;
        boolean isInputEdge = incomingEdge.getLabel().equalsIgnoreCase(PROCESS_INPUTS_EDGE);

        if (!entities.containsKey(inGuid)) {
            AtlasEntityHeader entityHeader = entityRetriever.toAtlasEntityHeader(inVertex, lineageContext.getAttributes());
            GraphTransactionInterceptor.addToVertexGuidCache(inVertex.getId(), entityHeader.getGuid());
            entities.put(inGuid, entityHeader);
        }

        if (!entities.containsKey(outGuid)) {
            AtlasEntityHeader entityHeader = entityRetriever.toAtlasEntityHeader(outVertex, lineageContext.getAttributes());
            GraphTransactionInterceptor.addToVertexGuidCache(outVertex.getId(), entityHeader.getGuid());
            entities.put(outGuid, entityHeader);
        }

        if (!entities.containsKey(processGuid)) {
            AtlasEntityHeader entityHeader = entityRetriever.toAtlasEntityHeader(processVertex, lineageContext.getAttributes());
            GraphTransactionInterceptor.addToVertexGuidCache(processVertex.getId(), entityHeader.getGuid());
            entities.put(processGuid, entityHeader);
        }

        if (isInputEdge) {
            relations.add(new LineageRelation(inGuid, outGuid, relationGuid, getGuid(processVertex)));
        } else {
            relations.add(new LineageRelation(outGuid, inGuid, relationGuid, getGuid(processVertex)));
        }
        return false;
    }

    private void processEdges(final AtlasEdge incomingEdge, AtlasEdge outgoingEdge, AtlasLineageInfo lineageInfo,
                              AtlasLineageContext lineageContext) throws AtlasBaseException {
        AtlasPerfMetrics.MetricRecorder metric = RequestContext.get().startMetricRecord("processEdges");

        final Map<String, AtlasEntityHeader> entities = lineageInfo.getGuidEntityMap();
        final Set<LineageRelation> relations = lineageInfo.getRelations();

        AtlasVertex leftVertex = incomingEdge.getInVertex();
        AtlasVertex processVertex = incomingEdge.getOutVertex();
        AtlasVertex rightVertex = outgoingEdge.getInVertex();

        String leftGuid = AtlasGraphUtilsV2.getIdFromVertex(leftVertex);
        String rightGuid = AtlasGraphUtilsV2.getIdFromVertex(rightVertex);
        String processGuid = AtlasGraphUtilsV2.getIdFromVertex(processVertex);

        if (!entities.containsKey(leftGuid)) {
            AtlasEntityHeader entityHeader = entityRetriever.toAtlasEntityHeaderWithClassifications(leftVertex, lineageContext.getAttributes());
            entities.put(leftGuid, entityHeader);
        }

        if (!entities.containsKey(processGuid)) {
            AtlasEntityHeader entityHeader = entityRetriever.toAtlasEntityHeaderWithClassifications(processVertex, lineageContext.getAttributes());
            entities.put(processGuid, entityHeader);
        }

        if (!entities.containsKey(rightGuid)) {
            AtlasEntityHeader entityHeader = entityRetriever.toAtlasEntityHeaderWithClassifications(rightVertex, lineageContext.getAttributes());
            entities.put(rightGuid, entityHeader);
        }

        String relationGuid = AtlasGraphUtilsV2.getEncodedProperty(incomingEdge, RELATIONSHIP_GUID_PROPERTY_KEY, String.class);
        if (incomingEdge.getLabel().equalsIgnoreCase(PROCESS_INPUTS_EDGE)) {
            relations.add(new LineageRelation(leftGuid, processGuid, relationGuid));
        } else {
            relations.add(new LineageRelation(processGuid, leftGuid, relationGuid));
        }

        relationGuid = AtlasGraphUtilsV2.getEncodedProperty(outgoingEdge, RELATIONSHIP_GUID_PROPERTY_KEY, String.class);
        if (outgoingEdge.getLabel().equalsIgnoreCase(PROCESS_INPUTS_EDGE)) {
            relations.add(new LineageRelation(rightGuid, processGuid, relationGuid));
        } else {
            relations.add(new LineageRelation(processGuid, rightGuid, relationGuid));
        }
        RequestContext.get().endMetricRecord(metric);
    }

    private void processEdge(final AtlasEdge edge, AtlasLineageInfo lineageInfo,
                             AtlasLineageContext lineageContext) throws AtlasBaseException {
        AtlasPerfMetrics.MetricRecorder metric = RequestContext.get().startMetricRecord("processEdge");

        final Map<String, AtlasEntityHeader> entities = lineageInfo.getGuidEntityMap();
        final Set<LineageRelation> relations = lineageInfo.getRelations();

        AtlasVertex inVertex = edge.getInVertex();
        AtlasVertex outVertex = edge.getOutVertex();
        String inGuid = AtlasGraphUtilsV2.getIdFromVertex(inVertex);
        String outGuid = AtlasGraphUtilsV2.getIdFromVertex(outVertex);
        String relationGuid = AtlasGraphUtilsV2.getEncodedProperty(edge, RELATIONSHIP_GUID_PROPERTY_KEY, String.class);
        boolean isInputEdge = edge.getLabel().equalsIgnoreCase(PROCESS_INPUTS_EDGE);

        if (!entities.containsKey(inGuid)) {
            AtlasEntityHeader entityHeader = entityRetriever.toAtlasEntityHeaderWithClassifications(inVertex, lineageContext.getAttributes());
            entities.put(inGuid, entityHeader);
        }

        if (!entities.containsKey(outGuid)) {
            AtlasEntityHeader entityHeader = entityRetriever.toAtlasEntityHeaderWithClassifications(outVertex, lineageContext.getAttributes());
            entities.put(outGuid, entityHeader);
        }

        if (isInputEdge) {
            relations.add(new LineageRelation(inGuid, outGuid, relationGuid));
        } else {
            relations.add(new LineageRelation(outGuid, inGuid, relationGuid));
        }
        RequestContext.get().endMetricRecord(metric);
    }

    private void processEdge(final AtlasEdge edge, final Map<String, AtlasEntityHeader> entities,
                             final Set<LineageRelation> relations, AtlasLineageContext lineageContext) throws AtlasBaseException {
        //Backward compatibility method
        AtlasVertex inVertex = edge.getInVertex();
        AtlasVertex outVertex = edge.getOutVertex();
        String inGuid = AtlasGraphUtilsV2.getIdFromVertex(inVertex);
        String outGuid = AtlasGraphUtilsV2.getIdFromVertex(outVertex);
        String relationGuid = AtlasGraphUtilsV2.getEncodedProperty(edge, RELATIONSHIP_GUID_PROPERTY_KEY, String.class);
        boolean isInputEdge = edge.getLabel().equalsIgnoreCase(PROCESS_INPUTS_EDGE);

        if (!entities.containsKey(inGuid)) {
            AtlasEntityHeader entityHeader = entityRetriever.toAtlasEntityHeaderWithClassifications(inVertex, lineageContext.getAttributes());
            entities.put(inGuid, entityHeader);
        }

        if (!entities.containsKey(outGuid)) {
            AtlasEntityHeader entityHeader = entityRetriever.toAtlasEntityHeaderWithClassifications(outVertex, lineageContext.getAttributes());
            entities.put(outGuid, entityHeader);
        }

        if (isInputEdge) {
            relations.add(new LineageRelation(inGuid, outGuid, relationGuid));
        } else {
            relations.add(new LineageRelation(outGuid, inGuid, relationGuid));
        }
    }

    private void processEdge(final AtlasEdge edge, final AtlasLineageOnDemandInfo lineageInfo, AtlasLineageOnDemandContext atlasLineageOnDemandContext) throws AtlasBaseException {
        processEdge(edge, lineageInfo.getGuidEntityMap(), lineageInfo.getRelations(), lineageInfo.getVisitedEdges(), atlasLineageOnDemandContext.getAttributes());
    }

    private void processEdge(final AtlasEdge edge, final AtlasLineageListInfo listInfo, AtlasLineageListContext atlasLineageListContext) throws AtlasBaseException {
        processEdge(edge, listInfo.getEntities(), listInfo.getVisitedEdges(), atlasLineageListContext);
    }

    private void processEdge(final AtlasEdge edge, final Map<String, AtlasEntityHeader> entities, final Set<AtlasLineageOnDemandInfo.LineageRelation> relations, final Set<String> visitedEdges, final Set<String> attributes) throws AtlasBaseException {
        AtlasPerfMetrics.MetricRecorder metricRecorder = RequestContext.get().startMetricRecord("processEdge");
        AtlasVertex inVertex     = edge.getInVertex();
        AtlasVertex outVertex    = edge.getOutVertex();
        String      inGuid       = AtlasGraphUtilsV2.getIdFromVertex(inVertex);
        String      outGuid      = AtlasGraphUtilsV2.getIdFromVertex(outVertex);
        String      relationGuid = AtlasGraphUtilsV2.getEncodedProperty(edge, RELATIONSHIP_GUID_PROPERTY_KEY, String.class);
        boolean     isInputEdge  = edge.getLabel().equalsIgnoreCase(PROCESS_INPUTS_EDGE);


        if (!entities.containsKey(inGuid)) {
            AtlasEntityHeader entityHeader = entityRetriever.toAtlasEntityHeader(inVertex, attributes);
            entities.put(inGuid, entityHeader);
        }
        if (!entities.containsKey(outGuid)) {
            AtlasEntityHeader entityHeader = entityRetriever.toAtlasEntityHeader(outVertex, attributes);
            entities.put(outGuid, entityHeader);
        }
        if (isInputEdge) {
            relations.add(new AtlasLineageOnDemandInfo.LineageRelation(inGuid, outGuid, relationGuid));
        } else {
            relations.add(new AtlasLineageOnDemandInfo.LineageRelation(outGuid, inGuid, relationGuid));
        }

        if (visitedEdges != null) {
            visitedEdges.add(getEdgeLabel(edge));
        }

        RequestContext.get().endMetricRecord(metricRecorder);
    }

    private void processEdge(final AtlasEdge edge, final HashSet<AtlasEntityHeader> entities, final Set<String> visitedEdges, final AtlasLineageListContext atlasLineageListContext) throws AtlasBaseException {
        AtlasPerfMetrics.MetricRecorder metricRecorder = RequestContext.get().startMetricRecord("processEdge");
        AtlasVertex inVertex     = edge.getInVertex();
        AtlasVertex outVertex    = edge.getOutVertex();
        String      inGuid       = AtlasGraphUtilsV2.getIdFromVertex(inVertex);
        String      outGuid      = AtlasGraphUtilsV2.getIdFromVertex(outVertex);

        Set<String> attributes = atlasLineageListContext.getAttributes();

        if (entities.stream().noneMatch(e -> e.getGuid().equals(inGuid)) && vertexMatchesEvaluation(inVertex, atlasLineageListContext)) {
            AtlasEntityHeader entityHeader = entityRetriever.toAtlasEntityHeader(inVertex, attributes);
            entities.add(entityHeader);
        }
        if (entities.stream().noneMatch(e -> e.getGuid().equals(outGuid)) && vertexMatchesEvaluation(outVertex, atlasLineageListContext)) {
            AtlasEntityHeader entityHeader = entityRetriever.toAtlasEntityHeader(outVertex, attributes);
            entities.add(entityHeader);
        }

        if (visitedEdges != null) {
            visitedEdges.add(getEdgeLabel(edge));
        }

        RequestContext.get().endMetricRecord(metricRecorder);
    }

    private AtlasLineageInfo getBothLineageInfoV1(AtlasLineageContext lineageContext) throws AtlasBaseException {
        AtlasLineageInfo inputLineage = getLineageInfo(lineageContext, INPUT);
        AtlasLineageInfo outputLineage = getLineageInfo(lineageContext, OUTPUT);
        AtlasLineageInfo ret = inputLineage;

        ret.getRelations().addAll(outputLineage.getRelations());
        ret.getGuidEntityMap().putAll(outputLineage.getGuidEntityMap());
        ret.setLineageDirection(BOTH);

        return ret;
    }

    private String getLineageQuery(String entityGuid, LineageDirection direction, int depth, boolean isDataSet, Map<String, Object> bindings) {
        String incomingFrom = null;
        String outgoingTo = null;
        String ret;

        if (direction.equals(INPUT)) {
            incomingFrom = PROCESS_OUTPUTS_EDGE;
            outgoingTo = PROCESS_INPUTS_EDGE;
        } else if (direction.equals(OUTPUT)) {
            incomingFrom = PROCESS_INPUTS_EDGE;
            outgoingTo = PROCESS_OUTPUTS_EDGE;
        }

        bindings.put("guid", entityGuid);
        bindings.put("incomingEdgeLabel", incomingFrom);
        bindings.put("outgoingEdgeLabel", outgoingTo);
        bindings.put("dataSetDepth", depth);
        bindings.put("processDepth", depth - 1);

        if (depth < 1) {
            ret = isDataSet ? gremlinQueryProvider.getQuery(FULL_LINEAGE_DATASET) :
                    gremlinQueryProvider.getQuery(FULL_LINEAGE_PROCESS);
        } else {
            ret = isDataSet ? gremlinQueryProvider.getQuery(PARTIAL_LINEAGE_DATASET) :
                    gremlinQueryProvider.getQuery(PARTIAL_LINEAGE_PROCESS);
        }

        return ret;
    }

    public boolean isLineageOnDemandEnabled() {
        return AtlasConfiguration.LINEAGE_ON_DEMAND_ENABLED.getBoolean();
    }

}<|MERGE_RESOLUTION|>--- conflicted
+++ resolved
@@ -662,7 +662,6 @@
         return hasRelationsLimitReached;
     }
 
-<<<<<<< HEAD
     private boolean incrementAndCheckIfListRelationsLimitReached(AtlasEdge atlasEdge, boolean isInput, AtlasLineageListContext atlasLineageListContext, AtlasLineageListInfo ret) {
         AtlasPerfMetrics.MetricRecorder metricRecorder = RequestContext.get().startMetricRecord("incrementAndCheckIfListRelationsLimitReached");
 
@@ -702,13 +701,13 @@
         RequestContext.get().endMetricRecord(metricRecorder);
 
         return hasRelationsLimitReached;
-=======
+    }
+
     private boolean isSelfCyclic(AtlasLineageOnDemandInfo ret, String inGuid, String outGuid) {
         return ret.getRelations().stream().anyMatch(r -> r.getFromEntityId().equals(inGuid)) &&
                 ret.getRelations().stream().anyMatch(r -> r.getToEntityId().equals(outGuid)) &&
                 ret.getRelations().stream().anyMatch(r -> r.getFromEntityId().equals(outGuid)) &&
                 ret.getRelations().stream().anyMatch(r -> r.getToEntityId().equals(inGuid));
->>>>>>> b330c35c
     }
 
     @Override
