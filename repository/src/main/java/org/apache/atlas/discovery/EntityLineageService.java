/**
 * Licensed to the Apache Software Foundation (ASF) under one
 * or more contributor license agreements.  See the NOTICE file
 * distributed with this work for additional information
 * regarding copyright ownership.  The ASF licenses this file
 * to you under the Apache License, Version 2.0 (the
 * "License"); you may not use this file except in compliance
 * with the License.  You may obtain a copy of the License at
 * <p>
 * http://www.apache.org/licenses/LICENSE-2.0
 * <p>
 * Unless required by applicable law or agreed to in writing, software
 * distributed under the License is distributed on an "AS IS" BASIS,
 * WITHOUT WARRANTIES OR CONDITIONS OF ANY KIND, either express or implied.
 * See the License for the specific language governing permissions and
 * limitations under the License.
 */

package org.apache.atlas.discovery;


import com.google.common.annotations.VisibleForTesting;
import org.apache.atlas.AtlasConfiguration;
import org.apache.atlas.AtlasErrorCode;
import org.apache.atlas.GraphTransactionInterceptor;
import org.apache.atlas.RequestContext;
import org.apache.atlas.annotation.GraphTransaction;
import org.apache.atlas.authorize.AtlasAuthorizationUtils;
import org.apache.atlas.authorize.AtlasEntityAccessRequest;
import org.apache.atlas.authorize.AtlasPrivilege;
import org.apache.atlas.authorize.AtlasSearchResultScrubRequest;
import org.apache.atlas.exception.AtlasBaseException;
import org.apache.atlas.model.discovery.AtlasSearchResult;
import org.apache.atlas.model.instance.AtlasEntity;
import org.apache.atlas.model.instance.AtlasEntity.AtlasEntityWithExtInfo;
import org.apache.atlas.model.instance.AtlasEntityHeader;
import org.apache.atlas.model.instance.AtlasObjectId;
import org.apache.atlas.model.lineage.*;
import org.apache.atlas.model.lineage.AtlasLineageInfo.LineageDirection;
import org.apache.atlas.model.lineage.AtlasLineageInfo.LineageRelation;
import org.apache.atlas.model.lineage.AtlasLineageOnDemandInfo.LineageInfoOnDemand;
import org.apache.atlas.repository.Constants;
import org.apache.atlas.repository.graphdb.AtlasEdge;
import org.apache.atlas.repository.graphdb.AtlasEdgeDirection;
import org.apache.atlas.repository.graphdb.AtlasGraph;
import org.apache.atlas.repository.graphdb.AtlasVertex;
import org.apache.atlas.repository.store.graph.v2.AtlasGraphUtilsV2;
import org.apache.atlas.repository.store.graph.v2.EntityGraphRetriever;
import org.apache.atlas.type.AtlasEntityType;
import org.apache.atlas.type.AtlasTypeRegistry;
import org.apache.atlas.type.AtlasTypeUtil;
import org.apache.atlas.util.AtlasGremlinQueryProvider;
import org.apache.atlas.utils.AtlasPerfMetrics;
import org.apache.atlas.v1.model.lineage.SchemaResponse.SchemaDetails;
import org.apache.commons.collections.CollectionUtils;
import org.apache.commons.collections.MapUtils;
import org.apache.commons.lang.StringUtils;
import org.apache.commons.lang3.tuple.Pair;
import org.slf4j.Logger;
import org.slf4j.LoggerFactory;
import org.springframework.stereotype.Service;

import javax.inject.Inject;
import javax.script.ScriptEngine;
import javax.script.ScriptException;
import java.util.*;
import java.util.concurrent.atomic.AtomicInteger;
import java.util.stream.Collectors;

import static org.apache.atlas.AtlasClient.DATA_SET_SUPER_TYPE;
import static org.apache.atlas.AtlasClient.PROCESS_SUPER_TYPE;
import static org.apache.atlas.AtlasErrorCode.*;
import static org.apache.atlas.model.instance.AtlasEntity.Status.DELETED;
import static org.apache.atlas.model.lineage.AtlasLineageInfo.LineageDirection.*;
import static org.apache.atlas.repository.Constants.*;
import static org.apache.atlas.repository.graph.GraphHelper.*;
import static org.apache.atlas.repository.graphdb.AtlasEdgeDirection.IN;
import static org.apache.atlas.repository.graphdb.AtlasEdgeDirection.OUT;
import static org.apache.atlas.util.AtlasGremlinQueryProvider.AtlasGremlinQuery.*;

@Service
public class EntityLineageService implements AtlasLineageService {
    private static final Logger LOG = LoggerFactory.getLogger(EntityLineageService.class);

    private static final String PROCESS_INPUTS_EDGE = "__Process.inputs";
    private static final String PROCESS_OUTPUTS_EDGE = "__Process.outputs";
    private static final String OUTPUT_PORT_EDGE = "__Asset.outputPortDataProducts";
    private static final String INPUT_PORT_EDGE = "__Asset.inputPortDataProducts";

    /**
    * String[] => [Input edge Label, Output Edge Label]
    */
    public static final HashMap<String, String[]> LINEAGE_MAP = new HashMap<String, String[]>(){{
        put(DATASET_PROCESS_LINEAGE, new String[]{PROCESS_INPUTS_EDGE, PROCESS_OUTPUTS_EDGE});
        put(PRODUCT_ASSET_LINEAGE, new String[]{OUTPUT_PORT_EDGE, INPUT_PORT_EDGE});
    }};
    private static final String COLUMNS = "columns";
    private static final boolean LINEAGE_USING_GREMLIN = AtlasConfiguration.LINEAGE_USING_GREMLIN.getBoolean();
    private static final Integer DEFAULT_LINEAGE_MAX_NODE_COUNT       = 9000;
    private static final int     LINEAGE_ON_DEMAND_DEFAULT_DEPTH      = 3;
    private static final String  SEPARATOR                            = "->";
    public static final String IS_DATA_PRODUCT = "isDataProduct";
    public static final String IS_DATASET = "isDataset";
    public static final String PRODUCT_ASSET_LINEAGE = "ProductAssetLineage";
    public static final String DATASET_PROCESS_LINEAGE = "DatasetProcessLineage";

    private final AtlasGraph graph;
    private final AtlasGremlinQueryProvider gremlinQueryProvider;
    private final EntityGraphRetriever entityRetriever;
    private final AtlasTypeRegistry atlasTypeRegistry;
    private final VertexEdgeCache vertexEdgeCache;

    private static final List<String> FETCH_ENTITY_ATTRIBUTES = Arrays.asList(ATTRIBUTE_NAME_GUID, QUALIFIED_NAME, NAME);

    @Inject
    EntityLineageService(AtlasTypeRegistry typeRegistry, AtlasGraph atlasGraph, VertexEdgeCache vertexEdgeCache) {
        this.graph = atlasGraph;
        this.gremlinQueryProvider = AtlasGremlinQueryProvider.INSTANCE;
        this.entityRetriever = new EntityGraphRetriever(atlasGraph, typeRegistry);
        this.atlasTypeRegistry = typeRegistry;
        this.vertexEdgeCache = vertexEdgeCache;
    }

    @VisibleForTesting
    EntityLineageService() {
        this.graph = null;
        this.gremlinQueryProvider = null;
        this.entityRetriever = null;
        this.atlasTypeRegistry = null;
        this.vertexEdgeCache = null;
    }

    @Override
    public AtlasLineageInfo getAtlasLineageInfo(String guid, LineageDirection direction, int depth, boolean hideProcess, int offset, int limit, boolean calculateRemainingVertexCounts) throws AtlasBaseException {
        return getAtlasLineageInfo(new AtlasLineageRequest(guid, depth, direction, hideProcess, offset, limit, calculateRemainingVertexCounts));
    }

    @Override
    @GraphTransaction
    public AtlasLineageInfo getAtlasLineageInfo(AtlasLineageRequest lineageRequest) throws AtlasBaseException {
        AtlasPerfMetrics.MetricRecorder metric = RequestContext.get().startMetricRecord("getAtlasLineageInfo");

        AtlasLineageInfo ret;
        String guid = lineageRequest.getGuid();
        AtlasLineageContext lineageRequestContext = new AtlasLineageContext(lineageRequest, atlasTypeRegistry);
        RequestContext.get().setRelationAttrsForSearch(lineageRequest.getRelationAttributes());

        AtlasEntityHeader entity = entityRetriever.toAtlasEntityHeaderWithClassifications(guid);

        AtlasEntityType entityType = atlasTypeRegistry.getEntityTypeByName(entity.getTypeName());

        if (entityType == null) {
            throw new AtlasBaseException(AtlasErrorCode.TYPE_NAME_NOT_FOUND, entity.getTypeName());
        }

        boolean isProcess = entityType.getTypeAndAllSuperTypes().contains(PROCESS_SUPER_TYPE);
        if (isProcess) {
            if (lineageRequest.isHideProcess()) {
                throw new AtlasBaseException(AtlasErrorCode.INVALID_LINEAGE_ENTITY_TYPE_HIDE_PROCESS, guid, entity.getTypeName());
            }
            lineageRequestContext.setProcess(true);
        }else {
            boolean isDataSet = entityType.getTypeAndAllSuperTypes().contains(DATA_SET_SUPER_TYPE);
            if (!isDataSet) {
                throw new AtlasBaseException(AtlasErrorCode.INVALID_LINEAGE_ENTITY_TYPE, guid, entity.getTypeName());
            }
            lineageRequestContext.setDataset(true);
        }

        if (LINEAGE_USING_GREMLIN) {
            ret = getLineageInfoV1(lineageRequestContext);
        } else {
            ret = getLineageInfoV2(lineageRequestContext);
        }

        scrubLineageEntities(ret.getGuidEntityMap().values());
        RequestContext.get().endMetricRecord(metric);
        return ret;
    }

    @Override
    @GraphTransaction
    public AtlasLineageInfo getAtlasLineageInfo(String guid, LineageDirection direction, int depth) throws AtlasBaseException {
        return getAtlasLineageInfo(guid, direction, depth, false, -1, -1, false);
    }

    @Override
    @GraphTransaction
    public AtlasLineageOnDemandInfo getAtlasLineageInfo(String guid, LineageOnDemandRequest lineageOnDemandRequest) throws AtlasBaseException {
        AtlasPerfMetrics.MetricRecorder metricRecorder = RequestContext.get().startMetricRecord("getAtlasLineageInfo");
        RequestContext.get().setRelationAttrsForSearch(lineageOnDemandRequest.getRelationAttributes());
        RequestContext.get().setLineageInputLabel(LINEAGE_MAP.get(lineageOnDemandRequest.getLineageType())[0]);
        RequestContext.get().setLineageOutputLabel(LINEAGE_MAP.get(lineageOnDemandRequest.getLineageType())[1]);

        AtlasLineageOnDemandContext atlasLineageOnDemandContext = new AtlasLineageOnDemandContext(lineageOnDemandRequest, atlasTypeRegistry);
<<<<<<< HEAD
        EntityValidationResult entityValidationResult = validateAndGetEntityTypeMap(guid);
        AtlasLineageOnDemandInfo ret = getLineageInfoOnDemand(guid, atlasLineageOnDemandContext, entityValidationResult);
=======
        HashMap<String, Boolean> dataTypeMap = validateAndGetEntityTypeMap(guid);
        AtlasLineageOnDemandInfo ret = getLineageInfoOnDemand(guid, atlasLineageOnDemandContext, dataTypeMap);
>>>>>>> 3da01ab4
        appendLineageOnDemandPayload(ret, lineageOnDemandRequest);
        // filtering out on-demand relations which has input & output nodes within the limit
        cleanupRelationsOnDemand(ret);
        scrubLineageEntities(ret.getGuidEntityMap().values());
        RequestContext.get().endMetricRecord(metricRecorder);

        return ret;
    }

    @Override
    @GraphTransaction
    public AtlasLineageListInfo getLineageListInfoOnDemand(String guid, LineageListRequest lineageListRequest) throws AtlasBaseException {
        AtlasPerfMetrics.MetricRecorder metricRecorder = RequestContext.get().startMetricRecord("getLineageListInfoOnDemand");
        RequestContext.get().setLineageInputLabel(LINEAGE_MAP.get(lineageListRequest.getLineageType())[0]);
        RequestContext.get().setLineageOutputLabel(LINEAGE_MAP.get(lineageListRequest.getLineageType())[1]);
        AtlasLineageListInfo ret = new AtlasLineageListInfo(new ArrayList<>());
        RequestContext.get().setRelationAttrsForSearch(lineageListRequest.getRelationAttributes());

        traverseEdgesUsingBFS(guid, new AtlasLineageListContext(lineageListRequest, atlasTypeRegistry), ret);
        ret.setSearchParameters(lineageListRequest);

        RequestContext.get().endMetricRecord(metricRecorder);
        return ret;
    }

<<<<<<< HEAD
    public class EntityValidationResult {
        public final boolean isProcess;
        public final boolean isDataSet;
        public final boolean isConnection;
        public final boolean isConnectionProcess;
        public final boolean isDataProduct;

        public EntityValidationResult(boolean isProcess, boolean isDataSet, boolean isConnection, boolean isConnectionProcess, boolean isDataProduct) {
            this.isProcess = isProcess;
            this.isDataSet = isDataSet;
            this.isConnection = isConnection;
            this.isConnectionProcess = isConnectionProcess;
            this.isDataProduct = isDataProduct;
        }

        public boolean CheckIfAssetTypeIsProcess(){
            if(isDataSet || isConnection || isDataProduct){
                return false;
            }
            return true;
        }
    }

    private EntityValidationResult validateAndGetEntityTypeMap(String guid) throws AtlasBaseException {
=======
    private HashMap<String, Boolean> validateAndGetEntityTypeMap(String guid) throws AtlasBaseException {
>>>>>>> 3da01ab4
        String  typeName = entityRetriever.getEntityVertex(guid).getProperty(Constants.TYPE_NAME_PROPERTY_KEY, String.class);
        AtlasEntityType entityType = atlasTypeRegistry.getEntityTypeByName(typeName);
        if (entityType == null) {
            throw new AtlasBaseException(AtlasErrorCode.TYPE_NAME_NOT_FOUND, typeName);
        }
<<<<<<< HEAD

        boolean isProcess = entityType.getTypeAndAllSuperTypes().contains(PROCESS_SUPER_TYPE);
        boolean isDataProduct = entityType.getTypeName().equals(DATA_PRODUCT_ENTITY_TYPE);
        boolean isConnectionProcess = false;
        boolean isDataSet  = false;
        boolean isConnection = false;
=======
        HashMap<String, Boolean> dataTypeMap = new HashMap<>();
        boolean isProcess = entityType.getTypeAndAllSuperTypes().contains(PROCESS_SUPER_TYPE);
        boolean isDataProduct = entityType.getTypeName().equals(DATA_PRODUCT_ENTITY_TYPE);
        dataTypeMap.put(IS_DATA_PRODUCT, isDataProduct);
        dataTypeMap.put(IS_DATASET, !isProcess);
>>>>>>> 3da01ab4
        if (!isProcess) {
            isConnectionProcess = entityType.getTypeAndAllSuperTypes().contains(CONNECTION_PROCESS_ENTITY_TYPE);
            if(!isConnectionProcess){
                isDataSet = entityType.getTypeAndAllSuperTypes().contains(DATA_SET_SUPER_TYPE);
                if (!isDataSet) {
                    isConnection = entityType.getTypeAndAllSuperTypes().contains(CONNECTION_ENTITY_TYPE);
                    if(!isConnection){
                        throw new AtlasBaseException(AtlasErrorCode.INVALID_LINEAGE_ENTITY_TYPE, guid, typeName);
                    }
                }
            }
        }
<<<<<<< HEAD

        return new EntityValidationResult(isProcess, isDataSet, isConnection, isConnectionProcess, isDataProduct);
=======
        return dataTypeMap;
>>>>>>> 3da01ab4
    }

    private LineageOnDemandConstraints getLineageConstraints(String guid, LineageOnDemandBaseParams defaultParams) {
        if (LOG.isDebugEnabled()) {
            LOG.debug("No lineage on-demand constraints provided for guid: {}, configuring with default values direction: {}, inputRelationsLimit: {}, outputRelationsLimit: {}, depth: {}",
                    guid, BOTH, defaultParams.getInputRelationsLimit(), defaultParams.getOutputRelationsLimit(), LINEAGE_ON_DEMAND_DEFAULT_DEPTH);
        }

        return new LineageOnDemandConstraints(defaultParams);
    }

    private LineageOnDemandConstraints getAndValidateLineageConstraintsByGuid(String guid, AtlasLineageOnDemandContext context) {
        Map<String, LineageOnDemandConstraints> lineageConstraintsMap = context.getConstraints();
        LineageOnDemandBaseParams defaultParams = context.getDefaultParams();

        if (lineageConstraintsMap == null || !lineageConstraintsMap.containsKey(guid)) {
            return getLineageConstraints(guid, defaultParams);
        }

        LineageOnDemandConstraints lineageConstraintsByGuid = lineageConstraintsMap.get(guid);
        if (lineageConstraintsByGuid == null) {
            return getLineageConstraints(guid, defaultParams);
        }

        if (Objects.isNull(lineageConstraintsByGuid.getDirection())) {
            LOG.info("No lineage on-demand direction provided for guid: {}, configuring with default value {}", guid, LineageDirection.BOTH);
            lineageConstraintsByGuid.setDirection(AtlasLineageOnDemandInfo.LineageDirection.BOTH);
        }

        if (lineageConstraintsByGuid.getInputRelationsLimit() < 0) {
            LOG.info("No lineage on-demand constraint inputRelationsLimit provided for guid: {}, configuring with default value {}", guid, context.getDefaultParams().getInputRelationsLimit());
            lineageConstraintsByGuid.setInputRelationsLimit(context.getDefaultParams().getInputRelationsLimit());
        }

        if (lineageConstraintsByGuid.getOutputRelationsLimit() < 0) {
            LOG.info("No lineage on-demand constraint outputRelationsLimit provided for guid: {}, configuring with default value {}", guid, context.getDefaultParams().getOutputRelationsLimit());
            lineageConstraintsByGuid.setOutputRelationsLimit(context.getDefaultParams().getOutputRelationsLimit());
        }

        if (lineageConstraintsByGuid.getDepth() == 0) {
            LOG.info("No lineage on-demand depth provided for guid: {}, configuring with default value {}", guid, LINEAGE_ON_DEMAND_DEFAULT_DEPTH);
            lineageConstraintsByGuid.setDepth(LINEAGE_ON_DEMAND_DEFAULT_DEPTH);
        }

        return lineageConstraintsByGuid;

    }

    private void appendLineageOnDemandPayload(AtlasLineageOnDemandInfo lineageInfo, LineageOnDemandRequest lineageOnDemandRequest) {
        if (lineageInfo == null) {
            return;
        }
        lineageInfo.setLineageOnDemandPayload(lineageOnDemandRequest);
    }

    //Consider only relationsOnDemand which has either more inputs or more outputs than given limit
    private void cleanupRelationsOnDemand(AtlasLineageOnDemandInfo lineageInfo) {
        if (lineageInfo != null && MapUtils.isNotEmpty(lineageInfo.getRelationsOnDemand())) {
            lineageInfo.getRelationsOnDemand().entrySet().removeIf(x ->
                    !(x.getValue().hasMoreInputs() || x.getValue().hasMoreOutputs()
                            || x.getValue().hasUpstream() || x.getValue().hasDownstream()));
        }
    }

<<<<<<< HEAD

    private AtlasLineageOnDemandInfo getLineageInfoOnDemand(String guid, AtlasLineageOnDemandContext atlasLineageOnDemandContext, EntityValidationResult entityValidationResult) throws AtlasBaseException {
=======
    private AtlasLineageOnDemandInfo getLineageInfoOnDemand(String guid, AtlasLineageOnDemandContext atlasLineageOnDemandContext, HashMap<String, Boolean> dataTypeMap) throws AtlasBaseException {
>>>>>>> 3da01ab4
        AtlasPerfMetrics.MetricRecorder metricRecorder = RequestContext.get().startMetricRecord("getLineageInfoOnDemand");
        String lineageInputLabel = RequestContext.get().getLineageInputLabel();
        String lineageOutputLabel = RequestContext.get().getLineageOutputLabel();
        String lineageType = atlasLineageOnDemandContext.getLineageType();

        LineageOnDemandConstraints lineageConstraintsByGuid = getAndValidateLineageConstraintsByGuid(guid, atlasLineageOnDemandContext);
        AtlasLineageOnDemandInfo.LineageDirection direction = lineageConstraintsByGuid.getDirection();
        int level = 0;
        int depth = lineageConstraintsByGuid.getDepth();
        AtlasLineageOnDemandInfo ret = initializeLineageOnDemandInfo(guid);

        if (depth == 0)
            depth = -1;
        if (!ret.getRelationsOnDemand().containsKey(guid))
            ret.getRelationsOnDemand().put(guid, new LineageInfoOnDemand(lineageConstraintsByGuid));

        AtomicInteger inputEntitiesTraversed = new AtomicInteger(0);
        AtomicInteger outputEntitiesTraversed = new AtomicInteger(0);
        AtomicInteger traversalOrder = new AtomicInteger(1);

<<<<<<< HEAD
        if (!entityValidationResult.CheckIfAssetTypeIsProcess()) {
            AtlasVertex datasetVertex = AtlasGraphUtilsV2.findByGuid(this.graph, guid);
            if (direction == AtlasLineageOnDemandInfo.LineageDirection.INPUT || direction == AtlasLineageOnDemandInfo.LineageDirection.BOTH)
                traverseEdgesOnDemand(datasetVertex, true, depth, level, new HashSet<>(), atlasLineageOnDemandContext, ret, guid, inputEntitiesTraversed, traversalOrder);
            if (direction == AtlasLineageOnDemandInfo.LineageDirection.OUTPUT || direction == AtlasLineageOnDemandInfo.LineageDirection.BOTH)
                traverseEdgesOnDemand(datasetVertex, false, depth, level, new HashSet<>(), atlasLineageOnDemandContext, ret, guid, outputEntitiesTraversed, traversalOrder);
            AtlasEntityHeader baseEntityHeader = entityRetriever.toAtlasEntityHeader(datasetVertex, atlasLineageOnDemandContext.getAttributes());
            setGraphTraversalMetadata(level, traversalOrder, baseEntityHeader);
            ret.getGuidEntityMap().put(guid, baseEntityHeader);
        } else {
            AtlasVertex processVertex = AtlasGraphUtilsV2.findByGuid(this.graph, guid);
            // make one hop to the next dataset vertices from process vertex and traverse with 'depth = depth - 1'
            if (direction == AtlasLineageOnDemandInfo.LineageDirection.INPUT || direction == AtlasLineageOnDemandInfo.LineageDirection.BOTH) {
                Iterator<AtlasEdge> processEdges = processVertex.getEdges(AtlasEdgeDirection.OUT, lineageInputLabel).iterator();
                traverseEdgesOnDemand(processEdges, true, depth, level, atlasLineageOnDemandContext, ret, processVertex, guid, inputEntitiesTraversed, traversalOrder);
            }
            if (direction == AtlasLineageOnDemandInfo.LineageDirection.OUTPUT || direction == AtlasLineageOnDemandInfo.LineageDirection.BOTH) {
                Iterator<AtlasEdge> processEdges = processVertex.getEdges(AtlasEdgeDirection.OUT, lineageOutputLabel).iterator();
                traverseEdgesOnDemand(processEdges, false, depth, level, atlasLineageOnDemandContext, ret, processVertex, guid, outputEntitiesTraversed, traversalOrder);
            }
        }

=======
        boolean isConnecterVertex;


        isConnecterVertex =  lineageType.equals(PRODUCT_ASSET_LINEAGE)
                ? !dataTypeMap.get(IS_DATA_PRODUCT)
                : !dataTypeMap.get(IS_DATASET);

        if (!isConnecterVertex) {
                AtlasVertex datasetVertex = AtlasGraphUtilsV2.findByGuid(this.graph, guid);
                if (direction == AtlasLineageOnDemandInfo.LineageDirection.INPUT || direction == AtlasLineageOnDemandInfo.LineageDirection.BOTH)
                    traverseEdgesOnDemand(datasetVertex, true, depth, level, new HashSet<>(), atlasLineageOnDemandContext, ret, guid, inputEntitiesTraversed, traversalOrder);
                if (direction == AtlasLineageOnDemandInfo.LineageDirection.OUTPUT || direction == AtlasLineageOnDemandInfo.LineageDirection.BOTH)
                    traverseEdgesOnDemand(datasetVertex, false, depth, level, new HashSet<>(), atlasLineageOnDemandContext, ret, guid, outputEntitiesTraversed, traversalOrder);
                AtlasEntityHeader baseEntityHeader = entityRetriever.toAtlasEntityHeader(datasetVertex, atlasLineageOnDemandContext.getAttributes());
                setGraphTraversalMetadata(level, traversalOrder, baseEntityHeader);
                ret.getGuidEntityMap().put(guid, baseEntityHeader);
            } else {
                AtlasVertex processVertex = AtlasGraphUtilsV2.findByGuid(this.graph, guid);
                // make one hop to the next dataset vertices from process vertex and traverse with 'depth = depth - 1'
                if (direction == AtlasLineageOnDemandInfo.LineageDirection.INPUT || direction == AtlasLineageOnDemandInfo.LineageDirection.BOTH) {
                    Iterator<AtlasEdge> processEdges = processVertex.getEdges(AtlasEdgeDirection.OUT, lineageInputLabel).iterator();
                    traverseEdgesOnDemand(processEdges, true, depth, level, atlasLineageOnDemandContext, ret, processVertex, guid, inputEntitiesTraversed, traversalOrder);
                }
                if (direction == AtlasLineageOnDemandInfo.LineageDirection.OUTPUT || direction == AtlasLineageOnDemandInfo.LineageDirection.BOTH) {
                    Iterator<AtlasEdge> processEdges = processVertex.getEdges(AtlasEdgeDirection.OUT, lineageOutputLabel).iterator();
                    traverseEdgesOnDemand(processEdges, false, depth, level, atlasLineageOnDemandContext, ret, processVertex, guid, outputEntitiesTraversed, traversalOrder);
                }
            }
>>>>>>> 3da01ab4
        RequestContext.get().endMetricRecord(metricRecorder);
        return ret;
    }

    private static void setGraphTraversalMetadata(int level, AtomicInteger traversalOrder, AtlasEntityHeader baseEntityHeader) {
        baseEntityHeader.setDepth(level);
        baseEntityHeader.setTraversalOrder(0);
        baseEntityHeader.setFinishTime(traversalOrder.get());
    }

    private void traverseEdgesOnDemand(Iterator<AtlasEdge> processEdges, boolean isInput, int depth, int level, AtlasLineageOnDemandContext atlasLineageOnDemandContext, AtlasLineageOnDemandInfo ret, AtlasVertex processVertex, String baseGuid, AtomicInteger entitiesTraversed, AtomicInteger traversalOrder) throws AtlasBaseException {
        AtlasLineageOnDemandInfo.LineageDirection direction = isInput ? AtlasLineageOnDemandInfo.LineageDirection.INPUT : AtlasLineageOnDemandInfo.LineageDirection.OUTPUT;
        String lineageInputLabel = RequestContext.get().getLineageInputLabel();
        int nextLevel = isInput ? level - 1: level + 1;
        while (processEdges.hasNext()) {
            AtlasEdge processEdge = processEdges.next();
            AtlasVertex datasetVertex = processEdge.getInVertex();

            if (!vertexMatchesEvaluation(datasetVertex, atlasLineageOnDemandContext) || !edgeMatchesEvaluation(processEdge, atlasLineageOnDemandContext)) {
                continue;
            }

            if (checkForOffset(processEdge, processVertex, atlasLineageOnDemandContext, ret)) {
                continue;
            }

            boolean isInputEdge  = processEdge.getLabel().equalsIgnoreCase(lineageInputLabel);
            if (incrementAndCheckIfRelationsLimitReached(processEdge, isInputEdge, atlasLineageOnDemandContext, ret, depth, entitiesTraversed, direction, new HashSet<>())) {
                break;
            } else {
                addEdgeToResult(processEdge, ret, atlasLineageOnDemandContext, nextLevel, traversalOrder);
                traversalOrder.incrementAndGet();
            }

            String inGuid = AtlasGraphUtilsV2.getIdFromVertex(datasetVertex);
            LineageOnDemandConstraints inGuidLineageConstrains = getAndValidateLineageConstraintsByGuid(inGuid, atlasLineageOnDemandContext);

            if (!ret.getRelationsOnDemand().containsKey(inGuid)) {
                ret.getRelationsOnDemand().put(inGuid, new LineageInfoOnDemand(inGuidLineageConstrains));
            }

            traverseEdgesOnDemand(datasetVertex, isInput, depth - 1, nextLevel, new HashSet<>(), atlasLineageOnDemandContext, ret, baseGuid, entitiesTraversed, traversalOrder);
        }
    }

    private void traverseEdgesOnDemand(AtlasVertex datasetVertex, boolean isInput, int depth, int level, Set<String> visitedVertices, AtlasLineageOnDemandContext atlasLineageOnDemandContext, AtlasLineageOnDemandInfo ret, String baseGuid, AtomicInteger entitiesTraversed, AtomicInteger traversalOrder) throws AtlasBaseException {
        if (isEntityTraversalLimitReached(entitiesTraversed))
            return;
        if (depth != 0) { // base condition of recursion for depth
            AtlasPerfMetrics.MetricRecorder metricRecorder = RequestContext.get().startMetricRecord("traverseEdgesOnDemand");
            AtlasLineageOnDemandInfo.LineageDirection direction = isInput ? AtlasLineageOnDemandInfo.LineageDirection.INPUT : AtlasLineageOnDemandInfo.LineageDirection.OUTPUT;
            String lineageInputLabel = RequestContext.get().getLineageInputLabel();
            String lineageOutputLabel = RequestContext.get().getLineageOutputLabel();
            int nextLevel = isInput ? level - 1: level + 1;
            // keep track of visited vertices to avoid circular loop
            visitedVertices.add(getId(datasetVertex));
            AtlasPerfMetrics.MetricRecorder traverseEdgesOnDemandGetEdgesIn = RequestContext.get().startMetricRecord("traverseEdgesOnDemandGetEdgesIn");

            Iterator<AtlasEdge> incomingEdges = datasetVertex.getEdges(IN, isInput ? lineageOutputLabel : lineageInputLabel).iterator();
            RequestContext.get().endMetricRecord(traverseEdgesOnDemandGetEdgesIn);

            while (incomingEdges.hasNext()) {
                AtlasEdge incomingEdge = incomingEdges.next();
                AtlasVertex connecterVertex = incomingEdge.getOutVertex();

                if (!vertexMatchesEvaluation(connecterVertex, atlasLineageOnDemandContext) || !edgeMatchesEvaluation(incomingEdge, atlasLineageOnDemandContext)) {
                    continue;
                }

                if (checkForOffset(incomingEdge, datasetVertex, atlasLineageOnDemandContext, ret)) {
                    continue;
                }

                if (incrementAndCheckIfRelationsLimitReached(incomingEdge, !isInput, atlasLineageOnDemandContext, ret, depth, entitiesTraversed, direction, visitedVertices)) {
                    LineageInfoOnDemand entityOnDemandInfo = ret.getRelationsOnDemand().get(baseGuid);
                    if (entityOnDemandInfo == null)
                        continue;
                    if (isInput ? entityOnDemandInfo.isInputRelationsReachedLimit() : entityOnDemandInfo.isOutputRelationsReachedLimit())
                        break;
                    else
                        continue;
                } else {
                    addEdgeToResult(incomingEdge, ret, atlasLineageOnDemandContext, level, traversalOrder);
                }

                AtlasPerfMetrics.MetricRecorder traverseEdgesOnDemandGetEdgesOut = RequestContext.get().startMetricRecord("traverseEdgesOnDemandGetEdgesOut");
                Iterator<AtlasEdge> outgoingEdges = connecterVertex.getEdges(OUT, isInput ? lineageInputLabel : lineageOutputLabel).iterator();
                RequestContext.get().endMetricRecord(traverseEdgesOnDemandGetEdgesOut);

                while (outgoingEdges.hasNext()) {
                    AtlasEdge outgoingEdge = outgoingEdges.next();
                    AtlasVertex entityVertex = outgoingEdge.getInVertex();

                    if (!vertexMatchesEvaluation(entityVertex, atlasLineageOnDemandContext) || !edgeMatchesEvaluation(outgoingEdge, atlasLineageOnDemandContext)) {
                        continue;
                    }

                    if (checkForOffset(outgoingEdge, connecterVertex, atlasLineageOnDemandContext, ret)) {
                        continue;
                    }
                    if (incrementAndCheckIfRelationsLimitReached(outgoingEdge, isInput, atlasLineageOnDemandContext, ret, depth, entitiesTraversed, direction, visitedVertices)) {
                        String processGuid = AtlasGraphUtilsV2.getIdFromVertex(connecterVertex);
                        LineageInfoOnDemand entityOnDemandInfo = ret.getRelationsOnDemand().get(processGuid);
                        if (entityOnDemandInfo == null)
                            continue;
                        if (isInput ? entityOnDemandInfo.isInputRelationsReachedLimit() : entityOnDemandInfo.isOutputRelationsReachedLimit())
                            break;
                        else
                            continue;
                    } else {
                        addEdgeToResult(outgoingEdge, ret, atlasLineageOnDemandContext, nextLevel, traversalOrder);
                        entitiesTraversed.incrementAndGet();
                        traversalOrder.incrementAndGet();
                        if (isEntityTraversalLimitReached(entitiesTraversed))
                            setEntityLimitReachedFlag(isInput, ret);
                    }
                    if (entityVertex != null && !visitedVertices.contains(getId(entityVertex))) {
                        traverseEdgesOnDemand(entityVertex, isInput, depth - 1, nextLevel, visitedVertices, atlasLineageOnDemandContext, ret, baseGuid, entitiesTraversed, traversalOrder); // execute inner depth
                        AtlasEntityHeader traversedEntity = ret.getGuidEntityMap().get(AtlasGraphUtilsV2.getIdFromVertex(entityVertex));
                        traversedEntity.setFinishTime(traversalOrder.get());
                    }
                }
            }

            RequestContext.get().endMetricRecord(metricRecorder);
        }
    }

    private static void setEntityLimitReachedFlag(boolean isInput, AtlasLineageOnDemandInfo ret) {
        if (isInput)
            ret.setUpstreamEntityLimitReached(true);
        else
            ret.setDownstreamEntityLimitReached(true);
    }

    private void traverseEdgesUsingBFS(String baseGuid, AtlasLineageListContext lineageListContext, AtlasLineageListInfo ret) throws AtlasBaseException {
        AtlasPerfMetrics.MetricRecorder metricRecorder = RequestContext.get().startMetricRecord("traverseEdgesUsingBFS");
        String lineageType = lineageListContext.getLineageType();
        Set<String> visitedVertices = new HashSet<>();
        visitedVertices.add(baseGuid);
        Set<String> skippedVertices = new HashSet<>();
        Queue<String> traversalQueue = new LinkedList<>();

        Map<String, List<String>> lineageParentsForEntityMap = new HashMap<>();  // New map to track parent nodes
        Map<String, List<String>> lineageChildrenForEntityMap = new HashMap<>();  // New map to track parent nodes


        AtlasVertex baseVertex = AtlasGraphUtilsV2.findByGuid(this.graph, baseGuid);
<<<<<<< HEAD
        EntityValidationResult entityValidationResult = validateAndGetEntityTypeMap(baseGuid);

        boolean isNotConnecterVertex =  entityValidationResult.CheckIfAssetTypeIsProcess();
        enqueueNeighbours(baseVertex, entityValidationResult, lineageListContext, traversalQueue, visitedVertices, skippedVertices, lineageParentsForEntityMap, lineageChildrenForEntityMap);
=======
        HashMap<String, Boolean> dataTypeMap = validateAndGetEntityTypeMap(baseGuid);

        boolean isNotConnecterVertex =  lineageType.equals(PRODUCT_ASSET_LINEAGE)
                ? dataTypeMap.get(IS_DATA_PRODUCT)
                : dataTypeMap.get(IS_DATASET);
        enqueueNeighbours(baseVertex, dataTypeMap, lineageListContext, traversalQueue, visitedVertices, skippedVertices, lineageParentsForEntityMap, lineageChildrenForEntityMap);
>>>>>>> 3da01ab4
        int currentDepth = 0;
        int currentLevel = isNotConnecterVertex? 0: 1;

        if(lineageListContext.getImmediateNeighbours()){
            // Add the current node and its neighbors to the result
            appendToResult(baseVertex, lineageListContext, ret, currentLevel);
        }

        while (!traversalQueue.isEmpty() && !lineageListContext.isEntityLimitReached() && currentDepth < lineageListContext.getDepth()) {
            currentDepth++;

            // update level at every alternate depth
            if ((isNotConnecterVertex && currentDepth % 2 != 0) || (!isNotConnecterVertex && currentDepth % 2 == 0))
                currentLevel++;

            int entitiesInCurrentDepth = traversalQueue.size();
            for (int i = 0; i < entitiesInCurrentDepth; i++) {
                if (lineageListContext.isEntityLimitReached())
                    break;

                String currentGUID = traversalQueue.poll();
                AtlasVertex currentVertex = AtlasGraphUtilsV2.findByGuid(this.graph, currentGUID);
                if (Objects.isNull(currentVertex))
                    throw new AtlasBaseException("Found null vertex during lineage graph traversal for guid: " + currentGUID);

<<<<<<< HEAD
                EntityValidationResult entityValidationResult1 = validateAndGetEntityTypeMap(currentGUID);
                if (!lineageListContext.evaluateVertexFilter(currentVertex)) {
                    enqueueNeighbours(currentVertex, entityValidationResult1, lineageListContext, traversalQueue, visitedVertices, skippedVertices, lineageParentsForEntityMap, lineageChildrenForEntityMap);
=======
                HashMap<String, Boolean> currentEntityDataTypeMap = validateAndGetEntityTypeMap(currentGUID);
                if (!lineageListContext.evaluateVertexFilter(currentVertex)) {
                    enqueueNeighbours(currentVertex, currentEntityDataTypeMap, lineageListContext, traversalQueue, visitedVertices, skippedVertices, lineageParentsForEntityMap, lineageChildrenForEntityMap);
>>>>>>> 3da01ab4
                    continue;
                }
                if (checkOffsetAndSkipEntity(lineageListContext, ret)) {
                    skippedVertices.add(currentGUID);
<<<<<<< HEAD
                    enqueueNeighbours(currentVertex, entityValidationResult1, lineageListContext, traversalQueue, visitedVertices, skippedVertices, lineageParentsForEntityMap, lineageChildrenForEntityMap);
=======
                    enqueueNeighbours(currentVertex, currentEntityDataTypeMap, lineageListContext, traversalQueue, visitedVertices, skippedVertices, lineageParentsForEntityMap, lineageChildrenForEntityMap);
>>>>>>> 3da01ab4
                    continue;
                }

                lineageListContext.incrementEntityCount();
                // Get the neighbors for the current node
<<<<<<< HEAD
                enqueueNeighbours(currentVertex, entityValidationResult1, lineageListContext, traversalQueue, visitedVertices, skippedVertices, lineageParentsForEntityMap, lineageChildrenForEntityMap);
=======
                enqueueNeighbours(currentVertex, currentEntityDataTypeMap, lineageListContext, traversalQueue, visitedVertices, skippedVertices, lineageParentsForEntityMap, lineageChildrenForEntityMap);
>>>>>>> 3da01ab4

                // Add the current node and its neighbors to the result
                appendToResult(currentVertex, lineageListContext, ret, currentLevel);

                if (isLastEntityInLastDepth(lineageListContext.getDepth(), currentDepth, entitiesInCurrentDepth, i)) {
                    ret.setHasMore(false);
                    lineageListContext.setHasMoreUpdated(true);
                }
            }
        }

        if(lineageListContext.getImmediateNeighbours()){
            // update parents for each entity
            updateNeighbourNodesForEachEntity(lineageListContext, ret, lineageParentsForEntityMap, lineageChildrenForEntityMap);
        }

        if (currentDepth > lineageListContext.getDepth())
            lineageListContext.setDepthLimitReached(true);

        setPageMetadata(lineageListContext, ret, traversalQueue);
        RequestContext.get().endMetricRecord(metricRecorder);
    }

<<<<<<< HEAD
    private void enqueueNeighbours(AtlasVertex currentVertex, EntityValidationResult entityValidationResult, AtlasLineageListContext lineageListContext,
                                   Queue<String> traversalQueue, Set<String> visitedVertices, Set<String> skippedVertices, Map<String, List<String>> lineageParentsForEntityMap, Map<String, List<String>> lineageChildrenForEntityMap) {
=======
    private void enqueueNeighbours(AtlasVertex currentVertex, HashMap<String, Boolean> dataTypeMap,
                                   AtlasLineageListContext lineageListContext, Queue<String> traversalQueue,
                                   Set<String> visitedVertices, Set<String> skippedVertices,
                                   Map<String, List<String>> lineageParentsForEntityMap, Map<String, List<String>> lineageChildrenForEntityMap) {
>>>>>>> 3da01ab4
        AtlasPerfMetrics.MetricRecorder traverseEdgesOnDemandGetEdges = RequestContext.get().startMetricRecord("traverseEdgesOnDemandGetEdges");
        Iterator<AtlasEdge> edges;
        String lineageInputLabel = RequestContext.get().getLineageInputLabel();
        String lineageOutputLabel = RequestContext.get().getLineageOutputLabel();
        String lineageType = lineageListContext.getLineageType();
<<<<<<< HEAD
        boolean isConnecterVertex =  !entityValidationResult.CheckIfAssetTypeIsProcess();
=======
        boolean isConnecterVertex =  lineageType.equals(PRODUCT_ASSET_LINEAGE)
                ? !dataTypeMap.get(IS_DATA_PRODUCT)
                : !dataTypeMap.get(IS_DATASET);
>>>>>>> 3da01ab4
        if (!isConnecterVertex)
            edges = currentVertex.getEdges(IN, isInputDirection(lineageListContext) ? lineageOutputLabel : lineageInputLabel).iterator();
        else
            edges = currentVertex.getEdges(OUT, isInputDirection(lineageListContext) ? lineageInputLabel : lineageOutputLabel).iterator();
        RequestContext.get().endMetricRecord(traverseEdgesOnDemandGetEdges);

        while (edges.hasNext()) {
            AtlasEdge currentEdge = edges.next();
            if (!lineageListContext.evaluateTraversalFilter(currentEdge))
                continue;
            AtlasVertex neighbourVertex;
            if (!isConnecterVertex)
                neighbourVertex = currentEdge.getOutVertex();
            else
                neighbourVertex = currentEdge.getInVertex();

            String vertexGuid = getGuid(neighbourVertex);
            if (StringUtils.isEmpty(vertexGuid) || !lineageListContext.evaluateTraversalFilter(neighbourVertex))
                continue;

            if (!skippedVertices.contains(vertexGuid) && !visitedVertices.contains(vertexGuid)) {
                visitedVertices.add(vertexGuid);
                traversalQueue.add(vertexGuid);
                addEntitiesToCache(neighbourVertex);
            }

            if(lineageListContext.getImmediateNeighbours()){
                lineageParentsForEntityMap
                        .computeIfAbsent(vertexGuid, k -> new ArrayList<>())
                        .add(getGuid(currentVertex));
                lineageChildrenForEntityMap
                        .computeIfAbsent(getGuid(currentVertex), k -> new ArrayList<>())
                        .add(vertexGuid);
            }
        }
    }

    private void updateNeighbourNodesForEachEntity(AtlasLineageListContext lineageListContext, AtlasLineageListInfo ret,
                                                   Map<String, List<String>> lineageParentsForEntityMap,
                                                   Map<String, List<String>> lineageChildrenForEntityMap) {
        AtlasPerfMetrics.MetricRecorder metric = RequestContext.get().startMetricRecord("updateNeighbourNodesForEachEntity");
        List<AtlasEntityHeader> entityList = ret.getEntities();
        if (entityList == null) return;

        for (AtlasEntityHeader entity : entityList) {
            if (entity == null || entity.getGuid() == null) continue;

            updateLineageForEntity(entity, lineageParentsForEntityMap, true, lineageListContext);
            updateLineageForEntity(entity, lineageChildrenForEntityMap, false, lineageListContext);
        }
        RequestContext.get().endMetricRecord(metric);
    }

    private void updateLineageForEntity(AtlasEntityHeader entity, Map<String, List<String>> lineageMap,
                                        boolean isParentMap, AtlasLineageListContext lineageListContext) {
        List<String> relatedProcessNodes = lineageMap.get(entity.getGuid());
        if (relatedProcessNodes == null) return;

        Set<String> seenGuids = new HashSet<>();
        List<Map<String, String>> relatedDatasetNodes = new ArrayList<>();

        for (String node : relatedProcessNodes) {
            List<String> subNodes = lineageMap.get(node);
            if (subNodes == null) continue;

            for (String subNode : subNodes) {
                AtlasVertex vertex = AtlasGraphUtilsV2.findByGuid(this.graph, subNode);
                if (vertex != null && seenGuids.add(subNode)) {
                    Map<String, String> details = fetchAttributes(vertex, FETCH_ENTITY_ATTRIBUTES);
                    relatedDatasetNodes.add(details);
                }
            }
        }

        if (isParentMap) {
            if (isInputDirection(lineageListContext)) {
                entity.setImmediateDownstream(relatedDatasetNodes);
            } else {
                entity.setImmediateUpstream(relatedDatasetNodes);
            }
        } else {
            if (isInputDirection(lineageListContext)) {
                entity.setImmediateUpstream(relatedDatasetNodes);
            } else {
                entity.setImmediateDownstream(relatedDatasetNodes);
            }
        }
    }

    private void appendToResult(AtlasVertex currentVertex, AtlasLineageListContext lineageListContext,
                                AtlasLineageListInfo ret, int currentLevel) throws AtlasBaseException {
        AtlasEntityHeader entity = entityRetriever.toAtlasEntityHeader(currentVertex, lineageListContext.getAttributes());
        entity.setDepth(currentLevel);
        ret.getEntities().add(entity);
    }

    private static void addEntitiesToCache(AtlasVertex vertex) {
        GraphTransactionInterceptor.addToVertexCache(getGuid(vertex), vertex);
    }

    private static void setPageMetadata(AtlasLineageListContext lineageListContext, AtlasLineageListInfo ret, Queue<String> traversalQueue) {
        if (!lineageListContext.isHasMoreUpdated())
            updateHasMore(lineageListContext, ret, traversalQueue);
        ret.setEntityCount(lineageListContext.getCurrentEntityCounter());
    }

    private static void updateHasMore(AtlasLineageListContext lineageListContext, AtlasLineageListInfo ret, Queue<String> traversalQueue) {
        if (!traversalQueue.isEmpty())
            ret.setHasMore(true);
        if (lineageListContext.isDepthLimitReached())
            ret.setHasMore(false);
    }

    private static boolean isLastEntityInLastDepth(int lastDepth, int currentDepth, int entitiesInCurrentDepth, int entityIndexInCurrentDepth) {
        return entityIndexInCurrentDepth == entitiesInCurrentDepth - 1 && currentDepth == lastDepth;
    }

    private static boolean isInputDirection(AtlasLineageListContext lineageListContext) {
        return LineageListRequest.LineageDirection.INPUT.equals(lineageListContext.getDirection());
    }

    private boolean checkForOffset(AtlasEdge atlasEdge, AtlasVertex entityVertex, AtlasLineageOnDemandContext atlasLineageOnDemandContext, AtlasLineageOnDemandInfo ret) {
        String entityGuid = getGuid(entityVertex);
        LineageOnDemandConstraints entityConstraints = getAndValidateLineageConstraintsByGuid(entityGuid, atlasLineageOnDemandContext);
        LineageInfoOnDemand entityLineageInfo = ret.getRelationsOnDemand().containsKey(entityGuid) ? ret.getRelationsOnDemand().get(entityGuid) : new LineageInfoOnDemand(entityConstraints);

        if (entityConstraints.getFrom() != 0 && entityLineageInfo.getFromCounter() < entityConstraints.getFrom()) {
            if (! lineageContainsSkippedEdgeV2(ret, atlasEdge)) {
                addEdgeToSkippedEdges(ret, atlasEdge);
                entityLineageInfo.incrementFromCounter();
            }
            return true;
        }
        return false;
    }

    private boolean checkOffsetAndSkipEntity(AtlasLineageListContext atlasLineageListContext, AtlasLineageListInfo ret) {
        if (atlasLineageListContext.getFrom() != 0 && atlasLineageListContext.getCurrentFromCounter() < atlasLineageListContext.getFrom()) {
            atlasLineageListContext.incrementCurrentFromCounter();
            return true;
        }
        return false;
    }

    private static String getId(AtlasVertex vertex) {
        return vertex.getIdForDisplay();
    }

    private boolean incrementAndCheckIfRelationsLimitReached(AtlasEdge atlasEdge, boolean isInput, AtlasLineageOnDemandContext atlasLineageOnDemandContext, AtlasLineageOnDemandInfo ret, int depth, AtomicInteger entitiesTraversed, AtlasLineageOnDemandInfo.LineageDirection direction, Set<String> visitedVertices) {
        AtlasPerfMetrics.MetricRecorder metricRecorder = RequestContext.get().startMetricRecord("incrementAndCheckIfRelationsLimitReached");

        AtlasVertex                inVertex                 = isInput ? atlasEdge.getOutVertex() : atlasEdge.getInVertex();
        String                     inGuid                   = AtlasGraphUtilsV2.getIdFromVertex(inVertex);
        LineageOnDemandConstraints inGuidLineageConstraints = getAndValidateLineageConstraintsByGuid(inGuid, atlasLineageOnDemandContext);

        AtlasVertex                outVertex                 = isInput ? atlasEdge.getInVertex() : atlasEdge.getOutVertex();
        String                     outGuid                   = AtlasGraphUtilsV2.getIdFromVertex(outVertex);
        LineageOnDemandConstraints outGuidLineageConstraints = getAndValidateLineageConstraintsByGuid(outGuid, atlasLineageOnDemandContext);

        LineageInfoOnDemand inLineageInfo = ret.getRelationsOnDemand().containsKey(inGuid) ? ret.getRelationsOnDemand().get(inGuid) : new LineageInfoOnDemand(inGuidLineageConstraints);
        LineageInfoOnDemand outLineageInfo = ret.getRelationsOnDemand().containsKey(outGuid) ? ret.getRelationsOnDemand().get(outGuid) : new LineageInfoOnDemand(outGuidLineageConstraints);

        setHorizontalPaginationFlags(isInput, atlasLineageOnDemandContext, ret, depth, entitiesTraversed, inVertex, inGuid, outVertex, outGuid, inLineageInfo, outLineageInfo, visitedVertices);

        boolean hasRelationsLimitReached = setVerticalPaginationFlags(entitiesTraversed, inLineageInfo, outLineageInfo);
        if (!hasRelationsLimitReached) {
            ret.getRelationsOnDemand().put(inGuid, inLineageInfo);
            ret.getRelationsOnDemand().put(outGuid, outLineageInfo);
        }
        RequestContext.get().endMetricRecord(metricRecorder);

        return hasRelationsLimitReached;
    }

    private boolean setVerticalPaginationFlags(AtomicInteger entitiesTraversed, LineageInfoOnDemand inLineageInfo, LineageInfoOnDemand outLineageInfo) {
        boolean hasRelationsLimitReached = false;
        if (inLineageInfo.isInputRelationsReachedLimit() || outLineageInfo.isOutputRelationsReachedLimit() || isEntityTraversalLimitReached(entitiesTraversed)) {
            inLineageInfo.setHasMoreInputs(true);
            outLineageInfo.setHasMoreOutputs(true);
            hasRelationsLimitReached = true;
        }

        if (!hasRelationsLimitReached) {
            inLineageInfo.incrementInputRelationsCount();
            outLineageInfo.incrementOutputRelationsCount();
        }
        return hasRelationsLimitReached;
    }

    private void setHorizontalPaginationFlags(boolean isInput, AtlasLineageOnDemandContext atlasLineageOnDemandContext, AtlasLineageOnDemandInfo ret, int depth, AtomicInteger entitiesTraversed, AtlasVertex inVertex, String inGuid, AtlasVertex outVertex, String outGuid, LineageInfoOnDemand inLineageInfo, LineageInfoOnDemand outLineageInfo, Set<String> visitedVertices) {
        boolean isOutVertexVisited = visitedVertices.contains(getId(outVertex));
        boolean isInVertexVisited = visitedVertices.contains(getId(inVertex));
        if (depth == 1 || entitiesTraversed.get() == getLineageMaxNodeAllowedCount()-1) { // is the vertex a leaf?
            if (isInput && ! isOutVertexVisited)
                setHasUpstream(atlasLineageOnDemandContext, outVertex, outLineageInfo);
            else if (!isInput && ! isInVertexVisited)
                setHasDownstream(atlasLineageOnDemandContext, inVertex, inLineageInfo);
        }
    }

    private void setHasDownstream(AtlasLineageOnDemandContext atlasLineageOnDemandContext, AtlasVertex inVertex, LineageInfoOnDemand inLineageInfo) {
        String lineageInputLabel = RequestContext.get().getLineageInputLabel();
        List<AtlasEdge> filteredEdges = getFilteredAtlasEdges(inVertex, IN, lineageInputLabel, atlasLineageOnDemandContext);
        if (!filteredEdges.isEmpty()) {
            inLineageInfo.setHasDownstream(true);
        }
        inLineageInfo.setTotalOutputRelationsCount(filteredEdges.size());
    }

    private void setHasUpstream(AtlasLineageOnDemandContext atlasLineageOnDemandContext, AtlasVertex outVertex, LineageInfoOnDemand outLineageInfo) {
        String lineageOutputLabel = RequestContext.get().getLineageOutputLabel();
        List<AtlasEdge> filteredEdges = getFilteredAtlasEdges(outVertex, IN, lineageOutputLabel, atlasLineageOnDemandContext);
        if (!filteredEdges.isEmpty()) {
            outLineageInfo.setHasUpstream(true);
        }
        outLineageInfo.setTotalInputRelationsCount(filteredEdges.size());
    }

    private List<AtlasEdge> getFilteredAtlasEdges(AtlasVertex outVertex, AtlasEdgeDirection direction, String processEdgeLabel, AtlasLineageOnDemandContext atlasLineageOnDemandContext) {
        List<AtlasEdge> filteredEdges = new ArrayList<>();
        Iterable<AtlasEdge> edges = outVertex.getEdges(direction, processEdgeLabel);
        for (AtlasEdge edge : edges) {
            if (edgeMatchesEvaluation(edge, atlasLineageOnDemandContext)) {
                filteredEdges.add(edge);
            }
        }
        return filteredEdges;
    }

    private boolean isEntityTraversalLimitReached(AtomicInteger entitiesTraversed) {
        return entitiesTraversed.get() >= getLineageMaxNodeAllowedCount();
    }

    @Override
    @GraphTransaction
    public SchemaDetails getSchemaForHiveTableByName(final String datasetName) throws AtlasBaseException {
        if (StringUtils.isEmpty(datasetName)) {
            // TODO: Complete error handling here
            throw new AtlasBaseException(AtlasErrorCode.BAD_REQUEST);
        }

        AtlasEntityType hive_table = atlasTypeRegistry.getEntityTypeByName("hive_table");

        Map<String, Object> lookupAttributes = new HashMap<>();
        lookupAttributes.put("qualifiedName", datasetName);
        String guid = AtlasGraphUtilsV2.getGuidByUniqueAttributes(hive_table, lookupAttributes);

        return getSchemaForHiveTableByGuid(guid);
    }

    @Override
    @GraphTransaction
    public SchemaDetails getSchemaForHiveTableByGuid(final String guid) throws AtlasBaseException {
        if (StringUtils.isEmpty(guid)) {
            throw new AtlasBaseException(AtlasErrorCode.BAD_REQUEST);
        }
        SchemaDetails ret = new SchemaDetails();
        AtlasEntityType hive_column = atlasTypeRegistry.getEntityTypeByName("hive_column");

        ret.setDataType(AtlasTypeUtil.toClassTypeDefinition(hive_column));

        AtlasEntityWithExtInfo entityWithExtInfo = entityRetriever.toAtlasEntityWithExtInfo(guid);
        AtlasEntity entity = entityWithExtInfo.getEntity();

        AtlasAuthorizationUtils.verifyAccess(new AtlasEntityAccessRequest(atlasTypeRegistry, AtlasPrivilege.ENTITY_READ, new AtlasEntityHeader(entity)),
                "read entity schema: guid=", guid);

        Map<String, AtlasEntity> referredEntities = entityWithExtInfo.getReferredEntities();
        List<String> columnIds = getColumnIds(entity);

        if (MapUtils.isNotEmpty(referredEntities)) {
            List<Map<String, Object>> rows = referredEntities.entrySet()
                    .stream()
                    .filter(e -> isColumn(columnIds, e))
                    .map(e -> AtlasTypeUtil.toMap(e.getValue()))
                    .collect(Collectors.toList());
            ret.setRows(rows);
        }

        return ret;
    }

    private void scrubLineageEntities(Collection<AtlasEntityHeader> entityHeaders) throws AtlasBaseException {
        AtlasPerfMetrics.MetricRecorder metricRecorder = RequestContext.get().startMetricRecord("scrubLineageEntities");

        AtlasSearchResult searchResult = new AtlasSearchResult();
        searchResult.setEntities(new ArrayList<>(entityHeaders));
        AtlasSearchResultScrubRequest request = new AtlasSearchResultScrubRequest(atlasTypeRegistry, searchResult);

        AtlasAuthorizationUtils.scrubSearchResults(request, true);
        RequestContext.get().endMetricRecord(metricRecorder);
    }

    private List<String> getColumnIds(AtlasEntity entity) {
        List<String> ret = new ArrayList<>();
        Object columnObjs = entity.getAttribute(COLUMNS);

        if (columnObjs instanceof List) {
            for (Object pkObj : (List) columnObjs) {
                if (pkObj instanceof AtlasObjectId) {
                    ret.add(((AtlasObjectId) pkObj).getGuid());
                }
            }
        }

        return ret;
    }

    private boolean isColumn(List<String> columnIds, Map.Entry<String, AtlasEntity> e) {
        return columnIds.contains(e.getValue().getGuid());
    }

    private AtlasLineageInfo getLineageInfoV1(AtlasLineageContext lineageContext) throws AtlasBaseException {
        AtlasLineageInfo ret;
        LineageDirection direction = lineageContext.getDirection();

        if (direction.equals(INPUT)) {
            ret = getLineageInfo(lineageContext, INPUT);
        } else if (direction.equals(OUTPUT)) {
            ret = getLineageInfo(lineageContext, OUTPUT);
        } else {
            ret = getBothLineageInfoV1(lineageContext);
        }

        return ret;
    }

    private AtlasLineageInfo getLineageInfo(AtlasLineageContext lineageContext, LineageDirection direction) throws AtlasBaseException {
        int depth = lineageContext.getDepth();
        String guid = lineageContext.getGuid();
        boolean isDataSet = lineageContext.isDataset();

        final Map<String, Object> bindings = new HashMap<>();
        String lineageQuery = getLineageQuery(guid, direction, depth, isDataSet, bindings);
        List results = executeGremlinScript(bindings, lineageQuery);
        Map<String, AtlasEntityHeader> entities = new HashMap<>();
        Set<LineageRelation> relations = new HashSet<>();

        if (CollectionUtils.isNotEmpty(results)) {
            for (Object result : results) {
                if (result instanceof Map) {
                    for (final Object o : ((Map) result).entrySet()) {
                        final Map.Entry entry = (Map.Entry) o;
                        Object value = entry.getValue();

                        if (value instanceof List) {
                            for (Object elem : (List) value) {
                                if (elem instanceof AtlasEdge) {
                                    processEdge((AtlasEdge) elem, entities, relations, lineageContext);
                                } else {
                                    LOG.warn("Invalid value of type {} found, ignoring", (elem != null ? elem.getClass().getSimpleName() : "null"));
                                }
                            }
                        } else if (value instanceof AtlasEdge) {
                            processEdge((AtlasEdge) value, entities, relations, lineageContext);
                        } else {
                            LOG.warn("Invalid value of type {} found, ignoring", (value != null ? value.getClass().getSimpleName() : "null"));
                        }
                    }
                } else if (result instanceof AtlasEdge) {
                    processEdge((AtlasEdge) result, entities, relations, lineageContext);
                }
            }
        }

        return new AtlasLineageInfo(guid, entities, relations, direction, depth, -1, -1);
    }

    private AtlasLineageInfo getLineageInfoV2(AtlasLineageContext lineageContext) throws AtlasBaseException {
        AtlasPerfMetrics.MetricRecorder metric = RequestContext.get().startMetricRecord("getLineageInfoV2");
        String lineageInputLabel = RequestContext.get().getLineageInputLabel();
        String lineageOutputLabel = RequestContext.get().getLineageOutputLabel();
        int depth = lineageContext.getDepth();
        String guid = lineageContext.getGuid();
        LineageDirection direction = lineageContext.getDirection();

        AtlasLineageInfo ret = initializeLineageInfo(guid, direction, depth, lineageContext.getLimit(), lineageContext.getOffset());

        if (depth == 0) {
            depth = -1;
        }

        if (lineageContext.isDataset()) {
            AtlasVertex datasetVertex = AtlasGraphUtilsV2.findByGuid(this.graph, guid);
            lineageContext.setStartDatasetVertex(datasetVertex);

            if (direction == INPUT || direction == BOTH) {
                traverseEdges(datasetVertex, true, depth, new HashSet<>(), ret, lineageContext);
            }

            if (direction == OUTPUT || direction == BOTH) {
                traverseEdges(datasetVertex, false, depth, new HashSet<>(), ret, lineageContext);
            }
        } else {
            AtlasVertex processVertex = AtlasGraphUtilsV2.findByGuid(this.graph, guid);

            // make one hop to the next dataset vertices from process vertex and traverse with 'depth = depth - 1'
            if (direction == INPUT || direction == BOTH) {
                Iterator<AtlasEdge> processEdges = vertexEdgeCache.getEdges(processVertex, OUT, lineageInputLabel).iterator();

                List<AtlasEdge> qualifyingEdges = getQualifyingProcessEdges(processEdges, lineageContext);
                ret.setHasChildrenForDirection(getGuid(processVertex), new LineageChildrenInfo(INPUT, hasMoreChildren(qualifyingEdges)));

                for (AtlasEdge processEdge : qualifyingEdges) {
                    addEdgeToResult(processEdge, ret, lineageContext);

                    AtlasVertex datasetVertex = processEdge.getInVertex();

                    traverseEdges(datasetVertex, true, depth - 1, new HashSet<>(), ret, lineageContext);
                }
            }

            if (direction == OUTPUT || direction == BOTH) {
                Iterator<AtlasEdge> processEdges = vertexEdgeCache.getEdges(processVertex, OUT, lineageOutputLabel).iterator();

                List<AtlasEdge> qualifyingEdges = getQualifyingProcessEdges(processEdges, lineageContext);
                ret.setHasChildrenForDirection(getGuid(processVertex), new LineageChildrenInfo(OUTPUT, hasMoreChildren(qualifyingEdges)));

                for (AtlasEdge processEdge : qualifyingEdges) {
                    addEdgeToResult(processEdge, ret, lineageContext);

                    AtlasVertex datasetVertex = processEdge.getInVertex();

                    traverseEdges(datasetVertex, false, depth - 1, new HashSet<>(), ret, lineageContext);
                }
            }
        }
        RequestContext.get().endMetricRecord(metric);

        return ret;
    }

    private List<AtlasEdge> getQualifyingProcessEdges(Iterator<AtlasEdge> processEdges, AtlasLineageContext lineageContext) {
        AtlasPerfMetrics.MetricRecorder metric = RequestContext.get().startMetricRecord("getQualifyingProcessEdges");
        List<AtlasEdge> qualifyingEdges = new ArrayList<>();
        while (processEdges.hasNext()) {
            AtlasEdge processEdge = processEdges.next();
            if (shouldProcessEdge(lineageContext, processEdge) && lineageContext.evaluate(processEdge.getInVertex())) {
                qualifyingEdges.add(processEdge);
            }
        }
        RequestContext.get().endMetricRecord(metric);
        return qualifyingEdges;
    }

    private void addEdgeToResult(AtlasEdge edge, AtlasLineageInfo lineageInfo,
                                 AtlasLineageContext requestContext) throws AtlasBaseException {
        if (!lineageContainsEdge(lineageInfo, edge)) {
            processEdge(edge, lineageInfo, requestContext);
        }
    }

    private void addEdgeToResult(AtlasEdge edge, AtlasLineageOnDemandInfo lineageInfo, AtlasLineageOnDemandContext atlasLineageOnDemandContext, int level, AtomicInteger traversalOrder) throws AtlasBaseException {
        if (!lineageContainsVisitedEdgeV2(lineageInfo, edge)) {
            processEdge(edge, lineageInfo, atlasLineageOnDemandContext, level, traversalOrder);
        }
    }

    private int getLineageMaxNodeAllowedCount() {
        return AtlasConfiguration.LINEAGE_MAX_NODE_COUNT.getInt();
    }

    private String getEdgeLabel(AtlasEdge edge) {
        String lineageInputLabel = RequestContext.get().getLineageInputLabel();
        AtlasVertex inVertex     = edge.getInVertex();
        AtlasVertex outVertex    = edge.getOutVertex();
        String      inGuid       = AtlasGraphUtilsV2.getIdFromVertex(inVertex);
        String      outGuid      = AtlasGraphUtilsV2.getIdFromVertex(outVertex);
        String      relationGuid = AtlasGraphUtilsV2.getEncodedProperty(edge, RELATIONSHIP_GUID_PROPERTY_KEY, String.class);
        boolean     isInputEdge  = edge.getLabel().equalsIgnoreCase(lineageInputLabel);

        if (isLineageOnDemandEnabled()) {
            return getEdgeLabelFromGuids(isInputEdge, inGuid, outGuid);
        }
        return relationGuid;
    }

    private String getEdgeLabelFromGuids(boolean isInputEdge, String inGuid, String outGuid) {
        return isInputEdge ? inGuid + SEPARATOR + outGuid : outGuid + SEPARATOR + inGuid;
    }

    private boolean hasMoreChildren(List<AtlasEdge> edges) {
        return edges.stream().anyMatch(edge -> getStatus(edge) == AtlasEntity.Status.ACTIVE);
    }

    private void traverseEdges(AtlasVertex currentVertex, boolean isInput, int depth, Set<String> visitedVertices, AtlasLineageInfo ret,
                               AtlasLineageContext lineageContext) throws AtlasBaseException {
        AtlasPerfMetrics.MetricRecorder metric = RequestContext.get().startMetricRecord("traverseEdges");
        if (depth != 0) {
            processIntermediateLevel(currentVertex, isInput, depth, visitedVertices, ret, lineageContext);
        } else {
            processLastLevel(currentVertex, isInput, ret, lineageContext);
        }
        RequestContext.get().endMetricRecord(metric);
    }

    private void processIntermediateLevel(AtlasVertex currentVertex,
                                          boolean isInput,
                                          int depth,
                                          Set<String> visitedVertices,
                                          AtlasLineageInfo ret,
                                          AtlasLineageContext lineageContext) throws AtlasBaseException {
        // keep track of visited vertices to avoid circular loop
        visitedVertices.add(currentVertex.getIdForDisplay());

        if (!vertexMatchesEvaluation(currentVertex, lineageContext)) {
            return;
        }
        List<AtlasEdge> currentVertexEdges = getEdgesOfCurrentVertex(currentVertex, isInput, lineageContext);
        if (lineageContext.shouldApplyPagination()) {
            if (lineageContext.isCalculateRemainingVertexCounts()) {
                calculateRemainingVertexCounts(currentVertex, isInput, ret);
            }
            addPaginatedVerticesToResult(isInput, depth, visitedVertices, ret, lineageContext, currentVertexEdges, currentVertex);
        } else {
            addLimitlessVerticesToResult(isInput, depth, visitedVertices, ret, lineageContext, currentVertexEdges);
        }
    }

    private void calculateRemainingVertexCounts(AtlasVertex currentVertex, boolean isInput, AtlasLineageInfo ret) {
        if (isInput) {
            Long totalUpstreamVertexCount = getTotalUpstreamVertexCount(getGuid(currentVertex));
            ret.calculateRemainingUpstreamVertexCount(totalUpstreamVertexCount);
        } else {
            Long totalDownstreamVertexCount = getTotalDownstreamVertexCount(getGuid(currentVertex));
            ret.calculateRemainingDownstreamVertexCount(totalDownstreamVertexCount);
        }
    }

    private Long getTotalDownstreamVertexCount(String guid) {
        return (Long) graph
                .V()
                .has("__guid", guid)
                .inE("__Process.inputs").has("__state", "ACTIVE")
                .outV().has("__state", "ACTIVE")
                .outE("__Process.outputs").has("__state", "ACTIVE")
                .inV()
                .count()
                .next();

    }

    private Long getTotalUpstreamVertexCount(String guid) {
        return (Long) graph
                .V()
                .has("__guid", guid)
                .outE("__Process.outputs").has("__state", "ACTIVE")
                .inV().has("__state", "ACTIVE")
                .inE("__Process.inputs").has("__state", "ACTIVE")
                .inV()
                .count()
                .next();
    }

    private void addPaginatedVerticesToResult(boolean isInput,
                                              int depth,
                                              Set<String> visitedVertices,
                                              AtlasLineageInfo ret,
                                              AtlasLineageContext lineageContext,
                                              List<AtlasEdge> currentVertexEdges,
                                              AtlasVertex currentVertex) throws AtlasBaseException {
        Set<Pair<String, String>> paginationCalculatedProcessOutputPair = new HashSet<>();
        long inputVertexCount = !isInput ? nonProcessEntityCount(ret) : 0;
        int currentOffset = lineageContext.getOffset();
        boolean isFirstValidProcessReached = false;
        for (int i = 0; i < currentVertexEdges.size(); i++) {
            AtlasEdge edge = currentVertexEdges.get(i);
            AtlasVertex processVertex = edge.getOutVertex();
            paginationCalculatedProcessOutputPair.add(Pair.of(getGuid(processVertex), getGuid(currentVertex)));
            if (!shouldProcessDeletedProcess(lineageContext, processVertex) || getStatus(edge) == DELETED) {
                continue;
            }

            List<AtlasEdge> edgesOfProcess = getEdgesOfProcess(isInput, lineageContext, paginationCalculatedProcessOutputPair, processVertex, currentOffset);

            if (isFirstValidProcessReached)
                currentOffset = 0;
            if (edgesOfProcess.size() > currentOffset) {
                isFirstValidProcessReached = true;
                ret.setHasChildrenForDirection(getGuid(processVertex), new LineageChildrenInfo(isInput ? INPUT : OUTPUT, hasMoreChildren(edgesOfProcess)));
                boolean isLimitReached = executeCurrentProcessVertex(isInput, depth, visitedVertices, ret, lineageContext, currentVertexEdges, inputVertexCount, currentOffset, i, edge, edgesOfProcess);
                if (isLimitReached)
                    return;
            } else
                currentOffset -= edgesOfProcess.size();
        }
    }

    private List<AtlasEdge> getEdgesOfProcess(boolean isInput, AtlasLineageContext lineageContext, Set<Pair<String, String>> paginationCalculatedProcessOutputPair, AtlasVertex processVertex, int currentOffset) {
        List<Pair<AtlasEdge, String>> processEdgeOutputVertexIdPairs = getUnvisitedProcessEdgesWithOutputVertexIds(isInput, lineageContext, paginationCalculatedProcessOutputPair, processVertex, currentOffset);
        processEdgeOutputVertexIdPairs.forEach(pair -> paginationCalculatedProcessOutputPair.add(Pair.of(getGuid(processVertex), pair.getRight())));
        return processEdgeOutputVertexIdPairs
                .stream()
                .map(Pair::getLeft)
                .collect(Collectors.toList());
    }

    private boolean executeCurrentProcessVertex(boolean isInput,
                                                int depth,
                                                Set<String> visitedVertices,
                                                AtlasLineageInfo ret,
                                                AtlasLineageContext lineageContext,
                                                List<AtlasEdge> currentVertexEdges,
                                                long inputVertexCount, int currentOffset, int vertexEdgeIndex,
                                                AtlasEdge edge,
                                                List<AtlasEdge> edgesOfProcess) throws AtlasBaseException {
        for (int j = currentOffset; j < edgesOfProcess.size(); j++) {
            AtlasEdge edgeOfProcess = edgesOfProcess.get(j);
            AtlasVertex entityVertex = edgeOfProcess.getInVertex();
            if (entityVertex == null) {
                continue;
            }
            if (shouldTerminate(isInput, ret, lineageContext, currentVertexEdges, inputVertexCount, vertexEdgeIndex, edgesOfProcess, j)) {
                return true;
            }
            if (!visitedVertices.contains(entityVertex.getIdForDisplay())) {
                traverseEdges(entityVertex, isInput, depth - 1, visitedVertices, ret, lineageContext);
            }
            if (lineageContext.isHideProcess()) {
                processVirtualEdge(edge, edgeOfProcess, ret, lineageContext);
            } else {
                processEdges(edge, edgeOfProcess, ret, lineageContext);
            }
        }
        return false;
    }

    private boolean shouldProcessDeletedProcess(AtlasLineageContext lineageContext, AtlasVertex processVertex) {
        return isVertexActive(processVertex) || lineageContext.isAllowDeletedProcess();
    }

    private boolean isVertexActive(AtlasVertex vertex) {
        return getStatus(vertex) == AtlasEntity.Status.ACTIVE;
    }

    private List<Pair<AtlasEdge, String>> getUnvisitedProcessEdgesWithOutputVertexIds(boolean isInput, AtlasLineageContext lineageContext, Set<Pair<String, String>> paginationCalculatedProcessOutputPair, AtlasVertex processVertex, int currentOffset) {
        if (lineageContext.getIgnoredProcesses() != null &&
                lineageContext.getIgnoredProcesses().contains(processVertex.getProperty(Constants.ENTITY_TYPE_PROPERTY_KEY, String.class))) {
            return Collections.emptyList();
        }
        String lineageInputLabel = RequestContext.get().getLineageInputLabel();
        String lineageOutputLabel = RequestContext.get().getLineageOutputLabel();
        List<Pair<AtlasEdge, String>> unvisitedProcessEdgesWithOutputVertexIds = new ArrayList<>();

        Iterable<AtlasEdge> outgoingEdges = vertexEdgeCache.getEdges(processVertex, OUT, isInput ? lineageInputLabel : lineageOutputLabel);

        for (AtlasEdge outgoingEdge : outgoingEdges) {
            AtlasVertex outputVertex = outgoingEdge.getInVertex();
            if (outputVertex != null &&
                    shouldProcessEdge(lineageContext, outgoingEdge) &&
                    vertexMatchesEvaluation(outputVertex, lineageContext) &&
                    !paginationCalculatedProcessOutputPair.contains(Pair.of(getGuid(processVertex), outputVertex.getIdForDisplay()))) {
                unvisitedProcessEdgesWithOutputVertexIds.add(Pair.of(outgoingEdge, outputVertex.getIdForDisplay()));
                if (unvisitedProcessEdgesWithOutputVertexIds.size() == lineageContext.getLimit() + currentOffset + 1) { // +1 is required for downstream check while trying to terminate the loop before it ends
                    break;
                }
            }
        }

        return unvisitedProcessEdgesWithOutputVertexIds;
    }

    @VisibleForTesting
    boolean shouldTerminate(boolean isInput,
                            AtlasLineageInfo ret,
                            AtlasLineageContext lineageContext,
                            List<AtlasEdge> currentVertexEdges,
                            long inputVertexCount,
                            int currentVertexEdgeIndex,
                            List<AtlasEdge> edgesOfProcess,
                            int processEdgeIndex) {
        if (lineageContext.getDirection() == BOTH) {
            if (isInput && nonProcessEntityCount(ret) == lineageContext.getLimit()) {
                ret.setHasMoreUpstreamVertices(true);
                return true;
            } else if (!isInput && nonProcessEntityCount(ret) - inputVertexCount == lineageContext.getLimit()) {
                ret.setHasMoreDownstreamVertices(true);
                return true;
            }
        } else if (nonProcessEntityCount(ret) == lineageContext.getLimit()) {
            setVertexCountsForOneDirection(isInput, ret, currentVertexEdges, currentVertexEdgeIndex, edgesOfProcess, processEdgeIndex);
            return true;
        }
        return false;
    }

    private void setVertexCountsForOneDirection(boolean isInput, AtlasLineageInfo ret, List<AtlasEdge> currentVertexEdges, int currentVertexEdgeIndex, List<AtlasEdge> edgesOfProcess, int processEdgeIndex) {
        if (isInput) {
            ret.setHasMoreUpstreamVertices(true);
        } else {
            ret.setHasMoreDownstreamVertices(true);
        }
    }

    private long nonProcessEntityCount(AtlasLineageInfo ret) {
        long nonProcessVertexCount = ret.getGuidEntityMap()
                .values()
                .stream()
                .filter(vertex -> !vertex.getTypeName().contains("Process"))
                .count();

        //We subtract 1 because the base entity is added to the result as well. We want 'limit' number of child
        //vertices, excluding the base entity.
        return Math.max(nonProcessVertexCount - 1, 0);
    }

    private void addLimitlessVerticesToResult(boolean isInput, int depth, Set<String> visitedVertices, AtlasLineageInfo ret, AtlasLineageContext lineageContext, List<AtlasEdge> currentVertexEdges) throws AtlasBaseException {
        for (AtlasEdge edge : currentVertexEdges) {
            AtlasVertex processVertex = edge.getOutVertex();
            List<AtlasEdge> outputEdgesOfProcess = getEdgesOfProcess(isInput, lineageContext, processVertex);

            ret.setHasChildrenForDirection(getGuid(processVertex), new LineageChildrenInfo(isInput ? INPUT : OUTPUT, hasMoreChildren(outputEdgesOfProcess)));
            for (AtlasEdge outgoingEdge : outputEdgesOfProcess) {
                AtlasVertex entityVertex = outgoingEdge.getInVertex();

                if (entityVertex != null) {
                    if (lineageContext.isHideProcess()) {
                        processVirtualEdge(edge, outgoingEdge, ret, lineageContext);
                    } else {
                        processEdges(edge, outgoingEdge, ret, lineageContext);
                    }

                    if (!visitedVertices.contains(entityVertex.getIdForDisplay())) {
                        traverseEdges(entityVertex, isInput, depth - 1, visitedVertices, ret, lineageContext);
                    }
                }
            }
        }
    }

    private void processLastLevel(AtlasVertex currentVertex, boolean isInput, AtlasLineageInfo ret, AtlasLineageContext lineageContext) {
        String lineageInputLabel = RequestContext.get().getLineageInputLabel();
        String lineageOutputLabel = RequestContext.get().getLineageOutputLabel();
        List<AtlasEdge> processEdges = vertexEdgeCache.getEdges(currentVertex, IN, isInput ? lineageOutputLabel : lineageInputLabel);

        // Filter lineages based on ignored process types
        processEdges = CollectionUtils.isNotEmpty(lineageContext.getIgnoredProcesses()) ?
                processEdges.stream()
                        .filter(processEdge -> processEdge.getOutVertex() != null)
                        .filter(processEdge -> !lineageContext.getIgnoredProcesses().contains(processEdge.getOutVertex().getProperty(Constants.ENTITY_TYPE_PROPERTY_KEY, String.class)))
                        .collect(Collectors.toList())
                : processEdges;

        // Filter lineages if child has only self-cyclic relation
        processEdges = processEdges.stream()
                .filter(processEdge -> processEdge.getOutVertex() != null)
                .filter(processEdge -> !childHasOnlySelfCycle(processEdge.getOutVertex(), currentVertex, isInput))
                .collect(Collectors.toList());

        ret.setHasChildrenForDirection(getGuid(currentVertex), new LineageChildrenInfo(isInput ? INPUT : OUTPUT, hasMoreChildren(processEdges)));
    }

    private boolean childHasOnlySelfCycle(AtlasVertex processVertex, AtlasVertex currentVertex, boolean isInput) {
        AtlasPerfMetrics.MetricRecorder metricRecorder = RequestContext.get().startMetricRecord("childHasSelfCycle");
        String lineageInputLabel = RequestContext.get().getLineageInputLabel();
        String lineageOutputLabel = RequestContext.get().getLineageOutputLabel();
        Iterator<AtlasEdge> processEdgeIterator;
        processEdgeIterator = processVertex.getEdges(OUT, isInput ? lineageInputLabel : lineageOutputLabel).iterator();
        Set<AtlasEdge> processOutputEdges = new HashSet<>();
        while (processEdgeIterator.hasNext()) {
            processOutputEdges.add(processEdgeIterator.next());
        }

        Set<AtlasVertex> linkedVertices = processOutputEdges.stream().map(x -> x.getInVertex()).collect(Collectors.toSet());
        RequestContext.get().endMetricRecord(metricRecorder);
        return linkedVertices.size() == 1 && linkedVertices.contains(currentVertex);
    }

    private List<AtlasEdge> getEdgesOfProcess(boolean isInput, AtlasLineageContext lineageContext, AtlasVertex processVertex) {
        if (lineageContext.getIgnoredProcesses() != null &&
                lineageContext.getIgnoredProcesses().contains(processVertex.getProperty(Constants.ENTITY_TYPE_PROPERTY_KEY, String.class))) {
            return Collections.emptyList();
        }
        String lineageInputLabel = RequestContext.get().getLineageInputLabel();
        String lineageOutputLabel = RequestContext.get().getLineageOutputLabel();
        return vertexEdgeCache.getEdges(processVertex, OUT, isInput ? lineageInputLabel : lineageOutputLabel)
                .stream()
                .filter(edge -> shouldProcessEdge(lineageContext, edge) && vertexMatchesEvaluation(edge.getInVertex(), lineageContext))
                .sorted(Comparator.comparing(edge -> edge.getProperty("_r__guid", String.class)))
                .collect(Collectors.toList());
    }

    private boolean vertexMatchesEvaluation(AtlasVertex currentVertex, AtlasLineageContext lineageContext) {
        return currentVertex.equals(lineageContext.getStartDatasetVertex()) || lineageContext.evaluate(currentVertex);
    }

    private boolean vertexMatchesEvaluation(AtlasVertex currentVertex, AtlasLineageOnDemandContext atlasLineageOnDemandContext) {
        return atlasLineageOnDemandContext.evaluate(currentVertex);
    }

    private boolean edgeMatchesEvaluation(AtlasEdge currentEdge, AtlasLineageOnDemandContext atlasLineageOnDemandContext) {
        return atlasLineageOnDemandContext.evaluate(currentEdge);
    }

    private boolean shouldProcessEdge(AtlasLineageContext lineageContext, AtlasEdge edge) {
        return lineageContext.isAllowDeletedProcess() ||
                (getStatus(edge.getOutVertex()) == AtlasEntity.Status.ACTIVE && getStateAsString(edge).equals(ACTIVE_STATE_VALUE));
    }

    private List<AtlasEdge> getEdgesOfCurrentVertex(AtlasVertex currentVertex, boolean isInput, AtlasLineageContext lineageContext) {
        String lineageInputLabel = RequestContext.get().getLineageInputLabel();
        String lineageOutputLabel = RequestContext.get().getLineageOutputLabel();
        return vertexEdgeCache
                .getEdges(currentVertex, IN, isInput ? lineageOutputLabel : lineageInputLabel)
                .stream()
                .sorted(Comparator.comparing(edge -> edge.getProperty("_r__guid", String.class)))
                .filter(edge -> shouldProcessEdge(lineageContext, edge))
                .collect(Collectors.toList());
    }

    private boolean lineageContainsEdge(AtlasLineageInfo lineageInfo, AtlasEdge edge) {
        boolean ret = false;

        if (lineageInfo != null && CollectionUtils.isNotEmpty(lineageInfo.getRelations()) && edge != null) {
            String relationGuid = AtlasGraphUtilsV2.getEncodedProperty(edge, RELATIONSHIP_GUID_PROPERTY_KEY, String.class);
            Set<LineageRelation> relations = lineageInfo.getRelations();
            for (LineageRelation relation : relations) {
                if (relation.getRelationshipId().equals(relationGuid)) {
                    ret = true;
                    break;
                }
            }
        }

        return ret;
    }

    private boolean lineageContainsVisitedEdgeV2(AtlasLineageOnDemandInfo lineageInfo, AtlasEdge edge) {
        AtlasPerfMetrics.MetricRecorder metric = RequestContext.get().startMetricRecord("lineageContainsVisitedEdgeV2");

        boolean ret = false;

        if (edge != null && lineageInfo != null && CollectionUtils.isNotEmpty(lineageInfo.getVisitedEdges())) {
            if (lineageInfo.getVisitedEdges().contains(getEdgeLabel(edge))) {
                ret = true;
            }
        }

        RequestContext.get().endMetricRecord(metric);

        return ret;
    }

    private boolean lineageContainsSkippedEdgeV2(AtlasLineageOnDemandInfo lineageInfo, AtlasEdge edge) {
        AtlasPerfMetrics.MetricRecorder metric = RequestContext.get().startMetricRecord("lineageContainsSkippedEdgeV2");

        boolean ret = false;

        if (edge != null && lineageInfo != null && CollectionUtils.isNotEmpty(lineageInfo.getSkippedEdges())) {
            if (lineageInfo.getSkippedEdges().contains(getEdgeLabel(edge))) {
                ret = true;
            }
        }

        RequestContext.get().endMetricRecord(metric);

        return ret;
    }

    private void addEdgeToSkippedEdges(AtlasLineageOnDemandInfo lineageInfo, AtlasEdge edge) {
        if (lineageInfo.getSkippedEdges() != null) {
            lineageInfo.getSkippedEdges().add(getEdgeLabel(edge));
        }
    }

    private AtlasLineageInfo initializeLineageInfo(String guid, LineageDirection direction, int depth, int limit, int offset) {
        return new AtlasLineageInfo(guid, new HashMap<>(), new HashSet<>(), direction, depth, limit, offset);
    }

    private AtlasLineageOnDemandInfo initializeLineageOnDemandInfo(String guid) {
        return new AtlasLineageOnDemandInfo(guid, new HashMap<>(), new HashSet<>(), new HashSet<>(), new HashSet<>(), new HashMap<>());
    }

    private List executeGremlinScript(Map<String, Object> bindings, String lineageQuery) throws AtlasBaseException {
        List ret;
        ScriptEngine engine = graph.getGremlinScriptEngine();

        try {
            ret = (List) graph.executeGremlinScript(engine, bindings, lineageQuery, false);
        } catch (ScriptException e) {
            throw new AtlasBaseException(INSTANCE_LINEAGE_QUERY_FAILED, lineageQuery);
        } finally {
            graph.releaseGremlinScriptEngine(engine);
        }

        return ret;
    }

    private boolean processVirtualEdge(final AtlasEdge incomingEdge, final AtlasEdge outgoingEdge, AtlasLineageInfo lineageInfo,
                                       AtlasLineageContext lineageContext) throws AtlasBaseException {
        final Map<String, AtlasEntityHeader> entities = lineageInfo.getGuidEntityMap();
        final Set<LineageRelation> relations = lineageInfo.getRelations();
        String lineageInputLabel = RequestContext.get().getLineageInputLabel();
        AtlasVertex inVertex = incomingEdge.getInVertex();
        AtlasVertex outVertex = outgoingEdge.getInVertex();
        AtlasVertex processVertex = outgoingEdge.getOutVertex();
        String inGuid = AtlasGraphUtilsV2.getIdFromVertex(inVertex);
        String outGuid = AtlasGraphUtilsV2.getIdFromVertex(outVertex);
        String processGuid = AtlasGraphUtilsV2.getIdFromVertex(processVertex);
        String relationGuid = null;
        boolean isInputEdge = incomingEdge.getLabel().equalsIgnoreCase(lineageInputLabel);

        if (!entities.containsKey(inGuid)) {
            AtlasEntityHeader entityHeader = entityRetriever.toAtlasEntityHeader(inVertex, lineageContext.getAttributes());
            GraphTransactionInterceptor.addToVertexGuidCache(inVertex.getId(), entityHeader.getGuid());
            entities.put(inGuid, entityHeader);
        }

        if (!entities.containsKey(outGuid)) {
            AtlasEntityHeader entityHeader = entityRetriever.toAtlasEntityHeader(outVertex, lineageContext.getAttributes());
            GraphTransactionInterceptor.addToVertexGuidCache(outVertex.getId(), entityHeader.getGuid());
            entities.put(outGuid, entityHeader);
        }

        if (!entities.containsKey(processGuid)) {
            AtlasEntityHeader entityHeader = entityRetriever.toAtlasEntityHeader(processVertex, lineageContext.getAttributes());
            GraphTransactionInterceptor.addToVertexGuidCache(processVertex.getId(), entityHeader.getGuid());
            entities.put(processGuid, entityHeader);
        }

        if (isInputEdge) {
            relations.add(new LineageRelation(inGuid, outGuid, relationGuid, getGuid(processVertex)));
        } else {
            relations.add(new LineageRelation(outGuid, inGuid, relationGuid, getGuid(processVertex)));
        }
        return false;
    }

    private void processEdges(final AtlasEdge incomingEdge, AtlasEdge outgoingEdge, AtlasLineageInfo lineageInfo,
                              AtlasLineageContext lineageContext) throws AtlasBaseException {
        AtlasPerfMetrics.MetricRecorder metric = RequestContext.get().startMetricRecord("processEdges");
        String lineageInputLabel = RequestContext.get().getLineageInputLabel();
        final Map<String, AtlasEntityHeader> entities = lineageInfo.getGuidEntityMap();
        final Set<LineageRelation> relations = lineageInfo.getRelations();

        AtlasVertex leftVertex = incomingEdge.getInVertex();
        AtlasVertex processVertex = incomingEdge.getOutVertex();
        AtlasVertex rightVertex = outgoingEdge.getInVertex();

        String leftGuid = AtlasGraphUtilsV2.getIdFromVertex(leftVertex);
        String rightGuid = AtlasGraphUtilsV2.getIdFromVertex(rightVertex);
        String processGuid = AtlasGraphUtilsV2.getIdFromVertex(processVertex);

        if (!entities.containsKey(leftGuid)) {
            AtlasEntityHeader entityHeader = entityRetriever.toAtlasEntityHeaderWithClassifications(leftVertex, lineageContext.getAttributes());
            entities.put(leftGuid, entityHeader);
        }

        if (!entities.containsKey(processGuid)) {
            AtlasEntityHeader entityHeader = entityRetriever.toAtlasEntityHeaderWithClassifications(processVertex, lineageContext.getAttributes());
            entities.put(processGuid, entityHeader);
        }

        if (!entities.containsKey(rightGuid)) {
            AtlasEntityHeader entityHeader = entityRetriever.toAtlasEntityHeaderWithClassifications(rightVertex, lineageContext.getAttributes());
            entities.put(rightGuid, entityHeader);
        }

        String relationGuid = AtlasGraphUtilsV2.getEncodedProperty(incomingEdge, RELATIONSHIP_GUID_PROPERTY_KEY, String.class);
        if (incomingEdge.getLabel().equalsIgnoreCase(lineageInputLabel)) {
            relations.add(new LineageRelation(leftGuid, processGuid, relationGuid));
        } else {
            relations.add(new LineageRelation(processGuid, leftGuid, relationGuid));
        }

        relationGuid = AtlasGraphUtilsV2.getEncodedProperty(outgoingEdge, RELATIONSHIP_GUID_PROPERTY_KEY, String.class);
        if (outgoingEdge.getLabel().equalsIgnoreCase(lineageInputLabel)) {
            relations.add(new LineageRelation(rightGuid, processGuid, relationGuid));
        } else {
            relations.add(new LineageRelation(processGuid, rightGuid, relationGuid));
        }
        RequestContext.get().endMetricRecord(metric);
    }

    private void processEdge(final AtlasEdge edge, AtlasLineageInfo lineageInfo,
                             AtlasLineageContext lineageContext) throws AtlasBaseException {
        AtlasPerfMetrics.MetricRecorder metric = RequestContext.get().startMetricRecord("processEdge");

        final Map<String, AtlasEntityHeader> entities = lineageInfo.getGuidEntityMap();
        final Set<LineageRelation> relations = lineageInfo.getRelations();
        String lineageInputLabel = RequestContext.get().getLineageInputLabel();
        AtlasVertex inVertex = edge.getInVertex();
        AtlasVertex outVertex = edge.getOutVertex();
        String inGuid = AtlasGraphUtilsV2.getIdFromVertex(inVertex);
        String outGuid = AtlasGraphUtilsV2.getIdFromVertex(outVertex);
        String relationGuid = AtlasGraphUtilsV2.getEncodedProperty(edge, RELATIONSHIP_GUID_PROPERTY_KEY, String.class);
        boolean isInputEdge = edge.getLabel().equalsIgnoreCase(lineageInputLabel);

        if (!entities.containsKey(inGuid)) {
            AtlasEntityHeader entityHeader = entityRetriever.toAtlasEntityHeaderWithClassifications(inVertex, lineageContext.getAttributes());
            entities.put(inGuid, entityHeader);
        }

        if (!entities.containsKey(outGuid)) {
            AtlasEntityHeader entityHeader = entityRetriever.toAtlasEntityHeaderWithClassifications(outVertex, lineageContext.getAttributes());
            entities.put(outGuid, entityHeader);
        }

        if (isInputEdge) {
            relations.add(new LineageRelation(inGuid, outGuid, relationGuid));
        } else {
            relations.add(new LineageRelation(outGuid, inGuid, relationGuid));
        }
        RequestContext.get().endMetricRecord(metric);
    }

    private void processEdge(final AtlasEdge edge, final Map<String, AtlasEntityHeader> entities,
                             final Set<LineageRelation> relations, AtlasLineageContext lineageContext) throws AtlasBaseException {
        //Backward compatibility method
        String lineageInputLabel = RequestContext.get().getLineageInputLabel();
        AtlasVertex inVertex = edge.getInVertex();
        AtlasVertex outVertex = edge.getOutVertex();
        String inGuid = AtlasGraphUtilsV2.getIdFromVertex(inVertex);
        String outGuid = AtlasGraphUtilsV2.getIdFromVertex(outVertex);
        String relationGuid = AtlasGraphUtilsV2.getEncodedProperty(edge, RELATIONSHIP_GUID_PROPERTY_KEY, String.class);
        boolean isInputEdge = edge.getLabel().equalsIgnoreCase(lineageInputLabel);

        if (!entities.containsKey(inGuid)) {
            AtlasEntityHeader entityHeader = entityRetriever.toAtlasEntityHeaderWithClassifications(inVertex, lineageContext.getAttributes());
            entities.put(inGuid, entityHeader);
        }

        if (!entities.containsKey(outGuid)) {
            AtlasEntityHeader entityHeader = entityRetriever.toAtlasEntityHeaderWithClassifications(outVertex, lineageContext.getAttributes());
            entities.put(outGuid, entityHeader);
        }

        if (isInputEdge) {
            relations.add(new LineageRelation(inGuid, outGuid, relationGuid));
        } else {
            relations.add(new LineageRelation(outGuid, inGuid, relationGuid));
        }
    }

    private void processEdge(final AtlasEdge edge, final AtlasLineageOnDemandInfo lineageInfo, AtlasLineageOnDemandContext atlasLineageOnDemandContext, int level, AtomicInteger traversalOrder) throws AtlasBaseException {
        processEdge(edge, lineageInfo.getGuidEntityMap(), lineageInfo.getRelations(), lineageInfo.getVisitedEdges(), atlasLineageOnDemandContext.getAttributes(), level, traversalOrder);
    }

    private void processEdge(final AtlasEdge edge, final Map<String, AtlasEntityHeader> entities, final Set<AtlasLineageOnDemandInfo.LineageRelation> relations, final Set<String> visitedEdges, final Set<String> attributes, int level, AtomicInteger traversalOrder) throws AtlasBaseException {
        AtlasPerfMetrics.MetricRecorder metricRecorder = RequestContext.get().startMetricRecord("processEdge");

        AtlasVertex inVertex     = edge.getInVertex();
        AtlasVertex outVertex    = edge.getOutVertex();
        String lineageInputLabel = RequestContext.get().getLineageInputLabel();
        String inTypeName = AtlasGraphUtilsV2.getTypeName(inVertex);
        AtlasEntityType inEntityType = atlasTypeRegistry.getEntityTypeByName(inTypeName);
        if (inEntityType == null) {
            throw new AtlasBaseException(AtlasErrorCode.TYPE_NAME_NOT_FOUND, inTypeName);
        }
        boolean inIsProcess = inEntityType.getTypeAndAllSuperTypes().contains(PROCESS_SUPER_TYPE);

        String      inGuid       = AtlasGraphUtilsV2.getIdFromVertex(inVertex);
        String      outGuid      = AtlasGraphUtilsV2.getIdFromVertex(outVertex);
        String      relationGuid = AtlasGraphUtilsV2.getEncodedProperty(edge, RELATIONSHIP_GUID_PROPERTY_KEY, String.class);
        boolean     isInputEdge  = edge.getLabel().equalsIgnoreCase(lineageInputLabel);

        if (!entities.containsKey(inGuid)) {
            AtlasEntityHeader entityHeader = entityRetriever.toAtlasEntityHeader(inVertex, attributes);
            if (!inIsProcess) {
                entityHeader.setDepth(level);
                entityHeader.setTraversalOrder(traversalOrder.get());
            }

            entities.put(inGuid, entityHeader);
        }
        if (!entities.containsKey(outGuid)) {
            AtlasEntityHeader entityHeader = entityRetriever.toAtlasEntityHeader(outVertex, attributes);
            if (inIsProcess) {
                entityHeader.setDepth(level);
                entityHeader.setTraversalOrder(traversalOrder.get());
            }

            entities.put(outGuid, entityHeader);
        }
        if (isInputEdge) {
            relations.add(new AtlasLineageOnDemandInfo.LineageRelation(inGuid, outGuid, relationGuid));
        } else {
            relations.add(new AtlasLineageOnDemandInfo.LineageRelation(outGuid, inGuid, relationGuid));
        }

        if (visitedEdges != null) {
            visitedEdges.add(getEdgeLabel(edge));
        }

        RequestContext.get().endMetricRecord(metricRecorder);
    }

    private AtlasLineageInfo getBothLineageInfoV1(AtlasLineageContext lineageContext) throws AtlasBaseException {
        AtlasLineageInfo inputLineage = getLineageInfo(lineageContext, INPUT);
        AtlasLineageInfo outputLineage = getLineageInfo(lineageContext, OUTPUT);
        AtlasLineageInfo ret = inputLineage;

        ret.getRelations().addAll(outputLineage.getRelations());
        ret.getGuidEntityMap().putAll(outputLineage.getGuidEntityMap());
        ret.setLineageDirection(BOTH);

        return ret;
    }

    private String getLineageQuery(String entityGuid, LineageDirection direction, int depth, boolean isDataSet, Map<String, Object> bindings) {
        String incomingFrom = null;
        String outgoingTo = null;
        String ret;
        String lineageInputLabel = RequestContext.get().getLineageInputLabel();
        String lineageOutputLabel = RequestContext.get().getLineageOutputLabel();
        if (direction.equals(INPUT)) {
            incomingFrom = lineageOutputLabel;
            outgoingTo = lineageInputLabel;
        } else if (direction.equals(OUTPUT)) {
            incomingFrom = lineageInputLabel;
            outgoingTo = lineageOutputLabel;
        }

        bindings.put("guid", entityGuid);
        bindings.put("incomingEdgeLabel", incomingFrom);
        bindings.put("outgoingEdgeLabel", outgoingTo);
        bindings.put("dataSetDepth", depth);
        bindings.put("processDepth", depth - 1);

        if (depth < 1) {
            ret = isDataSet ? gremlinQueryProvider.getQuery(FULL_LINEAGE_DATASET) :
                    gremlinQueryProvider.getQuery(FULL_LINEAGE_PROCESS);
        } else {
            ret = isDataSet ? gremlinQueryProvider.getQuery(PARTIAL_LINEAGE_DATASET) :
                    gremlinQueryProvider.getQuery(PARTIAL_LINEAGE_PROCESS);
        }

        return ret;
    }

    public boolean isLineageOnDemandEnabled() {
        return AtlasConfiguration.LINEAGE_ON_DEMAND_ENABLED.getBoolean();
    }

}<|MERGE_RESOLUTION|>--- conflicted
+++ resolved
@@ -193,13 +193,8 @@
         RequestContext.get().setLineageOutputLabel(LINEAGE_MAP.get(lineageOnDemandRequest.getLineageType())[1]);
 
         AtlasLineageOnDemandContext atlasLineageOnDemandContext = new AtlasLineageOnDemandContext(lineageOnDemandRequest, atlasTypeRegistry);
-<<<<<<< HEAD
         EntityValidationResult entityValidationResult = validateAndGetEntityTypeMap(guid);
         AtlasLineageOnDemandInfo ret = getLineageInfoOnDemand(guid, atlasLineageOnDemandContext, entityValidationResult);
-=======
-        HashMap<String, Boolean> dataTypeMap = validateAndGetEntityTypeMap(guid);
-        AtlasLineageOnDemandInfo ret = getLineageInfoOnDemand(guid, atlasLineageOnDemandContext, dataTypeMap);
->>>>>>> 3da01ab4
         appendLineageOnDemandPayload(ret, lineageOnDemandRequest);
         // filtering out on-demand relations which has input & output nodes within the limit
         cleanupRelationsOnDemand(ret);
@@ -225,7 +220,6 @@
         return ret;
     }
 
-<<<<<<< HEAD
     public class EntityValidationResult {
         public final boolean isProcess;
         public final boolean isDataSet;
@@ -250,28 +244,17 @@
     }
 
     private EntityValidationResult validateAndGetEntityTypeMap(String guid) throws AtlasBaseException {
-=======
-    private HashMap<String, Boolean> validateAndGetEntityTypeMap(String guid) throws AtlasBaseException {
->>>>>>> 3da01ab4
         String  typeName = entityRetriever.getEntityVertex(guid).getProperty(Constants.TYPE_NAME_PROPERTY_KEY, String.class);
         AtlasEntityType entityType = atlasTypeRegistry.getEntityTypeByName(typeName);
         if (entityType == null) {
             throw new AtlasBaseException(AtlasErrorCode.TYPE_NAME_NOT_FOUND, typeName);
         }
-<<<<<<< HEAD
 
         boolean isProcess = entityType.getTypeAndAllSuperTypes().contains(PROCESS_SUPER_TYPE);
         boolean isDataProduct = entityType.getTypeName().equals(DATA_PRODUCT_ENTITY_TYPE);
         boolean isConnectionProcess = false;
         boolean isDataSet  = false;
         boolean isConnection = false;
-=======
-        HashMap<String, Boolean> dataTypeMap = new HashMap<>();
-        boolean isProcess = entityType.getTypeAndAllSuperTypes().contains(PROCESS_SUPER_TYPE);
-        boolean isDataProduct = entityType.getTypeName().equals(DATA_PRODUCT_ENTITY_TYPE);
-        dataTypeMap.put(IS_DATA_PRODUCT, isDataProduct);
-        dataTypeMap.put(IS_DATASET, !isProcess);
->>>>>>> 3da01ab4
         if (!isProcess) {
             isConnectionProcess = entityType.getTypeAndAllSuperTypes().contains(CONNECTION_PROCESS_ENTITY_TYPE);
             if(!isConnectionProcess){
@@ -284,12 +267,8 @@
                 }
             }
         }
-<<<<<<< HEAD
 
         return new EntityValidationResult(isProcess, isDataSet, isConnection, isConnectionProcess, isDataProduct);
-=======
-        return dataTypeMap;
->>>>>>> 3da01ab4
     }
 
     private LineageOnDemandConstraints getLineageConstraints(String guid, LineageOnDemandBaseParams defaultParams) {
@@ -354,12 +333,8 @@
         }
     }
 
-<<<<<<< HEAD
 
     private AtlasLineageOnDemandInfo getLineageInfoOnDemand(String guid, AtlasLineageOnDemandContext atlasLineageOnDemandContext, EntityValidationResult entityValidationResult) throws AtlasBaseException {
-=======
-    private AtlasLineageOnDemandInfo getLineageInfoOnDemand(String guid, AtlasLineageOnDemandContext atlasLineageOnDemandContext, HashMap<String, Boolean> dataTypeMap) throws AtlasBaseException {
->>>>>>> 3da01ab4
         AtlasPerfMetrics.MetricRecorder metricRecorder = RequestContext.get().startMetricRecord("getLineageInfoOnDemand");
         String lineageInputLabel = RequestContext.get().getLineageInputLabel();
         String lineageOutputLabel = RequestContext.get().getLineageOutputLabel();
@@ -380,7 +355,6 @@
         AtomicInteger outputEntitiesTraversed = new AtomicInteger(0);
         AtomicInteger traversalOrder = new AtomicInteger(1);
 
-<<<<<<< HEAD
         if (!entityValidationResult.CheckIfAssetTypeIsProcess()) {
             AtlasVertex datasetVertex = AtlasGraphUtilsV2.findByGuid(this.graph, guid);
             if (direction == AtlasLineageOnDemandInfo.LineageDirection.INPUT || direction == AtlasLineageOnDemandInfo.LineageDirection.BOTH)
@@ -403,36 +377,6 @@
             }
         }
 
-=======
-        boolean isConnecterVertex;
-
-
-        isConnecterVertex =  lineageType.equals(PRODUCT_ASSET_LINEAGE)
-                ? !dataTypeMap.get(IS_DATA_PRODUCT)
-                : !dataTypeMap.get(IS_DATASET);
-
-        if (!isConnecterVertex) {
-                AtlasVertex datasetVertex = AtlasGraphUtilsV2.findByGuid(this.graph, guid);
-                if (direction == AtlasLineageOnDemandInfo.LineageDirection.INPUT || direction == AtlasLineageOnDemandInfo.LineageDirection.BOTH)
-                    traverseEdgesOnDemand(datasetVertex, true, depth, level, new HashSet<>(), atlasLineageOnDemandContext, ret, guid, inputEntitiesTraversed, traversalOrder);
-                if (direction == AtlasLineageOnDemandInfo.LineageDirection.OUTPUT || direction == AtlasLineageOnDemandInfo.LineageDirection.BOTH)
-                    traverseEdgesOnDemand(datasetVertex, false, depth, level, new HashSet<>(), atlasLineageOnDemandContext, ret, guid, outputEntitiesTraversed, traversalOrder);
-                AtlasEntityHeader baseEntityHeader = entityRetriever.toAtlasEntityHeader(datasetVertex, atlasLineageOnDemandContext.getAttributes());
-                setGraphTraversalMetadata(level, traversalOrder, baseEntityHeader);
-                ret.getGuidEntityMap().put(guid, baseEntityHeader);
-            } else {
-                AtlasVertex processVertex = AtlasGraphUtilsV2.findByGuid(this.graph, guid);
-                // make one hop to the next dataset vertices from process vertex and traverse with 'depth = depth - 1'
-                if (direction == AtlasLineageOnDemandInfo.LineageDirection.INPUT || direction == AtlasLineageOnDemandInfo.LineageDirection.BOTH) {
-                    Iterator<AtlasEdge> processEdges = processVertex.getEdges(AtlasEdgeDirection.OUT, lineageInputLabel).iterator();
-                    traverseEdgesOnDemand(processEdges, true, depth, level, atlasLineageOnDemandContext, ret, processVertex, guid, inputEntitiesTraversed, traversalOrder);
-                }
-                if (direction == AtlasLineageOnDemandInfo.LineageDirection.OUTPUT || direction == AtlasLineageOnDemandInfo.LineageDirection.BOTH) {
-                    Iterator<AtlasEdge> processEdges = processVertex.getEdges(AtlasEdgeDirection.OUT, lineageOutputLabel).iterator();
-                    traverseEdgesOnDemand(processEdges, false, depth, level, atlasLineageOnDemandContext, ret, processVertex, guid, outputEntitiesTraversed, traversalOrder);
-                }
-            }
->>>>>>> 3da01ab4
         RequestContext.get().endMetricRecord(metricRecorder);
         return ret;
     }
@@ -581,19 +525,10 @@
 
 
         AtlasVertex baseVertex = AtlasGraphUtilsV2.findByGuid(this.graph, baseGuid);
-<<<<<<< HEAD
         EntityValidationResult entityValidationResult = validateAndGetEntityTypeMap(baseGuid);
 
         boolean isNotConnecterVertex =  entityValidationResult.CheckIfAssetTypeIsProcess();
         enqueueNeighbours(baseVertex, entityValidationResult, lineageListContext, traversalQueue, visitedVertices, skippedVertices, lineageParentsForEntityMap, lineageChildrenForEntityMap);
-=======
-        HashMap<String, Boolean> dataTypeMap = validateAndGetEntityTypeMap(baseGuid);
-
-        boolean isNotConnecterVertex =  lineageType.equals(PRODUCT_ASSET_LINEAGE)
-                ? dataTypeMap.get(IS_DATA_PRODUCT)
-                : dataTypeMap.get(IS_DATASET);
-        enqueueNeighbours(baseVertex, dataTypeMap, lineageListContext, traversalQueue, visitedVertices, skippedVertices, lineageParentsForEntityMap, lineageChildrenForEntityMap);
->>>>>>> 3da01ab4
         int currentDepth = 0;
         int currentLevel = isNotConnecterVertex? 0: 1;
 
@@ -619,34 +554,20 @@
                 if (Objects.isNull(currentVertex))
                     throw new AtlasBaseException("Found null vertex during lineage graph traversal for guid: " + currentGUID);
 
-<<<<<<< HEAD
                 EntityValidationResult entityValidationResult1 = validateAndGetEntityTypeMap(currentGUID);
                 if (!lineageListContext.evaluateVertexFilter(currentVertex)) {
                     enqueueNeighbours(currentVertex, entityValidationResult1, lineageListContext, traversalQueue, visitedVertices, skippedVertices, lineageParentsForEntityMap, lineageChildrenForEntityMap);
-=======
-                HashMap<String, Boolean> currentEntityDataTypeMap = validateAndGetEntityTypeMap(currentGUID);
-                if (!lineageListContext.evaluateVertexFilter(currentVertex)) {
-                    enqueueNeighbours(currentVertex, currentEntityDataTypeMap, lineageListContext, traversalQueue, visitedVertices, skippedVertices, lineageParentsForEntityMap, lineageChildrenForEntityMap);
->>>>>>> 3da01ab4
                     continue;
                 }
                 if (checkOffsetAndSkipEntity(lineageListContext, ret)) {
                     skippedVertices.add(currentGUID);
-<<<<<<< HEAD
                     enqueueNeighbours(currentVertex, entityValidationResult1, lineageListContext, traversalQueue, visitedVertices, skippedVertices, lineageParentsForEntityMap, lineageChildrenForEntityMap);
-=======
-                    enqueueNeighbours(currentVertex, currentEntityDataTypeMap, lineageListContext, traversalQueue, visitedVertices, skippedVertices, lineageParentsForEntityMap, lineageChildrenForEntityMap);
->>>>>>> 3da01ab4
                     continue;
                 }
 
                 lineageListContext.incrementEntityCount();
                 // Get the neighbors for the current node
-<<<<<<< HEAD
                 enqueueNeighbours(currentVertex, entityValidationResult1, lineageListContext, traversalQueue, visitedVertices, skippedVertices, lineageParentsForEntityMap, lineageChildrenForEntityMap);
-=======
-                enqueueNeighbours(currentVertex, currentEntityDataTypeMap, lineageListContext, traversalQueue, visitedVertices, skippedVertices, lineageParentsForEntityMap, lineageChildrenForEntityMap);
->>>>>>> 3da01ab4
 
                 // Add the current node and its neighbors to the result
                 appendToResult(currentVertex, lineageListContext, ret, currentLevel);
@@ -670,27 +591,14 @@
         RequestContext.get().endMetricRecord(metricRecorder);
     }
 
-<<<<<<< HEAD
     private void enqueueNeighbours(AtlasVertex currentVertex, EntityValidationResult entityValidationResult, AtlasLineageListContext lineageListContext,
                                    Queue<String> traversalQueue, Set<String> visitedVertices, Set<String> skippedVertices, Map<String, List<String>> lineageParentsForEntityMap, Map<String, List<String>> lineageChildrenForEntityMap) {
-=======
-    private void enqueueNeighbours(AtlasVertex currentVertex, HashMap<String, Boolean> dataTypeMap,
-                                   AtlasLineageListContext lineageListContext, Queue<String> traversalQueue,
-                                   Set<String> visitedVertices, Set<String> skippedVertices,
-                                   Map<String, List<String>> lineageParentsForEntityMap, Map<String, List<String>> lineageChildrenForEntityMap) {
->>>>>>> 3da01ab4
         AtlasPerfMetrics.MetricRecorder traverseEdgesOnDemandGetEdges = RequestContext.get().startMetricRecord("traverseEdgesOnDemandGetEdges");
         Iterator<AtlasEdge> edges;
         String lineageInputLabel = RequestContext.get().getLineageInputLabel();
         String lineageOutputLabel = RequestContext.get().getLineageOutputLabel();
         String lineageType = lineageListContext.getLineageType();
-<<<<<<< HEAD
         boolean isConnecterVertex =  !entityValidationResult.CheckIfAssetTypeIsProcess();
-=======
-        boolean isConnecterVertex =  lineageType.equals(PRODUCT_ASSET_LINEAGE)
-                ? !dataTypeMap.get(IS_DATA_PRODUCT)
-                : !dataTypeMap.get(IS_DATASET);
->>>>>>> 3da01ab4
         if (!isConnecterVertex)
             edges = currentVertex.getEdges(IN, isInputDirection(lineageListContext) ? lineageOutputLabel : lineageInputLabel).iterator();
         else
