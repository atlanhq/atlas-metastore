--- conflicted
+++ resolved
@@ -404,7 +404,6 @@
                 .next();
 
     }
-<<<<<<< HEAD
 
     private Long getTotalUpstreamVertexCount(String guid) {
         return (Long) graph
@@ -416,19 +415,6 @@
                 .next();
     }
 
-=======
-
-    private Long getTotalUpstreamVertexCount(String guid) {
-        return (Long) graph
-                .V()
-                .has("__guid", guid)
-                .out("__Process.outputs")
-                .in("__Process.inputs")
-                .count()
-                .next();
-    }
-
->>>>>>> e5d92c9d
     private void addPaginatedVerticesToResult(boolean isInput,
                                               int depth,
                                               Set<String> visitedVertices,
@@ -436,10 +422,7 @@
                                               AtlasLineageContext lineageContext,
                                               List<AtlasEdge> currentVertexEdges,
                                               LineageDirection direction) throws AtlasBaseException {
-<<<<<<< HEAD
-=======
         long inputVertexCount = !isInput ? nonProcessEntityCount(ret) : 0;
->>>>>>> e5d92c9d
         int currentOffset = lineageContext.getOffset();
         for (AtlasEdge edge : currentVertexEdges) {
             AtlasVertex processVertex = edge.getOutVertex();
@@ -461,17 +444,8 @@
                         if (currentOffset > 0) {
                             currentOffset--;
                         }
-<<<<<<< HEAD
-                        if (direction == BOTH) {
-                            if (isInput && nonProcessEntityCount(ret) == lineageContext.getLimit()) {
-                                return;
-                            } else if (nonProcessEntityCount(ret) == lineageContext.getLimit() * 2L) {
-                                return;
-                            }
-=======
                         if (!isInput && direction == BOTH && nonProcessEntityCount(ret) - inputVertexCount == lineageContext.getLimit()) {
                             return;
->>>>>>> e5d92c9d
                         } else if (nonProcessEntityCount(ret) == lineageContext.getLimit()) {
                             return;
                         }
