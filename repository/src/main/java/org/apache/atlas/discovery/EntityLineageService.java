--- conflicted
+++ resolved
@@ -360,11 +360,7 @@
         for (AtlasEdge processEdge : processEdges) {
             boolean isInputEdge  = processEdge.getLabel().equalsIgnoreCase(PROCESS_INPUTS_EDGE);
 
-<<<<<<< HEAD
             if (incrementAndCheckIfRelationsLimitReached(processEdge, isInputEdge, atlasLineageOnDemandContext, ret, depth == 1)) {
-=======
-            if (incrementAndCheckIfRelationsLimitReached(processEdge, isInputEdge, atlasLineageOnDemandContext.getConstraints(), ret, depth)) {
->>>>>>> 5ccb9b8e
                 break;
             } else {
                 addEdgeToResult(processEdge, ret, atlasLineageOnDemandContext);
@@ -405,11 +401,7 @@
                     continue;
                 }
 
-<<<<<<< HEAD
                 if (incrementAndCheckIfRelationsLimitReached(incomingEdge, !isInput, atlasLineageOnDemandContext, ret, false)) {
-=======
-                if (incrementAndCheckIfRelationsLimitReached(incomingEdge, !isInput, lineageConstraintsMap, ret, depth)) {
->>>>>>> 5ccb9b8e
                     break;
                 } else {
                     addEdgeToResult(incomingEdge, ret, atlasLineageOnDemandContext);
@@ -435,11 +427,7 @@
                         continue;
                     }
 
-<<<<<<< HEAD
                     if (incrementAndCheckIfRelationsLimitReached(outgoingEdge, isInput, atlasLineageOnDemandContext, ret, depth == 1)) {
-=======
-                    if (incrementAndCheckIfRelationsLimitReached(outgoingEdge, isInput, lineageConstraintsMap, ret, depth)) {
->>>>>>> 5ccb9b8e
                         break;
                     } else {
                         addEdgeToResult(outgoingEdge, ret, atlasLineageOnDemandContext);
@@ -459,7 +447,6 @@
         return vertex.getIdForDisplay();
     }
 
-<<<<<<< HEAD
     private boolean checkForOffset(AtlasVertex entityVertex, AtlasLineageOnDemandContext atlasLineageOnDemandContext, AtlasLineageInfo ret) {
         String entityGuid = getGuid(entityVertex);
         LineageOnDemandConstraints entityConstraints = getAndValidateLineageConstraintsByGuid(entityGuid, atlasLineageOnDemandContext);
@@ -472,9 +459,6 @@
     }
 
     private boolean incrementAndCheckIfRelationsLimitReached(AtlasEdge atlasEdge, boolean isInput, AtlasLineageOnDemandContext atlasLineageOnDemandContext, AtlasLineageInfo ret, boolean checkForChildren) {
-=======
-    private boolean incrementAndCheckIfRelationsLimitReached(AtlasEdge atlasEdge, boolean isInput, Map<String, LineageOnDemandConstraints> lineageConstraintsMap, AtlasLineageInfo ret, int depth) {
->>>>>>> 5ccb9b8e
         AtlasPerfMetrics.MetricRecorder metricRecorder = RequestContext.get().startMetricRecord("incrementAndCheckIfRelationsLimitReached");
 
         if (lineageContainsEdgeV2(ret, atlasEdge)) {
@@ -749,15 +733,9 @@
     }
 
 
-<<<<<<< HEAD
     private void addEdgeToResult(AtlasEdge edge, AtlasLineageInfo lineageInfo, AtlasLineageOnDemandContext atlasLineageOnDemandContext) throws AtlasBaseException {
         if (!lineageContainsEdge(lineageInfo, edge) && !lineageMaxNodeCountReached(lineageInfo.getRelations())) {
             processEdge(edge, lineageInfo, atlasLineageOnDemandContext);
-=======
-    private void addEdgeToResult(AtlasEdge edge, AtlasLineageInfo lineageInfo) throws AtlasBaseException {
-        if (!lineageContainsEdgeV2(lineageInfo, edge) && !lineageMaxNodeCountReached(lineageInfo.getRelations())) {
-            processEdge(edge, lineageInfo);
->>>>>>> 5ccb9b8e
         }
     }
 
