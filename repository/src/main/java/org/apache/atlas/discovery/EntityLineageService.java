/**
 * Licensed to the Apache Software Foundation (ASF) under one
 * or more contributor license agreements.  See the NOTICE file
 * distributed with this work for additional information
 * regarding copyright ownership.  The ASF licenses this file
 * to you under the Apache License, Version 2.0 (the
 * "License"); you may not use this file except in compliance
 * with the License.  You may obtain a copy of the License at
 * <p>
 * http://www.apache.org/licenses/LICENSE-2.0
 * <p>
 * Unless required by applicable law or agreed to in writing, software
 * distributed under the License is distributed on an "AS IS" BASIS,
 * WITHOUT WARRANTIES OR CONDITIONS OF ANY KIND, either express or implied.
 * See the License for the specific language governing permissions and
 * limitations under the License.
 */

package org.apache.atlas.discovery;


import com.google.common.annotations.VisibleForTesting;
import org.apache.atlas.AtlasConfiguration;
import org.apache.atlas.AtlasErrorCode;
import org.apache.atlas.GraphTransactionInterceptor;
import org.apache.atlas.RequestContext;
import org.apache.atlas.annotation.GraphTransaction;
import org.apache.atlas.authorize.AtlasAuthorizationUtils;
import org.apache.atlas.authorize.AtlasEntityAccessRequest;
import org.apache.atlas.authorize.AtlasPrivilege;
import org.apache.atlas.authorize.AtlasSearchResultScrubRequest;
import org.apache.atlas.exception.AtlasBaseException;
import org.apache.atlas.model.discovery.AtlasSearchResult;
import org.apache.atlas.model.instance.AtlasEntity;
import org.apache.atlas.model.instance.AtlasEntity.AtlasEntityWithExtInfo;
import org.apache.atlas.model.instance.AtlasEntityHeader;
import org.apache.atlas.model.instance.AtlasObjectId;
import org.apache.atlas.model.lineage.AtlasLineageInfo;
import org.apache.atlas.model.lineage.AtlasLineageInfo.LineageDirection;
import org.apache.atlas.model.lineage.AtlasLineageInfo.LineageRelation;
import org.apache.atlas.model.lineage.AtlasLineageRequest;
import org.apache.atlas.model.lineage.LineageChildrenInfo;
import org.apache.atlas.repository.graph.GraphHelper;
import org.apache.atlas.repository.graphdb.AtlasEdge;
import org.apache.atlas.repository.graphdb.AtlasGraph;
import org.apache.atlas.repository.graphdb.AtlasVertex;
import org.apache.atlas.repository.store.graph.v2.AtlasGraphUtilsV2;
import org.apache.atlas.repository.store.graph.v2.EntityGraphRetriever;
import org.apache.atlas.type.AtlasEntityType;
import org.apache.atlas.type.AtlasTypeRegistry;
import org.apache.atlas.type.AtlasTypeUtil;
import org.apache.atlas.util.AtlasGremlinQueryProvider;
import org.apache.atlas.utils.AtlasPerfMetrics;
import org.apache.atlas.v1.model.lineage.SchemaResponse.SchemaDetails;
import org.apache.commons.collections.CollectionUtils;
import org.apache.commons.collections.MapUtils;
import org.apache.commons.lang.StringUtils;
import org.slf4j.Logger;
import org.slf4j.LoggerFactory;
import org.springframework.stereotype.Service;

import javax.inject.Inject;
import javax.script.ScriptEngine;
import javax.script.ScriptException;
import java.util.*;
import java.util.stream.Collectors;

import static org.apache.atlas.AtlasClient.DATA_SET_SUPER_TYPE;
import static org.apache.atlas.AtlasClient.PROCESS_SUPER_TYPE;
import static org.apache.atlas.AtlasErrorCode.INSTANCE_LINEAGE_QUERY_FAILED;
import static org.apache.atlas.model.lineage.AtlasLineageInfo.LineageDirection.*;
import static org.apache.atlas.repository.Constants.RELATIONSHIP_GUID_PROPERTY_KEY;
import static org.apache.atlas.repository.graph.GraphHelper.getGuid;
import static org.apache.atlas.repository.graphdb.AtlasEdgeDirection.IN;
import static org.apache.atlas.repository.graphdb.AtlasEdgeDirection.OUT;
import static org.apache.atlas.util.AtlasGremlinQueryProvider.AtlasGremlinQuery.*;

@Service
public class EntityLineageService implements AtlasLineageService {
    private static final Logger LOG = LoggerFactory.getLogger(EntityLineageService.class);

    private static final String PROCESS_INPUTS_EDGE = "__Process.inputs";
    private static final String PROCESS_OUTPUTS_EDGE = "__Process.outputs";
    private static final String COLUMNS = "columns";
    private static final boolean LINEAGE_USING_GREMLIN = AtlasConfiguration.LINEAGE_USING_GREMLIN.getBoolean();

    private final AtlasGraph graph;
    private final AtlasGremlinQueryProvider gremlinQueryProvider;
    private final EntityGraphRetriever entityRetriever;
    private final AtlasTypeRegistry atlasTypeRegistry;
    private final VertexEdgeCache vertexEdgeCache;

    @Inject
    EntityLineageService(AtlasTypeRegistry typeRegistry, AtlasGraph atlasGraph, VertexEdgeCache vertexEdgeCache) {
        this.graph = atlasGraph;
        this.gremlinQueryProvider = AtlasGremlinQueryProvider.INSTANCE;
        this.entityRetriever = new EntityGraphRetriever(atlasGraph, typeRegistry);
        this.atlasTypeRegistry = typeRegistry;
        this.vertexEdgeCache = vertexEdgeCache;
    }

    @VisibleForTesting
    EntityLineageService() {
        this.graph = null;
        this.gremlinQueryProvider = null;
        this.entityRetriever = null;
        this.atlasTypeRegistry = null;
        this.vertexEdgeCache = null;
    }

    @Override
    public AtlasLineageInfo getAtlasLineageInfo(String guid, LineageDirection direction, int depth, boolean hideProcess, int offset, int limit, boolean calculateRemainingVertexCounts) throws AtlasBaseException {
        return getAtlasLineageInfo(new AtlasLineageRequest(guid, depth, direction, hideProcess, offset, limit, calculateRemainingVertexCounts));
    }

    @Override
    @GraphTransaction
    public AtlasLineageInfo getAtlasLineageInfo(AtlasLineageRequest lineageRequest) throws AtlasBaseException {
        AtlasLineageInfo ret;
        String guid = lineageRequest.getGuid();
        AtlasLineageContext lineageRequestContext = new AtlasLineageContext(lineageRequest, atlasTypeRegistry);
        RequestContext.get().setRelationAttrsForSearch(lineageRequest.getRelationAttributes());

        AtlasEntityHeader entity = entityRetriever.toAtlasEntityHeaderWithClassifications(guid);

        AtlasEntityType entityType = atlasTypeRegistry.getEntityTypeByName(entity.getTypeName());

        if (entityType == null) {
            throw new AtlasBaseException(AtlasErrorCode.TYPE_NAME_NOT_FOUND, entity.getTypeName());
        }

        boolean isDataSet = entityType.getTypeAndAllSuperTypes().contains(DATA_SET_SUPER_TYPE);

        if (!isDataSet) {
            boolean isProcess = entityType.getTypeAndAllSuperTypes().contains(PROCESS_SUPER_TYPE);

            if (!isProcess) {
                throw new AtlasBaseException(AtlasErrorCode.INVALID_LINEAGE_ENTITY_TYPE, guid, entity.getTypeName());
            } else if (lineageRequest.isHideProcess()) {
                throw new AtlasBaseException(AtlasErrorCode.INVALID_LINEAGE_ENTITY_TYPE_HIDE_PROCESS, guid, entity.getTypeName());
            }
            lineageRequestContext.setProcess(isProcess);
        }
        lineageRequestContext.setDataset(isDataSet);


        if (LINEAGE_USING_GREMLIN) {
            ret = getLineageInfoV1(lineageRequestContext);
        } else {
            ret = getLineageInfoV2(lineageRequestContext);
        }

        scrubLineageEntities(ret.getGuidEntityMap().values());

        return ret;
    }

    @Override
    @GraphTransaction
    public AtlasLineageInfo getAtlasLineageInfo(String guid, LineageDirection direction, int depth) throws AtlasBaseException {
        return getAtlasLineageInfo(guid, direction, depth, false, -1, -1, false);
    }

    @Override
    @GraphTransaction
    public SchemaDetails getSchemaForHiveTableByName(final String datasetName) throws AtlasBaseException {
        if (StringUtils.isEmpty(datasetName)) {
            // TODO: Complete error handling here
            throw new AtlasBaseException(AtlasErrorCode.BAD_REQUEST);
        }

        AtlasEntityType hive_table = atlasTypeRegistry.getEntityTypeByName("hive_table");

        Map<String, Object> lookupAttributes = new HashMap<>();
        lookupAttributes.put("qualifiedName", datasetName);
        String guid = AtlasGraphUtilsV2.getGuidByUniqueAttributes(hive_table, lookupAttributes);

        return getSchemaForHiveTableByGuid(guid);
    }

    @Override
    @GraphTransaction
    public SchemaDetails getSchemaForHiveTableByGuid(final String guid) throws AtlasBaseException {
        if (StringUtils.isEmpty(guid)) {
            throw new AtlasBaseException(AtlasErrorCode.BAD_REQUEST);
        }
        SchemaDetails ret = new SchemaDetails();
        AtlasEntityType hive_column = atlasTypeRegistry.getEntityTypeByName("hive_column");

        ret.setDataType(AtlasTypeUtil.toClassTypeDefinition(hive_column));

        AtlasEntityWithExtInfo entityWithExtInfo = entityRetriever.toAtlasEntityWithExtInfo(guid);
        AtlasEntity entity = entityWithExtInfo.getEntity();

        AtlasAuthorizationUtils.verifyAccess(new AtlasEntityAccessRequest(atlasTypeRegistry, AtlasPrivilege.ENTITY_READ, new AtlasEntityHeader(entity)),
                "read entity schema: guid=", guid);

        Map<String, AtlasEntity> referredEntities = entityWithExtInfo.getReferredEntities();
        List<String> columnIds = getColumnIds(entity);

        if (MapUtils.isNotEmpty(referredEntities)) {
            List<Map<String, Object>> rows = referredEntities.entrySet()
                    .stream()
                    .filter(e -> isColumn(columnIds, e))
                    .map(e -> AtlasTypeUtil.toMap(e.getValue()))
                    .collect(Collectors.toList());
            ret.setRows(rows);
        }

        return ret;
    }

    private void scrubLineageEntities(Collection<AtlasEntityHeader> entityHeaders) throws AtlasBaseException {
        AtlasPerfMetrics.MetricRecorder metricRecorder = RequestContext.get().startMetricRecord("scrubLineageEntities");

        AtlasSearchResult searchResult = new AtlasSearchResult();
        searchResult.setEntities(new ArrayList<>(entityHeaders));
        AtlasSearchResultScrubRequest request = new AtlasSearchResultScrubRequest(atlasTypeRegistry, searchResult);

        AtlasAuthorizationUtils.scrubSearchResults(request, true);
        RequestContext.get().endMetricRecord(metricRecorder);
    }

    private List<String> getColumnIds(AtlasEntity entity) {
        List<String> ret = new ArrayList<>();
        Object columnObjs = entity.getAttribute(COLUMNS);

        if (columnObjs instanceof List) {
            for (Object pkObj : (List) columnObjs) {
                if (pkObj instanceof AtlasObjectId) {
                    ret.add(((AtlasObjectId) pkObj).getGuid());
                }
            }
        }

        return ret;
    }

    private boolean isColumn(List<String> columnIds, Map.Entry<String, AtlasEntity> e) {
        return columnIds.contains(e.getValue().getGuid());
    }

    private AtlasLineageInfo getLineageInfoV1(AtlasLineageContext lineageContext) throws AtlasBaseException {
        AtlasLineageInfo ret;
        LineageDirection direction = lineageContext.getDirection();

        if (direction.equals(INPUT)) {
            ret = getLineageInfo(lineageContext, INPUT);
        } else if (direction.equals(OUTPUT)) {
            ret = getLineageInfo(lineageContext, OUTPUT);
        } else {
            ret = getBothLineageInfoV1(lineageContext);
        }

        return ret;
    }

    private AtlasLineageInfo getLineageInfo(AtlasLineageContext lineageContext, LineageDirection direction) throws AtlasBaseException {
        int depth = lineageContext.getDepth();
        String guid = lineageContext.getGuid();
        boolean isDataSet = lineageContext.isDataset();

        final Map<String, Object> bindings = new HashMap<>();
        String lineageQuery = getLineageQuery(guid, direction, depth, isDataSet, bindings);
        List results = executeGremlinScript(bindings, lineageQuery);
        Map<String, AtlasEntityHeader> entities = new HashMap<>();
        Set<LineageRelation> relations = new HashSet<>();

        if (CollectionUtils.isNotEmpty(results)) {
            for (Object result : results) {
                if (result instanceof Map) {
                    for (final Object o : ((Map) result).entrySet()) {
                        final Map.Entry entry = (Map.Entry) o;
                        Object value = entry.getValue();

                        if (value instanceof List) {
                            for (Object elem : (List) value) {
                                if (elem instanceof AtlasEdge) {
                                    processEdge((AtlasEdge) elem, entities, relations, lineageContext);
                                } else {
                                    LOG.warn("Invalid value of type {} found, ignoring", (elem != null ? elem.getClass().getSimpleName() : "null"));
                                }
                            }
                        } else if (value instanceof AtlasEdge) {
                            processEdge((AtlasEdge) value, entities, relations, lineageContext);
                        } else {
                            LOG.warn("Invalid value of type {} found, ignoring", (value != null ? value.getClass().getSimpleName() : "null"));
                        }
                    }
                } else if (result instanceof AtlasEdge) {
                    processEdge((AtlasEdge) result, entities, relations, lineageContext);
                }
            }
        }

        return new AtlasLineageInfo(guid, entities, relations, direction, depth, -1, -1);
    }

    private AtlasLineageInfo getLineageInfoV2(AtlasLineageContext lineageContext) throws AtlasBaseException {
        int depth = lineageContext.getDepth();
        String guid = lineageContext.getGuid();
        LineageDirection direction = lineageContext.getDirection();

        AtlasLineageInfo ret = initializeLineageInfo(guid, direction, depth, lineageContext.getLimit(), lineageContext.getOffset());

        if (depth == 0) {
            depth = -1;
        }

        if (lineageContext.isDataset()) {
            AtlasVertex datasetVertex = AtlasGraphUtilsV2.findByGuid(this.graph, guid);
            lineageContext.setStartDatasetVertex(datasetVertex);

            if (direction == INPUT || direction == BOTH) {
                traverseEdges(datasetVertex, true, depth, new HashSet<>(), ret, lineageContext);
            }

            if (direction == OUTPUT || direction == BOTH) {
                traverseEdges(datasetVertex, false, depth, new HashSet<>(), ret, lineageContext);
            }
        } else {
            AtlasVertex processVertex = AtlasGraphUtilsV2.findByGuid(this.graph, guid);

            // make one hop to the next dataset vertices from process vertex and traverse with 'depth = depth - 1'
            if (direction == INPUT || direction == BOTH) {
                Iterator<AtlasEdge> processEdges = vertexEdgeCache.getEdges(processVertex, OUT, PROCESS_INPUTS_EDGE).iterator();

                List<AtlasEdge> qualifyingEdges = getQualifyingProcessEdges(processEdges, lineageContext);
                ret.setHasChildrenForDirection(getGuid(processVertex), new LineageChildrenInfo(INPUT, hasMoreChildren(qualifyingEdges)));

                for (AtlasEdge processEdge : qualifyingEdges) {
                    addEdgeToResult(processEdge, ret, lineageContext);

                    AtlasVertex datasetVertex = processEdge.getInVertex();

                    traverseEdges(datasetVertex, true, depth - 1, new HashSet<>(), ret, lineageContext);
                }
            }

            if (direction == OUTPUT || direction == BOTH) {
                Iterator<AtlasEdge> processEdges = vertexEdgeCache.getEdges(processVertex, OUT, PROCESS_OUTPUTS_EDGE).iterator();

                List<AtlasEdge> qualifyingEdges = getQualifyingProcessEdges(processEdges, lineageContext);
                ret.setHasChildrenForDirection(getGuid(processVertex), new LineageChildrenInfo(OUTPUT, hasMoreChildren(qualifyingEdges)));

                for (AtlasEdge processEdge : qualifyingEdges) {
                    addEdgeToResult(processEdge, ret, lineageContext);

                    AtlasVertex datasetVertex = processEdge.getInVertex();

                    traverseEdges(datasetVertex, false, depth - 1, new HashSet<>(), ret, lineageContext);
                }
            }

        }

        return ret;
    }

    private List<AtlasEdge> getQualifyingProcessEdges(Iterator<AtlasEdge> processEdges, AtlasLineageContext lineageContext) {

        List<AtlasEdge> qualifyingEdges = new ArrayList<>();
        while (processEdges.hasNext()) {
            AtlasEdge processEdge = processEdges.next();
            if (shouldProcessEdge(lineageContext, processEdge) && lineageContext.evaluate(processEdge.getInVertex())) {
                qualifyingEdges.add(processEdge);
            }
        }

        return qualifyingEdges;
    }

    private void addEdgeToResult(AtlasEdge edge, AtlasLineageInfo lineageInfo,
                                 AtlasLineageContext requestContext) throws AtlasBaseException {
        if (!lineageContainsEdge(lineageInfo, edge)) {
            processEdge(edge, lineageInfo, requestContext);
        }
    }

    private boolean hasMoreChildren(List<AtlasEdge> edges) {
        return edges.stream().anyMatch(edge -> GraphHelper.getStatus(edge) == AtlasEntity.Status.ACTIVE);
    }

    private void traverseEdges(AtlasVertex currentVertex, boolean isInput, int depth, Set<String> visitedVertices, AtlasLineageInfo ret,
                               AtlasLineageContext lineageContext) throws AtlasBaseException {
        if (depth != 0) {
            processIntermediateLevel(currentVertex, isInput, depth, visitedVertices, ret, lineageContext);
        } else {
            processLastLevel(currentVertex, isInput, ret);
        }
    }

    private void processIntermediateLevel(AtlasVertex currentVertex,
                                          boolean isInput,
                                          int depth,
                                          Set<String> visitedVertices,
                                          AtlasLineageInfo ret,
                                          AtlasLineageContext lineageContext) throws AtlasBaseException {
        // keep track of visited vertices to avoid circular loop
        visitedVertices.add(getId(currentVertex));

        if (!vertexMatchesEvaluation(currentVertex, lineageContext)) {
            return;
        }
        List<AtlasEdge> currentVertexEdges = getEdgesOfCurrentVertex(currentVertex, isInput, lineageContext);
        ret.setHasChildrenForDirection(getGuid(currentVertex), new LineageChildrenInfo(isInput ? INPUT : OUTPUT, hasMoreChildren(currentVertexEdges)));
        if (lineageContext.shouldApplyPagination()) {
            if (lineageContext.isCalculateRemainingVertexCounts()) {
                if (isInput) {
                    Long totalUpstreamVertexCount = getTotalUpstreamVertexCount(getGuid(currentVertex));
                    ret.calculateRemainingUpstreamVertexCount(totalUpstreamVertexCount);
                } else {
                    Long totalDownstreamVertexCount = getTotalDownstreamVertexCount(getGuid(currentVertex));
                    ret.calculateRemainingDownstreamVertexCount(totalDownstreamVertexCount);
                }
            }
            addPaginatedVerticesToResult(isInput, depth, visitedVertices, ret, lineageContext, currentVertexEdges);
        } else {
            addLimitlessVerticesToResult(isInput, depth, visitedVertices, ret, lineageContext, currentVertexEdges);
        }
    }

    private Long getTotalDownstreamVertexCount(String guid) {
        return (Long) graph
                .V()
                .has("__guid", guid)
                .inE("__Process.inputs").has("__state", "ACTIVE")
                .outV().has("__state", "ACTIVE")
                .outE("__Process.outputs").has("__state", "ACTIVE")
                .inV()
                .count()
                .next();

    }

    private Long getTotalUpstreamVertexCount(String guid) {
        return (Long) graph
                .V()
                .has("__guid", guid)
                .outE("__Process.outputs").has("__state", "ACTIVE")
                .inV().has("__state", "ACTIVE")
                .inE("__Process.inputs").has("__state", "ACTIVE")
                .inV()
                .count()
                .next();
    }

    private void addPaginatedVerticesToResult(boolean isInput,
                                              int depth,
                                              Set<String> visitedVertices,
                                              AtlasLineageInfo ret,
                                              AtlasLineageContext lineageContext,
                                              List<AtlasEdge> currentVertexEdges) throws AtlasBaseException {
        long inputVertexCount = !isInput ? nonProcessEntityCount(ret) : 0;
        int currentOffset = lineageContext.getOffset();
        for (int i = 0; i < currentVertexEdges.size(); i++) {
            AtlasEdge edge = currentVertexEdges.get(i);
            AtlasVertex processVertex = edge.getOutVertex();
<<<<<<< HEAD
            if (!isVertexActive(processVertex) && !lineageContext.isAllowDeletedProcess()) {
=======
            if (shouldProcessDeletedProcess(lineageContext, processVertex)) {
>>>>>>> 346f501f
                continue;
            }
            List<AtlasEdge> edgesOfProcess = getEdgesOfProcess(isInput, lineageContext, processVertex);
            if (edgesOfProcess.size() > currentOffset) {
                ret.setHasChildrenForDirection(getGuid(processVertex), new LineageChildrenInfo(isInput ? INPUT : OUTPUT, hasMoreChildren(edgesOfProcess)));
                for (int j = currentOffset; j < edgesOfProcess.size(); j++) {
                    AtlasEdge edgeOfProcess = edgesOfProcess.get(j);
                    AtlasVertex entityVertex = edgeOfProcess.getInVertex();
                    if (entityVertex == null) {
                        continue;
                    }
<<<<<<< HEAD
=======
                    if (shouldTerminate(isInput, ret, lineageContext, currentVertexEdges, inputVertexCount, i, edgesOfProcess, j)) {
                        return;
                    }
>>>>>>> 346f501f
                    if (!visitedVertices.contains(getId(entityVertex))) {
                        traverseEdges(entityVertex, isInput, depth - 1, visitedVertices, ret, lineageContext);
                    }
                    currentOffset = Math.max(0, currentOffset - 1);
                    if (lineageContext.isHideProcess()) {
                        processVirtualEdge(edge, edgeOfProcess, ret, lineageContext);
                    } else {
                        processEdges(edge, edgeOfProcess, ret, lineageContext);
                    }
<<<<<<< HEAD
                    if (lineageContext.isHideProcess()) {
                        processVirtualEdge(edge, edgeOfProcess, ret, lineageContext);
                    } else {
                        processEdges(edge, edgeOfProcess, ret, lineageContext);
                    }
=======
>>>>>>> 346f501f

                }
                currentOffset = Math.max(0, currentOffset - 1);
            } else {
                currentOffset -= edgesOfProcess.size();
            }
        }
    }

<<<<<<< HEAD
=======
    private boolean shouldProcessDeletedProcess(AtlasLineageContext lineageContext, AtlasVertex processVertex) {
        return !(isVertexActive(processVertex) || lineageContext.isAllowDeletedProcess());
    }

>>>>>>> 346f501f
    private boolean isVertexActive(AtlasVertex vertex) {
        return GraphHelper.getStatus(vertex) == AtlasEntity.Status.ACTIVE;
    }

    @VisibleForTesting
    boolean shouldTerminate(boolean isInput,
                            AtlasLineageInfo ret,
                            AtlasLineageContext lineageContext,
                            List<AtlasEdge> currentVertexEdges,
                            long inputVertexCount,
                            int currentVertexEdgeIndex,
                            List<AtlasEdge> edgesOfProcess,
                            int processEdgeIndex) {
        if (lineageContext.getDirection() == BOTH) {
            if (isInput && nonProcessEntityCount(ret) == lineageContext.getLimit()) {
                ret.setHasMoreUpstreamVertices(hasMoreVertices(currentVertexEdges, currentVertexEdgeIndex, edgesOfProcess, processEdgeIndex));
                return true;
            } else if (!isInput && nonProcessEntityCount(ret) - inputVertexCount == lineageContext.getLimit()) {
                ret.setHasMoreDownstreamVertices(hasMoreVertices(currentVertexEdges, currentVertexEdgeIndex, edgesOfProcess, processEdgeIndex));
                return true;
            }
        } else if (nonProcessEntityCount(ret) == lineageContext.getLimit()) {
            setVertexCountsForOneDirection(isInput, ret, currentVertexEdges, currentVertexEdgeIndex, edgesOfProcess, processEdgeIndex);
            return true;
        }
        return false;
    }

    private void setVertexCountsForOneDirection(boolean isInput, AtlasLineageInfo ret, List<AtlasEdge> currentVertexEdges, int currentVertexEdgeIndex, List<AtlasEdge> edgesOfProcess, int processEdgeIndex) {
        if (hasMoreVertices(currentVertexEdges, currentVertexEdgeIndex, edgesOfProcess, processEdgeIndex)) {
            if (isInput) {
                ret.setHasMoreUpstreamVertices(true);
            } else {
                ret.setHasMoreDownstreamVertices(true);
            }
        } else {
            if (isInput) {
                ret.setHasMoreUpstreamVertices(false);
            } else {
                ret.setHasMoreDownstreamVertices(false);
            }
        }
    }

    private boolean hasMoreVertices(List<AtlasEdge> currentVertexEdges, int currentVertexEdgeIndex, List<AtlasEdge> edgesOfProcess, int currentProcessEdgeIndex) {
        return (currentProcessEdgeIndex < edgesOfProcess.size() - 1 || currentVertexEdgeIndex < currentVertexEdges.size() - 1) &&
                !(currentProcessEdgeIndex == edgesOfProcess.size() - 1 && currentVertexEdgeIndex == currentVertexEdges.size() - 1);
    }

    private long nonProcessEntityCount(AtlasLineageInfo ret) {
        long nonProcessVertexCount = ret.getGuidEntityMap()
                .values()
                .stream()
                .filter(vertex -> !vertex.getTypeName().contains("Process"))
                .count();

        //We subtract 1 because the base entity is added to the result as well. We want 'limit' number of child
        //vertices, excluding the base entity.
        return Math.max(nonProcessVertexCount - 1, 0);
    }

    private void addLimitlessVerticesToResult(boolean isInput, int depth, Set<String> visitedVertices, AtlasLineageInfo ret, AtlasLineageContext lineageContext, List<AtlasEdge> currentVertexEdges) throws AtlasBaseException {
        for (AtlasEdge edge : currentVertexEdges) {
            AtlasVertex processVertex = edge.getOutVertex();
            List<AtlasEdge> outputEdgesOfProcess = getEdgesOfProcess(isInput, lineageContext, processVertex);

            ret.setHasChildrenForDirection(getGuid(processVertex), new LineageChildrenInfo(isInput ? INPUT : OUTPUT, hasMoreChildren(outputEdgesOfProcess)));
            for (AtlasEdge outgoingEdge : outputEdgesOfProcess) {
                AtlasVertex entityVertex = outgoingEdge.getInVertex();

                if (entityVertex != null) {
                    if (lineageContext.isHideProcess()) {
                        processVirtualEdge(edge, outgoingEdge, ret, lineageContext);
                    } else {
                        processEdges(edge, outgoingEdge, ret, lineageContext);
                    }

                    if (!visitedVertices.contains(getId(entityVertex))) {
                        traverseEdges(entityVertex, isInput, depth - 1, visitedVertices, ret, lineageContext);
                    }
                }
            }
        }
    }

    private void processLastLevel(AtlasVertex currentVertex, boolean isInput, AtlasLineageInfo ret) {
        List<AtlasEdge> processEdges = vertexEdgeCache.getEdges(currentVertex, IN, isInput ? PROCESS_OUTPUTS_EDGE : PROCESS_INPUTS_EDGE);
        ret.setHasChildrenForDirection(getGuid(currentVertex), new LineageChildrenInfo(isInput ? INPUT : OUTPUT, hasMoreChildren(processEdges)));
    }

    private List<AtlasEdge> getEdgesOfProcess(boolean isInput, AtlasLineageContext lineageContext, AtlasVertex processVertex) {
        return vertexEdgeCache.getEdges(processVertex, OUT, isInput ? PROCESS_INPUTS_EDGE : PROCESS_OUTPUTS_EDGE)
                .stream()
                .filter(edge -> shouldProcessEdge(lineageContext, edge) && vertexMatchesEvaluation(edge.getInVertex(), lineageContext))
                .sorted(Comparator.comparing(edge -> edge.getProperty("_r__guid", String.class)))
                .collect(Collectors.toList());
    }

    private boolean vertexMatchesEvaluation(AtlasVertex currentVertex, AtlasLineageContext lineageContext) {
        return currentVertex.equals(lineageContext.getStartDatasetVertex()) || lineageContext.evaluate(currentVertex);
    }

    private boolean shouldProcessEdge(AtlasLineageContext lineageContext, AtlasEdge edge) {
        return lineageContext.isAllowDeletedProcess() || GraphHelper.getStatus(edge) == AtlasEntity.Status.ACTIVE;
    }

    private List<AtlasEdge> getEdgesOfCurrentVertex(AtlasVertex currentVertex, boolean isInput, AtlasLineageContext lineageContext) {
        return vertexEdgeCache
                .getEdges(currentVertex, IN, isInput ? PROCESS_OUTPUTS_EDGE : PROCESS_INPUTS_EDGE)
                .stream()
                .sorted(Comparator.comparing(edge -> edge.getProperty("_r__guid", String.class)))
                .filter(edge -> shouldProcessEdge(lineageContext, edge))
                .collect(Collectors.toList());
    }

    private boolean lineageContainsEdge(AtlasLineageInfo lineageInfo, AtlasEdge edge) {
        boolean ret = false;

        if (lineageInfo != null && CollectionUtils.isNotEmpty(lineageInfo.getRelations()) && edge != null) {
            String relationGuid = AtlasGraphUtilsV2.getEncodedProperty(edge, RELATIONSHIP_GUID_PROPERTY_KEY, String.class);
            Set<LineageRelation> relations = lineageInfo.getRelations();

            for (LineageRelation relation : relations) {
                if (relation.getRelationshipId().equals(relationGuid)) {
                    ret = true;
                    break;
                }
            }
        }

        return ret;
    }

    private AtlasLineageInfo initializeLineageInfo(String guid, LineageDirection direction, int depth, int limit, int offset) {
        return new AtlasLineageInfo(guid, new HashMap<>(), new HashSet<>(), direction, depth, limit, offset);
    }

    private static String getId(AtlasVertex vertex) {
        return vertex.getIdForDisplay();
    }

    private List executeGremlinScript(Map<String, Object> bindings, String lineageQuery) throws AtlasBaseException {
        List ret;
        ScriptEngine engine = graph.getGremlinScriptEngine();

        try {
            ret = (List) graph.executeGremlinScript(engine, bindings, lineageQuery, false);
        } catch (ScriptException e) {
            throw new AtlasBaseException(INSTANCE_LINEAGE_QUERY_FAILED, lineageQuery);
        } finally {
            graph.releaseGremlinScriptEngine(engine);
        }

        return ret;
    }

    private boolean processVirtualEdge(final AtlasEdge incomingEdge, final AtlasEdge outgoingEdge, AtlasLineageInfo lineageInfo,
                                       AtlasLineageContext lineageContext) throws AtlasBaseException {
        final Map<String, AtlasEntityHeader> entities = lineageInfo.getGuidEntityMap();
        final Set<LineageRelation> relations = lineageInfo.getRelations();

        AtlasVertex inVertex = incomingEdge.getInVertex();
        AtlasVertex outVertex = outgoingEdge.getInVertex();
        AtlasVertex processVertex = outgoingEdge.getOutVertex();
        String inGuid = AtlasGraphUtilsV2.getIdFromVertex(inVertex);
        String outGuid = AtlasGraphUtilsV2.getIdFromVertex(outVertex);
        String processGuid = AtlasGraphUtilsV2.getIdFromVertex(processVertex);
        String relationGuid = null;
        boolean isInputEdge = incomingEdge.getLabel().equalsIgnoreCase(PROCESS_INPUTS_EDGE);

        if (!entities.containsKey(inGuid)) {
            AtlasEntityHeader entityHeader = entityRetriever.toAtlasEntityHeader(inVertex, lineageContext.getAttributes());
            GraphTransactionInterceptor.addToVertexGuidCache(inVertex.getId(), entityHeader.getGuid());
            entities.put(inGuid, entityHeader);
        }

        if (!entities.containsKey(outGuid)) {
            AtlasEntityHeader entityHeader = entityRetriever.toAtlasEntityHeader(outVertex, lineageContext.getAttributes());
            GraphTransactionInterceptor.addToVertexGuidCache(outVertex.getId(), entityHeader.getGuid());
            entities.put(outGuid, entityHeader);
        }

        if (!entities.containsKey(processGuid)) {
            AtlasEntityHeader entityHeader = entityRetriever.toAtlasEntityHeader(processVertex, lineageContext.getAttributes());
            GraphTransactionInterceptor.addToVertexGuidCache(processVertex.getId(), entityHeader.getGuid());
            entities.put(processGuid, entityHeader);
        }

        if (isInputEdge) {
            relations.add(new LineageRelation(inGuid, outGuid, relationGuid, getGuid(processVertex)));
        } else {
            relations.add(new LineageRelation(outGuid, inGuid, relationGuid, getGuid(processVertex)));
        }
        return false;
    }

    private void processEdges(final AtlasEdge incomingEdge, AtlasEdge outgoingEdge, AtlasLineageInfo lineageInfo,
                              AtlasLineageContext lineageContext) throws AtlasBaseException {
        final Map<String, AtlasEntityHeader> entities = lineageInfo.getGuidEntityMap();
        final Set<LineageRelation> relations = lineageInfo.getRelations();

        AtlasVertex leftVertex = incomingEdge.getInVertex();
        AtlasVertex processVertex = incomingEdge.getOutVertex();
        AtlasVertex rightVertex = outgoingEdge.getInVertex();

        String leftGuid = AtlasGraphUtilsV2.getIdFromVertex(leftVertex);
        String rightGuid = AtlasGraphUtilsV2.getIdFromVertex(rightVertex);
        String processGuid = AtlasGraphUtilsV2.getIdFromVertex(processVertex);

        if (!entities.containsKey(leftGuid)) {
            AtlasEntityHeader entityHeader = entityRetriever.toAtlasEntityHeaderWithClassifications(leftVertex, lineageContext.getAttributes());
            entities.put(leftGuid, entityHeader);
        }

        if (!entities.containsKey(processGuid)) {
            AtlasEntityHeader entityHeader = entityRetriever.toAtlasEntityHeaderWithClassifications(processVertex, lineageContext.getAttributes());
            entities.put(processGuid, entityHeader);
        }

        if (!entities.containsKey(rightGuid)) {
            AtlasEntityHeader entityHeader = entityRetriever.toAtlasEntityHeaderWithClassifications(rightVertex, lineageContext.getAttributes());
            entities.put(rightGuid, entityHeader);
        }

        String relationGuid = AtlasGraphUtilsV2.getEncodedProperty(incomingEdge, RELATIONSHIP_GUID_PROPERTY_KEY, String.class);
        if (incomingEdge.getLabel().equalsIgnoreCase(PROCESS_INPUTS_EDGE)) {
            relations.add(new LineageRelation(leftGuid, processGuid, relationGuid));
        } else {
            relations.add(new LineageRelation(processGuid, leftGuid, relationGuid));
        }

        relationGuid = AtlasGraphUtilsV2.getEncodedProperty(outgoingEdge, RELATIONSHIP_GUID_PROPERTY_KEY, String.class);
        if (outgoingEdge.getLabel().equalsIgnoreCase(PROCESS_INPUTS_EDGE)) {
            relations.add(new LineageRelation(rightGuid, processGuid, relationGuid));
        } else {
            relations.add(new LineageRelation(processGuid, rightGuid, relationGuid));
        }
    }

    private void processEdge(final AtlasEdge edge, AtlasLineageInfo lineageInfo,
                             AtlasLineageContext lineageContext) throws AtlasBaseException {
        final Map<String, AtlasEntityHeader> entities = lineageInfo.getGuidEntityMap();
        final Set<LineageRelation> relations = lineageInfo.getRelations();

        AtlasVertex inVertex = edge.getInVertex();
        AtlasVertex outVertex = edge.getOutVertex();
        String inGuid = AtlasGraphUtilsV2.getIdFromVertex(inVertex);
        String outGuid = AtlasGraphUtilsV2.getIdFromVertex(outVertex);
        String relationGuid = AtlasGraphUtilsV2.getEncodedProperty(edge, RELATIONSHIP_GUID_PROPERTY_KEY, String.class);
        boolean isInputEdge = edge.getLabel().equalsIgnoreCase(PROCESS_INPUTS_EDGE);

        if (!entities.containsKey(inGuid)) {
            AtlasEntityHeader entityHeader = entityRetriever.toAtlasEntityHeaderWithClassifications(inVertex, lineageContext.getAttributes());
            entities.put(inGuid, entityHeader);
        }

        if (!entities.containsKey(outGuid)) {
            AtlasEntityHeader entityHeader = entityRetriever.toAtlasEntityHeaderWithClassifications(outVertex, lineageContext.getAttributes());
            entities.put(outGuid, entityHeader);
        }

        if (isInputEdge) {
            relations.add(new LineageRelation(inGuid, outGuid, relationGuid));
        } else {
            relations.add(new LineageRelation(outGuid, inGuid, relationGuid));
        }
    }

    private void processEdge(final AtlasEdge edge, final Map<String, AtlasEntityHeader> entities,
                             final Set<LineageRelation> relations, AtlasLineageContext lineageContext) throws AtlasBaseException {
        //Backward compatibility method
        AtlasVertex inVertex = edge.getInVertex();
        AtlasVertex outVertex = edge.getOutVertex();
        String inGuid = AtlasGraphUtilsV2.getIdFromVertex(inVertex);
        String outGuid = AtlasGraphUtilsV2.getIdFromVertex(outVertex);
        String relationGuid = AtlasGraphUtilsV2.getEncodedProperty(edge, RELATIONSHIP_GUID_PROPERTY_KEY, String.class);
        boolean isInputEdge = edge.getLabel().equalsIgnoreCase(PROCESS_INPUTS_EDGE);

        if (!entities.containsKey(inGuid)) {
            AtlasEntityHeader entityHeader = entityRetriever.toAtlasEntityHeaderWithClassifications(inVertex, lineageContext.getAttributes());
            entities.put(inGuid, entityHeader);
        }

        if (!entities.containsKey(outGuid)) {
            AtlasEntityHeader entityHeader = entityRetriever.toAtlasEntityHeaderWithClassifications(outVertex, lineageContext.getAttributes());
            entities.put(outGuid, entityHeader);
        }

        if (isInputEdge) {
            relations.add(new LineageRelation(inGuid, outGuid, relationGuid));
        } else {
            relations.add(new LineageRelation(outGuid, inGuid, relationGuid));
        }
    }

    private AtlasLineageInfo getBothLineageInfoV1(AtlasLineageContext lineageContext) throws AtlasBaseException {
        AtlasLineageInfo inputLineage = getLineageInfo(lineageContext, INPUT);
        AtlasLineageInfo outputLineage = getLineageInfo(lineageContext, OUTPUT);
        AtlasLineageInfo ret = inputLineage;

        ret.getRelations().addAll(outputLineage.getRelations());
        ret.getGuidEntityMap().putAll(outputLineage.getGuidEntityMap());
        ret.setLineageDirection(BOTH);

        return ret;
    }

    private String getLineageQuery(String entityGuid, LineageDirection direction, int depth, boolean isDataSet, Map<String, Object> bindings) {
        String incomingFrom = null;
        String outgoingTo = null;
        String ret;

        if (direction.equals(INPUT)) {
            incomingFrom = PROCESS_OUTPUTS_EDGE;
            outgoingTo = PROCESS_INPUTS_EDGE;
        } else if (direction.equals(OUTPUT)) {
            incomingFrom = PROCESS_INPUTS_EDGE;
            outgoingTo = PROCESS_OUTPUTS_EDGE;
        }

        bindings.put("guid", entityGuid);
        bindings.put("incomingEdgeLabel", incomingFrom);
        bindings.put("outgoingEdgeLabel", outgoingTo);
        bindings.put("dataSetDepth", depth);
        bindings.put("processDepth", depth - 1);

        if (depth < 1) {
            ret = isDataSet ? gremlinQueryProvider.getQuery(FULL_LINEAGE_DATASET) :
                    gremlinQueryProvider.getQuery(FULL_LINEAGE_PROCESS);
        } else {
            ret = isDataSet ? gremlinQueryProvider.getQuery(PARTIAL_LINEAGE_DATASET) :
                    gremlinQueryProvider.getQuery(PARTIAL_LINEAGE_PROCESS);
        }

        return ret;
    }
}<|MERGE_RESOLUTION|>--- conflicted
+++ resolved
@@ -456,11 +456,7 @@
         for (int i = 0; i < currentVertexEdges.size(); i++) {
             AtlasEdge edge = currentVertexEdges.get(i);
             AtlasVertex processVertex = edge.getOutVertex();
-<<<<<<< HEAD
-            if (!isVertexActive(processVertex) && !lineageContext.isAllowDeletedProcess()) {
-=======
             if (shouldProcessDeletedProcess(lineageContext, processVertex)) {
->>>>>>> 346f501f
                 continue;
             }
             List<AtlasEdge> edgesOfProcess = getEdgesOfProcess(isInput, lineageContext, processVertex);
@@ -472,12 +468,9 @@
                     if (entityVertex == null) {
                         continue;
                     }
-<<<<<<< HEAD
-=======
                     if (shouldTerminate(isInput, ret, lineageContext, currentVertexEdges, inputVertexCount, i, edgesOfProcess, j)) {
                         return;
                     }
->>>>>>> 346f501f
                     if (!visitedVertices.contains(getId(entityVertex))) {
                         traverseEdges(entityVertex, isInput, depth - 1, visitedVertices, ret, lineageContext);
                     }
@@ -487,14 +480,6 @@
                     } else {
                         processEdges(edge, edgeOfProcess, ret, lineageContext);
                     }
-<<<<<<< HEAD
-                    if (lineageContext.isHideProcess()) {
-                        processVirtualEdge(edge, edgeOfProcess, ret, lineageContext);
-                    } else {
-                        processEdges(edge, edgeOfProcess, ret, lineageContext);
-                    }
-=======
->>>>>>> 346f501f
 
                 }
                 currentOffset = Math.max(0, currentOffset - 1);
@@ -504,13 +489,10 @@
         }
     }
 
-<<<<<<< HEAD
-=======
     private boolean shouldProcessDeletedProcess(AtlasLineageContext lineageContext, AtlasVertex processVertex) {
         return !(isVertexActive(processVertex) || lineageContext.isAllowDeletedProcess());
     }
 
->>>>>>> 346f501f
     private boolean isVertexActive(AtlasVertex vertex) {
         return GraphHelper.getStatus(vertex) == AtlasEntity.Status.ACTIVE;
     }
