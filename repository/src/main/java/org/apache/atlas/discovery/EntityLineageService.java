--- conflicted
+++ resolved
@@ -1073,7 +1073,6 @@
     }
 
     private String getEdgeLabel(AtlasEdge edge) {
-<<<<<<< HEAD
         AtlasPerfMetrics.MetricRecorder metric = RequestContext.get().startMetricRecord("getEdgeLabel");
         try {
             AtlasVertex inVertex     = edge.getInVertex();
@@ -1089,18 +1088,6 @@
             return relationGuid;
         } finally {
             RequestContext.get().endMetricRecord(metric);
-=======
-        String lineageInputLabel = RequestContext.get().getLineageInputLabel();
-        AtlasVertex inVertex     = edge.getInVertex();
-        AtlasVertex outVertex    = edge.getOutVertex();
-        String      inGuid       = AtlasGraphUtilsV2.getIdFromVertex(inVertex);
-        String      outGuid      = AtlasGraphUtilsV2.getIdFromVertex(outVertex);
-        String      relationGuid = AtlasGraphUtilsV2.getEncodedProperty(edge, RELATIONSHIP_GUID_PROPERTY_KEY, String.class);
-        boolean     isInputEdge  = edge.getLabel().equalsIgnoreCase(lineageInputLabel);
-
-        if (isLineageOnDemandEnabled()) {
-            return getEdgeLabelFromGuids(isInputEdge, inGuid, outGuid);
->>>>>>> 0b22bd32
         }
 
     }
