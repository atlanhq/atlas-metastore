/**
 * Licensed to the Apache Software Foundation (ASF) under one
 * or more contributor license agreements.  See the NOTICE file
 * distributed with this work for additional information
 * regarding copyright ownership.  The ASF licenses this file
 * to you under the Apache License, Version 2.0 (the
 * "License"); you may not use this file except in compliance
 * with the License.  You may obtain a copy of the License at
 * <p>
 * http://www.apache.org/licenses/LICENSE-2.0
 * <p>
 * Unless required by applicable law or agreed to in writing, software
 * distributed under the License is distributed on an "AS IS" BASIS,
 * WITHOUT WARRANTIES OR CONDITIONS OF ANY KIND, either express or implied.
 * See the License for the specific language governing permissions and
 * limitations under the License.
 */

package org.apache.atlas.discovery;


import com.google.common.annotations.VisibleForTesting;
import org.apache.atlas.AtlasConfiguration;
import org.apache.atlas.AtlasErrorCode;
import org.apache.atlas.GraphTransactionInterceptor;
import org.apache.atlas.RequestContext;
import org.apache.atlas.annotation.GraphTransaction;
import org.apache.atlas.authorize.AtlasAuthorizationUtils;
import org.apache.atlas.authorize.AtlasEntityAccessRequest;
import org.apache.atlas.authorize.AtlasPrivilege;
import org.apache.atlas.authorize.AtlasSearchResultScrubRequest;
import org.apache.atlas.exception.AtlasBaseException;
import org.apache.atlas.model.discovery.AtlasSearchResult;
import org.apache.atlas.model.instance.AtlasEntity;
import org.apache.atlas.model.instance.AtlasEntity.AtlasEntityWithExtInfo;
import org.apache.atlas.model.instance.AtlasEntityHeader;
import org.apache.atlas.model.instance.AtlasObjectId;
import org.apache.atlas.model.lineage.*;
import org.apache.atlas.model.lineage.AtlasLineageInfo.LineageDirection;
import org.apache.atlas.model.lineage.AtlasLineageInfo.LineageRelation;
import org.apache.atlas.model.lineage.AtlasLineageListInfo.LineageListEntityInfo;
import org.apache.atlas.model.lineage.AtlasLineageOnDemandInfo.LineageInfoOnDemand;
import org.apache.atlas.repository.Constants;
import org.apache.atlas.repository.graphdb.AtlasEdge;
import org.apache.atlas.repository.graphdb.AtlasEdgeDirection;
import org.apache.atlas.repository.graphdb.AtlasGraph;
import org.apache.atlas.repository.graphdb.AtlasVertex;
import org.apache.atlas.repository.store.graph.v2.AtlasGraphUtilsV2;
import org.apache.atlas.repository.store.graph.v2.EntityGraphRetriever;
import org.apache.atlas.type.AtlasEntityType;
import org.apache.atlas.type.AtlasTypeRegistry;
import org.apache.atlas.type.AtlasTypeUtil;
import org.apache.atlas.util.AtlasGremlinQueryProvider;
import org.apache.atlas.utils.AtlasPerfMetrics;
import org.apache.atlas.v1.model.lineage.SchemaResponse.SchemaDetails;
import org.apache.commons.collections.CollectionUtils;
import org.apache.commons.collections.MapUtils;
import org.apache.commons.lang.StringUtils;
import org.apache.commons.lang3.tuple.Pair;
import org.slf4j.Logger;
import org.slf4j.LoggerFactory;
import org.springframework.stereotype.Service;

import javax.inject.Inject;
import javax.script.ScriptEngine;
import javax.script.ScriptException;
import java.util.*;
import java.util.stream.Collectors;

import static org.apache.atlas.AtlasClient.DATA_SET_SUPER_TYPE;
import static org.apache.atlas.AtlasClient.PROCESS_SUPER_TYPE;
import static org.apache.atlas.AtlasErrorCode.INSTANCE_LINEAGE_QUERY_FAILED;
import static org.apache.atlas.model.instance.AtlasEntity.Status.DELETED;
import static org.apache.atlas.model.lineage.AtlasLineageInfo.LineageDirection.*;
import static org.apache.atlas.repository.Constants.ACTIVE_STATE_VALUE;
import static org.apache.atlas.repository.Constants.RELATIONSHIP_GUID_PROPERTY_KEY;
import static org.apache.atlas.repository.graph.GraphHelper.*;
import static org.apache.atlas.repository.graphdb.AtlasEdgeDirection.IN;
import static org.apache.atlas.repository.graphdb.AtlasEdgeDirection.OUT;
import static org.apache.atlas.util.AtlasGremlinQueryProvider.AtlasGremlinQuery.*;

@Service
public class EntityLineageService implements AtlasLineageService {
    private static final Logger LOG = LoggerFactory.getLogger(EntityLineageService.class);

    private static final String PROCESS_INPUTS_EDGE = "__Process.inputs";
    private static final String PROCESS_OUTPUTS_EDGE = "__Process.outputs";
    private static final String COLUMNS = "columns";
    private static final boolean LINEAGE_USING_GREMLIN = AtlasConfiguration.LINEAGE_USING_GREMLIN.getBoolean();
    private static final Integer DEFAULT_LINEAGE_MAX_NODE_COUNT       = 9000;
    private static final int     LINEAGE_ON_DEMAND_DEFAULT_DEPTH      = 3;
    private static final String  SEPARATOR                            = "->";

    private final AtlasGraph graph;
    private final AtlasGremlinQueryProvider gremlinQueryProvider;
    private final EntityGraphRetriever entityRetriever;
    private final AtlasTypeRegistry atlasTypeRegistry;
    private final VertexEdgeCache vertexEdgeCache;

    @Inject
    EntityLineageService(AtlasTypeRegistry typeRegistry, AtlasGraph atlasGraph, VertexEdgeCache vertexEdgeCache) {
        this.graph = atlasGraph;
        this.gremlinQueryProvider = AtlasGremlinQueryProvider.INSTANCE;
        this.entityRetriever = new EntityGraphRetriever(atlasGraph, typeRegistry);
        this.atlasTypeRegistry = typeRegistry;
        this.vertexEdgeCache = vertexEdgeCache;
    }

    @VisibleForTesting
    EntityLineageService() {
        this.graph = null;
        this.gremlinQueryProvider = null;
        this.entityRetriever = null;
        this.atlasTypeRegistry = null;
        this.vertexEdgeCache = null;
    }

    @Override
    public AtlasLineageInfo getAtlasLineageInfo(String guid, LineageDirection direction, int depth, boolean hideProcess, int offset, int limit, boolean calculateRemainingVertexCounts) throws AtlasBaseException {
        return getAtlasLineageInfo(new AtlasLineageRequest(guid, depth, direction, hideProcess, offset, limit, calculateRemainingVertexCounts));
    }

    @Override
    @GraphTransaction
    public AtlasLineageInfo getAtlasLineageInfo(AtlasLineageRequest lineageRequest) throws AtlasBaseException {
        AtlasPerfMetrics.MetricRecorder metric = RequestContext.get().startMetricRecord("getAtlasLineageInfo");

        AtlasLineageInfo ret;
        String guid = lineageRequest.getGuid();
        AtlasLineageContext lineageRequestContext = new AtlasLineageContext(lineageRequest, atlasTypeRegistry);
        RequestContext.get().setRelationAttrsForSearch(lineageRequest.getRelationAttributes());

        AtlasEntityHeader entity = entityRetriever.toAtlasEntityHeaderWithClassifications(guid);

        AtlasEntityType entityType = atlasTypeRegistry.getEntityTypeByName(entity.getTypeName());

        if (entityType == null) {
            throw new AtlasBaseException(AtlasErrorCode.TYPE_NAME_NOT_FOUND, entity.getTypeName());
        }

        boolean isProcess = entityType.getTypeAndAllSuperTypes().contains(PROCESS_SUPER_TYPE);
        if (isProcess) {
            if (lineageRequest.isHideProcess()) {
                throw new AtlasBaseException(AtlasErrorCode.INVALID_LINEAGE_ENTITY_TYPE_HIDE_PROCESS, guid, entity.getTypeName());
            }
            lineageRequestContext.setProcess(true);
        }else {
            boolean isDataSet = entityType.getTypeAndAllSuperTypes().contains(DATA_SET_SUPER_TYPE);
            if (!isDataSet) {
                throw new AtlasBaseException(AtlasErrorCode.INVALID_LINEAGE_ENTITY_TYPE, guid, entity.getTypeName());
            }
            lineageRequestContext.setDataset(true);
        }

        if (LINEAGE_USING_GREMLIN) {
            ret = getLineageInfoV1(lineageRequestContext);
        } else {
            ret = getLineageInfoV2(lineageRequestContext);
        }

        scrubLineageEntities(ret.getGuidEntityMap().values());
        RequestContext.get().endMetricRecord(metric);
        return ret;
    }

    @Override
    @GraphTransaction
    public AtlasLineageInfo getAtlasLineageInfo(String guid, LineageDirection direction, int depth) throws AtlasBaseException {
        return getAtlasLineageInfo(guid, direction, depth, false, -1, -1, false);
    }

    @Override
    @GraphTransaction
    public AtlasLineageOnDemandInfo getAtlasLineageInfo(String guid, LineageOnDemandRequest lineageOnDemandRequest) throws AtlasBaseException {
        AtlasPerfMetrics.MetricRecorder metricRecorder = RequestContext.get().startMetricRecord("getAtlasLineageInfo");

        RequestContext.get().setRelationAttrsForSearch(lineageOnDemandRequest.getRelationAttributes());

        AtlasLineageOnDemandInfo ret;

        AtlasLineageOnDemandContext atlasLineageOnDemandContext = new AtlasLineageOnDemandContext(lineageOnDemandRequest, atlasTypeRegistry);

        boolean isDataSet = validateEntityTypeAndCheckIfDataSet(guid);

        ret = getLineageInfoOnDemand(guid, atlasLineageOnDemandContext, isDataSet);

        appendLineageOnDemandPayload(ret, lineageOnDemandRequest);

        scrubLineageEntities(ret.getGuidEntityMap().values());

        RequestContext.get().endMetricRecord(metricRecorder);

        return ret;
    }

    @Override
    @GraphTransaction
    public AtlasLineageListInfo getAtlasLineageListInfo(String guid, LineageListRequest lineageListRequest) throws AtlasBaseException {
        AtlasPerfMetrics.MetricRecorder metricRecorder = RequestContext.get().startMetricRecord("getAtlasListInfo");
<<<<<<< HEAD

        RequestContext.get().setRelationAttrsForSearch(lineageListRequest.getRelationAttributes());

        AtlasLineageListInfo ret;

        AtlasLineageListContext atlasLineageOnDemandContext = new AtlasLineageListContext(lineageListRequest, atlasTypeRegistry);

        boolean isDataSet = validateEntityTypeAndCheckIfDataSet(guid);

        ret = getLineageListInfoOnDemand(guid, atlasLineageOnDemandContext, isDataSet);

        ret.setSearchParameters(lineageListRequest);

        scrubLineageEntities(ret.getEntities());

        RequestContext.get().endMetricRecord(metricRecorder);

=======
        AtlasLineageListContext atlasLineageOnDemandContext = new AtlasLineageListContext(lineageListRequest, atlasTypeRegistry);
        AtlasLineageListInfo ret = getLineageListInfoOnDemand(guid, atlasLineageOnDemandContext);
        ret.setSearchParameters(lineageListRequest);
        scrubLineageEntities(ret.getEntities());
        RequestContext.get().endMetricRecord(metricRecorder);
>>>>>>> c9247ae8
        return ret;
    }

    private boolean validateEntityTypeAndCheckIfDataSet(String guid) throws AtlasBaseException {
        AtlasEntityHeader entity = entityRetriever.toAtlasEntityHeaderWithClassifications(guid);
        AtlasEntityType entityType = atlasTypeRegistry.getEntityTypeByName(entity.getTypeName());
        if (entityType == null) {
            throw new AtlasBaseException(AtlasErrorCode.TYPE_NAME_NOT_FOUND, entity.getTypeName());
        }
        boolean isProcess = entityType.getTypeAndAllSuperTypes().contains(PROCESS_SUPER_TYPE);
        if (!isProcess) {
            boolean isDataSet = entityType.getTypeAndAllSuperTypes().contains(DATA_SET_SUPER_TYPE);
            if (!isDataSet) {
                throw new AtlasBaseException(AtlasErrorCode.INVALID_LINEAGE_ENTITY_TYPE, guid, entity.getTypeName());
            }
        }
        return !isProcess;
    }

    private LineageOnDemandConstraints getLineageConstraints(String guid, LineageOnDemandBaseParams defaultParams) {
        if (LOG.isDebugEnabled()) {
            LOG.debug("No lineage on-demand constraints provided for guid: {}, configuring with default values direction: {}, inputRelationsLimit: {}, outputRelationsLimit: {}, depth: {}",
                    guid, BOTH, defaultParams.getInputRelationsLimit(), defaultParams.getOutputRelationsLimit(), LINEAGE_ON_DEMAND_DEFAULT_DEPTH);
        }

        return new LineageOnDemandConstraints(defaultParams);
    }

    private LineageOnDemandConstraints getAndValidateLineageConstraintsByGuid(String guid, AtlasLineageOnDemandContext context) {
        Map<String, LineageOnDemandConstraints> lineageConstraintsMap = context.getConstraints();
        LineageOnDemandBaseParams defaultParams = context.getDefaultParams();

        if (lineageConstraintsMap == null || !lineageConstraintsMap.containsKey(guid)) {
            return getLineageConstraints(guid, defaultParams);
        }

        LineageOnDemandConstraints lineageConstraintsByGuid = lineageConstraintsMap.get(guid);
        if (lineageConstraintsByGuid == null) {
            return getLineageConstraints(guid, defaultParams);
        }

        if (Objects.isNull(lineageConstraintsByGuid.getDirection())) {
            LOG.info("No lineage on-demand direction provided for guid: {}, configuring with default value {}", guid, LineageDirection.BOTH);
            lineageConstraintsByGuid.setDirection(AtlasLineageOnDemandInfo.LineageDirection.BOTH);
        }

        if (lineageConstraintsByGuid.getInputRelationsLimit() < 0) {
            LOG.info("No lineage on-demand constraint inputRelationsLimit provided for guid: {}, configuring with default value {}", guid, context.getDefaultParams().getInputRelationsLimit());
            lineageConstraintsByGuid.setInputRelationsLimit(context.getDefaultParams().getInputRelationsLimit());
        }

        if (lineageConstraintsByGuid.getOutputRelationsLimit() < 0) {
            LOG.info("No lineage on-demand constraint outputRelationsLimit provided for guid: {}, configuring with default value {}", guid, context.getDefaultParams().getOutputRelationsLimit());
            lineageConstraintsByGuid.setOutputRelationsLimit(context.getDefaultParams().getOutputRelationsLimit());
        }

        if (lineageConstraintsByGuid.getDepth() == 0) {
            LOG.info("No lineage on-demand depth provided for guid: {}, configuring with default value {}", guid, LINEAGE_ON_DEMAND_DEFAULT_DEPTH);
            lineageConstraintsByGuid.setDepth(LINEAGE_ON_DEMAND_DEFAULT_DEPTH);
        }

        return lineageConstraintsByGuid;

    }

    private void appendLineageOnDemandPayload(AtlasLineageOnDemandInfo lineageInfo, LineageOnDemandRequest lineageOnDemandRequest) {
        if (lineageInfo == null) {
            return;
        }
        lineageInfo.setLineageOnDemandPayload(lineageOnDemandRequest);
    }

    //Consider only relationsOnDemand which has either more inputs or more outputs than given limit
    private void cleanupRelationsOnDemand(AtlasLineageOnDemandInfo lineageInfo) {
        if (lineageInfo != null && MapUtils.isNotEmpty(lineageInfo.getRelationsOnDemand())) {
            lineageInfo.getRelationsOnDemand().entrySet().removeIf(x ->
                    !(x.getValue().hasMoreInputs() || x.getValue().hasMoreOutputs()
                            || x.getValue().hasUpstream() || x.getValue().hasDownstream()));
        }
    }

    private AtlasLineageOnDemandInfo getLineageInfoOnDemand(String guid, AtlasLineageOnDemandContext atlasLineageOnDemandContext, boolean isDataSet) throws AtlasBaseException {
        AtlasPerfMetrics.MetricRecorder metricRecorder = RequestContext.get().startMetricRecord("getLineageInfoOnDemand");

        LineageOnDemandConstraints lineageConstraintsByGuid = getAndValidateLineageConstraintsByGuid(guid, atlasLineageOnDemandContext);

        AtlasLineageOnDemandInfo.LineageDirection direction = lineageConstraintsByGuid.getDirection();
        int              depth     = lineageConstraintsByGuid.getDepth();

        AtlasLineageOnDemandInfo ret = initializeLineageOnDemandInfo(guid);

        if (depth == 0) {
            depth = -1;
        }

        if (!ret.getRelationsOnDemand().containsKey(guid)) {
            ret.getRelationsOnDemand().put(guid, new LineageInfoOnDemand(lineageConstraintsByGuid));
        }

        if (isDataSet) {
            AtlasVertex datasetVertex = AtlasGraphUtilsV2.findByGuid(this.graph, guid);


            if (direction == AtlasLineageOnDemandInfo.LineageDirection.INPUT || direction == AtlasLineageOnDemandInfo.LineageDirection.BOTH) {
                traverseEdgesOnDemand(datasetVertex, true, depth, new HashSet<>(), atlasLineageOnDemandContext, ret, guid);
            }

            if (direction == AtlasLineageOnDemandInfo.LineageDirection.OUTPUT || direction == AtlasLineageOnDemandInfo.LineageDirection.BOTH) {
                traverseEdgesOnDemand(datasetVertex, false, depth, new HashSet<>(), atlasLineageOnDemandContext, ret, guid);
            }
        } else  {
            AtlasVertex processVertex = AtlasGraphUtilsV2.findByGuid(this.graph, guid);

            // make one hop to the next dataset vertices from process vertex and traverse with 'depth = depth - 1'
            if (direction == AtlasLineageOnDemandInfo.LineageDirection.INPUT || direction == AtlasLineageOnDemandInfo.LineageDirection.BOTH) {
                Iterable<AtlasEdge> processEdges = processVertex.getEdges(AtlasEdgeDirection.OUT, PROCESS_INPUTS_EDGE);

                traverseEdgesOnDemand(processEdges, true, depth, atlasLineageOnDemandContext, ret, processVertex, guid);
            }

            if (direction == AtlasLineageOnDemandInfo.LineageDirection.OUTPUT || direction == AtlasLineageOnDemandInfo.LineageDirection.BOTH) {
                Iterable<AtlasEdge> processEdges = processVertex.getEdges(AtlasEdgeDirection.OUT, PROCESS_OUTPUTS_EDGE);

                traverseEdgesOnDemand(processEdges, false, depth, atlasLineageOnDemandContext, ret, processVertex, guid);
            }

        }
        RequestContext.get().endMetricRecord(metricRecorder);

        return ret;
    }

<<<<<<< HEAD
    private AtlasLineageListInfo getLineageListInfoOnDemand(String guid, AtlasLineageListContext lineageListContext, boolean isDataSet) throws AtlasBaseException {
        AtlasPerfMetrics.MetricRecorder metricRecorder = RequestContext.get().startMetricRecord("getLineageListInfoOnDemand");

        LineageListRequest.LineageDirection direction = lineageListContext.getDirection();

        AtlasLineageListInfo ret = initializeLineageListInfo();

        if (!ret.getEntityInfoMap().containsKey(guid)) {
            ret.getEntityInfoMap().put(guid, new AtlasLineageListInfo.LineageListEntityInfo(lineageListContext.getSize()));
        }

        if (isDataSet) {
            AtlasVertex datasetVertex = AtlasGraphUtilsV2.findByGuid(this.graph, guid);

            if (direction == LineageListRequest.LineageDirection.INPUT) {
                traverseEdgesOnDemand(datasetVertex, true, lineageListContext.getDepth(), new HashSet<>(), lineageListContext, ret);
            }
            else if (direction == LineageListRequest.LineageDirection.OUTPUT) {
                traverseEdgesOnDemand(datasetVertex, false, lineageListContext.getDepth(), new HashSet<>(), lineageListContext, ret);
            }
        } else  {
            AtlasVertex processVertex = AtlasGraphUtilsV2.findByGuid(this.graph, guid);

            // make one hop to the next dataset vertices from process vertex and traverse with 'depth = depth - 1'
            if (direction == LineageListRequest.LineageDirection.INPUT) {
                Iterable<AtlasEdge> processEdges = processVertex.getEdges(AtlasEdgeDirection.OUT, PROCESS_INPUTS_EDGE);

                traverseEdgesOnDemand(processEdges, true, lineageListContext.getDepth(), lineageListContext, ret, processVertex);
            }
            else if (direction == LineageListRequest.LineageDirection.OUTPUT) {
                Iterable<AtlasEdge> processEdges = processVertex.getEdges(AtlasEdgeDirection.OUT, PROCESS_OUTPUTS_EDGE);

                traverseEdgesOnDemand(processEdges, false, lineageListContext.getDepth(), lineageListContext, ret, processVertex);
            }

        }
        RequestContext.get().endMetricRecord(metricRecorder);

        return ret;
    }

=======
    private AtlasLineageListInfo getLineageListInfoOnDemand(String guid, AtlasLineageListContext lineageListContext) throws AtlasBaseException {
        AtlasPerfMetrics.MetricRecorder metricRecorder = RequestContext.get().startMetricRecord("getLineageListInfoOnDemand");

        AtlasLineageListInfo ret = initializeLineageListInfo(guid, new LineageListEntityInfo(lineageListContext.getSize()));
        boolean isDataSet = validateEntityTypeAndCheckIfDataSet(guid);
        if (isDataSet) {
            AtlasVertex datasetVertex = AtlasGraphUtilsV2.findByGuid(this.graph, guid);
            traverseEdgesOnDemand(datasetVertex, lineageListContext, ret);
        } else
            throw new AtlasBaseException(AtlasErrorCode.BAD_REQUEST,"Process entity as a base not supported");
        RequestContext.get().endMetricRecord(metricRecorder);
        return ret;
    }


>>>>>>> c9247ae8
    private void traverseEdgesOnDemand(Iterable<AtlasEdge> processEdges, boolean isInput, int depth, AtlasLineageOnDemandContext atlasLineageOnDemandContext, AtlasLineageOnDemandInfo ret, AtlasVertex processVertex, String baseGuid) throws AtlasBaseException {
        AtlasLineageOnDemandInfo.LineageDirection direction = isInput ? AtlasLineageOnDemandInfo.LineageDirection.INPUT : AtlasLineageOnDemandInfo.LineageDirection.OUTPUT;
        for (AtlasEdge processEdge : processEdges) {
            AtlasVertex datasetVertex = processEdge.getInVertex();

            if (!vertexMatchesEvaluation(datasetVertex, atlasLineageOnDemandContext) || !edgeMatchesEvaluation(processEdge, atlasLineageOnDemandContext)) {
                continue;
            }

            if (checkForOffset(processEdge, processVertex, atlasLineageOnDemandContext, ret)) {
                continue;
            }

            boolean isInputEdge  = processEdge.getLabel().equalsIgnoreCase(PROCESS_INPUTS_EDGE);
            if (incrementAndCheckIfRelationsLimitReached(processEdge, isInputEdge, atlasLineageOnDemandContext, ret, depth, baseGuid, direction)) {
                break;
            } else {
                addEdgeToResult(processEdge, ret, atlasLineageOnDemandContext);
            }

            String inGuid = AtlasGraphUtilsV2.getIdFromVertex(datasetVertex);
            LineageOnDemandConstraints inGuidLineageConstrains = getAndValidateLineageConstraintsByGuid(inGuid, atlasLineageOnDemandContext);

            if (!ret.getRelationsOnDemand().containsKey(inGuid)) {
                ret.getRelationsOnDemand().put(inGuid, new LineageInfoOnDemand(inGuidLineageConstrains));
            }

            traverseEdgesOnDemand(datasetVertex, isInput, depth - 1, new HashSet<>(), atlasLineageOnDemandContext, ret, baseGuid);
        }
    }

    private void traverseEdgesOnDemand(Iterable<AtlasEdge> processEdges, boolean isInput, int depth, AtlasLineageListContext lineageListContext, AtlasLineageListInfo ret, AtlasVertex processVertex) throws AtlasBaseException {
        for (AtlasEdge processEdge : processEdges) {
            AtlasVertex datasetVertex = processEdge.getInVertex();

            if (!vertexMatchesEvaluation(datasetVertex, lineageListContext) || !edgeMatchesEvaluation(processEdge, lineageListContext)) {
                continue;
            }

            if (checkForOffset(processVertex, datasetVertex, lineageListContext, ret, isInput)) {
                continue;
            }
            boolean isInputEdge  = processEdge.getLabel().equalsIgnoreCase(PROCESS_INPUTS_EDGE);
            if (incrementAndCheckIfListRelationsLimitReached(processEdge, isInputEdge, lineageListContext, ret, datasetVertex)) {
                break;
            } else {
                addEdgeToResult(processEdge, ret, lineageListContext);
            }

            String inGuid = AtlasGraphUtilsV2.getIdFromVertex(datasetVertex);

            if (!ret.getEntityInfoMap().containsKey(inGuid)) {
                ret.getEntityInfoMap().put(inGuid, new LineageListEntityInfo(lineageListContext.getSize()));
            }

            traverseEdgesOnDemand(datasetVertex, isInput, depth - 1, new HashSet<>(), lineageListContext, ret);
        }
    }

    private void traverseEdgesOnDemand(AtlasVertex datasetVertex, boolean isInput, int depth, Set<String> visitedVertices, AtlasLineageOnDemandContext atlasLineageOnDemandContext, AtlasLineageOnDemandInfo ret, String baseGuid) throws AtlasBaseException {
        if (depth != 0) { // base condition of recursion for depth
            AtlasPerfMetrics.MetricRecorder metricRecorder = RequestContext.get().startMetricRecord("traverseEdgesOnDemand");

            AtlasLineageOnDemandInfo.LineageDirection direction = isInput ? AtlasLineageOnDemandInfo.LineageDirection.INPUT : AtlasLineageOnDemandInfo.LineageDirection.OUTPUT;

            // keep track of visited vertices to avoid circular loop
            visitedVertices.add(getId(datasetVertex));

            AtlasPerfMetrics.MetricRecorder traverseEdgesOnDemandGetEdgesIn = RequestContext.get().startMetricRecord("traverseEdgesOnDemandGetEdgesIn");
            Iterable<AtlasEdge> incomingEdges = datasetVertex.getEdges(IN, isInput ? PROCESS_OUTPUTS_EDGE : PROCESS_INPUTS_EDGE);
            RequestContext.get().endMetricRecord(traverseEdgesOnDemandGetEdgesIn);

            for (AtlasEdge incomingEdge : incomingEdges) {
                AtlasPerfMetrics.MetricRecorder traverseEdgesOnDemandGetOutVertexIn = RequestContext.get().startMetricRecord("traverseEdgesOnDemandGetOutVertexIn");
                AtlasVertex processVertex = incomingEdge.getOutVertex();
                RequestContext.get().endMetricRecord(traverseEdgesOnDemandGetOutVertexIn);

                if (!vertexMatchesEvaluation(processVertex, atlasLineageOnDemandContext) || !edgeMatchesEvaluation(incomingEdge, atlasLineageOnDemandContext)) {
                    continue;
                }

                if (checkForOffset(incomingEdge, datasetVertex, atlasLineageOnDemandContext, ret)) {
                    continue;
                }

                if (incrementAndCheckIfRelationsLimitReached(incomingEdge, !isInput, atlasLineageOnDemandContext, ret, depth, baseGuid, direction)) {
                    break;
                } else {
                    addEdgeToResult(incomingEdge, ret, atlasLineageOnDemandContext);
                }

                AtlasPerfMetrics.MetricRecorder traverseEdgesOnDemandGetEdgesOut = RequestContext.get().startMetricRecord("traverseEdgesOnDemandGetEdgesOut");
                Iterable<AtlasEdge> outgoingEdges = processVertex.getEdges(OUT, isInput ? PROCESS_INPUTS_EDGE : PROCESS_OUTPUTS_EDGE);
                RequestContext.get().endMetricRecord(traverseEdgesOnDemandGetEdgesOut);

                for (AtlasEdge outgoingEdge : outgoingEdges) {
                    AtlasPerfMetrics.MetricRecorder traverseEdgesOnDemandGetOutVertexOut = RequestContext.get().startMetricRecord("traverseEdgesOnDemandGetOutVertexOut");
                    AtlasVertex entityVertex = outgoingEdge.getInVertex();
                    RequestContext.get().endMetricRecord(traverseEdgesOnDemandGetOutVertexOut);

                    if (!vertexMatchesEvaluation(entityVertex, atlasLineageOnDemandContext) || !edgeMatchesEvaluation(outgoingEdge, atlasLineageOnDemandContext)) {
                        continue;
                    }

                    if (checkForOffset(outgoingEdge, processVertex, atlasLineageOnDemandContext, ret)) {
                        continue;
                    }

                    if (incrementAndCheckIfRelationsLimitReached(outgoingEdge, isInput, atlasLineageOnDemandContext, ret, depth, baseGuid, direction)) {
                        break;
                    } else {
                        addEdgeToResult(outgoingEdge, ret, atlasLineageOnDemandContext);
                    }

                    if (entityVertex != null && !visitedVertices.contains(getId(entityVertex))) {
                        traverseEdgesOnDemand(entityVertex, isInput, depth - 1, visitedVertices, atlasLineageOnDemandContext, ret, baseGuid); // execute inner depth
                    }
                }
            }

            RequestContext.get().endMetricRecord(metricRecorder);
        }
    }

<<<<<<< HEAD
    private void traverseEdgesOnDemand(AtlasVertex datasetVertex, boolean isInput, int depth, Set<String> visitedVertices, AtlasLineageListContext lineageListContext, AtlasLineageListInfo ret) throws AtlasBaseException {
        if (depth > 0) { // base condition of recursion for depth
            AtlasPerfMetrics.MetricRecorder metricRecorder = RequestContext.get().startMetricRecord("traverseEdgesOnDemand");

            // keep track of visited vertices to avoid circular loop
            visitedVertices.add(getId(datasetVertex));

            AtlasPerfMetrics.MetricRecorder traverseEdgesOnDemandGetEdgesIn = RequestContext.get().startMetricRecord("traverseEdgesOnDemandGetEdgesIn");
            Iterable<AtlasEdge> incomingEdges = datasetVertex.getEdges(IN, isInput ? PROCESS_OUTPUTS_EDGE : PROCESS_INPUTS_EDGE);
            RequestContext.get().endMetricRecord(traverseEdgesOnDemandGetEdgesIn);

            for (AtlasEdge incomingEdge : incomingEdges) {
                AtlasVertex processVertex = incomingEdge.getOutVertex();

                if (!vertexMatchesEvaluation(processVertex, lineageListContext) || !edgeMatchesEvaluation(incomingEdge, lineageListContext)) {
                    continue;
                }

                if (lineageListContext.isFetchProcesses()) {
                    addEdgeToResult(incomingEdge, ret, lineageListContext);
                }

                AtlasPerfMetrics.MetricRecorder traverseEdgesOnDemandGetEdgesOut = RequestContext.get().startMetricRecord("traverseEdgesOnDemandGetEdgesOut");
                Iterable<AtlasEdge> outgoingEdges = processVertex.getEdges(OUT, isInput ? PROCESS_INPUTS_EDGE : PROCESS_OUTPUTS_EDGE);
                RequestContext.get().endMetricRecord(traverseEdgesOnDemandGetEdgesOut);

                for (AtlasEdge outgoingEdge : outgoingEdges) {
                    AtlasVertex entityVertex = outgoingEdge.getInVertex();

                    if (vertexMatchesEvaluation(entityVertex, lineageListContext) && edgeMatchesEvaluation(outgoingEdge, lineageListContext)) {
                        if (checkForOffset(datasetVertex, entityVertex, lineageListContext, ret, isInput)) {
                            continue;
                        }

                        if (incrementAndCheckIfListRelationsLimitReached(outgoingEdge, isInput, lineageListContext, ret, datasetVertex)) {
                            break;
                        } else {
                            addEdgeToResult(outgoingEdge, ret, lineageListContext);
                        }
                    }

                    if (entityVertex != null && !visitedVertices.contains(getId(entityVertex))) {
                        traverseEdgesOnDemand(entityVertex, isInput, depth - 1, visitedVertices, lineageListContext, ret); // execute inner depth
                    }
                }
            }

            RequestContext.get().endMetricRecord(metricRecorder);
        }
    }

=======
    private void traverseEdgesOnDemand(AtlasVertex baseVertex, AtlasLineageListContext lineageListContext, AtlasLineageListInfo ret) throws AtlasBaseException {
        AtlasPerfMetrics.MetricRecorder metricRecorder = RequestContext.get().startMetricRecord("traverseEdgesOnDemand");

        Set<String> visitedVertices = new HashSet<>();
        visitedVertices.add(getGuid(baseVertex));
        Set<String> visitedEdges = new HashSet<>();
        Set<String> skippedVertices = new HashSet<>();
        Queue<LineageCurrentTraversalContext> traversalQueue = new LinkedList<>();
        addNeighborVerticesToQueue(baseVertex, lineageListContext, traversalQueue, visitedEdges);

        boolean isLimitReached = false;
        int currentDepth = 1;

        while (!traversalQueue.isEmpty() && currentDepth <= lineageListContext.getDepth() && !isLimitReached) {
            int entitiesInCurrentDepth = traversalQueue.size();

            for (int i = 0; i < entitiesInCurrentDepth; i++) {
                LineageCurrentTraversalContext currentContext = traversalQueue.poll();

                AtlasVertex processVertex = AtlasGraphUtilsV2.findByGuid(this.graph, currentContext.getProcessGUID());
                AtlasVertex currentVertex = AtlasGraphUtilsV2.findByGuid(this.graph, currentContext.getVertexGUID());

                if (skippedVertices.contains(getGuid(currentVertex))) {
                    continue;
                }

                if (visitedVertices.contains(currentContext.getVertexGUID())) {
                    appendProcessToResult(processVertex, lineageListContext, ret);
                    continue;
                }

                if (skipEntitiesBeforeOffset(lineageListContext, ret)) {
                    skippedVertices.add(getGuid(currentVertex));
                    if (hasMoreHorizontalNeighbors(isInputDirection(lineageListContext), currentVertex))
                        addNeighborVerticesToQueue(currentVertex, lineageListContext, traversalQueue, visitedEdges);
                    continue;
                }

                isLimitReached = getLineageListEntityInfo(ret).isRelationsReachedLimit();
                if (isLimitReached) {
                    getLineageListEntityInfo(ret).setHasMore(true);
                    break;
                }
                exploreVertex(processVertex, currentVertex, lineageListContext, ret, traversalQueue, visitedEdges);
                visitedVertices.add(currentContext.getVertexGUID());
            }
            currentDepth++;
        }
        if (!traversalQueue.isEmpty())
            getLineageListEntityInfo(ret).setHasMore(true);
        cleanUpResult(ret);
        RequestContext.get().endMetricRecord(metricRecorder);
    }

    private void cleanUpResult(AtlasLineageListInfo ret) {
        if (ret.getEntityInfoMap().values().stream().findFirst().get().getRelationsCount() == 0)
            ret.getEntities().clear();
    }

    private void exploreVertex(AtlasVertex processVertex, AtlasVertex currentVertex, AtlasLineageListContext lineageListContext, AtlasLineageListInfo ret, Queue<LineageCurrentTraversalContext> queue, Set<String> visitedEdges) throws AtlasBaseException {
        incrementTraversedEntityCount(ret);
        addEntitiesToResult(processVertex, currentVertex, lineageListContext, ret);
        addNeighborVerticesToQueue(currentVertex, lineageListContext, queue, visitedEdges);
    }

    private static void incrementTraversedEntityCount(AtlasLineageListInfo ret) {
        getLineageListEntityInfo(ret).incrementRelationsCount();
    }

    private void addEntitiesToResult(AtlasVertex processVertex, AtlasVertex currentVertex, AtlasLineageListContext lineageListContext, AtlasLineageListInfo ret) throws AtlasBaseException {
        appendProcessToResult(processVertex, lineageListContext, ret);
        appendDatasetEntityToResult(currentVertex, lineageListContext, ret);
    }

    private void appendDatasetEntityToResult(AtlasVertex currentVertex, AtlasLineageListContext lineageListContext, AtlasLineageListInfo ret) throws AtlasBaseException {
        ret.getEntities().add(entityRetriever.toAtlasEntityHeaderWithClassifications(currentVertex, lineageListContext.getAttributes()));
    }

    private void appendProcessToResult(AtlasVertex processVertex, AtlasLineageListContext lineageListContext, AtlasLineageListInfo ret) throws AtlasBaseException {
        if (lineageListContext.isFetchProcesses())
            appendDatasetEntityToResult(processVertex, lineageListContext, ret);
    }

    private void addNeighborVerticesToQueue(AtlasVertex currentVertex, AtlasLineageListContext lineageListContext,
                                            Queue<LineageCurrentTraversalContext> traversalQueue, Set<String> visitedEdges) {

        AtlasPerfMetrics.MetricRecorder traverseEdgesOnDemandGetEdgesIn = RequestContext.get().startMetricRecord("traverseEdgesOnDemandGetEdgesIn");
        Iterator<AtlasEdge> incomingEdges = currentVertex.getEdges(IN, isInputDirection(lineageListContext) ? PROCESS_OUTPUTS_EDGE : PROCESS_INPUTS_EDGE).iterator();
        RequestContext.get().endMetricRecord(traverseEdgesOnDemandGetEdgesIn);

        while (incomingEdges.hasNext()) {
            AtlasEdge incomingEdge = incomingEdges.next();
            AtlasVertex processVertex = incomingEdge.getOutVertex();

            if (!vertexMatchesEvaluation(processVertex, lineageListContext) || !edgeMatchesEvaluation(incomingEdge, lineageListContext))
                continue;

            AtlasPerfMetrics.MetricRecorder traverseEdgesOnDemandGetEdgesOut = RequestContext.get().startMetricRecord("traverseEdgesOnDemandGetEdgesOut");
            Iterator<AtlasEdge> outgoingEdges = processVertex.getEdges(OUT, isInputDirection(lineageListContext) ? PROCESS_INPUTS_EDGE : PROCESS_OUTPUTS_EDGE).iterator();
            RequestContext.get().endMetricRecord(traverseEdgesOnDemandGetEdgesOut);

            while (outgoingEdges.hasNext()) {
                AtlasEdge outgoingEdge = outgoingEdges.next();
                AtlasVertex entityVertex = outgoingEdge.getInVertex();

                if (vertexMatchesEvaluation(entityVertex, lineageListContext) && edgeMatchesEvaluation(outgoingEdge, lineageListContext) && !visitedEdges.contains(getEdgeLabel(outgoingEdge))) {
                    visitedEdges.add(getEdgeLabel(outgoingEdge));
                    LineageCurrentTraversalContext currentContext = new LineageCurrentTraversalContext(getGuid(entityVertex), getGuid(processVertex), getEdgeLabel(outgoingEdge));
                    traversalQueue.add(currentContext);
                    addEntitiesToCache(lineageListContext.isFetchProcesses(), processVertex, entityVertex);
                }
            }
        }
    }

    private static void addEntitiesToCache(boolean addProcess, AtlasVertex processVertex, AtlasVertex entityVertex) {
        GraphTransactionInterceptor.addToVertexCache(getGuid(entityVertex), entityVertex);
        if (addProcess)
            GraphTransactionInterceptor.addToVertexCache(getGuid(processVertex), processVertex);
    }

    private static LineageListEntityInfo getLineageListEntityInfo(AtlasLineageListInfo ret) {
        return ret.getEntityInfoMap().values().stream().findFirst().get();
    }

    private static boolean hasMoreHorizontalNeighbors(boolean isInputDirection, AtlasVertex currentVertex) {
        return isInputDirection ? currentVertex.getEdges(IN, PROCESS_OUTPUTS_EDGE).iterator().hasNext() :
                currentVertex.getEdges(IN, PROCESS_INPUTS_EDGE).iterator().hasNext();
    }

    private static boolean isInputDirection(AtlasLineageListContext lineageListContext) {
        return LineageListRequest.LineageDirection.INPUT.equals(lineageListContext.getDirection());
    }

>>>>>>> c9247ae8
    private boolean checkForOffset(AtlasEdge atlasEdge, AtlasVertex entityVertex, AtlasLineageOnDemandContext atlasLineageOnDemandContext, AtlasLineageOnDemandInfo ret) {
        AtlasPerfMetrics.MetricRecorder checkForOffset = RequestContext.get().startMetricRecord("checkForOffset");

        boolean skipPage = false;
        String entityGuid = getGuid(entityVertex);
        LineageOnDemandConstraints entityConstraints = getAndValidateLineageConstraintsByGuid(entityGuid, atlasLineageOnDemandContext);
        LineageInfoOnDemand entityLineageInfo = ret.getRelationsOnDemand().containsKey(entityGuid) ? ret.getRelationsOnDemand().get(entityGuid) : new LineageInfoOnDemand(entityConstraints);

        if (entityConstraints.getFrom() != 0 && entityLineageInfo.getFromCounter() < entityConstraints.getFrom()) {
            if (! lineageContainsSkippedEdgeV2(ret, atlasEdge)) {
                addEdgeToSkippedEdges(ret, atlasEdge);
                entityLineageInfo.incrementFromCounter();
            }
            skipPage = true;
        }

        RequestContext.get().endMetricRecord(checkForOffset);
        return skipPage;
    }

    private boolean checkForOffset(AtlasVertex datasetVertex, AtlasVertex entityVertex, AtlasLineageListContext atlasLineageListContext, AtlasLineageListInfo ret, boolean isInput) {
        String datasetVertexGuid = getGuid(datasetVertex);
        String entityVertexGuid = getGuid(entityVertex);
        LineageListEntityInfo entityLineageInfo = ret.getEntityInfoMap().containsKey(datasetVertexGuid) ? ret.getEntityInfoMap().get(datasetVertexGuid) : new LineageListEntityInfo(atlasLineageListContext.getSize());

        if (atlasLineageListContext.getFrom() != 0 && entityLineageInfo.getFromCounter() < atlasLineageListContext.getFrom()) {
            if (! lineageContainsSkippedEdgeV2(ret, datasetVertexGuid, entityVertexGuid, isInput)) {
                addEdgeToSkippedEdges(ret, datasetVertexGuid, entityVertexGuid, isInput);
                entityLineageInfo.incrementFromCounter();
            }
            return true;
        }
        return false;
    }

    private boolean skipEntitiesBeforeOffset(AtlasLineageListContext atlasLineageListContext, AtlasLineageListInfo ret) {
        LineageListEntityInfo entityLineageInfo = getLineageListEntityInfo(ret);
        if (atlasLineageListContext.getFrom() != 0 && entityLineageInfo.getFromCounter() < atlasLineageListContext.getFrom()) {
            entityLineageInfo.incrementFromCounter();
            return true;
        }
        return false;
    }

    private static String getId(AtlasVertex vertex) {
        return vertex.getIdForDisplay();
    }

    private boolean incrementAndCheckIfRelationsLimitReached(AtlasEdge atlasEdge, boolean isInput, AtlasLineageOnDemandContext atlasLineageOnDemandContext, AtlasLineageOnDemandInfo ret, int depth, String baseGuid, AtlasLineageOnDemandInfo.LineageDirection direction) {
        AtlasPerfMetrics.MetricRecorder metricRecorder = RequestContext.get().startMetricRecord("incrementAndCheckIfRelationsLimitReached");

        boolean hasRelationsLimitReached = false;

        AtlasVertex                inVertex                 = isInput ? atlasEdge.getOutVertex() : atlasEdge.getInVertex();
        String                     inGuid                   = AtlasGraphUtilsV2.getIdFromVertex(inVertex);
        LineageOnDemandConstraints inGuidLineageConstraints = getAndValidateLineageConstraintsByGuid(inGuid, atlasLineageOnDemandContext);

        AtlasVertex                outVertex                 = isInput ? atlasEdge.getInVertex() : atlasEdge.getOutVertex();
        String                     outGuid                   = AtlasGraphUtilsV2.getIdFromVertex(outVertex);
        LineageOnDemandConstraints outGuidLineageConstraints = getAndValidateLineageConstraintsByGuid(outGuid, atlasLineageOnDemandContext);

        boolean selfCyclic = AtlasLineageOnDemandInfo.LineageDirection.OUTPUT.equals(direction) && baseGuid.equals(outGuid) && isSelfCyclic(ret, inGuid, outGuid);
        boolean skipIncrement = AtlasLineageOnDemandInfo.LineageDirection.INPUT.equals(direction) && baseGuid.equals(outGuid);

        if (lineageContainsVisitedEdgeV2(ret, atlasEdge) && !selfCyclic) {
            return false;
        }

        // Keep track of already visited vertices for horizontal pagination to not process it again
        boolean isOutVertexVisited = ret.getRelationsOnDemand().containsKey(outGuid);
        boolean isInVertexVisited = ret.getRelationsOnDemand().containsKey(inGuid);

        LineageInfoOnDemand inLineageInfo = ret.getRelationsOnDemand().containsKey(inGuid) ? ret.getRelationsOnDemand().get(inGuid) : new LineageInfoOnDemand(inGuidLineageConstraints);
        LineageInfoOnDemand outLineageInfo = ret.getRelationsOnDemand().containsKey(outGuid) ? ret.getRelationsOnDemand().get(outGuid) : new LineageInfoOnDemand(outGuidLineageConstraints);

        if (inLineageInfo.isInputRelationsReachedLimit()) {
            inLineageInfo.setHasMoreInputs(true);
            hasRelationsLimitReached = true;
        }else {
            inLineageInfo.incrementInputRelationsCount();
        }

        if (outLineageInfo.isOutputRelationsReachedLimit()) {
            outLineageInfo.setHasMoreOutputs(true);
            hasRelationsLimitReached = true;
        } else if (! skipIncrement) {
            outLineageInfo.incrementOutputRelationsCount();
        }

        // Handle horizontal pagination
        if (depth == 1) { // is the vertex a leaf?
            if (isInput && ! isOutVertexVisited) {
                outLineageInfo.setHasUpstream(outVertex.getEdges(IN, PROCESS_OUTPUTS_EDGE).iterator().hasNext());
            } else if (! isInput && ! isInVertexVisited) {
                inLineageInfo.setHasDownstream(inVertex.getEdges(IN, PROCESS_INPUTS_EDGE).iterator().hasNext());
            }
        }

        if (!hasRelationsLimitReached) {
            ret.getRelationsOnDemand().put(inGuid, inLineageInfo);
            ret.getRelationsOnDemand().put(outGuid, outLineageInfo);
        }
        RequestContext.get().endMetricRecord(metricRecorder);

        return hasRelationsLimitReached;
    }

    private boolean incrementAndCheckIfListRelationsLimitReached(AtlasEdge atlasEdge, boolean isInput, AtlasLineageListContext atlasLineageListContext, AtlasLineageListInfo ret, AtlasVertex datasetVertex) {
        AtlasPerfMetrics.MetricRecorder metricRecorder = RequestContext.get().startMetricRecord("incrementAndCheckIfListRelationsLimitReached");

        if (lineageContainsVisitedEdgeV2(ret, atlasEdge)) {
            return false;
        }

        boolean hasRelationsLimitReached = false;

        AtlasVertex                inVertex                 = isInput ? atlasEdge.getOutVertex() : datasetVertex;
        String                     inGuid                   = AtlasGraphUtilsV2.getIdFromVertex(inVertex);

        AtlasVertex                outVertex                 = isInput ? datasetVertex : atlasEdge.getOutVertex();
        String                     outGuid                   = AtlasGraphUtilsV2.getIdFromVertex(outVertex);

        LineageListEntityInfo inLineageInfo = ret.getEntityInfoMap().containsKey(inGuid) ? ret.getEntityInfoMap().get(inGuid) : new LineageListEntityInfo(atlasLineageListContext.getSize());
        LineageListEntityInfo outLineageInfo = ret.getEntityInfoMap().containsKey(outGuid) ? ret.getEntityInfoMap().get(outGuid) : new LineageListEntityInfo(atlasLineageListContext.getSize());

        if (inLineageInfo.isInputRelationsReachedLimit()) {
            inLineageInfo.setHasMoreInputs(true);
            hasRelationsLimitReached = true;
        } else {
            inLineageInfo.incrementInputRelationsCount();
        }

        if (outLineageInfo.isOutputRelationsReachedLimit()) {
            outLineageInfo.setHasMoreOutputs(true);
            hasRelationsLimitReached = true;
        } else {
            outLineageInfo.incrementOutputRelationsCount();
        }

        if (!hasRelationsLimitReached) {
            ret.getEntityInfoMap().put(inGuid, inLineageInfo);
            ret.getEntityInfoMap().put(outGuid, outLineageInfo);
        }
        RequestContext.get().endMetricRecord(metricRecorder);

        return hasRelationsLimitReached;
    }

    private boolean isSelfCyclic(AtlasLineageOnDemandInfo ret, String inGuid, String outGuid) {
        return ret.getRelations().stream().anyMatch(r -> r.getFromEntityId().equals(inGuid)) &&
                ret.getRelations().stream().anyMatch(r -> r.getToEntityId().equals(outGuid)) &&
                ret.getRelations().stream().anyMatch(r -> r.getFromEntityId().equals(outGuid)) &&
                ret.getRelations().stream().anyMatch(r -> r.getToEntityId().equals(inGuid));
    }

    @Override
    @GraphTransaction
    public SchemaDetails getSchemaForHiveTableByName(final String datasetName) throws AtlasBaseException {
        if (StringUtils.isEmpty(datasetName)) {
            // TODO: Complete error handling here
            throw new AtlasBaseException(AtlasErrorCode.BAD_REQUEST);
        }

        AtlasEntityType hive_table = atlasTypeRegistry.getEntityTypeByName("hive_table");

        Map<String, Object> lookupAttributes = new HashMap<>();
        lookupAttributes.put("qualifiedName", datasetName);
        String guid = AtlasGraphUtilsV2.getGuidByUniqueAttributes(hive_table, lookupAttributes);

        return getSchemaForHiveTableByGuid(guid);
    }

    @Override
    @GraphTransaction
    public SchemaDetails getSchemaForHiveTableByGuid(final String guid) throws AtlasBaseException {
        if (StringUtils.isEmpty(guid)) {
            throw new AtlasBaseException(AtlasErrorCode.BAD_REQUEST);
        }
        SchemaDetails ret = new SchemaDetails();
        AtlasEntityType hive_column = atlasTypeRegistry.getEntityTypeByName("hive_column");

        ret.setDataType(AtlasTypeUtil.toClassTypeDefinition(hive_column));

        AtlasEntityWithExtInfo entityWithExtInfo = entityRetriever.toAtlasEntityWithExtInfo(guid);
        AtlasEntity entity = entityWithExtInfo.getEntity();

        AtlasAuthorizationUtils.verifyAccess(new AtlasEntityAccessRequest(atlasTypeRegistry, AtlasPrivilege.ENTITY_READ, new AtlasEntityHeader(entity)),
                "read entity schema: guid=", guid);

        Map<String, AtlasEntity> referredEntities = entityWithExtInfo.getReferredEntities();
        List<String> columnIds = getColumnIds(entity);

        if (MapUtils.isNotEmpty(referredEntities)) {
            List<Map<String, Object>> rows = referredEntities.entrySet()
                    .stream()
                    .filter(e -> isColumn(columnIds, e))
                    .map(e -> AtlasTypeUtil.toMap(e.getValue()))
                    .collect(Collectors.toList());
            ret.setRows(rows);
        }

        return ret;
    }

    private void scrubLineageEntities(Collection<AtlasEntityHeader> entityHeaders) throws AtlasBaseException {
        AtlasPerfMetrics.MetricRecorder metricRecorder = RequestContext.get().startMetricRecord("scrubLineageEntities");

        AtlasSearchResult searchResult = new AtlasSearchResult();
        searchResult.setEntities(new ArrayList<>(entityHeaders));
        AtlasSearchResultScrubRequest request = new AtlasSearchResultScrubRequest(atlasTypeRegistry, searchResult);

        AtlasAuthorizationUtils.scrubSearchResults(request, true);
        RequestContext.get().endMetricRecord(metricRecorder);
    }

    private List<String> getColumnIds(AtlasEntity entity) {
        List<String> ret = new ArrayList<>();
        Object columnObjs = entity.getAttribute(COLUMNS);

        if (columnObjs instanceof List) {
            for (Object pkObj : (List) columnObjs) {
                if (pkObj instanceof AtlasObjectId) {
                    ret.add(((AtlasObjectId) pkObj).getGuid());
                }
            }
        }

        return ret;
    }

    private boolean isColumn(List<String> columnIds, Map.Entry<String, AtlasEntity> e) {
        return columnIds.contains(e.getValue().getGuid());
    }

    private AtlasLineageInfo getLineageInfoV1(AtlasLineageContext lineageContext) throws AtlasBaseException {
        AtlasLineageInfo ret;
        LineageDirection direction = lineageContext.getDirection();

        if (direction.equals(INPUT)) {
            ret = getLineageInfo(lineageContext, INPUT);
        } else if (direction.equals(OUTPUT)) {
            ret = getLineageInfo(lineageContext, OUTPUT);
        } else {
            ret = getBothLineageInfoV1(lineageContext);
        }

        return ret;
    }

    private AtlasLineageInfo getLineageInfo(AtlasLineageContext lineageContext, LineageDirection direction) throws AtlasBaseException {
        int depth = lineageContext.getDepth();
        String guid = lineageContext.getGuid();
        boolean isDataSet = lineageContext.isDataset();

        final Map<String, Object> bindings = new HashMap<>();
        String lineageQuery = getLineageQuery(guid, direction, depth, isDataSet, bindings);
        List results = executeGremlinScript(bindings, lineageQuery);
        Map<String, AtlasEntityHeader> entities = new HashMap<>();
        Set<LineageRelation> relations = new HashSet<>();

        if (CollectionUtils.isNotEmpty(results)) {
            for (Object result : results) {
                if (result instanceof Map) {
                    for (final Object o : ((Map) result).entrySet()) {
                        final Map.Entry entry = (Map.Entry) o;
                        Object value = entry.getValue();

                        if (value instanceof List) {
                            for (Object elem : (List) value) {
                                if (elem instanceof AtlasEdge) {
                                    processEdge((AtlasEdge) elem, entities, relations, lineageContext);
                                } else {
                                    LOG.warn("Invalid value of type {} found, ignoring", (elem != null ? elem.getClass().getSimpleName() : "null"));
                                }
                            }
                        } else if (value instanceof AtlasEdge) {
                            processEdge((AtlasEdge) value, entities, relations, lineageContext);
                        } else {
                            LOG.warn("Invalid value of type {} found, ignoring", (value != null ? value.getClass().getSimpleName() : "null"));
                        }
                    }
                } else if (result instanceof AtlasEdge) {
                    processEdge((AtlasEdge) result, entities, relations, lineageContext);
                }
            }
        }

        return new AtlasLineageInfo(guid, entities, relations, direction, depth, -1, -1);
    }

    private AtlasLineageInfo getLineageInfoV2(AtlasLineageContext lineageContext) throws AtlasBaseException {
        AtlasPerfMetrics.MetricRecorder metric = RequestContext.get().startMetricRecord("getLineageInfoV2");

        int depth = lineageContext.getDepth();
        String guid = lineageContext.getGuid();
        LineageDirection direction = lineageContext.getDirection();

        AtlasLineageInfo ret = initializeLineageInfo(guid, direction, depth, lineageContext.getLimit(), lineageContext.getOffset());

        if (depth == 0) {
            depth = -1;
        }

        if (lineageContext.isDataset()) {
            AtlasVertex datasetVertex = AtlasGraphUtilsV2.findByGuid(this.graph, guid);
            lineageContext.setStartDatasetVertex(datasetVertex);

            if (direction == INPUT || direction == BOTH) {
                traverseEdges(datasetVertex, true, depth, new HashSet<>(), ret, lineageContext);
            }

            if (direction == OUTPUT || direction == BOTH) {
                traverseEdges(datasetVertex, false, depth, new HashSet<>(), ret, lineageContext);
            }
        } else {
            AtlasVertex processVertex = AtlasGraphUtilsV2.findByGuid(this.graph, guid);

            // make one hop to the next dataset vertices from process vertex and traverse with 'depth = depth - 1'
            if (direction == INPUT || direction == BOTH) {
                Iterator<AtlasEdge> processEdges = vertexEdgeCache.getEdges(processVertex, OUT, PROCESS_INPUTS_EDGE).iterator();

                List<AtlasEdge> qualifyingEdges = getQualifyingProcessEdges(processEdges, lineageContext);
                ret.setHasChildrenForDirection(getGuid(processVertex), new LineageChildrenInfo(INPUT, hasMoreChildren(qualifyingEdges)));

                for (AtlasEdge processEdge : qualifyingEdges) {
                    addEdgeToResult(processEdge, ret, lineageContext);

                    AtlasVertex datasetVertex = processEdge.getInVertex();

                    traverseEdges(datasetVertex, true, depth - 1, new HashSet<>(), ret, lineageContext);
                }
            }

            if (direction == OUTPUT || direction == BOTH) {
                Iterator<AtlasEdge> processEdges = vertexEdgeCache.getEdges(processVertex, OUT, PROCESS_OUTPUTS_EDGE).iterator();

                List<AtlasEdge> qualifyingEdges = getQualifyingProcessEdges(processEdges, lineageContext);
                ret.setHasChildrenForDirection(getGuid(processVertex), new LineageChildrenInfo(OUTPUT, hasMoreChildren(qualifyingEdges)));

                for (AtlasEdge processEdge : qualifyingEdges) {
                    addEdgeToResult(processEdge, ret, lineageContext);

                    AtlasVertex datasetVertex = processEdge.getInVertex();

                    traverseEdges(datasetVertex, false, depth - 1, new HashSet<>(), ret, lineageContext);
                }
            }
        }
        RequestContext.get().endMetricRecord(metric);

        return ret;
    }

    private List<AtlasEdge> getQualifyingProcessEdges(Iterator<AtlasEdge> processEdges, AtlasLineageContext lineageContext) {
        AtlasPerfMetrics.MetricRecorder metric = RequestContext.get().startMetricRecord("getQualifyingProcessEdges");
        List<AtlasEdge> qualifyingEdges = new ArrayList<>();
        while (processEdges.hasNext()) {
            AtlasEdge processEdge = processEdges.next();
            if (shouldProcessEdge(lineageContext, processEdge) && lineageContext.evaluate(processEdge.getInVertex())) {
                qualifyingEdges.add(processEdge);
            }
        }
        RequestContext.get().endMetricRecord(metric);
        return qualifyingEdges;
    }

    private void addEdgeToResult(AtlasEdge edge, AtlasLineageInfo lineageInfo,
                                 AtlasLineageContext requestContext) throws AtlasBaseException {
        if (!lineageContainsEdge(lineageInfo, edge)) {
            processEdge(edge, lineageInfo, requestContext);
        }
    }

    private void addEdgeToResult(AtlasEdge edge, AtlasLineageOnDemandInfo lineageInfo, AtlasLineageOnDemandContext atlasLineageOnDemandContext) throws AtlasBaseException {
        if (!lineageContainsVisitedEdgeV2(lineageInfo, edge) && !lineageMaxNodeCountReached(lineageInfo.getRelations())) {
            processEdge(edge, lineageInfo, atlasLineageOnDemandContext);
        }
    }

    private void addEdgeToResult(AtlasEdge edge, AtlasLineageListInfo lineageInfo, AtlasLineageListContext atlasLineageListContext) throws AtlasBaseException {
        if (!lineageContainsVisitedEdgeV2(lineageInfo, edge) && !lineageMaxNodeCountReached(lineageInfo.getEntities())) {
            processEdge(edge, lineageInfo, atlasLineageListContext);
        }
    }

    private int getLineageMaxNodeAllowedCount() {
        return Math.min(DEFAULT_LINEAGE_MAX_NODE_COUNT, AtlasConfiguration.LINEAGE_MAX_NODE_COUNT.getInt());
    }

    private boolean lineageMaxNodeCountReached(Set<AtlasLineageOnDemandInfo.LineageRelation> relations) {
        return CollectionUtils.isNotEmpty(relations) && relations.size() > getLineageMaxNodeAllowedCount();
    }

    private boolean lineageMaxNodeCountReached(HashSet<AtlasEntityHeader> entities) {
        return !entities.isEmpty() && entities.size() > getLineageMaxNodeAllowedCount();
    }

    private String getEdgeLabel(AtlasEdge edge) {
        AtlasVertex inVertex     = edge.getInVertex();
        AtlasVertex outVertex    = edge.getOutVertex();
        String      inGuid       = AtlasGraphUtilsV2.getIdFromVertex(inVertex);
        String      outGuid      = AtlasGraphUtilsV2.getIdFromVertex(outVertex);
        String      relationGuid = AtlasGraphUtilsV2.getEncodedProperty(edge, RELATIONSHIP_GUID_PROPERTY_KEY, String.class);
        boolean     isInputEdge  = edge.getLabel().equalsIgnoreCase(PROCESS_INPUTS_EDGE);

        if (isLineageOnDemandEnabled()) {
            return getEdgeLabelFromGuids(isInputEdge, inGuid, outGuid);
        }
        return relationGuid;
    }

    private String getEdgeLabelFromGuids(boolean isInputEdge, String inGuid, String outGuid) {
        return isInputEdge ? inGuid + SEPARATOR + outGuid : outGuid + SEPARATOR + inGuid;
    }

    private boolean hasMoreChildren(List<AtlasEdge> edges) {
        return edges.stream().anyMatch(edge -> getStatus(edge) == AtlasEntity.Status.ACTIVE);
    }

    private void traverseEdges(AtlasVertex currentVertex, boolean isInput, int depth, Set<String> visitedVertices, AtlasLineageInfo ret,
                               AtlasLineageContext lineageContext) throws AtlasBaseException {
        AtlasPerfMetrics.MetricRecorder metric = RequestContext.get().startMetricRecord("traverseEdges");
        if (depth != 0) {
            processIntermediateLevel(currentVertex, isInput, depth, visitedVertices, ret, lineageContext);
        } else {
            processLastLevel(currentVertex, isInput, ret, lineageContext);
        }
        RequestContext.get().endMetricRecord(metric);
    }

    private void processIntermediateLevel(AtlasVertex currentVertex,
                                          boolean isInput,
                                          int depth,
                                          Set<String> visitedVertices,
                                          AtlasLineageInfo ret,
                                          AtlasLineageContext lineageContext) throws AtlasBaseException {
        // keep track of visited vertices to avoid circular loop
        visitedVertices.add(currentVertex.getIdForDisplay());

        if (!vertexMatchesEvaluation(currentVertex, lineageContext)) {
            return;
        }
        List<AtlasEdge> currentVertexEdges = getEdgesOfCurrentVertex(currentVertex, isInput, lineageContext);
        if (lineageContext.shouldApplyPagination()) {
            if (lineageContext.isCalculateRemainingVertexCounts()) {
                calculateRemainingVertexCounts(currentVertex, isInput, ret);
            }
            addPaginatedVerticesToResult(isInput, depth, visitedVertices, ret, lineageContext, currentVertexEdges, currentVertex);
        } else {
            addLimitlessVerticesToResult(isInput, depth, visitedVertices, ret, lineageContext, currentVertexEdges);
        }
    }

    private void calculateRemainingVertexCounts(AtlasVertex currentVertex, boolean isInput, AtlasLineageInfo ret) {
        if (isInput) {
            Long totalUpstreamVertexCount = getTotalUpstreamVertexCount(getGuid(currentVertex));
            ret.calculateRemainingUpstreamVertexCount(totalUpstreamVertexCount);
        } else {
            Long totalDownstreamVertexCount = getTotalDownstreamVertexCount(getGuid(currentVertex));
            ret.calculateRemainingDownstreamVertexCount(totalDownstreamVertexCount);
        }
    }

    private Long getTotalDownstreamVertexCount(String guid) {
        return (Long) graph
                .V()
                .has("__guid", guid)
                .inE("__Process.inputs").has("__state", "ACTIVE")
                .outV().has("__state", "ACTIVE")
                .outE("__Process.outputs").has("__state", "ACTIVE")
                .inV()
                .count()
                .next();

    }

    private Long getTotalUpstreamVertexCount(String guid) {
        return (Long) graph
                .V()
                .has("__guid", guid)
                .outE("__Process.outputs").has("__state", "ACTIVE")
                .inV().has("__state", "ACTIVE")
                .inE("__Process.inputs").has("__state", "ACTIVE")
                .inV()
                .count()
                .next();
    }

    private void addPaginatedVerticesToResult(boolean isInput,
                                              int depth,
                                              Set<String> visitedVertices,
                                              AtlasLineageInfo ret,
                                              AtlasLineageContext lineageContext,
                                              List<AtlasEdge> currentVertexEdges,
                                              AtlasVertex currentVertex) throws AtlasBaseException {
        Set<Pair<String, String>> paginationCalculatedProcessOutputPair = new HashSet<>();
        long inputVertexCount = !isInput ? nonProcessEntityCount(ret) : 0;
        int currentOffset = lineageContext.getOffset();
        boolean isFirstValidProcessReached = false;
        for (int i = 0; i < currentVertexEdges.size(); i++) {
            AtlasEdge edge = currentVertexEdges.get(i);
            AtlasVertex processVertex = edge.getOutVertex();
            paginationCalculatedProcessOutputPair.add(Pair.of(getGuid(processVertex), getGuid(currentVertex)));
            if (!shouldProcessDeletedProcess(lineageContext, processVertex) || getStatus(edge) == DELETED) {
                continue;
            }

            List<AtlasEdge> edgesOfProcess = getEdgesOfProcess(isInput, lineageContext, paginationCalculatedProcessOutputPair, processVertex, currentOffset);

            if (isFirstValidProcessReached)
                currentOffset = 0;
            if (edgesOfProcess.size() > currentOffset) {
                isFirstValidProcessReached = true;
                ret.setHasChildrenForDirection(getGuid(processVertex), new LineageChildrenInfo(isInput ? INPUT : OUTPUT, hasMoreChildren(edgesOfProcess)));
                boolean isLimitReached = executeCurrentProcessVertex(isInput, depth, visitedVertices, ret, lineageContext, currentVertexEdges, inputVertexCount, currentOffset, i, edge, edgesOfProcess);
                if (isLimitReached)
                    return;
            } else
                currentOffset -= edgesOfProcess.size();
        }
    }

    private List<AtlasEdge> getEdgesOfProcess(boolean isInput, AtlasLineageContext lineageContext, Set<Pair<String, String>> paginationCalculatedProcessOutputPair, AtlasVertex processVertex, int currentOffset) {
        List<Pair<AtlasEdge, String>> processEdgeOutputVertexIdPairs = getUnvisitedProcessEdgesWithOutputVertexIds(isInput, lineageContext, paginationCalculatedProcessOutputPair, processVertex, currentOffset);
        processEdgeOutputVertexIdPairs.forEach(pair -> paginationCalculatedProcessOutputPair.add(Pair.of(getGuid(processVertex), pair.getRight())));
        return processEdgeOutputVertexIdPairs
                .stream()
                .map(Pair::getLeft)
                .collect(Collectors.toList());
    }

    private boolean executeCurrentProcessVertex(boolean isInput,
                                                int depth,
                                                Set<String> visitedVertices,
                                                AtlasLineageInfo ret,
                                                AtlasLineageContext lineageContext,
                                                List<AtlasEdge> currentVertexEdges,
                                                long inputVertexCount, int currentOffset, int vertexEdgeIndex,
                                                AtlasEdge edge,
                                                List<AtlasEdge> edgesOfProcess) throws AtlasBaseException {
        for (int j = currentOffset; j < edgesOfProcess.size(); j++) {
            AtlasEdge edgeOfProcess = edgesOfProcess.get(j);
            AtlasVertex entityVertex = edgeOfProcess.getInVertex();
            if (entityVertex == null) {
                continue;
            }
            if (shouldTerminate(isInput, ret, lineageContext, currentVertexEdges, inputVertexCount, vertexEdgeIndex, edgesOfProcess, j)) {
                return true;
            }
            if (!visitedVertices.contains(entityVertex.getIdForDisplay())) {
                traverseEdges(entityVertex, isInput, depth - 1, visitedVertices, ret, lineageContext);
            }
            if (lineageContext.isHideProcess()) {
                processVirtualEdge(edge, edgeOfProcess, ret, lineageContext);
            } else {
                processEdges(edge, edgeOfProcess, ret, lineageContext);
            }
        }
        return false;
    }

    private boolean shouldProcessDeletedProcess(AtlasLineageContext lineageContext, AtlasVertex processVertex) {
        return isVertexActive(processVertex) || lineageContext.isAllowDeletedProcess();
    }

    private boolean isVertexActive(AtlasVertex vertex) {
        return getStatus(vertex) == AtlasEntity.Status.ACTIVE;
    }

    private List<Pair<AtlasEdge, String>> getUnvisitedProcessEdgesWithOutputVertexIds(boolean isInput, AtlasLineageContext lineageContext, Set<Pair<String, String>> paginationCalculatedProcessOutputPair, AtlasVertex processVertex, int currentOffset) {
        if (lineageContext.getIgnoredProcesses() != null &&
                lineageContext.getIgnoredProcesses().contains(processVertex.getProperty(Constants.ENTITY_TYPE_PROPERTY_KEY, String.class))) {
            return Collections.emptyList();
        }

        List<Pair<AtlasEdge, String>> unvisitedProcessEdgesWithOutputVertexIds = new ArrayList<>();

        Iterable<AtlasEdge> outgoingEdges = vertexEdgeCache.getEdges(processVertex, OUT, isInput ? PROCESS_INPUTS_EDGE : PROCESS_OUTPUTS_EDGE);

        for (AtlasEdge outgoingEdge : outgoingEdges) {
            AtlasVertex outputVertex = outgoingEdge.getInVertex();
            if (outputVertex != null &&
                    shouldProcessEdge(lineageContext, outgoingEdge) &&
                    vertexMatchesEvaluation(outputVertex, lineageContext) &&
                    !paginationCalculatedProcessOutputPair.contains(Pair.of(getGuid(processVertex), outputVertex.getIdForDisplay()))) {
                unvisitedProcessEdgesWithOutputVertexIds.add(Pair.of(outgoingEdge, outputVertex.getIdForDisplay()));
                if (unvisitedProcessEdgesWithOutputVertexIds.size() == lineageContext.getLimit() + currentOffset + 1) { // +1 is required for downstream check while trying to terminate the loop before it ends
                    break;
                }
            }
        }

        return unvisitedProcessEdgesWithOutputVertexIds;
    }

    @VisibleForTesting
    boolean shouldTerminate(boolean isInput,
                            AtlasLineageInfo ret,
                            AtlasLineageContext lineageContext,
                            List<AtlasEdge> currentVertexEdges,
                            long inputVertexCount,
                            int currentVertexEdgeIndex,
                            List<AtlasEdge> edgesOfProcess,
                            int processEdgeIndex) {
        if (lineageContext.getDirection() == BOTH) {
            if (isInput && nonProcessEntityCount(ret) == lineageContext.getLimit()) {
                ret.setHasMoreUpstreamVertices(true);
                return true;
            } else if (!isInput && nonProcessEntityCount(ret) - inputVertexCount == lineageContext.getLimit()) {
                ret.setHasMoreDownstreamVertices(true);
                return true;
            }
        } else if (nonProcessEntityCount(ret) == lineageContext.getLimit()) {
            setVertexCountsForOneDirection(isInput, ret, currentVertexEdges, currentVertexEdgeIndex, edgesOfProcess, processEdgeIndex);
            return true;
        }
        return false;
    }

    private void setVertexCountsForOneDirection(boolean isInput, AtlasLineageInfo ret, List<AtlasEdge> currentVertexEdges, int currentVertexEdgeIndex, List<AtlasEdge> edgesOfProcess, int processEdgeIndex) {
        if (isInput) {
            ret.setHasMoreUpstreamVertices(true);
        } else {
            ret.setHasMoreDownstreamVertices(true);
        }
    }

    private long nonProcessEntityCount(AtlasLineageInfo ret) {
        long nonProcessVertexCount = ret.getGuidEntityMap()
                .values()
                .stream()
                .filter(vertex -> !vertex.getTypeName().contains("Process"))
                .count();

        //We subtract 1 because the base entity is added to the result as well. We want 'limit' number of child
        //vertices, excluding the base entity.
        return Math.max(nonProcessVertexCount - 1, 0);
    }

    private void addLimitlessVerticesToResult(boolean isInput, int depth, Set<String> visitedVertices, AtlasLineageInfo ret, AtlasLineageContext lineageContext, List<AtlasEdge> currentVertexEdges) throws AtlasBaseException {
        for (AtlasEdge edge : currentVertexEdges) {
            AtlasVertex processVertex = edge.getOutVertex();
            List<AtlasEdge> outputEdgesOfProcess = getEdgesOfProcess(isInput, lineageContext, processVertex);

            ret.setHasChildrenForDirection(getGuid(processVertex), new LineageChildrenInfo(isInput ? INPUT : OUTPUT, hasMoreChildren(outputEdgesOfProcess)));
            for (AtlasEdge outgoingEdge : outputEdgesOfProcess) {
                AtlasVertex entityVertex = outgoingEdge.getInVertex();

                if (entityVertex != null) {
                    if (lineageContext.isHideProcess()) {
                        processVirtualEdge(edge, outgoingEdge, ret, lineageContext);
                    } else {
                        processEdges(edge, outgoingEdge, ret, lineageContext);
                    }

                    if (!visitedVertices.contains(entityVertex.getIdForDisplay())) {
                        traverseEdges(entityVertex, isInput, depth - 1, visitedVertices, ret, lineageContext);
                    }
                }
            }
        }
    }

    private void processLastLevel(AtlasVertex currentVertex, boolean isInput, AtlasLineageInfo ret, AtlasLineageContext lineageContext) {
        List<AtlasEdge> processEdges = vertexEdgeCache.getEdges(currentVertex, IN, isInput ? PROCESS_OUTPUTS_EDGE : PROCESS_INPUTS_EDGE);

        // Filter lineages based on ignored process types
        processEdges = CollectionUtils.isNotEmpty(lineageContext.getIgnoredProcesses()) ?
                processEdges.stream()
                        .filter(processEdge -> processEdge.getOutVertex() != null)
                        .filter(processEdge -> !lineageContext.getIgnoredProcesses().contains(processEdge.getOutVertex().getProperty(Constants.ENTITY_TYPE_PROPERTY_KEY, String.class)))
                        .collect(Collectors.toList())
                : processEdges;

        // Filter lineages if child has only self-cyclic relation
        processEdges = processEdges.stream()
                .filter(processEdge -> processEdge.getOutVertex() != null)
                .filter(processEdge -> !childHasOnlySelfCycle(processEdge.getOutVertex(), currentVertex, isInput))
                .collect(Collectors.toList());

        ret.setHasChildrenForDirection(getGuid(currentVertex), new LineageChildrenInfo(isInput ? INPUT : OUTPUT, hasMoreChildren(processEdges)));
    }

    private boolean childHasOnlySelfCycle(AtlasVertex processVertex, AtlasVertex currentVertex, boolean isInput) {
        AtlasPerfMetrics.MetricRecorder metricRecorder = RequestContext.get().startMetricRecord("childHasSelfCycle");
        Iterator<AtlasEdge> processEdgeIterator;
        processEdgeIterator = processVertex.getEdges(OUT, isInput ? PROCESS_INPUTS_EDGE : PROCESS_OUTPUTS_EDGE).iterator();
        Set<AtlasEdge> processOutputEdges = new HashSet<>();
        while (processEdgeIterator.hasNext()) {
            processOutputEdges.add(processEdgeIterator.next());
        }

        Set<AtlasVertex> linkedVertices = processOutputEdges.stream().map(x -> x.getInVertex()).collect(Collectors.toSet());
        RequestContext.get().endMetricRecord(metricRecorder);
        return linkedVertices.size() == 1 && linkedVertices.contains(currentVertex);
    }

    private List<AtlasEdge> getEdgesOfProcess(boolean isInput, AtlasLineageContext lineageContext, AtlasVertex processVertex) {
        if (lineageContext.getIgnoredProcesses() != null &&
                lineageContext.getIgnoredProcesses().contains(processVertex.getProperty(Constants.ENTITY_TYPE_PROPERTY_KEY, String.class))) {
            return Collections.emptyList();
        }

        return vertexEdgeCache.getEdges(processVertex, OUT, isInput ? PROCESS_INPUTS_EDGE : PROCESS_OUTPUTS_EDGE)
                .stream()
                .filter(edge -> shouldProcessEdge(lineageContext, edge) && vertexMatchesEvaluation(edge.getInVertex(), lineageContext))
                .sorted(Comparator.comparing(edge -> edge.getProperty("_r__guid", String.class)))
                .collect(Collectors.toList());
    }

    private boolean vertexMatchesEvaluation(AtlasVertex currentVertex, AtlasLineageContext lineageContext) {
        return currentVertex.equals(lineageContext.getStartDatasetVertex()) || lineageContext.evaluate(currentVertex);
    }

    private boolean vertexMatchesEvaluation(AtlasVertex currentVertex, AtlasLineageOnDemandContext atlasLineageOnDemandContext) {
        return atlasLineageOnDemandContext.evaluate(currentVertex);
    }

    private boolean vertexMatchesEvaluation(AtlasVertex currentVertex, AtlasLineageListContext atlasLineageListContext) {
        return atlasLineageListContext.evaluate(currentVertex);
    }

    private boolean edgeMatchesEvaluation(AtlasEdge currentEdge, AtlasLineageOnDemandContext atlasLineageOnDemandContext) {
        return atlasLineageOnDemandContext.evaluate(currentEdge);
    }

    private boolean edgeMatchesEvaluation(AtlasEdge currentEdge, AtlasLineageListContext atlasLineageListContext) {
        return atlasLineageListContext.evaluate(currentEdge);
    }

    private boolean shouldProcessEdge(AtlasLineageContext lineageContext, AtlasEdge edge) {
        return lineageContext.isAllowDeletedProcess() ||
                (getStatus(edge.getOutVertex()) == AtlasEntity.Status.ACTIVE && getStateAsString(edge).equals(ACTIVE_STATE_VALUE));
    }

    private List<AtlasEdge> getEdgesOfCurrentVertex(AtlasVertex currentVertex, boolean isInput, AtlasLineageContext lineageContext) {
        return vertexEdgeCache
                .getEdges(currentVertex, IN, isInput ? PROCESS_OUTPUTS_EDGE : PROCESS_INPUTS_EDGE)
                .stream()
                .sorted(Comparator.comparing(edge -> edge.getProperty("_r__guid", String.class)))
                .filter(edge -> shouldProcessEdge(lineageContext, edge))
                .collect(Collectors.toList());
    }

    private boolean lineageContainsEdge(AtlasLineageInfo lineageInfo, AtlasEdge edge) {
        boolean ret = false;

        if (lineageInfo != null && CollectionUtils.isNotEmpty(lineageInfo.getRelations()) && edge != null) {
            String relationGuid = AtlasGraphUtilsV2.getEncodedProperty(edge, RELATIONSHIP_GUID_PROPERTY_KEY, String.class);
            Set<LineageRelation> relations = lineageInfo.getRelations();
            for (LineageRelation relation : relations) {
                if (relation.getRelationshipId().equals(relationGuid)) {
                    ret = true;
                    break;
                }
            }
        }

        return ret;
    }

    private boolean lineageContainsVisitedEdgeV2(AtlasLineageOnDemandInfo lineageInfo, AtlasEdge edge) {
        AtlasPerfMetrics.MetricRecorder metric = RequestContext.get().startMetricRecord("lineageContainsVisitedEdgeV2");

        boolean ret = false;

        if (edge != null && lineageInfo != null && CollectionUtils.isNotEmpty(lineageInfo.getVisitedEdges())) {
            if (lineageInfo.getVisitedEdges().contains(getEdgeLabel(edge))) {
                ret = true;
            }
        }

        RequestContext.get().endMetricRecord(metric);

        return ret;
    }

    private boolean lineageContainsVisitedEdgeV2(AtlasLineageListInfo lineageInfo, AtlasEdge edge) {
        AtlasPerfMetrics.MetricRecorder metric = RequestContext.get().startMetricRecord("lineageContainsVisitedEdgeV2");

        boolean ret = false;

        if (edge != null && lineageInfo != null && CollectionUtils.isNotEmpty(lineageInfo.getVisitedEdges())) {
            if (lineageInfo.getVisitedEdges().contains(getEdgeLabel(edge))) {
                ret = true;
            }
        }

        RequestContext.get().endMetricRecord(metric);

        return ret;
    }

    private boolean lineageContainsSkippedEdgeV2(AtlasLineageOnDemandInfo lineageInfo, AtlasEdge edge) {
        AtlasPerfMetrics.MetricRecorder metric = RequestContext.get().startMetricRecord("lineageContainsSkippedEdgeV2");

        boolean ret = false;

        if (edge != null && lineageInfo != null && CollectionUtils.isNotEmpty(lineageInfo.getSkippedEdges())) {
            if (lineageInfo.getSkippedEdges().contains(getEdgeLabel(edge))) {
                ret = true;
            }
        }

        RequestContext.get().endMetricRecord(metric);

        return ret;
    }

    private boolean lineageContainsSkippedEdgeV2(AtlasLineageListInfo lineageInfo, String datasetGuid, String entityGuid, boolean isInput) {
        AtlasPerfMetrics.MetricRecorder metric = RequestContext.get().startMetricRecord("lineageContainsSkippedEdgeV2");

        boolean ret = false;

        if (datasetGuid != null && entityGuid != null && lineageInfo != null
                && CollectionUtils.isNotEmpty(lineageInfo.getSkippedEdges())) {
            if (lineageInfo.getSkippedEdges().contains(getEdgeLabelFromGuids(isInput, datasetGuid, entityGuid))) {
                ret = true;
            }
        }

        RequestContext.get().endMetricRecord(metric);

        return ret;
    }

    private void addEdgeToSkippedEdges(AtlasLineageOnDemandInfo lineageInfo, AtlasEdge edge) {
        if (lineageInfo.getSkippedEdges() != null) {
            lineageInfo.getSkippedEdges().add(getEdgeLabel(edge));
        }
    }

    private void addEdgeToSkippedEdges(AtlasLineageListInfo lineageInfo, String datasetGuid, String entityGuid, boolean isInput) {
        if (lineageInfo.getSkippedEdges() != null) {
            lineageInfo.getSkippedEdges().add(getEdgeLabelFromGuids(isInput, datasetGuid, entityGuid));
        }
    }

    private AtlasLineageInfo initializeLineageInfo(String guid, LineageDirection direction, int depth, int limit, int offset) {
        return new AtlasLineageInfo(guid, new HashMap<>(), new HashSet<>(), direction, depth, limit, offset);
    }

    private AtlasLineageOnDemandInfo initializeLineageOnDemandInfo(String guid) {
        return new AtlasLineageOnDemandInfo(guid, new HashMap<>(), new HashSet<>(), new HashSet<>(), new HashSet<>(), new HashMap<>());
    }

<<<<<<< HEAD
    private AtlasLineageListInfo initializeLineageListInfo() {
        return new AtlasLineageListInfo(new HashSet<>(), new HashMap<>(), new HashSet<>(), new HashSet<>());
=======
    private AtlasLineageListInfo initializeLineageListInfo(String baseGuid, LineageListEntityInfo lineageListEntityInfo) {
        AtlasLineageListInfo atlasLineageListInfo = new AtlasLineageListInfo(new LinkedHashSet<>(), new HashMap<>());
        atlasLineageListInfo.getEntityInfoMap().put(baseGuid, lineageListEntityInfo); // Limit set for pagination check
        return atlasLineageListInfo;
>>>>>>> c9247ae8
    }

    private List executeGremlinScript(Map<String, Object> bindings, String lineageQuery) throws AtlasBaseException {
        List ret;
        ScriptEngine engine = graph.getGremlinScriptEngine();

        try {
            ret = (List) graph.executeGremlinScript(engine, bindings, lineageQuery, false);
        } catch (ScriptException e) {
            throw new AtlasBaseException(INSTANCE_LINEAGE_QUERY_FAILED, lineageQuery);
        } finally {
            graph.releaseGremlinScriptEngine(engine);
        }

        return ret;
    }

    private boolean processVirtualEdge(final AtlasEdge incomingEdge, final AtlasEdge outgoingEdge, AtlasLineageInfo lineageInfo,
                                       AtlasLineageContext lineageContext) throws AtlasBaseException {
        final Map<String, AtlasEntityHeader> entities = lineageInfo.getGuidEntityMap();
        final Set<LineageRelation> relations = lineageInfo.getRelations();

        AtlasVertex inVertex = incomingEdge.getInVertex();
        AtlasVertex outVertex = outgoingEdge.getInVertex();
        AtlasVertex processVertex = outgoingEdge.getOutVertex();
        String inGuid = AtlasGraphUtilsV2.getIdFromVertex(inVertex);
        String outGuid = AtlasGraphUtilsV2.getIdFromVertex(outVertex);
        String processGuid = AtlasGraphUtilsV2.getIdFromVertex(processVertex);
        String relationGuid = null;
        boolean isInputEdge = incomingEdge.getLabel().equalsIgnoreCase(PROCESS_INPUTS_EDGE);

        if (!entities.containsKey(inGuid)) {
            AtlasEntityHeader entityHeader = entityRetriever.toAtlasEntityHeader(inVertex, lineageContext.getAttributes());
            GraphTransactionInterceptor.addToVertexGuidCache(inVertex.getId(), entityHeader.getGuid());
            entities.put(inGuid, entityHeader);
        }

        if (!entities.containsKey(outGuid)) {
            AtlasEntityHeader entityHeader = entityRetriever.toAtlasEntityHeader(outVertex, lineageContext.getAttributes());
            GraphTransactionInterceptor.addToVertexGuidCache(outVertex.getId(), entityHeader.getGuid());
            entities.put(outGuid, entityHeader);
        }

        if (!entities.containsKey(processGuid)) {
            AtlasEntityHeader entityHeader = entityRetriever.toAtlasEntityHeader(processVertex, lineageContext.getAttributes());
            GraphTransactionInterceptor.addToVertexGuidCache(processVertex.getId(), entityHeader.getGuid());
            entities.put(processGuid, entityHeader);
        }

        if (isInputEdge) {
            relations.add(new LineageRelation(inGuid, outGuid, relationGuid, getGuid(processVertex)));
        } else {
            relations.add(new LineageRelation(outGuid, inGuid, relationGuid, getGuid(processVertex)));
        }
        return false;
    }

    private void processEdges(final AtlasEdge incomingEdge, AtlasEdge outgoingEdge, AtlasLineageInfo lineageInfo,
                              AtlasLineageContext lineageContext) throws AtlasBaseException {
        AtlasPerfMetrics.MetricRecorder metric = RequestContext.get().startMetricRecord("processEdges");

        final Map<String, AtlasEntityHeader> entities = lineageInfo.getGuidEntityMap();
        final Set<LineageRelation> relations = lineageInfo.getRelations();

        AtlasVertex leftVertex = incomingEdge.getInVertex();
        AtlasVertex processVertex = incomingEdge.getOutVertex();
        AtlasVertex rightVertex = outgoingEdge.getInVertex();

        String leftGuid = AtlasGraphUtilsV2.getIdFromVertex(leftVertex);
        String rightGuid = AtlasGraphUtilsV2.getIdFromVertex(rightVertex);
        String processGuid = AtlasGraphUtilsV2.getIdFromVertex(processVertex);

        if (!entities.containsKey(leftGuid)) {
            AtlasEntityHeader entityHeader = entityRetriever.toAtlasEntityHeaderWithClassifications(leftVertex, lineageContext.getAttributes());
            entities.put(leftGuid, entityHeader);
        }

        if (!entities.containsKey(processGuid)) {
            AtlasEntityHeader entityHeader = entityRetriever.toAtlasEntityHeaderWithClassifications(processVertex, lineageContext.getAttributes());
            entities.put(processGuid, entityHeader);
        }

        if (!entities.containsKey(rightGuid)) {
            AtlasEntityHeader entityHeader = entityRetriever.toAtlasEntityHeaderWithClassifications(rightVertex, lineageContext.getAttributes());
            entities.put(rightGuid, entityHeader);
        }

        String relationGuid = AtlasGraphUtilsV2.getEncodedProperty(incomingEdge, RELATIONSHIP_GUID_PROPERTY_KEY, String.class);
        if (incomingEdge.getLabel().equalsIgnoreCase(PROCESS_INPUTS_EDGE)) {
            relations.add(new LineageRelation(leftGuid, processGuid, relationGuid));
        } else {
            relations.add(new LineageRelation(processGuid, leftGuid, relationGuid));
        }

        relationGuid = AtlasGraphUtilsV2.getEncodedProperty(outgoingEdge, RELATIONSHIP_GUID_PROPERTY_KEY, String.class);
        if (outgoingEdge.getLabel().equalsIgnoreCase(PROCESS_INPUTS_EDGE)) {
            relations.add(new LineageRelation(rightGuid, processGuid, relationGuid));
        } else {
            relations.add(new LineageRelation(processGuid, rightGuid, relationGuid));
        }
        RequestContext.get().endMetricRecord(metric);
    }

    private void processEdge(final AtlasEdge edge, AtlasLineageInfo lineageInfo,
                             AtlasLineageContext lineageContext) throws AtlasBaseException {
        AtlasPerfMetrics.MetricRecorder metric = RequestContext.get().startMetricRecord("processEdge");

        final Map<String, AtlasEntityHeader> entities = lineageInfo.getGuidEntityMap();
        final Set<LineageRelation> relations = lineageInfo.getRelations();

        AtlasVertex inVertex = edge.getInVertex();
        AtlasVertex outVertex = edge.getOutVertex();
        String inGuid = AtlasGraphUtilsV2.getIdFromVertex(inVertex);
        String outGuid = AtlasGraphUtilsV2.getIdFromVertex(outVertex);
        String relationGuid = AtlasGraphUtilsV2.getEncodedProperty(edge, RELATIONSHIP_GUID_PROPERTY_KEY, String.class);
        boolean isInputEdge = edge.getLabel().equalsIgnoreCase(PROCESS_INPUTS_EDGE);

        if (!entities.containsKey(inGuid)) {
            AtlasEntityHeader entityHeader = entityRetriever.toAtlasEntityHeaderWithClassifications(inVertex, lineageContext.getAttributes());
            entities.put(inGuid, entityHeader);
        }

        if (!entities.containsKey(outGuid)) {
            AtlasEntityHeader entityHeader = entityRetriever.toAtlasEntityHeaderWithClassifications(outVertex, lineageContext.getAttributes());
            entities.put(outGuid, entityHeader);
        }

        if (isInputEdge) {
            relations.add(new LineageRelation(inGuid, outGuid, relationGuid));
        } else {
            relations.add(new LineageRelation(outGuid, inGuid, relationGuid));
        }
        RequestContext.get().endMetricRecord(metric);
    }

    private void processEdge(final AtlasEdge edge, final Map<String, AtlasEntityHeader> entities,
                             final Set<LineageRelation> relations, AtlasLineageContext lineageContext) throws AtlasBaseException {
        //Backward compatibility method
        AtlasVertex inVertex = edge.getInVertex();
        AtlasVertex outVertex = edge.getOutVertex();
        String inGuid = AtlasGraphUtilsV2.getIdFromVertex(inVertex);
        String outGuid = AtlasGraphUtilsV2.getIdFromVertex(outVertex);
        String relationGuid = AtlasGraphUtilsV2.getEncodedProperty(edge, RELATIONSHIP_GUID_PROPERTY_KEY, String.class);
        boolean isInputEdge = edge.getLabel().equalsIgnoreCase(PROCESS_INPUTS_EDGE);

        if (!entities.containsKey(inGuid)) {
            AtlasEntityHeader entityHeader = entityRetriever.toAtlasEntityHeaderWithClassifications(inVertex, lineageContext.getAttributes());
            entities.put(inGuid, entityHeader);
        }

        if (!entities.containsKey(outGuid)) {
            AtlasEntityHeader entityHeader = entityRetriever.toAtlasEntityHeaderWithClassifications(outVertex, lineageContext.getAttributes());
            entities.put(outGuid, entityHeader);
        }

        if (isInputEdge) {
            relations.add(new LineageRelation(inGuid, outGuid, relationGuid));
        } else {
            relations.add(new LineageRelation(outGuid, inGuid, relationGuid));
        }
    }

    private void processEdge(final AtlasEdge edge, final AtlasLineageOnDemandInfo lineageInfo, AtlasLineageOnDemandContext atlasLineageOnDemandContext) throws AtlasBaseException {
        processEdge(edge, lineageInfo.getGuidEntityMap(), lineageInfo.getRelations(), lineageInfo.getVisitedEdges(), atlasLineageOnDemandContext.getAttributes());
    }

    private void processEdge(final AtlasEdge edge, final AtlasLineageListInfo listInfo, AtlasLineageListContext atlasLineageListContext) throws AtlasBaseException {
        processEdge(edge, listInfo.getEntities(), listInfo.getVisitedEdges(), atlasLineageListContext);
    }

    private void processEdge(final AtlasEdge edge, final Map<String, AtlasEntityHeader> entities, final Set<AtlasLineageOnDemandInfo.LineageRelation> relations, final Set<String> visitedEdges, final Set<String> attributes) throws AtlasBaseException {
        AtlasPerfMetrics.MetricRecorder metricRecorder = RequestContext.get().startMetricRecord("processEdge");
        AtlasVertex inVertex     = edge.getInVertex();
        AtlasVertex outVertex    = edge.getOutVertex();
        String      inGuid       = AtlasGraphUtilsV2.getIdFromVertex(inVertex);
        String      outGuid      = AtlasGraphUtilsV2.getIdFromVertex(outVertex);
        String      relationGuid = AtlasGraphUtilsV2.getEncodedProperty(edge, RELATIONSHIP_GUID_PROPERTY_KEY, String.class);
        boolean     isInputEdge  = edge.getLabel().equalsIgnoreCase(PROCESS_INPUTS_EDGE);


        if (!entities.containsKey(inGuid)) {
            AtlasEntityHeader entityHeader = entityRetriever.toAtlasEntityHeader(inVertex, attributes);
            entities.put(inGuid, entityHeader);
        }
        if (!entities.containsKey(outGuid)) {
            AtlasEntityHeader entityHeader = entityRetriever.toAtlasEntityHeader(outVertex, attributes);
            entities.put(outGuid, entityHeader);
        }
        if (isInputEdge) {
            relations.add(new AtlasLineageOnDemandInfo.LineageRelation(inGuid, outGuid, relationGuid));
        } else {
            relations.add(new AtlasLineageOnDemandInfo.LineageRelation(outGuid, inGuid, relationGuid));
        }

        if (visitedEdges != null) {
            visitedEdges.add(getEdgeLabel(edge));
        }

        RequestContext.get().endMetricRecord(metricRecorder);
    }

    private void processEdge(final AtlasEdge edge, final HashSet<AtlasEntityHeader> entities, final Set<String> visitedEdges, final AtlasLineageListContext atlasLineageListContext) throws AtlasBaseException {
        AtlasPerfMetrics.MetricRecorder metricRecorder = RequestContext.get().startMetricRecord("processEdge");
        AtlasVertex inVertex     = edge.getInVertex();
        AtlasVertex outVertex    = edge.getOutVertex();

        addToEntities(entities, inVertex, atlasLineageListContext);
        addToEntities(entities, outVertex, atlasLineageListContext);

        if (visitedEdges != null) {
            visitedEdges.add(getEdgeLabel(edge));
        }

        RequestContext.get().endMetricRecord(metricRecorder);
    }

    private void addToEntities(final HashSet<AtlasEntityHeader> entities, AtlasVertex vertex, final AtlasLineageListContext atlasLineageListContext) throws AtlasBaseException {
        String guid = AtlasGraphUtilsV2.getIdFromVertex(vertex);
        if (entities.stream().noneMatch(e -> e.getGuid().equals(guid))) {
            AtlasEntityHeader entityHeader = entityRetriever.toAtlasEntityHeader(vertex, atlasLineageListContext.getAttributes());
            AtlasEntityType entityType = atlasTypeRegistry.getEntityTypeByName(entityHeader.getTypeName());
            boolean isProcess = entityType.getTypeAndAllSuperTypes().contains(PROCESS_SUPER_TYPE);
            if (!isProcess || atlasLineageListContext.isFetchProcesses()) {
                entities.add(entityHeader);
            }
        }
    }

    private AtlasLineageInfo getBothLineageInfoV1(AtlasLineageContext lineageContext) throws AtlasBaseException {
        AtlasLineageInfo inputLineage = getLineageInfo(lineageContext, INPUT);
        AtlasLineageInfo outputLineage = getLineageInfo(lineageContext, OUTPUT);
        AtlasLineageInfo ret = inputLineage;

        ret.getRelations().addAll(outputLineage.getRelations());
        ret.getGuidEntityMap().putAll(outputLineage.getGuidEntityMap());
        ret.setLineageDirection(BOTH);

        return ret;
    }

    private String getLineageQuery(String entityGuid, LineageDirection direction, int depth, boolean isDataSet, Map<String, Object> bindings) {
        String incomingFrom = null;
        String outgoingTo = null;
        String ret;

        if (direction.equals(INPUT)) {
            incomingFrom = PROCESS_OUTPUTS_EDGE;
            outgoingTo = PROCESS_INPUTS_EDGE;
        } else if (direction.equals(OUTPUT)) {
            incomingFrom = PROCESS_INPUTS_EDGE;
            outgoingTo = PROCESS_OUTPUTS_EDGE;
        }

        bindings.put("guid", entityGuid);
        bindings.put("incomingEdgeLabel", incomingFrom);
        bindings.put("outgoingEdgeLabel", outgoingTo);
        bindings.put("dataSetDepth", depth);
        bindings.put("processDepth", depth - 1);

        if (depth < 1) {
            ret = isDataSet ? gremlinQueryProvider.getQuery(FULL_LINEAGE_DATASET) :
                    gremlinQueryProvider.getQuery(FULL_LINEAGE_PROCESS);
        } else {
            ret = isDataSet ? gremlinQueryProvider.getQuery(PARTIAL_LINEAGE_DATASET) :
                    gremlinQueryProvider.getQuery(PARTIAL_LINEAGE_PROCESS);
        }

        return ret;
    }

    public boolean isLineageOnDemandEnabled() {
        return AtlasConfiguration.LINEAGE_ON_DEMAND_ENABLED.getBoolean();
    }

    static class LineageCurrentTraversalContext {
        String vertexGUID;
        String processGUID;
        String edgeLabel;

        public LineageCurrentTraversalContext(String vertexGUID, String processGUID, String edgeLabel) {
            this.vertexGUID = vertexGUID;
            this.processGUID = processGUID;
            this.edgeLabel = edgeLabel;
        }

        public String getVertexGUID() {
            return vertexGUID;
        }

        public void setVertexGUID(String vertexGUID) {
            this.vertexGUID = vertexGUID;
        }

        public String getProcessGUID() {
            return processGUID;
        }

        public void setProcessGUID(String processGUID) {
            this.processGUID = processGUID;
        }

        public String getEdgeLabel() {
            return edgeLabel;
        }

        public void setEdgeLabel(String edgeLabel) {
            this.edgeLabel = edgeLabel;
        }
    }

}<|MERGE_RESOLUTION|>--- conflicted
+++ resolved
@@ -197,31 +197,11 @@
     @GraphTransaction
     public AtlasLineageListInfo getAtlasLineageListInfo(String guid, LineageListRequest lineageListRequest) throws AtlasBaseException {
         AtlasPerfMetrics.MetricRecorder metricRecorder = RequestContext.get().startMetricRecord("getAtlasListInfo");
-<<<<<<< HEAD
-
-        RequestContext.get().setRelationAttrsForSearch(lineageListRequest.getRelationAttributes());
-
-        AtlasLineageListInfo ret;
-
-        AtlasLineageListContext atlasLineageOnDemandContext = new AtlasLineageListContext(lineageListRequest, atlasTypeRegistry);
-
-        boolean isDataSet = validateEntityTypeAndCheckIfDataSet(guid);
-
-        ret = getLineageListInfoOnDemand(guid, atlasLineageOnDemandContext, isDataSet);
-
-        ret.setSearchParameters(lineageListRequest);
-
-        scrubLineageEntities(ret.getEntities());
-
-        RequestContext.get().endMetricRecord(metricRecorder);
-
-=======
         AtlasLineageListContext atlasLineageOnDemandContext = new AtlasLineageListContext(lineageListRequest, atlasTypeRegistry);
         AtlasLineageListInfo ret = getLineageListInfoOnDemand(guid, atlasLineageOnDemandContext);
         ret.setSearchParameters(lineageListRequest);
         scrubLineageEntities(ret.getEntities());
         RequestContext.get().endMetricRecord(metricRecorder);
->>>>>>> c9247ae8
         return ret;
     }
 
@@ -354,49 +334,6 @@
         return ret;
     }
 
-<<<<<<< HEAD
-    private AtlasLineageListInfo getLineageListInfoOnDemand(String guid, AtlasLineageListContext lineageListContext, boolean isDataSet) throws AtlasBaseException {
-        AtlasPerfMetrics.MetricRecorder metricRecorder = RequestContext.get().startMetricRecord("getLineageListInfoOnDemand");
-
-        LineageListRequest.LineageDirection direction = lineageListContext.getDirection();
-
-        AtlasLineageListInfo ret = initializeLineageListInfo();
-
-        if (!ret.getEntityInfoMap().containsKey(guid)) {
-            ret.getEntityInfoMap().put(guid, new AtlasLineageListInfo.LineageListEntityInfo(lineageListContext.getSize()));
-        }
-
-        if (isDataSet) {
-            AtlasVertex datasetVertex = AtlasGraphUtilsV2.findByGuid(this.graph, guid);
-
-            if (direction == LineageListRequest.LineageDirection.INPUT) {
-                traverseEdgesOnDemand(datasetVertex, true, lineageListContext.getDepth(), new HashSet<>(), lineageListContext, ret);
-            }
-            else if (direction == LineageListRequest.LineageDirection.OUTPUT) {
-                traverseEdgesOnDemand(datasetVertex, false, lineageListContext.getDepth(), new HashSet<>(), lineageListContext, ret);
-            }
-        } else  {
-            AtlasVertex processVertex = AtlasGraphUtilsV2.findByGuid(this.graph, guid);
-
-            // make one hop to the next dataset vertices from process vertex and traverse with 'depth = depth - 1'
-            if (direction == LineageListRequest.LineageDirection.INPUT) {
-                Iterable<AtlasEdge> processEdges = processVertex.getEdges(AtlasEdgeDirection.OUT, PROCESS_INPUTS_EDGE);
-
-                traverseEdgesOnDemand(processEdges, true, lineageListContext.getDepth(), lineageListContext, ret, processVertex);
-            }
-            else if (direction == LineageListRequest.LineageDirection.OUTPUT) {
-                Iterable<AtlasEdge> processEdges = processVertex.getEdges(AtlasEdgeDirection.OUT, PROCESS_OUTPUTS_EDGE);
-
-                traverseEdgesOnDemand(processEdges, false, lineageListContext.getDepth(), lineageListContext, ret, processVertex);
-            }
-
-        }
-        RequestContext.get().endMetricRecord(metricRecorder);
-
-        return ret;
-    }
-
-=======
     private AtlasLineageListInfo getLineageListInfoOnDemand(String guid, AtlasLineageListContext lineageListContext) throws AtlasBaseException {
         AtlasPerfMetrics.MetricRecorder metricRecorder = RequestContext.get().startMetricRecord("getLineageListInfoOnDemand");
 
@@ -412,7 +349,6 @@
     }
 
 
->>>>>>> c9247ae8
     private void traverseEdgesOnDemand(Iterable<AtlasEdge> processEdges, boolean isInput, int depth, AtlasLineageOnDemandContext atlasLineageOnDemandContext, AtlasLineageOnDemandInfo ret, AtlasVertex processVertex, String baseGuid) throws AtlasBaseException {
         AtlasLineageOnDemandInfo.LineageDirection direction = isInput ? AtlasLineageOnDemandInfo.LineageDirection.INPUT : AtlasLineageOnDemandInfo.LineageDirection.OUTPUT;
         for (AtlasEdge processEdge : processEdges) {
@@ -444,34 +380,6 @@
         }
     }
 
-    private void traverseEdgesOnDemand(Iterable<AtlasEdge> processEdges, boolean isInput, int depth, AtlasLineageListContext lineageListContext, AtlasLineageListInfo ret, AtlasVertex processVertex) throws AtlasBaseException {
-        for (AtlasEdge processEdge : processEdges) {
-            AtlasVertex datasetVertex = processEdge.getInVertex();
-
-            if (!vertexMatchesEvaluation(datasetVertex, lineageListContext) || !edgeMatchesEvaluation(processEdge, lineageListContext)) {
-                continue;
-            }
-
-            if (checkForOffset(processVertex, datasetVertex, lineageListContext, ret, isInput)) {
-                continue;
-            }
-            boolean isInputEdge  = processEdge.getLabel().equalsIgnoreCase(PROCESS_INPUTS_EDGE);
-            if (incrementAndCheckIfListRelationsLimitReached(processEdge, isInputEdge, lineageListContext, ret, datasetVertex)) {
-                break;
-            } else {
-                addEdgeToResult(processEdge, ret, lineageListContext);
-            }
-
-            String inGuid = AtlasGraphUtilsV2.getIdFromVertex(datasetVertex);
-
-            if (!ret.getEntityInfoMap().containsKey(inGuid)) {
-                ret.getEntityInfoMap().put(inGuid, new LineageListEntityInfo(lineageListContext.getSize()));
-            }
-
-            traverseEdgesOnDemand(datasetVertex, isInput, depth - 1, new HashSet<>(), lineageListContext, ret);
-        }
-    }
-
     private void traverseEdgesOnDemand(AtlasVertex datasetVertex, boolean isInput, int depth, Set<String> visitedVertices, AtlasLineageOnDemandContext atlasLineageOnDemandContext, AtlasLineageOnDemandInfo ret, String baseGuid) throws AtlasBaseException {
         if (depth != 0) { // base condition of recursion for depth
             AtlasPerfMetrics.MetricRecorder metricRecorder = RequestContext.get().startMetricRecord("traverseEdgesOnDemand");
@@ -537,59 +445,6 @@
         }
     }
 
-<<<<<<< HEAD
-    private void traverseEdgesOnDemand(AtlasVertex datasetVertex, boolean isInput, int depth, Set<String> visitedVertices, AtlasLineageListContext lineageListContext, AtlasLineageListInfo ret) throws AtlasBaseException {
-        if (depth > 0) { // base condition of recursion for depth
-            AtlasPerfMetrics.MetricRecorder metricRecorder = RequestContext.get().startMetricRecord("traverseEdgesOnDemand");
-
-            // keep track of visited vertices to avoid circular loop
-            visitedVertices.add(getId(datasetVertex));
-
-            AtlasPerfMetrics.MetricRecorder traverseEdgesOnDemandGetEdgesIn = RequestContext.get().startMetricRecord("traverseEdgesOnDemandGetEdgesIn");
-            Iterable<AtlasEdge> incomingEdges = datasetVertex.getEdges(IN, isInput ? PROCESS_OUTPUTS_EDGE : PROCESS_INPUTS_EDGE);
-            RequestContext.get().endMetricRecord(traverseEdgesOnDemandGetEdgesIn);
-
-            for (AtlasEdge incomingEdge : incomingEdges) {
-                AtlasVertex processVertex = incomingEdge.getOutVertex();
-
-                if (!vertexMatchesEvaluation(processVertex, lineageListContext) || !edgeMatchesEvaluation(incomingEdge, lineageListContext)) {
-                    continue;
-                }
-
-                if (lineageListContext.isFetchProcesses()) {
-                    addEdgeToResult(incomingEdge, ret, lineageListContext);
-                }
-
-                AtlasPerfMetrics.MetricRecorder traverseEdgesOnDemandGetEdgesOut = RequestContext.get().startMetricRecord("traverseEdgesOnDemandGetEdgesOut");
-                Iterable<AtlasEdge> outgoingEdges = processVertex.getEdges(OUT, isInput ? PROCESS_INPUTS_EDGE : PROCESS_OUTPUTS_EDGE);
-                RequestContext.get().endMetricRecord(traverseEdgesOnDemandGetEdgesOut);
-
-                for (AtlasEdge outgoingEdge : outgoingEdges) {
-                    AtlasVertex entityVertex = outgoingEdge.getInVertex();
-
-                    if (vertexMatchesEvaluation(entityVertex, lineageListContext) && edgeMatchesEvaluation(outgoingEdge, lineageListContext)) {
-                        if (checkForOffset(datasetVertex, entityVertex, lineageListContext, ret, isInput)) {
-                            continue;
-                        }
-
-                        if (incrementAndCheckIfListRelationsLimitReached(outgoingEdge, isInput, lineageListContext, ret, datasetVertex)) {
-                            break;
-                        } else {
-                            addEdgeToResult(outgoingEdge, ret, lineageListContext);
-                        }
-                    }
-
-                    if (entityVertex != null && !visitedVertices.contains(getId(entityVertex))) {
-                        traverseEdgesOnDemand(entityVertex, isInput, depth - 1, visitedVertices, lineageListContext, ret); // execute inner depth
-                    }
-                }
-            }
-
-            RequestContext.get().endMetricRecord(metricRecorder);
-        }
-    }
-
-=======
     private void traverseEdgesOnDemand(AtlasVertex baseVertex, AtlasLineageListContext lineageListContext, AtlasLineageListInfo ret) throws AtlasBaseException {
         AtlasPerfMetrics.MetricRecorder metricRecorder = RequestContext.get().startMetricRecord("traverseEdgesOnDemand");
 
@@ -724,7 +579,6 @@
         return LineageListRequest.LineageDirection.INPUT.equals(lineageListContext.getDirection());
     }
 
->>>>>>> c9247ae8
     private boolean checkForOffset(AtlasEdge atlasEdge, AtlasVertex entityVertex, AtlasLineageOnDemandContext atlasLineageOnDemandContext, AtlasLineageOnDemandInfo ret) {
         AtlasPerfMetrics.MetricRecorder checkForOffset = RequestContext.get().startMetricRecord("checkForOffset");
 
@@ -743,21 +597,6 @@
 
         RequestContext.get().endMetricRecord(checkForOffset);
         return skipPage;
-    }
-
-    private boolean checkForOffset(AtlasVertex datasetVertex, AtlasVertex entityVertex, AtlasLineageListContext atlasLineageListContext, AtlasLineageListInfo ret, boolean isInput) {
-        String datasetVertexGuid = getGuid(datasetVertex);
-        String entityVertexGuid = getGuid(entityVertex);
-        LineageListEntityInfo entityLineageInfo = ret.getEntityInfoMap().containsKey(datasetVertexGuid) ? ret.getEntityInfoMap().get(datasetVertexGuid) : new LineageListEntityInfo(atlasLineageListContext.getSize());
-
-        if (atlasLineageListContext.getFrom() != 0 && entityLineageInfo.getFromCounter() < atlasLineageListContext.getFrom()) {
-            if (! lineageContainsSkippedEdgeV2(ret, datasetVertexGuid, entityVertexGuid, isInput)) {
-                addEdgeToSkippedEdges(ret, datasetVertexGuid, entityVertexGuid, isInput);
-                entityLineageInfo.incrementFromCounter();
-            }
-            return true;
-        }
-        return false;
     }
 
     private boolean skipEntitiesBeforeOffset(AtlasLineageListContext atlasLineageListContext, AtlasLineageListInfo ret) {
@@ -826,47 +665,6 @@
         if (!hasRelationsLimitReached) {
             ret.getRelationsOnDemand().put(inGuid, inLineageInfo);
             ret.getRelationsOnDemand().put(outGuid, outLineageInfo);
-        }
-        RequestContext.get().endMetricRecord(metricRecorder);
-
-        return hasRelationsLimitReached;
-    }
-
-    private boolean incrementAndCheckIfListRelationsLimitReached(AtlasEdge atlasEdge, boolean isInput, AtlasLineageListContext atlasLineageListContext, AtlasLineageListInfo ret, AtlasVertex datasetVertex) {
-        AtlasPerfMetrics.MetricRecorder metricRecorder = RequestContext.get().startMetricRecord("incrementAndCheckIfListRelationsLimitReached");
-
-        if (lineageContainsVisitedEdgeV2(ret, atlasEdge)) {
-            return false;
-        }
-
-        boolean hasRelationsLimitReached = false;
-
-        AtlasVertex                inVertex                 = isInput ? atlasEdge.getOutVertex() : datasetVertex;
-        String                     inGuid                   = AtlasGraphUtilsV2.getIdFromVertex(inVertex);
-
-        AtlasVertex                outVertex                 = isInput ? datasetVertex : atlasEdge.getOutVertex();
-        String                     outGuid                   = AtlasGraphUtilsV2.getIdFromVertex(outVertex);
-
-        LineageListEntityInfo inLineageInfo = ret.getEntityInfoMap().containsKey(inGuid) ? ret.getEntityInfoMap().get(inGuid) : new LineageListEntityInfo(atlasLineageListContext.getSize());
-        LineageListEntityInfo outLineageInfo = ret.getEntityInfoMap().containsKey(outGuid) ? ret.getEntityInfoMap().get(outGuid) : new LineageListEntityInfo(atlasLineageListContext.getSize());
-
-        if (inLineageInfo.isInputRelationsReachedLimit()) {
-            inLineageInfo.setHasMoreInputs(true);
-            hasRelationsLimitReached = true;
-        } else {
-            inLineageInfo.incrementInputRelationsCount();
-        }
-
-        if (outLineageInfo.isOutputRelationsReachedLimit()) {
-            outLineageInfo.setHasMoreOutputs(true);
-            hasRelationsLimitReached = true;
-        } else {
-            outLineageInfo.incrementOutputRelationsCount();
-        }
-
-        if (!hasRelationsLimitReached) {
-            ret.getEntityInfoMap().put(inGuid, inLineageInfo);
-            ret.getEntityInfoMap().put(outGuid, outLineageInfo);
         }
         RequestContext.get().endMetricRecord(metricRecorder);
 
@@ -1104,22 +902,12 @@
         }
     }
 
-    private void addEdgeToResult(AtlasEdge edge, AtlasLineageListInfo lineageInfo, AtlasLineageListContext atlasLineageListContext) throws AtlasBaseException {
-        if (!lineageContainsVisitedEdgeV2(lineageInfo, edge) && !lineageMaxNodeCountReached(lineageInfo.getEntities())) {
-            processEdge(edge, lineageInfo, atlasLineageListContext);
-        }
-    }
-
     private int getLineageMaxNodeAllowedCount() {
         return Math.min(DEFAULT_LINEAGE_MAX_NODE_COUNT, AtlasConfiguration.LINEAGE_MAX_NODE_COUNT.getInt());
     }
 
     private boolean lineageMaxNodeCountReached(Set<AtlasLineageOnDemandInfo.LineageRelation> relations) {
         return CollectionUtils.isNotEmpty(relations) && relations.size() > getLineageMaxNodeAllowedCount();
-    }
-
-    private boolean lineageMaxNodeCountReached(HashSet<AtlasEntityHeader> entities) {
-        return !entities.isEmpty() && entities.size() > getLineageMaxNodeAllowedCount();
     }
 
     private String getEdgeLabel(AtlasEdge edge) {
@@ -1502,22 +1290,6 @@
         return ret;
     }
 
-    private boolean lineageContainsVisitedEdgeV2(AtlasLineageListInfo lineageInfo, AtlasEdge edge) {
-        AtlasPerfMetrics.MetricRecorder metric = RequestContext.get().startMetricRecord("lineageContainsVisitedEdgeV2");
-
-        boolean ret = false;
-
-        if (edge != null && lineageInfo != null && CollectionUtils.isNotEmpty(lineageInfo.getVisitedEdges())) {
-            if (lineageInfo.getVisitedEdges().contains(getEdgeLabel(edge))) {
-                ret = true;
-            }
-        }
-
-        RequestContext.get().endMetricRecord(metric);
-
-        return ret;
-    }
-
     private boolean lineageContainsSkippedEdgeV2(AtlasLineageOnDemandInfo lineageInfo, AtlasEdge edge) {
         AtlasPerfMetrics.MetricRecorder metric = RequestContext.get().startMetricRecord("lineageContainsSkippedEdgeV2");
 
@@ -1534,35 +1306,12 @@
         return ret;
     }
 
-    private boolean lineageContainsSkippedEdgeV2(AtlasLineageListInfo lineageInfo, String datasetGuid, String entityGuid, boolean isInput) {
-        AtlasPerfMetrics.MetricRecorder metric = RequestContext.get().startMetricRecord("lineageContainsSkippedEdgeV2");
-
-        boolean ret = false;
-
-        if (datasetGuid != null && entityGuid != null && lineageInfo != null
-                && CollectionUtils.isNotEmpty(lineageInfo.getSkippedEdges())) {
-            if (lineageInfo.getSkippedEdges().contains(getEdgeLabelFromGuids(isInput, datasetGuid, entityGuid))) {
-                ret = true;
-            }
-        }
-
-        RequestContext.get().endMetricRecord(metric);
-
-        return ret;
-    }
-
     private void addEdgeToSkippedEdges(AtlasLineageOnDemandInfo lineageInfo, AtlasEdge edge) {
         if (lineageInfo.getSkippedEdges() != null) {
             lineageInfo.getSkippedEdges().add(getEdgeLabel(edge));
         }
     }
 
-    private void addEdgeToSkippedEdges(AtlasLineageListInfo lineageInfo, String datasetGuid, String entityGuid, boolean isInput) {
-        if (lineageInfo.getSkippedEdges() != null) {
-            lineageInfo.getSkippedEdges().add(getEdgeLabelFromGuids(isInput, datasetGuid, entityGuid));
-        }
-    }
-
     private AtlasLineageInfo initializeLineageInfo(String guid, LineageDirection direction, int depth, int limit, int offset) {
         return new AtlasLineageInfo(guid, new HashMap<>(), new HashSet<>(), direction, depth, limit, offset);
     }
@@ -1571,15 +1320,10 @@
         return new AtlasLineageOnDemandInfo(guid, new HashMap<>(), new HashSet<>(), new HashSet<>(), new HashSet<>(), new HashMap<>());
     }
 
-<<<<<<< HEAD
-    private AtlasLineageListInfo initializeLineageListInfo() {
-        return new AtlasLineageListInfo(new HashSet<>(), new HashMap<>(), new HashSet<>(), new HashSet<>());
-=======
     private AtlasLineageListInfo initializeLineageListInfo(String baseGuid, LineageListEntityInfo lineageListEntityInfo) {
         AtlasLineageListInfo atlasLineageListInfo = new AtlasLineageListInfo(new LinkedHashSet<>(), new HashMap<>());
         atlasLineageListInfo.getEntityInfoMap().put(baseGuid, lineageListEntityInfo); // Limit set for pagination check
         return atlasLineageListInfo;
->>>>>>> c9247ae8
     }
 
     private List executeGremlinScript(Map<String, Object> bindings, String lineageQuery) throws AtlasBaseException {
@@ -1746,10 +1490,6 @@
         processEdge(edge, lineageInfo.getGuidEntityMap(), lineageInfo.getRelations(), lineageInfo.getVisitedEdges(), atlasLineageOnDemandContext.getAttributes());
     }
 
-    private void processEdge(final AtlasEdge edge, final AtlasLineageListInfo listInfo, AtlasLineageListContext atlasLineageListContext) throws AtlasBaseException {
-        processEdge(edge, listInfo.getEntities(), listInfo.getVisitedEdges(), atlasLineageListContext);
-    }
-
     private void processEdge(final AtlasEdge edge, final Map<String, AtlasEntityHeader> entities, final Set<AtlasLineageOnDemandInfo.LineageRelation> relations, final Set<String> visitedEdges, final Set<String> attributes) throws AtlasBaseException {
         AtlasPerfMetrics.MetricRecorder metricRecorder = RequestContext.get().startMetricRecord("processEdge");
         AtlasVertex inVertex     = edge.getInVertex();
@@ -1781,33 +1521,6 @@
         RequestContext.get().endMetricRecord(metricRecorder);
     }
 
-    private void processEdge(final AtlasEdge edge, final HashSet<AtlasEntityHeader> entities, final Set<String> visitedEdges, final AtlasLineageListContext atlasLineageListContext) throws AtlasBaseException {
-        AtlasPerfMetrics.MetricRecorder metricRecorder = RequestContext.get().startMetricRecord("processEdge");
-        AtlasVertex inVertex     = edge.getInVertex();
-        AtlasVertex outVertex    = edge.getOutVertex();
-
-        addToEntities(entities, inVertex, atlasLineageListContext);
-        addToEntities(entities, outVertex, atlasLineageListContext);
-
-        if (visitedEdges != null) {
-            visitedEdges.add(getEdgeLabel(edge));
-        }
-
-        RequestContext.get().endMetricRecord(metricRecorder);
-    }
-
-    private void addToEntities(final HashSet<AtlasEntityHeader> entities, AtlasVertex vertex, final AtlasLineageListContext atlasLineageListContext) throws AtlasBaseException {
-        String guid = AtlasGraphUtilsV2.getIdFromVertex(vertex);
-        if (entities.stream().noneMatch(e -> e.getGuid().equals(guid))) {
-            AtlasEntityHeader entityHeader = entityRetriever.toAtlasEntityHeader(vertex, atlasLineageListContext.getAttributes());
-            AtlasEntityType entityType = atlasTypeRegistry.getEntityTypeByName(entityHeader.getTypeName());
-            boolean isProcess = entityType.getTypeAndAllSuperTypes().contains(PROCESS_SUPER_TYPE);
-            if (!isProcess || atlasLineageListContext.isFetchProcesses()) {
-                entities.add(entityHeader);
-            }
-        }
-    }
-
     private AtlasLineageInfo getBothLineageInfoV1(AtlasLineageContext lineageContext) throws AtlasBaseException {
         AtlasLineageInfo inputLineage = getLineageInfo(lineageContext, INPUT);
         AtlasLineageInfo outputLineage = getLineageInfo(lineageContext, OUTPUT);
