--- conflicted
+++ resolved
@@ -80,10 +80,7 @@
         AtlasAccessResult result = new AtlasAccessResult(false);
 
         // don't need to fetch vertex for indexsearch response scrubbing as it already has the required attributes
-<<<<<<< HEAD
-=======
         // setting vertex to null here as usage is already with a check for null possibility
->>>>>>> af5962a7
         AtlasVertex vertex =  entity.getDocId() == null ? AtlasGraphUtilsV2.findByGuid(entity.getGuid()) : null;
 
         for (RangerPolicy policy : abacPolicies) {
