/**
 * Licensed to the Apache Software Foundation (ASF) under one
 * or more contributor license agreements.  See the NOTICE file
 * distributed with this work for additional information
 * regarding copyright ownership.  The ASF licenses this file
 * to you under the Apache License, Version 2.0 (the
 * "License"); you may not use this file except in compliance
 * with the License.  You may obtain a copy of the License at
 *
 *     http://www.apache.org/licenses/LICENSE-2.0
 *
 * Unless required by applicable law or agreed to in writing, software
 * distributed under the License is distributed on an "AS IS" BASIS,
 * WITHOUT WARRANTIES OR CONDITIONS OF ANY KIND, either express or implied.
 * See the License for the specific language governing permissions and
 * limitations under the License.
 */
package org.apache.atlas.repository.store.graph.v2.preprocessor.glossary;


import org.apache.atlas.AtlasErrorCode;
import org.apache.atlas.RequestContext;
import org.apache.atlas.authorize.AtlasAuthorizationUtils;
import org.apache.atlas.authorize.AtlasEntityAccessRequest;
import org.apache.atlas.authorize.AtlasPrivilege;
import org.apache.atlas.exception.AtlasBaseException;
import org.apache.atlas.model.instance.AtlasEntity;
import org.apache.atlas.model.instance.AtlasEntityHeader;
import org.apache.atlas.model.instance.AtlasObjectId;
import org.apache.atlas.model.instance.AtlasRelatedObjectId;
import org.apache.atlas.model.instance.AtlasStruct;
import org.apache.atlas.model.instance.EntityMutations;
import org.apache.atlas.repository.graphdb.AtlasGraph;
import org.apache.atlas.repository.graphdb.AtlasVertex;
import org.apache.atlas.repository.store.graph.v2.EntityGraphRetriever;
import org.apache.atlas.repository.store.graph.v2.EntityMutationContext;
import org.apache.atlas.tasks.TaskManagement;
import org.apache.atlas.type.AtlasTypeRegistry;
import org.apache.atlas.utils.AtlasPerfMetrics;
import org.apache.commons.collections.CollectionUtils;
import org.apache.commons.collections.MapUtils;
import org.apache.commons.lang.StringUtils;
import org.slf4j.Logger;
import org.slf4j.LoggerFactory;
import org.springframework.stereotype.Component;
import java.util.Iterator;
import java.util.List;
import java.util.Objects;

import static org.apache.atlas.repository.Constants.*;
import static org.apache.atlas.repository.graph.GraphHelper.getActiveParentVertices;
import static org.apache.atlas.repository.store.graph.v2.preprocessor.PreProcessorUtils.*;
import static org.apache.atlas.repository.store.graph.v2.tasks.MeaningsTaskFactory.UPDATE_ENTITY_MEANINGS_ON_TERM_UPDATE;
import static org.apache.atlas.type.Constants.LEXICOGRAPHICAL_SORT_ORDER;

@Component
public class TermPreProcessor extends AbstractGlossaryPreProcessor {
    private static final Logger LOG = LoggerFactory.getLogger(TermPreProcessor.class);

    private AtlasEntityHeader anchor;
    public TermPreProcessor( AtlasTypeRegistry typeRegistry, EntityGraphRetriever entityRetriever, AtlasGraph graph, TaskManagement taskManagement) {
        super(typeRegistry, entityRetriever, graph, taskManagement);
    }

    @Override
    public void processAttributes(AtlasStruct entityStruct, EntityMutationContext context, EntityMutations.EntityOperation operation) throws AtlasBaseException {
        if (LOG.isDebugEnabled()) {
            LOG.debug("TermPreProcessor.processAttributes: pre processing {}, {}",
                    entityStruct.getAttribute(QUALIFIED_NAME), operation);
        }

        AtlasEntity entity = (AtlasEntity) entityStruct;
        AtlasVertex vertex = context.getVertex(entity.getGuid());

        setAnchor(entity, context);

        switch (operation) {
            case CREATE:
                processCreateTerm(entity, vertex);
                break;
            case UPDATE:
                processUpdateTerm(entity, vertex);
                break;
        }
    }

    private void processCreateTerm(AtlasEntity entity, AtlasVertex vertex) throws AtlasBaseException {
        AtlasPerfMetrics.MetricRecorder metricRecorder = RequestContext.get().startMetricRecord("processCreateTerm");
        String termName = (String) entity.getAttribute(NAME);
        String termQName = vertex.getProperty(QUALIFIED_NAME, String.class);

        if (StringUtils.isEmpty(termName) || isNameInvalid(termName)) {
            throw new AtlasBaseException(AtlasErrorCode.INVALID_DISPLAY_NAME);
        }

        String glossaryQName = (String) anchor.getAttribute(QUALIFIED_NAME);

        termExists(termName, glossaryQName);

        String parentQname = validateAndGetCategory(entity);

        String lexicographicalSortOrder = (String) entity.getAttribute(LEXICOGRAPHICAL_SORT_ORDER);
        if(StringUtils.isEmpty(lexicographicalSortOrder)){
            assignNewLexicographicalSortOrder(entity, glossaryQName, parentQname, this.discovery);
        } else {
            isValidLexoRank(entity.getTypeName(), lexicographicalSortOrder, glossaryQName, parentQname, this.discovery);
        }

        entity.setAttribute(QUALIFIED_NAME, createQualifiedName());
        AtlasAuthorizationUtils.verifyAccess(new AtlasEntityAccessRequest(typeRegistry, AtlasPrivilege.ENTITY_CREATE, new AtlasEntityHeader(entity)),
                "create entity: type=", entity.getTypeName());

        RequestContext.get().endMetricRecord(metricRecorder);
    }

    private void processUpdateTerm(AtlasEntity entity, AtlasVertex vertex) throws AtlasBaseException {
        AtlasPerfMetrics.MetricRecorder metricRecorder = RequestContext.get().startMetricRecord("processUpdateTerm");
        String termName = (String) entity.getAttribute(NAME);
        String vertexName = vertex.getProperty(NAME, String.class);
        String termGuid = entity.getGuid();

        if (StringUtils.isEmpty(termName) || isNameInvalid(termName)) {
            throw new AtlasBaseException(AtlasErrorCode.INVALID_DISPLAY_NAME);
        }

        String parentQname = validateAndGetCategory(entity);

        AtlasEntity storedTerm = entityRetriever.toAtlasEntity(vertex);
        AtlasRelatedObjectId currentGlossary = (AtlasRelatedObjectId) storedTerm.getRelationshipAttribute(ANCHOR);
        AtlasEntityHeader currentGlossaryHeader = entityRetriever.toAtlasEntityHeader(currentGlossary.getGuid());
        String currentGlossaryQualifiedName = (String) currentGlossaryHeader.getAttribute(QUALIFIED_NAME);

        String termQualifiedName = vertex.getProperty(QUALIFIED_NAME, String.class);

        String newGlossaryQualifiedName = (String) anchor.getAttribute(QUALIFIED_NAME);

        String lexicographicalSortOrder = (String) entity.getAttribute(LEXICOGRAPHICAL_SORT_ORDER);
        if(StringUtils.isNotEmpty(lexicographicalSortOrder)) {
            isValidLexoRank(entity.getTypeName(), lexicographicalSortOrder, newGlossaryQualifiedName, parentQname, this.discovery);
        } else {
            entity.removeAttribute(LEXICOGRAPHICAL_SORT_ORDER);
<<<<<<< HEAD
        }

=======
            lexicographicalSortOrder = (String) storedTerm.getAttribute(LEXICOGRAPHICAL_SORT_ORDER);
            entity.setAttribute(LEXICOGRAPHICAL_SORT_ORDER, lexicographicalSortOrder);
        }

        if(!currentGlossaryQualifiedName.equals(newGlossaryQualifiedName)) {
            ensureOnlyOneCategoryIsAssociated(entity);
        }

        validateAndGetCategory(entity);

>>>>>>> 08af4452
        if (!currentGlossaryQualifiedName.equals(newGlossaryQualifiedName)){
            //Auth check
            isAuthorized(currentGlossaryHeader, anchor);

            String updatedTermQualifiedName = moveTermToAnotherGlossary(entity, vertex, currentGlossaryQualifiedName, newGlossaryQualifiedName, termQualifiedName);

            if (checkEntityTermAssociation(termQualifiedName)) {
                if (taskManagement != null && DEFERRED_ACTION_ENABLED) {
                    createAndQueueTask(UPDATE_ENTITY_MEANINGS_ON_TERM_UPDATE, vertexName, termName, termQualifiedName, updatedTermQualifiedName, vertex);
                } else {
                    updateMeaningsAttributesInEntitiesOnTermUpdate(vertexName, termName, termQualifiedName, updatedTermQualifiedName, termGuid);
                }
            }

        } else {

            if (!vertexName.equals(termName)) {
                termExists(termName, newGlossaryQualifiedName);
            }

            entity.setAttribute(QUALIFIED_NAME, termQualifiedName);

            if (!termName.equals(vertexName) && checkEntityTermAssociation(termQualifiedName)) {
                if (taskManagement != null && DEFERRED_ACTION_ENABLED) {
                    createAndQueueTask(UPDATE_ENTITY_MEANINGS_ON_TERM_UPDATE, vertexName, termName, termQualifiedName, null, vertex);
                } else {
                    updateMeaningsAttributesInEntitiesOnTermUpdate(vertexName, termName, termQualifiedName, null, termGuid);
                }
            }
        }

        RequestContext.get().endMetricRecord(metricRecorder);
    }

<<<<<<< HEAD
=======
    private static void ensureOnlyOneCategoryIsAssociated(AtlasEntity entity) throws AtlasBaseException {
        if(entity.hasRelationshipAttribute(ATTR_CATEGORIES) && Objects.nonNull(entity.getRelationshipAttribute(ATTR_CATEGORIES))) {
            List<AtlasObjectId> categories = (List<AtlasObjectId>) entity.getRelationshipAttribute(ATTR_CATEGORIES);

            if(categories.size() > 1) {
                throw new AtlasBaseException(AtlasErrorCode.BAD_REQUEST, "Cannot move term with multiple " +
                        "categories associated to another glossary");
            }

        }

    }

>>>>>>> 08af4452
    private String validateAndGetCategory(AtlasEntity entity) throws AtlasBaseException {
        String glossaryQualifiedName = (String) anchor.getAttribute(QUALIFIED_NAME);
        String categoryQualifiedName = null;

        if (entity.hasRelationshipAttribute(ATTR_CATEGORIES) && entity.getRelationshipAttribute(ATTR_CATEGORIES) != null) {
            List<AtlasObjectId> categories = (List<AtlasObjectId>) entity.getRelationshipAttribute(ATTR_CATEGORIES);

            if (CollectionUtils.isNotEmpty(categories)) {
                AtlasObjectId category = categories.get(0);

                if (category.getUniqueAttributes() != null && category.getUniqueAttributes().containsKey(QUALIFIED_NAME)) {
                    categoryQualifiedName = (String) category.getUniqueAttributes().get(QUALIFIED_NAME);
                } else {
                    AtlasVertex categoryVertex = entityRetriever.getEntityVertex(category.getGuid());
                    categoryQualifiedName = categoryVertex.getProperty(QUALIFIED_NAME, String.class);
                }

                if (!categoryQualifiedName.endsWith(glossaryQualifiedName)) {
                    throw new AtlasBaseException(AtlasErrorCode.BAD_REQUEST, "Passed category doesn't belongs to Passed Glossary");
                }
            }
        }
        return categoryQualifiedName;
    }

    public String moveTermToAnotherGlossary(AtlasEntity entity, AtlasVertex vertex,
                                           String sourceGlossaryQualifiedName,
                                           String targetGlossaryQualifiedName,
                                           String currentTermQualifiedName) throws AtlasBaseException {

        //check duplicate term name
        termExists((String) entity.getAttribute(NAME), targetGlossaryQualifiedName);


        String updatedQualifiedName = currentTermQualifiedName.replace(sourceGlossaryQualifiedName, targetGlossaryQualifiedName);

        //qualifiedName
        entity.setAttribute(QUALIFIED_NAME, updatedQualifiedName);

        // __categories
        /*  if category is not passed in relationshipAttributes, check
            whether category belongs to target glossary, if not throw an exception
         */
        if (!entity.hasRelationshipAttribute(ATTR_CATEGORIES)) {
            Iterator<AtlasVertex> categoriesItr = getActiveParentVertices(vertex, CATEGORY_TERMS_EDGE_LABEL);

            if (categoriesItr.hasNext()) {
                AtlasVertex categoryVertex = categoriesItr.next();

                String categoryQualifiedName = categoryVertex.getProperty(QUALIFIED_NAME, String.class);

                if (!categoryQualifiedName.endsWith(targetGlossaryQualifiedName)) {
                    throw new AtlasBaseException(AtlasErrorCode.BAD_REQUEST, "Passed category doesn't belongs to Passed Glossary");
                }
            }
        }

        return updatedQualifiedName;
    }

    private String createQualifiedName() {
        return getUUID() + "@" + anchor.getAttribute(QUALIFIED_NAME);
    }

    private void setAnchor(AtlasEntity entity, EntityMutationContext context) throws AtlasBaseException {
        AtlasPerfMetrics.MetricRecorder metricRecorder = RequestContext.get().startMetricRecord("TermPreProcessor.setAnchor");
        if (anchor == null) {
            AtlasObjectId objectId = (AtlasObjectId) entity.getRelationshipAttribute(ANCHOR);

            if (StringUtils.isNotEmpty(objectId.getGuid())) {
                AtlasVertex vertex = context.getVertex(objectId.getGuid());

                if (vertex == null) {
                    anchor = entityRetriever.toAtlasEntityHeader(objectId.getGuid());
                } else {
                    anchor = entityRetriever.toAtlasEntityHeader(vertex);
                }

            } else if (MapUtils.isNotEmpty(objectId.getUniqueAttributes()) &&
                    StringUtils.isNotEmpty( (String) objectId.getUniqueAttributes().get(QUALIFIED_NAME))) {
                anchor = new AtlasEntityHeader(objectId.getTypeName(), objectId.getUniqueAttributes());

            }
        }
        RequestContext.get().endMetricRecord(metricRecorder);
    }
}<|MERGE_RESOLUTION|>--- conflicted
+++ resolved
@@ -139,21 +139,8 @@
             isValidLexoRank(entity.getTypeName(), lexicographicalSortOrder, newGlossaryQualifiedName, parentQname, this.discovery);
         } else {
             entity.removeAttribute(LEXICOGRAPHICAL_SORT_ORDER);
-<<<<<<< HEAD
-        }
-
-=======
-            lexicographicalSortOrder = (String) storedTerm.getAttribute(LEXICOGRAPHICAL_SORT_ORDER);
-            entity.setAttribute(LEXICOGRAPHICAL_SORT_ORDER, lexicographicalSortOrder);
-        }
-
-        if(!currentGlossaryQualifiedName.equals(newGlossaryQualifiedName)) {
-            ensureOnlyOneCategoryIsAssociated(entity);
-        }
-
-        validateAndGetCategory(entity);
-
->>>>>>> 08af4452
+        }
+
         if (!currentGlossaryQualifiedName.equals(newGlossaryQualifiedName)){
             //Auth check
             isAuthorized(currentGlossaryHeader, anchor);
@@ -188,8 +175,6 @@
         RequestContext.get().endMetricRecord(metricRecorder);
     }
 
-<<<<<<< HEAD
-=======
     private static void ensureOnlyOneCategoryIsAssociated(AtlasEntity entity) throws AtlasBaseException {
         if(entity.hasRelationshipAttribute(ATTR_CATEGORIES) && Objects.nonNull(entity.getRelationshipAttribute(ATTR_CATEGORIES))) {
             List<AtlasObjectId> categories = (List<AtlasObjectId>) entity.getRelationshipAttribute(ATTR_CATEGORIES);
@@ -203,7 +188,6 @@
 
     }
 
->>>>>>> 08af4452
     private String validateAndGetCategory(AtlasEntity entity) throws AtlasBaseException {
         String glossaryQualifiedName = (String) anchor.getAttribute(QUALIFIED_NAME);
         String categoryQualifiedName = null;
