--- conflicted
+++ resolved
@@ -32,11 +32,6 @@
     public IndexRepairService(AtlasGraph graph) {
         this.graph = graph;
     }
-<<<<<<< HEAD
-=======
-
-
->>>>>>> 9ea39761
     /**
      * Find corrupted vertex using single index (qualifiedName only)
      */
@@ -52,7 +47,6 @@
 
         if (vertices.hasNext()) {
             AtlasVertex vertex = vertices.next();
-
             // Check if vertex is corrupted
             if (CollectionUtils.isEmpty(vertex.getPropertyKeys())){
                 return vertex.getId() instanceof Long ? Optional.of((Long) vertex.getId()) : Optional.empty();
