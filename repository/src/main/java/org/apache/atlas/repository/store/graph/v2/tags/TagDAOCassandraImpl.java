--- conflicted
+++ resolved
@@ -13,7 +13,6 @@
 import com.fasterxml.jackson.core.type.TypeReference;
 import com.fasterxml.jackson.databind.ObjectMapper;
 import org.apache.atlas.ApplicationProperties;
-import org.apache.atlas.AtlasErrorCode;
 import org.apache.atlas.RequestContext;
 import org.apache.atlas.exception.AtlasBaseException;
 import org.apache.atlas.model.Tag;
@@ -21,7 +20,6 @@
 import org.apache.atlas.type.AtlasType;
 import org.apache.atlas.utils.AtlasPerfMetrics;
 import org.apache.commons.collections.CollectionUtils;
-import org.apache.commons.lang3.StringUtils;
 import org.slf4j.Logger;
 import org.slf4j.LoggerFactory;
 
@@ -588,11 +586,7 @@
         AtlasPerfMetrics.MetricRecorder recorder = RequestContext.get().startMetricRecord("getPropagationsForAttachmentBatch");
         try {
             // Default page size of 100
-<<<<<<< HEAD
-            return getPropagationsForAttachmentBatchWithPagination(sourceVertexId, tagTypeName, null, 100);
-=======
-            return getPropagationsForAttachmentBatchWithPagination(sourceVertexId, tagTypeName, storedPagingState, 100);
->>>>>>> 290e7a2b
+            return getPropagationsForAttachmentBatchWithPagination(sourceVertexId, tagTypeName, storedPagingState, BATCH_SIZE_LIMIT_FOR_DELETION);
         } catch (Exception e) {
             LOG.error("Error getting propagations for attachment batch for sourceVertexId={}, tagTypeName={}", sourceVertexId, tagTypeName, e);
             throw new AtlasBaseException("Error getting propagations for attachment batch", e);
@@ -613,10 +607,7 @@
             do {
                 pageCount++;
                 result = getPropagationsForAttachmentBatchWithPagination(sourceVertexId, tagTypeName, pagingState, 500);
-<<<<<<< HEAD
                 allTags.addAll(result.getTags());
-=======
->>>>>>> 290e7a2b
                 List<Tag> currentPageTags = result.getTags();
                 int fetchedCount = currentPageTags.size();
 
