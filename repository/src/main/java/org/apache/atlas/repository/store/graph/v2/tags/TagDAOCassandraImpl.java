--- conflicted
+++ resolved
@@ -606,11 +606,8 @@
             LOG.info("Starting full propagation fetch for sourceVertexId={}, tagTypeName={}", sourceVertexId, tagTypeName);
             do {
                 pageCount++;
-<<<<<<< HEAD
                 result = getPropagationsForAttachmentBatchWithPagination(sourceVertexId, tagTypeName, pagingState, 500);
-                int fetchedCount = result.getTags().size();
                 allTags.addAll(result.getTags());
-=======
                 result = getPropagationsForAttachmentBatchWithPagination(sourceVertexId, tagTypeName, pagingState, 500, cacheKey);
                 List<Tag> currentPageTags = result.getTags();
                 int fetchedCount = currentPageTags.size();
@@ -623,7 +620,6 @@
                 }
 
                 allTags.addAll(currentPageTags);
->>>>>>> 725c197f
                 pagingState = result.getPagingState();
                 LOG.info("sourceVertexId={}, tagTypeName={}: Page {}: Fetched {} propagations. Total fetched: {}. Has next page: {}",
                         sourceVertexId, tagTypeName, pageCount, fetchedCount, allTags.size(), !result.isDone());
