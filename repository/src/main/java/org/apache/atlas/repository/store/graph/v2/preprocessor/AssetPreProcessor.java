package org.apache.atlas.repository.store.graph.v2.preprocessor ;

import org.apache.atlas.AtlasErrorCode;
import org.apache.atlas.AtlasException;
import org.apache.atlas.DeleteType;
import org.apache.atlas.RequestContext;
import org.apache.atlas.authorizer.AtlasAuthorizationUtils;
import org.apache.atlas.authorize.AtlasEntityAccessRequest;
import org.apache.atlas.authorize.AtlasPrivilege;
import org.apache.atlas.discovery.EntityDiscoveryService;
import org.apache.atlas.exception.AtlasBaseException;
import org.apache.atlas.model.instance.AtlasEntity;
import org.apache.atlas.model.instance.AtlasEntityHeader;
import org.apache.atlas.model.instance.AtlasStruct;
import org.apache.atlas.model.instance.EntityMutations;
import org.apache.atlas.repository.graph.GraphHelper;
import org.apache.atlas.repository.graphdb.AtlasGraph;
import org.apache.atlas.repository.graphdb.AtlasVertex;
import org.apache.atlas.repository.store.graph.v2.AtlasGraphUtilsV2;
import org.apache.atlas.repository.store.graph.v2.EntityGraphRetriever;
import org.apache.atlas.repository.store.graph.v2.EntityMutationContext;
import org.apache.atlas.type.AtlasEntityType;
import org.apache.atlas.type.AtlasTypeRegistry;
import org.apache.atlas.utils.AtlasPerfMetrics;
import org.apache.commons.collections4.CollectionUtils;
import org.slf4j.Logger;
import org.slf4j.LoggerFactory;

import java.util.*;

import static org.apache.atlas.repository.Constants.*;
import static org.apache.atlas.repository.store.graph.v2.preprocessor.PreProcessorUtils.*;
import static org.apache.atlas.repository.util.AtlasEntityUtils.mapOf;

public class AssetPreProcessor implements PreProcessor {
    private static final Logger LOG = LoggerFactory.getLogger(AssetPreProcessor.class);

    private EntityMutationContext context;
    private AtlasTypeRegistry typeRegistry;
    private EntityGraphRetriever entityRetriever;
    private EntityGraphRetriever retrieverNoRelation = null;
    private EntityDiscoveryService discovery;
    private final Set<String> referenceAttributeNames = new HashSet<>(Arrays.asList(OUTPUT_PORT_GUIDS_ATTR, INPUT_PORT_GUIDS_ATTR));
    private final Set<String> referencingEntityTypes = new HashSet<>(Arrays.asList(DATA_PRODUCT_ENTITY_TYPE));


    private static final Set<String> excludedTypes = new HashSet<>(Arrays.asList(ATLAS_GLOSSARY_ENTITY_TYPE, ATLAS_GLOSSARY_TERM_ENTITY_TYPE, ATLAS_GLOSSARY_CATEGORY_ENTITY_TYPE, DATA_PRODUCT_ENTITY_TYPE, DATA_DOMAIN_ENTITY_TYPE));

    public AssetPreProcessor(AtlasTypeRegistry typeRegistry, EntityGraphRetriever entityRetriever, AtlasGraph graph) {
        this.typeRegistry = typeRegistry;
        this.entityRetriever = entityRetriever;
        this.retrieverNoRelation = new EntityGraphRetriever(entityRetriever, true);
<<<<<<< HEAD
=======

        try {
            this.discovery = new EntityDiscoveryService(typeRegistry, graph, null, null, null, null);
        } catch (AtlasException e) {
            e.printStackTrace();
        }
>>>>>>> e1ed8dbf
    }

    @Override
    public void processAttributes(AtlasStruct entityStruct, EntityMutationContext context,
                                  EntityMutations.EntityOperation operation) throws AtlasBaseException {
        if (LOG.isDebugEnabled()) {
            LOG.debug("AssetPreProcessor.processAttributes: pre processing {}, {}",
                    entityStruct.getAttribute(QUALIFIED_NAME), operation);
        }
        this.context = context;

        AtlasEntity entity = (AtlasEntity) entityStruct;

        AtlasVertex vertex = context.getVertex(entity.getGuid());

        switch (operation) {
            case CREATE:
                processCreateAsset(entity, vertex, operation);
                break;
            case UPDATE:
                processUpdateAsset(entity, vertex, operation);
                break;
        }
    }

    private void processCreateAsset(AtlasEntity entity, AtlasVertex vertex, EntityMutations.EntityOperation operation) throws AtlasBaseException {
        AtlasPerfMetrics.MetricRecorder metricRecorder = RequestContext.get().startMetricRecord("processCreateAsset");

        processDomainLinkAttribute(entity, vertex, operation);

        RequestContext.get().endMetricRecord(metricRecorder);
    }


    private void processUpdateAsset(AtlasEntity entity, AtlasVertex vertex, EntityMutations.EntityOperation operation) throws AtlasBaseException {
        AtlasPerfMetrics.MetricRecorder metricRecorder = RequestContext.get().startMetricRecord("processUpdateAsset");

        processDomainLinkAttribute(entity, vertex, operation);

        RequestContext.get().endMetricRecord(metricRecorder);

    }

    private void processDomainLinkAttribute(AtlasEntity entity, AtlasVertex vertex, EntityMutations.EntityOperation operation) throws AtlasBaseException {
        if(entity.hasAttribute(DOMAIN_GUIDS)){
            validateDomainAssetLinks(entity);
            isAuthorized(vertex, operation, entity);
        }
    }

    private void validateDomainAssetLinks(AtlasEntity entity) throws AtlasBaseException {
        List<String> domainGuids = ( List<String>) entity.getAttribute(DOMAIN_GUIDS);

        if(CollectionUtils.isNotEmpty(domainGuids)){
            if(domainGuids.size() > 1) {
                throw new AtlasBaseException(AtlasErrorCode.INVALID_PARAMETERS, "Asset can be linked to only one domain");
            }

            if (excludedTypes.contains(entity.getTypeName())) {
                throw new AtlasBaseException(AtlasErrorCode.INVALID_PARAMETERS, "This AssetType is not allowed to link with Domain", entity.getTypeName());
            }

            for(String domainGuid : domainGuids) {
                AtlasVertex domainVertex = entityRetriever.getEntityVertex(domainGuid);
                if(domainVertex == null) {
                    throw new AtlasBaseException(AtlasErrorCode.INSTANCE_GUID_NOT_FOUND, domainGuid);
                }

                String domainEntityType = domainVertex.getProperty(TYPE_NAME_PROPERTY_KEY, String.class);

                if (!Objects.equals(domainEntityType, DATA_DOMAIN_ENTITY_TYPE)){
                    throw new AtlasBaseException(AtlasErrorCode.INVALID_PARAMETERS, "Asset can be linked to only domain");
                }
            }
        }
    }

    private void isAuthorized(AtlasVertex vertex, EntityMutations.EntityOperation operation, AtlasEntity entity) throws AtlasBaseException {
        AtlasEntityHeader sourceEntity;

        if (operation == EntityMutations.EntityOperation.CREATE) {
            sourceEntity = new AtlasEntityHeader(entity);
        } else {
            sourceEntity = retrieverNoRelation.toAtlasEntityHeaderWithClassifications(vertex);
        }

        AtlasAuthorizationUtils.verifyAccess(new AtlasEntityAccessRequest(typeRegistry, AtlasPrivilege.ENTITY_UPDATE, sourceEntity),
                "update on source Entity, link/unlink operation denied: ", sourceEntity.getAttribute(NAME));

        AtlasAuthorizationUtils.verifyAccess(new AtlasEntityAccessRequest(typeRegistry, AtlasPrivilege.ENTITY_READ, sourceEntity),
                "read on source Entity, link/unlink operation denied: ", sourceEntity.getAttribute(NAME));
    }

    @Override
    public void processDelete(AtlasVertex vertex) throws AtlasBaseException {
        AtlasPerfMetrics.MetricRecorder metricRecorder = RequestContext.get().startMetricRecord("processDeleteAsset");

        try {
            DeleteType deleteType = RequestContext.get().getDeleteType();
            if (deleteType.equals(DeleteType.HARD) || deleteType.equals(DeleteType.PURGE)) {
                removeAssetGuidFromAttributeReferences(vertex, referencingEntityTypes, referenceAttributeNames);
            } else {
                LOG.info("processDeleteAsset: Skipping cleanup for soft delete of asset: {}", GraphHelper.getGuid(vertex));
            }
        } finally {
            RequestContext.get().endMetricRecord(metricRecorder);
        }
    }

    private void removeAssetGuidFromAttributeReferences(AtlasVertex vertex, Set<String> referencingEntityTypes, Set<String> referenceAttributeNames) {
        try {
            if (isAssetType(vertex)) {
                String guid = GraphHelper.getGuid(vertex);
                int totalAttributeRefsRemoved = 0;

                if (CollectionUtils.isEmpty(referencingEntityTypes) || CollectionUtils.isEmpty(referenceAttributeNames)) {
                    LOG.warn("removeAssetGuidFromAttributeReferences: Empty entity types or attribute names set for asset: {}", guid);
                    return;
                }

                for (String entityType: referencingEntityTypes) {
                    int currentEntityRefcount = 0;

                    for (String attributeName: referenceAttributeNames) {
                        int currentAttributeRefcount = 0;

                        try {
                            List<AtlasVertex> entityVertices = fetchEntityVerticesUsingIndexSearch(entityType, attributeName, guid);

                            for (AtlasVertex entityVertex: entityVertices) {

                                AtlasGraphUtilsV2.removeItemFromListPropertyValue(
                                        entityVertex,
                                        attributeName,
                                        guid
                                );
                                currentAttributeRefcount += 1;
                                currentEntityRefcount += 1;
                                totalAttributeRefsRemoved += 1;
                            }
                        } catch (Exception e) {
                            LOG.error("removeAssetGuidFromAttributeReferences: failed to cleanup attribute reference for asset {} from individual entity", guid, e);
                        }

                        if (currentAttributeRefcount > 0) {
                            LOG.info("removeAssetGuidFromAttributeReferences: removed {} references for attribute {} in entity type {} for asset: {}", 
                                currentAttributeRefcount, attributeName, entityType, guid);
                        }
                    }

                    if (currentEntityRefcount > 0) {
                        LOG.info("removeAssetGuidFromAttributeReferences: removed {} total references for entity type {} for asset: {}", 
                            currentEntityRefcount, entityType, guid);
                    }
                }

                if (totalAttributeRefsRemoved > 0) {
                    LOG.info("removeAssetGuidFromAttributeReferences: successfully cleaned up {} total attribute references for asset: {}", 
                        totalAttributeRefsRemoved, guid);
                }
            }
        }
        catch (Exception e) {
            LOG.error("removeAssetGuidFromAttributeReferences: unexpected error during cleanup", e);
        }
    }

    private List<AtlasVertex> fetchEntityVerticesUsingIndexSearch(String typeName, String attributeName, String guid) throws AtlasBaseException {
        AtlasPerfMetrics.MetricRecorder metricRecorder = RequestContext.get().startMetricRecord("findProductsWithPortGuid");
        try {
            List<Map<String, Object>> mustClauses = new ArrayList<>();
            mustClauses.add(mapOf("term", mapOf("__typeName.keyword", typeName)));
            mustClauses.add(mapOf("term", mapOf(attributeName, guid)));

            Map<String, Object> bool = new HashMap<>();
            bool.put("must", mustClauses);

            Map<String, Object> dsl = mapOf("query", mapOf("bool", bool));

            return retrieveVerticesFromIndexSearchPaginated(dsl, null, discovery);

        } finally {
            RequestContext.get().endMetricRecord(metricRecorder);
        }
    }

    private boolean isAssetType(AtlasVertex vertex) {
        String typeName = GraphHelper.getTypeName(vertex);
        if (excludedTypes.contains(typeName)) {
            return false;
        }

        AtlasEntityType entityType = typeRegistry.getEntityTypeByName(typeName);

        return entityType != null && entityType.getTypeAndAllSuperTypes().contains("Asset");
    }
}<|MERGE_RESOLUTION|>--- conflicted
+++ resolved
@@ -16,6 +16,8 @@
 import org.apache.atlas.repository.graph.GraphHelper;
 import org.apache.atlas.repository.graphdb.AtlasGraph;
 import org.apache.atlas.repository.graphdb.AtlasVertex;
+import org.apache.atlas.repository.graphdb.janus.AtlasJanusGraph;
+import org.apache.atlas.repository.graphdb.janus.cassandra.DynamicVertexService;
 import org.apache.atlas.repository.store.graph.v2.AtlasGraphUtilsV2;
 import org.apache.atlas.repository.store.graph.v2.EntityGraphRetriever;
 import org.apache.atlas.repository.store.graph.v2.EntityMutationContext;
@@ -50,15 +52,19 @@
         this.typeRegistry = typeRegistry;
         this.entityRetriever = entityRetriever;
         this.retrieverNoRelation = new EntityGraphRetriever(entityRetriever, true);
-<<<<<<< HEAD
-=======
-
-        try {
-            this.discovery = new EntityDiscoveryService(typeRegistry, graph, null, null, null, null);
+
+        DynamicVertexService dynamicVertexService = null;
+        if (graph instanceof AtlasJanusGraph) {
+            dynamicVertexService = ((AtlasJanusGraph) graph).getDynamicVertexRetrievalService();
+        } else {
+            LOG.warn("Graph instance is not AtlasJanusGraph. DynamicVertexService will be null for EntityDiscoveryService in StakeholderPreProcessor.");
+        }
+
+        try {
+            this.discovery = new EntityDiscoveryService(typeRegistry, graph, null, null, null, dynamicVertexService, null, entityRetriever);
         } catch (AtlasException e) {
             e.printStackTrace();
         }
->>>>>>> e1ed8dbf
     }
 
     @Override
