--- conflicted
+++ resolved
@@ -197,11 +197,7 @@
             }
         }
 
-<<<<<<< HEAD
-        private boolean isSolrHealthy() throws AtlasException, InterruptedException {
-=======
         private boolean isIndexHealthy() throws AtlasException, InterruptedException {
->>>>>>> 80b14ae4
             Thread.sleep(indexStatusCheckRetryMillis);
 
             return this.graph.getGraphIndexClient().isHealthy();
