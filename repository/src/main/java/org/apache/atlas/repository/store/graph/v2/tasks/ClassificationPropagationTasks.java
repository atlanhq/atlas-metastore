--- conflicted
+++ resolved
@@ -20,7 +20,6 @@
 import org.apache.atlas.exception.AtlasBaseException;
 import org.apache.atlas.model.instance.AtlasRelationship;
 import org.apache.atlas.model.tasks.AtlasTask;
-import org.apache.atlas.repository.Constants;
 import org.apache.atlas.repository.graphdb.AtlasGraph;
 import org.apache.atlas.repository.store.graph.AtlasRelationshipStore;
 import org.apache.atlas.repository.store.graph.v1.DeleteHandlerDelegate;
@@ -41,20 +40,6 @@
         @Override
         protected void run(Map<String, Object> parameters) throws AtlasBaseException {
             String entityGuid               = (String) parameters.get(PARAM_ENTITY_GUID);
-<<<<<<< HEAD
-            String tagTypeName              = getTaskDef().getClassificationTypeName();
-
-            Boolean previousRestrictPropagationThroughLineage = (Boolean) parameters.get(PARAM_PREVIOUS_CLASSIFICATION_RESTRICT_PROPAGATE_THROUGH_LINEAGE);
-            Boolean previousRestrictPropagationThroughHierarchy = (Boolean) parameters.get(PARAM_PREVIOUS_CLASSIFICATION_RESTRICT_PROPAGATE_THROUGH_HIERARCHY);
-
-            if (JANUS_OPTIMISATION_ENABLED != null && JANUS_OPTIMISATION_ENABLED) {
-                LOG.info("via JANUS_OPTIMISATION_ENABLED mode");
-                entityGraphMapper.propagateClassificationV2(parameters, entityGuid, tagTypeName);
-            } else {
-                String classificationVertexId   = (String) parameters.get(PARAM_CLASSIFICATION_VERTEX_ID);
-                String relationshipGuid         = (String) parameters.get(PARAM_RELATIONSHIP_GUID);
-                LOG.info("via old mode");
-=======
             String toEntityGuid               = (String) parameters.get(PARAM_TO_ENTITY_GUID);
             String tagTypeName              = getTaskDef().getTagTypeName();
             String parentEntityGuid         = getTaskDef().getParentEntityGuid();
@@ -68,7 +53,6 @@
                 LOG.info("Using v1 tag flow (JanusGraph) for Add propagation task");
                 String classificationVertexId   = (String) parameters.get(PARAM_CLASSIFICATION_VERTEX_ID);
                 String relationshipGuid         = (String) parameters.get(PARAM_RELATIONSHIP_GUID);
->>>>>>> 456088f8
                 entityGraphMapper.propagateClassification(entityGuid, classificationVertexId, relationshipGuid, previousRestrictPropagationThroughLineage, previousRestrictPropagationThroughHierarchy);
             }
         }
@@ -81,17 +65,6 @@
 
         @Override
         protected void run(Map<String, Object> parameters) throws AtlasBaseException {
-<<<<<<< HEAD
-            String tagTypeName              = getTaskDef().getClassificationTypeName();
-            String entityGuid             = (String) parameters.get(PARAM_ENTITY_GUID);
-
-            if (JANUS_OPTIMISATION_ENABLED != null && JANUS_OPTIMISATION_ENABLED) {
-                LOG.info("via JANUS_OPTIMISATION_ENABLED mode");
-                entityGraphMapper.updateClassificationTextPropagationV2(entityGuid, tagTypeName);
-            } else {
-                String classificationVertexId = (String) parameters.get(PARAM_CLASSIFICATION_VERTEX_ID);
-                LOG.info("via old mode");
-=======
             String tagTypeName              = getTaskDef().getTagTypeName();
             String entityGuid             = (String) parameters.get(PARAM_ENTITY_GUID);
 
@@ -101,7 +74,6 @@
             } else {
                 LOG.info("Using v1 tag flow (JanusGraph) for UpdateText propagation task");
                 String classificationVertexId = (String) parameters.get(PARAM_CLASSIFICATION_VERTEX_ID);
->>>>>>> 456088f8
                 entityGraphMapper.updateClassificationTextPropagation(classificationVertexId);
             }
         }
@@ -115,14 +87,6 @@
         @Override
         protected void run(Map<String, Object> parameters) throws AtlasBaseException {
             String entityGuid             = (String) parameters.get(PARAM_ENTITY_GUID);
-<<<<<<< HEAD
-            String tagTypeName              = getTaskDef().getClassificationTypeName();
-
-            if (JANUS_OPTIMISATION_ENABLED != null && JANUS_OPTIMISATION_ENABLED) {
-                LOG.info("via JANUS_OPTIMISATION_ENABLED mode");
-                entityGraphMapper.deleteClassificationPropagationV2(entityGuid, tagTypeName);
-            } else {
-=======
             String sourceVertexId = (String) parameters.get(PARAM_SOURCE_VERTEX_ID);
 
             String tagTypeName              = getTaskDef().getTagTypeName();
@@ -136,7 +100,6 @@
             } else {
                 LOG.info("Using v1 tag flow (JanusGraph) for Delete propagation task");
                 // here as well no traversal. just query classification vertex, get propagation edges, remove edges and classification vertex
->>>>>>> 456088f8
                 String classificationVertexId = (String) parameters.get(PARAM_CLASSIFICATION_VERTEX_ID);
                 entityGraphMapper.deleteClassificationPropagation(entityGuid, classificationVertexId);
             }
@@ -150,14 +113,6 @@
 
         @Override
         protected void run(Map<String, Object> parameters) throws AtlasBaseException {
-<<<<<<< HEAD
-            String classificationTypeName = getTaskDef().getClassificationTypeName();
-            String sourceEntity = getTaskDef().getEntityGuid();
-            if (JANUS_OPTIMISATION_ENABLED != null && JANUS_OPTIMISATION_ENABLED) {
-                entityGraphMapper.classificationRefreshPropagationV2(parameters, sourceEntity, classificationTypeName);
-            } else {
-            String classificationVertexId = (String) parameters.get(PARAM_CLASSIFICATION_VERTEX_ID);
-=======
             String classificationTypeName = getTaskDef().getTagTypeName();
             String sourceEntity = getTaskDef().getEntityGuid();
             String parentEntityGuid         = getTaskDef().getParentEntityGuid();
@@ -168,7 +123,6 @@
             } else {
                 LOG.info("Using v1 tag flow (JanusGraph) for RefreshPropagation task");
                 String classificationVertexId = (String) parameters.get(PARAM_CLASSIFICATION_VERTEX_ID);
->>>>>>> 456088f8
                 entityGraphMapper.classificationRefreshPropagation(classificationVertexId);
             }
         }
