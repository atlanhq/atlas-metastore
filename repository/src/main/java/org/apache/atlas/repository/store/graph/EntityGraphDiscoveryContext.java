--- conflicted
+++ resolved
@@ -45,10 +45,7 @@
     private final Set<String>                     localGuids               = new HashSet<>();
 
     private  boolean isAppendRelationshipAttributeVisited;
-<<<<<<< HEAD
-=======
     private  boolean isRemoveRelationshipAttributeVisited;
->>>>>>> 4295aeac
 
     public EntityGraphDiscoveryContext(AtlasTypeRegistry typeRegistry, EntityStream entityStream) {
         this.typeRegistry = typeRegistry;
@@ -168,8 +165,6 @@
     public void setAppendRelationshipAttributeVisited(boolean appendRelationshipAttributeVisited) {
         isAppendRelationshipAttributeVisited = appendRelationshipAttributeVisited;
     }
-<<<<<<< HEAD
-=======
 
     public boolean isRemoveRelationshipAttributeVisited() {
         return isRemoveRelationshipAttributeVisited;
@@ -178,5 +173,4 @@
     public void setRemoveRelationshipAttributeVisited(boolean removeRelationshipAttributeVisited) {
         isRemoveRelationshipAttributeVisited = removeRelationshipAttributeVisited;
     }
->>>>>>> 4295aeac
 }