/**
 * Licensed to the Apache Software Foundation (ASF) under one
 * or more contributor license agreements.  See the NOTICE file
 * distributed with this work for additional information
 * regarding copyright ownership.  The ASF licenses this file
 * to you under the Apache License, Version 2.0 (the
 * "License"); you may not use this file except in compliance
 * with the License.  You may obtain a copy of the License at
 *
 *     http://www.apache.org/licenses/LICENSE-2.0
 *
 * Unless required by applicable law or agreed to in writing, software
 * distributed under the License is distributed on an "AS IS" BASIS,
 * WITHOUT WARRANTIES OR CONDITIONS OF ANY KIND, either express or implied.
 * See the License for the specific language governing permissions and
 * limitations under the License.
 */
package org.apache.atlas.repository.store.graph.v2.preprocessor.glossary;


import org.apache.atlas.AtlasErrorCode;
import org.apache.atlas.RequestContext;
import org.apache.atlas.authorize.AtlasAuthorizationUtils;
import org.apache.atlas.authorize.AtlasEntityAccessRequest;
import org.apache.atlas.authorize.AtlasPrivilege;
import org.apache.atlas.exception.AtlasBaseException;
import org.apache.atlas.model.instance.AtlasEntity;
import org.apache.atlas.model.instance.AtlasEntityHeader;
import org.apache.atlas.model.instance.AtlasObjectId;
import org.apache.atlas.model.instance.AtlasRelatedObjectId;
import org.apache.atlas.model.instance.AtlasStruct;
import org.apache.atlas.model.instance.EntityMutations;
import org.apache.atlas.repository.graph.GraphHelper;
import org.apache.atlas.repository.graphdb.AtlasGraph;
import org.apache.atlas.repository.graphdb.AtlasVertex;
import org.apache.atlas.repository.store.graph.v2.EntityGraphMapper;
import org.apache.atlas.repository.store.graph.v2.EntityGraphRetriever;
import org.apache.atlas.repository.store.graph.v2.EntityMutationContext;
import org.apache.atlas.tasks.TaskManagement;
import org.apache.atlas.type.AtlasEntityType;
import org.apache.atlas.type.AtlasStructType;
import org.apache.atlas.type.AtlasTypeRegistry;
import org.apache.atlas.utils.AtlasPerfMetrics;
import org.apache.commons.collections.CollectionUtils;
import org.apache.commons.collections.MapUtils;
import org.apache.commons.lang.StringUtils;
import org.slf4j.Logger;
import org.slf4j.LoggerFactory;

import java.util.ArrayList;
import java.util.HashMap;
import java.util.HashSet;
import java.util.Iterator;
import java.util.List;
import java.util.Map;
import java.util.Set;
import java.util.stream.Collectors;

import static org.apache.atlas.AtlasErrorCode.BAD_REQUEST;
import static org.apache.atlas.repository.Constants.ATLAS_GLOSSARY_CATEGORY_ENTITY_TYPE;
import static org.apache.atlas.repository.Constants.ATLAS_GLOSSARY_ENTITY_TYPE;
import static org.apache.atlas.repository.Constants.CATEGORY_PARENT_EDGE_LABEL;
import static org.apache.atlas.repository.Constants.CATEGORY_TERMS_EDGE_LABEL;
import static org.apache.atlas.repository.Constants.GUID_PROPERTY_KEY;
import static org.apache.atlas.repository.Constants.NAME;
import static org.apache.atlas.repository.Constants.QUALIFIED_NAME;
<<<<<<< HEAD
=======
import static org.apache.atlas.repository.graph.GraphHelper.getActiveChildrenVertices;
import static org.apache.atlas.repository.graph.GraphHelper.getActiveParentVertices;
>>>>>>> f09d6b39
import static org.apache.atlas.repository.graph.GraphHelper.getTypeName;
import static org.apache.atlas.repository.store.graph.v2.preprocessor.PreProcessorUtils.*;
import static org.apache.atlas.repository.store.graph.v2.tasks.MeaningsTaskFactory.UPDATE_ENTITY_MEANINGS_ON_TERM_UPDATE;
import static org.apache.atlas.repository.util.AtlasEntityUtils.mapOf;
import static org.apache.atlas.type.Constants.CATEGORIES_PARENT_PROPERTY_KEY;
import static org.apache.atlas.type.Constants.CATEGORIES_PROPERTY_KEY;
import static org.apache.atlas.type.Constants.GLOSSARY_PROPERTY_KEY;

public class CategoryPreProcessor extends AbstractGlossaryPreProcessor {
    private static final Logger LOG = LoggerFactory.getLogger(CategoryPreProcessor.class);

    private AtlasEntityHeader anchor;
    private AtlasEntityHeader parentCategory;
    private EntityGraphMapper entityGraphMapper;
    private EntityMutationContext context;

    public CategoryPreProcessor(AtlasTypeRegistry typeRegistry, EntityGraphRetriever entityRetriever,
                                AtlasGraph graph, TaskManagement taskManagement, EntityGraphMapper entityGraphMapper) {
        super(typeRegistry, entityRetriever, graph, taskManagement);
        this.entityGraphMapper = entityGraphMapper;
    }

    @Override
    public void processAttributes(AtlasStruct entityStruct, EntityMutationContext context,
                                  EntityMutations.EntityOperation operation) throws AtlasBaseException {
        //Handle name & qualifiedName
        if (LOG.isDebugEnabled()) {
            LOG.debug("CategoryPreProcessor.processAttributes: pre processing {}, {}",
                    entityStruct.getAttribute(QUALIFIED_NAME), operation);
        }

        this.context = context;

        AtlasEntity entity = (AtlasEntity) entityStruct;
        AtlasVertex vertex = context.getVertex(entity.getGuid());

        setAnchorAndParent(entity, context);

        switch (operation) {
            case CREATE:
                processCreateCategory(entity, vertex);
                break;
            case UPDATE:
                processUpdateCategory(entity, vertex);
                break;
        }
    }

    private void processCreateCategory(AtlasEntity entity, AtlasVertex vertex) throws AtlasBaseException {
        AtlasPerfMetrics.MetricRecorder metricRecorder = RequestContext.get().startMetricRecord("processCreateCategory");
        String catName = (String) entity.getAttribute(NAME);

        if (StringUtils.isEmpty(catName) || isNameInvalid(catName)) {
            throw new AtlasBaseException(AtlasErrorCode.INVALID_DISPLAY_NAME);
        }

        String glossaryQualifiedName = (String) anchor.getAttribute(QUALIFIED_NAME);
        categoryExists(catName, glossaryQualifiedName);
        validateParent(glossaryQualifiedName);

        entity.setAttribute(QUALIFIED_NAME, createQualifiedName(vertex));
        AtlasAuthorizationUtils.verifyAccess(new AtlasEntityAccessRequest(typeRegistry, AtlasPrivilege.ENTITY_CREATE, new AtlasEntityHeader(entity)),
                "create entity: type=", entity.getTypeName());

        validateChildren(entity, null);

        RequestContext.get().endMetricRecord(metricRecorder);
    }

    private void processUpdateCategory(AtlasEntity entity, AtlasVertex vertex) throws AtlasBaseException {
        AtlasPerfMetrics.MetricRecorder metricRecorder = RequestContext.get().startMetricRecord("processUpdateCategory");
        String catName = (String) entity.getAttribute(NAME);
        String vertexQnName = vertex.getProperty(QUALIFIED_NAME, String.class);

        if (StringUtils.isEmpty(catName) || isNameInvalid(catName)) {
            throw new AtlasBaseException(AtlasErrorCode.INVALID_DISPLAY_NAME);
        }

        AtlasEntity storedCategory = entityRetriever.toAtlasEntity(vertex);
        AtlasRelatedObjectId currentGlossary = (AtlasRelatedObjectId) storedCategory.getRelationshipAttribute(ANCHOR);
        AtlasEntityHeader currentGlossaryHeader = entityRetriever.toAtlasEntityHeader(currentGlossary.getGuid());
        String currentGlossaryQualifiedName = (String) currentGlossaryHeader.getAttribute(QUALIFIED_NAME);

        String newGlossaryQualifiedName = (String) anchor.getAttribute(QUALIFIED_NAME);

        if (!currentGlossaryQualifiedName.equals(newGlossaryQualifiedName)){
            //Auth check
            isAuthorized(currentGlossaryHeader, anchor);

            processMoveCategoryToAnotherGlossary(entity, vertex, currentGlossaryQualifiedName, newGlossaryQualifiedName, vertexQnName);

        } else {
            categoryExists(catName, newGlossaryQualifiedName);
            validateChildren(entity, storedCategory);
            validateParent(newGlossaryQualifiedName);

            entity.setAttribute(QUALIFIED_NAME, vertexQnName);
        }

        RequestContext.get().endMetricRecord(metricRecorder);
    }

    private void processMoveCategoryToAnotherGlossary(AtlasEntity category,
                                                      AtlasVertex categoryVertex,
                                                      String sourceGlossaryQualifiedName,
                                                      String targetGlossaryQualifiedName,
                                                      String currentCategoryQualifiedName) throws AtlasBaseException {
        AtlasPerfMetrics.MetricRecorder recorder = RequestContext.get().startMetricRecord("processMoveCategoryToAnotherGlossary");

        try {
            if (category.hasRelationshipAttribute(CATEGORY_CHILDREN) || category.hasRelationshipAttribute(CATEGORY_TERMS)) {
                throw new AtlasBaseException(BAD_REQUEST, String.format("Please do not pass relationship attributes [%s, %s] while moving Category to different Glossary",
                        CATEGORY_CHILDREN, CATEGORY_TERMS));
            }

            String categoryName = (String) category.getAttribute(NAME);

            LOG.info("Moving category {} to Glossary {}", categoryName, targetGlossaryQualifiedName);

            categoryExists(categoryName , targetGlossaryQualifiedName);
            validateParentForGlossaryChange(category, categoryVertex, targetGlossaryQualifiedName);

            String updatedQualifiedName = currentCategoryQualifiedName.replace(sourceGlossaryQualifiedName, targetGlossaryQualifiedName);

            category.setAttribute(QUALIFIED_NAME, updatedQualifiedName);

            moveChildrenToAnotherGlossary(categoryVertex, null, sourceGlossaryQualifiedName, targetGlossaryQualifiedName);

            LOG.info("Moved category {} to Glossary {}", categoryName, targetGlossaryQualifiedName);

        } finally {
            RequestContext.get().endMetricRecord(recorder);
        }
    }

    private void moveChildrenToAnotherGlossary(AtlasVertex childCategoryVertex,
                                               String parentCategoryQualifiedName,
                                               String sourceGlossaryQualifiedName,
                                               String targetGlossaryQualifiedName) throws AtlasBaseException {
        AtlasPerfMetrics.MetricRecorder recorder = RequestContext.get().startMetricRecord("moveChildrenToAnotherGlossary");


        try {
            LOG.info("Moving child category {} to Glossary {}", childCategoryVertex.getProperty(NAME, String.class), targetGlossaryQualifiedName);
            Map<String, Object> updatedAttributes = new HashMap<>();

            String currentCategoryQualifiedName = childCategoryVertex.getProperty(QUALIFIED_NAME, String.class);
            String updatedQualifiedName = currentCategoryQualifiedName.replace(sourceGlossaryQualifiedName, targetGlossaryQualifiedName);

            // Change category qualifiedName
            childCategoryVertex.setProperty(QUALIFIED_NAME, updatedQualifiedName);
            updatedAttributes.put(QUALIFIED_NAME, updatedQualifiedName);

            //change __glossary, __parentCategory
            childCategoryVertex.setProperty(GLOSSARY_PROPERTY_KEY, targetGlossaryQualifiedName);
            childCategoryVertex.setProperty(CATEGORIES_PARENT_PROPERTY_KEY, parentCategoryQualifiedName);

            // update glossary relationship
            updateGlossaryRelationship(childCategoryVertex, GLOSSARY_CATEGORY_REL_TYPE);

            //update system properties
            GraphHelper.setModifiedByAsString(childCategoryVertex, RequestContext.get().getUser());
            GraphHelper.setModifiedTime(childCategoryVertex, System.currentTimeMillis());

            // move terms to target Glossary
<<<<<<< HEAD
            Iterator<AtlasVertex> terms = getActiveChildren(childCategoryVertex, CATEGORY_TERMS_EDGE_LABEL);
=======
            Iterator<AtlasVertex> terms = getActiveChildrenVertices(childCategoryVertex, CATEGORY_TERMS_EDGE_LABEL);
>>>>>>> f09d6b39

            while (terms.hasNext()) {
                AtlasVertex termVertex = terms.next();
                moveChildTermToAnotherGlossary(termVertex, updatedQualifiedName, sourceGlossaryQualifiedName, targetGlossaryQualifiedName);
            }

            // Get all children categories of current category
<<<<<<< HEAD
            Iterator<AtlasVertex> childCategories = getActiveChildren(childCategoryVertex, CATEGORY_PARENT_EDGE_LABEL);
=======
            Iterator<AtlasVertex> childCategories = getActiveChildrenVertices(childCategoryVertex, CATEGORY_PARENT_EDGE_LABEL);
>>>>>>> f09d6b39

            while (childCategories.hasNext()) {
                AtlasVertex childVertex = childCategories.next();
                moveChildrenToAnotherGlossary(childVertex, updatedQualifiedName, sourceGlossaryQualifiedName, targetGlossaryQualifiedName);
            }

            recordUpdatedChildEntities(childCategoryVertex, updatedAttributes);

            LOG.info("Moved child category {} to Glossary {}", childCategoryVertex.getProperty(NAME, String.class), targetGlossaryQualifiedName);
        } finally {
            RequestContext.get().endMetricRecord(recorder);
        }
    }

    public void moveChildTermToAnotherGlossary(AtlasVertex termVertex,
                                               String parentCategoryQualifiedName,
                                               String sourceGlossaryQualifiedName,
                                               String targetGlossaryQualifiedName) throws AtlasBaseException {
        AtlasPerfMetrics.MetricRecorder recorder = RequestContext.get().startMetricRecord("moveChildTermToAnotherGlossary");

        try {
            Map<String, Object> updatedAttributes = new HashMap<>();

            String termName = termVertex.getProperty(NAME, String.class);
            String termGuid = termVertex.getProperty(GUID_PROPERTY_KEY, String.class);

            LOG.info("Moving child term {} to Glossary {}", termName, targetGlossaryQualifiedName);

            //check duplicate term name
            termExists(termName, targetGlossaryQualifiedName);

            String currentTermQualifiedName = termVertex.getProperty(QUALIFIED_NAME, String.class);
            String updatedTermQualifiedName = currentTermQualifiedName.replace(sourceGlossaryQualifiedName, targetGlossaryQualifiedName);

            //qualifiedName
            termVertex.setProperty(QUALIFIED_NAME, updatedTermQualifiedName);
            updatedAttributes.put(QUALIFIED_NAME, updatedTermQualifiedName);

            // __glossary, __categories
            termVertex.setProperty(GLOSSARY_PROPERTY_KEY, targetGlossaryQualifiedName);
            termVertex.removeProperty(CATEGORIES_PROPERTY_KEY);
            termVertex.setProperty(CATEGORIES_PROPERTY_KEY, parentCategoryQualifiedName);

            // update glossary relationship
            updateGlossaryRelationship(termVertex, GLOSSARY_TERM_REL_TYPE);

            //update system properties
            GraphHelper.setModifiedByAsString(termVertex, RequestContext.get().getUser());
            GraphHelper.setModifiedTime(termVertex, System.currentTimeMillis());

            if (checkEntityTermAssociation(currentTermQualifiedName)) {
                if (taskManagement != null && DEFERRED_ACTION_ENABLED) {
                    createAndQueueTask(UPDATE_ENTITY_MEANINGS_ON_TERM_UPDATE, termName, termName, currentTermQualifiedName, updatedTermQualifiedName, termVertex);
                } else {
                    updateMeaningsAttributesInEntitiesOnTermUpdate(termName, termName, currentTermQualifiedName, updatedTermQualifiedName, termGuid);
                }
            }

            recordUpdatedChildEntities(termVertex, updatedAttributes);

            LOG.info("Moved child term {} to Glossary {}", termName, targetGlossaryQualifiedName);
        } finally {
            RequestContext.get().endMetricRecord(recorder);
        }
    }

    private void validateParentForGlossaryChange(AtlasEntity category,
                                                 AtlasVertex categoryVertex,
                                                 String targetGlossaryQualifiedName) throws AtlasBaseException {

        if (!category.hasRelationshipAttribute(CATEGORY_PARENT)) {
            // parentCategory not present in payload, check in store
<<<<<<< HEAD
            Iterator<AtlasVertex> parentItr = getActiveParents(categoryVertex, CATEGORY_PARENT_EDGE_LABEL);
=======
            Iterator<AtlasVertex> parentItr = getActiveParentVertices(categoryVertex, CATEGORY_PARENT_EDGE_LABEL);
>>>>>>> f09d6b39

            if (parentItr.hasNext()) {
                AtlasVertex parentCategory = parentItr.next();
                String parentCategoryQualifiedName = parentCategory.getProperty(QUALIFIED_NAME, String.class);

                if (!parentCategoryQualifiedName.endsWith(targetGlossaryQualifiedName)){
                    throw new AtlasBaseException(AtlasErrorCode.CATEGORY_PARENT_FROM_OTHER_GLOSSARY);
                }
            }
        } else {
            validateParent(targetGlossaryQualifiedName);
        }
    }

    private void categoryExists(String categoryName, String glossaryQualifiedName) throws AtlasBaseException {
        AtlasPerfMetrics.MetricRecorder metricRecorder = RequestContext.get().startMetricRecord("categoryExists");

        boolean exists = false;
        try {
            List mustClauseList = new ArrayList();
            mustClauseList.add(mapOf("term", mapOf("__glossary", glossaryQualifiedName)));
            mustClauseList.add(mapOf("term", mapOf("__typeName.keyword", ATLAS_GLOSSARY_CATEGORY_ENTITY_TYPE)));
            mustClauseList.add(mapOf("term", mapOf("__state", "ACTIVE")));
            mustClauseList.add(mapOf("term", mapOf("name.keyword", categoryName)));


            Map<String, Object> bool = new HashMap<>();
            if (parentCategory != null) {
                String parentQname = (String) parentCategory.getAttribute(QUALIFIED_NAME);
                mustClauseList.add(mapOf("term", mapOf("__parentCategory", parentQname)));
            } else {
                List mustNotClauseList = new ArrayList();
                mustNotClauseList.add(mapOf("exists", mapOf("field", "__parentCategory")));
                bool.put("must_not", mustNotClauseList);
            }

            bool.put("must", mustClauseList);

            Map<String, Object> dsl = mapOf("query", mapOf("bool", bool));

            List<AtlasEntityHeader> categories = indexSearchPaginated(dsl);

            if (CollectionUtils.isNotEmpty(categories)) {
                for (AtlasEntityHeader category : categories) {
                    String name = (String) category.getAttribute(NAME);
                    if (categoryName.equals(name)) {
                        exists = true;
                        break;
                    }
                }
            }
        } finally {
            RequestContext.get().endMetricRecord(metricRecorder);
        }

        if (exists) {
            throw new AtlasBaseException(AtlasErrorCode.GLOSSARY_CATEGORY_ALREADY_EXISTS, categoryName);
        }
    }

    private void validateParent(String glossaryQualifiedName) throws AtlasBaseException {
        // in case parent category is present, ensure it belongs to same Glossary

        if (parentCategory != null) {
            String newParentGlossaryQualifiedName = (String) parentCategory.getAttribute(QUALIFIED_NAME);

            if (!newParentGlossaryQualifiedName.endsWith(glossaryQualifiedName)){
                throw new AtlasBaseException(AtlasErrorCode.CATEGORY_PARENT_FROM_OTHER_GLOSSARY);
            }
        }
    }

    private void validateChildren(AtlasEntity entity, AtlasEntity storedCategory) throws AtlasBaseException {
        AtlasPerfMetrics.MetricRecorder metricRecorder = RequestContext.get().startMetricRecord("CategoryPreProcessor.validateChildren");
        // in case new child is being added, ensure it belongs to same Glossary

        try {
            if (entity.hasRelationshipAttribute(CATEGORY_CHILDREN) && entity.getRelationshipAttribute(CATEGORY_CHILDREN) != null) {
                List<AtlasObjectId> children = (List<AtlasObjectId>) entity.getRelationshipAttribute(CATEGORY_CHILDREN);

                if (CollectionUtils.isNotEmpty(children)) {
                    Set<String> existingChildrenGuids = new HashSet<>();

                    if (storedCategory != null &&
                            storedCategory.hasRelationshipAttribute(CATEGORY_CHILDREN) &&
                            storedCategory.getRelationshipAttribute(CATEGORY_CHILDREN) != null) {
                        List<AtlasObjectId> existingChildren = (List<AtlasObjectId>) storedCategory.getRelationshipAttribute(CATEGORY_CHILDREN);

                        existingChildrenGuids = existingChildren.stream().map(x -> x.getGuid()).collect(Collectors.toSet());
                    }

                    for (AtlasObjectId child : children) {
                        if (!existingChildrenGuids.contains(child.getGuid())) {
                            AtlasEntity newChild = entityRetriever.toAtlasEntity(child.getGuid());
                            AtlasRelatedObjectId newAnchor = (AtlasRelatedObjectId) newChild.getRelationshipAttribute(ANCHOR);

                            if (newAnchor != null && !newAnchor.getGuid().equals(anchor.getGuid())){
                                throw new AtlasBaseException(AtlasErrorCode.CATEGORY_PARENT_FROM_OTHER_GLOSSARY);
                            }
                        }
                    }
                }
            }
        } finally {
            RequestContext.get().endMetricRecord(metricRecorder);
        }
    }

    private void setAnchorAndParent(AtlasEntity entity, EntityMutationContext context) throws AtlasBaseException {
        AtlasPerfMetrics.MetricRecorder metricRecorder = RequestContext.get().startMetricRecord("CategoryPreProcessor.setAnchorAndParent");
        if (anchor == null) {
            AtlasObjectId objectId = (AtlasObjectId) entity.getRelationshipAttribute(ANCHOR);

            if (StringUtils.isNotEmpty(objectId.getGuid())) {
                AtlasVertex vertex = context.getVertex(objectId.getGuid());

                if (vertex == null) {
                    anchor = entityRetriever.toAtlasEntityHeader(objectId.getGuid());
                } else {
                    anchor = entityRetriever.toAtlasEntityHeader(vertex);
                }

            } else if (MapUtils.isNotEmpty(objectId.getUniqueAttributes()) &&
                    StringUtils.isNotEmpty( (String) objectId.getUniqueAttributes().get(QUALIFIED_NAME))) {
                anchor = new AtlasEntityHeader(objectId.getTypeName(), objectId.getUniqueAttributes());

            }
        }

        if (parentCategory == null) {
            AtlasObjectId objectId = (AtlasObjectId) entity.getRelationshipAttribute(CATEGORY_PARENT);

            if (objectId != null) {
                if (StringUtils.isNotEmpty(objectId.getGuid())) {
                    AtlasVertex vertex = context.getVertex(objectId.getGuid());

                    if (vertex == null) {
                        parentCategory = entityRetriever.toAtlasEntityHeader(objectId.getGuid());
                    } else {
                        parentCategory = entityRetriever.toAtlasEntityHeader(vertex);
                    }

                } else if (MapUtils.isNotEmpty(objectId.getUniqueAttributes()) &&
                        StringUtils.isNotEmpty( (String) objectId.getUniqueAttributes().get(QUALIFIED_NAME))) {
                    parentCategory = new AtlasEntityHeader(objectId.getTypeName(), objectId.getUniqueAttributes());

                }
            }
        }
        RequestContext.get().endMetricRecord(metricRecorder);
    }

    private void updateGlossaryRelationship(AtlasVertex entityVertex, String relationshipType) throws AtlasBaseException {
        AtlasObjectId glossaryObjectId = new AtlasObjectId(anchor.getGuid(), ATLAS_GLOSSARY_ENTITY_TYPE);

        String typeName = getTypeName(entityVertex);
        AtlasEntityType entityType = typeRegistry.getEntityTypeByName(typeName);
        AtlasStructType.AtlasAttribute attribute = entityType.getRelationshipAttribute(ANCHOR, relationshipType);

        entityGraphMapper.mapGlossaryRelationshipAttribute(attribute, glossaryObjectId, entityVertex, context);
    }

    private String createQualifiedName(AtlasVertex vertex) {

        if (vertex != null) {
            String catQName = vertex.getProperty(QUALIFIED_NAME, String.class);
            if (StringUtils.isNotEmpty(catQName)) {
                return catQName;
            }
        }

        return getUUID() + "@" + anchor.getAttribute(QUALIFIED_NAME);
    }
}<|MERGE_RESOLUTION|>--- conflicted
+++ resolved
@@ -64,11 +64,8 @@
 import static org.apache.atlas.repository.Constants.GUID_PROPERTY_KEY;
 import static org.apache.atlas.repository.Constants.NAME;
 import static org.apache.atlas.repository.Constants.QUALIFIED_NAME;
-<<<<<<< HEAD
-=======
 import static org.apache.atlas.repository.graph.GraphHelper.getActiveChildrenVertices;
 import static org.apache.atlas.repository.graph.GraphHelper.getActiveParentVertices;
->>>>>>> f09d6b39
 import static org.apache.atlas.repository.graph.GraphHelper.getTypeName;
 import static org.apache.atlas.repository.store.graph.v2.preprocessor.PreProcessorUtils.*;
 import static org.apache.atlas.repository.store.graph.v2.tasks.MeaningsTaskFactory.UPDATE_ENTITY_MEANINGS_ON_TERM_UPDATE;
@@ -234,11 +231,7 @@
             GraphHelper.setModifiedTime(childCategoryVertex, System.currentTimeMillis());
 
             // move terms to target Glossary
-<<<<<<< HEAD
-            Iterator<AtlasVertex> terms = getActiveChildren(childCategoryVertex, CATEGORY_TERMS_EDGE_LABEL);
-=======
             Iterator<AtlasVertex> terms = getActiveChildrenVertices(childCategoryVertex, CATEGORY_TERMS_EDGE_LABEL);
->>>>>>> f09d6b39
 
             while (terms.hasNext()) {
                 AtlasVertex termVertex = terms.next();
@@ -246,11 +239,7 @@
             }
 
             // Get all children categories of current category
-<<<<<<< HEAD
-            Iterator<AtlasVertex> childCategories = getActiveChildren(childCategoryVertex, CATEGORY_PARENT_EDGE_LABEL);
-=======
             Iterator<AtlasVertex> childCategories = getActiveChildrenVertices(childCategoryVertex, CATEGORY_PARENT_EDGE_LABEL);
->>>>>>> f09d6b39
 
             while (childCategories.hasNext()) {
                 AtlasVertex childVertex = childCategories.next();
@@ -323,11 +312,7 @@
 
         if (!category.hasRelationshipAttribute(CATEGORY_PARENT)) {
             // parentCategory not present in payload, check in store
-<<<<<<< HEAD
-            Iterator<AtlasVertex> parentItr = getActiveParents(categoryVertex, CATEGORY_PARENT_EDGE_LABEL);
-=======
             Iterator<AtlasVertex> parentItr = getActiveParentVertices(categoryVertex, CATEGORY_PARENT_EDGE_LABEL);
->>>>>>> f09d6b39
 
             if (parentItr.hasNext()) {
                 AtlasVertex parentCategory = parentItr.next();
