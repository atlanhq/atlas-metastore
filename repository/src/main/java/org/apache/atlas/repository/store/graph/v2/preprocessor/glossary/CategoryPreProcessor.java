/**
 * Licensed to the Apache Software Foundation (ASF) under one
 * or more contributor license agreements.  See the NOTICE file
 * distributed with this work for additional information
 * regarding copyright ownership.  The ASF licenses this file
 * to you under the Apache License, Version 2.0 (the
 * "License"); you may not use this file except in compliance
 * with the License.  You may obtain a copy of the License at
 *
 *     http://www.apache.org/licenses/LICENSE-2.0
 *
 * Unless required by applicable law or agreed to in writing, software
 * distributed under the License is distributed on an "AS IS" BASIS,
 * WITHOUT WARRANTIES OR CONDITIONS OF ANY KIND, either express or implied.
 * See the License for the specific language governing permissions and
 * limitations under the License.
 */
package org.apache.atlas.repository.store.graph.v2.preprocessor.glossary;


import org.apache.atlas.AtlasErrorCode;
import org.apache.atlas.RequestContext;
import org.apache.atlas.authorize.AtlasAuthorizationUtils;
import org.apache.atlas.authorize.AtlasEntityAccessRequest;
import org.apache.atlas.authorize.AtlasPrivilege;
import org.apache.atlas.exception.AtlasBaseException;
import org.apache.atlas.model.instance.AtlasEntity;
import org.apache.atlas.model.instance.AtlasEntityHeader;
import org.apache.atlas.model.instance.AtlasObjectId;
import org.apache.atlas.model.instance.AtlasRelatedObjectId;
import org.apache.atlas.model.instance.AtlasStruct;
import org.apache.atlas.model.instance.EntityMutations;
import org.apache.atlas.repository.graph.GraphHelper;
import org.apache.atlas.repository.graphdb.AtlasGraph;
import org.apache.atlas.repository.graphdb.AtlasVertex;
import org.apache.atlas.repository.store.graph.v2.EntityGraphMapper;
import org.apache.atlas.repository.store.graph.v2.EntityGraphRetriever;
import org.apache.atlas.repository.store.graph.v2.EntityMutationContext;
import org.apache.atlas.tasks.TaskManagement;
import org.apache.atlas.type.AtlasEntityType;
import org.apache.atlas.type.AtlasStructType;
import org.apache.atlas.type.AtlasTypeRegistry;
import org.apache.atlas.utils.AtlasPerfMetrics;
import org.apache.commons.collections.CollectionUtils;
import org.apache.commons.collections.MapUtils;
import org.apache.commons.lang.StringUtils;
import org.slf4j.Logger;
import org.slf4j.LoggerFactory;

import java.util.*;
import java.util.ArrayList;
import java.util.HashMap;
import java.util.HashSet;
import java.util.Iterator;
import java.util.List;
import java.util.Map;
import java.util.Set;
import java.util.Objects;
import java.util.stream.Collectors;

import static org.apache.atlas.AtlasErrorCode.BAD_REQUEST;
import static org.apache.atlas.repository.Constants.ATLAS_GLOSSARY_CATEGORY_ENTITY_TYPE;
import static org.apache.atlas.repository.Constants.ATLAS_GLOSSARY_ENTITY_TYPE;
import static org.apache.atlas.repository.Constants.CATEGORY_PARENT_EDGE_LABEL;
import static org.apache.atlas.repository.Constants.CATEGORY_TERMS_EDGE_LABEL;
import static org.apache.atlas.repository.Constants.GUID_PROPERTY_KEY;
import static org.apache.atlas.repository.Constants.NAME;
import static org.apache.atlas.repository.Constants.QUALIFIED_NAME;
import static org.apache.atlas.repository.graph.GraphHelper.getActiveChildrenVertices;
import static org.apache.atlas.repository.graph.GraphHelper.getActiveParentVertices;
import static org.apache.atlas.repository.graph.GraphHelper.getTypeName;
import static org.apache.atlas.repository.store.graph.v2.preprocessor.PreProcessorUtils.*;
import static org.apache.atlas.repository.store.graph.v2.tasks.MeaningsTaskFactory.UPDATE_ENTITY_MEANINGS_ON_TERM_UPDATE;
import static org.apache.atlas.repository.util.AtlasEntityUtils.mapOf;
import static org.apache.atlas.type.Constants.*;

public class CategoryPreProcessor extends AbstractGlossaryPreProcessor {
    private static final Logger LOG = LoggerFactory.getLogger(CategoryPreProcessor.class);

    private AtlasEntityHeader anchor;
    private AtlasEntityHeader parentCategory;
    private EntityGraphMapper entityGraphMapper;
    private EntityMutationContext context;

    public CategoryPreProcessor(AtlasTypeRegistry typeRegistry, EntityGraphRetriever entityRetriever,
                                AtlasGraph graph, TaskManagement taskManagement, EntityGraphMapper entityGraphMapper) {
        super(typeRegistry, entityRetriever, graph, taskManagement);
        this.entityGraphMapper = entityGraphMapper;
    }

    @Override
    public void processAttributes(AtlasStruct entityStruct, EntityMutationContext context,
                                  EntityMutations.EntityOperation operation) throws AtlasBaseException {
        //Handle name & qualifiedName
        if (LOG.isDebugEnabled()) {
            LOG.debug("CategoryPreProcessor.processAttributes: pre processing {}, {}",
                    entityStruct.getAttribute(QUALIFIED_NAME), operation);
        }

        this.context = context;

        AtlasEntity entity = (AtlasEntity) entityStruct;
        AtlasVertex vertex = context.getVertex(entity.getGuid());

        setAnchorAndParent(entity, context);

        switch (operation) {
            case CREATE:
                processCreateCategory(entity, vertex);
                break;
            case UPDATE:
                processUpdateCategory(entity, vertex);
                break;
        }
    }

    private void processCreateCategory(AtlasEntity entity, AtlasVertex vertex) throws AtlasBaseException {
        AtlasPerfMetrics.MetricRecorder metricRecorder = RequestContext.get().startMetricRecord("processCreateCategory");
        String catName = (String) entity.getAttribute(NAME);
        String parentQname = null;

        if (StringUtils.isEmpty(catName) || isNameInvalid(catName)) {
            throw new AtlasBaseException(AtlasErrorCode.INVALID_DISPLAY_NAME);
        }

        String glossaryQualifiedName = (String) anchor.getAttribute(QUALIFIED_NAME);
        categoryExists(catName, glossaryQualifiedName);
        validateParent(glossaryQualifiedName);

        if (parentCategory != null) {
            parentQname = (String) parentCategory.getAttribute(QUALIFIED_NAME);
        }
        String lexicographicalSortOrder = (String) entity.getAttribute(LEXICOGRAPHICAL_SORT_ORDER);
        if(StringUtils.isEmpty(lexicographicalSortOrder)){
            assignNewLexicographicalSortOrder(entity,glossaryQualifiedName, parentQname, this.discovery);
        } else {
            isValidLexoRank(entity.getTypeName(), lexicographicalSortOrder, glossaryQualifiedName, parentQname, this.discovery);
        }

        entity.setAttribute(QUALIFIED_NAME, createQualifiedName(vertex));
        AtlasAuthorizationUtils.verifyAccess(new AtlasEntityAccessRequest(typeRegistry, AtlasPrivilege.ENTITY_CREATE, new AtlasEntityHeader(entity)),
                "create entity: type=", entity.getTypeName());

        validateChildren(entity, null);

        RequestContext.get().endMetricRecord(metricRecorder);
    }

    private void processUpdateCategory(AtlasEntity entity, AtlasVertex vertex) throws AtlasBaseException {
        AtlasPerfMetrics.MetricRecorder metricRecorder = RequestContext.get().startMetricRecord("processUpdateCategory");
        String catName = (String) entity.getAttribute(NAME);
        String vertexQnName = vertex.getProperty(QUALIFIED_NAME, String.class);

        if (StringUtils.isEmpty(catName) || isNameInvalid(catName)) {
            throw new AtlasBaseException(AtlasErrorCode.INVALID_DISPLAY_NAME);
        }

        AtlasEntity storedCategory = entityRetriever.toAtlasEntity(vertex);
        AtlasRelatedObjectId currentGlossary = (AtlasRelatedObjectId) storedCategory.getRelationshipAttribute(ANCHOR);
        AtlasEntityHeader currentGlossaryHeader = entityRetriever.toAtlasEntityHeader(currentGlossary.getGuid());
        String currentGlossaryQualifiedName = (String) currentGlossaryHeader.getAttribute(QUALIFIED_NAME);

        String newGlossaryQualifiedName = (String) anchor.getAttribute(QUALIFIED_NAME);

        String lexicographicalSortOrder = (String) entity.getAttribute(LEXICOGRAPHICAL_SORT_ORDER);
        String parentQname = "";
        if(Objects.nonNull(parentCategory)) {
            parentQname = (String) parentCategory.getAttribute(QUALIFIED_NAME);
        }
        if(StringUtils.isNotEmpty(lexicographicalSortOrder)) {
            isValidLexoRank(entity.getTypeName(), lexicographicalSortOrder, newGlossaryQualifiedName, parentQname, this.discovery);
        } else {
            entity.removeAttribute(LEXICOGRAPHICAL_SORT_ORDER);
<<<<<<< HEAD
=======
            lexicographicalSortOrder = (String) storedCategory.getAttribute(LEXICOGRAPHICAL_SORT_ORDER);
            entity.setAttribute(LEXICOGRAPHICAL_SORT_ORDER, lexicographicalSortOrder);
>>>>>>> 08af4452
        }

        if (!currentGlossaryQualifiedName.equals(newGlossaryQualifiedName)){
            //Auth check
            isAuthorized(currentGlossaryHeader, anchor);

            processMoveCategoryToAnotherGlossary(entity, vertex, currentGlossaryQualifiedName, newGlossaryQualifiedName, vertexQnName);

        } else {
            String vertexName = vertex.getProperty(NAME, String.class);
            if (!vertexName.equals(catName)) {
                categoryExists(catName, newGlossaryQualifiedName);
            }
            validateChildren(entity, storedCategory);
            validateParent(newGlossaryQualifiedName);

            entity.setAttribute(QUALIFIED_NAME, vertexQnName);
        }

        RequestContext.get().endMetricRecord(metricRecorder);
    }

    private void processMoveCategoryToAnotherGlossary(AtlasEntity category,
                                                      AtlasVertex categoryVertex,
                                                      String sourceGlossaryQualifiedName,
                                                      String targetGlossaryQualifiedName,
                                                      String currentCategoryQualifiedName) throws AtlasBaseException {
        AtlasPerfMetrics.MetricRecorder recorder = RequestContext.get().startMetricRecord("processMoveCategoryToAnotherGlossary");

        try {
            if (category.hasRelationshipAttribute(CATEGORY_CHILDREN) || category.hasRelationshipAttribute(CATEGORY_TERMS)) {
                throw new AtlasBaseException(BAD_REQUEST, String.format("Please do not pass relationship attributes [%s, %s] while moving Category to different Glossary",
                        CATEGORY_CHILDREN, CATEGORY_TERMS));
            }

            String categoryName = (String) category.getAttribute(NAME);

            LOG.info("Moving category {} to Glossary {}", categoryName, targetGlossaryQualifiedName);

            categoryExists(categoryName , targetGlossaryQualifiedName);
            validateParentForGlossaryChange(category, categoryVertex, targetGlossaryQualifiedName);

            String updatedQualifiedName = currentCategoryQualifiedName.replace(sourceGlossaryQualifiedName, targetGlossaryQualifiedName);

            category.setAttribute(QUALIFIED_NAME, updatedQualifiedName);

            moveChildrenToAnotherGlossary(categoryVertex, null, sourceGlossaryQualifiedName, targetGlossaryQualifiedName);

            LOG.info("Moved category {} to Glossary {}", categoryName, targetGlossaryQualifiedName);

        } finally {
            RequestContext.get().endMetricRecord(recorder);
        }
    }

    private void moveChildrenToAnotherGlossary(AtlasVertex childCategoryVertex,
                                               String parentCategoryQualifiedName,
                                               String sourceGlossaryQualifiedName,
                                               String targetGlossaryQualifiedName) throws AtlasBaseException {
        AtlasPerfMetrics.MetricRecorder recorder = RequestContext.get().startMetricRecord("moveChildrenToAnotherGlossary");


        try {
            LOG.info("Moving child category {} to Glossary {}", childCategoryVertex.getProperty(NAME, String.class), targetGlossaryQualifiedName);
            Map<String, Object> updatedAttributes = new HashMap<>();

            String currentCategoryQualifiedName = childCategoryVertex.getProperty(QUALIFIED_NAME, String.class);
            String updatedQualifiedName = currentCategoryQualifiedName.replace(sourceGlossaryQualifiedName, targetGlossaryQualifiedName);

            // Change category qualifiedName
            childCategoryVertex.setProperty(QUALIFIED_NAME, updatedQualifiedName);
            updatedAttributes.put(QUALIFIED_NAME, updatedQualifiedName);

            //change __glossary, __parentCategory
            childCategoryVertex.setProperty(GLOSSARY_PROPERTY_KEY, targetGlossaryQualifiedName);
            childCategoryVertex.setProperty(CATEGORIES_PARENT_PROPERTY_KEY, parentCategoryQualifiedName);

            // update glossary relationship
            updateGlossaryRelationship(childCategoryVertex, GLOSSARY_CATEGORY_REL_TYPE);

            //update system properties
            GraphHelper.setModifiedByAsString(childCategoryVertex, RequestContext.get().getUser());
            GraphHelper.setModifiedTime(childCategoryVertex, System.currentTimeMillis());

            // move terms to target Glossary
            Iterator<AtlasVertex> terms = getActiveChildrenVertices(childCategoryVertex, CATEGORY_TERMS_EDGE_LABEL);

            while (terms.hasNext()) {
                AtlasVertex termVertex = terms.next();
                moveChildTermToAnotherGlossary(termVertex, updatedQualifiedName, sourceGlossaryQualifiedName, targetGlossaryQualifiedName);
            }

            // Get all children categories of current category
            Iterator<AtlasVertex> childCategories = getActiveChildrenVertices(childCategoryVertex, CATEGORY_PARENT_EDGE_LABEL);

            while (childCategories.hasNext()) {
                AtlasVertex childVertex = childCategories.next();
                moveChildrenToAnotherGlossary(childVertex, updatedQualifiedName, sourceGlossaryQualifiedName, targetGlossaryQualifiedName);
            }

            recordUpdatedChildEntities(childCategoryVertex, updatedAttributes);

            LOG.info("Moved child category {} to Glossary {}", childCategoryVertex.getProperty(NAME, String.class), targetGlossaryQualifiedName);
        } finally {
            RequestContext.get().endMetricRecord(recorder);
        }
    }

    public void moveChildTermToAnotherGlossary(AtlasVertex termVertex,
                                               String parentCategoryQualifiedName,
                                               String sourceGlossaryQualifiedName,
                                               String targetGlossaryQualifiedName) throws AtlasBaseException {
        AtlasPerfMetrics.MetricRecorder recorder = RequestContext.get().startMetricRecord("moveChildTermToAnotherGlossary");

        try {
            Map<String, Object> updatedAttributes = new HashMap<>();

            String termName = termVertex.getProperty(NAME, String.class);
            String termGuid = termVertex.getProperty(GUID_PROPERTY_KEY, String.class);

            LOG.info("Moving child term {} to Glossary {}", termName, targetGlossaryQualifiedName);

            //check duplicate term name
            termExists(termName, targetGlossaryQualifiedName);
            ensureOnlyOneCategoryIsAssociated(termVertex);

            String currentTermQualifiedName = termVertex.getProperty(QUALIFIED_NAME, String.class);
            String updatedTermQualifiedName = currentTermQualifiedName.replace(sourceGlossaryQualifiedName, targetGlossaryQualifiedName);

            //qualifiedName
            termVertex.setProperty(QUALIFIED_NAME, updatedTermQualifiedName);
            updatedAttributes.put(QUALIFIED_NAME, updatedTermQualifiedName);

            // __glossary, __categories
            termVertex.setProperty(GLOSSARY_PROPERTY_KEY, targetGlossaryQualifiedName);
            termVertex.removeProperty(CATEGORIES_PROPERTY_KEY);
            termVertex.setProperty(CATEGORIES_PROPERTY_KEY, parentCategoryQualifiedName);

            // update glossary relationship
            updateGlossaryRelationship(termVertex, GLOSSARY_TERM_REL_TYPE);

            //update system properties
            GraphHelper.setModifiedByAsString(termVertex, RequestContext.get().getUser());
            GraphHelper.setModifiedTime(termVertex, System.currentTimeMillis());

            if (checkEntityTermAssociation(currentTermQualifiedName)) {
                if (taskManagement != null && DEFERRED_ACTION_ENABLED) {
                    createAndQueueTask(UPDATE_ENTITY_MEANINGS_ON_TERM_UPDATE, termName, termName, currentTermQualifiedName, updatedTermQualifiedName, termVertex);
                } else {
                    updateMeaningsAttributesInEntitiesOnTermUpdate(termName, termName, currentTermQualifiedName, updatedTermQualifiedName, termGuid);
                }
            }

            recordUpdatedChildEntities(termVertex, updatedAttributes);

            LOG.info("Moved child term {} to Glossary {}", termName, targetGlossaryQualifiedName);
        } finally {
            RequestContext.get().endMetricRecord(recorder);
        }
    }

    private void ensureOnlyOneCategoryIsAssociated(AtlasVertex vertex) throws AtlasBaseException {
        final Integer numOfCategoryEdges = GraphHelper.getCountOfCategoryEdges(vertex);

        if(numOfCategoryEdges>1) {
                throw new AtlasBaseException(AtlasErrorCode.BAD_REQUEST, "Cannot move term with multiple " +
                        "categories associated to another glossary");
        }
    }

    private void validateParentForGlossaryChange(AtlasEntity category,
                                                 AtlasVertex categoryVertex,
                                                 String targetGlossaryQualifiedName) throws AtlasBaseException {

        if (!category.hasRelationshipAttribute(CATEGORY_PARENT)) {
            // parentCategory not present in payload, check in store
            Iterator<AtlasVertex> parentItr = getActiveParentVertices(categoryVertex, CATEGORY_PARENT_EDGE_LABEL);

            if (parentItr.hasNext()) {
                AtlasVertex parentCategory = parentItr.next();
                String parentCategoryQualifiedName = parentCategory.getProperty(QUALIFIED_NAME, String.class);

                if (!parentCategoryQualifiedName.endsWith(targetGlossaryQualifiedName)){
                    throw new AtlasBaseException(AtlasErrorCode.CATEGORY_PARENT_FROM_OTHER_GLOSSARY);
                }
            }
        } else {
            validateParent(targetGlossaryQualifiedName);
        }
    }

    private void categoryExists(String categoryName, String glossaryQualifiedName) throws AtlasBaseException {
        AtlasPerfMetrics.MetricRecorder metricRecorder = RequestContext.get().startMetricRecord("categoryExists");

        boolean exists = false;
        try {
            List mustClauseList = new ArrayList();
            mustClauseList.add(mapOf("term", mapOf("__glossary", glossaryQualifiedName)));
            mustClauseList.add(mapOf("term", mapOf("__typeName.keyword", ATLAS_GLOSSARY_CATEGORY_ENTITY_TYPE)));
            mustClauseList.add(mapOf("term", mapOf("__state", "ACTIVE")));
            mustClauseList.add(mapOf("term", mapOf("name.keyword", categoryName)));


            Map<String, Object> bool = new HashMap<>();
            if (parentCategory != null) {
                String parentQname = (String) parentCategory.getAttribute(QUALIFIED_NAME);
                mustClauseList.add(mapOf("term", mapOf("__parentCategory", parentQname)));
            } else {
                List mustNotClauseList = new ArrayList();
                mustNotClauseList.add(mapOf("exists", mapOf("field", "__parentCategory")));
                bool.put("must_not", mustNotClauseList);
            }

            bool.put("must", mustClauseList);

            Map<String, Object> dsl = mapOf("query", mapOf("bool", bool));

            List<AtlasEntityHeader> categories = indexSearchPaginated(dsl, null, this.discovery);

            if (CollectionUtils.isNotEmpty(categories)) {
                for (AtlasEntityHeader category : categories) {
                    String name = (String) category.getAttribute(NAME);
                    if (categoryName.equals(name)) {
                        exists = true;
                        break;
                    }
                }
            }
        } finally {
            RequestContext.get().endMetricRecord(metricRecorder);
        }

        if (exists) {
            throw new AtlasBaseException(AtlasErrorCode.GLOSSARY_CATEGORY_ALREADY_EXISTS, categoryName);
        }
    }

    private void validateParent(String glossaryQualifiedName) throws AtlasBaseException {
        // in case parent category is present, ensure it belongs to same Glossary

        if (parentCategory != null) {
            String newParentGlossaryQualifiedName = (String) parentCategory.getAttribute(QUALIFIED_NAME);

            if (!newParentGlossaryQualifiedName.endsWith(glossaryQualifiedName)){
                throw new AtlasBaseException(AtlasErrorCode.CATEGORY_PARENT_FROM_OTHER_GLOSSARY);
            }
        }
    }

    private void validateChildren(AtlasEntity entity, AtlasEntity storedCategory) throws AtlasBaseException {
        AtlasPerfMetrics.MetricRecorder metricRecorder = RequestContext.get().startMetricRecord("CategoryPreProcessor.validateChildren");
        // in case new child is being added, ensure it belongs to same Glossary

        try {
            if (entity.hasRelationshipAttribute(CATEGORY_CHILDREN) && entity.getRelationshipAttribute(CATEGORY_CHILDREN) != null) {
                List<AtlasObjectId> children = (List<AtlasObjectId>) entity.getRelationshipAttribute(CATEGORY_CHILDREN);

                if (CollectionUtils.isNotEmpty(children)) {
                    Set<String> existingChildrenGuids = new HashSet<>();

                    if (storedCategory != null &&
                            storedCategory.hasRelationshipAttribute(CATEGORY_CHILDREN) &&
                            storedCategory.getRelationshipAttribute(CATEGORY_CHILDREN) != null) {
                        List<AtlasObjectId> existingChildren = (List<AtlasObjectId>) storedCategory.getRelationshipAttribute(CATEGORY_CHILDREN);

                        existingChildrenGuids = existingChildren.stream().map(x -> x.getGuid()).collect(Collectors.toSet());
                    }

                    for (AtlasObjectId child : children) {
                        if (!existingChildrenGuids.contains(child.getGuid())) {
                            AtlasEntity newChild = entityRetriever.toAtlasEntity(child.getGuid());
                            AtlasRelatedObjectId newAnchor = (AtlasRelatedObjectId) newChild.getRelationshipAttribute(ANCHOR);

                            if (newAnchor != null && !newAnchor.getGuid().equals(anchor.getGuid())){
                                throw new AtlasBaseException(AtlasErrorCode.CATEGORY_PARENT_FROM_OTHER_GLOSSARY);
                            }
                        }
                    }
                }
            }
        } finally {
            RequestContext.get().endMetricRecord(metricRecorder);
        }
    }

    private void setAnchorAndParent(AtlasEntity entity, EntityMutationContext context) throws AtlasBaseException {
        AtlasPerfMetrics.MetricRecorder metricRecorder = RequestContext.get().startMetricRecord("CategoryPreProcessor.setAnchorAndParent");
        if (anchor == null) {
            AtlasObjectId objectId = (AtlasObjectId) entity.getRelationshipAttribute(ANCHOR);

            if (StringUtils.isNotEmpty(objectId.getGuid())) {
                AtlasVertex vertex = context.getVertex(objectId.getGuid());

                if (vertex == null) {
                    anchor = entityRetriever.toAtlasEntityHeader(objectId.getGuid());
                } else {
                    anchor = entityRetriever.toAtlasEntityHeader(vertex);
                }

            } else if (MapUtils.isNotEmpty(objectId.getUniqueAttributes()) &&
                    StringUtils.isNotEmpty( (String) objectId.getUniqueAttributes().get(QUALIFIED_NAME))) {
                anchor = new AtlasEntityHeader(objectId.getTypeName(), objectId.getUniqueAttributes());

            }
        }

        if (parentCategory == null) {
            AtlasObjectId objectId = (AtlasObjectId) entity.getRelationshipAttribute(CATEGORY_PARENT);

            if (objectId != null) {
                if (StringUtils.isNotEmpty(objectId.getGuid())) {
                    AtlasVertex vertex = context.getVertex(objectId.getGuid());

                    if (vertex == null) {
                        parentCategory = entityRetriever.toAtlasEntityHeader(objectId.getGuid());
                    } else {
                        parentCategory = entityRetriever.toAtlasEntityHeader(vertex);
                    }

                } else if (MapUtils.isNotEmpty(objectId.getUniqueAttributes()) &&
                        StringUtils.isNotEmpty( (String) objectId.getUniqueAttributes().get(QUALIFIED_NAME))) {
                    parentCategory = new AtlasEntityHeader(objectId.getTypeName(), objectId.getUniqueAttributes());

                }
            }
        }
        RequestContext.get().endMetricRecord(metricRecorder);
    }

    private void updateGlossaryRelationship(AtlasVertex entityVertex, String relationshipType) throws AtlasBaseException {
        AtlasObjectId glossaryObjectId = new AtlasObjectId(anchor.getGuid(), ATLAS_GLOSSARY_ENTITY_TYPE);

        String typeName = getTypeName(entityVertex);
        AtlasEntityType entityType = typeRegistry.getEntityTypeByName(typeName);
        AtlasStructType.AtlasAttribute attribute = entityType.getRelationshipAttribute(ANCHOR, relationshipType);

        entityGraphMapper.mapGlossaryRelationshipAttribute(attribute, glossaryObjectId, entityVertex, context);
    }

    private String createQualifiedName(AtlasVertex vertex) {

        if (vertex != null) {
            String catQName = vertex.getProperty(QUALIFIED_NAME, String.class);
            if (StringUtils.isNotEmpty(catQName)) {
                return catQName;
            }
        }

        return getUUID() + "@" + anchor.getAttribute(QUALIFIED_NAME);
    }

}<|MERGE_RESOLUTION|>--- conflicted
+++ resolved
@@ -171,11 +171,6 @@
             isValidLexoRank(entity.getTypeName(), lexicographicalSortOrder, newGlossaryQualifiedName, parentQname, this.discovery);
         } else {
             entity.removeAttribute(LEXICOGRAPHICAL_SORT_ORDER);
-<<<<<<< HEAD
-=======
-            lexicographicalSortOrder = (String) storedCategory.getAttribute(LEXICOGRAPHICAL_SORT_ORDER);
-            entity.setAttribute(LEXICOGRAPHICAL_SORT_ORDER, lexicographicalSortOrder);
->>>>>>> 08af4452
         }
 
         if (!currentGlossaryQualifiedName.equals(newGlossaryQualifiedName)){
