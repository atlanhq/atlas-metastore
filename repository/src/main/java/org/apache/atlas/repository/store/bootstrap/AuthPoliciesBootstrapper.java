/**
 * Licensed to the Apache Software Foundation (ASF) under one
 * or more contributor license agreements.  See the NOTICE file
 * distributed with this work for additional information
 * regarding copyright ownership.  The ASF licenses this file
 * to you under the Apache License, Version 2.0 (the
 * "License"); you may not use this file except in compliance
 * with the License.  You may obtain a copy of the License at
 *
 *     http://www.apache.org/licenses/LICENSE-2.0
 *
 * Unless required by applicable law or agreed to in writing, software
 * distributed under the License is distributed on an "AS IS" BASIS,
 * WITHOUT WARRANTIES OR CONDITIONS OF ANY KIND, either express or implied.
 * See the License for the specific language governing permissions and
 * limitations under the License.
 */

package org.apache.atlas.repository.store.bootstrap;

import org.apache.atlas.ApplicationProperties;
import org.apache.atlas.AtlasException;
import org.apache.atlas.RequestContext;
import org.apache.atlas.authorizer.AuthorizerUtils;
import org.apache.atlas.listener.ActiveStateChangeHandler;
import org.apache.atlas.model.instance.AtlasEntity.AtlasEntitiesWithExtInfo;
import org.apache.atlas.repository.graphdb.AtlasGraph;
import org.apache.atlas.repository.store.graph.AtlasEntityStore;
import org.apache.atlas.repository.store.graph.v2.AtlasEntityStream;
import org.apache.atlas.repository.store.graph.v2.EntityStream;
import org.apache.atlas.service.Service;
import org.apache.atlas.type.AtlasType;
import org.apache.atlas.type.AtlasTypeRegistry;
import org.apache.commons.collections.CollectionUtils;
import org.apache.commons.lang3.ArrayUtils;
import org.apache.commons.lang3.StringUtils;
import org.slf4j.Logger;
import org.slf4j.LoggerFactory;
import org.springframework.core.annotation.Order;
import org.springframework.stereotype.Component;

import javax.inject.Inject;
import java.io.File;
import java.nio.charset.StandardCharsets;
import java.nio.file.Files;
import java.util.ArrayList;
import java.util.Arrays;
import java.util.List;
import java.util.concurrent.CompletableFuture;
import java.util.stream.Collectors;

@Component
@Order(9)
public class AuthPoliciesBootstrapper implements ActiveStateChangeHandler, Service {
    public static final Logger LOG = LoggerFactory.getLogger(AuthPoliciesBootstrapper.class);

    private final AtlasGraph graph;
    private final AtlasTypeRegistry typeRegistry;
    private final AtlasEntityStore entityStore;

    @Inject
    public AuthPoliciesBootstrapper(AtlasGraph graph,
                                    AtlasEntityStore entityStore,
                                    AtlasTypeRegistry typeRegistry) {
        this.graph = graph;
        this.entityStore = entityStore;
        this.typeRegistry = typeRegistry;
    }

    private void startInternal() {
        try {
            String authorizer = ApplicationProperties.get().getString("atlas.authorizer.impl", "");

            if ("atlas".equalsIgnoreCase(authorizer)) {
                loadBootstrapAuthPolicies();
<<<<<<< HEAD
                if (AuthorizerUtils.isUseAbacAuthorizer()) {
                    boolean overridePolicies = ApplicationProperties.get().getBoolean("atlas.authorizer.policy.override", false);
                    if (overridePolicies) {
                        overrideBootstrapAuthPolicies();
                    }
=======

                boolean overridePolicies = ApplicationProperties.get().getBoolean("atlas.authorizer.policy.override", false);
                if (overridePolicies) {
                    overrideBootstrapAuthPolicies();
>>>>>>> a41823da
                }
            } else {
                LOG.info("AuthPoliciesBootstrapper: startInternal: Skipping as not needed");
            }
        } catch (Exception e) {
            LOG.error("Failed to init after becoming active", e);
        } finally {
            RequestContext.clear();
        }
    }

    private void loadBootstrapAuthPolicies() {
        LOG.info("==> AuthPoliciesBootstrapper.loadBootstrapAuthPolicies()");

        RequestContext.get().setSkipAuthorizationCheck(true);

        try {
            String atlasHomeDir  = System.getProperty("atlas.home");
            String policiesDirName = (StringUtils.isEmpty(atlasHomeDir) ? "." : atlasHomeDir) + File.separator + "policies";

            File topPoliciesDir  = new File(policiesDirName);
            loadPoliciesInFolder(topPoliciesDir);
        } finally {
            RequestContext.get().setSkipAuthorizationCheck(false);
        }

        LOG.info("<== AuthPoliciesBootstrapper.loadBootstrapAuthPolicies()");
    }

    private void overrideBootstrapAuthPolicies() {
        LOG.info("==> AuthPoliciesBootstrapper.overrideBootstrapAuthPolicies()");
        RequestContext.get().setSkipAuthorizationCheck(true);
        try {
            String atlasHomeDir  = System.getProperty("atlas.home");
            String policiesDirName = (StringUtils.isEmpty(atlasHomeDir) ? "." : atlasHomeDir) + File.separator + "override-policies";
            File topPoliciesDir  = new File(policiesDirName);
            loadPoliciesInFolder(topPoliciesDir);
        } finally {
            RequestContext.get().setSkipAuthorizationCheck(false);
        }
        LOG.info("<== AuthPoliciesBootstrapper.overrideBootstrapAuthPolicies()");
    }

    private void loadPoliciesInFolder (File folder) {
        LOG.info("==> AuthPoliciesBootstrapper.loadPoliciesInFolder({})", folder);

        String policiesDirName = folder.getName();
        File[] policyFiles = folder.exists() ? folder.listFiles() : null;

        if (ArrayUtils.isNotEmpty(policyFiles)) {
            Arrays.sort(policyFiles);

            for (File item : policyFiles) {
                if (!item.isFile()) {
                    loadPoliciesInFolder(item);
                } else {
                    loadPoliciesInFile(item);
                }
            }
        } else {
            LOG.warn("No policies for Bootstrapping in directory {}..", policiesDirName);
        }

        LOG.info("<== AuthPoliciesBootstrapper.loadPoliciesInFolder({})", folder);
    }

    private void loadPoliciesInFile (File policyFile) {
        LOG.info("==> AuthPoliciesBootstrapper.loadPoliciesInFile({})", policyFile);

        try {
            String                   jsonStr  = new String(Files.readAllBytes(policyFile.toPath()), StandardCharsets.UTF_8);
            AtlasEntitiesWithExtInfo policies = AtlasType.fromJson(jsonStr, AtlasEntitiesWithExtInfo.class);

            if (policies == null || CollectionUtils.isEmpty(policies.getEntities())) {
                LOG.info("No policy in file {}", policyFile.getAbsolutePath());

                return;
            }

            EntityStream entityStream = new AtlasEntityStream(policies);

            entityStore.createOrUpdate(entityStream, false);

        } catch (Throwable t) {
            LOG.error("error while registering policies in file {}", policyFile.getAbsolutePath(), t);
        }


        LOG.info("<== AuthPoliciesBootstrapper.loadPoliciesInFile({})", policyFile);
    }

    @Override
    public void instanceIsActive() throws AtlasException {
        startInternal();
    }

    @Override
    public void instanceIsPassive() {

    }

    @Override
    public int getHandlerOrder() {
        return HandlerOrder.AUTH_POLICIES_INITIALIZER.getOrder();
    }

    @Override
    public void start() throws AtlasException {
        startInternal();
    }

    @Override
    public void stop() throws AtlasException {

    }
}<|MERGE_RESOLUTION|>--- conflicted
+++ resolved
@@ -73,18 +73,9 @@
 
             if ("atlas".equalsIgnoreCase(authorizer)) {
                 loadBootstrapAuthPolicies();
-<<<<<<< HEAD
-                if (AuthorizerUtils.isUseAbacAuthorizer()) {
-                    boolean overridePolicies = ApplicationProperties.get().getBoolean("atlas.authorizer.policy.override", false);
-                    if (overridePolicies) {
-                        overrideBootstrapAuthPolicies();
-                    }
-=======
-
                 boolean overridePolicies = ApplicationProperties.get().getBoolean("atlas.authorizer.policy.override", false);
                 if (overridePolicies) {
                     overrideBootstrapAuthPolicies();
->>>>>>> a41823da
                 }
             } else {
                 LOG.info("AuthPoliciesBootstrapper: startInternal: Skipping as not needed");
