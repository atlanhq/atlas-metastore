--- conflicted
+++ resolved
@@ -375,12 +375,8 @@
                                                 oldAttrDef.getOptions(),
                                                 oldAttrDef.getSearchWeight(),
                                                 oldAttrDef.getIndexType(),
-<<<<<<< HEAD
-                                                oldAttrDef.getMultifields()));
-=======
                                                 oldAttrDef.getMultifields(),
                                                 oldAttrDef.getDefaultFieldType()));
->>>>>>> 30b3e050
             }
         }
 
