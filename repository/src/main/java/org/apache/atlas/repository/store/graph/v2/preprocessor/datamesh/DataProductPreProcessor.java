--- conflicted
+++ resolved
@@ -85,12 +85,7 @@
         String parentDomainQualifiedName = "";
 
         if (parentDomainObject == null) {
-<<<<<<< HEAD
-            entity.removeAttribute(PARENT_DOMAIN_QN_ATTR);
-            entity.removeAttribute(SUPER_DOMAIN_QN_ATTR);
-=======
             throw new AtlasBaseException(OPERATION_NOT_SUPPORTED, "Cannot create a Product without a Domain Relationship");
->>>>>>> 75e7b943
         } else {
             AtlasVertex parentDomain = retrieverNoRelation.getEntityVertex(parentDomainObject);
             parentDomainQualifiedName = parentDomain.getProperty(QUALIFIED_NAME, String.class);
@@ -106,15 +101,12 @@
         }
 
         entity.setAttribute(QUALIFIED_NAME, createQualifiedName(parentDomainQualifiedName));
-<<<<<<< HEAD
 
         // Check if authorized to create entities
         AtlasAuthorizationUtils.verifyAccess(new AtlasEntityAccessRequest(typeRegistry, AtlasPrivilege.ENTITY_CREATE, new AtlasEntityHeader(entity)),
                 "create entity: type=", entity.getTypeName());
 
         entity.setCustomAttributes(customAttributes);
-=======
->>>>>>> 75e7b943
 
         productExists(productName, parentDomainQualifiedName, null);
 
