package org.apache.atlas.repository.store.graph.v2.preprocessor.datamesh;

import org.apache.atlas.AtlasErrorCode;
import org.apache.atlas.DeleteType;
import org.apache.atlas.RequestContext;
import org.apache.atlas.authorize.AtlasAuthorizationUtils;
import org.apache.atlas.authorize.AtlasEntityAccessRequest;
import org.apache.atlas.authorize.AtlasPrivilege;
import org.apache.atlas.exception.AtlasBaseException;
import org.apache.atlas.model.instance.*;
import org.apache.atlas.repository.graphdb.AtlasGraph;
import org.apache.atlas.repository.graphdb.AtlasVertex;
import org.apache.atlas.repository.store.graph.AtlasEntityStore;
import org.apache.atlas.repository.store.graph.v2.AtlasEntityStream;
import org.apache.atlas.repository.store.graph.v2.EntityGraphRetriever;
import org.apache.atlas.repository.store.graph.v2.EntityMutationContext;
import org.apache.atlas.repository.store.graph.v2.EntityStream;
import org.apache.atlas.repository.store.graph.v2.preprocessor.PreProcessorUtils;
import org.apache.atlas.repository.util.AtlasEntityUtils;
import org.apache.atlas.type.AtlasEntityType;
import org.apache.atlas.type.AtlasTypeRegistry;
import org.apache.atlas.utils.AtlasPerfMetrics;
import org.apache.commons.collections4.CollectionUtils;
import org.apache.commons.collections.MapUtils;
import org.apache.commons.lang.StringUtils;
import org.slf4j.Logger;
import org.slf4j.LoggerFactory;

import java.util.*;

import static org.apache.atlas.AtlasErrorCode.OPERATION_NOT_SUPPORTED;
import static org.apache.atlas.repository.Constants.*;
import static org.apache.atlas.repository.store.graph.v2.preprocessor.PreProcessorUtils.*;
import static org.apache.atlas.repository.util.AccessControlUtils.*;

public class DataProductPreProcessor extends AbstractDomainPreProcessor {
    private static final Logger LOG = LoggerFactory.getLogger(DataProductPreProcessor.class);
    private static final String PRIVATE = "Private";
    private static final String PROTECTED = "Protected";
    private static final String PUBLIC = "Public";
    private static final String DATA_PRODUCT = "dataProduct";



    private EntityMutationContext context;
    private AtlasEntityStore entityStore;
    private Map<String, String> updatedPolicyResources;
    private EntityGraphRetriever retrieverNoRelation = null;

    public DataProductPreProcessor(AtlasTypeRegistry typeRegistry, EntityGraphRetriever entityRetriever,
                                   AtlasGraph graph, AtlasEntityStore entityStore) {
        super(typeRegistry, entityRetriever, graph);
        this.updatedPolicyResources = new HashMap<>();
        this.entityStore = entityStore;
        this.retrieverNoRelation = new EntityGraphRetriever(graph, typeRegistry, true);
    }

    @Override
    public void processAttributes(AtlasStruct entityStruct, EntityMutationContext context,
                                  EntityMutations.EntityOperation operation) throws AtlasBaseException {
        if (LOG.isDebugEnabled()) {
            LOG.debug("DataProductPreProcessor.processAttributes: pre processing {}, {}",
                    entityStruct.getAttribute(QUALIFIED_NAME), operation);
        }
        this.context = context;

        AtlasEntity entity = (AtlasEntity) entityStruct;

        AtlasVertex vertex = context.getVertex(entity.getGuid());

        switch (operation) {
            case CREATE:
                processCreateProduct(entity, vertex);
                break;
            case UPDATE:
                processUpdateProduct(entity, vertex);
                break;
        }
    }

    private void processCreateProduct(AtlasEntity entity,AtlasVertex vertex) throws AtlasBaseException {
        AtlasPerfMetrics.MetricRecorder metricRecorder = RequestContext.get().startMetricRecord("processCreateProduct");
        AtlasObjectId parentDomainObject = (AtlasObjectId) entity.getRelationshipAttribute(DATA_DOMAIN_REL_TYPE);
        String productName = (String) entity.getAttribute(NAME);
        String parentDomainQualifiedName = "";

        if (parentDomainObject == null) {
            throw new AtlasBaseException(OPERATION_NOT_SUPPORTED, "Cannot create a Product without a Domain Relationship");
        } else {
            AtlasVertex parentDomain = retrieverNoRelation.getEntityVertex(parentDomainObject);
            parentDomainQualifiedName = parentDomain.getProperty(QUALIFIED_NAME, String.class);


            entity.setAttribute(PARENT_DOMAIN_QN_ATTR, parentDomainQualifiedName);

            String superDomainQualifiedName = parentDomain.getProperty(SUPER_DOMAIN_QN_ATTR, String.class);
            if(StringUtils.isEmpty(superDomainQualifiedName)) {
                superDomainQualifiedName = parentDomainQualifiedName;
            }
            entity.setAttribute(SUPER_DOMAIN_QN_ATTR, superDomainQualifiedName);
        }

        entity.setAttribute(QUALIFIED_NAME, createQualifiedName(parentDomainQualifiedName));
<<<<<<< HEAD

        // Check if authorized to create entities
        AtlasAuthorizationUtils.verifyAccess(new AtlasEntityAccessRequest(typeRegistry, AtlasPrivilege.ENTITY_CREATE, new AtlasEntityHeader(entity)),
                "create entity: type=", entity.getTypeName());

        entity.setCustomAttributes(customAttributes);
=======
>>>>>>> 75e7b943

        productExists(productName, parentDomainQualifiedName, null);

        createDaapVisibilityPolicy(entity, vertex);

        RequestContext.get().endMetricRecord(metricRecorder);
    }

    private void processUpdateProduct(AtlasEntity entity, AtlasVertex vertex) throws AtlasBaseException {
        AtlasPerfMetrics.MetricRecorder metricRecorder = RequestContext.get().startMetricRecord("processUpdateProduct");

        if(entity.hasRelationshipAttribute(DATA_DOMAIN_REL_TYPE) && entity.getRelationshipAttribute(DATA_DOMAIN_REL_TYPE) == null){
            throw new AtlasBaseException(AtlasErrorCode.BAD_REQUEST, "DataProduct can only be moved to another Domain.");
        }

        String vertexQnName = vertex.getProperty(QUALIFIED_NAME, String.class);

        AtlasEntity storedProduct = entityRetriever.toAtlasEntity(vertex);
        AtlasRelatedObjectId currentParentDomainObjectId = (AtlasRelatedObjectId) storedProduct.getRelationshipAttribute(DATA_DOMAIN_REL_TYPE);

        String newParentDomainQualifiedName = null;
        String currentParentDomainQualifiedName = null;
        AtlasEntityHeader currentParentDomainHeader = null;

        if(currentParentDomainObjectId != null) {
            currentParentDomainHeader = entityRetriever.toAtlasEntityHeader(currentParentDomainObjectId.getGuid());
            currentParentDomainQualifiedName = (String) currentParentDomainHeader.getAttribute(QUALIFIED_NAME);
        }

        AtlasEntityHeader newParentDomainHeader = getParent(entity);
        if (newParentDomainHeader != null) {
            newParentDomainQualifiedName = (String) newParentDomainHeader.getAttribute(QUALIFIED_NAME);
        }

        boolean isDaapVisibilityChanged = isDaapVisibilityChanged(storedProduct, entity);

        if (newParentDomainQualifiedName != null && !newParentDomainQualifiedName.equals(currentParentDomainQualifiedName)) {

            if(isDaapVisibilityChanged){
                throw new AtlasBaseException(AtlasErrorCode.BAD_REQUEST, "Moving the product to another domain along with the change in Daap visibility is not allowed");
            }

            //Auth check
            isAuthorized(currentParentDomainHeader, newParentDomainHeader);

            String newSuperDomainQualifiedName = (String) newParentDomainHeader.getAttribute(SUPER_DOMAIN_QN_ATTR);
            if(StringUtils.isEmpty(newSuperDomainQualifiedName)){
                newSuperDomainQualifiedName = newParentDomainQualifiedName;
            }

            processMoveDataProductToAnotherDomain(entity, currentParentDomainQualifiedName, newParentDomainQualifiedName, vertexQnName, newSuperDomainQualifiedName);

            updatePolicies(this.updatedPolicyResources, this.context);

        } else {
            entity.removeAttribute(PARENT_DOMAIN_QN_ATTR);
            entity.removeAttribute(SUPER_DOMAIN_QN_ATTR);
            String productCurrentName = vertex.getProperty(NAME, String.class);
            String productNewName = (String) entity.getAttribute(NAME);

            if (!productCurrentName.equals(productNewName)) {
                productExists(productNewName, currentParentDomainQualifiedName, storedProduct.getGuid());
            }
            entity.setAttribute(QUALIFIED_NAME, vertexQnName);
        }

        if (isDaapVisibilityChanged) {
            updateDaapVisibilityPolicy(entity, storedProduct);
        }
        else{
            // if isDaapVisibilityChanged is false, then do not update any daap visibility attributes in product entity as well
            entity.removeAttribute(DAAP_VISIBILITY_USERS_ATTR);
            entity.removeAttribute(DAAP_VISIBILITY_GROUPS_ATTR);
        }
        RequestContext.get().endMetricRecord(metricRecorder);
    }

    private void processMoveDataProductToAnotherDomain(AtlasEntity product,
                                                       String sourceDomainQualifiedName,
                                                       String targetDomainQualifiedName,
                                                       String currentDataProductQualifiedName,
                                                       String superDomainQualifiedName) throws AtlasBaseException {
        AtlasPerfMetrics.MetricRecorder recorder = RequestContext.get().startMetricRecord("processMoveDataProductToAnotherDomain");

        try {
            String productName = (String) product.getAttribute(NAME);

            LOG.info("Moving dataProduct {} to Domain {}", productName, targetDomainQualifiedName);

            productExists(productName, targetDomainQualifiedName, product.getGuid());

            String updatedQualifiedName;
            if(StringUtils.isEmpty(sourceDomainQualifiedName)){
                updatedQualifiedName = createQualifiedName(targetDomainQualifiedName);
            } else {
                updatedQualifiedName = currentDataProductQualifiedName.replace(sourceDomainQualifiedName, targetDomainQualifiedName);
            }

            product.setAttribute(QUALIFIED_NAME, updatedQualifiedName);
            product.setAttribute(PARENT_DOMAIN_QN_ATTR, targetDomainQualifiedName);
            product.setAttribute(SUPER_DOMAIN_QN_ATTR, superDomainQualifiedName);

            //Store domainPolicies and resources to be updated
            String currentResource = "entity:"+ currentDataProductQualifiedName;
            String updatedResource = "entity:"+ updatedQualifiedName;
            this.updatedPolicyResources.put(currentResource, updatedResource);

            LOG.info("Moved dataProduct {} to Domain {}", productName, targetDomainQualifiedName);

        } finally {
            RequestContext.get().endMetricRecord(recorder);
        }
    }

    private AtlasEntityHeader getParent(AtlasEntity productEntity) throws AtlasBaseException {
        AtlasPerfMetrics.MetricRecorder metricRecorder = RequestContext.get().startMetricRecord("DataProductPreProcessor.getParent");

        Object relationshipAttribute = productEntity.getRelationshipAttribute(DATA_DOMAIN_REL_TYPE);

        RequestContext.get().endMetricRecord(metricRecorder);
        return getParent(relationshipAttribute, PARENT_ATTRIBUTES);
    }

    private void productExists(String productName, String parentDomainQualifiedName, String guid) throws AtlasBaseException {
        AtlasPerfMetrics.MetricRecorder metricRecorder = RequestContext.get().startMetricRecord("productExists");

        try {
            exists(DATA_PRODUCT_ENTITY_TYPE, productName, parentDomainQualifiedName, guid);

        } finally {
            RequestContext.get().endMetricRecord(metricRecorder);
        }
    }

    private static String createQualifiedName(String parentDomainQualifiedName) throws AtlasBaseException {
        if (StringUtils.isEmpty(parentDomainQualifiedName)) {
            throw new AtlasBaseException(AtlasErrorCode.BAD_REQUEST, "Parent Domain Qualified Name cannot be empty or null");
        }
        return parentDomainQualifiedName + "/product/" + PreProcessorUtils.getUUID();

    }

    private AtlasEntity getPolicyEntity(AtlasEntity entity, String productGuid ) {
        AtlasEntity policy = new AtlasEntity();
        policy.setTypeName(POLICY_ENTITY_TYPE);
        policy.setAttribute(NAME, entity.getAttribute(NAME));
        policy.setAttribute(QUALIFIED_NAME, productGuid + "/read-policy");
        policy.setAttribute(ATTR_POLICY_ACTIONS, Arrays.asList("entity-read"));
        policy.setAttribute(ATTR_POLICY_CATEGORY, MESH_POLICY_CATEGORY);
        policy.setAttribute(ATTR_POLICY_TYPE, POLICY_TYPE_ALLOW);
        policy.setAttribute(ATTR_POLICY_RESOURCES, Arrays.asList("entity:" + entity.getAttribute(QUALIFIED_NAME)));
        policy.setAttribute(ATTR_POLICY_RESOURCES_CATEGORY, POLICY_RESOURCE_CATEGORY_PERSONA_ENTITY);
        policy.setAttribute(ATTR_POLICY_SERVICE_NAME, "atlas");
        policy.setAttribute(ATTR_POLICY_SUB_CATEGORY, DATA_PRODUCT); // create new constant attr

        return policy;
    }

    private void createDaapVisibilityPolicy(AtlasEntity entity,AtlasVertex vertex) throws AtlasBaseException {
        String productGuid = vertex.getProperty("__guid", String.class);
        String vis =  AtlasEntityUtils.getStringAttribute(entity,DAAP_VISIBILITY_ATTR);

        if (vis != null && !vis.equals(PRIVATE)){
            AtlasEntity policy = getPolicyEntity(entity, productGuid);

            switch (vis) {
                case PROTECTED:
                    setProtectedPolicyAttributes(policy, entity);
                    break;
                case PUBLIC:
                    setPublicPolicyAttributes(policy);
                    break;
            }
            createPolicy(policy);
        }
    }

    private void updateDaapVisibilityPolicy(AtlasEntity newEntity, AtlasEntity currentEntity) throws AtlasBaseException{
        String newProductDaapVisibility = AtlasEntityUtils.getStringAttribute(newEntity,DAAP_VISIBILITY_ATTR);// check case if attribute is not sent from FE
        AtlasObjectId atlasObjectId = new AtlasObjectId();
        atlasObjectId.setTypeName(POLICY_ENTITY_TYPE);
        atlasObjectId.setUniqueAttributes(AtlasEntityUtils.mapOf(QUALIFIED_NAME,currentEntity.getGuid()+"/read-policy"));
        AtlasVertex policyVertex = null;
        try {
            policyVertex = entityRetriever.getEntityVertex(atlasObjectId);
        }
        catch(AtlasBaseException exp){
            if(!exp.getAtlasErrorCode().equals(AtlasErrorCode.INSTANCE_BY_UNIQUE_ATTRIBUTE_NOT_FOUND)){
                throw exp;
            }
        }

        AtlasEntity policy;
        if (policyVertex == null) {
            policy = getPolicyEntity(newEntity, newEntity.getGuid());
        } else {
            policy = entityRetriever.toAtlasEntity(policyVertex);
        }

        Map<String, Object> updatedAttributes = new HashMap<>();

        if (newProductDaapVisibility.equals(PRIVATE)) {
            updatedAttributes = setPrivatePolicyAttributes(policy);
        }
        else if (newProductDaapVisibility.equals(PROTECTED)) {
            updatedAttributes = setProtectedPolicyAttributes(policy,
                   newEntity
            );
        }
        else if (newProductDaapVisibility.equals(PUBLIC)) {
            updatedAttributes = setPublicPolicyAttributes(policy);
        }

        if (policyVertex == null) {
            createPolicy(policy);
        } else {
            updatePolicy(policy, policyVertex, updatedAttributes);
        }
    }

    private void createPolicy(AtlasEntity policy) throws AtlasBaseException{
        try {
            RequestContext.get().setSkipAuthorizationCheck(true);
            AtlasEntity.AtlasEntitiesWithExtInfo policiesExtInfo = new AtlasEntity.AtlasEntitiesWithExtInfo();
            policiesExtInfo.addEntity(policy);
            EntityStream entityStream = new AtlasEntityStream(policiesExtInfo);
            entityStore.createOrUpdate(entityStream, false); // adding new policy
        } finally {
            RequestContext.get().setSkipAuthorizationCheck(false);
        }
    }

    private void updatePolicy(AtlasEntity policy, AtlasVertex policyVertex,Map<String, Object> updatedAttributes) {
        AtlasEntityType entityType = typeRegistry.getEntityTypeByName(POLICY_ENTITY_TYPE);
        context.addUpdated(policy.getGuid(), policy, entityType, policyVertex);
        recordUpdatedChildEntities(policyVertex, updatedAttributes);
    }

    private Map<String, Object> setPrivatePolicyAttributes(AtlasEntity policy) {
        Map<String, Object> updatedAttributes = new HashMap<>();
        policy.setAttribute(ATTR_POLICY_USERS, Arrays.asList());
        policy.setAttribute(ATTR_POLICY_GROUPS, Arrays.asList());
        policy.setAttribute(ATTR_POLICY_IS_ENABLED, false);

        updatedAttributes.put(ATTR_POLICY_USERS, Arrays.asList());
        updatedAttributes.put(ATTR_POLICY_GROUPS, Arrays.asList());
        updatedAttributes.put(ATTR_POLICY_IS_ENABLED, false);

        return updatedAttributes;
    }

    private Map<String, Object> setProtectedPolicyAttributes(AtlasEntity policy, AtlasEntity entity) {
        List<String> users = AtlasEntityUtils.getListAttribute(entity, DAAP_VISIBILITY_USERS_ATTR);
        List<String> groups = AtlasEntityUtils.getListAttribute(entity, DAAP_VISIBILITY_GROUPS_ATTR);

        policy.setAttribute(ATTR_POLICY_USERS, users);
        policy.setAttribute(ATTR_POLICY_GROUPS, groups);
        policy.setAttribute(ATTR_POLICY_IS_ENABLED, true);

        Map<String, Object> updatedAttributes = new HashMap<>();
        updatedAttributes.put(ATTR_POLICY_USERS, users);
        updatedAttributes.put(ATTR_POLICY_GROUPS, groups);
        updatedAttributes.put(ATTR_POLICY_IS_ENABLED, true);
        return updatedAttributes;
    }

    private Map<String, Object> setPublicPolicyAttributes(AtlasEntity policy) {
        Map<String, Object> updatedAttributes = new HashMap<>();
        policy.setAttribute(ATTR_POLICY_USERS, Arrays.asList());
        policy.setAttribute(ATTR_POLICY_GROUPS, Arrays.asList("public"));
        policy.setAttribute(ATTR_POLICY_IS_ENABLED, true);

        updatedAttributes.put(ATTR_POLICY_USERS, Arrays.asList());
        updatedAttributes.put(ATTR_POLICY_GROUPS, Arrays.asList("public"));
        updatedAttributes.put(ATTR_POLICY_IS_ENABLED, true);
        return updatedAttributes;
    }

    private Boolean isDaapVisibilityChanged(AtlasEntity storedProduct, AtlasEntity newProduct){

        boolean isDaapVisibilityChanged;
        // check for daapVisibility change
        String currentProductDaapVisibility = AtlasEntityUtils.getStringAttribute(storedProduct, DAAP_VISIBILITY_ATTR);
        String newProductDaapVisibility = AtlasEntityUtils.getStringAttribute(newProduct, DAAP_VISIBILITY_ATTR); // check case if attribute is not sent from FE

        if(newProductDaapVisibility == null){
            return false;
        }

        isDaapVisibilityChanged = (!newProductDaapVisibility.equals(currentProductDaapVisibility));
        if(isDaapVisibilityChanged){
            return true;
        }

        // check if new daap visibility and old daap visibility is protected then check if any user, groups added changed
        if (newProductDaapVisibility.equals(PROTECTED) && currentProductDaapVisibility.equals(PROTECTED)){

            List<String> storedUsers = AtlasEntityUtils.getListAttribute(storedProduct, DAAP_VISIBILITY_USERS_ATTR);
            List<String> storedGroups = AtlasEntityUtils.getListAttribute(storedProduct, DAAP_VISIBILITY_GROUPS_ATTR);
            List<String> newUsers = AtlasEntityUtils.getListAttribute(newProduct, DAAP_VISIBILITY_USERS_ATTR);
            List<String> newGroups = AtlasEntityUtils.getListAttribute(newProduct, DAAP_VISIBILITY_GROUPS_ATTR);

            isDaapVisibilityChanged = compareLists(storedUsers, newUsers) || compareLists(storedGroups, newGroups);
        }

        return isDaapVisibilityChanged;
    }

    public static boolean compareLists(List<String> list1, List<String> list2) {
        return !CollectionUtils.disjunction(list1, list2).isEmpty();
    }

    @Override
    public void processDelete(AtlasVertex vertex) throws AtlasBaseException {
        AtlasPerfMetrics.MetricRecorder metricRecorder = RequestContext.get().startMetricRecord("processProductDelete");

        try{
            if(RequestContext.get().getDeleteType() != DeleteType.SOFT){
                String productGuid = vertex.getProperty("__guid", String.class);
                AtlasObjectId atlasObjectId = new AtlasObjectId();
                atlasObjectId.setTypeName(POLICY_ENTITY_TYPE);
                atlasObjectId.setUniqueAttributes(AtlasEntityUtils.mapOf(QUALIFIED_NAME, productGuid+"/read-policy"));
                AtlasVertex policyVertex;
                try {
                    policyVertex = entityRetriever.getEntityVertex(atlasObjectId);
                    entityStore.deleteById(policyVertex.getProperty("__guid", String.class));
                }
                catch(AtlasBaseException exp){
                    if(!exp.getAtlasErrorCode().equals(AtlasErrorCode.INSTANCE_BY_UNIQUE_ATTRIBUTE_NOT_FOUND)){
                        throw exp;
                    }
                }
            }
        }
        finally {
            RequestContext.get().endMetricRecord(metricRecorder);
        }

    }
}<|MERGE_RESOLUTION|>--- conflicted
+++ resolved
@@ -101,15 +101,12 @@
         }
 
         entity.setAttribute(QUALIFIED_NAME, createQualifiedName(parentDomainQualifiedName));
-<<<<<<< HEAD
 
         // Check if authorized to create entities
         AtlasAuthorizationUtils.verifyAccess(new AtlasEntityAccessRequest(typeRegistry, AtlasPrivilege.ENTITY_CREATE, new AtlasEntityHeader(entity)),
                 "create entity: type=", entity.getTypeName());
 
         entity.setCustomAttributes(customAttributes);
-=======
->>>>>>> 75e7b943
 
         productExists(productName, parentDomainQualifiedName, null);
 
