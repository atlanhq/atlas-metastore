--- conflicted
+++ resolved
@@ -37,21 +37,21 @@
      * @param relationship relationship instance definition
      * @return AtlasRelationship d
      */
-    AtlasRelationship create(AtlasRelationship relationship, boolean notify) throws AtlasBaseException;
+    AtlasRelationship create(AtlasRelationship relationship) throws AtlasBaseException;
 
     /**
      * Update an existing relationship instance.
      * @param relationship relationship instance definition
      * @return AtlasRelationship d
      */
-    AtlasRelationship update(AtlasRelationship relationship, boolean notify) throws AtlasBaseException;
+    AtlasRelationship update(AtlasRelationship relationship) throws AtlasBaseException;
 
     /**
      * Bulk createOrUpdate relationships
      * @param relationships list of relationship instance definition
      * @return AtlasRelationships list
      */
-    List<AtlasRelationship> createOrUpdate(List<AtlasRelationship> relationships, boolean notify) throws AtlasBaseException;
+    List<AtlasRelationship> createOrUpdate(List<AtlasRelationship> relationships) throws AtlasBaseException;
 
     /**
      * Retrieve a relationship instance using guid.
@@ -76,32 +76,26 @@
      * @param relationship relationship instance definition
      * @return AtlasRelationship
      */
-    AtlasRelationship getOrCreate(AtlasRelationship relationship, boolean notify) throws AtlasBaseException;
+    AtlasRelationship getOrCreate(AtlasRelationship relationship) throws AtlasBaseException;
 
     /**
      * Delete a relationship instance using guid.
      * @param guid relationship instance guid
      */
-    void deleteById(String guid, boolean notify) throws AtlasBaseException;
+    void deleteById(String guid) throws AtlasBaseException;
 
     /**
      * Delete relationships instance using guid.
      * @param guids relationship guids
      */
-    void deleteByIds(List<String> guids, boolean notify) throws AtlasBaseException;
+    void deleteByIds(List<String> guids) throws AtlasBaseException;
 
     /**
      * Delete a relationship instance using guid.
      * @param guid relationship instance guid
      * @param forceDelete force delete the relationship edge
      */
-<<<<<<< HEAD
-    void deleteById(String guid, boolean forceDelete, boolean notify) throws AtlasBaseException;
-
-    void sendNotifications(Map<String, Set<AtlasRelationship>> relationshipsMutationMap) throws AtlasBaseException;
-=======
     void deleteById(String guid, boolean forceDelete) throws AtlasBaseException;
 
     void onRelationshipsMutated(Map<String, Set<AtlasRelationship>> relationshipsMutationMap) throws AtlasBaseException;
->>>>>>> c270fbae
 }