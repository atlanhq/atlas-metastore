/**
 * Licensed to the Apache Software Foundation (ASF) under one
 * or more contributor license agreements.  See the NOTICE file
 * distributed with this work for additional information
 * regarding copyright ownership.  The ASF licenses this file
 * to you under the Apache License, Version 2.0 (the
 * "License"); you may not use this file except in compliance
 * with the License.  You may obtain a copy of the License at
 *
 *     http://www.apache.org/licenses/LICENSE-2.0
 *
 * Unless required by applicable law or agreed to in writing, software
 * distributed under the License is distributed on an "AS IS" BASIS,
 * WITHOUT WARRANTIES OR CONDITIONS OF ANY KIND, either express or implied.
 * See the License for the specific language governing permissions and
 * limitations under the License.
 */
package org.apache.atlas.repository.store.graph;

import org.apache.atlas.AtlasErrorCode;
import org.apache.atlas.GraphTransactionInterceptor;
import org.apache.atlas.annotation.GraphTransaction;
import org.apache.atlas.authorize.AtlasAuthorizationUtils;
import org.apache.atlas.authorize.AtlasPrivilege;
import org.apache.atlas.authorize.AtlasTypeAccessRequest;
import org.apache.atlas.authorize.AtlasTypesDefFilterRequest;
import org.apache.atlas.exception.AtlasBaseException;
import org.apache.atlas.listener.ChangedTypeDefs;
import org.apache.atlas.listener.TypeDefChangeListener;
import org.apache.atlas.model.SearchFilter;
import org.apache.atlas.model.typedef.*;
import org.apache.atlas.model.typedef.AtlasStructDef.AtlasAttributeDef;
import org.apache.atlas.model.typedef.AtlasStructDef.AtlasConstraintDef;
import org.apache.atlas.repository.graphdb.AtlasVertex;
import org.apache.atlas.repository.util.FilterUtil;
import org.apache.atlas.store.AtlasTypeDefStore;
import org.apache.atlas.type.*;
import org.apache.atlas.type.AtlasTypeRegistry.AtlasTransientTypeRegistry;
import org.apache.atlas.util.AtlasRepositoryConfiguration;
import org.apache.commons.collections.CollectionUtils;
import org.apache.commons.collections.Predicate;
import org.apache.commons.lang3.StringUtils;
import org.slf4j.Logger;
import org.slf4j.LoggerFactory;

<<<<<<< HEAD
import java.util.*;
=======
import java.util.ArrayList;
import java.util.Collections;
import java.util.HashSet;
import java.util.List;
import java.util.Set;
import java.util.Arrays;
>>>>>>> 69dc42d6

import static org.apache.atlas.model.discovery.SearchParameters.ALL_ENTITY_TYPES;
import static org.apache.atlas.model.discovery.SearchParameters.ALL_CLASSIFICATION_TYPES;
import static org.apache.atlas.model.typedef.AtlasBaseTypeDef.ATLAS_BUILTIN_TYPES;
import static org.apache.atlas.repository.store.bootstrap.AtlasTypeDefStoreInitializer.getTypesToCreate;
import static org.apache.atlas.repository.store.bootstrap.AtlasTypeDefStoreInitializer.getTypesToUpdate;


/**
 * Abstract class for graph persistence store for TypeDef
 */
public abstract class AtlasTypeDefGraphStore implements AtlasTypeDefStore {

    private static final Logger LOG = LoggerFactory.getLogger(AtlasTypeDefGraphStore.class);

    private final AtlasTypeRegistry          typeRegistry;
    private final Set<TypeDefChangeListener> typeDefChangeListeners;
    private final int                        typeUpdateLockMaxWaitTimeSeconds;

    protected AtlasTypeDefGraphStore(AtlasTypeRegistry typeRegistry,
                                     Set<TypeDefChangeListener> typeDefChangeListeners) {
        this.typeRegistry                     = typeRegistry;
        this.typeDefChangeListeners           = typeDefChangeListeners;
        this.typeUpdateLockMaxWaitTimeSeconds = AtlasRepositoryConfiguration.getTypeUpdateLockMaxWaitTimeInSeconds();
    }

    protected abstract AtlasDefStore<AtlasEnumDef> getEnumDefStore(AtlasTypeRegistry typeRegistry);

    protected abstract AtlasDefStore<AtlasStructDef> getStructDefStore(AtlasTypeRegistry typeRegistry);

    protected abstract AtlasDefStore<AtlasClassificationDef> getClassificationDefStore(AtlasTypeRegistry typeRegistry);

    protected abstract AtlasDefStore<AtlasEntityDef> getEntityDefStore(AtlasTypeRegistry typeRegistry);

    protected abstract AtlasDefStore<AtlasRelationshipDef> getRelationshipDefStore(AtlasTypeRegistry typeRegistry);

    protected abstract AtlasDefStore<AtlasBusinessMetadataDef> getBusinessMetadataDefStore(AtlasTypeRegistry typeRegistry);

    public AtlasTypeRegistry getTypeRegistry() { return typeRegistry; }

    @Override
    public void init() throws AtlasBaseException {
        LOG.info("==> AtlasTypeDefGraphStore.init()");

        AtlasTransientTypeRegistry ttr           = null;
        boolean                    commitUpdates = false;

        try {
            ttr = typeRegistry.lockTypeRegistryForUpdate(typeUpdateLockMaxWaitTimeSeconds);

            ttr.clear();

            AtlasTypesDef typesDef = new AtlasTypesDef(getEnumDefStore(ttr).getAll(),
                    getStructDefStore(ttr).getAll(),
                    getClassificationDefStore(ttr).getAll(),
                    getEntityDefStore(ttr).getAll(),
                    getRelationshipDefStore(ttr).getAll(),
                    getBusinessMetadataDefStore(ttr).getAll());

            rectifyTypeErrorsIfAny(typesDef);

            ttr.addTypes(typesDef);

            commitUpdates = true;
        } finally {
            typeRegistry.releaseTypeRegistryForUpdate(ttr, commitUpdates);

            LOG.info("<== AtlasTypeDefGraphStore.init()");
        }
    }

    @Override
    public AtlasEnumDef getEnumDefByName(String name) throws AtlasBaseException {
        AtlasEnumDef ret = typeRegistry.getEnumDefByName(name);
        if (ret == null) {
            throw new AtlasBaseException(AtlasErrorCode.TYPE_NAME_NOT_FOUND, name);
        }

        AtlasAuthorizationUtils.verifyAccess(new AtlasTypeAccessRequest(AtlasPrivilege.TYPE_READ, ret), "read type ", name);

        return ret;
    }

    @Override
    public AtlasEnumDef getEnumDefByGuid(String guid) throws AtlasBaseException {
        AtlasEnumDef ret = typeRegistry.getEnumDefByGuid(guid);
        if (ret == null) {
            throw new AtlasBaseException(AtlasErrorCode.TYPE_GUID_NOT_FOUND, guid);
        }

        AtlasAuthorizationUtils.verifyAccess(new AtlasTypeAccessRequest(AtlasPrivilege.TYPE_READ, ret), "read type ", guid);

        return ret;
    }

    @Override
    @GraphTransaction
    public AtlasEnumDef updateEnumDefByName(String name, AtlasEnumDef enumDef) throws AtlasBaseException {
        AtlasTransientTypeRegistry ttr = lockTypeRegistryAndReleasePostCommit();

        tryUpdateByName(name, enumDef, ttr);

        return getEnumDefStore(ttr).updateByName(name, enumDef);
    }

    @Override
    @GraphTransaction
    public AtlasEnumDef updateEnumDefByGuid(String guid, AtlasEnumDef enumDef) throws AtlasBaseException {
        AtlasTransientTypeRegistry ttr = lockTypeRegistryAndReleasePostCommit();

        tryUpdateByGUID(guid, enumDef, ttr);

        return getEnumDefStore(ttr).updateByGuid(guid, enumDef);
    }

    @Override
    public AtlasStructDef getStructDefByName(String name) throws AtlasBaseException {
        AtlasStructDef ret = typeRegistry.getStructDefByName(name);

        if (ret == null) {
            throw new AtlasBaseException(AtlasErrorCode.TYPE_NAME_NOT_FOUND, name);
        }

        AtlasAuthorizationUtils.verifyAccess(new AtlasTypeAccessRequest(AtlasPrivilege.TYPE_READ, ret), "read type ", name);

        return ret;
    }

    @Override
    public AtlasStructDef getStructDefByGuid(String guid) throws AtlasBaseException {
        AtlasStructDef ret = typeRegistry.getStructDefByGuid(guid);

        if (ret == null) {
            throw new AtlasBaseException(AtlasErrorCode.TYPE_GUID_NOT_FOUND, guid);
        }

        AtlasAuthorizationUtils.verifyAccess(new AtlasTypeAccessRequest(AtlasPrivilege.TYPE_READ, ret), "read type ", guid);

        return ret;
    }

    @Override
    public AtlasRelationshipDef getRelationshipDefByName(String name) throws AtlasBaseException {
        AtlasRelationshipDef ret = typeRegistry.getRelationshipDefByName(name);

        if (ret == null) {
            throw new AtlasBaseException(AtlasErrorCode.TYPE_NAME_NOT_FOUND, name);
        }

        AtlasAuthorizationUtils.verifyAccess(new AtlasTypeAccessRequest(AtlasPrivilege.TYPE_READ, ret), "read type ", name);

        return ret;
    }

    @Override
    public AtlasRelationshipDef getRelationshipDefByGuid(String guid) throws AtlasBaseException {
        AtlasRelationshipDef ret = typeRegistry.getRelationshipDefByGuid(guid);

        if (ret == null) {
            throw new AtlasBaseException(AtlasErrorCode.TYPE_GUID_NOT_FOUND, guid);
        }

        AtlasAuthorizationUtils.verifyAccess(new AtlasTypeAccessRequest(AtlasPrivilege.TYPE_READ, ret), "read type ", guid);

        return ret;
    }

    @Override
    public AtlasBusinessMetadataDef getBusinessMetadataDefByName(String name) throws AtlasBaseException {
        AtlasBusinessMetadataDef ret = typeRegistry.getBusinessMetadataDefByName(name);

        if (ret == null) {
            throw new AtlasBaseException(AtlasErrorCode.TYPE_NAME_NOT_FOUND, name);
        }

        AtlasAuthorizationUtils.verifyAccess(new AtlasTypeAccessRequest(AtlasPrivilege.TYPE_READ, ret), "read type ", name);

        return ret;
    }

    @Override
    public AtlasBusinessMetadataDef getBusinessMetadataDefByGuid(String guid) throws AtlasBaseException {
        AtlasBusinessMetadataDef ret = typeRegistry.getBusinessMetadataDefByGuid(guid);

        if (ret == null) {
            throw new AtlasBaseException(AtlasErrorCode.TYPE_GUID_NOT_FOUND, guid);
        }

        AtlasAuthorizationUtils.verifyAccess(new AtlasTypeAccessRequest(AtlasPrivilege.TYPE_READ, ret), "read type ", guid);

        return ret;
    }

    @Override
    @GraphTransaction
    public AtlasStructDef updateStructDefByName(String name, AtlasStructDef structDef) throws AtlasBaseException {
        AtlasTransientTypeRegistry ttr = lockTypeRegistryAndReleasePostCommit();

        tryUpdateByName(name, structDef, ttr);

        return getStructDefStore(ttr).updateByName(name, structDef);
    }

    @Override
    @GraphTransaction
    public AtlasStructDef updateStructDefByGuid(String guid, AtlasStructDef structDef) throws AtlasBaseException {
        AtlasTransientTypeRegistry ttr = lockTypeRegistryAndReleasePostCommit();

        tryUpdateByGUID(guid, structDef, ttr);

        return getStructDefStore(ttr).updateByGuid(guid, structDef);
    }

    @Override
    public AtlasClassificationDef getClassificationDefByName(String name) throws AtlasBaseException {
        AtlasClassificationDef ret = typeRegistry.getClassificationDefByName(name);

        if (ret == null) {
            ret = StringUtils.equalsIgnoreCase(name, ALL_CLASSIFICATION_TYPES) ? AtlasClassificationType.getClassificationRoot().getClassificationDef() : null;

            if (ret == null) {
                throw new AtlasBaseException(AtlasErrorCode.TYPE_NAME_NOT_FOUND, name);
            }
            return ret;
        }

        AtlasAuthorizationUtils.verifyAccess(new AtlasTypeAccessRequest(AtlasPrivilege.TYPE_READ, ret), "read type ", name);

        return ret;
    }

    @Override
    public AtlasClassificationDef getClassificationDefByGuid(String guid) throws AtlasBaseException {
        AtlasClassificationDef ret = typeRegistry.getClassificationDefByGuid(guid);

        if (ret == null) {
            throw new AtlasBaseException(AtlasErrorCode.TYPE_GUID_NOT_FOUND, guid);
        }

        AtlasAuthorizationUtils.verifyAccess(new AtlasTypeAccessRequest(AtlasPrivilege.TYPE_READ, ret), "read type ", guid);

        return ret;
    }

    @Override
    @GraphTransaction
    public AtlasClassificationDef updateClassificationDefByName(String name, AtlasClassificationDef classificationDef)
            throws AtlasBaseException {
        AtlasTransientTypeRegistry ttr = lockTypeRegistryAndReleasePostCommit();

        tryUpdateByName(name, classificationDef, ttr);

        return getClassificationDefStore(ttr).updateByName(name, classificationDef);
    }

    @Override
    @GraphTransaction
    public AtlasClassificationDef updateClassificationDefByGuid(String guid, AtlasClassificationDef classificationDef)
            throws AtlasBaseException {
        AtlasTransientTypeRegistry ttr = lockTypeRegistryAndReleasePostCommit();

        tryUpdateByGUID(guid, classificationDef, ttr);

        return getClassificationDefStore(ttr).updateByGuid(guid, classificationDef);
    }

    @Override
    public AtlasEntityDef getEntityDefByName(String name) throws AtlasBaseException {
        AtlasEntityDef ret = typeRegistry.getEntityDefByName(name);

        if (ret == null) {
            ret = StringUtils.equals(name, ALL_ENTITY_TYPES) ? AtlasEntityType.getEntityRoot().getEntityDef() : null;

            if (ret == null) {
                throw new AtlasBaseException(AtlasErrorCode.TYPE_NAME_NOT_FOUND, name);
            }
            return ret;
        }

        AtlasAuthorizationUtils.verifyAccess(new AtlasTypeAccessRequest(AtlasPrivilege.TYPE_READ, ret), "read type ", name);

        return ret;
    }

    @Override
    public AtlasEntityDef getEntityDefByGuid(String guid) throws AtlasBaseException {
        AtlasEntityDef ret = typeRegistry.getEntityDefByGuid(guid);

        if (ret == null) {
            throw new AtlasBaseException(AtlasErrorCode.TYPE_GUID_NOT_FOUND, guid);
        }

        AtlasAuthorizationUtils.verifyAccess(new AtlasTypeAccessRequest(AtlasPrivilege.TYPE_READ, ret), "read type ", guid);

        return ret;
    }

    @Override
    @GraphTransaction
    public AtlasEntityDef updateEntityDefByName(String name, AtlasEntityDef entityDef) throws AtlasBaseException {
        AtlasTransientTypeRegistry ttr = lockTypeRegistryAndReleasePostCommit();

        tryUpdateByName(name, entityDef, ttr);

        return getEntityDefStore(ttr).updateByName(name, entityDef);
    }

    @Override
    @GraphTransaction
    public AtlasEntityDef updateEntityDefByGuid(String guid, AtlasEntityDef entityDef) throws AtlasBaseException {
        AtlasTransientTypeRegistry ttr = lockTypeRegistryAndReleasePostCommit();
        tryUpdateByGUID(guid, entityDef, ttr);
        return getEntityDefStore(ttr).updateByGuid(guid, entityDef);
    }

    @Override
    @GraphTransaction
    public AtlasRelationshipDef updateRelationshipDefByName(String name, AtlasRelationshipDef relationshipDef) throws AtlasBaseException {
        AtlasTransientTypeRegistry ttr = lockTypeRegistryAndReleasePostCommit();
        tryUpdateByName(name, relationshipDef, ttr);
        return getRelationshipDefStore(ttr).updateByName(name, relationshipDef);
    }

    @Override
    @GraphTransaction
    public AtlasRelationshipDef updateRelationshipDefByGuid(String guid, AtlasRelationshipDef relationshipDef) throws AtlasBaseException {
        AtlasTransientTypeRegistry ttr = lockTypeRegistryAndReleasePostCommit();
        tryUpdateByGUID(guid, relationshipDef, ttr);
        return getRelationshipDefStore(ttr).updateByGuid(guid, relationshipDef);
    }

    @Override
    @GraphTransaction
    public AtlasTypesDef createTypesDef(AtlasTypesDef typesDef) throws AtlasBaseException {
        if (LOG.isDebugEnabled()) {
            LOG.debug("==> AtlasTypeDefGraphStore.createTypesDef(enums={}, structs={}, classifications={}, entities={}, relationships={}, businessMetadataDefs={})",
                    CollectionUtils.size(typesDef.getEnumDefs()),
                    CollectionUtils.size(typesDef.getStructDefs()),
                    CollectionUtils.size(typesDef.getClassificationDefs()),
                    CollectionUtils.size(typesDef.getEntityDefs()),
                    CollectionUtils.size(typesDef.getRelationshipDefs()),
                    CollectionUtils.size(typesDef.getBusinessMetadataDefs()));
        }

        AtlasTransientTypeRegistry ttr = lockTypeRegistryAndReleasePostCommit();
        tryTypeCreation(typesDef, ttr);


        AtlasTypesDef ret = addToGraphStore(typesDef, ttr);

        try {
            ttr.updateTypes(ret);
        } catch (AtlasBaseException e) { // this shouldn't happen, as the types were already validated
            LOG.error("failed to update the registry after updating the store", e);
        }

        if (LOG.isDebugEnabled()) {
            LOG.debug("<== AtlasTypeDefGraphStore.createTypesDef(enums={}, structs={}, classfications={}, entities={}, relationships={}, businessMetadataDefs={})",
                    CollectionUtils.size(typesDef.getEnumDefs()),
                    CollectionUtils.size(typesDef.getStructDefs()),
                    CollectionUtils.size(typesDef.getClassificationDefs()),
                    CollectionUtils.size(typesDef.getEntityDefs()),
                    CollectionUtils.size(typesDef.getRelationshipDefs()),
                    CollectionUtils.size(typesDef.getBusinessMetadataDefs()));
        }

        return ret;
    }

    @Override
    @GraphTransaction
    public AtlasTypesDef createUpdateTypesDef(AtlasTypesDef typesDef) throws AtlasBaseException {
        AtlasTypesDef typesToCreate = getTypesToCreate(typesDef, typeRegistry);
        AtlasTypesDef typesToUpdate = getTypesToUpdate(typesDef, typeRegistry, false);

        return createUpdateTypesDef(typesToCreate, typesToUpdate);
    }

    @Override
    @GraphTransaction
    public AtlasTypesDef createUpdateTypesDef(AtlasTypesDef typesToCreate, AtlasTypesDef typesToUpdate) throws AtlasBaseException {
        if (LOG.isDebugEnabled()) {
            LOG.debug("==> AtlasTypeDefGraphStore.createUpdateTypesDef({}, {})", typesToCreate, typesToUpdate);
        }

        AtlasTransientTypeRegistry ttr = lockTypeRegistryAndReleasePostCommit();

        if (!typesToUpdate.isEmpty()) {
            ttr.updateTypesWithNoRefResolve(typesToUpdate);
        }

        // Translate any NOT FOUND errors to BAD REQUEST
        tryTypeCreation(typesToCreate, ttr);

        AtlasTypesDef ret = addToGraphStore(typesToCreate, ttr);

        if (!typesToUpdate.isEmpty()) {
            AtlasTypesDef updatedTypes = updateGraphStore(typesToUpdate, ttr);

            if (CollectionUtils.isNotEmpty(updatedTypes.getEnumDefs())) {
                for (AtlasEnumDef enumDef : updatedTypes.getEnumDefs()) {
                    ret.getEnumDefs().add(enumDef);
                }
            }

            if (CollectionUtils.isNotEmpty(updatedTypes.getStructDefs())) {
                for (AtlasStructDef structDef : updatedTypes.getStructDefs()) {
                    ret.getStructDefs().add(structDef);
                }
            }

            if (CollectionUtils.isNotEmpty(updatedTypes.getClassificationDefs())) {
                for (AtlasClassificationDef classificationDef : updatedTypes.getClassificationDefs()) {
                    ret.getClassificationDefs().add(classificationDef);
                }
            }

            if (CollectionUtils.isNotEmpty(updatedTypes.getEntityDefs())) {
                for (AtlasEntityDef entityDef : updatedTypes.getEntityDefs()) {
                    ret.getEntityDefs().add(entityDef);
                }
            }
        }

        try {
            ttr.updateTypes(ret);
        } catch (AtlasBaseException e) { // this shouldn't happen, as the types were already validated
            LOG.error("failed to update the registry after updating the store", e);
        }

        if (LOG.isDebugEnabled()) {
            LOG.debug("<== AtlasTypeDefGraphStore.createUpdateTypesDef({}, {}): {}", typesToCreate, typesToUpdate, ret);
        }

        return ret;
    }

    @Override
<<<<<<< HEAD
    public boolean validateTypeName(AtlasBaseTypeDef typeDef){
=======
    public boolean hasBuiltInTypeName(AtlasBaseTypeDef typeDef){
>>>>>>> 69dc42d6
        return Arrays.stream(ATLAS_BUILTIN_TYPES).anyMatch(builtinInName -> builtinInName.equals(typeDef.getName()));
    }

    @Override
    @GraphTransaction
    public AtlasTypesDef updateTypesDef(AtlasTypesDef typesDef) throws AtlasBaseException {
        if (LOG.isDebugEnabled()) {
            LOG.debug("==> AtlasTypeDefGraphStore.updateTypesDef(enums={}, structs={}, classfications={}, entities={}, relationships{}, businessMetadataDefs={})",
                    CollectionUtils.size(typesDef.getEnumDefs()),
                    CollectionUtils.size(typesDef.getStructDefs()),
                    CollectionUtils.size(typesDef.getClassificationDefs()),
                    CollectionUtils.size(typesDef.getEntityDefs()),
                    CollectionUtils.size(typesDef.getRelationshipDefs()),
                    CollectionUtils.size(typesDef.getBusinessMetadataDefs()));
        }

        AtlasTransientTypeRegistry ttr = lockTypeRegistryAndReleasePostCommit();

        // Translate any NOT FOUND errors to BAD REQUEST
        try {
            ttr.updateTypes(typesDef);
        } catch (AtlasBaseException e) {
            if (AtlasErrorCode.TYPE_NAME_NOT_FOUND == e.getAtlasErrorCode()) {
                throw new AtlasBaseException(AtlasErrorCode.BAD_REQUEST, e.getMessage());
            } else {
                throw e;
            }
        }

        AtlasTypesDef ret = updateGraphStore(typesDef, ttr);

        try {
            ttr.updateTypes(ret);
        } catch (AtlasBaseException e) { // this shouldn't happen, as the types were already validated
            LOG.error("failed to update the registry after updating the store", e);
        }

        if (LOG.isDebugEnabled()) {
            LOG.debug("<== AtlasTypeDefGraphStore.updateTypesDef(enums={}, structs={}, classfications={}, entities={}, relationships={}, businessMetadataDefs={})",
                    CollectionUtils.size(typesDef.getEnumDefs()),
                    CollectionUtils.size(typesDef.getStructDefs()),
                    CollectionUtils.size(typesDef.getClassificationDefs()),
                    CollectionUtils.size(typesDef.getEntityDefs()),
                    CollectionUtils.size(typesDef.getRelationshipDefs()),
                    CollectionUtils.size(typesDef.getBusinessMetadataDefs()));
        }

        return ret;

    }

    @Override
    @GraphTransaction
    public void deleteTypesDef(AtlasTypesDef typesDef) throws AtlasBaseException {
        if (LOG.isDebugEnabled()) {
            LOG.debug("==> AtlasTypeDefGraphStore.deleteTypesDef(enums={}, structs={}, classfications={}, entities={}, relationships={}, businessMetadataDefs={})",
                    CollectionUtils.size(typesDef.getEnumDefs()),
                    CollectionUtils.size(typesDef.getStructDefs()),
                    CollectionUtils.size(typesDef.getClassificationDefs()),
                    CollectionUtils.size(typesDef.getEntityDefs()),
                    CollectionUtils.size(typesDef.getRelationshipDefs()),
                    CollectionUtils.size(typesDef.getBusinessMetadataDefs()));
        }

        AtlasTransientTypeRegistry ttr = lockTypeRegistryAndReleasePostCommit();

        AtlasDefStore<AtlasEnumDef>             enumDefStore             = getEnumDefStore(ttr);
        AtlasDefStore<AtlasStructDef>           structDefStore           = getStructDefStore(ttr);
        AtlasDefStore<AtlasClassificationDef>   classifiDefStore         = getClassificationDefStore(ttr);
        AtlasDefStore<AtlasEntityDef>           entityDefStore           = getEntityDefStore(ttr);
        AtlasDefStore<AtlasRelationshipDef>     relationshipDefStore     = getRelationshipDefStore(ttr);
        AtlasDefStore<AtlasBusinessMetadataDef> businessMetadataDefStore = getBusinessMetadataDefStore(ttr);

        List<AtlasVertex> preDeleteStructDefs   = new ArrayList<>();
        List<AtlasVertex> preDeleteClassifiDefs = new ArrayList<>();
        List<AtlasVertex> preDeleteEntityDefs   = new ArrayList<>();
        List<AtlasVertex> preDeleteRelationshipDefs = new ArrayList<>();

        // pre deletes

        // do the relationships first.
        if (CollectionUtils.isNotEmpty(typesDef.getRelationshipDefs())) {
            for (AtlasRelationshipDef relationshipDef : typesDef.getRelationshipDefs()) {
                if (StringUtils.isNotBlank(relationshipDef.getGuid())) {
                    preDeleteRelationshipDefs.add(relationshipDefStore.preDeleteByGuid(relationshipDef.getGuid()));
                } else {
                    preDeleteRelationshipDefs.add(relationshipDefStore.preDeleteByName(relationshipDef.getName()));
                }
            }
        }
        if (CollectionUtils.isNotEmpty(typesDef.getStructDefs())) {
            for (AtlasStructDef structDef : typesDef.getStructDefs()) {
                if (StringUtils.isNotBlank(structDef.getGuid())) {
                    preDeleteStructDefs.add(structDefStore.preDeleteByGuid(structDef.getGuid()));
                } else {
                    preDeleteStructDefs.add(structDefStore.preDeleteByName(structDef.getName()));
                }
            }
        }

        if (CollectionUtils.isNotEmpty(typesDef.getClassificationDefs())) {
            for (AtlasClassificationDef classifiDef : typesDef.getClassificationDefs()) {
                if (StringUtils.isNotBlank(classifiDef.getGuid())) {
                    preDeleteClassifiDefs.add(classifiDefStore.preDeleteByGuid(classifiDef.getGuid()));
                } else {
                    preDeleteClassifiDefs.add(classifiDefStore.preDeleteByName(classifiDef.getName()));
                }
            }
        }

        if (CollectionUtils.isNotEmpty(typesDef.getEntityDefs())) {
            for (AtlasEntityDef entityDef : typesDef.getEntityDefs()) {
                if (StringUtils.isNotBlank(entityDef.getGuid())) {
                    preDeleteEntityDefs.add(entityDefStore.preDeleteByGuid(entityDef.getGuid()));
                } else {
                    preDeleteEntityDefs.add(entityDefStore.preDeleteByName(entityDef.getName()));
                }
            }
        }

        // run the actual deletes

        // run the relationshipDef delete first - in case there is a enumDef or entityDef dependancy that is going to be deleted.
        if (CollectionUtils.isNotEmpty(typesDef.getRelationshipDefs())) {
            int i = 0;
            for (AtlasRelationshipDef relationshipDef : typesDef.getRelationshipDefs()) {
                if (StringUtils.isNotBlank(relationshipDef.getGuid())) {
                    relationshipDefStore.deleteByGuid(relationshipDef.getGuid(), preDeleteRelationshipDefs.get(i));
                } else {
                    relationshipDefStore.deleteByName(relationshipDef.getName(), preDeleteRelationshipDefs.get(i));
                }
                i++;
            }
        }

        if (CollectionUtils.isNotEmpty(typesDef.getStructDefs())) {
            int i = 0;
            for (AtlasStructDef structDef : typesDef.getStructDefs()) {
                if (StringUtils.isNotBlank(structDef.getGuid())) {
                    structDefStore.deleteByGuid(structDef.getGuid(), preDeleteStructDefs.get(i));
                } else {
                    structDefStore.deleteByName(structDef.getName(), preDeleteStructDefs.get(i));
                }
                i++;
            }
        }

        if (CollectionUtils.isNotEmpty(typesDef.getClassificationDefs())) {
            int i = 0;
            for (AtlasClassificationDef classifiDef : typesDef.getClassificationDefs()) {
                if (StringUtils.isNotBlank(classifiDef.getGuid())) {
                    classifiDefStore.deleteByGuid(classifiDef.getGuid(), preDeleteClassifiDefs.get(i));
                } else {
                    classifiDefStore.deleteByName(classifiDef.getName(), preDeleteClassifiDefs.get(i));
                }
                i++;
            }
        }

        if (CollectionUtils.isNotEmpty(typesDef.getEntityDefs())) {
            int i = 0;
            for (AtlasEntityDef entityDef : typesDef.getEntityDefs()) {
                if (StringUtils.isNotBlank(entityDef.getGuid())) {
                    entityDefStore.deleteByGuid(entityDef.getGuid(), preDeleteEntityDefs.get(i));
                } else {
                    entityDefStore.deleteByName(entityDef.getName(), preDeleteEntityDefs.get(i));
                }
                i++;
            }
        }

        if (CollectionUtils.isNotEmpty(typesDef.getEnumDefs())) {
            for (AtlasEnumDef enumDef : typesDef.getEnumDefs()) {
                if (StringUtils.isNotBlank(enumDef.getGuid())) {
                    enumDefStore.deleteByGuid(enumDef.getGuid(), null);
                } else {
                    enumDefStore.deleteByName(enumDef.getName(), null);
                }
            }
        }

        if (CollectionUtils.isNotEmpty(typesDef.getBusinessMetadataDefs())) {
            for (AtlasBusinessMetadataDef businessMetadataDef : typesDef.getBusinessMetadataDefs()) {
                if (StringUtils.isNotBlank(businessMetadataDef.getGuid())) {
                    businessMetadataDefStore.deleteByGuid(businessMetadataDef.getGuid(), null);
                } else {
                    businessMetadataDefStore.deleteByName(businessMetadataDef.getName(), null);
                }
            }
        }

        // Remove all from
        ttr.removeTypesDef(typesDef);

        if (LOG.isDebugEnabled()) {
            LOG.debug("<== AtlasTypeDefGraphStore.deleteTypesDef(enums={}, structs={}, classfications={}, entities={})",
                    CollectionUtils.size(typesDef.getEnumDefs()),
                    CollectionUtils.size(typesDef.getStructDefs()),
                    CollectionUtils.size(typesDef.getClassificationDefs()),
                    CollectionUtils.size(typesDef.getEntityDefs()));
        }
    }


    @Override
    @GraphTransaction
    public void deleteTypeByName(String typeName) throws AtlasBaseException {
        AtlasType atlasType = typeRegistry.getType(typeName);
        if (atlasType == null) {
            throw new AtlasBaseException(AtlasErrorCode.INVALID_PARAMETERS.TYPE_NAME_NOT_FOUND, typeName);
        }

        AtlasTypesDef typesDef = new AtlasTypesDef();
        AtlasBaseTypeDef baseTypeDef = getByNameNoAuthz(typeName);

        if (baseTypeDef instanceof AtlasClassificationDef) {
            typesDef.setClassificationDefs(Collections.singletonList((AtlasClassificationDef) baseTypeDef));
        } else if (baseTypeDef instanceof AtlasEntityDef) {
            typesDef.setEntityDefs(Collections.singletonList((AtlasEntityDef) baseTypeDef));
        } else if (baseTypeDef instanceof AtlasEnumDef) {
            typesDef.setEnumDefs(Collections.singletonList((AtlasEnumDef) baseTypeDef));
        } else if (baseTypeDef instanceof AtlasRelationshipDef) {
            typesDef.setRelationshipDefs(Collections.singletonList((AtlasRelationshipDef) baseTypeDef));
        } else if (baseTypeDef instanceof AtlasBusinessMetadataDef) {
            typesDef.setBusinessMetadataDefs(Collections.singletonList((AtlasBusinessMetadataDef) baseTypeDef));
        } else if (baseTypeDef instanceof AtlasStructDef) {
            typesDef.setStructDefs(Collections.singletonList((AtlasStructDef) baseTypeDef));
        }

        deleteTypesDef(typesDef);
    }

    @Override
    public AtlasTypesDef searchTypesDef(SearchFilter searchFilter) throws AtlasBaseException {
        final AtlasTypesDef typesDef = new AtlasTypesDef();
        Predicate searchPredicates = FilterUtil.getPredicateFromSearchFilter(searchFilter);

        for(AtlasEnumType enumType : typeRegistry.getAllEnumTypes()) {
            if (searchPredicates.evaluate(enumType)) {
                typesDef.getEnumDefs().add(enumType.getEnumDef());
            }
        }

        for(AtlasStructType structType : typeRegistry.getAllStructTypes()) {
            if (searchPredicates.evaluate(structType)) {
                typesDef.getStructDefs().add(structType.getStructDef());
            }
        }

        for(AtlasClassificationType classificationType : typeRegistry.getAllClassificationTypes()) {
            if (searchPredicates.evaluate(classificationType)) {
                typesDef.getClassificationDefs().add(classificationType.getClassificationDef());
            }
        }

        for(AtlasEntityType entityType : typeRegistry.getAllEntityTypes()) {
            if (searchPredicates.evaluate(entityType)) {
                typesDef.getEntityDefs().add(entityType.getEntityDef());
            }
        }

        for(AtlasRelationshipType relationshipType : typeRegistry.getAllRelationshipTypes()) {
            if (searchPredicates.evaluate(relationshipType)) {
                typesDef.getRelationshipDefs().add(relationshipType.getRelationshipDef());
            }
        }

        for(AtlasBusinessMetadataType businessMetadataType : typeRegistry.getAllBusinessMetadataTypes()) {
            if (searchPredicates.evaluate(businessMetadataType)) {
                typesDef.getBusinessMetadataDefs().add(businessMetadataType.getBusinessMetadataDef());
            }
        }

        AtlasAuthorizationUtils.filterTypesDef(new AtlasTypesDefFilterRequest(typesDef));

        return typesDef;
    }

    @Override
    public AtlasBaseTypeDef getByName(String name) throws AtlasBaseException {
        if (StringUtils.isBlank(name)) {
            throw new AtlasBaseException(AtlasErrorCode.TYPE_NAME_INVALID, "", name);
        }
        AtlasType type = typeRegistry.getType(name);
        AtlasBaseTypeDef ret = getTypeDefFromTypeWithNoAuthz(type);

        if (ret != null) {
            AtlasAuthorizationUtils.verifyAccess(new AtlasTypeAccessRequest(AtlasPrivilege.TYPE_READ, ret), "read type ", name);
        }

        return ret;
    }

    @Override
    public AtlasBaseTypeDef getByGuid(String guid) throws AtlasBaseException {
        if (StringUtils.isBlank(guid)) {
            throw new AtlasBaseException(AtlasErrorCode.TYPE_GUID_NOT_FOUND, guid);
        }
        AtlasType type = typeRegistry.getTypeByGuid(guid);
        AtlasBaseTypeDef ret = getTypeDefFromTypeWithNoAuthz(type);

        if (ret != null) {
            AtlasAuthorizationUtils.verifyAccess(new AtlasTypeAccessRequest(AtlasPrivilege.TYPE_READ, ret), "read type ", guid);
        }

        return ret;
    }

    private AtlasBaseTypeDef getByNameNoAuthz(String name) throws AtlasBaseException {
        if (StringUtils.isBlank(name)) {
            throw new AtlasBaseException(AtlasErrorCode.TYPE_NAME_INVALID, "", name);
        }

        AtlasType type = typeRegistry.getType(name);

        return getTypeDefFromTypeWithNoAuthz(type);
    }

    private AtlasBaseTypeDef getTypeDefFromTypeWithNoAuthz(AtlasType type) throws AtlasBaseException {
        AtlasBaseTypeDef ret;
        switch (type.getTypeCategory()) {
            case ENUM:
                ret = ((AtlasEnumType) type).getEnumDef();
                break;
            case STRUCT:
                ret = ((AtlasStructType) type).getStructDef();
                break;
            case CLASSIFICATION:
                ret = ((AtlasClassificationType) type).getClassificationDef();
                break;
            case ENTITY:
                ret = ((AtlasEntityType) type).getEntityDef();
                break;
            case RELATIONSHIP:
                ret = ((AtlasRelationshipType) type).getRelationshipDef();
                break;
            case BUSINESS_METADATA:
                ret = ((AtlasBusinessMetadataType) type).getBusinessMetadataDef();
                break;
            case PRIMITIVE:
            case OBJECT_ID_TYPE:
            case ARRAY:
            case MAP:
            default:
                throw new AtlasBaseException(AtlasErrorCode.SYSTEM_TYPE, type.getTypeCategory().name());
        }

        return ret;
    }

    private AtlasTransientTypeRegistry lockTypeRegistryAndReleasePostCommit() throws AtlasBaseException {
        AtlasTransientTypeRegistry ttr = typeRegistry.lockTypeRegistryForUpdate(typeUpdateLockMaxWaitTimeSeconds);

        new TypeRegistryUpdateHook(ttr);

        return ttr;
    }

    private void rectifyTypeErrorsIfAny(AtlasTypesDef typesDef) {
        final Set<String> entityNames = new HashSet<>();

        if (CollectionUtils.isNotEmpty(typesDef.getEntityDefs())) {
            for (AtlasEntityDef entityDef : typesDef.getEntityDefs()) {
                entityNames.add(entityDef.getName());
            }
        }

        if (CollectionUtils.isNotEmpty(typesDef.getStructDefs())) {
            for (AtlasStructDef structDef : typesDef.getStructDefs()) {
                rectifyAttributesIfNeeded(entityNames, structDef);
            }
            removeDuplicateTypeIfAny(typesDef.getStructDefs());
        }

        if (CollectionUtils.isNotEmpty(typesDef.getClassificationDefs())) {
            for (AtlasClassificationDef classificationDef : typesDef.getClassificationDefs()) {
                rectifyAttributesIfNeeded(entityNames, classificationDef);
            }
            removeDuplicateTypeIfAny(typesDef.getClassificationDefs());
        }

        if (CollectionUtils.isNotEmpty(typesDef.getEntityDefs())) {
            for (AtlasEntityDef entityDef : typesDef.getEntityDefs()) {
                rectifyAttributesIfNeeded(entityNames, entityDef);
            }
            removeDuplicateTypeIfAny(typesDef.getEntityDefs());
        }
    }

    private <T extends AtlasBaseTypeDef> void removeDuplicateTypeIfAny(List<T> defList) {
        final Set<String> entityDefNames = new HashSet<>();

        for (int i = 0; i < defList.size(); i++) {
            if (!entityDefNames.add((defList.get(i)).getName())) {
                LOG.warn(" Found Duplicate Type => " + defList.get(i).getName());
                defList.remove(i);
                i--;
            }
        }
    }


    private void rectifyAttributesIfNeeded(final Set<String> entityNames, AtlasStructDef structDef) {
        List<AtlasAttributeDef> attributeDefs = structDef.getAttributeDefs();

        if (CollectionUtils.isNotEmpty(attributeDefs)) {
            for (AtlasAttributeDef attributeDef : attributeDefs) {
                if (!hasOwnedReferenceConstraint(attributeDef.getConstraints())) {
                    continue;
                }

                Set<String> referencedTypeNames = AtlasTypeUtil.getReferencedTypeNames(attributeDef.getTypeName());

                boolean valid = false;

                for (String referencedTypeName : referencedTypeNames) {
                    if (entityNames.contains(referencedTypeName)) {
                        valid = true;
                        break;
                    }
                }

                if (!valid) {
                    rectifyOwnedReferenceError(structDef, attributeDef);
                }
            }
        }
    }

    private boolean hasOwnedReferenceConstraint(List<AtlasConstraintDef> constraints) {
        if (CollectionUtils.isNotEmpty(constraints)) {
            for (AtlasConstraintDef constraint : constraints) {
                if (constraint.isConstraintType(AtlasConstraintDef.CONSTRAINT_TYPE_OWNED_REF)) {
                    return true;
                }
            }
        }

        return false;
    }

    private void rectifyOwnedReferenceError(AtlasStructDef structDef, AtlasAttributeDef attributeDef) {
        List<AtlasConstraintDef> constraints = attributeDef.getConstraints();

        if (CollectionUtils.isNotEmpty(constraints)) {
            for (int i = 0; i < constraints.size(); i++) {
                AtlasConstraintDef constraint = constraints.get(i);

                if (constraint.isConstraintType(AtlasConstraintDef.CONSTRAINT_TYPE_OWNED_REF)) {
                    LOG.warn("Invalid constraint ownedRef for attribute {}.{}", structDef.getName(), attributeDef.getName());

                    constraints.remove(i);
                    i--;
                }
            }
        }
    }

    private AtlasTypesDef addToGraphStore(AtlasTypesDef typesDef, AtlasTransientTypeRegistry ttr) throws AtlasBaseException {
        AtlasTypesDef ret = new AtlasTypesDef();

        AtlasDefStore<AtlasEnumDef>             enumDefStore             = getEnumDefStore(ttr);
        AtlasDefStore<AtlasStructDef>           structDefStore           = getStructDefStore(ttr);
        AtlasDefStore<AtlasClassificationDef>   classifiDefStore         = getClassificationDefStore(ttr);
        AtlasDefStore<AtlasEntityDef>           entityDefStore           = getEntityDefStore(ttr);
        AtlasDefStore<AtlasRelationshipDef>     relationshipDefStore     = getRelationshipDefStore(ttr);
        AtlasDefStore<AtlasBusinessMetadataDef> businessMetadataDefStore = getBusinessMetadataDefStore(ttr);

        List<AtlasVertex> preCreateStructDefs           = new ArrayList<>();
        List<AtlasVertex> preCreateClassifiDefs         = new ArrayList<>();
        List<AtlasVertex> preCreateEntityDefs           = new ArrayList<>();
        List<AtlasVertex> preCreateRelationshipDefs     = new ArrayList<>();
        List<AtlasVertex> preCreateBusinessMetadataDefs = new ArrayList<>();

        // for enumerations run the create
        if (CollectionUtils.isNotEmpty(typesDef.getEnumDefs())) {
            for (AtlasEnumDef enumDef : typesDef.getEnumDefs()) {
                AtlasEnumDef createdDef = enumDefStore.create(enumDef, null);

                ttr.updateGuid(createdDef.getName(), createdDef.getGuid());

                ret.getEnumDefs().add(createdDef);
            }
        }
        // run the preCreates

        if (CollectionUtils.isNotEmpty(typesDef.getStructDefs())) {
            for (AtlasStructDef structDef : typesDef.getStructDefs()) {
                preCreateStructDefs.add(structDefStore.preCreate(structDef));
            }
        }

        if (CollectionUtils.isNotEmpty(typesDef.getClassificationDefs())) {
            for (AtlasClassificationDef classifiDef : typesDef.getClassificationDefs()) {
                preCreateClassifiDefs.add(classifiDefStore.preCreate(classifiDef));
            }
        }

        if (CollectionUtils.isNotEmpty(typesDef.getEntityDefs())) {
            for (AtlasEntityDef entityDef : typesDef.getEntityDefs()) {
                preCreateEntityDefs.add(entityDefStore.preCreate(entityDef));
            }
        }

        if (CollectionUtils.isNotEmpty(typesDef.getRelationshipDefs())) {
            for (AtlasRelationshipDef relationshipDef : typesDef.getRelationshipDefs()) {
                preCreateRelationshipDefs.add(relationshipDefStore.preCreate(relationshipDef));
            }
        }

        if (CollectionUtils.isNotEmpty(typesDef.getBusinessMetadataDefs())) {
            for (AtlasBusinessMetadataDef businessMetadataDef : typesDef.getBusinessMetadataDefs()) {
                preCreateBusinessMetadataDefs.add(businessMetadataDefStore.preCreate(businessMetadataDef));
            }
        }

        if (CollectionUtils.isNotEmpty(typesDef.getStructDefs())) {
            int i = 0;
            for (AtlasStructDef structDef : typesDef.getStructDefs()) {
                AtlasStructDef createdDef = structDefStore.create(structDef, preCreateStructDefs.get(i));

                ttr.updateGuid(createdDef.getName(), createdDef.getGuid());

                ret.getStructDefs().add(createdDef);
                i++;
            }
        }

        if (CollectionUtils.isNotEmpty(typesDef.getClassificationDefs())) {
            int i = 0;
            for (AtlasClassificationDef classifiDef : typesDef.getClassificationDefs()) {
                AtlasClassificationDef createdDef = classifiDefStore.create(classifiDef, preCreateClassifiDefs.get(i));

                ttr.updateGuid(createdDef.getName(), createdDef.getGuid());

                ret.getClassificationDefs().add(createdDef);
                i++;
            }
        }

        if (CollectionUtils.isNotEmpty(typesDef.getEntityDefs())) {
            int i = 0;
            for (AtlasEntityDef entityDef : typesDef.getEntityDefs()) {
                AtlasEntityDef createdDef = entityDefStore.create(entityDef, preCreateEntityDefs.get(i));

                ttr.updateGuid(createdDef.getName(), createdDef.getGuid());

                ret.getEntityDefs().add(createdDef);
                i++;
            }
        }
        if (CollectionUtils.isNotEmpty(typesDef.getRelationshipDefs())) {
            int i = 0;
            for (AtlasRelationshipDef relationshipDef : typesDef.getRelationshipDefs()) {
                AtlasRelationshipDef createdDef = relationshipDefStore.create(relationshipDef, preCreateRelationshipDefs.get(i));

                ttr.updateGuid(createdDef.getName(), createdDef.getGuid());

                ret.getRelationshipDefs().add(createdDef);
                i++;
            }
        }

        if (CollectionUtils.isNotEmpty(typesDef.getBusinessMetadataDefs())) {
            int i = 0;
            for (AtlasBusinessMetadataDef businessMetadataDef : typesDef.getBusinessMetadataDefs()) {
                AtlasBusinessMetadataDef createdDef = businessMetadataDefStore.create(businessMetadataDef, preCreateBusinessMetadataDefs.get(i));

                ttr.updateGuid(createdDef.getName(), createdDef.getGuid());

                ret.getBusinessMetadataDefs().add(createdDef);
                i++;
            }
        }

        return ret;
    }

    private AtlasTypesDef updateGraphStore(AtlasTypesDef typesDef, AtlasTransientTypeRegistry ttr) throws AtlasBaseException {
        AtlasTypesDef ret = new AtlasTypesDef();

        AtlasDefStore<AtlasEnumDef>             enumDefStore             = getEnumDefStore(ttr);
        AtlasDefStore<AtlasStructDef>           structDefStore           = getStructDefStore(ttr);
        AtlasDefStore<AtlasClassificationDef>   classifiDefStore         = getClassificationDefStore(ttr);
        AtlasDefStore<AtlasEntityDef>           entityDefStore           = getEntityDefStore(ttr);
        AtlasDefStore<AtlasRelationshipDef>     relationDefStore         = getRelationshipDefStore(ttr);
        AtlasDefStore<AtlasBusinessMetadataDef> businessMetadataDefStore = getBusinessMetadataDefStore(ttr);

        if (CollectionUtils.isNotEmpty(typesDef.getEnumDefs())) {
            for (AtlasEnumDef enumDef : typesDef.getEnumDefs()) {
                ret.getEnumDefs().add(enumDefStore.update(enumDef));
            }
        }

        if (CollectionUtils.isNotEmpty(typesDef.getStructDefs())) {
            for (AtlasStructDef structDef : typesDef.getStructDefs()) {
                ret.getStructDefs().add(structDefStore.update(structDef));
            }
        }

        if (CollectionUtils.isNotEmpty(typesDef.getClassificationDefs())) {
            for (AtlasClassificationDef classifiDef : typesDef.getClassificationDefs()) {
                ret.getClassificationDefs().add(classifiDefStore.update(classifiDef));
            }
        }

        if (CollectionUtils.isNotEmpty(typesDef.getEntityDefs())) {
            for (AtlasEntityDef entityDef : typesDef.getEntityDefs()) {
                ret.getEntityDefs().add(entityDefStore.update(entityDef));
            }
        }

        if (CollectionUtils.isNotEmpty(typesDef.getRelationshipDefs())) {
            for (AtlasRelationshipDef relationshipDef : typesDef.getRelationshipDefs()) {
                ret.getRelationshipDefs().add(relationDefStore.update(relationshipDef));
            }
        }

        if (CollectionUtils.isNotEmpty(typesDef.getBusinessMetadataDefs())) {
            for (AtlasBusinessMetadataDef businessMetadataDef : typesDef.getBusinessMetadataDefs()) {
                ret.getBusinessMetadataDefs().add(businessMetadataDefStore.update(businessMetadataDef));
            }
        }

        return ret;
    }

    private class TypeRegistryUpdateHook extends GraphTransactionInterceptor.PostTransactionHook {

        private final AtlasTransientTypeRegistry ttr;

        private TypeRegistryUpdateHook(AtlasTransientTypeRegistry ttr) {
            super();

            this.ttr = ttr;
        }
        @Override
        public void onComplete(boolean isSuccess) {
            if (LOG.isDebugEnabled()) {
                LOG.debug("==> TypeRegistryUpdateHook.onComplete({})", isSuccess);
            }

            typeRegistry.releaseTypeRegistryForUpdate(ttr, isSuccess);

            if (isSuccess) {
                notifyListeners(ttr);
            }

            if (LOG.isDebugEnabled()) {
                LOG.debug("<== TypeRegistryUpdateHook.onComplete({})", isSuccess);
            }
        }

        private void notifyListeners(AtlasTransientTypeRegistry ttr) {
            if (CollectionUtils.isNotEmpty(typeDefChangeListeners)) {
                ChangedTypeDefs changedTypeDefs = new ChangedTypeDefs(ttr.getAddedTypes(),
                        ttr.getUpdatedTypes(),
                        ttr.getDeleteedTypes());

                for (TypeDefChangeListener changeListener : typeDefChangeListeners) {
                    try {
                        changeListener.onChange(changedTypeDefs);
                    } catch (Throwable t) {
                        LOG.error("OnChange failed for listener {}", changeListener.getClass().getName(), t);
                    }
                }
            }
        }

    }

    @Override
    public void notifyLoadCompletion(){
        for (TypeDefChangeListener changeListener : typeDefChangeListeners) {
            try {
                changeListener.onLoadCompletion();
            } catch (Throwable t) {
                LOG.error("OnLoadCompletion failed for listener {}", changeListener.getClass().getName(), t);
            }
        }
    }

    private void tryUpdateByName(String name, AtlasBaseTypeDef typeDef, AtlasTransientTypeRegistry ttr) throws AtlasBaseException {
        try {
            ttr.updateTypeByName(name, typeDef);
        } catch (AtlasBaseException e) {
            if (AtlasErrorCode.TYPE_NAME_NOT_FOUND == e.getAtlasErrorCode()) {
                throw new AtlasBaseException(AtlasErrorCode.BAD_REQUEST, e.getMessage());
            } else {
                throw e;
            }
        }
    }

    private void tryUpdateByGUID(String guid, AtlasBaseTypeDef typeDef, AtlasTransientTypeRegistry ttr) throws AtlasBaseException {
        try {
            ttr.updateTypeByGuid(guid, typeDef);
        } catch (AtlasBaseException e) {
            if (AtlasErrorCode.TYPE_GUID_NOT_FOUND == e.getAtlasErrorCode()) {
                throw new AtlasBaseException(AtlasErrorCode.BAD_REQUEST, e.getMessage());
            } else {
                throw e;
            }
        }
    }

    private void tryTypeCreation(AtlasTypesDef typesDef, AtlasTransientTypeRegistry ttr) throws AtlasBaseException {
        // Translate any NOT FOUND errors to BAD REQUEST
        try {
            ttr.addTypes(typesDef);
        } catch (AtlasBaseException e) {
            if (AtlasErrorCode.TYPE_NAME_NOT_FOUND == e.getAtlasErrorCode() ||
                    AtlasErrorCode.TYPE_GUID_NOT_FOUND == e.getAtlasErrorCode()) {
                throw new AtlasBaseException(AtlasErrorCode.BAD_REQUEST, e.getMessage());
            } else {
                throw e;
            }
        }
    }
}<|MERGE_RESOLUTION|>--- conflicted
+++ resolved
@@ -43,16 +43,12 @@
 import org.slf4j.Logger;
 import org.slf4j.LoggerFactory;
 
-<<<<<<< HEAD
-import java.util.*;
-=======
 import java.util.ArrayList;
 import java.util.Collections;
 import java.util.HashSet;
 import java.util.List;
 import java.util.Set;
 import java.util.Arrays;
->>>>>>> 69dc42d6
 
 import static org.apache.atlas.model.discovery.SearchParameters.ALL_ENTITY_TYPES;
 import static org.apache.atlas.model.discovery.SearchParameters.ALL_CLASSIFICATION_TYPES;
@@ -491,11 +487,7 @@
     }
 
     @Override
-<<<<<<< HEAD
-    public boolean validateTypeName(AtlasBaseTypeDef typeDef){
-=======
     public boolean hasBuiltInTypeName(AtlasBaseTypeDef typeDef){
->>>>>>> 69dc42d6
         return Arrays.stream(ATLAS_BUILTIN_TYPES).anyMatch(builtinInName -> builtinInName.equals(typeDef.getName()));
     }
 
