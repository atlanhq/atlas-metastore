--- conflicted
+++ resolved
@@ -129,17 +129,7 @@
         if (CollectionUtils.isEmpty(entityChangeListeners) || CollectionUtils.isEmpty(relationships)) {
             return;
         }
-<<<<<<< HEAD
-
-        List<AtlasRelationship> featureFlagBasedEvents = new ArrayList<>();
-        if (isLineageBasedEventsEnabled())
-            featureFlagBasedEvents.addAll(relationships.stream().filter(r -> ALLOWED_LINEAGE_RELATIONSHIP_TYPES_VIA_FEATURE_FLAG.contains(r.getTypeName())).collect(Collectors.toList()));
-
-        relationships = relationships.stream().filter(r -> ALLOWED_RELATIONSHIP_TYPES.contains(r.getTypeName())).collect(Collectors.toList());
-        relationships.addAll(featureFlagBasedEvents);
-=======
         //relationships = relationships.stream().filter(r -> ALLOWED_RELATIONSHIP_TYPES.contains(r.getTypeName())).collect(Collectors.toList());
->>>>>>> 27c25ded
         if (CollectionUtils.isEmpty(relationships))
             return;
         switch (operationType) {
