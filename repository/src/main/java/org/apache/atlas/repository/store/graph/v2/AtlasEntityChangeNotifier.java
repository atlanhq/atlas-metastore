--- conflicted
+++ resolved
@@ -220,19 +220,13 @@
 
     @Override
     @Async
-<<<<<<< HEAD
-    public void onClassificationPropagationAddedToEntities(List<AtlasEntity> entities, List<AtlasClassification> addedClassifications, boolean forceInline) throws AtlasBaseException {
-=======
     public void onClassificationPropagationAddedToEntities(List<AtlasEntity> entities, List<AtlasClassification> addedClassifications, boolean forceInline, RequestContext requestContext) throws AtlasBaseException {
         setRequestContext(requestContext);
->>>>>>> e1ed8dbf
         for (EntityChangeListenerV2 listener : entityChangeListenersV2) {
             listener.onClassificationPropagationsAdded(entities, addedClassifications, forceInline);
         }
     }
 
-<<<<<<< HEAD
-=======
     @Override
     @Async
     public void onClassificationPropagationAddedToEntitiesV2(Set<AtlasVertex> vertices, List<AtlasClassification> addedClassifications, boolean forceInline, RequestContext requestContext) throws AtlasBaseException {
@@ -255,7 +249,6 @@
         }
     }
 
->>>>>>> e1ed8dbf
 
     @Override
     public void onClassificationUpdatedToEntity(AtlasEntity entity, List<AtlasClassification> updatedClassifications) throws AtlasBaseException {
@@ -286,20 +279,11 @@
     }
 
     @Override
-<<<<<<< HEAD
-    public void onClassificationUpdatedToEntityV2(AtlasEntity entity, List<AtlasClassification> updatedClassifications, boolean forceInline) throws AtlasBaseException {
-        doFullTextMapping(entity.getGuid());
-
-        if (isV2EntityNotificationEnabled) {
-            for (EntityChangeListenerV2 listener : entityChangeListenersV2) {
-                listener.onClassificationsUpdatedV2(entity, updatedClassifications, forceInline);
-=======
     public void onClassificationUpdatedToEntity(AtlasEntity entity, List<AtlasClassification> updatedClassifications, boolean forceInline) throws AtlasBaseException {
 
         if (isV2EntityNotificationEnabled) {
             for (EntityChangeListenerV2 listener : entityChangeListenersV2) {
                 listener.onClassificationPropagationUpdated(entity, updatedClassifications, forceInline);
->>>>>>> e1ed8dbf
             }
         } else {
             if (instanceConverter != null) {
@@ -330,11 +314,6 @@
 
     @Override
     @Async
-<<<<<<< HEAD
-    public void onClassificationUpdatedToEntitiesV2(List<AtlasEntity> entities, AtlasClassification updatedClassification, boolean forceInline) throws AtlasBaseException {
-        for (AtlasEntity entity : entities) {
-            onClassificationUpdatedToEntityV2(entity, Collections.singletonList(updatedClassification), forceInline);
-=======
     public void onClassificationUpdatedToEntitiesV2(List<AtlasEntity> entities, AtlasClassification updatedClassification, boolean forceInline, RequestContext requestContext) throws AtlasBaseException {
         setRequestContext(requestContext);
         for (AtlasEntity entity : entities) {
@@ -350,7 +329,6 @@
         setRequestContext(requestContext);
         for (AtlasEntity entity : entities) {
             onClassificationUpdatedToEntity(entity, Collections.singletonList(updatedClassification), forceInline);
->>>>>>> e1ed8dbf
         }
     }
 
@@ -424,12 +402,6 @@
     }
 
     @Override
-<<<<<<< HEAD
-    @Async
-    public void onClassificationDeletedFromEntitiesV2(List<AtlasEntity> entities, AtlasClassification deletedClassification, boolean forceInline) throws AtlasBaseException {
-        for (AtlasEntity entity : entities) {
-            onClassificationDeletedFromEntityV2(entity, Collections.singletonList(deletedClassification), forceInline);
-=======
     public void onClassificationDeletedFromEntitiesV2(Set<AtlasVertex> vertices, AtlasClassification deletedClassification) throws AtlasBaseException {
         Set<AtlasStructType.AtlasAttribute> primitiveAttributes = getEntityTypeAttributes(vertices);
         List<AtlasEntity> entities = instanceConverter.getEnrichedEntitiesWithPrimitiveAttributes(vertices, primitiveAttributes);
@@ -444,14 +416,10 @@
         setRequestContext(requestContext);
         for (AtlasEntity entity : entities) {
             onClassificationPropagationDeleted(entity, Collections.singletonList(deletedClassification), forceInline);
->>>>>>> e1ed8dbf
-        }
-    }
-
-    @Override
-<<<<<<< HEAD
-    public void onClassificationDeletedFromEntityV2(AtlasEntity entity, List<AtlasClassification> deletedClassifications, boolean forceInline) throws AtlasBaseException {
-=======
+        }
+    }
+
+    @Override
     @Async
     public void onClassificationPropagationDeletedV2(Set<AtlasVertex> vertices, AtlasClassification deletedClassification, boolean forceInline, RequestContext requestContext) throws AtlasBaseException {
         Set<AtlasStructType.AtlasAttribute> primitiveAttributes = getEntityTypeAttributes(vertices);
@@ -469,7 +437,6 @@
 
     @Override
     public void onClassificationPropagationDeleted(AtlasEntity entity, List<AtlasClassification> deletedClassifications, boolean forceInline) throws AtlasBaseException {
->>>>>>> e1ed8dbf
         doFullTextMapping(entity.getGuid());
 
         if (isV2EntityNotificationEnabled) {
