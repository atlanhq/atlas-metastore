/**
 * Licensed to the Apache Software Foundation (ASF) under one
 * or more contributor license agreements.  See the NOTICE file
 * distributed with this work for additional information
 * regarding copyright ownership.  The ASF licenses this file
 * to you under the Apache License, Version 2.0 (the
 * "License"); you may not use this file except in compliance
 * with the License.  You may obtain a copy of the License at
 *
 *     http://www.apache.org/licenses/LICENSE-2.0
 *
 * Unless required by applicable law or agreed to in writing, software
 * distributed under the License is distributed on an "AS IS" BASIS,
 * WITHOUT WARRANTIES OR CONDITIONS OF ANY KIND, either express or implied.
 * See the License for the specific language governing permissions and
 * limitations under the License.
 */
package org.apache.atlas.repository.store.graph.v2;


import org.apache.atlas.AtlasConfiguration;
import org.apache.atlas.AtlasErrorCode;
import org.apache.atlas.AtlasException;
import org.apache.atlas.RequestContext;
import org.apache.atlas.exception.AtlasBaseException;
import org.apache.atlas.listener.EntityChangeListener;
import org.apache.atlas.listener.EntityChangeListenerV2;
import org.apache.atlas.model.audit.EntityAuditEventV2.EntityAuditActionV2;
import org.apache.atlas.model.glossary.AtlasGlossaryTerm;
import org.apache.atlas.model.instance.AtlasClassification;
import org.apache.atlas.model.instance.AtlasEntity;

import org.apache.atlas.model.instance.AtlasEntityHeader;
import org.apache.atlas.model.instance.AtlasRelatedObjectId;
import org.apache.atlas.model.instance.AtlasRelationship;
import org.apache.atlas.model.instance.EntityMutationResponse;
import org.apache.atlas.model.instance.EntityMutations.EntityOperation;
import org.apache.atlas.model.notification.EntityNotification;
import org.apache.atlas.repository.audit.AtlasAuditService;
import org.apache.atlas.type.AtlasEntityType;
import org.apache.atlas.type.AtlasStructType;
import org.apache.atlas.type.AtlasTypeRegistry;
import org.apache.atlas.utils.AtlasPerfMetrics.MetricRecorder;
import org.apache.atlas.v1.model.instance.Referenceable;
import org.apache.atlas.v1.model.instance.Struct;
import org.apache.atlas.repository.converters.AtlasInstanceConverter;
import org.apache.atlas.repository.graph.FullTextMapperV2;
import org.apache.atlas.repository.graph.GraphHelper;
import org.apache.atlas.repository.graphdb.AtlasVertex;
import org.apache.atlas.util.AtlasRepositoryConfiguration;
import org.apache.commons.collections.CollectionUtils;
import org.apache.commons.collections.MapUtils;
import org.apache.commons.lang3.StringUtils;
import org.slf4j.Logger;
import org.slf4j.LoggerFactory;
import org.springframework.scheduling.annotation.Async;
import org.springframework.stereotype.Component;

import javax.inject.Inject;
import java.util.*;
import java.util.function.Predicate;
import java.util.stream.Collectors;

import static org.apache.atlas.model.TypeCategory.PRIMITIVE;
import static org.apache.atlas.model.audit.EntityAuditEventV2.EntityAuditActionV2.PROPAGATED_CLASSIFICATION_ADD;
import static org.apache.atlas.model.audit.EntityAuditEventV2.EntityAuditActionV2.PROPAGATED_CLASSIFICATION_DELETE;
import static org.apache.atlas.repository.Constants.ENTITY_TEXT_PROPERTY_KEY;
import static org.apache.atlas.repository.Constants.TYPE_NAME_PROPERTY_KEY;


@Component
public class AtlasEntityChangeNotifier implements IAtlasEntityChangeNotifier {
    private static final Logger LOG = LoggerFactory.getLogger(AtlasEntityChangeNotifier.class);

    private final Set<EntityChangeListener>   entityChangeListeners;
    private final Set<EntityChangeListenerV2> entityChangeListenersV2;
    private final AtlasInstanceConverter      instanceConverter;
    private final FullTextMapperV2            fullTextMapperV2;
    private final AtlasTypeRegistry           atlasTypeRegistry;
    private final boolean                     isV2EntityNotificationEnabled;
    private static final List<String> ALLOWED_RELATIONSHIP_TYPES = Arrays.asList(AtlasConfiguration.SUPPORTED_RELATIONSHIP_EVENTS.getStringArray());

    @Inject
    public AtlasEntityChangeNotifier(Set<EntityChangeListener> entityChangeListeners,
                                     Set<EntityChangeListenerV2> entityChangeListenersV2,
                                     AtlasInstanceConverter instanceConverter,
                                     FullTextMapperV2 fullTextMapperV2,
                                     AtlasTypeRegistry atlasTypeRegistry) {
        this.entityChangeListeners         = entityChangeListeners;
        this.entityChangeListenersV2       = entityChangeListenersV2;
        this.instanceConverter             = instanceConverter;
        this.fullTextMapperV2              = fullTextMapperV2;
        this.atlasTypeRegistry             = atlasTypeRegistry;
        this.isV2EntityNotificationEnabled = AtlasRepositoryConfiguration.isV2EntityNotificationEnabled();
    }

    @Override
    public void onEntitiesMutated(EntityMutationResponse entityMutationResponse, boolean isImport) throws AtlasBaseException {
        if (CollectionUtils.isEmpty(entityChangeListeners)) {
            return;
        }

        pruneResponse(entityMutationResponse);

        List<AtlasEntityHeader> createdEntities          = entityMutationResponse.getCreatedEntities();
        List<AtlasEntityHeader> updatedEntities          = entityMutationResponse.getUpdatedEntities();
        List<AtlasEntityHeader> partiallyUpdatedEntities = entityMutationResponse.getPartialUpdatedEntities();
        List<AtlasEntityHeader> deletedEntities          = entityMutationResponse.getDeletedEntities();
        List<AtlasEntityHeader> purgedEntities           = entityMutationResponse.getPurgedEntities();

        // complete full text mapping before calling toReferenceables(), from notifyListners(), to
        // include all vertex updates in the current graph-transaction
        doFullTextMapping(createdEntities);
        doFullTextMapping(updatedEntities);
        doFullTextMapping(partiallyUpdatedEntities);

        notifyListeners(createdEntities, EntityOperation.CREATE, isImport);
        notifyListeners(updatedEntities, EntityOperation.UPDATE, isImport);
        notifyListeners(partiallyUpdatedEntities, EntityOperation.PARTIAL_UPDATE, isImport);
        notifyListeners(deletedEntities, EntityOperation.DELETE, isImport);
        notifyListeners(purgedEntities, EntityOperation.PURGE, isImport);

        notifyPropagatedEntities();
    }

    @Override
    public void notifyRelationshipMutation(List<AtlasRelationship> relationships, EntityNotification.EntityNotificationV2.OperationType operationType) throws AtlasBaseException {
        if (CollectionUtils.isEmpty(entityChangeListeners)) {
            return;
        }

        relationships = relationships.stream().filter(r -> ALLOWED_RELATIONSHIP_TYPES.contains(r.getTypeName())).collect(Collectors.toList());
        if (CollectionUtils.isEmpty(relationships))
            return;
        switch (operationType) {
            case RELATIONSHIP_CREATE:
                notifyRelationshipListeners(relationships, EntityOperation.CREATE, false);
                break;
            case RELATIONSHIP_UPDATE:
                notifyRelationshipListeners(relationships, EntityOperation.UPDATE, false);
                break;
            case RELATIONSHIP_DELETE:
                notifyRelationshipListeners(relationships, EntityOperation.DELETE, false);
                break;
        }
    }

    @Override
    public void onClassificationAddedToEntity(AtlasEntity entity, List<AtlasClassification> addedClassifications) throws AtlasBaseException {
        if (isV2EntityNotificationEnabled) {
            doFullTextMapping(entity.getGuid());

            for (EntityChangeListenerV2 listener : entityChangeListenersV2) {
                listener.onClassificationsAdded(entity, addedClassifications);
            }
        } else {
            updateFullTextMapping(entity.getGuid(), addedClassifications);

            if (instanceConverter != null) {
                Referenceable entityRef = toReferenceable(entity.getGuid());
                List<Struct>  traits    = toStruct(addedClassifications);

                if (entityRef == null || CollectionUtils.isEmpty(traits)) {
                    return;
                }

                for (EntityChangeListener listener : entityChangeListeners) {
                    try {
                        listener.onTraitsAdded(entityRef, traits);
                    } catch (AtlasException e) {
                        throw new AtlasBaseException(AtlasErrorCode.NOTIFICATION_FAILED, e, getListenerName(listener), "TraitAdd");
                    }
                }
            }
        }
    }

    @Override
    public void onClassificationsAddedToEntities(List<AtlasEntity> entities, List<AtlasClassification> addedClassifications, boolean forceInline) throws AtlasBaseException {
        if (isV2EntityNotificationEnabled) {
            doFullTextMappingHelper(entities);

            for (EntityChangeListenerV2 listener : entityChangeListenersV2) {
                listener.onClassificationsAdded(entities, addedClassifications, forceInline);
            }
        } else {
            updateFullTextMapping(entities, addedClassifications);

            if (instanceConverter != null) {
                List<Struct> traits = toStruct(addedClassifications);

                if (!CollectionUtils.isEmpty(traits)) {
                    for(AtlasEntity entity : entities) {
                        Referenceable entityRef = toReferenceable(entity.getGuid());

                        if (entityRef == null) {
                            LOG.warn("EntityRef with guid {} not found while adding classifications {} ", entity.getGuid(), addedClassifications);
                            continue;
                        }

                        for (EntityChangeListener listener : entityChangeListeners) {
                            try {
                                listener.onTraitsAdded(entityRef, traits);
                            } catch (AtlasException e) {
                                throw new AtlasBaseException(AtlasErrorCode.NOTIFICATION_FAILED, e, getListenerName(listener), "TraitAdd");
                            }
                        }
                    }
                }
            }
        }
    }

    @Override
    @Async
<<<<<<< HEAD
    public void onClassificationPropagationAddedToEntities(List<AtlasEntity> entities, List<AtlasClassification> addedClassifications, boolean forceInline) throws AtlasBaseException {
=======
    public void onClassificationPropagationAddedToEntities(List<AtlasEntity> entities, List<AtlasClassification> addedClassifications, boolean forceInline, RequestContext requestContext) throws AtlasBaseException {
        setRequestContext(requestContext);
        for (EntityChangeListenerV2 listener : entityChangeListenersV2) {
            listener.onClassificationPropagationsAdded(entities, addedClassifications, forceInline);
        }
    }

    @Override
    @Async
    public void onClassificationPropagationAddedToEntitiesV2(Set<AtlasVertex> vertices, List<AtlasClassification> addedClassifications, boolean forceInline, RequestContext requestContext) throws AtlasBaseException {
        Set<AtlasStructType.AtlasAttribute> primitiveAttributes = getEntityTypeAttributes(vertices);
        List<AtlasEntity> entities = instanceConverter.getEnrichedEntitiesWithPrimitiveAttributes(vertices, primitiveAttributes);
        setRequestContext(requestContext);
        for (EntityChangeListenerV2 listener : entityChangeListenersV2) {
            listener.onClassificationPropagationsAdded(entities, addedClassifications, forceInline);
        }
    }

    @Override
    @Async
    public void onClassificationsAddedToEntitiesV2(Set<AtlasVertex> vertices, List<AtlasClassification> addedClassifications, boolean forceInline, RequestContext requestContext) throws AtlasBaseException {
        Set<AtlasStructType.AtlasAttribute> primitiveAttributes = getEntityTypeAttributes(vertices);
        List<AtlasEntity> entities = instanceConverter.getEnrichedEntitiesWithPrimitiveAttributes(vertices, primitiveAttributes);
        setRequestContext(requestContext);
>>>>>>> 456088f8
        for (EntityChangeListenerV2 listener : entityChangeListenersV2) {
            listener.onClassificationPropagationsAdded(entities, addedClassifications, forceInline);
        }
    }


    @Override
    public void onClassificationUpdatedToEntity(AtlasEntity entity, List<AtlasClassification> updatedClassifications) throws AtlasBaseException {
        doFullTextMapping(entity.getGuid());

        if (isV2EntityNotificationEnabled) {
            for (EntityChangeListenerV2 listener : entityChangeListenersV2) {
                listener.onClassificationsUpdated(entity, updatedClassifications);
            }
        } else {
            if (instanceConverter != null) {
                Referenceable entityRef = toReferenceable(entity.getGuid());
                List<Struct>  traits    = toStruct(updatedClassifications);

                if (entityRef == null || CollectionUtils.isEmpty(traits)) {
                    return;
                }

                for (EntityChangeListener listener : entityChangeListeners) {
                    try {
                        listener.onTraitsUpdated(entityRef, traits);
                    } catch (AtlasException e) {
                        throw new AtlasBaseException(AtlasErrorCode.NOTIFICATION_FAILED, e, getListenerName(listener), "TraitUpdate");
                    }
                }
            }
        }
    }

    @Override
<<<<<<< HEAD
    public void onClassificationUpdatedToEntityV2(AtlasEntity entity, List<AtlasClassification> updatedClassifications, boolean forceInline) throws AtlasBaseException {
        doFullTextMapping(entity.getGuid());

        if (isV2EntityNotificationEnabled) {
            for (EntityChangeListenerV2 listener : entityChangeListenersV2) {
                listener.onClassificationsUpdatedV2(entity, updatedClassifications, forceInline);
=======
    public void onClassificationUpdatedToEntity(AtlasEntity entity, List<AtlasClassification> updatedClassifications, boolean forceInline) throws AtlasBaseException {

        if (isV2EntityNotificationEnabled) {
            for (EntityChangeListenerV2 listener : entityChangeListenersV2) {
                listener.onClassificationPropagationUpdated(entity, updatedClassifications, forceInline);
>>>>>>> 456088f8
            }
        } else {
            if (instanceConverter != null) {
                Referenceable entityRef = toReferenceable(entity.getGuid());
                List<Struct>  traits    = toStruct(updatedClassifications);

                if (entityRef == null || CollectionUtils.isEmpty(traits)) {
                    return;
                }

                for (EntityChangeListener listener : entityChangeListeners) {
                    try {
                        listener.onTraitsUpdated(entityRef, traits);
                    } catch (AtlasException e) {
                        throw new AtlasBaseException(AtlasErrorCode.NOTIFICATION_FAILED, e, getListenerName(listener), "TraitUpdate");
                    }
                }
            }
        }
    }

    @Override
    public void onClassificationUpdatedToEntities(List<AtlasEntity> entities, AtlasClassification updatedClassification) throws AtlasBaseException {
        for (AtlasEntity entity : entities) {
            onClassificationUpdatedToEntity(entity, Collections.singletonList(updatedClassification));
        }
    }

    @Override
    @Async
<<<<<<< HEAD
    public void onClassificationUpdatedToEntitiesV2(List<AtlasEntity> entities, AtlasClassification updatedClassification, boolean forceInline) throws AtlasBaseException {
        for (AtlasEntity entity : entities) {
            onClassificationUpdatedToEntityV2(entity, Collections.singletonList(updatedClassification), forceInline);
=======
    public void onClassificationUpdatedToEntitiesV2(List<AtlasEntity> entities, AtlasClassification updatedClassification, boolean forceInline, RequestContext requestContext) throws AtlasBaseException {
        setRequestContext(requestContext);
        for (AtlasEntity entity : entities) {
            onClassificationUpdatedToEntity(entity, Collections.singletonList(updatedClassification), forceInline);
        }
    }

    @Override
    @Async
    public void onClassificationUpdatedToEntitiesV2(Set<AtlasVertex> vertices, AtlasClassification updatedClassification, boolean forceInline, RequestContext requestContext) throws AtlasBaseException {
        Set<AtlasStructType.AtlasAttribute> primitiveAttributes = getEntityTypeAttributes(vertices);
        List<AtlasEntity> entities = instanceConverter.getEnrichedEntitiesWithPrimitiveAttributes(vertices, primitiveAttributes);
        setRequestContext(requestContext);
        for (AtlasEntity entity : entities) {
            onClassificationUpdatedToEntity(entity, Collections.singletonList(updatedClassification), forceInline);
>>>>>>> 456088f8
        }
    }

    @Override
    public void onClassificationDeletedFromEntity(AtlasEntity entity, List<AtlasClassification> deletedClassifications) throws AtlasBaseException {
        doFullTextMapping(entity.getGuid());

        if (isV2EntityNotificationEnabled) {
            for (EntityChangeListenerV2 listener : entityChangeListenersV2) {
                listener.onClassificationsDeleted(entity, deletedClassifications);
            }
        } else {
            if (instanceConverter != null) {
                Referenceable entityRef = toReferenceable(entity.getGuid());
                List<Struct>  traits    = toStruct(deletedClassifications);

                if (entityRef == null || CollectionUtils.isEmpty(deletedClassifications)) {
                    return;
                }

                for (EntityChangeListener listener : entityChangeListeners) {
                    try {
                        listener.onTraitsDeleted(entityRef, traits);
                    } catch (AtlasException e) {
                        throw new AtlasBaseException(AtlasErrorCode.NOTIFICATION_FAILED, e, getListenerName(listener), "TraitDelete");
                    }
                }
            }
        }
    }

    @Override
    public void onClassificationsDeletedFromEntities(List<AtlasEntity> entities, List<AtlasClassification> deletedClassifications) throws AtlasBaseException {
        doFullTextMappingHelper(entities);

        if (isV2EntityNotificationEnabled) {
            for (EntityChangeListenerV2 listener : entityChangeListenersV2) {
                listener.onClassificationsDeleted(entities, deletedClassifications);
            }
        } else {
            if (instanceConverter != null) {
                List<Struct> traits = toStruct(deletedClassifications);

                if(!CollectionUtils.isEmpty(deletedClassifications)) {
                    for(AtlasEntity entity : entities) {
                        Referenceable entityRef = toReferenceable(entity.getGuid());

                        if (entityRef == null) {
                            LOG.warn("EntityRef with guid {} not found while deleting classifications {} ", entity.getGuid(), deletedClassifications);
                            continue;
                        }

                        for (EntityChangeListener listener : entityChangeListeners) {
                            try {
                                listener.onTraitsDeleted(entityRef, traits);
                            } catch (AtlasException e) {
                                throw new AtlasBaseException(AtlasErrorCode.NOTIFICATION_FAILED, e, getListenerName(listener), "TraitDelete");
                            }
                        }
                    }
                }
            }
        }
    }

    @Override
    public void onClassificationDeletedFromEntities(List<AtlasEntity> entities, AtlasClassification deletedClassification) throws AtlasBaseException {
        for (AtlasEntity entity : entities) {
            onClassificationDeletedFromEntity(entity, Collections.singletonList(deletedClassification));
        }
    }

    @Override
<<<<<<< HEAD
    @Async
    public void onClassificationDeletedFromEntitiesV2(List<AtlasEntity> entities, AtlasClassification deletedClassification, boolean forceInline) throws AtlasBaseException {
        for (AtlasEntity entity : entities) {
            onClassificationDeletedFromEntityV2(entity, Collections.singletonList(deletedClassification), forceInline);
=======
    public void onClassificationDeletedFromEntitiesV2(Set<AtlasVertex> vertices, AtlasClassification deletedClassification) throws AtlasBaseException {
        Set<AtlasStructType.AtlasAttribute> primitiveAttributes = getEntityTypeAttributes(vertices);
        List<AtlasEntity> entities = instanceConverter.getEnrichedEntitiesWithPrimitiveAttributes(vertices, primitiveAttributes);
        for (AtlasEntity entity : entities) {
            onClassificationDeletedFromEntity(entity, Collections.singletonList(deletedClassification));
        }
    }

    @Override
    @Async
    public void onClassificationPropagationDeleted(List<AtlasEntity> entities, AtlasClassification deletedClassification, boolean forceInline, RequestContext requestContext) throws AtlasBaseException {
        setRequestContext(requestContext);
        for (AtlasEntity entity : entities) {
            onClassificationPropagationDeleted(entity, Collections.singletonList(deletedClassification), forceInline);
>>>>>>> 456088f8
        }
    }

    @Override
<<<<<<< HEAD
    public void onClassificationDeletedFromEntityV2(AtlasEntity entity, List<AtlasClassification> deletedClassifications, boolean forceInline) throws AtlasBaseException {
=======
    @Async
    public void onClassificationPropagationDeletedV2(Set<AtlasVertex> vertices, AtlasClassification deletedClassification, boolean forceInline, RequestContext requestContext) throws AtlasBaseException {
        Set<AtlasStructType.AtlasAttribute> primitiveAttributes = getEntityTypeAttributes(vertices);
        List<AtlasEntity> entities = instanceConverter.getEnrichedEntitiesWithPrimitiveAttributes(vertices, primitiveAttributes);
        setRequestContext(requestContext);
        for (AtlasEntity entity : entities) {
            onClassificationPropagationDeleted(entity, Collections.singletonList(deletedClassification), forceInline);
        }
    }
    
    public void setRequestContext(RequestContext requestContext) {
        RequestContext.get().setRequestContextHeaders(requestContext.getRequestContextHeaders());
        RequestContext.get().setUser(requestContext.getUser(), requestContext.getUserGroups());
    }

    @Override
    public void onClassificationPropagationDeleted(AtlasEntity entity, List<AtlasClassification> deletedClassifications, boolean forceInline) throws AtlasBaseException {
>>>>>>> 456088f8
        doFullTextMapping(entity.getGuid());

        if (isV2EntityNotificationEnabled) {
            for (EntityChangeListenerV2 listener : entityChangeListenersV2) {
                listener.onClassificationsDeletedV2(entity, deletedClassifications, forceInline);
            }
        } else {
            if (instanceConverter != null) {
                Referenceable entityRef = toReferenceable(entity.getGuid());
                List<Struct>  traits    = toStruct(deletedClassifications);

                if (entityRef == null || CollectionUtils.isEmpty(deletedClassifications)) {
                    return;
                }

                for (EntityChangeListener listener : entityChangeListeners) {
                    try {
                        listener.onTraitsDeleted(entityRef, traits);
                    } catch (AtlasException e) {
                        throw new AtlasBaseException(AtlasErrorCode.NOTIFICATION_FAILED, e, getListenerName(listener), "TraitDelete");
                    }
                }
            }
        }
    }

    @Override
    public void onTermAddedToEntities(AtlasGlossaryTerm term, List<AtlasRelatedObjectId> entityIds) throws AtlasBaseException {
        // listeners notified on term-entity association only if v2 notifications are enabled
        if (isV2EntityNotificationEnabled) {
            for (EntityChangeListenerV2 listener : entityChangeListenersV2) {
                listener.onTermAdded(term, entityIds);
            }
        } else if (instanceConverter != null) {
            List<Referenceable> entityRefs = toReferenceables(entityIds);

            for (EntityChangeListener listener : entityChangeListeners) {
                try {
                    listener.onTermAdded(entityRefs, term);
                } catch (AtlasException e) {
                    throw new AtlasBaseException(AtlasErrorCode.NOTIFICATION_FAILED, e, getListenerName(listener), "TermAdd");
                }
            }
        }
    }

    @Override
    public void onTermDeletedFromEntities(AtlasGlossaryTerm term, List<AtlasRelatedObjectId> entityIds) throws AtlasBaseException {
        // listeners notified on term-entity disassociation only if v2 notifications are enabled
        if (isV2EntityNotificationEnabled) {
            for (EntityChangeListenerV2 listener : entityChangeListenersV2) {
                listener.onTermDeleted(term, entityIds);
            }
        } else if (instanceConverter != null) {
            List<Referenceable> entityRefs = toReferenceables(entityIds);

            for (EntityChangeListener listener : entityChangeListeners) {
                try {
                    listener.onTermDeleted(entityRefs, term);
                } catch (AtlasException e) {
                    throw new AtlasBaseException(AtlasErrorCode.NOTIFICATION_FAILED, e, getListenerName(listener), "TermDelete");
                }
            }
        }
    }

    @Override
    public void onLabelsUpdatedFromEntity(String entityGuid, Set<String> addedLabels, Set<String> deletedLabels) throws AtlasBaseException {
        doFullTextMapping(entityGuid);

        if (isV2EntityNotificationEnabled) {
            AtlasEntity entity = instanceConverter.getAndCacheEntity(entityGuid);

            for (EntityChangeListenerV2 listener : entityChangeListenersV2) {
                listener.onLabelsDeleted(entity, deletedLabels);
                listener.onLabelsAdded(entity, addedLabels);
            }
        }
    }

    @Override
    public void notifyPropagatedEntities() throws AtlasBaseException {
        RequestContext                         context             = RequestContext.get();
        Map<String, List<AtlasClassification>> addedPropagations   = context.getAddedPropagations();
        Map<String, List<AtlasClassification>> removedPropagations = context.getRemovedPropagations();

        notifyPropagatedEntities(addedPropagations, PROPAGATED_CLASSIFICATION_ADD);
        context.clearAddedPropagations();
        notifyPropagatedEntities(removedPropagations, PROPAGATED_CLASSIFICATION_DELETE);
        context.clearRemovePropagations();
    }

    @Override
    public void onBusinessAttributesUpdated(String entityGuid, Map<String, Map<String, Object>> updatedBusinessAttributes) throws AtlasBaseException{
        if (isV2EntityNotificationEnabled) {
            AtlasEntity entity = instanceConverter.getEntityWithMandatoryRelations(entityGuid);

            for (EntityChangeListenerV2 listener : entityChangeListenersV2) {
                listener.onBusinessAttributesUpdated(entity, updatedBusinessAttributes);
            }
        }
    }


    private void notifyPropagatedEntities(Map<String, List<AtlasClassification>> entityPropagationMap, EntityAuditActionV2 action) throws AtlasBaseException {
        if (MapUtils.isEmpty(entityPropagationMap) || action == null) {
            return;
        }

        RequestContext context = RequestContext.get();

        for (String guid : entityPropagationMap.keySet()) {
            // if entity is deleted, don't send propagated classifications add/remove notifications.
            if (context.isDeletedEntity(guid)) {
                continue;
            }

            AtlasEntity entity = fullTextMapperV2.getAndCacheEntity(guid);

            if (entity == null) {
                continue;
            }

            if (action == PROPAGATED_CLASSIFICATION_ADD) {
                onClassificationAddedToEntity(entity, entityPropagationMap.get(guid));
            } else if (action == PROPAGATED_CLASSIFICATION_DELETE) {
                onClassificationDeletedFromEntity(entity, entityPropagationMap.get(guid));
            }
        }
    }

    private String getListenerName(EntityChangeListener listener) {
        return listener.getClass().getSimpleName();
    }

    private static final Predicate<AtlasEntityHeader> PRED_IS_NOT_TYPE_AUDIT_ENTITY = obj -> !obj.getTypeName().equals(AtlasAuditService.ENTITY_TYPE_AUDIT_ENTRY);

    private boolean skipAuditEntries(List<AtlasEntityHeader> entityHeaders) {
        return CollectionUtils.isEmpty(entityHeaders) || !entityHeaders.stream().anyMatch(PRED_IS_NOT_TYPE_AUDIT_ENTITY);
    }

    private void notifyListeners(List<AtlasEntityHeader> entityHeaders, EntityOperation operation, boolean isImport) throws AtlasBaseException {
        if (CollectionUtils.isEmpty(entityHeaders)) {
            return;
        }
        if (skipAuditEntries(entityHeaders)) {
            return;
        }

        MetricRecorder metric = RequestContext.get().startMetricRecord("notifyListeners");

        if (isV2EntityNotificationEnabled) {
            notifyV2Listeners(entityHeaders, operation, isImport);
        } else {
            notifyV1Listeners(entityHeaders, operation, isImport);
        }

        RequestContext.get().endMetricRecord(metric);
    }

    private void notifyRelationshipListeners(List<AtlasRelationship> relationships, EntityOperation operation, boolean isImport) throws AtlasBaseException {
        if (CollectionUtils.isEmpty(relationships)) {
            return;
        }

        if (isV2EntityNotificationEnabled) {
            notifyV2RelationshipListeners(relationships, operation, isImport);
            return;
        }

        LOG.warn("Relationships not supported by v1 notifications. {}", relationships);
    }


    private void notifyV1Listeners(List<AtlasEntityHeader> entityHeaders, EntityOperation operation, boolean isImport) throws AtlasBaseException {
        if (operation != EntityOperation.PURGE && instanceConverter != null) {
            List<Referenceable> typedRefInsts = toReferenceables(entityHeaders, operation);

            for (EntityChangeListener listener : entityChangeListeners) {
                try {
                    switch (operation) {
                        case CREATE:
                            listener.onEntitiesAdded(typedRefInsts, isImport);
                            break;
                        case UPDATE:
                        case PARTIAL_UPDATE:
                            listener.onEntitiesUpdated(typedRefInsts, isImport);
                            break;
                        case DELETE:
                            listener.onEntitiesDeleted(typedRefInsts, isImport);
                            break;
                    }
                } catch (AtlasException e) {
                    throw new AtlasBaseException(AtlasErrorCode.NOTIFICATION_FAILED, e, getListenerName(listener), operation.toString());
                }
            }
        }
    }

    private void notifyV2Listeners(List<AtlasEntityHeader> entityHeaders, EntityOperation operation, boolean isImport) throws AtlasBaseException {
        List<AtlasEntity> entities = toAtlasEntities(entityHeaders, operation);

        for (EntityChangeListenerV2 listener : entityChangeListenersV2) {
            switch (operation) {
                case CREATE:
                    listener.onEntitiesAdded(entities, isImport);
                    break;

                case UPDATE:
                case PARTIAL_UPDATE:
                    listener.onEntitiesUpdated(entities, isImport);
                    break;

                case DELETE:
                    listener.onEntitiesDeleted(entities, isImport);
                    break;

                case PURGE:
                    listener.onEntitiesPurged(entities);
                    break;
            }
        }
    }

    private void notifyV2RelationshipListeners(List<AtlasRelationship> relationships, EntityOperation operation, boolean isImport) throws AtlasBaseException {

        for (EntityChangeListenerV2 listener : entityChangeListenersV2) {
            switch (operation) {
                case CREATE:
                    listener.onRelationshipsAdded(relationships, isImport);
                    break;
                case UPDATE:
                case PARTIAL_UPDATE:
                    listener.onRelationshipsUpdated(relationships, isImport);
                    break;
                case DELETE:
                    listener.onRelationshipsDeleted(relationships, isImport);
                    break;
                case PURGE:
                    listener.onRelationshipsPurged(relationships);
                    break;
            }
        }
    }

    private List<Referenceable> toReferenceables(List<AtlasEntityHeader> entityHeaders, EntityOperation operation) throws AtlasBaseException {
        List<Referenceable> ret = new ArrayList<>(entityHeaders.size());

        if (instanceConverter != null) {
            // delete notifications don't need all attributes. Hence the special handling for delete operation
            if (operation == EntityOperation.DELETE) {
                for (AtlasEntityHeader entityHeader : entityHeaders) {
                    ret.add(new Referenceable(entityHeader.getGuid(), entityHeader.getTypeName(), entityHeader.getAttributes()));
                }
            } else {
                for (AtlasEntityHeader entityHeader : entityHeaders) {
                    ret.add(toReferenceable(entityHeader.getGuid()));
                }
            }
        }

        return ret;
    }

    private List<Referenceable> toReferenceables(List<AtlasRelatedObjectId> entityIds) throws AtlasBaseException {
        List<Referenceable> ret = new ArrayList<>();

        if (instanceConverter != null && CollectionUtils.isNotEmpty(entityIds)) {
            for (AtlasRelatedObjectId relatedObjectId : entityIds) {
                String entityGuid = relatedObjectId.getGuid();

                ret.add(toReferenceable(entityGuid));
            }
        }

        return ret;
    }

    private Referenceable toReferenceable(String entityId) throws AtlasBaseException {
        Referenceable ret = null;

        if (instanceConverter != null && StringUtils.isNotEmpty(entityId)) {
            ret = instanceConverter.getReferenceable(entityId);
        }

        return ret;
    }

    private List<Struct> toStruct(List<AtlasClassification> classifications) throws AtlasBaseException {
        List<Struct> ret = null;

        if (instanceConverter != null && classifications != null) {
            ret = new ArrayList<>(classifications.size());

            for (AtlasClassification classification : classifications) {
                if (classification != null) {
                    ret.add(instanceConverter.getTrait(classification));
                }
            }
        }

        return ret;
    }

    private List<AtlasEntity> toAtlasEntities(List<AtlasEntityHeader> entityHeaders, EntityOperation operation) throws AtlasBaseException {
        List<AtlasEntity> ret = new ArrayList<>();

        if (CollectionUtils.isNotEmpty(entityHeaders)) {
            for (AtlasEntityHeader entityHeader : entityHeaders) {
                String          typeName   = entityHeader.getTypeName();
                AtlasEntityType entityType = atlasTypeRegistry.getEntityTypeByName(typeName);

                if (entityType == null) {
                    continue;
                }

                // Skip all internal types as the HARD DELETE will cause lookup errors
                if (entityType.isInternalType()) {
                    if (LOG.isDebugEnabled()) {
                        LOG.debug("Skipping internal type = {}", typeName);
                    }
                    continue;
                }

                final AtlasEntity entity;

                // delete notifications don't need all attributes. Hence the special handling for delete operation
                if (operation == EntityOperation.DELETE || operation == EntityOperation.PURGE) {
                    entity = new AtlasEntity(entityHeader);
                } else {
                    String entityGuid = entityHeader.getGuid();
                    entity = fullTextMapperV2.getAndCacheEntity(entityGuid);
                    if (operation == EntityOperation.UPDATE || entityHeader.getAttributes() != null) {
                        entity.setAttributes(entityHeader.getAttributes());
                    }
                }

                if (entity != null) {
                    ret.add(entity);
                }
            }
        }

        return ret;
    }

    private void doFullTextMapping(List<AtlasEntityHeader> entityHeaders) {
        if(AtlasRepositoryConfiguration.isFreeTextSearchEnabled() || !AtlasRepositoryConfiguration.isFullTextSearchEnabled()) {
            return;
        }

        if (CollectionUtils.isEmpty(entityHeaders)) {
            return;
        }

        MetricRecorder metric = RequestContext.get().startMetricRecord("fullTextMapping");

        for (AtlasEntityHeader entityHeader : entityHeaders) {
            if(GraphHelper.isInternalType(entityHeader.getTypeName())) {
                continue;
            }

            String      guid   = entityHeader.getGuid();
            AtlasVertex vertex = AtlasGraphUtilsV2.findByGuid(guid);

            if(vertex == null) {
                continue;
            }

            try {
                String fullText = fullTextMapperV2.getIndexTextForEntity(guid);

                AtlasGraphUtilsV2.setEncodedProperty(vertex, ENTITY_TEXT_PROPERTY_KEY, fullText);
            } catch (AtlasBaseException e) {
                LOG.error("FullText mapping failed for Vertex[ guid = {} ]", guid, e);
            }
        }

        RequestContext.get().endMetricRecord(metric);
    }

    private void updateFullTextMapping(String entityId, List<AtlasClassification> classifications) {
        if(AtlasRepositoryConfiguration.isFreeTextSearchEnabled() || !AtlasRepositoryConfiguration.isFullTextSearchEnabled()) {
            return;
        }

        if (StringUtils.isEmpty(entityId) || CollectionUtils.isEmpty(classifications)) {
            return;
        }

        AtlasVertex atlasVertex = AtlasGraphUtilsV2.findByGuid(entityId);
        if(atlasVertex == null || GraphHelper.isInternalType(atlasVertex)) {
            return;
        }

        MetricRecorder metric = RequestContext.get().startMetricRecord("fullTextMapping");

        try {
            String classificationFullText = fullTextMapperV2.getIndexTextForClassifications(entityId, classifications);
            String existingFullText       = AtlasGraphUtilsV2.getEncodedProperty(atlasVertex, ENTITY_TEXT_PROPERTY_KEY, String.class);
            String newFullText            = existingFullText + " " + classificationFullText;

            AtlasGraphUtilsV2.setEncodedProperty(atlasVertex, ENTITY_TEXT_PROPERTY_KEY, newFullText);
        } catch (AtlasBaseException e) {
            LOG.error("FullText mapping failed for Vertex[ guid = {} ]", entityId, e);
        }

        RequestContext.get().endMetricRecord(metric);
    }

    private void updateFullTextMapping(List<AtlasEntity> entities, List<AtlasClassification> classifications) {
        for (AtlasEntity entity : entities) {
            updateFullTextMapping(entity.getGuid(), classifications);
        }
    }

    private void doFullTextMapping(String guid) {
        if(AtlasRepositoryConfiguration.isFreeTextSearchEnabled() || !AtlasRepositoryConfiguration.isFullTextSearchEnabled()) {
            return;
        }

        AtlasEntityHeader entityHeader = new AtlasEntityHeader();
        entityHeader.setGuid(guid);

        doFullTextMapping(Collections.singletonList(entityHeader));
    }

    private void doFullTextMappingHelper(List<AtlasEntity> entities) {
        for (AtlasEntity entity : entities) {
            doFullTextMapping(entity.getGuid());
        }
    }

    private void pruneResponse(EntityMutationResponse resp) {
        if (LOG.isDebugEnabled()) {
            LOG.debug("==> pruneResponse()");
        }

        List<AtlasEntityHeader> createdEntities        = resp.getCreatedEntities();
        List<AtlasEntityHeader> updatedEntities        = resp.getUpdatedEntities();
        List<AtlasEntityHeader> partialUpdatedEntities = resp.getPartialUpdatedEntities();
        List<AtlasEntityHeader> deletedEntities        = resp.getDeletedEntities();
        List<AtlasEntityHeader> purgedEntities        = resp.getPurgedEntities();

        // remove entities with DELETED status from created & updated lists
        purgeDeletedEntities(createdEntities);
        purgeDeletedEntities(updatedEntities);
        purgeDeletedEntities(partialUpdatedEntities);

        // remove entities purged in this mutation from created & updated lists
        if (purgedEntities != null) {
            for (AtlasEntityHeader entity : purgedEntities) {
                purgeEntity(entity.getGuid(), deletedEntities);
                purgeEntity(entity.getGuid(), createdEntities);
                purgeEntity(entity.getGuid(), updatedEntities);
                purgeEntity(entity.getGuid(), partialUpdatedEntities);
            }
        }

        // remove entities deleted in this mutation from created & updated lists
        if (deletedEntities != null) {
            for (AtlasEntityHeader entity : deletedEntities) {
                purgeEntity(entity.getGuid(), createdEntities);
                purgeEntity(entity.getGuid(), updatedEntities);
                purgeEntity(entity.getGuid(), partialUpdatedEntities);
            }
        }

        // remove entities created in this mutation from updated lists
        if (createdEntities != null) {
            for (AtlasEntityHeader entity : createdEntities) {
                purgeEntity(entity.getGuid(),updatedEntities);
                purgeEntity(entity.getGuid(), partialUpdatedEntities);
            }
        }

        // remove entities updated in this mutation from partial-updated list
        if (updatedEntities != null) {
            for (AtlasEntityHeader entity : updatedEntities) {
                purgeEntity(entity.getGuid(), partialUpdatedEntities);
            }
        }

        if (LOG.isDebugEnabled()) {
            LOG.debug("<== pruneResponse()");
        }
    }

    private void purgeDeletedEntities(List<AtlasEntityHeader> entities) {
        if (entities != null) {
            for (ListIterator<AtlasEntityHeader> iter = entities.listIterator(); iter.hasNext(); ) {
                AtlasEntityHeader entity = iter.next();

                if (entity.getStatus() == AtlasEntity.Status.DELETED) {
                    if (LOG.isDebugEnabled()) {
                        LOG.debug("purgeDeletedEntities(guid={}, status={}): REMOVED", entity.getGuid(), entity.getStatus());
                    }

                    iter.remove();
                }
            }
        }
    }

    private void purgeEntity(String guid, List<AtlasEntityHeader> entities) {
        if (guid != null && entities != null) {
            for (ListIterator<AtlasEntityHeader> iter = entities.listIterator(); iter.hasNext(); ) {
                AtlasEntityHeader entity = iter.next();

                if (org.apache.commons.lang.StringUtils.equals(guid, entity.getGuid())) {
                    if (LOG.isDebugEnabled()) {
                        LOG.debug("purgeEntity(guid={}): REMOVED", entity.getGuid());
                    }

                    iter.remove();
                }
            }
        }
    }

    private Set<AtlasStructType.AtlasAttribute> getEntityTypeAttributes(Set<AtlasVertex> entities) {
        Set<AtlasStructType.AtlasAttribute> atlasAttributes = new HashSet<>();
        for (AtlasVertex entity : entities) {
            AtlasEntityType entityType = atlasTypeRegistry.getEntityTypeByName(entity.getProperty(TYPE_NAME_PROPERTY_KEY, String.class));
            if (entityType != null) {
                Map<String, AtlasStructType.AtlasAttribute> attributes = entityType.getAllAttributes();
                if (MapUtils.isNotEmpty(attributes)) {
                    for (AtlasStructType.AtlasAttribute attribute : attributes.values()) {
                        if (PRIMITIVE.equals(attribute.getAttributeType().getTypeCategory())) {
                            atlasAttributes.add(attribute);
                        }
                    }
                }
            }
        }

        return atlasAttributes;

    }
}<|MERGE_RESOLUTION|>--- conflicted
+++ resolved
@@ -213,9 +213,6 @@
 
     @Override
     @Async
-<<<<<<< HEAD
-    public void onClassificationPropagationAddedToEntities(List<AtlasEntity> entities, List<AtlasClassification> addedClassifications, boolean forceInline) throws AtlasBaseException {
-=======
     public void onClassificationPropagationAddedToEntities(List<AtlasEntity> entities, List<AtlasClassification> addedClassifications, boolean forceInline, RequestContext requestContext) throws AtlasBaseException {
         setRequestContext(requestContext);
         for (EntityChangeListenerV2 listener : entityChangeListenersV2) {
@@ -240,7 +237,6 @@
         Set<AtlasStructType.AtlasAttribute> primitiveAttributes = getEntityTypeAttributes(vertices);
         List<AtlasEntity> entities = instanceConverter.getEnrichedEntitiesWithPrimitiveAttributes(vertices, primitiveAttributes);
         setRequestContext(requestContext);
->>>>>>> 456088f8
         for (EntityChangeListenerV2 listener : entityChangeListenersV2) {
             listener.onClassificationPropagationsAdded(entities, addedClassifications, forceInline);
         }
@@ -276,20 +272,11 @@
     }
 
     @Override
-<<<<<<< HEAD
-    public void onClassificationUpdatedToEntityV2(AtlasEntity entity, List<AtlasClassification> updatedClassifications, boolean forceInline) throws AtlasBaseException {
-        doFullTextMapping(entity.getGuid());
-
-        if (isV2EntityNotificationEnabled) {
-            for (EntityChangeListenerV2 listener : entityChangeListenersV2) {
-                listener.onClassificationsUpdatedV2(entity, updatedClassifications, forceInline);
-=======
     public void onClassificationUpdatedToEntity(AtlasEntity entity, List<AtlasClassification> updatedClassifications, boolean forceInline) throws AtlasBaseException {
 
         if (isV2EntityNotificationEnabled) {
             for (EntityChangeListenerV2 listener : entityChangeListenersV2) {
                 listener.onClassificationPropagationUpdated(entity, updatedClassifications, forceInline);
->>>>>>> 456088f8
             }
         } else {
             if (instanceConverter != null) {
@@ -320,11 +307,6 @@
 
     @Override
     @Async
-<<<<<<< HEAD
-    public void onClassificationUpdatedToEntitiesV2(List<AtlasEntity> entities, AtlasClassification updatedClassification, boolean forceInline) throws AtlasBaseException {
-        for (AtlasEntity entity : entities) {
-            onClassificationUpdatedToEntityV2(entity, Collections.singletonList(updatedClassification), forceInline);
-=======
     public void onClassificationUpdatedToEntitiesV2(List<AtlasEntity> entities, AtlasClassification updatedClassification, boolean forceInline, RequestContext requestContext) throws AtlasBaseException {
         setRequestContext(requestContext);
         for (AtlasEntity entity : entities) {
@@ -340,7 +322,6 @@
         setRequestContext(requestContext);
         for (AtlasEntity entity : entities) {
             onClassificationUpdatedToEntity(entity, Collections.singletonList(updatedClassification), forceInline);
->>>>>>> 456088f8
         }
     }
 
@@ -414,12 +395,6 @@
     }
 
     @Override
-<<<<<<< HEAD
-    @Async
-    public void onClassificationDeletedFromEntitiesV2(List<AtlasEntity> entities, AtlasClassification deletedClassification, boolean forceInline) throws AtlasBaseException {
-        for (AtlasEntity entity : entities) {
-            onClassificationDeletedFromEntityV2(entity, Collections.singletonList(deletedClassification), forceInline);
-=======
     public void onClassificationDeletedFromEntitiesV2(Set<AtlasVertex> vertices, AtlasClassification deletedClassification) throws AtlasBaseException {
         Set<AtlasStructType.AtlasAttribute> primitiveAttributes = getEntityTypeAttributes(vertices);
         List<AtlasEntity> entities = instanceConverter.getEnrichedEntitiesWithPrimitiveAttributes(vertices, primitiveAttributes);
@@ -434,14 +409,10 @@
         setRequestContext(requestContext);
         for (AtlasEntity entity : entities) {
             onClassificationPropagationDeleted(entity, Collections.singletonList(deletedClassification), forceInline);
->>>>>>> 456088f8
-        }
-    }
-
-    @Override
-<<<<<<< HEAD
-    public void onClassificationDeletedFromEntityV2(AtlasEntity entity, List<AtlasClassification> deletedClassifications, boolean forceInline) throws AtlasBaseException {
-=======
+        }
+    }
+
+    @Override
     @Async
     public void onClassificationPropagationDeletedV2(Set<AtlasVertex> vertices, AtlasClassification deletedClassification, boolean forceInline, RequestContext requestContext) throws AtlasBaseException {
         Set<AtlasStructType.AtlasAttribute> primitiveAttributes = getEntityTypeAttributes(vertices);
@@ -459,7 +430,6 @@
 
     @Override
     public void onClassificationPropagationDeleted(AtlasEntity entity, List<AtlasClassification> deletedClassifications, boolean forceInline) throws AtlasBaseException {
->>>>>>> 456088f8
         doFullTextMapping(entity.getGuid());
 
         if (isV2EntityNotificationEnabled) {
