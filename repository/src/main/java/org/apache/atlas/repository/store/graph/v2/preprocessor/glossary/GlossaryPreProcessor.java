--- conflicted
+++ resolved
@@ -95,11 +95,7 @@
         if(StringUtils.isEmpty(lexicographicalSortOrder)) {
             assignNewLexicographicalSortOrder((AtlasEntity) entity, null, null, this.discovery);
         } else {
-<<<<<<< HEAD
-            isValidLexoRank(lexicographicalSortOrder, "", "", this.discovery);
-=======
             isValidLexoRank(entity.getTypeName(), lexicographicalSortOrder, "", "", this.discovery);
->>>>>>> de75af0e
         }
 
         entity.setAttribute(QUALIFIED_NAME, createQualifiedName());
@@ -120,14 +116,10 @@
         }
         String lexicographicalSortOrder = (String) entity.getAttribute(LEXICOGRAPHICAL_SORT_ORDER);
         if(StringUtils.isNotEmpty(lexicographicalSortOrder)) {
-<<<<<<< HEAD
-            isValidLexoRank(lexicographicalSortOrder, "", "", this.discovery);
-=======
             isValidLexoRank(entity.getTypeName(), lexicographicalSortOrder, "", "", this.discovery);
         } else {
             lexicographicalSortOrder = (String) storedGlossary.getAttribute(LEXICOGRAPHICAL_SORT_ORDER);
             entity.setAttribute(LEXICOGRAPHICAL_SORT_ORDER, lexicographicalSortOrder);
->>>>>>> de75af0e
         }
 
         String vertexQnName = vertex.getProperty(QUALIFIED_NAME, String.class);
