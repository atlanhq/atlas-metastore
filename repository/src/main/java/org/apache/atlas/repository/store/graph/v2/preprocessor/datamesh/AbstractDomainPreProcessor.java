/**
 * Licensed to the Apache Software Foundation (ASF) under one
 * or more contributor license agreements.  See the NOTICE file
 * distributed with this work for additional information
 * regarding copyright ownership.  The ASF licenses this file
 * to you under the Apache License, Version 2.0 (the
 * "License"); you may not use this file except in compliance
 * with the License.  You may obtain a copy of the License at
 *
 *     http://www.apache.org/licenses/LICENSE-2.0
 *
 * Unless required by applicable law or agreed to in writing, software
 * distributed under the License is distributed on an "AS IS" BASIS,
 * WITHOUT WARRANTIES OR CONDITIONS OF ANY KIND, either express or implied.
 * See the License for the specific language governing permissions and
 * limitations under the License.
 */
package org.apache.atlas.repository.store.graph.v2.preprocessor.datamesh;

import org.apache.atlas.AtlasErrorCode;
import org.apache.atlas.AtlasException;
import org.apache.atlas.RequestContext;
import org.apache.atlas.authorizer.AtlasAuthorizationUtils;
import org.apache.atlas.authorize.AtlasEntityAccessRequest;
import org.apache.atlas.authorize.AtlasPrivilege;
import org.apache.atlas.discovery.EntityDiscoveryService;
import org.apache.atlas.exception.AtlasBaseException;
import org.apache.atlas.model.discovery.IndexSearchParams;
import org.apache.atlas.model.instance.AtlasEntity;
import org.apache.atlas.model.instance.AtlasEntityHeader;
import org.apache.atlas.model.instance.AtlasObjectId;
import org.apache.atlas.model.instance.EntityMutations;
import org.apache.atlas.repository.graph.GraphHelper;
import org.apache.atlas.repository.graphdb.AtlasGraph;
import org.apache.atlas.repository.graphdb.AtlasVertex;
import org.apache.atlas.repository.graphdb.janus.cassandra.DynamicVertexService;
import org.apache.atlas.repository.store.graph.v2.EntityGraphRetriever;
import org.apache.atlas.repository.store.graph.v2.EntityMutationContext;
import org.apache.atlas.repository.store.graph.v2.preprocessor.AuthPolicyPreProcessor;
import org.apache.atlas.repository.store.graph.v2.preprocessor.PreProcessor;
import org.apache.atlas.type.AtlasEntityType;
import org.apache.atlas.type.AtlasTypeRegistry;
import org.apache.atlas.utils.AtlasPerfMetrics;
import org.apache.commons.collections.CollectionUtils;
import org.apache.commons.collections.MapUtils;
import org.apache.commons.lang.StringUtils;
import org.slf4j.Logger;
import org.slf4j.LoggerFactory;

import java.util.*;

import static org.apache.atlas.repository.Constants.*;
import static org.apache.atlas.repository.store.graph.v2.preprocessor.PreProcessorUtils.*;
import static org.apache.atlas.repository.store.graph.v2.preprocessor.accesscontrol.StakeholderPreProcessor.ATTR_DOMAIN_QUALIFIED_NAME;
import static org.apache.atlas.repository.store.graph.v2.preprocessor.datamesh.StakeholderTitlePreProcessor.ATTR_DOMAIN_QUALIFIED_NAMES;
import static org.apache.atlas.repository.util.AccessControlUtils.ATTR_POLICY_RESOURCES;
import static org.apache.atlas.repository.util.AccessControlUtils.REL_ATTR_ACCESS_CONTROL;
import static org.apache.atlas.repository.util.AtlasEntityUtils.getListAttribute;
import static org.apache.atlas.repository.util.AtlasEntityUtils.mapOf;

public abstract class AbstractDomainPreProcessor implements PreProcessor {
    private static final Logger LOG = LoggerFactory.getLogger(AbstractDomainPreProcessor.class);


    protected final AtlasGraph graph;
    protected final AtlasTypeRegistry typeRegistry;
    protected final EntityGraphRetriever entityRetriever;
    protected EntityGraphRetriever entityRetrieverNoRelations;
    private final PreProcessor preProcessor;
    protected EntityDiscoveryService discovery;

    private static final Set<String> POLICY_ATTRIBUTES_FOR_SEARCH = new HashSet<>(Arrays.asList(ATTR_POLICY_RESOURCES));
    private static final Set<String> STAKEHOLDER_ATTRIBUTES_FOR_SEARCH = new HashSet<>(Arrays.asList(ATTR_DOMAIN_QUALIFIED_NAMES, ATTR_DOMAIN_QUALIFIED_NAME));
    private static final Set<String> DOMAIN_GUID_ATTR = new HashSet<>(Arrays.asList(DOMAIN_GUIDS, PRODUCT_GUIDS));

    static final Set<String> PARENT_ATTRIBUTES            = new HashSet<>(Arrays.asList(SUPER_DOMAIN_QN_ATTR, PARENT_DOMAIN_QN_ATTR));

    static final Map<String, String> customAttributes = new HashMap<>();

    static {
        customAttributes.put(MIGRATION_CUSTOM_ATTRIBUTE, "true");
    }

    AbstractDomainPreProcessor(AtlasTypeRegistry typeRegistry,
                               EntityGraphRetriever entityRetriever,
                               AtlasGraph graph,
                               DynamicVertexService dynamicVertexService) {
        this.graph = graph;
        this.entityRetriever = entityRetriever;
        this.typeRegistry = typeRegistry;
        this.preProcessor = new AuthPolicyPreProcessor(graph, typeRegistry, entityRetriever);

        try {
<<<<<<< HEAD
            this.discovery = new EntityDiscoveryService(typeRegistry, graph, null, null, null, dynamicVertexService, null, entityRetriever);
=======
            this.entityRetrieverNoRelations = new EntityGraphRetriever(entityRetriever, true);
            this.discovery = new EntityDiscoveryService(typeRegistry, graph, null, null, null, null, entityRetriever);
>>>>>>> 456088f8
        } catch (AtlasException e) {
            LOG.error("Failed to initialize EntityDiscoveryService in AbstractDomainPreProcessor", e);
        }

        this.entityRetrieverNoRelations = new EntityGraphRetriever(entityRetriever, true);
    }

    protected void isAuthorizedToMove(String typeName, AtlasEntityHeader sourceDomain, AtlasEntityHeader targetDomain) throws AtlasBaseException {

        String qualifiedNameToAuthSuffix = DATA_DOMAIN_ENTITY_TYPE.equals(typeName) ? "/*domain/*" : "/*product/*";
        AtlasEntityHeader headerToAuth = new AtlasEntityHeader(typeName);

        if (sourceDomain != null) {
           //Update sub-domains/product on source parent
           String qualifiedNameToAuth = sourceDomain.getAttribute(QUALIFIED_NAME) + qualifiedNameToAuthSuffix;
           headerToAuth.setAttribute(QUALIFIED_NAME, qualifiedNameToAuth);

           AtlasAuthorizationUtils.verifyAccess(new AtlasEntityAccessRequest(typeRegistry, AtlasPrivilege.ENTITY_UPDATE, headerToAuth),
                   AtlasPrivilege.ENTITY_UPDATE.name(), " " , typeName, " : ", qualifiedNameToAuth);
       }

       if (targetDomain != null) {
           //Create sub-domains/product on target parent
           String qualifiedNameToAuth = targetDomain.getAttribute(QUALIFIED_NAME) + qualifiedNameToAuthSuffix;
           headerToAuth.setAttribute(QUALIFIED_NAME, qualifiedNameToAuth);

           AtlasAuthorizationUtils.verifyAccess(new AtlasEntityAccessRequest(typeRegistry, AtlasPrivilege.ENTITY_CREATE, headerToAuth),
                   AtlasPrivilege.ENTITY_CREATE.name(), " " , typeName, " : ", qualifiedNameToAuth);
       }
    }

    protected void updatePolicies(Map<String, String> updatedPolicyResources, EntityMutationContext context) throws AtlasBaseException {
        AtlasPerfMetrics.MetricRecorder metricRecorder = RequestContext.get().startMetricRecord("updatePolicies");
        try {
            AtlasEntityType entityType = typeRegistry.getEntityTypeByName(POLICY_ENTITY_TYPE);

            if (MapUtils.isEmpty(updatedPolicyResources)) {
                return;
            }

            List<AtlasEntityHeader> policies = getPolicies(updatedPolicyResources.keySet());
            LOG.info("Found {} policies to update", policies.size());

            if (CollectionUtils.isNotEmpty(policies)) {
                for (AtlasEntityHeader policy : policies) {
                    LOG.info("Updating Policy {}", policy.getGuid());
                    AtlasVertex policyVertex = entityRetriever.getEntityVertex(policy.getGuid());

                    AtlasEntity policyEntity = entityRetriever.toAtlasEntity(policyVertex);

                    if (policyEntity.hasRelationshipAttribute(REL_ATTR_ACCESS_CONTROL) && policyEntity.getRelationshipAttribute(REL_ATTR_ACCESS_CONTROL) != null) {
                        AtlasObjectId accessControlObjId = (AtlasObjectId) policyEntity.getRelationshipAttribute(REL_ATTR_ACCESS_CONTROL);
                        AtlasVertex accessControl = entityRetriever.getEntityVertex(accessControlObjId.getGuid());
                        context.getDiscoveryContext().addResolvedGuid(GraphHelper.getGuid(accessControl), accessControl);
                    }

                    List<String> policyResources = (List<String>) policyEntity.getAttribute(ATTR_POLICY_RESOURCES);

                    List<String> updatedPolicyResourcesList = new ArrayList<>();

                    for (String resource : policyResources) {
                        if (updatedPolicyResources.containsKey(resource)) {
                            updatedPolicyResourcesList.add(updatedPolicyResources.get(resource));
                        } else {
                            updatedPolicyResourcesList.add(resource);
                        }
                    }
                    Map<String, Object> updatedAttributes = new HashMap<>();
                    updatedAttributes.put(ATTR_POLICY_RESOURCES, updatedPolicyResourcesList);

                    //policyVertex.removeProperty(ATTR_POLICY_RESOURCES);
                    policyEntity.setAttribute(ATTR_POLICY_RESOURCES, updatedPolicyResourcesList);

                    context.addUpdated(policyEntity.getGuid(), policyEntity, entityType, policyVertex);
                    recordUpdatedChildEntities(policyVertex, updatedAttributes);
                    this.preProcessor.processAttributes(policyEntity, context, EntityMutations.EntityOperation.UPDATE);
                }
            }

        } finally {
            RequestContext.get().endMetricRecord(metricRecorder);
        }
    }

    protected void updateStakeholderTitlesAndStakeholders(Map<String, String> updatedDomainQualifiedNames, EntityMutationContext context) throws AtlasBaseException {
        AtlasPerfMetrics.MetricRecorder metricRecorder = RequestContext.get().startMetricRecord("updateStakeholderTitlesAndStakeholders");
        try {

            if (MapUtils.isEmpty(updatedDomainQualifiedNames)) {
                return;
            }

            List<AtlasEntityHeader> assets = getStakeholderTitlesAndStakeholders(updatedDomainQualifiedNames.keySet());

            if (CollectionUtils.isNotEmpty(assets)) {
                for (AtlasEntityHeader asset : assets) {
                    AtlasVertex vertex = entityRetrieverNoRelations.getEntityVertex(asset.getGuid());
                    AtlasEntity entity = entityRetrieverNoRelations.toAtlasEntity(vertex);
                    Map<String, Object> updatedAttributes = new HashMap<>();
                    AtlasEntityType entityType = null;

                    if (entity.getTypeName().equals(STAKEHOLDER_ENTITY_TYPE)) {
                        entityType = typeRegistry.getEntityTypeByName(STAKEHOLDER_ENTITY_TYPE);

                        String currentDomainQualifiedName = (String) asset.getAttribute(ATTR_DOMAIN_QUALIFIED_NAME);

                        entity.setAttribute(ATTR_DOMAIN_QUALIFIED_NAME, updatedDomainQualifiedNames.get(currentDomainQualifiedName));
                        updatedAttributes.put(ATTR_DOMAIN_QUALIFIED_NAME, updatedDomainQualifiedNames.get(currentDomainQualifiedName));

                        String currentStakeholderQualifiedName = (String) asset.getAttribute(QUALIFIED_NAME);
                        String updatedStakeholderQualifiedName = getUpdatedStakeholderQualifiedName(currentStakeholderQualifiedName, updatedDomainQualifiedNames, asset);
                        if (updatedStakeholderQualifiedName != null) {
                            entity.setAttribute(QUALIFIED_NAME, updatedStakeholderQualifiedName);
                            updatedAttributes.put(QUALIFIED_NAME, updatedStakeholderQualifiedName);
                        }
                    } else if (entity.getTypeName().equals(STAKEHOLDER_TITLE_ENTITY_TYPE)) {
                        entityType = typeRegistry.getEntityTypeByName(STAKEHOLDER_TITLE_ENTITY_TYPE);

                        List<String> currentDomainQualifiedNames = getListAttribute(asset, ATTR_DOMAIN_QUALIFIED_NAMES);

                        List<String> newDomainQualifiedNames = new ArrayList<>();

                        for (String qualifiedName : currentDomainQualifiedNames) {
                            if (updatedDomainQualifiedNames.containsKey(qualifiedName)) {
                                newDomainQualifiedNames.add(updatedDomainQualifiedNames.get(qualifiedName));
                            } else {
                                newDomainQualifiedNames.add(qualifiedName);
                            }
                        }

                        entity.setAttribute(ATTR_DOMAIN_QUALIFIED_NAMES, newDomainQualifiedNames);
                        updatedAttributes.put(ATTR_DOMAIN_QUALIFIED_NAMES, newDomainQualifiedNames);
                    }

                    context.addUpdated(entity.getGuid(), entity, entityType, vertex);
                    recordUpdatedChildEntities(vertex, updatedAttributes);
                }
            }

        } finally {
            RequestContext.get().endMetricRecord(metricRecorder);
        }
    }

    protected String getUpdatedStakeholderQualifiedName(String currentStakeholderQualifiedName, 
                                                      Map<String, String> updatedDomainQualifiedNames, AtlasEntityHeader asset) {
        if (currentStakeholderQualifiedName == null) {
            return null;
        }
        
        String[] parts = currentStakeholderQualifiedName.split("/", 3);
        if (parts.length == 3 && "default".equals(parts[0])) {
            String uuid = parts[1];
            String currentDomainQualifiedName = (String) asset.getAttribute(ATTR_DOMAIN_QUALIFIED_NAME);

            String updatedDomainQN = updatedDomainQualifiedNames.get(currentDomainQualifiedName);
            if (updatedDomainQN != null) {
                return String.format("default/%s/%s", uuid, updatedDomainQN);
            }
        }
        
        return null;
    }

    protected void exists(String assetType, String assetName, String parentDomainQualifiedName, String guid) throws AtlasBaseException {
        boolean exists = false;

        List<Map<String, Object>> mustClauseList = new ArrayList();
        mustClauseList.add(mapOf("term", mapOf("__typeName.keyword", assetType)));
        mustClauseList.add(mapOf("term", mapOf("__state", "ACTIVE")));
        mustClauseList.add(mapOf("term", mapOf("name.keyword", assetName)));
        List<Map<String, Object>> mustNotClauseList = new ArrayList();
        if(StringUtils.isNotEmpty(guid)){
            mustNotClauseList.add(mapOf("term", mapOf("__guid", guid)));
        }

        Map<String, Object> bool = new HashMap<>();
        if (StringUtils.isNotEmpty(parentDomainQualifiedName)) {
            mustClauseList.add(mapOf("term", mapOf("parentDomainQualifiedName", parentDomainQualifiedName)));
        } else {
            mustNotClauseList.add(mapOf("exists", mapOf("field", "parentDomainQualifiedName")));
        }

        bool.put("must", mustClauseList);
        if(!mustNotClauseList.isEmpty()) {
            bool.put("must_not", mustNotClauseList);
        }
        Map<String, Object> dsl = mapOf("query", mapOf("bool", bool));

        List<AtlasEntityHeader> assets = indexSearchPaginated(dsl, null, this.discovery);

        if (CollectionUtils.isNotEmpty(assets)) {
            for (AtlasEntityHeader asset : assets) {
                String name = (String) asset.getAttribute(NAME);
                if (assetName.equals(name)) {
                    exists = true;
                    break;
                }
            }
        }

        if (exists) {
            throw new AtlasBaseException(AtlasErrorCode.BAD_REQUEST,
                    String.format("%s with name %s already exists in the domain", assetType, assetName));
        }
    }

    protected List<AtlasEntityHeader> getPolicies(Set<String> resources) throws AtlasBaseException {
        AtlasPerfMetrics.MetricRecorder metricRecorder = RequestContext.get().startMetricRecord("getPolicies");
        try {
            List<Map<String, Object>> mustClauseList = new ArrayList<>();
            mustClauseList.add(mapOf("term", mapOf("__typeName.keyword", POLICY_ENTITY_TYPE)));
            mustClauseList.add(mapOf("term", mapOf("__state", "ACTIVE")));
            mustClauseList.add(mapOf("terms", mapOf("policyResources", resources)));

            Map<String, Object> bool = new HashMap<>();
            bool.put("must", mustClauseList);

            Map<String, Object> dsl = mapOf("query", mapOf("bool", bool));

            return indexSearchPaginated(dsl, POLICY_ATTRIBUTES_FOR_SEARCH, discovery);
        } finally {
            RequestContext.get().endMetricRecord(metricRecorder);
        }
    }

    protected Boolean hasLinkedAssets(String entityGuid, String attribute) throws AtlasBaseException {
        AtlasPerfMetrics.MetricRecorder metricRecorder = RequestContext.get().startMetricRecord("isAssetLinked");
        try {
            List<Map<String, Object>> mustClauseList = new ArrayList<>();
            mustClauseList.add(mapOf("term", mapOf(attribute, entityGuid)));

            Map<String, Object> bool = new HashMap<>();
            bool.put("must", mustClauseList);

            Map<String, Object> dsl = mapOf("query", mapOf("bool", bool));

            return hasLinkedAssets(dsl, DOMAIN_GUID_ATTR, this.discovery);

        } finally {
            RequestContext.get().endMetricRecord(metricRecorder);
        }
    }

    protected static Boolean hasLinkedAssets(Map<String, Object> dsl, Set<String> attributes, EntityDiscoveryService discovery) throws AtlasBaseException {
        IndexSearchParams searchParams = new IndexSearchParams();
        boolean exists = false;

        searchParams.setAttributes(attributes);
        dsl.put("from", 0);
        dsl.put("size", 1);
        searchParams.setDsl(dsl);

        List<AtlasEntityHeader> headers = discovery.directIndexSearch(searchParams).getEntities();

        if (CollectionUtils.isNotEmpty(headers)) {
            exists = true;
        }
        return exists;
    }

    protected List<AtlasEntityHeader> getStakeholderTitlesAndStakeholders(Set<String> qualifiedNames) throws AtlasBaseException {
        AtlasPerfMetrics.MetricRecorder metricRecorder = RequestContext.get().startMetricRecord("getStakeholderTitlesAndStakeholders");
        try {
            List<Map<String, Object>> mustClauseList = new ArrayList<>();
            mustClauseList.add(mapOf("terms", mapOf("__typeName.keyword", Arrays.asList(STAKEHOLDER_ENTITY_TYPE, STAKEHOLDER_TITLE_ENTITY_TYPE))));

            List<Map<String, Object>> shouldClauseList = new ArrayList<>();
            shouldClauseList.add(mapOf("terms", mapOf("stakeholderTitleDomainQualifiedNames", qualifiedNames)));
            shouldClauseList.add(mapOf("terms", mapOf("stakeholderDomainQualifiedName", qualifiedNames)));

            mustClauseList.add(mapOf("bool", mapOf("should", shouldClauseList)));

            Map<String, Object> bool = new HashMap<>();
            bool.put("must", mustClauseList);

            Map<String, Object> dsl = mapOf("query", mapOf("bool", bool));

            return indexSearchPaginated(dsl, STAKEHOLDER_ATTRIBUTES_FOR_SEARCH, discovery);
        } finally {
            RequestContext.get().endMetricRecord(metricRecorder);
        }
    }

    /**
     * Record the updated child entities, it will be used to send notification and store audit logs
     * @param entityVertex Child entity vertex
     * @param updatedAttributes Updated attributes while updating required attributes on updating collection
     */
    protected void recordUpdatedChildEntities(AtlasVertex entityVertex, Map<String, Object> updatedAttributes) {
        RequestContext requestContext = RequestContext.get();
        AtlasPerfMetrics.MetricRecorder metricRecorder = requestContext.startMetricRecord("recordUpdatedChildEntities");
        AtlasEntity entity = new AtlasEntity();
        entity = entityRetriever.mapSystemAttributes(entityVertex, entity);
        entity.setAttributes(updatedAttributes);
        requestContext.cacheDifferentialEntity(new AtlasEntity(entity), entityVertex);

        AtlasEntityType entityType = typeRegistry.getEntityTypeByName(entity.getTypeName());

        //Add the min info attributes to entity header to be sent as part of notification
        if(entityType != null) {
            AtlasEntity finalEntity = entity;
            entityType.getMinInfoAttributes().values().stream().filter(attribute -> !updatedAttributes.containsKey(attribute.getName())).forEach(attribute -> {
                Object attrValue = null;
                try {
                    attrValue = entityRetriever.getVertexAttribute(entityVertex, attribute);
                } catch (AtlasBaseException e) {
                    LOG.error("Error while getting vertex attribute", e);
                }
                if(attrValue != null) {
                    finalEntity.setAttribute(attribute.getName(), attrValue);
                }
            });
            requestContext.recordEntityUpdate(new AtlasEntityHeader(finalEntity));
        }

        requestContext.endMetricRecord(metricRecorder);
    }

    protected AtlasEntityHeader getParent(Object parentObject, Set<String> attributes) throws AtlasBaseException {
        if (parentObject == null) {
            return null;
        }

        AtlasObjectId objectId;
        if (parentObject instanceof Map) {
            objectId = getAtlasObjectIdFromMapObject(parentObject);
        } else {
            objectId = (AtlasObjectId) parentObject;
        }

        AtlasVertex parentVertex = entityRetriever.getEntityVertex(objectId);
        return entityRetriever.toAtlasEntityHeader(parentVertex, attributes);
    }

    public static AtlasObjectId getAtlasObjectIdFromMapObject(Object obj) {
        Map<String, Object> parentMap = (Map<String, Object>) obj;
        AtlasObjectId objectId = new AtlasObjectId();
        objectId.setTypeName((String) parentMap.get("typeName"));

        if (parentMap.containsKey("guid")) {
            objectId.setGuid((String) parentMap.get("guid"));
        } else {
            objectId.setUniqueAttributes((Map<String, Object>) parentMap.get("uniqueAttributes"));
        }

        return objectId;
    }
}<|MERGE_RESOLUTION|>--- conflicted
+++ resolved
@@ -91,12 +91,7 @@
         this.preProcessor = new AuthPolicyPreProcessor(graph, typeRegistry, entityRetriever);
 
         try {
-<<<<<<< HEAD
             this.discovery = new EntityDiscoveryService(typeRegistry, graph, null, null, null, dynamicVertexService, null, entityRetriever);
-=======
-            this.entityRetrieverNoRelations = new EntityGraphRetriever(entityRetriever, true);
-            this.discovery = new EntityDiscoveryService(typeRegistry, graph, null, null, null, null, entityRetriever);
->>>>>>> 456088f8
         } catch (AtlasException e) {
             LOG.error("Failed to initialize EntityDiscoveryService in AbstractDomainPreProcessor", e);
         }
