--- conflicted
+++ resolved
@@ -102,14 +102,7 @@
     }
 
     private long getAuditMaxSize(EntityAuditRepository auditRepository, int entityCount) {
-<<<<<<< HEAD
-        boolean isCassandraRepository = false;
-        // Subtracting 150 for other details in the Insert statement.
-        long auditMaxSize = isCassandraRepository ? ((CASSANDRA_AUDIT_REPOSITORY_MAX_SIZE_DEFAULT / entityCount) - 150): AUDIT_REPOSITORY_MAX_SIZE_DEFAULT;
-        return  auditMaxSize;
-=======
         return AUDIT_REPOSITORY_MAX_SIZE_DEFAULT;
->>>>>>> 4f6a5599
     }
 
     @Override
