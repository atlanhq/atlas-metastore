--- conflicted
+++ resolved
@@ -372,19 +372,11 @@
         if (CollectionUtils.isNotEmpty(allowClauseList)) {
             boolQuery.put("should", allowClauseList);
             boolQuery.put("minimum_should_match", 1);
-<<<<<<< HEAD
         }
 
         if (CollectionUtils.isNotEmpty(denyClauseList)) {
             boolQuery.put("must_not", denyClauseList);
         }
-=======
-        }
-
-        if (CollectionUtils.isNotEmpty(denyClauseList)) {
-            boolQuery.put("must_not", denyClauseList);
-        }
->>>>>>> f5d0e25e
         
         // If we have no allow clauses and no deny clauses, return null (no filter)
         if (boolQuery.isEmpty()) {
