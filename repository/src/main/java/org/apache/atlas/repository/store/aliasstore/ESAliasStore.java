/**
 * Licensed to the Apache Software Foundation (ASF) under one
 * or more contributor license agreements.  See the NOTICE file
 * distributed with this work for additional information
 * regarding copyright ownership.  The ASF licenses this file
 * to you under the Apache License, Version 2.0 (the
 * "License"); you may not use this file except in compliance
 * with the License.  You may obtain a copy of the License at
 * <p>
 * http://www.apache.org/licenses/LICENSE-2.0
 * <p>
 * Unless required by applicable law or agreed to in writing, software
 * distributed under the License is distributed on an "AS IS" BASIS,
 * WITHOUT WARRANTIES OR CONDITIONS OF ANY KIND, either express or implied.
 * See the License for the specific language governing permissions and
 * limitations under the License.
 */
package org.apache.atlas.repository.store.aliasstore;

import org.apache.atlas.AtlasConfiguration;
import org.apache.atlas.AtlasErrorCode;
import org.apache.atlas.ESAliasRequestBuilder;
import org.apache.atlas.ESAliasRequestBuilder.AliasAction;
import org.apache.atlas.exception.AtlasBaseException;
import org.apache.atlas.model.instance.AtlasEntity;
import org.apache.atlas.repository.graphdb.AtlasGraph;
import org.apache.atlas.repository.graphdb.janus.AtlasElasticsearchDatabase;
import org.apache.atlas.repository.store.graph.v2.EntityGraphRetriever;
import org.apache.atlas.service.FeatureFlagStore;
import org.apache.commons.collections.CollectionUtils;
import org.apache.commons.lang.StringUtils;
import org.elasticsearch.action.admin.indices.alias.get.GetAliasesRequest;
import org.elasticsearch.client.GetAliasesResponse;
import org.elasticsearch.client.RequestOptions;
import org.elasticsearch.client.RestHighLevelClient;
import org.elasticsearch.cluster.metadata.AliasMetadata;
import org.slf4j.Logger;
import org.slf4j.LoggerFactory;
import org.springframework.stereotype.Component;

import javax.inject.Inject;
import java.util.*;
import java.util.stream.Collectors;

import static org.apache.atlas.ESAliasRequestBuilder.ESAliasAction.ADD;
import static org.apache.atlas.repository.Constants.PERSONA_ENTITY_TYPE;
import static org.apache.atlas.repository.Constants.PROPAGATED_TRAIT_NAMES_PROPERTY_KEY;
import static org.apache.atlas.repository.Constants.QUALIFIED_NAME;
import static org.apache.atlas.repository.Constants.TRAIT_NAMES_PROPERTY_KEY;
import static org.apache.atlas.repository.Constants.VERTEX_INDEX_NAME;
import static org.apache.atlas.repository.Constants.QUALIFIED_NAME_HIERARCHY_PROPERTY_KEY;
import static org.apache.atlas.repository.Constants.AI_APPLICATION;
import static org.apache.atlas.repository.Constants.AI_MODEL;
import static org.apache.atlas.repository.util.AccessControlUtils.ACCESS_READ_PERSONA_DOMAIN;
import static org.apache.atlas.repository.util.AccessControlUtils.ACCESS_READ_PERSONA_METADATA;
import static org.apache.atlas.repository.util.AccessControlUtils.ACCESS_READ_PERSONA_GLOSSARY;
import static org.apache.atlas.repository.util.AccessControlUtils.ACCESS_READ_PERSONA_PRODUCT;
import static org.apache.atlas.repository.util.AccessControlUtils.ACCESS_READ_PERSONA_SUB_DOMAIN;
import static org.apache.atlas.repository.util.AccessControlUtils.ACCESS_READ_PERSONA_AI_ASSET;
import static org.apache.atlas.repository.util.AccessControlUtils.RESOURCES_ENTITY_TYPE;
import static org.apache.atlas.repository.util.AccessControlUtils.getConnectionQualifiedNameFromPolicyAssets;
import static org.apache.atlas.repository.util.AccessControlUtils.getESAliasName;
import static org.apache.atlas.repository.util.AccessControlUtils.getIsAllowPolicy;
import static org.apache.atlas.repository.util.AccessControlUtils.getPolicies;
import static org.apache.atlas.repository.util.AccessControlUtils.getPolicyActions;
import static org.apache.atlas.repository.util.AccessControlUtils.getPolicyAssets;
import static org.apache.atlas.repository.util.AccessControlUtils.getPolicyResources;
import static org.apache.atlas.repository.util.AccessControlUtils.getFilteredPolicyResources;
import static org.apache.atlas.repository.util.AccessControlUtils.getPolicyConnectionQN;
import static org.apache.atlas.repository.util.AccessControlUtils.getPurposeTags;
import static org.apache.atlas.repository.util.AtlasEntityUtils.mapOf;
import static org.apache.atlas.type.Constants.GLOSSARY_PROPERTY_KEY;


@Component
public class ESAliasStore implements IndexAliasStore {
    private static final Logger LOG = LoggerFactory.getLogger(ESAliasStore.class);
    public static final String NEW_WILDCARD_DOMAIN_SUPER = "default/domain/*/super";
    public static final String ENABLE_PERSONA_HIERARCHY_FILTER = "enable_persona_hierarchy_filter";

    private final AtlasGraph graph;
    private final EntityGraphRetriever entityRetriever;

    private final int assetsMaxLimit = AtlasConfiguration.PERSONA_POLICY_ASSET_MAX_LIMIT.getInt();

    @Inject
    public ESAliasStore(AtlasGraph graph,
                        EntityGraphRetriever entityRetriever) {
        this.graph = graph;
        this.entityRetriever = entityRetriever;
    }

    @Override
    public boolean createAlias(AtlasEntity entity) throws AtlasBaseException {
        String aliasName = getAliasName(entity);

        ESAliasRequestBuilder requestBuilder = new ESAliasRequestBuilder();

        if (PERSONA_ENTITY_TYPE.equals(entity.getTypeName())) {
            requestBuilder.addAction(ADD, new AliasAction(getIndexNameFromAliasIfExists(VERTEX_INDEX_NAME), aliasName, getFilterForPersona(null, null)));
        } else {
            requestBuilder.addAction(ADD, new AliasAction(getIndexNameFromAliasIfExists(VERTEX_INDEX_NAME), aliasName, getFilterForPurpose(entity)));
        }

        graph.createOrUpdateESAlias(requestBuilder);
        return true;
    }

    private String getIndexNameFromAliasIfExists(final String aliasIndexName) throws AtlasBaseException {
        try {
            RestHighLevelClient esClient = AtlasElasticsearchDatabase.getClient();
            GetAliasesRequest aliasesRequest = new GetAliasesRequest(aliasIndexName);
            GetAliasesResponse aliasesResponse = esClient.indices().getAlias(aliasesRequest, RequestOptions.DEFAULT);
            Map<String, Set<AliasMetadata>> aliases = aliasesResponse.getAliases();
            for (Map.Entry<String, Set<AliasMetadata>> entry : aliases.entrySet()) {
                String indexName = entry.getKey();
                Set<AliasMetadata> aliasMetadataList = entry.getValue();
                for (AliasMetadata aliasMetadata : aliasMetadataList) {
                    if (aliasIndexName.equals(aliasMetadata.alias())) {
                        return indexName;
                    }
                }
            }
        } catch (Exception e) {
            LOG.error("Error while fetching index for alias index {}", aliasIndexName, e);
            throw new AtlasBaseException(e);
        }
        return aliasIndexName;
    }

    @Override
    public boolean updateAlias(AtlasEntity.AtlasEntityWithExtInfo accessControl, AtlasEntity policy) throws AtlasBaseException {
        String aliasName = getAliasName(accessControl.getEntity());

        Map<String, Object> filter;

        if (PERSONA_ENTITY_TYPE.equals(accessControl.getEntity().getTypeName())) {
            filter = getFilterForPersona(accessControl, policy);
            if (filter == null || filter.isEmpty()) {
                filter = getEmptyFilter();
            }
        } else {
            filter = getFilterForPurpose(accessControl.getEntity());
        }

        ESAliasRequestBuilder requestBuilder = new ESAliasRequestBuilder();
        requestBuilder.addAction(ADD, new AliasAction(getIndexNameFromAliasIfExists(VERTEX_INDEX_NAME), aliasName, filter));

        graph.createOrUpdateESAlias(requestBuilder);

        return true;
    }

    @Override
    public boolean deleteAlias(String aliasName) throws AtlasBaseException {
        graph.deleteESAlias(getIndexNameFromAliasIfExists(VERTEX_INDEX_NAME), aliasName);
        return true;
    }

    private Map<String, Object> getFilterForPersona(AtlasEntity.AtlasEntityWithExtInfo persona, AtlasEntity policy) throws AtlasBaseException {
        List<Map<String, Object>> allowClauseList = new ArrayList<>();

        if (policy == null && persona == null){
            return getEmptyFilter();
        }

        List<AtlasEntity> policies = getPolicies(persona);
        if (policy != null) {
            policies.add(policy);
        }
        if (CollectionUtils.isNotEmpty(policies)) {
            boolean useHierarchicalQualifiedNameFilter =  FeatureFlagStore.evaluate(ENABLE_PERSONA_HIERARCHY_FILTER, "true");
            personaPolicyToESDslClauses(policies, allowClauseList, useHierarchicalQualifiedNameFilter);
        }

        return esClausesToFilter(allowClauseList);
    }

    private Map<String, Object> getFilterForPurpose(AtlasEntity purpose) throws AtlasBaseException {

        List<Map<String, Object>> allowClauseList = new ArrayList<>();

        List<String> tags = getPurposeTags(purpose);
        addPurposeMetadataFilterClauses(tags, allowClauseList);

        return esClausesToFilter(allowClauseList);
    }

    private void personaPolicyToESDslClauses(List<AtlasEntity> policies,
                                             List<Map<String, Object>> allowClauseList, boolean useHierarchicalQualifiedNameFilter) throws AtlasBaseException {
        Set<String> terms = new HashSet<>();
        Set<String> glossaryQualifiedNames =new HashSet<>();
        Set<String> metadataPolicyQualifiedNames = new HashSet<>();
        
        for (AtlasEntity policy: policies) {

            if (policy.getStatus() == null || AtlasEntity.Status.ACTIVE.equals(policy.getStatus())) {
                List<String> assets = getPolicyAssets(policy);

                if (!getIsAllowPolicy(policy)) {
                    continue;
                }

                List<String> policyActions = getPolicyActions(policy);
                
                if (policyActions.contains(ACCESS_READ_PERSONA_METADATA)) {

                    String connectionQName = getPolicyConnectionQN(policy);
                    if (StringUtils.isEmpty(connectionQName)) {
                        connectionQName = getConnectionQualifiedNameFromPolicyAssets(entityRetriever, assets);
                    }

                    for (String asset : assets) {
                        /*
                        * We are introducing a hierarchical filter for qualifiedName.
                        * This requires a migration of existing data to have a hierarchical qualifiedName.
                        * So this will only work if migration is done, upon migration completion we will set the feature flag to true
                        * This will be dictated by the feature flag ENABLE_PERSONA_HIERARCHY_FILTER
                        */

                        // If asset resource ends with /* then add it in hierarchical filter
                        boolean isHierarchical = asset.endsWith("/*");
                        if (isHierarchical) {
                            asset = asset.substring(0, asset.length() - 2);
                        }
                        boolean isWildcard = asset.contains("*") || asset.contains("?");
                        if (isWildcard) {
                            allowClauseList.add(mapOf("wildcard", mapOf(QUALIFIED_NAME, asset)));
                        } else if (useHierarchicalQualifiedNameFilter) {
                            metadataPolicyQualifiedNames.add(asset);
                        } else {
                            terms.add(asset);
                        }

                        if (!useHierarchicalQualifiedNameFilter || isWildcard) {
                            allowClauseList.add(mapOf("wildcard", mapOf(QUALIFIED_NAME, asset + "/*")));
                        }
                    }

                    terms.add(connectionQName);

                } else if (policyActions.contains(ACCESS_READ_PERSONA_GLOSSARY)) {
                    if (CollectionUtils.isNotEmpty(assets)) {
                        terms.addAll(assets);
                        glossaryQualifiedNames.addAll(assets);
                    }
                } else if (policyActions.contains(ACCESS_READ_PERSONA_DOMAIN)) {
                    for (String asset : assets) {
                        if(!isAllDomain(asset)) {
                            terms.add(asset);
                        } else {
                            asset = NEW_WILDCARD_DOMAIN_SUPER;
                        }
                        allowClauseList.add(mapOf("wildcard", mapOf(QUALIFIED_NAME, asset + "*")));
                    }

                } else if (policyActions.contains(ACCESS_READ_PERSONA_SUB_DOMAIN)) {
                    for (String asset : assets) {
                        //terms.add(asset);
                        List<Map<String, Object>> mustMap = new ArrayList<>();
                        mustMap.add(mapOf("wildcard", mapOf(QUALIFIED_NAME, asset + "/*domain/*")));
                        mustMap.add(mapOf("term", mapOf("__typeName.keyword", "DataDomain")));
                        allowClauseList.add(mapOf("bool", mapOf("must", mustMap)));
                    }

                } else if (policyActions.contains(ACCESS_READ_PERSONA_PRODUCT)) {
                    for (String asset : assets) {
                        //terms.add(asset);
                        List<Map<String, Object>> mustMap = new ArrayList<>();
                        mustMap.add(mapOf("wildcard", mapOf(QUALIFIED_NAME, asset + "/*product/*")));
                        mustMap.add(mapOf("term", mapOf("__typeName.keyword", "DataProduct")));
                        allowClauseList.add(mapOf("bool", mapOf("must", mustMap)));
                    }
<<<<<<< HEAD
                } else if (getPolicyActions(policy).contains(ACCESS_READ_PERSONA_AI_ASSET)) {
                    List<String> resources = getPolicyResources(policy);
                    List<String> typeResources = getFilteredPolicyResources(resources, RESOURCES_ENTITY_TYPE);
                    if (typeResources.size() > 0) {
=======
                } else if (policyActions.contains(ACCESS_READ_PERSONA_AI_ASSET)) {
                    List<String> resources = getPolicyResources(policy);
                    List<String> typeResources = getFilteredPolicyResources(resources, RESOURCES_ENTITY_TYPE);
                    if (CollectionUtils.isNotEmpty(typeResources)) {
>>>>>>> 39950b23
                        List<String> typeTerms = new ArrayList<>();
                        List<Map<String, Object>> mustMap = new ArrayList<>();
                        if (typeResources.contains(AI_APPLICATION)) {
                            typeTerms.add(AI_APPLICATION);
                        } 
                        if (typeResources.contains(AI_MODEL)) {
                            typeTerms.add(AI_MODEL);
                        }
<<<<<<< HEAD
                        if (typeTerms.size() > 0) {
=======
                        if (CollectionUtils.isNotEmpty(typeTerms)) {
>>>>>>> 39950b23
                            mustMap.add(mapOf("terms", mapOf("__typeName.keyword", typeTerms)));
                            allowClauseList.add(mapOf("bool", mapOf("must", mustMap)));
                        }
                    }
                    
                    for (String asset : assets) {
<<<<<<< HEAD
                        if (asset.length() > 0) {
=======
                        if (StringUtils.isNotEmpty(asset)) {
>>>>>>> 39950b23
                            List<Map<String, Object>> mustMap = new ArrayList<>();
                            mustMap.add(mapOf("wildcard", mapOf(QUALIFIED_NAME, asset)));
                            mustMap.add(mapOf("terms", mapOf("__typeName.keyword", Arrays.asList(AI_APPLICATION, AI_MODEL))));
                            allowClauseList.add(mapOf("bool", mapOf("must", mustMap)));
                        }
                    }
                }
            }

            if (terms.size() > assetsMaxLimit) {
                throw new AtlasBaseException(AtlasErrorCode.PERSONA_POLICY_ASSETS_LIMIT_EXCEEDED, String.valueOf(assetsMaxLimit), String.valueOf(terms.size()));
            }
        }

        allowClauseList.add(mapOf("terms", mapOf(QUALIFIED_NAME, new ArrayList<>(terms))));
        if (CollectionUtils.isNotEmpty(metadataPolicyQualifiedNames)) {
            allowClauseList.add(mapOf("terms", mapOf(QUALIFIED_NAME_HIERARCHY_PROPERTY_KEY, new ArrayList<>(metadataPolicyQualifiedNames))));
        }
        
        if (CollectionUtils.isNotEmpty(glossaryQualifiedNames)) {
            allowClauseList.add(mapOf("terms", mapOf(GLOSSARY_PROPERTY_KEY, new ArrayList<>(glossaryQualifiedNames))));
        }
    }

    private boolean isAllDomain(String asset) {
        return asset.equals("*/super") || asset.equals("*") || asset.equals(NEW_WILDCARD_DOMAIN_SUPER);
    }
    private Map<String, Object> esClausesToFilter(List<Map<String, Object>> allowClauseList) {
        if (CollectionUtils.isNotEmpty(allowClauseList)) {
            return mapOf("bool", mapOf("should", allowClauseList));
        }
        return null;
    }

    private Map<String, Object> getEmptyFilter() {
        return mapOf("match_none", new HashMap<>());
    }

    private String getAliasName(AtlasEntity entity) {
        return getESAliasName(entity);
    }

    private void addPurposeMetadataFilterClauses(List<String> tags, List<Map<String, Object>> clauseList) {
        clauseList.add(mapOf("terms", mapOf(TRAIT_NAMES_PROPERTY_KEY, tags)));
        clauseList.add(mapOf("terms", mapOf(PROPAGATED_TRAIT_NAMES_PROPERTY_KEY, tags)));
    }
}<|MERGE_RESOLUTION|>--- conflicted
+++ resolved
@@ -271,17 +271,10 @@
                         mustMap.add(mapOf("term", mapOf("__typeName.keyword", "DataProduct")));
                         allowClauseList.add(mapOf("bool", mapOf("must", mustMap)));
                     }
-<<<<<<< HEAD
-                } else if (getPolicyActions(policy).contains(ACCESS_READ_PERSONA_AI_ASSET)) {
-                    List<String> resources = getPolicyResources(policy);
-                    List<String> typeResources = getFilteredPolicyResources(resources, RESOURCES_ENTITY_TYPE);
-                    if (typeResources.size() > 0) {
-=======
                 } else if (policyActions.contains(ACCESS_READ_PERSONA_AI_ASSET)) {
                     List<String> resources = getPolicyResources(policy);
                     List<String> typeResources = getFilteredPolicyResources(resources, RESOURCES_ENTITY_TYPE);
                     if (CollectionUtils.isNotEmpty(typeResources)) {
->>>>>>> 39950b23
                         List<String> typeTerms = new ArrayList<>();
                         List<Map<String, Object>> mustMap = new ArrayList<>();
                         if (typeResources.contains(AI_APPLICATION)) {
@@ -290,22 +283,14 @@
                         if (typeResources.contains(AI_MODEL)) {
                             typeTerms.add(AI_MODEL);
                         }
-<<<<<<< HEAD
-                        if (typeTerms.size() > 0) {
-=======
                         if (CollectionUtils.isNotEmpty(typeTerms)) {
->>>>>>> 39950b23
                             mustMap.add(mapOf("terms", mapOf("__typeName.keyword", typeTerms)));
                             allowClauseList.add(mapOf("bool", mapOf("must", mustMap)));
                         }
                     }
                     
                     for (String asset : assets) {
-<<<<<<< HEAD
-                        if (asset.length() > 0) {
-=======
                         if (StringUtils.isNotEmpty(asset)) {
->>>>>>> 39950b23
                             List<Map<String, Object>> mustMap = new ArrayList<>();
                             mustMap.add(mapOf("wildcard", mapOf(QUALIFIED_NAME, asset)));
                             mustMap.add(mapOf("terms", mapOf("__typeName.keyword", Arrays.asList(AI_APPLICATION, AI_MODEL))));
