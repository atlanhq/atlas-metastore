--- conflicted
+++ resolved
@@ -171,10 +171,7 @@
     private void personaPolicyToESDslClauses(List<AtlasEntity> policies,
                                              List<Map<String, Object>> allowClauseList) throws AtlasBaseException {
         List<String> terms = new ArrayList<>();
-<<<<<<< HEAD
         
-=======
->>>>>>> 168a5dae
         for (AtlasEntity policy: policies) {
 
             if (policy.getStatus() == null || AtlasEntity.Status.ACTIVE.equals(policy.getStatus())) {
@@ -196,7 +193,6 @@
                         allowClauseList.add(mapOf("wildcard", mapOf(QUALIFIED_NAME, asset + "/*")));
                     }
 
-<<<<<<< HEAD
                     terms.add(connectionQName);
 
                 } else if (getPolicyActions(policy).contains(ACCESS_READ_PERSONA_GLOSSARY)) {
@@ -204,20 +200,6 @@
                     for (String glossaryQName : assets) {
                         terms.add(glossaryQName);
                         allowClauseList.add(mapOf("wildcard", mapOf(QUALIFIED_NAME, "*@" + glossaryQName)));
-=======
-                        for (String asset : assets) {
-                            terms.add(asset);
-                            allowClauseList.add(mapOf("wildcard", mapOf(QUALIFIED_NAME, asset + "/*")));
-                        }
-
-                        terms.add(connectionQName);
-
-                    } else if (getPolicyActions(policy).contains(ACCESS_READ_PERSONA_GLOSSARY)) {
-                        for (String glossaryQName : assets) {
-                            terms.add(glossaryQName);
-                            allowClauseList.add(mapOf("wildcard", mapOf(QUALIFIED_NAME, "*@" + glossaryQName)));
-                        }
->>>>>>> 168a5dae
                     }
                 }
             }
@@ -227,16 +209,9 @@
             }
         }
 
-<<<<<<< HEAD
-=======
-        if (terms.size() > assetsMaxLimit) {
-            throw new AtlasBaseException(AtlasErrorCode.PERSONA_POLICY_ASSETS_LIMIT_EXCEEDED, String.valueOf(assetsMaxLimit), String.valueOf(terms.size()));
-        }
-
->>>>>>> 168a5dae
         allowClauseList.add(mapOf("terms", mapOf(QUALIFIED_NAME, terms)));
     }
-
+  
     private Map<String, Object> esClausesToFilter(List<Map<String, Object>> allowClauseList) {
         if (CollectionUtils.isNotEmpty(allowClauseList)) {
             return mapOf("bool", mapOf("should", allowClauseList));
