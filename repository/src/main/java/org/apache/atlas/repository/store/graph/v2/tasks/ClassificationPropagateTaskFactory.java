--- conflicted
+++ resolved
@@ -87,11 +87,7 @@
                 return new ClassificationPropagationTasks.UpdateText(task, graph, entityGraphMapper, deleteDelegate, relationshipStore, taskMetricsService);
 
             case CLASSIFICATION_PROPAGATION_DELETE:
-<<<<<<< HEAD
-                return new ClassificationPropagationTasks.Delete(task, graph, entityGraphMapper, deleteDelegate, relationshipStore);
-=======
                 return new ClassificationPropagationTasks.Delete(task, graph, entityGraphMapper, deleteDelegate, relationshipStore, taskMetricsService);
->>>>>>> e1ed8dbf
 
             case CLASSIFICATION_REFRESH_PROPAGATION:
                 return new ClassificationPropagationTasks.RefreshPropagation(task, graph, entityGraphMapper, deleteDelegate, relationshipStore, taskMetricsService);
