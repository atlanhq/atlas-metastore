--- conflicted
+++ resolved
@@ -96,141 +96,6 @@
     }
 
     private void processUpdate(AtlasEntity entity, AtlasVertex vertex, EntityMutationContext context) throws AtlasBaseException {
-<<<<<<< HEAD
-
-        AtlasEntityType entityType          = typeRegistry.getEntityTypeByName(entity.getTypeName());
-        AtlasObjectId   newParentAttr       = (AtlasObjectId) entity.getRelationshipAttribute(PARENT_ATTRIBUTE_NAME);
-        String          relationshipType    = AtlasEntityUtil.getRelationshipType(newParentAttr);
-        AtlasAttribute  parentAttribute     = entityType.getRelationshipAttribute(PARENT_ATTRIBUTE_NAME, relationshipType);
-        AtlasObjectId   currentParentAttr   = (AtlasObjectId) entityRetriever.getEntityAttribute(vertex, parentAttribute);
-
-        if(!parentAttribute.getAttributeType().areEqualValues(currentParentAttr, newParentAttr, context.getGuidAssignments())) {
-            AtlasVertex currentParentVertex             = entityRetriever.getEntityVertex(currentParentAttr);
-            AtlasVertex newParentVertex                 = entityRetriever.getEntityVertex(newParentAttr);
-            //In case of Collection type we need to extract the qName for extracting collection qName
-            String      collectionProperty              = TYPE_COLLECTION.equals(newParentVertex.getProperty(ENTITY_TYPE_PROPERTY_KEY, String.class)) ? QUALIFIED_NAME : COLLECTION_QUALIFIED_NAME;
-            String      currentCollectionQualifiedName  = currentParentVertex.getProperty(collectionProperty, String.class);
-            String      newCollectionQualifiedName      = (String) entity.getAttribute(COLLECTION_QUALIFIED_NAME);
-
-            if(StringUtils.isEmpty(newCollectionQualifiedName) || StringUtils.isEmpty(currentCollectionQualifiedName)) {
-                LOG.warn("Collection qualified name in parent or current entity empty or null");
-                return;
-            }
-            // Will update the children's property on updating parent collection
-            processParentCollectionUpdation(vertex, currentCollectionQualifiedName, newCollectionQualifiedName);
-        }
-    }
-
-    public void processParentCollectionUpdation( AtlasVertex folderVertex, String currentCollectionQualifiedName,
-                                                 String newCollectionQualifiedName) throws AtlasBaseException  {
-
-        AtlasPerfMetrics.MetricRecorder folderProcessMetric = RequestContext.get().startMetricRecord("processParentCollectionUpdation");
-        String folderQualifiedName                          = folderVertex.getProperty(QUALIFIED_NAME, String.class);
-        String updatedFolderQualifiedName                   = folderQualifiedName.replaceAll(currentCollectionQualifiedName, newCollectionQualifiedName);
-
-        moveQueriesToDifferentCollection(folderVertex, currentCollectionQualifiedName, newCollectionQualifiedName, updatedFolderQualifiedName);
-
-        Iterator<AtlasVertex> childrenFolders = folderVertex.query()
-                .direction(AtlasEdgeDirection.OUT)
-                .label(CHILDREN_FOLDERS)
-                .has(STATE_PROPERTY_KEY, ACTIVE_STATE_VALUE)
-                .vertices()
-                .iterator();
-
-        if (childrenFolders.hasNext()) {
-            AtlasVertex nestedFolderVertex = childrenFolders.next();
-            if(nestedFolderVertex != null) {
-                updateChildAttributesOnUpdatingCollection(nestedFolderVertex, currentCollectionQualifiedName, newCollectionQualifiedName, updatedFolderQualifiedName);
-                /**
-                 * Recursively find the child folders and move child queries to new collection
-                 * folder1 -> folder2 -> query1, query2
-                 * When we will move folder1 to new collection, recursively it will find folder2
-                 * Then it will move all the children of folder2 i.e query1, query2 also to new collection
-                 */
-                processParentCollectionUpdation(nestedFolderVertex, currentCollectionQualifiedName, newCollectionQualifiedName);
-            }
-        }
-        LOG.info("Moved current folder with qualifiedName {} into new collection {}", folderQualifiedName, newCollectionQualifiedName);
-
-
-        RequestContext.get().endMetricRecord(folderProcessMetric);
-    }
-
-
-    public void moveQueriesToDifferentCollection(AtlasVertex folderVertex, String currentCollectionQualifiedName,
-                                                          String newCollectionQualifiedName, String folderQualifiedName) throws AtlasBaseException {
-
-        AtlasPerfMetrics.MetricRecorder queryProcessMetric = RequestContext.get().startMetricRecord("moveQueriesToDifferentCollection");
-        Iterator<AtlasVertex> childrenQueriesIterator = folderVertex.query()
-                .direction(AtlasEdgeDirection.OUT)
-                .label(CHILDREN_QUERIES)
-                .has(STATE_PROPERTY_KEY, ACTIVE_STATE_VALUE)
-                .vertices()
-                .iterator();
-
-        //Update all the children query attribute
-        while (childrenQueriesIterator.hasNext()) {
-            AtlasVertex queryVertex = childrenQueriesIterator.next();
-            if(queryVertex != null) {
-                updateChildAttributesOnUpdatingCollection(queryVertex, currentCollectionQualifiedName,
-                        newCollectionQualifiedName, folderQualifiedName);
-            }
-        }
-
-        RequestContext.get().endMetricRecord(queryProcessMetric);
-    }
-
-    public void updateChildAttributesOnUpdatingCollection(AtlasVertex childVertex,  String currentCollectionQualifiedName, String newCollectionQualifiedName,
-                                                          String folderQualifiedName) throws  AtlasBaseException{
-        Map<String, Object> updatedAttributes = new HashMap<>();
-        String qualifiedName            =   childVertex.getProperty(QUALIFIED_NAME, String.class);
-        String updatedQualifiedName     =   qualifiedName.replaceAll(currentCollectionQualifiedName, newCollectionQualifiedName);
-        if (!qualifiedName.equals(updatedQualifiedName)) {
-            AtlasGraphUtilsV2.setEncodedProperty(childVertex, QUALIFIED_NAME, updatedQualifiedName);
-            updatedAttributes.put(QUALIFIED_NAME, updatedQualifiedName);
-        }
-
-        if(!currentCollectionQualifiedName.equals(newCollectionQualifiedName)) {
-            AtlasGraphUtilsV2.setEncodedProperty(childVertex, COLLECTION_QUALIFIED_NAME, newCollectionQualifiedName);
-            updatedAttributes.put(COLLECTION_QUALIFIED_NAME, newCollectionQualifiedName);
-        }
-
-        AtlasGraphUtilsV2.setEncodedProperty(childVertex, PARENT_QUALIFIED_NAME, folderQualifiedName);
-        updatedAttributes.put(PARENT_QUALIFIED_NAME, folderQualifiedName);
-
-        recordAndStoreDiffEntity(childVertex, updatedAttributes);
-
-    }
-
-    private void recordAndStoreDiffEntity(AtlasVertex entityVertex, Map<String, Object> updatedAttributes) throws AtlasBaseException {
-        RequestContext requestContext = RequestContext.get();
-        AtlasEntity entity = new AtlasEntity();
-        entity = entityRetriever.mapSystemAttributes(entityVertex, entity);
-        entity.setAttributes(updatedAttributes);
-        requestContext.cacheDifferentialEntity(entity);
-
-        AtlasEntityType entityType = typeRegistry.getEntityTypeByName(entity.getTypeName());
-
-        if (entityType != null) {
-            for (AtlasAttribute attribute : entityType.getMinInfoAttributes().values()) {
-                if(updatedAttributes.containsKey(attribute.getName())) {
-                    continue;
-                }
-
-                Object attrValue = entityRetriever.getVertexAttribute(entityVertex, attribute);
-
-                if (attrValue != null) {
-                    entity.setAttribute(attribute.getName(), attrValue);
-                }
-            }
-        }
-
-        entityRetriever.mapClassifications(entityVertex, entity);
-        requestContext.recordEntityUpdate(new AtlasEntityHeader(entity));
-    }
-
-
-=======
         AtlasEntityType entityType      = typeRegistry.getEntityTypeByName(entity.getTypeName());
         AtlasObjectId newParentAttr     = (AtlasObjectId) entity.getRelationshipAttribute(PARENT_ATTRIBUTE_NAME);
         String relationshipType         = AtlasEntityUtil.getRelationshipType(newParentAttr);
@@ -350,7 +215,6 @@
     }
 
 
->>>>>>> 67d0b947
     public static String createQualifiedName(String collectionQualifiedName) {
         return String.format(qualifiedNameFormat, collectionQualifiedName, AtlasAuthorizationUtils.getCurrentUserName(), getUUID());
     }
