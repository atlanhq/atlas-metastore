/**
 * Licensed to the Apache Software Foundation (ASF) under one
 * or more contributor license agreements.  See the NOTICE file
 * distributed with this work for additional information
 * regarding copyright ownership.  The ASF licenses this file
 * to you under the Apache License, Version 2.0 (the
 * "License"); you may not use this file except in compliance
 * with the License.  You may obtain a copy of the License at
 *
 *     http://www.apache.org/licenses/LICENSE-2.0
 *
 * Unless required by applicable law or agreed to in writing, software
 * distributed under the License is distributed on an "AS IS" BASIS,
 * WITHOUT WARRANTIES OR CONDITIONS OF ANY KIND, either express or implied.
 * See the License for the specific language governing permissions and
 * limitations under the License.
 */

package org.apache.atlas.repository.graph;

import com.google.common.annotations.VisibleForTesting;
import com.google.common.collect.BiMap;
import com.google.common.collect.HashBiMap;
import io.reactivex.rxjava3.core.Single;
import io.reactivex.rxjava3.schedulers.Schedulers;
import org.apache.atlas.*;
import org.apache.atlas.exception.AtlasBaseException;
import org.apache.atlas.model.TypeCategory;
import org.apache.atlas.model.instance.AtlasClassification;
import org.apache.atlas.model.instance.AtlasEntity;
import org.apache.atlas.model.instance.AtlasEntity.Status;
import org.apache.atlas.model.instance.AtlasEntityHeader;
import org.apache.atlas.model.instance.AtlasObjectId;
import org.apache.atlas.model.instance.AtlasRelationship;
import org.apache.atlas.repository.VertexEdgePropertiesCache;
import org.apache.atlas.model.instance.AtlasStruct;
import org.apache.atlas.repository.graphdb.janus.*;
import org.apache.atlas.repository.store.graph.v2.AtlasGraphUtilsV2;
import org.apache.atlas.repository.store.graph.v2.tags.TagDAO;
import org.apache.atlas.repository.store.graph.v2.tags.TagDAOCassandraImpl;
import org.apache.atlas.service.FeatureFlagStore;
import org.apache.atlas.type.AtlasArrayType;
import org.apache.atlas.type.AtlasMapType;
import org.apache.atlas.util.BeanUtil;
import org.apache.atlas.utils.AtlasPerfMetrics;
import org.apache.atlas.v1.model.instance.Id;
import org.apache.atlas.v1.model.instance.Referenceable;
import org.apache.atlas.type.AtlasStructType.AtlasAttribute;
import org.apache.atlas.model.typedef.AtlasRelationshipDef.PropagateTags;
import org.apache.atlas.type.AtlasStructType.AtlasAttribute.AtlasRelationshipEdgeDirection;
import org.apache.atlas.repository.Constants;
import org.apache.atlas.repository.RepositoryException;
import org.apache.atlas.repository.graphdb.AtlasEdge;
import org.apache.atlas.repository.graphdb.AtlasEdgeDirection;
import org.apache.atlas.repository.graphdb.AtlasElement;
import org.apache.atlas.repository.graphdb.AtlasGraph;
import org.apache.atlas.repository.graphdb.AtlasGraphQuery;
import org.apache.atlas.repository.graphdb.AtlasVertex;
import org.apache.atlas.repository.graphdb.AtlasVertexQuery;
import org.apache.atlas.type.AtlasEntityType;
import org.apache.atlas.type.AtlasType;
import org.apache.atlas.exception.EntityNotFoundException;
import org.apache.atlas.util.AttributeValueMap;
import org.apache.atlas.util.IndexedInstance;
import org.apache.commons.collections.CollectionUtils;
import org.apache.commons.collections.IteratorUtils;
import org.apache.commons.lang.StringUtils;
import org.apache.tinkerpop.gremlin.structure.*;
import org.javatuples.Pair;
import org.slf4j.Logger;
import org.slf4j.LoggerFactory;

import java.util.*;
import java.util.concurrent.TimeUnit;
import java.util.concurrent.TimeoutException;
import java.util.stream.*;

import static org.apache.atlas.AtlasConfiguration.MAX_EDGES_SUPER_VERTEX;
import static org.apache.atlas.AtlasConfiguration.TIMEOUT_SUPER_VERTEX_FETCH;
import static org.apache.atlas.AtlasErrorCode.RELATIONSHIP_CREATE_INVALID_PARAMS;
import static org.apache.atlas.model.instance.AtlasEntity.Status.ACTIVE;
import static org.apache.atlas.model.instance.AtlasEntity.Status.DELETED;

import static org.apache.atlas.repository.Constants.*;
import static org.apache.atlas.repository.store.graph.v2.AtlasGraphUtilsV2.isReference;
import static org.apache.atlas.type.AtlasStructType.AtlasAttribute.AtlasRelationshipEdgeDirection.BOTH;
import static org.apache.atlas.type.AtlasStructType.AtlasAttribute.AtlasRelationshipEdgeDirection.IN;
import static org.apache.atlas.type.AtlasStructType.AtlasAttribute.AtlasRelationshipEdgeDirection.OUT;
import static org.apache.atlas.type.Constants.HAS_LINEAGE;
import static org.apache.atlas.type.Constants.HAS_LINEAGE_VALID;

/**
 * Utility class for graph operations.
 */
public final class GraphHelper {

    private static final Logger LOG = LoggerFactory.getLogger(GraphHelper.class);
    public static final String EDGE_LABEL_PREFIX = "__";

    public static final String RETRY_COUNT = "atlas.graph.storage.num.retries";
    public static final String RETRY_DELAY = "atlas.graph.storage.retry.sleeptime.ms";
    public static final String DEFAULT_REMOVE_PROPAGATIONS_ON_ENTITY_DELETE = "atlas.graph.remove.propagations.default";

    private AtlasGraph graph;

    private int     maxRetries = 3;
    private long    retrySleepTimeMillis = 1000;
    private boolean removePropagations = true;

    public GraphHelper(AtlasGraph graph) {
        this.graph = graph;
        try {
            maxRetries           = ApplicationProperties.get().getInt(RETRY_COUNT, 3);
            retrySleepTimeMillis = ApplicationProperties.get().getLong(RETRY_DELAY, 1000);
            removePropagations   = ApplicationProperties.get().getBoolean(DEFAULT_REMOVE_PROPAGATIONS_ON_ENTITY_DELETE, true);
        } catch (AtlasException e) {
            LOG.error("Could not load configuration. Setting to default value for " + RETRY_COUNT, e);
        }
    }

    public static boolean isTermEntityEdge(AtlasEdge edge) {
        return StringUtils.equals(edge.getLabel(), TERM_ASSIGNMENT_LABEL);
    }

    public AtlasEdge addClassificationEdge(AtlasVertex entityVertex, AtlasVertex classificationVertex, boolean isPropagated) throws AtlasBaseException {
        AtlasEdge ret = addEdge(entityVertex, classificationVertex, CLASSIFICATION_LABEL);

        if (ret != null) {
            AtlasGraphUtilsV2.setEncodedProperty(ret, CLASSIFICATION_EDGE_NAME_PROPERTY_KEY, getTypeName(classificationVertex));
            AtlasGraphUtilsV2.setEncodedProperty(ret, CLASSIFICATION_EDGE_IS_PROPAGATED_PROPERTY_KEY, isPropagated);
        }

        return ret;
    }

    public AtlasEdge addEdge(AtlasVertex fromVertex, AtlasVertex toVertex, String edgeLabel) throws AtlasBaseException {
        AtlasEdge ret;

        if (LOG.isDebugEnabled()) {
            LOG.debug("Adding edge for {} -> label {} -> {}", string(fromVertex), edgeLabel, string(toVertex));
        }

        String fromGuid = getGuid(fromVertex);
        if (fromGuid != null && fromGuid.equals(getGuid(toVertex))) {
            LOG.error("Attempting to create a relationship between same vertex with guid {}", fromGuid);
            throw new AtlasBaseException(RELATIONSHIP_CREATE_INVALID_PARAMS, fromGuid);
        }

        ret = graph.addEdge(fromVertex, toVertex, edgeLabel);

        if (ret != null) {
            AtlasGraphUtilsV2.setEncodedProperty(ret, STATE_PROPERTY_KEY, ACTIVE.name());
            AtlasGraphUtilsV2.setEncodedProperty(ret, TIMESTAMP_PROPERTY_KEY, RequestContext.get().getRequestTime());
            AtlasGraphUtilsV2.setEncodedProperty(ret, MODIFICATION_TIMESTAMP_PROPERTY_KEY, RequestContext.get().getRequestTime());
            AtlasGraphUtilsV2.setEncodedProperty(ret, CREATED_BY_KEY, RequestContext.get().getUser());
            AtlasGraphUtilsV2.setEncodedProperty(ret, MODIFIED_BY_KEY, RequestContext.get().getUser());

            if (LOG.isDebugEnabled()) {
                LOG.debug("Added {}", string(ret));
            }
        }

        return ret;
    }

    public AtlasEdge getEdge(AtlasVertex outVertex, AtlasVertex inVertex, String edgeLabel) throws RepositoryException, AtlasBaseException {
        AtlasPerfMetrics.MetricRecorder metric = RequestContext.get().startMetricRecord("getEdge");

        if (inVertex.hasEdges(AtlasEdgeDirection.IN, edgeLabel) && outVertex.hasEdges(AtlasEdgeDirection.OUT, edgeLabel)) {
            AtlasEdge edge = graph.getEdgeBetweenVertices(outVertex, inVertex, edgeLabel);
                return edge;
        }

        RequestContext.get().endMetricRecord(metric);
        return null;
    }

    public AtlasEdge getOrCreateEdge(AtlasVertex outVertex, AtlasVertex inVertex, String edgeLabel) throws RepositoryException, AtlasBaseException {
        AtlasPerfMetrics.MetricRecorder metric = RequestContext.get().startMetricRecord("getOrCreateEdge");
        boolean skipRetry = false;

        for (int numRetries = 0; numRetries < maxRetries; numRetries++) {
            try {
                if (LOG.isDebugEnabled()) {
                    LOG.debug("Running edge creation attempt {}", numRetries);
                }

                AtlasEdge edge = graph.getEdgeBetweenVertices(outVertex, inVertex, edgeLabel);
                if (edge != null) {
                    return edge;
                }

                try {
                    return addEdge(outVertex, inVertex, edgeLabel);
                } catch (AtlasBaseException abe) {
                    if (abe.getAtlasErrorCode().getErrorCode().equals(RELATIONSHIP_CREATE_INVALID_PARAMS.getErrorCode())) {
                        skipRetry = true;
                        throw abe;
                    }
                }
            } catch (Exception e) {
                if (skipRetry) {
                    throw e;
                }
                LOG.warn(String.format("Exception while trying to create edge from %s to %s with label %s. Retrying",
                        vertexString(outVertex), vertexString(inVertex), edgeLabel), e);

                if (numRetries == (maxRetries - 1)) {
                    LOG.error("Max retries exceeded for edge creation {} {} {} ", outVertex, inVertex, edgeLabel, e);
                    throw new RepositoryException("Edge creation failed after retries", e);
                }

                try {
                    LOG.info("Retrying with delay of {} ms ", retrySleepTimeMillis);
                    Thread.sleep(retrySleepTimeMillis);
                } catch(InterruptedException ie) {
                    LOG.warn("Retry interrupted during edge creation ");
                    throw new RepositoryException("Retry interrupted during edge creation", ie);
                }
            }
        }

        RequestContext.get().endMetricRecord(metric);
        return null;
    }

    public AtlasEdge getEdgeByEdgeId(AtlasVertex outVertex, String edgeLabel, String edgeId) {
        if (edgeId == null) {
            return null;
        }
        return graph.getEdge(edgeId);

        //TODO get edge id is expensive. Use this logic. But doesn't work for now
        /**
        Iterable<AtlasEdge> edges = outVertex.getEdges(Direction.OUT, edgeLabel);
        for (AtlasEdge edge : edges) {
            if (edge.getObjectId().toString().equals(edgeId)) {
                return edge;
            }
        }
        return null;
         **/
    }

    /**
     * Args of the format prop1, key1, prop2, key2...
     * Searches for a AtlasVertex with prop1=key1 && prop2=key2
     * @param args
     * @return AtlasVertex with the given property keys
     * @throws AtlasBaseException
     */
    public AtlasVertex findVertex(Object... args) throws EntityNotFoundException {
        return (AtlasVertex) findElement(true, args);
    }

    /**
     * Args of the format prop1, key1, prop2, key2...
     * Searches for a AtlasEdge with prop1=key1 && prop2=key2
     * @param args
     * @return AtlasEdge with the given property keys
     * @throws AtlasBaseException
     */
    public AtlasEdge findEdge(Object... args) throws EntityNotFoundException {
        return (AtlasEdge) findElement(false, args);
    }

    private AtlasElement findElement(boolean isVertexSearch, Object... args) throws EntityNotFoundException {
        AtlasGraphQuery query = graph.query();

        for (int i = 0; i < args.length; i += 2) {
            query = query.has((String) args[i], args[i + 1]);
        }

        Iterator<AtlasElement> results = null;
        try {
            results = isVertexSearch ? query.vertices().iterator() : query.edges().iterator();
            AtlasElement element = (results != null && results.hasNext()) ? results.next() : null;

            if (element == null) {
                throw new EntityNotFoundException("Could not find " + (isVertexSearch ? "vertex" : "edge") + " with condition: " + getConditionString(args));
            }

            if (LOG.isDebugEnabled()) {
                LOG.debug("Found {} with condition {}", string(element), getConditionString(args));
            }

            return element;
        } finally {
            // Close iterator to release resources
            if (results instanceof AutoCloseable) {
                try {
                    ((AutoCloseable) results).close();
                } catch (Exception e) {
                    LOG.debug("Error closing iterator resources", e);
                }
            }
        }
    }

    //In some cases of parallel APIs, the edge is added, but get edge by label doesn't return the edge. ATLAS-1104
    //So traversing all the edges
    public static Iterator<AtlasEdge> getAdjacentEdgesByLabel(AtlasVertex instanceVertex, AtlasEdgeDirection direction, final String edgeLabel) {
        AtlasPerfMetrics.MetricRecorder metric = RequestContext.get().startMetricRecord("getAdjacentEdgesByLabel");
        if (LOG.isDebugEnabled()) {
            LOG.debug("Finding edges for {} with label {}", string(instanceVertex), edgeLabel);
        }

        Iterator<AtlasEdge> ret = null;
        if(instanceVertex != null && edgeLabel != null) {
            ret = instanceVertex.getEdges(direction, edgeLabel).iterator();
        }

        RequestContext.get().endMetricRecord(metric);
        return ret;
    }

    public static long getAdjacentEdgesCountByLabel(AtlasVertex instanceVertex, AtlasEdgeDirection direction, final String edgeLabel) {
        AtlasPerfMetrics.MetricRecorder metric = RequestContext.get().startMetricRecord("getAdjacentEdgesCountByLabel");
        if (LOG.isDebugEnabled()) {
            LOG.debug("Finding edges for {} with label {}", string(instanceVertex), edgeLabel);
        }

        long ret = 0;
        if(instanceVertex != null && edgeLabel != null) {
            ret = instanceVertex.getEdgesCount(direction, edgeLabel);
        }

        RequestContext.get().endMetricRecord(metric);
        return ret;
    }

    public static boolean isPropagationEnabled(AtlasVertex classificationVertex) {
        boolean ret = false;

        if (classificationVertex != null) {
            Boolean enabled = AtlasGraphUtilsV2.getEncodedProperty(classificationVertex, CLASSIFICATION_VERTEX_PROPAGATE_KEY, Boolean.class);

            ret = (enabled == null) ? true : enabled;
        }

        return ret;
    }

    public static boolean getRemovePropagations(AtlasVertex classificationVertex) {
        boolean ret = false;
        if (classificationVertex != null) {
            Boolean enabled = AtlasGraphUtilsV2.getEncodedProperty(classificationVertex, CLASSIFICATION_VERTEX_REMOVE_PROPAGATIONS_KEY, Boolean.class);
            ret = enabled == null || enabled;
        }
        return ret;
    }

    public static boolean getRemovePropagations(Map<String, Object> classificationPropertiesMap) {
        boolean ret;
        Boolean enabled = (Boolean) classificationPropertiesMap.get(CLASSIFICATION_VERTEX_REMOVE_PROPAGATIONS_KEY);
        ret = enabled == null || enabled;
        return ret;
    }

    public static boolean getRestrictPropagation(AtlasVertex classificationVertex, String propertyName) {
        if (classificationVertex == null) {
            return false;
        }
        Boolean restrictPropagation = AtlasGraphUtilsV2.getEncodedProperty(classificationVertex, propertyName, Boolean.class);
        return restrictPropagation != null && restrictPropagation;
    }

    public static boolean getRestrictPropagation(Map<String, Object> classificationPropertiesMap, String propertyName) {
        Boolean restrictPropagation = (Boolean) classificationPropertiesMap.get(propertyName);

        return restrictPropagation != null && restrictPropagation;
    }

    public static boolean getRestrictPropagationThroughLineage(AtlasVertex classificationVertex) {
        return getRestrictPropagation(classificationVertex,CLASSIFICATION_VERTEX_RESTRICT_PROPAGATE_THROUGH_LINEAGE);
    }

    public static boolean getRestrictPropagationThroughHierarchy(AtlasVertex classificationVertex) {
        return getRestrictPropagation(classificationVertex,CLASSIFICATION_VERTEX_RESTRICT_PROPAGATE_THROUGH_HIERARCHY);
    }

    public static boolean getRestrictPropagationThroughLineage(Map<String, Object> classificationPropertiesMap) {
        return getRestrictPropagation(classificationPropertiesMap, CLASSIFICATION_VERTEX_RESTRICT_PROPAGATE_THROUGH_LINEAGE);
    }

    public static boolean getRestrictPropagationThroughHierarchy(Map<String, Object> classificationPropertiesMap) {
        return getRestrictPropagation(classificationPropertiesMap, CLASSIFICATION_VERTEX_RESTRICT_PROPAGATE_THROUGH_HIERARCHY);
    }

    public void repairTagVertex(AtlasEdge edge, AtlasVertex classificationVertex) {
        LOG.info("Repairing corrupt tag-vertex");
        removeEdge(edge);
        removeVertex(classificationVertex);
    }

    public static AtlasVertex getClassificationVertex(GraphHelper graphHelper, AtlasVertex entityVertex, String classificationName) {
        AtlasVertex ret   = null;
        Iterable    edges = entityVertex.query().direction(AtlasEdgeDirection.OUT).label(CLASSIFICATION_LABEL)
                                                .has(CLASSIFICATION_EDGE_IS_PROPAGATED_PROPERTY_KEY, false)
                                                .has(CLASSIFICATION_EDGE_NAME_PROPERTY_KEY, classificationName).edges();

        if (edges != null) {
            Iterator<AtlasEdge> iterator = null;
            try {
                iterator = edges.iterator();

                while (iterator.hasNext()) {
                    AtlasEdge edge = iterator.next();
                    if(Objects.nonNull(edge))
                    {
                        AtlasVertex classificationVertex = edge.getInVertex();
                        if(Objects.nonNull(classificationVertex) && StringUtils.isNotEmpty(classificationVertex.getProperty(TYPE_NAME_PROPERTY_KEY, String.class))) {
                            return edge.getInVertex();
                        } else if(graphHelper != null) {
                            graphHelper.repairTagVertex(edge, edge.getInVertex());
                        }
                    }
                }
            } finally {
                // Close iterator to release resources
                if (iterator instanceof AutoCloseable) {
                    try {
                        ((AutoCloseable) iterator).close();
                    } catch (Exception e) {
                        LOG.debug("Error closing iterator resources", e);
                    }
                }
            }
        }

        return ret;
    }
    public static Iterator<AtlasVertex> getClassificationVertices(AtlasGraph graph, String classificationName, int size) {
        Iterable classificationVertices = graph.query().has(TYPE_NAME_PROPERTY_KEY, classificationName).vertices(size);
        if (classificationVertices == null) {
            LOG.info("classificationVertices are null");
            return null;
        }
        return classificationVertices.iterator();
    }

    public static List<AtlasVertex> getAllAssetsWithClassificationVertex(AtlasVertex classificationVertice, int availableSlots) {
        HashSet<AtlasVertex> entityVerticesSet = new HashSet<>();
        Iterator<AtlasVertex> attachedVerticesIterator = null;
<<<<<<< HEAD
        
=======

>>>>>>> 8e9323a5
        try {
            Iterable attachedVertices = classificationVertice.query()
                    .direction(AtlasEdgeDirection.IN)
                    .label(CLASSIFICATION_LABEL).vertices(availableSlots);
            if (attachedVertices != null) {
                attachedVerticesIterator = attachedVertices.iterator();
                while (attachedVerticesIterator.hasNext()) {
                    entityVerticesSet.add(attachedVerticesIterator.next());
                }
                LOG.info("entityVerticesSet size: {}", entityVerticesSet.size());
            }
        }
        catch (IllegalStateException e){
            e.printStackTrace();
        } finally {
            // Close iterator to release resources
            if (attachedVerticesIterator instanceof AutoCloseable) {
                try {
                    ((AutoCloseable) attachedVerticesIterator).close();
                } catch (Exception e) {
                    LOG.debug("Error closing iterator resources", e);
                }
            }
        }
        return entityVerticesSet.stream().collect(Collectors.toList());
    }

    public static long getAssetsCountOfClassificationVertex(AtlasVertex classificationVertice) {
        long count = 0;
        try {
            count = classificationVertice.query()
                    .direction(AtlasEdgeDirection.IN)
                    .label(CLASSIFICATION_LABEL).count();
        }
        catch (IllegalStateException e){
            e.printStackTrace();
        }
        return count;
    }
    public static AtlasEdge getClassificationEdge(AtlasVertex entityVertex, AtlasVertex classificationVertex) {
        AtlasEdge ret   = null;
        Iterable  edges = entityVertex.query().direction(AtlasEdgeDirection.OUT).label(CLASSIFICATION_LABEL)
                                              .has(CLASSIFICATION_EDGE_IS_PROPAGATED_PROPERTY_KEY, false)
                                              .has(CLASSIFICATION_EDGE_NAME_PROPERTY_KEY, getTypeName(classificationVertex)).edges();
        if (edges != null) {
            Iterator<AtlasEdge> iterator = edges.iterator();

            if (iterator.hasNext()) {
                AtlasEdge edge = iterator.next();

                ret = (edge != null && edge.getInVertex().equals(classificationVertex)) ? edge : null;
            }
        }

        return ret;
    }

    public static boolean isClassificationAttached(AtlasVertex entityVertex, AtlasVertex classificationVertex) {
        AtlasPerfMetrics.MetricRecorder isClassificationAttachedMetricRecorder  = RequestContext.get().startMetricRecord("isClassificationAttached");
        String                          classificationId                        = classificationVertex.getIdForDisplay();
        try {
            Iterator<AtlasVertex> vertices = entityVertex.query()
                    .direction(AtlasEdgeDirection.OUT)
                    .label(CLASSIFICATION_LABEL)
                    .has(CLASSIFICATION_EDGE_NAME_PROPERTY_KEY, getTypeName(classificationVertex))
                    .vertices().iterator();

            if (vertices != null) {
                while (vertices.hasNext()) {
                    AtlasVertex vertex = vertices.next();
                    if (vertex != null) {
                        if (vertex.getIdForDisplay().equals(classificationId)) {
                            return true;
                        }
                    }
                }
            }
        } catch (Exception err) {
            throw err;
        } finally {
            RequestContext.get().endMetricRecord(isClassificationAttachedMetricRecorder);
        }
        return false;
    }

    public static AtlasEdge getPropagatedClassificationEdge(AtlasVertex entityVertex, String classificationName, String associatedEntityGuid) {
        AtlasEdge ret   = null;
        Iterable  edges = entityVertex.query().direction(AtlasEdgeDirection.OUT).label(CLASSIFICATION_LABEL)
                                              .has(CLASSIFICATION_EDGE_IS_PROPAGATED_PROPERTY_KEY, true)
                                              .has(CLASSIFICATION_EDGE_NAME_PROPERTY_KEY, classificationName).edges();
        if (edges != null) {
            Iterator<AtlasEdge> iterator = null;
            try {
                iterator = edges.iterator();

                while (iterator.hasNext()) {
                    AtlasEdge   edge                 = iterator.next();
                    AtlasVertex classificationVertex = (edge != null) ? edge.getInVertex() : null;

                    if (classificationVertex != null) {
                        String guid = AtlasGraphUtilsV2.getEncodedProperty(classificationVertex, CLASSIFICATION_ENTITY_GUID, String.class);

                        if (StringUtils.equals(guid, associatedEntityGuid)) {
                            ret = edge;
                            break;
                        }
                    }
                }
            } finally {
                // Close iterator to release resources
                if (iterator instanceof AutoCloseable) {
                    try {
                        ((AutoCloseable) iterator).close();
                    } catch (Exception e) {
                        LOG.debug("Error closing iterator resources", e);
                    }
                }
            }
        }

        return ret;
    }

    public static AtlasEdge getPropagatedClassificationEdge(AtlasVertex entityVertex, AtlasVertex classificationVertex) {
        AtlasEdge ret   = null;
        Iterable  edges = entityVertex.query().direction(AtlasEdgeDirection.OUT).label(CLASSIFICATION_LABEL)
                                              .has(CLASSIFICATION_EDGE_IS_PROPAGATED_PROPERTY_KEY, true)
                                              .has(CLASSIFICATION_EDGE_NAME_PROPERTY_KEY, getTypeName(classificationVertex)).edges();

        if (edges != null && classificationVertex != null) {
            Iterator<AtlasEdge> iterator = null;
            try {
                iterator = edges.iterator();

                while (iterator != null && iterator.hasNext()) {
                    AtlasEdge edge = iterator.next();

                    if (edge != null && edge.getInVertex().equals(classificationVertex)) {
                        ret = edge;
                        break;
                    }
                }
            } finally {
                // Close iterator to release resources
                if (iterator instanceof AutoCloseable) {
                    try {
                        ((AutoCloseable) iterator).close();
                    } catch (Exception e) {
                        LOG.debug("Error closing iterator resources", e);
                    }
                }
            }
        }

        return ret;
    }

    public static List<AtlasEdge> getPropagatedEdges(AtlasVertex classificationVertex) {
        List<AtlasEdge> ret   = new ArrayList<>();
        Iterable        edges = classificationVertex.query().direction(AtlasEdgeDirection.IN).label(CLASSIFICATION_LABEL)
                                                    .has(CLASSIFICATION_EDGE_IS_PROPAGATED_PROPERTY_KEY, true)
                                                    .has(CLASSIFICATION_EDGE_NAME_PROPERTY_KEY, getTypeName(classificationVertex)).edges();
        if (edges != null) {
            Iterator<AtlasEdge> iterator = null;
            try {
                iterator = edges.iterator();

                while (iterator.hasNext()) {
                    AtlasEdge edge = iterator.next();

                    ret.add(edge);
                }
            } finally {
                // Close iterator to release resources
                if (iterator instanceof AutoCloseable) {
                    try {
                        ((AutoCloseable) iterator).close();
                    } catch (Exception e) {
                        LOG.debug("Error closing iterator resources", e);
                    }
                }
            }
        }

        return ret;
    }

    public static List<String> getPropagatedVerticesIds (AtlasVertex classificationVertex) {
        List<String>   ret      =  new ArrayList<>();
        Iterator<AtlasVertex> vertices = null;
<<<<<<< HEAD
        
=======

>>>>>>> 8e9323a5
        try {
            vertices = classificationVertex.query().direction(AtlasEdgeDirection.IN).label(CLASSIFICATION_LABEL)
                    .has(CLASSIFICATION_EDGE_IS_PROPAGATED_PROPERTY_KEY, true)
                    .has(CLASSIFICATION_EDGE_NAME_PROPERTY_KEY, getTypeName(classificationVertex))
                    .vertices().iterator();

            if (vertices != null) {
                while (vertices.hasNext()) {
                    AtlasVertex vertex = vertices.next();
                    if (vertex != null) {
                        ret.add(vertex.getIdForDisplay());
                    }
                }
            }
        } finally {
            // Close iterator to release resources
            if (vertices instanceof AutoCloseable) {
                try {
                    ((AutoCloseable) vertices).close();
                } catch (Exception e) {
                    LOG.debug("Error closing iterator resources", e);
                }
            }
        }

        return ret;
    }

    public static boolean hasEntityReferences(AtlasVertex classificationVertex) {
        Iterator edgeIterator = null;
        try {
            edgeIterator = classificationVertex.query().direction(AtlasEdgeDirection.IN).label(CLASSIFICATION_LABEL).edges(1).iterator();
            return edgeIterator != null && edgeIterator.hasNext();
        } finally {
            // Close iterator to release resources
            if (edgeIterator instanceof AutoCloseable) {
                try {
                    ((AutoCloseable) edgeIterator).close();
                } catch (Exception e) {
                    LOG.debug("Error closing iterator resources", e);
                }
            }
        }
    }

    public static List<AtlasVertex> getAllPropagatedEntityVertices(AtlasVertex classificationVertex) {
        List<AtlasVertex> ret = new ArrayList<>();

        if (classificationVertex != null) {
            List<AtlasEdge> edges = getPropagatedEdges(classificationVertex);

            if (CollectionUtils.isNotEmpty(edges)) {
                for (AtlasEdge edge : edges) {
                    ret.add(edge.getOutVertex());
                }
            }
        }

        return ret;
    }

    public static Iterator<AtlasEdge> getIncomingEdgesByLabel(AtlasVertex instanceVertex, String edgeLabel) {
        return getAdjacentEdgesByLabel(instanceVertex, AtlasEdgeDirection.IN, edgeLabel);
    }

    public static Iterator<AtlasEdge> getOutGoingEdgesByLabel(AtlasVertex instanceVertex, String edgeLabel) {
        return getAdjacentEdgesByLabel(instanceVertex, AtlasEdgeDirection.OUT, edgeLabel);
    }

    public static long getOutGoingEdgesCountByLabel(AtlasVertex instanceVertex, String edgeLabel) {
        return getAdjacentEdgesCountByLabel(instanceVertex, AtlasEdgeDirection.OUT, edgeLabel);
    }

    public static long getInComingEdgesCountByLabel(AtlasVertex instanceVertex, String edgeLabel) {
        return getAdjacentEdgesCountByLabel(instanceVertex, AtlasEdgeDirection.IN, edgeLabel);
    }

    public AtlasEdge getEdgeForLabel(AtlasVertex vertex, String edgeLabel, AtlasRelationshipEdgeDirection edgeDirection) {
        AtlasEdge ret;

        switch (edgeDirection) {
            case IN:
            ret = getEdgeForLabel(vertex, edgeLabel, AtlasEdgeDirection.IN);
            break;

            case OUT:
            ret = getEdgeForLabel(vertex, edgeLabel, AtlasEdgeDirection.OUT);
            break;

            case BOTH:
            default:
                ret = getEdgeForLabel(vertex, edgeLabel, AtlasEdgeDirection.BOTH);
                break;
        }

        return ret;
    }

    public static Iterator<AtlasEdge> getEdgesForLabel(AtlasVertex vertex, String edgeLabel, AtlasRelationshipEdgeDirection edgeDirection) {
        RequestContext context = RequestContext.get();
        if (context.isInvokedByIndexSearch() && context.isInvokedByProduct() && AtlasConfiguration.OPTIMISE_SUPER_VERTEX.getBoolean()) {
            return getAdjacentEdgesByLabelWithTimeout(vertex, AtlasEdgeDirection.valueOf(edgeDirection.name()), edgeLabel,
                    AtlasConfiguration.MIN_TIMEOUT_SUPER_VERTEX.getLong());
        }
        return getAdjacentEdgesByLabel(vertex, AtlasEdgeDirection.valueOf(edgeDirection.name()), edgeLabel);
    }



    /**
     * Returns the active edge for the given edge label.
     * If the vertex is deleted and there is no active edge, it returns the latest deleted edge
     * @param vertex
     * @param edgeLabel
     * @return
     */
    public AtlasEdge getEdgeForLabel(AtlasVertex vertex, String edgeLabel) {
        return getEdgeForLabel(vertex, edgeLabel, AtlasEdgeDirection.OUT);
    }

    public AtlasEdge getEdgeForLabel(AtlasVertex vertex, String edgeLabel, AtlasEdgeDirection edgeDirection) {
        Iterator<AtlasEdge> iterator = getAdjacentEdgesByLabel(vertex, edgeDirection, edgeLabel);
        AtlasEdge latestDeletedEdge = null;
        long latestDeletedEdgeTime = Long.MIN_VALUE;

        while (iterator != null && iterator.hasNext()) {
            AtlasEdge edge = iterator.next();
            Id.EntityState edgeState = getState(edge);
            if (edgeState == null || edgeState == Id.EntityState.ACTIVE) {
                if (LOG.isDebugEnabled()) {
                    LOG.debug("Found {}", string(edge));
                }

                return edge;
            } else {
                Long modificationTime = edge.getProperty(MODIFICATION_TIMESTAMP_PROPERTY_KEY, Long.class);
                if (modificationTime != null && modificationTime >= latestDeletedEdgeTime) {
                    latestDeletedEdgeTime = modificationTime;
                    latestDeletedEdge = edge;
                }
            }
        }

        if (LOG.isDebugEnabled()) {
            LOG.debug("Found {}", latestDeletedEdge == null ? "null" : string(latestDeletedEdge));
        }

        //If the vertex is deleted, return latest deleted edge
        return latestDeletedEdge;
    }

    public static String vertexString(final AtlasVertex vertex) {
        StringBuilder properties = new StringBuilder();
        for (String propertyKey : vertex.getPropertyKeys()) {
            Collection<?> propertyValues = vertex.getPropertyValues(propertyKey, Object.class);
            properties.append(propertyKey).append("=").append(propertyValues.toString()).append(", ");
        }

        return "v[" + vertex.getIdForDisplay() + "], Properties[" + properties + "]";
    }

    public static String edgeString(final AtlasEdge edge) {
        return "e[" + edge.getLabel() + "], [" + edge.getOutVertex() + " -> " + edge.getLabel() + " -> "
                + edge.getInVertex() + "]";
    }

    private static <T extends AtlasElement> String string(T element) {
        if (element instanceof AtlasVertex) {
            return string((AtlasVertex) element);
        } else if (element instanceof AtlasEdge) {
            return string((AtlasEdge)element);
        }
        return element.toString();
    }

    /**
     * Remove the specified edge from the graph.
     *
     * @param edge
     */
    public void removeEdge(AtlasEdge edge) {
        if (LOG.isDebugEnabled()) {
            LOG.debug("==> removeEdge({})", string(edge));
        }

        graph.removeEdge(edge);

        if (LOG.isDebugEnabled()) {
            LOG.info("<== removeEdge()");
        }
    }

    /**
     * Remove the specified AtlasVertex from the graph.
     *
     * @param vertex
     */
    public void removeVertex(AtlasVertex vertex) {
        if (LOG.isDebugEnabled()) {
            LOG.debug("==> GraphHelper.removeVertex({})", string(vertex));
        }

        graph.removeVertex(vertex);

        if (LOG.isDebugEnabled()) {
            LOG.debug("<== GraphHelper.removeVertex()");
        }
    }

    public AtlasVertex getVertexForGUID(String guid) throws EntityNotFoundException {
        return findVertex(Constants.GUID_PROPERTY_KEY, guid);
    }

    public AtlasEdge getEdgeForGUID(String guid) throws AtlasBaseException {
        AtlasEdge ret;

        try {
            ret = findEdge(Constants.RELATIONSHIP_GUID_PROPERTY_KEY, guid);
        } catch (EntityNotFoundException e) {
            throw new AtlasBaseException(AtlasErrorCode.RELATIONSHIP_GUID_NOT_FOUND, guid);
        }

        return ret;
    }

    /**
     * Finds the Vertices that correspond to the given property values.  Property
     * values that are not found in the graph will not be in the map.
     *
     *  @return propertyValue to AtlasVertex map with the result.
     */
    public Map<String, AtlasVertex> getVerticesForPropertyValues(String property, List<String> values) {

        if(values.isEmpty()) {
            return Collections.emptyMap();
        }
        Collection<String> nonNullValues = new HashSet<>(values.size());

        for(String value : values) {
            if(value != null) {
                nonNullValues.add(value);
            }
        }

        //create graph query that finds vertices with the guids
        AtlasGraphQuery query = graph.query();
        query.in(property, nonNullValues);
        Iterable<AtlasVertex> results = query.vertices();

        Map<String, AtlasVertex> result = new HashMap<>(values.size());
        //Process the result, using the guidToIndexMap to figure out where
        //each vertex should go in the result list.
        Iterator<AtlasVertex> resultIterator = null;
        try {
            resultIterator = results.iterator();
<<<<<<< HEAD
            
=======

>>>>>>> 8e9323a5
            while (resultIterator.hasNext()) {
                AtlasVertex vertex = resultIterator.next();
                if(vertex.exists()) {
                    String propertyValue = vertex.getProperty(property, String.class);
                    if(LOG.isDebugEnabled()) {
                        LOG.debug("Found a vertex {} with {} =  {}", string(vertex), property, propertyValue);
                    }
                    result.put(propertyValue, vertex);
                }
            }
        } finally {
            // Close iterator to release resources
            if (resultIterator instanceof AutoCloseable) {
                try {
                    ((AutoCloseable) resultIterator).close();
                } catch (Exception e) {
                    LOG.debug("Error closing iterator resources", e);
                }
            }
        }
        return result;
    }

    /**
     * Finds the Vertices that correspond to the given GUIDs.  GUIDs
     * that are not found in the graph will not be in the map.
     *
     *  @return GUID to AtlasVertex map with the result.
     */
    public Map<String, AtlasVertex> getVerticesForGUIDs(List<String> guids) {

        return getVerticesForPropertyValues(Constants.GUID_PROPERTY_KEY, guids);
    }

    public static void updateModificationMetadata(AtlasVertex vertex) {
        int maxRetries = 2; // Number of retries
        for (int attempt = 0; attempt <= maxRetries; attempt++) {
            try {
                AtlasGraphUtilsV2.setEncodedProperty(vertex, MODIFICATION_TIMESTAMP_PROPERTY_KEY, RequestContext.get().getRequestTime());
                AtlasGraphUtilsV2.setEncodedProperty(vertex, MODIFIED_BY_KEY, RequestContext.get().getUser());
                break;
            } catch (Exception e) {
                LOG.error("Attempt : {} , Exception while updating metadata attributes.", attempt, e);
                if (attempt == maxRetries) {
                    throw e;
                }
            }
        }
    }

    public static void updateMetadataAttributes(AtlasVertex vertex, List<String> attributes, String metadataType) {
        if (attributes != null && attributes.size() > 0) {
            for (String attributeName: attributes) {
                if (metadataType.equals("timestamp")) {
                    AtlasGraphUtilsV2.setEncodedProperty(vertex, attributeName, RequestContext.get().getRequestTime());
                } else if (metadataType.equals("user")) {
                    AtlasGraphUtilsV2.setEncodedProperty(vertex, attributeName, RequestContext.get().getUser());
                }
            }
        }
    }

    public static String getQualifiedNameForMapKey(String prefix, String key) {
        return prefix + "." + key;
    }

    public static String getTraitLabel(String typeName, String attrName) {
        return attrName;
    }

    public static String getTraitLabel(String traitName) {
        return traitName;
    }

    public static List<String> handleGetTraitNames(AtlasVertex entityVertex) {
        return handleGetTraitNames(entityVertex, false);
    }

    public static List<String> getPropagatedTraitNames(AtlasVertex entityVertex) {
        return handleGetTraitNames(entityVertex, true);
    }

    public static List<String> getAllTagNames(List<AtlasClassification> tags) {
        return tags.stream().map(AtlasStruct::getTypeName).collect(Collectors.toList());
    }
    public static List<String> getAllTraitNames(AtlasVertex entityVertex) {
        return handleGetTraitNames(entityVertex, null);
    }

    public static List<String> handleGetTraitNames(AtlasVertex entityVertex, Boolean propagated) {
        if (FeatureFlagStore.isTagV2Enabled()) {
            return getTraitNamesV2(entityVertex, propagated);
        } else {
            return getTraitNamesV1(entityVertex, propagated);
        }
    }

    public static List<String> getTraitNamesV1(AtlasVertex entityVertex, Boolean propagated) {
        List<String>     ret   = new ArrayList<>();
        AtlasVertexQuery query = entityVertex.query().direction(AtlasEdgeDirection.OUT).label(CLASSIFICATION_LABEL);

        if (propagated != null) {
            query = query.has(CLASSIFICATION_EDGE_IS_PROPAGATED_PROPERTY_KEY, propagated);
        }

        Iterable edges = query.edges();

        if (edges != null) {
            Iterator<AtlasEdge> iterator = edges.iterator();

            while (iterator.hasNext()) {
                AtlasEdge edge = iterator.next();

                ret.add(AtlasGraphUtilsV2.getEncodedProperty(edge, CLASSIFICATION_EDGE_NAME_PROPERTY_KEY, String.class));
            }
        }

        return ret;
    }

    public static List<String> getTraitNamesV2(AtlasVertex entityVertex, Boolean propagated) {
        List<String>     ret   = new ArrayList<>();
        try {
            TagDAO tagDAOCassandra = TagDAOCassandraImpl.getInstance();
            if (!propagated) {
                ret = tagDAOCassandra.getAllDirectClassificationsForVertex(entityVertex.getIdForDisplay())
                                     .stream()
                                     .map(AtlasClassification::getTypeName)
                                     .collect(Collectors.toList());
            } else {
                ret = tagDAOCassandra.findByVertexIdAndPropagated(entityVertex.getIdForDisplay())
                                     .stream()
                                     .map(AtlasClassification::getTypeName)
                                     .collect(Collectors.toList());
            }
        } catch (AtlasBaseException e) {
            throw new RuntimeException(e);
        }
        return ret;
    }

    public static List<AtlasVertex> getPropagatableClassifications(AtlasEdge edge) {
        List<AtlasVertex> ret = new ArrayList<>();

        RequestContext requestContext = RequestContext.get();

        if ((edge != null && getStatus(edge) != DELETED) || requestContext.getCurrentTask() != null) {
            PropagateTags propagateTags = getPropagateTags(edge);
            AtlasVertex   outVertex     = edge.getOutVertex();
            AtlasVertex   inVertex      = edge.getInVertex();

            if (propagateTags == PropagateTags.ONE_TO_TWO || propagateTags == PropagateTags.BOTH) {
                ret.addAll(getPropagationEnabledClassificationVertices(outVertex));
            }

            if (propagateTags == PropagateTags.TWO_TO_ONE || propagateTags == PropagateTags.BOTH) {
                ret.addAll(getPropagationEnabledClassificationVertices(inVertex));
            }
        }

        return ret;
    }

    public static List<AtlasClassification> getPropagatableClassificationsV2(AtlasEdge edge) throws AtlasBaseException {
        List<AtlasClassification> ret = new ArrayList<>(0);

        if ((edge != null && getStatus(edge) != DELETED) || RequestContext.get().getCurrentTask() != null) {
            AtlasVertex vertex = getPropagatingVertex(edge);
            if (vertex != null) {
                List<AtlasClassification> allTags = TagDAOCassandraImpl.getInstance().getAllClassificationsForVertex(vertex.getIdForDisplay());

                ret = allTags.stream().filter(x -> x.getPropagate()).toList();
            }
        }

        return ret;
    }

    //Returns the vertex from which the tag is being propagated
    public static AtlasVertex getPropagatingVertex(AtlasEdge edge) {
        if(edge != null) {
            PropagateTags propagateTags = getPropagateTags(edge);
            AtlasVertex   outVertex     = edge.getOutVertex();
            AtlasVertex   inVertex      = edge.getInVertex();

            if (propagateTags == PropagateTags.ONE_TO_TWO || propagateTags == PropagateTags.BOTH) {
                return outVertex;
            }

            if (propagateTags == PropagateTags.TWO_TO_ONE || propagateTags == PropagateTags.BOTH) {
                return inVertex;
            }

        }
        return null;
    }

    public static List<AtlasVertex> getPropagationEnabledClassificationVertices(AtlasVertex entityVertex) {
        AtlasPerfMetrics.MetricRecorder metricRecorder = RequestContext.get().startMetricRecord("getPropagationEnabledClassificationVertices");
        List<AtlasVertex> ret   = new ArrayList<>();
        if (entityVertex.hasEdges(AtlasEdgeDirection.OUT, CLASSIFICATION_LABEL)) {
            Iterable edges = entityVertex.query().direction(AtlasEdgeDirection.OUT).label(CLASSIFICATION_LABEL).edges();

            if (edges != null) {
                Iterator<AtlasEdge> iterator = edges.iterator();

                while (iterator.hasNext()) {
                    AtlasEdge edge = iterator.next();

                    if (edge != null) {
                        AtlasVertex classificationVertex = edge.getInVertex();

                        if (isPropagationEnabled(classificationVertex)) {
                            ret.add(classificationVertex);
                        }
                    }
                }
            }
        }

        RequestContext.get().endMetricRecord(metricRecorder);
        return ret;
    }

    public static boolean propagatedClassificationAttachedToVertex(AtlasVertex classificationVertex, AtlasVertex entityVertex) {
        Iterator<AtlasVertex> classificationVertices =  entityVertex.query().direction(AtlasEdgeDirection.OUT)
                .label(CLASSIFICATION_LABEL)
                .has(CLASSIFICATION_EDGE_NAME_PROPERTY_KEY, getTypeName(classificationVertex))
                .vertices().iterator();

        while (classificationVertices.hasNext()) {
            String _classificationVertexId = classificationVertices.next().getIdForDisplay();
            if (_classificationVertexId.equals(classificationVertex.getIdForDisplay())) {
                return true;
            }
        }
        return false;
    }

    public static List<AtlasEdge> getClassificationEdges(AtlasVertex entityVertex) {
        return getClassificationEdges(entityVertex, false, null);
    }

    public static List<AtlasEdge> getPropagatedClassificationEdges(AtlasVertex entityVertex) {
        return getClassificationEdges(entityVertex, true, null);
    }

    public static List<AtlasEdge> getAllClassificationEdges(AtlasVertex entityVertex) {
        return getClassificationEdges(entityVertex, null, null);
    }

    public static List<AtlasEdge> getClassificationEdges(AtlasVertex entityVertex, Boolean propagated, String typeName) {
        List<AtlasEdge>  ret   = new ArrayList<>();
        AtlasVertexQuery query = entityVertex.query().direction(AtlasEdgeDirection.OUT).label(CLASSIFICATION_LABEL);

        if (propagated != null) {
            query = query.has(CLASSIFICATION_EDGE_IS_PROPAGATED_PROPERTY_KEY, propagated);
        }

        if (StringUtils.isNotEmpty(typeName)) {
            query = query.has(CLASSIFICATION_EDGE_NAME_PROPERTY_KEY, typeName);
        }

        Iterable edges = query.edges();

        if (edges != null) {
            Iterator<AtlasEdge> iterator = null;
            try {
                iterator = edges.iterator();

                while (iterator.hasNext()) {
                    AtlasEdge edge = iterator.next();

                    if (edge != null) {
                        ret.add(edge);
                    }
                }
            } finally {
                // Close iterator to release resources
                if (iterator instanceof AutoCloseable) {
                    try {
                        ((AutoCloseable) iterator).close();
                    } catch (Exception e) {
                        LOG.debug("Error closing iterator resources", e);
                    }
                }
            }
        }

        return ret;
    }

    public static List<String> getSuperTypeNames(AtlasVertex<?,?> entityVertex) {
        ArrayList<String>  superTypes     = new ArrayList<>();
        Collection<String> propertyValues = entityVertex.getPropertyValues(SUPER_TYPES_PROPERTY_KEY, String.class);

        if (CollectionUtils.isNotEmpty(propertyValues)) {
            for(String value : propertyValues) {
                superTypes.add(value);
            }
        }

        return superTypes;
    }

    public static String getEdgeLabel(AtlasAttribute aInfo) throws AtlasException {
        return aInfo.getRelationshipEdgeLabel();
    }

    public static Id getIdFromVertex(String dataTypeName, AtlasVertex vertex) {
        return new Id(getGuid(vertex),
                getVersion(vertex).intValue(), dataTypeName,
                getStateAsString(vertex));
    }

    public static Id getIdFromVertex(AtlasVertex vertex) {
        return getIdFromVertex(getTypeName(vertex), vertex);
    }

    public static String getRelationshipGuid(AtlasElement element) {
        return element.getProperty(Constants.RELATIONSHIP_GUID_PROPERTY_KEY, String.class);
    }

    public static String getGuid(AtlasVertex vertex) {
        Object vertexId = vertex.getId();
        String ret = GraphTransactionInterceptor.getVertexGuidFromCache(vertexId);

        if (ret == null) {
            ret = vertex.<String>getProperty(Constants.GUID_PROPERTY_KEY, String.class);

            GraphTransactionInterceptor.addToVertexGuidCache(vertexId, ret);
        }

        return ret;
    }

    public static Map<String,String> fetchAttributes(AtlasVertex vertex, List<String> attributes) {
        Map<String,String> attributesList = new HashMap<>();

        for (String attr: attributes){
            if (Objects.equals(attr, ATTRIBUTE_NAME_GUID)){
                // always add guid to the list from cache
                attributesList.put(ATTRIBUTE_NAME_GUID, getGuid(vertex));
            }
            else{
                attributesList.put(attr, vertex.<String>getProperty(attr, String.class));
            }
        }
        // Return the ArrayList
        return attributesList;
    }

    public static String getHomeId(AtlasElement element) {
        return element.getProperty(Constants.HOME_ID_KEY, String.class);
    }

    public static Boolean isProxy(AtlasElement element) {
        return element.getProperty(Constants.IS_PROXY_KEY, Boolean.class);
    }

    public static Boolean isEntityIncomplete(AtlasElement element) {
        Integer value = element.getProperty(Constants.IS_INCOMPLETE_PROPERTY_KEY, Integer.class);
        Boolean ret   = value != null && value.equals(INCOMPLETE_ENTITY_VALUE) ? Boolean.TRUE : Boolean.FALSE;

        return ret;
    }

    public static Boolean getEntityHasLineage(AtlasElement element) {
        if (element.getPropertyKeys().contains(HAS_LINEAGE)) {
            return element.getProperty(HAS_LINEAGE, Boolean.class);
        } else {
            return false;
        }
    }

    public static Boolean getEntityHasLineageValid(AtlasElement element) {
        if (element.getPropertyKeys().contains(HAS_LINEAGE_VALID)) {
            return element.getProperty(HAS_LINEAGE_VALID, Boolean.class);
        } else {
            return false;
        }
    }

    public static Map getCustomAttributes(AtlasElement element) {
        Map    ret               = null;
        String customAttrsString = element.getProperty(CUSTOM_ATTRIBUTES_PROPERTY_KEY, String.class);

        if (customAttrsString != null) {
            ret = AtlasType.fromJson(customAttrsString, Map.class);
        }

        return ret;
    }

    public static Set<String> getLabels(AtlasElement element) {
        return parseLabelsString(element.getProperty(LABELS_PROPERTY_KEY, String.class));
    }

    public static Integer getProvenanceType(AtlasElement element) {
        return element.getProperty(Constants.PROVENANCE_TYPE_KEY, Integer.class);
    }

    public static String getTypeName(AtlasElement element) {
        return element.getProperty(ENTITY_TYPE_PROPERTY_KEY, String.class);
    }

    public static Id.EntityState getState(AtlasElement element) {
        String state = getStateAsString(element);
        return state == null ? null : Id.EntityState.valueOf(state);
    }

    public static Long getVersion(AtlasElement element) {
        return element.getProperty(Constants.VERSION_PROPERTY_KEY, Long.class);
    }

    public static String getStateAsString(AtlasElement element) {
        return element.getProperty(STATE_PROPERTY_KEY, String.class);
    }

    public static Status getStatus(AtlasVertex vertex) {
        Object vertexId = vertex.getId();
        Status ret = GraphTransactionInterceptor.getVertexStateFromCache(vertexId);

        if (ret == null) {
            ret = (getState(vertex) == Id.EntityState.DELETED) ? Status.DELETED : Status.ACTIVE;

            GraphTransactionInterceptor.addToVertexStateCache(vertexId, ret);
        }

        return ret;
    }

    public static Status getStatus(AtlasEdge edge) {
        Object edgeId = edge.getId();
        Status ret = GraphTransactionInterceptor.getEdgeStateFromCache(edgeId);

        if (ret == null) {
            ret = (getState(edge) == Id.EntityState.DELETED) ? Status.DELETED : Status.ACTIVE;

            GraphTransactionInterceptor.addToEdgeStateCache(edgeId, ret);
        }

        return ret;
    }


    public static AtlasRelationship.Status getEdgeStatus(AtlasElement element) {
        return (getState(element) == Id.EntityState.DELETED) ? AtlasRelationship.Status.DELETED : AtlasRelationship.Status.ACTIVE;
    }

    public static String getClassificationName(AtlasVertex classificationVertex) {
        return AtlasGraphUtilsV2.getEncodedProperty(classificationVertex, CLASSIFICATION_VERTEX_NAME_KEY, String.class);
    }

    public static String getClassificationEntityGuid(AtlasVertex classificationVertex) {
        return AtlasGraphUtilsV2.getEncodedProperty(classificationVertex, CLASSIFICATION_ENTITY_GUID, String.class);
    }

    public static Integer getIndexValue(AtlasEdge edge) {
        Integer index = edge.getProperty(ATTRIBUTE_INDEX_PROPERTY_KEY, Integer.class);
        return (index == null) ? 0: index;
    }

    public static boolean isPropagatedClassificationEdge(AtlasEdge edge) {
        boolean ret = false;

        if (edge != null) {
            Boolean isPropagated = edge.getProperty(Constants.CLASSIFICATION_EDGE_IS_PROPAGATED_PROPERTY_KEY, Boolean.class);

            if (isPropagated != null) {
                ret = isPropagated.booleanValue();
            }
        }

        return ret;
    }

    public static boolean isClassificationEdge(AtlasEdge edge) {
        boolean ret = false;

        if (edge != null) {
            String  edgeLabel    = edge.getLabel();
            Boolean isPropagated = edge.getProperty(Constants.CLASSIFICATION_EDGE_IS_PROPAGATED_PROPERTY_KEY, Boolean.class);

            if (edgeLabel != null && isPropagated != null) {
                ret = edgeLabel.equals(CLASSIFICATION_LABEL) && !isPropagated;
            }
        }

        return ret;
    }

    public static List<String> getBlockedClassificationIds(AtlasEdge edge) {
        List<String> ret = null;

        if (edge != null) {
            List<String> classificationIds = AtlasGraphUtilsV2.getEncodedProperty(edge, RELATIONSHIPTYPE_BLOCKED_PROPAGATED_CLASSIFICATIONS_KEY, List.class);

            ret = CollectionUtils.isNotEmpty(classificationIds) ? classificationIds : Collections.emptyList();
        }

        return ret;
    }

    public static PropagateTags getPropagateTags(AtlasElement element) {
        String propagateTags = element.getProperty(RELATIONSHIPTYPE_TAG_PROPAGATION_KEY, String.class);

        return (propagateTags == null) ? null : PropagateTags.valueOf(propagateTags);
    }

    public static Status getClassificationEntityStatus(AtlasElement element) {
        String status = element.getProperty(CLASSIFICATION_ENTITY_STATUS, String.class);

        return (status == null) ? null : Status.valueOf(status);
    }

    //Added conditions in fetching system attributes to handle test failures in GremlinTest where these properties are not set
    public static String getCreatedByAsString(AtlasElement element){
        return element.getProperty(CREATED_BY_KEY, String.class);
    }

    public static String getModifiedByAsString(AtlasElement element){
        return element.getProperty(MODIFIED_BY_KEY, String.class);
    }

    public static void setModifiedByAsString(AtlasElement element, String modifiedBy){
         element.setProperty(MODIFIED_BY_KEY, modifiedBy);
    }

    public static long getCreatedTime(AtlasElement element){
        return element.getProperty(TIMESTAMP_PROPERTY_KEY, Long.class);
    }

    public static long getModifiedTime(AtlasElement element){
        try {
            return element.getProperty(MODIFICATION_TIMESTAMP_PROPERTY_KEY, Long.class);
        } catch (Exception e) {
            LOG.warn("Failed to get modified time for vertex {}. Error: {}", element.getIdForDisplay(), e.getMessage());
            // Fallback to created time if modification timestamp is not set
            return element.getProperty(TIMESTAMP_PROPERTY_KEY, Long.class);
        }
    }

    public static void setModifiedTime(AtlasElement element, Long modifiedTime) {
        element.setProperty(MODIFICATION_TIMESTAMP_PROPERTY_KEY, modifiedTime);
    }

    public static boolean isActive(AtlasEntity entity) {
        return entity != null ? entity.getStatus() == ACTIVE : false;
    }

    /**
     * For the given type, finds an unique attribute and checks if there is an existing instance with the same
     * unique value
     *
     * @param classType
     * @param instance
     * @return
     * @throws AtlasException
     */
    public AtlasVertex getVertexForInstanceByUniqueAttribute(AtlasEntityType classType, Referenceable instance)
        throws AtlasException {
        if (LOG.isDebugEnabled()) {
            LOG.debug("Checking if there is an instance with the same unique attributes for instance {}", instance.toShortString());
        }

        AtlasVertex result = null;
        for (AtlasAttribute attributeInfo : classType.getUniqAttributes().values()) {
            String propertyKey = attributeInfo.getQualifiedName();
            try {
                result = findVertex(propertyKey, instance.get(attributeInfo.getName()),
                        ENTITY_TYPE_PROPERTY_KEY, classType.getTypeName(),
                        STATE_PROPERTY_KEY, Id.EntityState.ACTIVE.name());
                if (LOG.isDebugEnabled()) {
                    LOG.debug("Found vertex by unique attribute : {}={}", propertyKey, instance.get(attributeInfo.getName()));
                }
            } catch (EntityNotFoundException e) {
                //Its ok if there is no entity with the same unique value
            }
        }

        return result;
    }

    /**
     * Finds vertices that match at least one unique attribute of the instances specified.  The AtlasVertex at a given index in the result corresponds
     * to the IReferencableInstance at that same index that was passed in.  The number of elements in the resultant list is guaranteed to match the
     * number of instances that were passed in.  If no vertex is found for a given instance, that entry will be null in the resultant list.
     *
     *
     * @param classType
     * @param instancesForClass
     * @return
     * @throws AtlasException
     */
    public List<AtlasVertex> getVerticesForInstancesByUniqueAttribute(AtlasEntityType classType, List<? extends Referenceable> instancesForClass) throws AtlasException {

        //For each attribute, need to figure out what values to search for and which instance(s)
        //those values correspond to.
        Map<String, AttributeValueMap> map = new HashMap<String, AttributeValueMap>();

        for (AtlasAttribute attributeInfo : classType.getUniqAttributes().values()) {
            String propertyKey = attributeInfo.getQualifiedName();
            AttributeValueMap mapForAttribute = new AttributeValueMap();
            for(int idx = 0; idx < instancesForClass.size(); idx++) {
                Referenceable instance = instancesForClass.get(idx);
                Object value = instance.get(attributeInfo.getName());
                mapForAttribute.put(value, instance, idx);
            }
            map.put(propertyKey, mapForAttribute);
        }

        AtlasVertex[] result = new AtlasVertex[instancesForClass.size()];
        if(map.isEmpty()) {
            //no unique attributes
            return Arrays.asList(result);
        }

        //construct gremlin query
        AtlasGraphQuery query = graph.query();

        query.has(ENTITY_TYPE_PROPERTY_KEY, classType.getTypeName());
        query.has(STATE_PROPERTY_KEY,Id.EntityState.ACTIVE.name());

        List<AtlasGraphQuery> orChildren = new ArrayList<AtlasGraphQuery>();


        //build up an or expression to find vertices which match at least one of the unique attribute constraints
        //For each unique attributes, we add a within clause to match vertices that have a value of that attribute
        //that matches the value in some instance.
        for(Map.Entry<String, AttributeValueMap> entry : map.entrySet()) {
            AtlasGraphQuery orChild = query.createChildQuery();
            String propertyName = entry.getKey();
            AttributeValueMap valueMap = entry.getValue();
            Set<Object> values = valueMap.getAttributeValues();
            if(values.size() == 1) {
                orChild.has(propertyName, values.iterator().next());
            }
            else if(values.size() > 1) {
                orChild.in(propertyName, values);
            }
            orChildren.add(orChild);
        }

        if(orChildren.size() == 1) {
            AtlasGraphQuery child = orChildren.get(0);
            query.addConditionsFrom(child);
        }
        else if(orChildren.size() > 1) {
            query.or(orChildren);
        }

        Iterable<AtlasVertex> queryResult = query.vertices();

        Iterator<AtlasVertex> resultIterator = null;
        try {
            resultIterator = queryResult.iterator();
<<<<<<< HEAD
            
=======

>>>>>>> 8e9323a5
            while (resultIterator.hasNext()) {
                AtlasVertex matchingVertex = resultIterator.next();
                Collection<IndexedInstance> matches = getInstancesForVertex(map, matchingVertex);
                for(IndexedInstance wrapper : matches) {
                    result[wrapper.getIndex()]= matchingVertex;
                }
            }
        } finally {
            // Close iterator to release resources
            if (resultIterator instanceof AutoCloseable) {
                try {
                    ((AutoCloseable) resultIterator).close();
                } catch (Exception e) {
                    LOG.debug("Error closing iterator resources", e);
                }
            }
        }
        return Arrays.asList(result);
    }

    //finds the instance(s) that correspond to the given vertex
    private Collection<IndexedInstance> getInstancesForVertex(Map<String, AttributeValueMap> map, AtlasVertex foundVertex) {

        //loop through the unique attributes.  For each attribute, check to see if the vertex property that
        //corresponds to that attribute has a value from one or more of the instances that were passed in.

        for(Map.Entry<String, AttributeValueMap> entry : map.entrySet()) {

            String propertyName = entry.getKey();
            AttributeValueMap valueMap = entry.getValue();

            Object vertexValue = foundVertex.getProperty(propertyName, Object.class);

            Collection<IndexedInstance> instances = valueMap.get(vertexValue);
            if(instances != null && instances.size() > 0) {
                //return first match.  Let the underling graph determine if this is a problem
                //(i.e. if the other unique attributes change be changed safely to match what
                //the user requested).
                return instances;
            }
            //try another attribute
        }
        return Collections.emptyList();
    }

    public static List<String> getTypeNames(List<AtlasVertex> vertices) {
        List<String> ret = new ArrayList<>();

        if (CollectionUtils.isNotEmpty(vertices)) {
            for (AtlasVertex vertex : vertices) {
                String entityTypeProperty = vertex.getProperty(ENTITY_TYPE_PROPERTY_KEY, String.class);

                if (entityTypeProperty != null) {
                    ret.add(getTypeName(vertex));
                }
            }
        }

        return ret;
    }

    public static AtlasVertex getAssociatedEntityVertex(AtlasVertex classificationVertex) {
        AtlasVertex ret   = null;
        Iterable    edges = classificationVertex.query().direction(AtlasEdgeDirection.IN).label(CLASSIFICATION_LABEL)
                                                .has(CLASSIFICATION_EDGE_IS_PROPAGATED_PROPERTY_KEY, false)
                                                .has(CLASSIFICATION_EDGE_NAME_PROPERTY_KEY, getTypeName(classificationVertex)).edges();
        if (edges != null) {
            Iterator<AtlasEdge> iterator = null;
            try {
                iterator = edges.iterator();

                if (iterator != null && iterator.hasNext()) {
                    AtlasEdge edge = iterator.next();

                    ret = edge.getOutVertex();
                }
            } finally {
                // Close iterator to release resources
                if (iterator instanceof AutoCloseable) {
                    try {
                        ((AutoCloseable) iterator).close();
                    } catch (Exception e) {
                        LOG.debug("Error closing iterator resources", e);
                    }
                }
            }
        }

        return ret;
    }

    public AtlasGraph getGraph() {
        return this.graph;
    }

    public Boolean getDefaultRemovePropagations() {
        return this.removePropagations;
    }

    /**
     * Guid and AtlasVertex combo
     */
    public static class VertexInfo {
        private final AtlasEntityHeader entity;
        private final AtlasVertex       vertex;

        public VertexInfo(AtlasEntityHeader entity, AtlasVertex vertex) {
            this.entity = entity;
            this.vertex = vertex;
        }

        public AtlasEntityHeader getEntity() { return entity; }
        public AtlasVertex getVertex() {
            return vertex;
        }
        public String getGuid() {
            return entity.getGuid();
        }
        public String getTypeName() {
            return entity.getTypeName();
        }

        @Override
        public boolean equals(Object o) {
            if (this == o) return true;
            if (o == null || getClass() != o.getClass()) return false;
            VertexInfo that = (VertexInfo) o;
            return Objects.equals(entity, that.entity) &&
                    Objects.equals(vertex, that.vertex);
        }

        @Override
        public int hashCode() {
            return Objects.hash(entity, vertex);
        }
    }

    public static boolean isInternalType(AtlasVertex vertex) {
        return vertex != null && isInternalType(getTypeName(vertex));
    }

    public static boolean isInternalType(String typeName) {
        return typeName != null && typeName.startsWith(Constants.INTERNAL_PROPERTY_KEY_PREFIX);
    }

<<<<<<< HEAD
=======
    @SuppressWarnings("unchecked,rawtypes")
>>>>>>> 8e9323a5
    public static List<Object> getArrayElementsProperty(AtlasType elementType, AtlasVertex instanceVertex, AtlasAttribute attribute, VertexEdgePropertiesCache vertexEdgePropertiesCache) {
        String propertyName = attribute.getVertexPropertyName();
        boolean isArrayOfPrimitiveType = elementType.getTypeCategory().equals(TypeCategory.PRIMITIVE);
        boolean isArrayOfEnum = elementType.getTypeCategory().equals(TypeCategory.ENUM);

        if (isReference(elementType)) {
            boolean isStruct = TypeCategory.STRUCT == attribute.getDefinedInType().getTypeCategory() ||
                               TypeCategory.STRUCT == elementType.getTypeCategory();

            if (isStruct) {
                String edgeLabel = AtlasGraphUtilsV2.getEdgeLabel(attribute.getName());
                return (List) getCollectionElementsUsingRelationship(instanceVertex, attribute, edgeLabel);
            } else {
                if( vertexEdgePropertiesCache != null) {
                    List values = vertexEdgePropertiesCache.getCollectionElementsUsingRelationship(instanceVertex.getIdForDisplay(), attribute);
                    return values;
                }
                return (List) getCollectionElementsUsingRelationship(instanceVertex, attribute);
            }
        } else if (isArrayOfPrimitiveType || isArrayOfEnum) {
            if (vertexEdgePropertiesCache != null) {
<<<<<<< HEAD
                ArrayList values =  vertexEdgePropertiesCache.getMultiValuedProperties(instanceVertex.getIdForDisplay(), propertyName, elementType.getClass());
=======
                List values =  vertexEdgePropertiesCache.getMultiValuedProperties(instanceVertex.getIdForDisplay(), propertyName, elementType.getClass());
>>>>>>> 8e9323a5
                return values;
            }
            return (List) instanceVertex.getMultiValuedProperty(propertyName, elementType.getClass());
        } else {
            if (vertexEdgePropertiesCache != null) {
<<<<<<< HEAD
                ArrayList values =  vertexEdgePropertiesCache.getMultiValuedProperties(instanceVertex.getIdForDisplay(), propertyName);
=======
                List values =  vertexEdgePropertiesCache.getMultiValuedProperties(instanceVertex.getIdForDisplay(), propertyName);
>>>>>>> 8e9323a5
                return values;
            }
            return (List) instanceVertex.getListProperty(propertyName);
        }
    }

    public static Map<String, Object> getMapElementsProperty(AtlasMapType mapType, AtlasVertex instanceVertex, String propertyName, AtlasAttribute attribute) {
        AtlasType mapValueType = mapType.getValueType();

        if (isReference(mapValueType)) {
            return getReferenceMap(instanceVertex, attribute, propertyName);
        } else {
            return (Map) instanceVertex.getProperty(propertyName, Map.class);
        }
    }

    // map elements for reference types - AtlasObjectId, AtlasStruct
    public static Map<String, Object> getReferenceMap(AtlasVertex instanceVertex, AtlasAttribute attribute) {
        Map<String, Object> ret            = new HashMap<>();
        List<AtlasEdge>     referenceEdges = getCollectionElementsUsingRelationship(instanceVertex, attribute);

        for (AtlasEdge edge : referenceEdges) {
            String key = edge.getProperty(ATTRIBUTE_KEY_PROPERTY_KEY, String.class);

            if (StringUtils.isNotEmpty(key)) {
                ret.put(key, edge);
            }
        }

        return ret;
    }

    public static Map<String, Object> getReferenceMap(AtlasVertex instanceVertex, AtlasAttribute attribute, String propertyName) {
        Map<String, Object> ret            = new HashMap<>();
        List<AtlasEdge>     referenceEdges = getCollectionElementsUsingRelationship(instanceVertex, attribute, propertyName);

        for (AtlasEdge edge : referenceEdges) {
            String key = edge.getProperty(ATTRIBUTE_KEY_PROPERTY_KEY, String.class);

            if (StringUtils.isNotEmpty(key)) {
                ret.put(key, edge);
            }
        }

        return ret;
    }

    public static List<AtlasEdge> getMapValuesUsingRelationship(AtlasVertex vertex, AtlasAttribute attribute) {
        String                         edgeLabel     = attribute.getRelationshipEdgeLabel();
        AtlasRelationshipEdgeDirection edgeDirection = attribute.getRelationshipEdgeDirection();
        Iterator<AtlasEdge>            edgesForLabel = getEdgesForLabel(vertex, edgeLabel, edgeDirection);

        return (List<AtlasEdge>) IteratorUtils.toList(edgesForLabel);
    }

    // map elements for primitive types
    public static Map<String, Object> getPrimitiveMap(AtlasVertex instanceVertex, String propertyName) {
        Map<String, Object> ret = instanceVertex.getProperty(AtlasGraphUtilsV2.encodePropertyKey(propertyName), Map.class);

        return ret;
    }

    public static List<AtlasEdge> getCollectionElementsUsingRelationship(AtlasVertex vertex, AtlasAttribute attribute) {
        String edgeLabel = attribute.getRelationshipEdgeLabel();
        return getCollectionElementsUsingRelationship(vertex, attribute, edgeLabel);
    }

    public static List<AtlasEdge> getActiveCollectionElementsUsingRelationship(AtlasVertex vertex, AtlasAttribute attribute) throws AtlasBaseException {
        String edgeLabel = attribute.getRelationshipEdgeLabel();
        return getActiveCollectionElementsUsingRelationship(vertex, attribute, edgeLabel);
    }

    public static List<AtlasEdge> getCollectionElementsUsingRelationship(AtlasVertex vertex, AtlasAttribute attribute,
                                                                         boolean isStructType) {
        String edgeLabel = isStructType ? AtlasGraphUtilsV2.getEdgeLabel(attribute.getName()) :  attribute.getRelationshipEdgeLabel();
        return getCollectionElementsUsingRelationship(vertex, attribute, edgeLabel);
    }

    public static List<AtlasEdge> getActiveCollectionElementsUsingRelationship(AtlasVertex vertex, AtlasAttribute attribute, String edgeLabel) throws AtlasBaseException {
        List<AtlasEdge>                ret;
        AtlasRelationshipEdgeDirection edgeDirection = attribute.getRelationshipEdgeDirection();
        Iterator<AtlasEdge>            edgesForLabel = getActiveEdges(vertex, edgeLabel, AtlasEdgeDirection.valueOf(edgeDirection.name()));

        ret = IteratorUtils.toList(edgesForLabel);

        sortCollectionElements(attribute, ret);

        return ret;
    }


    public static List<AtlasEdge> getCollectionElementsUsingRelationship(AtlasVertex vertex, AtlasAttribute attribute, String edgeLabel) {
        List<AtlasEdge>                ret;
        AtlasRelationshipEdgeDirection edgeDirection = attribute.getRelationshipEdgeDirection();
        Iterator<AtlasEdge>            edgesForLabel = getEdgesForLabel(vertex, edgeLabel, edgeDirection);

        ret = IteratorUtils.toList(edgesForLabel);

        sortCollectionElements(attribute, ret);

        return ret;
    }

    private static void sortCollectionElements(AtlasAttribute attribute, List<AtlasEdge> edges) {
        // sort array elements based on edge index
        if (attribute.getAttributeType() instanceof AtlasArrayType &&
                CollectionUtils.isNotEmpty(edges) &&
                edges.get(0).getProperty(ATTRIBUTE_INDEX_PROPERTY_KEY, Integer.class) != null) {
            Collections.sort(edges, (e1, e2) -> {
                Integer e1Index = getIndexValue(e1);
                Integer e2Index = getIndexValue(e2);

                return e1Index.compareTo(e2Index);
            });
        }
    }

    public static void dumpToLog(final AtlasGraph<?,?> graph) {
        LOG.debug("*******************Graph Dump****************************");
        LOG.debug("Vertices of {}", graph);
        for (AtlasVertex vertex : graph.getVertices()) {
            LOG.debug(vertexString(vertex));
        }

        LOG.debug("Edges of {}", graph);
        for (AtlasEdge edge : graph.getEdges()) {
            LOG.debug(edgeString(edge));
        }
        LOG.debug("*******************Graph Dump****************************");
    }

    public static String string(Referenceable instance) {
        return String.format("entity[type=%s guid=%s]", instance.getTypeName(), instance.getId()._getId());
    }

    public static String string(AtlasVertex<?,?> vertex) {
        if(vertex == null) {
            return "vertex[null]";
        } else {
            if (LOG.isDebugEnabled()) {
                return getVertexDetails(vertex);
            } else {
                return String.format("vertex[id=%s]", vertex.getIdForDisplay());
            }
        }
    }

    public static String getVertexDetails(AtlasVertex<?,?> vertex) {

        return String.format("vertex[id=%s type=%s guid=%s]", vertex.getIdForDisplay(), getTypeName(vertex),
                getGuid(vertex));
    }


    public static String string(AtlasEdge<?,?> edge) {
        if(edge == null) {
            return "edge[null]";
        } else {
            if (LOG.isDebugEnabled()) {
                return getEdgeDetails(edge);
            } else {
                return String.format("edge[id=%s]", edge.getIdForDisplay());
            }
        }
    }

    public static String getEdgeDetails(AtlasEdge<?,?> edge) {

        return String.format("edge[id=%s label=%s from %s -> to %s]", edge.getIdForDisplay(), edge.getLabel(),
                string(edge.getOutVertex()), string(edge.getInVertex()));
    }

    @VisibleForTesting
    //Keys copied from com.thinkaurelius.titan.graphdb.types.StandardRelationTypeMaker
    //Titan checks that these chars are not part of any keys. So, encoding...
    public static BiMap<String, String> RESERVED_CHARS_ENCODE_MAP =
            HashBiMap.create(new HashMap<String, String>() {{
                put("{", "_o");
                put("}", "_c");
                put("\"", "_q");
                put("$", "_d");
                put("%", "_p");
            }});


    public static String decodePropertyKey(String key) {
        if (StringUtils.isBlank(key)) {
            return key;
        }

        for (String encodedStr : RESERVED_CHARS_ENCODE_MAP.values()) {
            key = key.replace(encodedStr, RESERVED_CHARS_ENCODE_MAP.inverse().get(encodedStr));
        }
        return key;
    }

    public Object getVertexId(String guid) throws EntityNotFoundException {
        AtlasVertex instanceVertex   = getVertexForGUID(guid);
        Object      instanceVertexId = instanceVertex.getId();

        return instanceVertexId;
    }

    /*
    public static AttributeInfo getAttributeInfoForSystemAttributes(String field) {
        switch (field) {
        case Constants.STATE_PROPERTY_KEY:
        case Constants.GUID_PROPERTY_KEY:
        case Constants.CREATED_BY_KEY:
        case Constants.MODIFIED_BY_KEY:
                return TypesUtil.newAttributeInfo(field, DataTypes.STRING_TYPE);

        case Constants.TIMESTAMP_PROPERTY_KEY:
        case Constants.MODIFICATION_TIMESTAMP_PROPERTY_KEY:
            return TypesUtil.newAttributeInfo(field, DataTypes.DATE_TYPE);
        }
        return null;
    }
    */

    public static boolean elementExists(AtlasElement v) {
        return v != null && v.exists();
    }

    public static void setListPropertyFromElementIds(AtlasVertex<?, ?> instanceVertex, String propertyName,
            List<AtlasElement> elements) {
        String actualPropertyName = AtlasGraphUtilsV2.encodePropertyKey(propertyName);
        instanceVertex.setPropertyFromElementsIds(actualPropertyName, elements);

    }

    public static void setPropertyFromElementId(AtlasVertex<?, ?> instanceVertex, String propertyName,
            AtlasElement value) {
        String actualPropertyName = AtlasGraphUtilsV2.encodePropertyKey(propertyName);
        instanceVertex.setPropertyFromElementId(actualPropertyName, value);

    }

    public static void setListProperty(AtlasVertex instanceVertex, String propertyName, ArrayList<String> value) {
        String actualPropertyName = AtlasGraphUtilsV2.encodePropertyKey(propertyName);
        instanceVertex.setListProperty(actualPropertyName, value);
    }

    public static List<String> getListProperty(AtlasVertex instanceVertex, String propertyName) {
        String actualPropertyName = AtlasGraphUtilsV2.encodePropertyKey(propertyName);
        return instanceVertex.getListProperty(actualPropertyName);
    }


    private String getConditionString(Object[] args) {
        StringBuilder condition = new StringBuilder();

        for (int i = 0; i < args.length; i+=2) {
            condition.append(args[i]).append(" = ").append(args[i+1]).append(", ");
        }

        return condition.toString();
    }

    /**
     * Get relationshipDef name from entityType using relationship attribute.
     * if more than one relationDefs are returned for an attribute.
     * e.g. hive_column.table
     *
     * hive_table.columns       -> hive_column.table
     * hive_table.partitionKeys -> hive_column.table
     *
     * resolve by comparing all incoming edges typename with relationDefs name returned for an attribute
     * to pick the right relationshipDef name
     */
    public String getRelationshipTypeName(AtlasVertex entityVertex, AtlasEntityType entityType, String attributeName) {
        String      ret               = null;
        Set<String> relationshipTypes = entityType.getAttributeRelationshipTypes(attributeName);

        if (CollectionUtils.isNotEmpty(relationshipTypes)) {
            if (relationshipTypes.size() == 1) {
                ret = relationshipTypes.iterator().next();
            } else {
                Iterator<AtlasEdge> iter = entityVertex.getEdges(AtlasEdgeDirection.IN).iterator();

                while (iter.hasNext() && ret == null) {
                    String edgeTypeName = AtlasGraphUtilsV2.getTypeName(iter.next());

                    if (relationshipTypes.contains(edgeTypeName)) {
                        ret = edgeTypeName;

                        break;
                    }
                }

                if (ret == null) {
                    //relationshipTypes will have at least one relationshipDef
                    ret = relationshipTypes.iterator().next();
                }
            }
        }

        return ret;
    }

    //get entity type of relationship (End vertex entity type) from relationship label
    public static String getReferencedEntityTypeName(AtlasVertex entityVertex, String relation) {
        String ret = null;
        Iterator<AtlasEdge> edges    = GraphHelper.getAdjacentEdgesByLabel(entityVertex, AtlasEdgeDirection.BOTH, relation);

        if (edges != null && edges.hasNext()) {
            AtlasEdge   relationEdge = edges.next();
            AtlasVertex outVertex    = relationEdge.getOutVertex();
            AtlasVertex inVertex     = relationEdge.getInVertex();

            if (outVertex != null && inVertex != null) {
                String outVertexId    = outVertex.getIdForDisplay();
                String entityVertexId = entityVertex.getIdForDisplay();
                AtlasVertex endVertex = StringUtils.equals(outVertexId, entityVertexId) ? inVertex : outVertex;
                ret                   = GraphHelper.getTypeName(endVertex);
            }
        }

       return ret;
    }

    public static boolean isRelationshipEdge(AtlasEdge edge) {
        if (edge == null) {
            return false;
        }

        String edgeLabel = edge.getLabel();

        return StringUtils.isNotEmpty(edge.getLabel()) ? edgeLabel.startsWith("r:") : false;
    }

    public static AtlasObjectId getReferenceObjectId(AtlasEdge edge, AtlasRelationshipEdgeDirection relationshipDirection,
                                                     AtlasVertex parentVertex) {
        AtlasObjectId ret = null;

        if (relationshipDirection == OUT) {
            ret = getAtlasObjectIdForInVertex(edge);
        } else if (relationshipDirection == IN) {
            ret = getAtlasObjectIdForOutVertex(edge);
        } else if (relationshipDirection == BOTH){
            // since relationship direction is BOTH, edge direction can be inward or outward
            // compare with parent entity vertex and pick the right reference vertex
            if (verticesEquals(parentVertex, edge.getOutVertex())) {
                ret = getAtlasObjectIdForInVertex(edge);
            } else {
                ret = getAtlasObjectIdForOutVertex(edge);
            }
        }

        return ret;
    }

    public static AtlasObjectId getAtlasObjectIdForOutVertex(AtlasEdge edge) {
        return new AtlasObjectId(getGuid(edge.getOutVertex()), getTypeName(edge.getOutVertex()));
    }

    public static AtlasObjectId getAtlasObjectIdForInVertex(AtlasEdge edge) {
        return new AtlasObjectId(getGuid(edge.getInVertex()), getTypeName(edge.getInVertex()));
    }

    private static boolean verticesEquals(AtlasVertex vertexA, AtlasVertex vertexB) {
        return StringUtils.equals(getGuid(vertexB), getGuid(vertexA));
    }

    public static String getDelimitedClassificationNames(Collection<String> classificationNames) {
        String ret = null;

        if (CollectionUtils.isNotEmpty(classificationNames)) {
            ret = CLASSIFICATION_NAME_DELIMITER + StringUtils.join(classificationNames, CLASSIFICATION_NAME_DELIMITER)
                + CLASSIFICATION_NAME_DELIMITER;
        }
        return ret;
    }

    /**
     * Get all the active parents
     * @param vertex entity vertex
     * @param parentEdgeLabel Edge label of parent
     * @return Iterator of children vertices
     */
    public static Iterator<AtlasVertex> getActiveParentVertices(AtlasVertex vertex, String parentEdgeLabel) throws AtlasBaseException {
        return getActiveVertices(vertex, parentEdgeLabel, AtlasEdgeDirection.IN);
    }

    /**
     * Get all the active children of category
     * @param vertex entity vertex
     * @param childrenEdgeLabel Edge label of children
     * @return Iterator of children vertices
     */
    public static Iterator<AtlasVertex> getActiveChildrenVertices(AtlasVertex vertex, String childrenEdgeLabel) throws AtlasBaseException {
        return getActiveVertices(vertex, childrenEdgeLabel, AtlasEdgeDirection.OUT);
    }

    /**
     * Get all the active edges and cap number of edges to avoid excessive processing.
     * @param vertex entity vertex
     * @param childrenEdgeLabel Edge label of children
     * @return Iterator of children edges
     */
    public static Iterator<AtlasEdge> getActiveEdges(AtlasVertex vertex, String childrenEdgeLabel, AtlasEdgeDirection direction) throws AtlasBaseException {
        return getActiveEdges(vertex, childrenEdgeLabel, direction, MAX_EDGES_SUPER_VERTEX.getInt(), TIMEOUT_SUPER_VERTEX_FETCH.getLong());
    }
    /***
     * Get all the active edges and cap number of edges to avoid excessive processing.
     * @param vertex
     * @param childrenEdgeLabel
     * @param direction
     * @param limit
     * @return
     * @throws AtlasBaseException
     */
    public static Iterator<AtlasEdge> getActiveEdges(AtlasVertex vertex, String childrenEdgeLabel, AtlasEdgeDirection direction, int limit, long timeout) throws AtlasBaseException {
        AtlasPerfMetrics.MetricRecorder metricRecorder = RequestContext.get().startMetricRecord("GraphHelper.getActiveEdges");

        try {
            return Single.fromCallable(() -> {
                        Iterator<AtlasEdge> it = vertex.query()
                                .direction(direction)
                                .label(childrenEdgeLabel)
                                .has(STATE_PROPERTY_KEY, ACTIVE_STATE_VALUE)
                                .edges(limit)
                                .iterator();

                        List<AtlasEdge> edgeList = new ArrayList<>();
                        while (it.hasNext()) {
                            edgeList.add(it.next());
                            // Optional: cap edge count to avoid excessive processing
                            if (edgeList.size() > limit) {
                                LOG.warn("Super vertex detected: vertex id = {}, edge label = {}, edge count = {}",
                                        vertex.getId(), childrenEdgeLabel, edgeList.size());
                                break;
                            }
                        }

                        return edgeList.iterator();
                    })
                    .timeout(timeout, TimeUnit.SECONDS)
                    .onErrorReturn(throwable -> {
                        if (throwable instanceof TimeoutException) {
                            LOG.warn("Timeout while getting active edges for vertex id: {}", vertex.getId());
                        } else {
                            LOG.error("Error while getting active edges of vertex for edge label: {}, vertex id: {}",
                                    childrenEdgeLabel, vertex.getId(), throwable);
                        }
                        return Collections.emptyIterator();
                    })
                    .subscribeOn(Schedulers.io())
                    .blockingGet();

        } finally {
            RequestContext.get().endMetricRecord(metricRecorder);
        }
    }

    public static Iterator<AtlasVertex> getActiveVertices(AtlasVertex vertex, String childrenEdgeLabel, AtlasEdgeDirection direction) throws AtlasBaseException {
        AtlasPerfMetrics.MetricRecorder metricRecorder = RequestContext.get().startMetricRecord("CategoryPreProcessor.getEdges");

        try {
            return vertex.query()
                    .direction(direction)
                    .label(childrenEdgeLabel)
                    .has(STATE_PROPERTY_KEY, ACTIVE_STATE_VALUE)
                    .vertices()
                    .iterator();
        } catch (Exception e) {
            LOG.error("Error while getting active children of category for edge label " + childrenEdgeLabel, e);
            throw new AtlasBaseException(AtlasErrorCode.INTERNAL_ERROR, e);
        }
        finally {
            RequestContext.get().endMetricRecord(metricRecorder);
        }
    }
    public static Iterator<AtlasVertex> getAllChildrenVertices(AtlasVertex vertex, String childrenEdgeLabel) throws AtlasBaseException {
        return getAllVertices(vertex, childrenEdgeLabel, AtlasEdgeDirection.OUT);
    }

    public static Iterator<AtlasVertex> getAllVertices(AtlasVertex vertex, String childrenEdgeLabel, AtlasEdgeDirection direction) throws AtlasBaseException {
        AtlasPerfMetrics.MetricRecorder metricRecorder = RequestContext.get().startMetricRecord("CategoryPreProcessor.getEdges");

        try {
            return vertex.query()
                    .direction(direction)
                    .label(childrenEdgeLabel)
                    .vertices()
                    .iterator();
        } catch (Exception e) {
            LOG.error("Error while getting all children of category for edge label " + childrenEdgeLabel, e);
            throw new AtlasBaseException(AtlasErrorCode.INTERNAL_ERROR, e);
        }
        finally {
            RequestContext.get().endMetricRecord(metricRecorder);
        }
    }

    public static Set<String> parseLabelsString(String labels) {
        Set<String> ret = new HashSet<>();

        if (StringUtils.isNotEmpty(labels)) {
            ret.addAll(Arrays.asList(StringUtils.split(labels, "\\" + LABEL_NAME_DELIMITER)));
        }

        return ret;
    }
    public Set<AbstractMap.SimpleEntry<String,String>> retrieveEdgeLabelsAndTypeName(AtlasVertex vertex) throws AtlasBaseException {
        AtlasPerfMetrics.MetricRecorder metricRecorder = RequestContext.get().startMetricRecord("GraphHelper.retrieveEdgeLabelsAndTypeName");
        long timeoutSeconds = org.apache.atlas.AtlasConfiguration.TIMEOUT_SUPER_VERTEX_FETCH.getLong();
        try {
            // Use try-with-resources to ensure stream is properly closed
            try (Stream<Map<String, Object>> stream = ((AtlasJanusGraph) graph).getGraph().traversal()
                    .V(vertex.getId())
                    .bothE()
                    .has(STATE_PROPERTY_KEY, ACTIVE_STATE_VALUE)
                    .project(LABEL_PROPERTY_KEY, TYPE_NAME_PROPERTY_KEY)
                    .by(T.label)
                    .by(TYPE_NAME_PROPERTY_KEY)
<<<<<<< HEAD
                    .toStream()) {
                
=======
                    .dedup()
                    .toStream()) {

>>>>>>> 8e9323a5
                return stream
                        .map(m -> {
                            Object label = m.get(LABEL_PROPERTY_KEY);
                            Object typeName = m.get(TYPE_NAME_PROPERTY_KEY);
                            String labelStr = (label != null) ? label.toString() : "";
                            String typeNameStr = (typeName != null) ? typeName.toString() : "";

                            return new AbstractMap.SimpleEntry<>(labelStr, typeNameStr);
                        })
                        .filter(entry -> !entry.getKey().isEmpty())
                        .distinct()
                        .collect(Collectors.toSet());
            }

        } catch (Exception e) {
            LOG.error("Error while getting labels of active edges", e);
            throw new AtlasBaseException(AtlasErrorCode.INTERNAL_ERROR, e);
        }
        finally {
            RequestContext.get().endMetricRecord(metricRecorder);
        }
    }

    /**
     * Retrieves adjacent edges by label with a timeout. Logs guid, qualifiedName, and reason on error.
     * Timeout is configurable via AtlasConfiguration.TIMEOUT_SUPER_VERTEX_FETCH.
     * Runs on the IO scheduler and returns an empty iterator on error.
     */
    public static Iterator<AtlasEdge> getAdjacentEdgesByLabelWithTimeout(
            AtlasVertex instanceVertex,
            AtlasEdgeDirection direction,
            final String edgeLabel,
            long timeoutSeconds
    ) {
        final String guid = getGuid(instanceVertex);

        return Single.fromCallable(() -> {
                if (instanceVertex != null && edgeLabel != null) {
                    return instanceVertex.getEdges(direction, edgeLabel).iterator();
                } else {
                    return Collections.emptyIterator();
                }
            })
            .timeout(timeoutSeconds, java.util.concurrent.TimeUnit.SECONDS)
            .subscribeOn(Schedulers.io())
            .onErrorReturn(throwable -> {
                String reason;
                if (throwable instanceof org.janusgraph.core.JanusGraphException) {
                    reason = "JanusGraphException";
                } else if (throwable instanceof java.util.concurrent.TimeoutException) {
                    reason = "Timeout";
                } else {
                    reason = "Other";
                }
                LOG.warn(
                    "getAdjacentEdgesByLabelWithTimeout failed: guid={}, reason={}. Falling back to getActiveEdges.",
                    guid, reason, throwable
                );
                // Fallback: try to get active edges (already limited)
                try {
                    return getActiveEdges(instanceVertex, edgeLabel, direction,
                            AtlasConfiguration.MIN_EDGES_SUPER_VERTEX.getInt(),
                            AtlasConfiguration.MIN_TIMEOUT_SUPER_VERTEX.getLong());
                } catch (Exception fallbackEx) {
                    LOG.warn("Fallback getActiveEdges also failed: guid={}, reason={}", guid, reason, fallbackEx);
                    return Collections.emptyIterator();
                }
            })
            .blockingGet();
    }
}<|MERGE_RESOLUTION|>--- conflicted
+++ resolved
@@ -442,11 +442,7 @@
     public static List<AtlasVertex> getAllAssetsWithClassificationVertex(AtlasVertex classificationVertice, int availableSlots) {
         HashSet<AtlasVertex> entityVerticesSet = new HashSet<>();
         Iterator<AtlasVertex> attachedVerticesIterator = null;
-<<<<<<< HEAD
-        
-=======
-
->>>>>>> 8e9323a5
+
         try {
             Iterable attachedVertices = classificationVertice.query()
                     .direction(AtlasEdgeDirection.IN)
@@ -637,11 +633,7 @@
     public static List<String> getPropagatedVerticesIds (AtlasVertex classificationVertex) {
         List<String>   ret      =  new ArrayList<>();
         Iterator<AtlasVertex> vertices = null;
-<<<<<<< HEAD
-        
-=======
-
->>>>>>> 8e9323a5
+
         try {
             vertices = classificationVertex.query().direction(AtlasEdgeDirection.IN).label(CLASSIFICATION_LABEL)
                     .has(CLASSIFICATION_EDGE_IS_PROPAGATED_PROPERTY_KEY, true)
@@ -897,11 +889,7 @@
         Iterator<AtlasVertex> resultIterator = null;
         try {
             resultIterator = results.iterator();
-<<<<<<< HEAD
-            
-=======
-
->>>>>>> 8e9323a5
+
             while (resultIterator.hasNext()) {
                 AtlasVertex vertex = resultIterator.next();
                 if(vertex.exists()) {
@@ -1559,11 +1547,7 @@
         Iterator<AtlasVertex> resultIterator = null;
         try {
             resultIterator = queryResult.iterator();
-<<<<<<< HEAD
-            
-=======
-
->>>>>>> 8e9323a5
+
             while (resultIterator.hasNext()) {
                 AtlasVertex matchingVertex = resultIterator.next();
                 Collection<IndexedInstance> matches = getInstancesForVertex(map, matchingVertex);
@@ -1709,10 +1693,7 @@
         return typeName != null && typeName.startsWith(Constants.INTERNAL_PROPERTY_KEY_PREFIX);
     }
 
-<<<<<<< HEAD
-=======
     @SuppressWarnings("unchecked,rawtypes")
->>>>>>> 8e9323a5
     public static List<Object> getArrayElementsProperty(AtlasType elementType, AtlasVertex instanceVertex, AtlasAttribute attribute, VertexEdgePropertiesCache vertexEdgePropertiesCache) {
         String propertyName = attribute.getVertexPropertyName();
         boolean isArrayOfPrimitiveType = elementType.getTypeCategory().equals(TypeCategory.PRIMITIVE);
@@ -1734,21 +1715,13 @@
             }
         } else if (isArrayOfPrimitiveType || isArrayOfEnum) {
             if (vertexEdgePropertiesCache != null) {
-<<<<<<< HEAD
-                ArrayList values =  vertexEdgePropertiesCache.getMultiValuedProperties(instanceVertex.getIdForDisplay(), propertyName, elementType.getClass());
-=======
                 List values =  vertexEdgePropertiesCache.getMultiValuedProperties(instanceVertex.getIdForDisplay(), propertyName, elementType.getClass());
->>>>>>> 8e9323a5
                 return values;
             }
             return (List) instanceVertex.getMultiValuedProperty(propertyName, elementType.getClass());
         } else {
             if (vertexEdgePropertiesCache != null) {
-<<<<<<< HEAD
-                ArrayList values =  vertexEdgePropertiesCache.getMultiValuedProperties(instanceVertex.getIdForDisplay(), propertyName);
-=======
                 List values =  vertexEdgePropertiesCache.getMultiValuedProperties(instanceVertex.getIdForDisplay(), propertyName);
->>>>>>> 8e9323a5
                 return values;
             }
             return (List) instanceVertex.getListProperty(propertyName);
@@ -2265,14 +2238,9 @@
                     .project(LABEL_PROPERTY_KEY, TYPE_NAME_PROPERTY_KEY)
                     .by(T.label)
                     .by(TYPE_NAME_PROPERTY_KEY)
-<<<<<<< HEAD
-                    .toStream()) {
-                
-=======
                     .dedup()
                     .toStream()) {
 
->>>>>>> 8e9323a5
                 return stream
                         .map(m -> {
                             Object label = m.get(LABEL_PROPERTY_KEY);
