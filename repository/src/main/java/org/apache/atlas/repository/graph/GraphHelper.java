/**
 * Licensed to the Apache Software Foundation (ASF) under one
 * or more contributor license agreements.  See the NOTICE file
 * distributed with this work for additional information
 * regarding copyright ownership.  The ASF licenses this file
 * to you under the Apache License, Version 2.0 (the
 * "License"); you may not use this file except in compliance
 * with the License.  You may obtain a copy of the License at
 *
 *     http://www.apache.org/licenses/LICENSE-2.0
 *
 * Unless required by applicable law or agreed to in writing, software
 * distributed under the License is distributed on an "AS IS" BASIS,
 * WITHOUT WARRANTIES OR CONDITIONS OF ANY KIND, either express or implied.
 * See the License for the specific language governing permissions and
 * limitations under the License.
 */

package org.apache.atlas.repository.graph;

import com.google.common.annotations.VisibleForTesting;
import com.google.common.collect.BiMap;
import com.google.common.collect.HashBiMap;
import org.apache.atlas.ApplicationProperties;
import org.apache.atlas.AtlasErrorCode;
import org.apache.atlas.AtlasException;
import org.apache.atlas.GraphTransactionInterceptor;
import org.apache.atlas.RequestContext;
import org.apache.atlas.exception.AtlasBaseException;
import org.apache.atlas.exception.EntityNotFoundException;
import org.apache.atlas.model.TypeCategory;
import org.apache.atlas.model.instance.AtlasEntity;
import org.apache.atlas.model.instance.AtlasEntity.Status;
import org.apache.atlas.model.instance.AtlasEntityHeader;
import org.apache.atlas.model.instance.AtlasObjectId;
import org.apache.atlas.model.instance.AtlasRelationship;
import org.apache.atlas.model.typedef.AtlasRelationshipDef.PropagateTags;
import org.apache.atlas.repository.Constants;
import org.apache.atlas.repository.RepositoryException;
import org.apache.atlas.repository.graphdb.AtlasEdge;
import org.apache.atlas.repository.graphdb.AtlasEdgeDirection;
import org.apache.atlas.repository.graphdb.AtlasElement;
import org.apache.atlas.repository.graphdb.AtlasGraph;
import org.apache.atlas.repository.graphdb.AtlasGraphQuery;
import org.apache.atlas.repository.graphdb.AtlasVertex;
import org.apache.atlas.repository.graphdb.AtlasVertexQuery;
import org.apache.atlas.repository.graphdb.janus.*;
import org.apache.atlas.repository.store.graph.v2.AtlasGraphUtilsV2;
import org.apache.atlas.type.AtlasArrayType;
import org.apache.atlas.type.AtlasEntityType;
import org.apache.atlas.type.AtlasMapType;
import org.apache.atlas.type.AtlasStructType.AtlasAttribute;
import org.apache.atlas.type.AtlasStructType.AtlasAttribute.AtlasRelationshipEdgeDirection;
import org.apache.atlas.type.AtlasType;
import org.apache.atlas.util.AttributeValueMap;
import org.apache.atlas.util.IndexedInstance;
import org.apache.atlas.utils.AtlasPerfMetrics;
import org.apache.atlas.v1.model.instance.Id;
import org.apache.atlas.v1.model.instance.Referenceable;
import org.apache.commons.collections.CollectionUtils;
import org.apache.commons.collections.IteratorUtils;
import org.apache.commons.lang.StringUtils;
import org.apache.commons.lang3.*;
import org.apache.tinkerpop.gremlin.structure.*;
import org.slf4j.Logger;
import org.slf4j.LoggerFactory;

import java.util.*;
import java.util.stream.Collectors;

import static org.apache.atlas.AtlasErrorCode.RELATIONSHIP_CREATE_INVALID_PARAMS;
import static org.apache.atlas.model.instance.AtlasEntity.Status.ACTIVE;
import static org.apache.atlas.model.instance.AtlasEntity.Status.DELETED;
import static org.apache.atlas.repository.Constants.*;
import static org.apache.atlas.repository.store.graph.v2.AtlasGraphUtilsV2.isReference;
import static org.apache.atlas.repository.store.graph.v2.tasks.ClassificationPropagateTaskFactory.CLASSIFICATION_ONLY_PROPAGATION_DELETE;
import static org.apache.atlas.type.AtlasStructType.AtlasAttribute.AtlasRelationshipEdgeDirection.BOTH;
import static org.apache.atlas.type.AtlasStructType.AtlasAttribute.AtlasRelationshipEdgeDirection.IN;
import static org.apache.atlas.type.AtlasStructType.AtlasAttribute.AtlasRelationshipEdgeDirection.OUT;
import static org.apache.atlas.type.Constants.HAS_LINEAGE;
import static org.apache.atlas.type.Constants.HAS_LINEAGE_VALID;

/**
 * Utility class for graph operations.
 */
public final class GraphHelper {

    private static final Logger LOG = LoggerFactory.getLogger(GraphHelper.class);
    public static final String EDGE_LABEL_PREFIX = "__";

    public static final String RETRY_COUNT = "atlas.graph.storage.num.retries";
    public static final String RETRY_DELAY = "atlas.graph.storage.retry.sleeptime.ms";
    public static final String DEFAULT_REMOVE_PROPAGATIONS_ON_ENTITY_DELETE = "atlas.graph.remove.propagations.default";

    private AtlasGraph graph;

    private int     maxRetries = 3;
    private long    retrySleepTimeMillis = 1000;
    private boolean removePropagations = true;

    public GraphHelper(AtlasGraph graph) {
        this.graph = graph;
        try {
            maxRetries           = ApplicationProperties.get().getInt(RETRY_COUNT, 3);
            retrySleepTimeMillis = ApplicationProperties.get().getLong(RETRY_DELAY, 1000);
            removePropagations   = ApplicationProperties.get().getBoolean(DEFAULT_REMOVE_PROPAGATIONS_ON_ENTITY_DELETE, true);
        } catch (AtlasException e) {
            LOG.error("Could not load configuration. Setting to default value for " + RETRY_COUNT, e);
        }
    }

    public static boolean isTermEntityEdge(AtlasEdge edge) {
        return StringUtils.equals(edge.getLabel(), TERM_ASSIGNMENT_LABEL);
    }

    public AtlasEdge addClassificationEdge(AtlasVertex entityVertex, AtlasVertex classificationVertex, boolean isPropagated) throws AtlasBaseException {
        AtlasEdge ret = addEdge(entityVertex, classificationVertex, CLASSIFICATION_LABEL);

        if (ret != null) {
            AtlasGraphUtilsV2.setEncodedProperty(ret, CLASSIFICATION_EDGE_NAME_PROPERTY_KEY, getTypeName(classificationVertex));
            AtlasGraphUtilsV2.setEncodedProperty(ret, CLASSIFICATION_EDGE_IS_PROPAGATED_PROPERTY_KEY, isPropagated);
        }

        return ret;
    }

    public AtlasEdge addEdge(AtlasVertex fromVertex, AtlasVertex toVertex, String edgeLabel) throws AtlasBaseException {
        AtlasEdge ret;

        if (LOG.isDebugEnabled()) {
            LOG.debug("Adding edge for {} -> label {} -> {}", string(fromVertex), edgeLabel, string(toVertex));
        }

        String fromGuid = getGuid(fromVertex);
        if (fromGuid != null && fromGuid.equals(getGuid(toVertex))) {
            LOG.error("Attempting to create a relationship between same vertex with guid {}", fromGuid);
            throw new AtlasBaseException(RELATIONSHIP_CREATE_INVALID_PARAMS, fromGuid);
        }

        ret = graph.addEdge(fromVertex, toVertex, edgeLabel);

        if (ret != null) {
            AtlasGraphUtilsV2.setEncodedProperty(ret, STATE_PROPERTY_KEY, ACTIVE.name());
            AtlasGraphUtilsV2.setEncodedProperty(ret, TIMESTAMP_PROPERTY_KEY, RequestContext.get().getRequestTime());
            AtlasGraphUtilsV2.setEncodedProperty(ret, MODIFICATION_TIMESTAMP_PROPERTY_KEY, RequestContext.get().getRequestTime());
            AtlasGraphUtilsV2.setEncodedProperty(ret, CREATED_BY_KEY, RequestContext.get().getUser());
            AtlasGraphUtilsV2.setEncodedProperty(ret, MODIFIED_BY_KEY, RequestContext.get().getUser());

            if (LOG.isDebugEnabled()) {
                LOG.debug("Added {}", string(ret));
            }
        }

        return ret;
    }

    public AtlasEdge getEdge(AtlasVertex outVertex, AtlasVertex inVertex, String edgeLabel) throws RepositoryException, AtlasBaseException {
        AtlasPerfMetrics.MetricRecorder metric = RequestContext.get().startMetricRecord("getEdge");

        if (inVertex.hasEdges(AtlasEdgeDirection.IN, edgeLabel) && outVertex.hasEdges(AtlasEdgeDirection.OUT, edgeLabel)) {
            AtlasEdge edge = graph.getEdgeBetweenVertices(outVertex, inVertex, edgeLabel);
                return edge;
        }

        RequestContext.get().endMetricRecord(metric);
        return null;
    }

    public AtlasEdge getOrCreateEdge(AtlasVertex outVertex, AtlasVertex inVertex, String edgeLabel) throws RepositoryException, AtlasBaseException {
        AtlasPerfMetrics.MetricRecorder metric = RequestContext.get().startMetricRecord("getOrCreateEdge");
        boolean skipRetry = false;

        for (int numRetries = 0; numRetries < maxRetries; numRetries++) {
            try {
                if (LOG.isDebugEnabled()) {
                    LOG.debug("Running edge creation attempt {}", numRetries);
                }

                if (inVertex.hasEdges(AtlasEdgeDirection.IN, edgeLabel) && outVertex.hasEdges(AtlasEdgeDirection.OUT, edgeLabel)) {
                    AtlasEdge edge = graph.getEdgeBetweenVertices(outVertex, inVertex, edgeLabel);
                    if (edge != null) {
                        return edge;
                    }
                }

                try {
                    return addEdge(outVertex, inVertex, edgeLabel);
                } catch (AtlasBaseException abe) {
                    if (abe.getAtlasErrorCode().getErrorCode().equals(RELATIONSHIP_CREATE_INVALID_PARAMS.getErrorCode())) {
                        skipRetry = true;
                        throw abe;
                    }
                }
            } catch (Exception e) {
                if (skipRetry) {
                    throw e;
                }
                LOG.warn(String.format("Exception while trying to create edge from %s to %s with label %s. Retrying",
                        vertexString(outVertex), vertexString(inVertex), edgeLabel), e);

                if (numRetries == (maxRetries - 1)) {
                    LOG.error("Max retries exceeded for edge creation {} {} {} ", outVertex, inVertex, edgeLabel, e);
                    throw new RepositoryException("Edge creation failed after retries", e);
                }

                try {
                    LOG.info("Retrying with delay of {} ms ", retrySleepTimeMillis);
                    Thread.sleep(retrySleepTimeMillis);
                } catch(InterruptedException ie) {
                    LOG.warn("Retry interrupted during edge creation ");
                    throw new RepositoryException("Retry interrupted during edge creation", ie);
                }
            }
        }

        RequestContext.get().endMetricRecord(metric);
        return null;
    }

    public AtlasEdge getEdgeByEdgeId(AtlasVertex outVertex, String edgeLabel, String edgeId) {
        if (edgeId == null) {
            return null;
        }
        return graph.getEdge(edgeId);

        //TODO get edge id is expensive. Use this logic. But doesn't work for now
        /**
        Iterable<AtlasEdge> edges = outVertex.getEdges(Direction.OUT, edgeLabel);
        for (AtlasEdge edge : edges) {
            if (edge.getObjectId().toString().equals(edgeId)) {
                return edge;
            }
        }
        return null;
         **/
    }

    /**
     * Args of the format prop1, key1, prop2, key2...
     * Searches for a AtlasVertex with prop1=key1 && prop2=key2
     * @param args
     * @return AtlasVertex with the given property keys
     * @throws AtlasBaseException
     */
    public AtlasVertex findVertex(Object... args) throws EntityNotFoundException {
        return (AtlasVertex) findElement(true, args);
    }

    /**
     * Args of the format prop1, key1, prop2, key2...
     * Searches for a AtlasEdge with prop1=key1 && prop2=key2
     * @param args
     * @return AtlasEdge with the given property keys
     * @throws AtlasBaseException
     */
    public AtlasEdge findEdge(Object... args) throws EntityNotFoundException {
        return (AtlasEdge) findElement(false, args);
    }

    private AtlasElement findElement(boolean isVertexSearch, Object... args) throws EntityNotFoundException {
        AtlasGraphQuery query = graph.query();

        for (int i = 0; i < args.length; i += 2) {
            query = query.has((String) args[i], args[i + 1]);
        }

        Iterator<AtlasElement> results = isVertexSearch ? query.vertices().iterator() : query.edges().iterator();
        AtlasElement           element = (results != null && results.hasNext()) ? results.next() : null;

        if (element == null) {
            throw new EntityNotFoundException("Could not find " + (isVertexSearch ? "vertex" : "edge") + " with condition: " + getConditionString(args));
        }

        if (LOG.isDebugEnabled()) {
            LOG.debug("Found {} with condition {}", string(element), getConditionString(args));
        }

        return element;
    }

    //In some cases of parallel APIs, the edge is added, but get edge by label doesn't return the edge. ATLAS-1104
    //So traversing all the edges
    public static Iterator<AtlasEdge> getAdjacentEdgesByLabel(AtlasVertex instanceVertex, AtlasEdgeDirection direction, final String edgeLabel) {
        AtlasPerfMetrics.MetricRecorder metric = RequestContext.get().startMetricRecord("getAdjacentEdgesByLabel");
        if (LOG.isDebugEnabled()) {
            LOG.debug("Finding edges for {} with label {}", string(instanceVertex), edgeLabel);
        }

        Iterator<AtlasEdge> ret = null;
        if(instanceVertex != null && edgeLabel != null) {
            ret = instanceVertex.getEdges(direction, edgeLabel).iterator();
        }

        RequestContext.get().endMetricRecord(metric);
        return ret;
    }

    public static long getAdjacentEdgesCountByLabel(AtlasVertex instanceVertex, AtlasEdgeDirection direction, final String edgeLabel) {
        AtlasPerfMetrics.MetricRecorder metric = RequestContext.get().startMetricRecord("getAdjacentEdgesCountByLabel");
        if (LOG.isDebugEnabled()) {
            LOG.debug("Finding edges for {} with label {}", string(instanceVertex), edgeLabel);
        }

        long ret = 0;
        if(instanceVertex != null && edgeLabel != null) {
            ret = instanceVertex.getEdgesCount(direction, edgeLabel);
        }

        RequestContext.get().endMetricRecord(metric);
        return ret;
    }

    public static boolean isPropagationEnabled(AtlasVertex classificationVertex) {
        boolean ret = false;

        if (classificationVertex != null) {
            Boolean enabled = AtlasGraphUtilsV2.getEncodedProperty(classificationVertex, CLASSIFICATION_VERTEX_PROPAGATE_KEY, Boolean.class);

            ret = (enabled == null) ? true : enabled;
        }

        return ret;
    }

    public static boolean getRemovePropagations(AtlasVertex classificationVertex) {
        boolean ret = false;

        if (classificationVertex != null) {
            Boolean enabled = AtlasGraphUtilsV2.getEncodedProperty(classificationVertex, CLASSIFICATION_VERTEX_REMOVE_PROPAGATIONS_KEY, Boolean.class);

            ret = (enabled == null) ? true : enabled;
        }

        return ret;
    }

    public static boolean getRestrictPropagation(AtlasVertex classificationVertex, String propertyName) {
        if (classificationVertex == null) {
            return false;
        }
        Boolean restrictPropagation = AtlasGraphUtilsV2.getEncodedProperty(classificationVertex, propertyName, Boolean.class);

        return restrictPropagation != null && restrictPropagation;
    }

    public static boolean getRestrictPropagationThroughLineage(AtlasVertex classificationVertex) {
        return getRestrictPropagation(classificationVertex,CLASSIFICATION_VERTEX_RESTRICT_PROPAGATE_THROUGH_LINEAGE);
    }

    public static boolean getRestrictPropagationThroughHierarchy(AtlasVertex classificationVertex) {
        return getRestrictPropagation(classificationVertex,CLASSIFICATION_VERTEX_RESTRICT_PROPAGATE_THROUGH_HIERARCHY);
    }

    public void repairTagVertex(AtlasEdge edge, AtlasVertex classificationVertex) {
        LOG.info("Repairing corrupt tag-vertex");
        removeEdge(edge);
        removeVertex(classificationVertex);
    }

    public static AtlasVertex getClassificationVertex(GraphHelper graphHelper, AtlasVertex entityVertex, String classificationName) {
        AtlasVertex ret   = null;
        Iterable    edges = entityVertex.query().direction(AtlasEdgeDirection.OUT).label(CLASSIFICATION_LABEL)
                                                .has(CLASSIFICATION_EDGE_IS_PROPAGATED_PROPERTY_KEY, false)
                                                .has(CLASSIFICATION_EDGE_NAME_PROPERTY_KEY, classificationName).edges();

        if (edges != null) {
            Iterator<AtlasEdge> iterator = edges.iterator();

            while (iterator.hasNext()) {
                AtlasEdge edge = iterator.next();
                if(Objects.nonNull(edge))
                {
                    AtlasVertex classificationVertex = edge.getInVertex();
                    if(Objects.nonNull(classificationVertex) && StringUtils.isNotEmpty(classificationVertex.getProperty(TYPE_NAME_PROPERTY_KEY, String.class))) {
                        return edge.getInVertex();
                    } else if(graphHelper != null) {
                        graphHelper.repairTagVertex(edge, edge.getInVertex());
                    }
                }
            }
        }

        return ret;
    }
    public static Iterator<AtlasVertex> getClassificationVertices(AtlasGraph graph, String classificationName, int size) {
        Iterable classificationVertices = graph.query().has(TYPE_NAME_PROPERTY_KEY, classificationName).vertices(size);
        if (classificationVertices == null) {
            LOG.info("classificationVertices are null");
            return null;
        }
        return classificationVertices.iterator();
    }

    public static List<AtlasVertex> getAllAssetsWithClassificationVertex(AtlasVertex classificationVertice, int availableSlots) {
        HashSet<AtlasVertex> entityVerticesSet = new HashSet<>();
        try {
            Iterable attachedVertices = classificationVertice.query()
                    .direction(AtlasEdgeDirection.IN)
                    .label(CLASSIFICATION_LABEL).vertices(availableSlots);
            if (attachedVertices != null) {
                Iterator<AtlasVertex> attachedVerticesIterator = attachedVertices.iterator();
                while (attachedVerticesIterator.hasNext()) {
                    entityVerticesSet.add(attachedVerticesIterator.next());
                }
                LOG.info("entityVerticesSet size: {}", entityVerticesSet.size());
            }
        }
        catch (IllegalStateException e){
            e.printStackTrace();
        }
        return entityVerticesSet.stream().collect(Collectors.toList());
    }

    public static long getAssetsCountOfClassificationVertex(AtlasVertex classificationVertice) {
        long count = 0;
        try {
            count = classificationVertice.query()
                    .direction(AtlasEdgeDirection.IN)
                    .label(CLASSIFICATION_LABEL).count();
        }
        catch (IllegalStateException e){
            e.printStackTrace();
        }
        return count;
    }
    public static AtlasEdge getClassificationEdge(AtlasVertex entityVertex, AtlasVertex classificationVertex) {
        AtlasEdge ret   = null;
        Iterable  edges = entityVertex.query().direction(AtlasEdgeDirection.OUT).label(CLASSIFICATION_LABEL)
                                              .has(CLASSIFICATION_EDGE_IS_PROPAGATED_PROPERTY_KEY, false)
                                              .has(CLASSIFICATION_EDGE_NAME_PROPERTY_KEY, getTypeName(classificationVertex)).edges();
        if (edges != null) {
            Iterator<AtlasEdge> iterator = edges.iterator();

            if (iterator.hasNext()) {
                AtlasEdge edge = iterator.next();

                ret = (edge != null && edge.getInVertex().equals(classificationVertex)) ? edge : null;
            }
        }

        return ret;
    }

    public static boolean isClassificationAttached(AtlasVertex entityVertex, AtlasVertex classificationVertex) {
        AtlasPerfMetrics.MetricRecorder isClassificationAttachedMetricRecorder  = RequestContext.get().startMetricRecord("isClassificationAttached");
        String                          classificationId                        = classificationVertex.getIdForDisplay();
        try {
            Iterator<AtlasVertex> vertices = entityVertex.query()
                    .direction(AtlasEdgeDirection.OUT)
                    .label(CLASSIFICATION_LABEL)
                    .has(CLASSIFICATION_EDGE_NAME_PROPERTY_KEY, getTypeName(classificationVertex))
                    .vertices().iterator();

            if (vertices != null) {
                while (vertices.hasNext()) {
                    AtlasVertex vertex = vertices.next();
                    if (vertex != null) {
                        if (vertex.getIdForDisplay().equals(classificationId)) {
                            return true;
                        }
                    }
                }
            }
        } catch (Exception err) {
            throw err;
        } finally {
            RequestContext.get().endMetricRecord(isClassificationAttachedMetricRecorder);
        }
        return false;
    }

    public static AtlasEdge getPropagatedClassificationEdge(AtlasVertex entityVertex, String classificationName, String associatedEntityGuid) {
        AtlasEdge ret   = null;
        Iterable  edges = entityVertex.query().direction(AtlasEdgeDirection.OUT).label(CLASSIFICATION_LABEL)
                                              .has(CLASSIFICATION_EDGE_IS_PROPAGATED_PROPERTY_KEY, true)
                                              .has(CLASSIFICATION_EDGE_NAME_PROPERTY_KEY, classificationName).edges();
        if (edges != null) {
            Iterator<AtlasEdge> iterator = edges.iterator();

            while (iterator.hasNext()) {
                AtlasEdge   edge                 = iterator.next();
                AtlasVertex classificationVertex = (edge != null) ? edge.getInVertex() : null;

                if (classificationVertex != null) {
                    String guid = AtlasGraphUtilsV2.getEncodedProperty(classificationVertex, CLASSIFICATION_ENTITY_GUID, String.class);

                    if (StringUtils.equals(guid, associatedEntityGuid)) {
                        ret = edge;
                        break;
                    }
                }
            }
        }

        return ret;
    }

    public static AtlasEdge getPropagatedClassificationEdge(AtlasVertex entityVertex, AtlasVertex classificationVertex) {
        AtlasEdge ret   = null;
        Iterable  edges = entityVertex.query().direction(AtlasEdgeDirection.OUT).label(CLASSIFICATION_LABEL)
                                              .has(CLASSIFICATION_EDGE_IS_PROPAGATED_PROPERTY_KEY, true)
                                              .has(CLASSIFICATION_EDGE_NAME_PROPERTY_KEY, getTypeName(classificationVertex)).edges();

        if (edges != null && classificationVertex != null) {
            Iterator<AtlasEdge> iterator = edges.iterator();

            while (iterator != null && iterator.hasNext()) {
                AtlasEdge edge = iterator.next();

                if (edge != null && edge.getInVertex().equals(classificationVertex)) {
                    ret = edge;
                    break;
                }
            }
        }

        return ret;
    }

    public static List<AtlasEdge> getPropagatedEdges(AtlasVertex classificationVertex) {
        List<AtlasEdge> ret   = new ArrayList<>();
        Iterable        edges = classificationVertex.query().direction(AtlasEdgeDirection.IN).label(CLASSIFICATION_LABEL)
                                                    .has(CLASSIFICATION_EDGE_IS_PROPAGATED_PROPERTY_KEY, true)
                                                    .has(CLASSIFICATION_EDGE_NAME_PROPERTY_KEY, getTypeName(classificationVertex)).edges();
        if (edges != null) {
            Iterator<AtlasEdge> iterator = edges.iterator();

            while (iterator.hasNext()) {
                AtlasEdge edge = iterator.next();

                ret.add(edge);
            }
        }

        return ret;
    }

    public static List<String> getPropagatedVerticesIds (AtlasVertex classificationVertex) {
        List<String>   ret      =  new ArrayList<>();
        Iterator<AtlasVertex>            vertices =  classificationVertex.query().direction(AtlasEdgeDirection.IN).label(CLASSIFICATION_LABEL)
                .has(CLASSIFICATION_EDGE_IS_PROPAGATED_PROPERTY_KEY, true)
                .has(CLASSIFICATION_EDGE_NAME_PROPERTY_KEY, getTypeName(classificationVertex))
                .vertices().iterator();

        if (vertices != null) {
            while (vertices.hasNext()) {
                AtlasVertex vertex = vertices.next();
                if (vertex != null) {
                    ret.add(vertex.getIdForDisplay());
                }
            }
        }

        return ret;
    }

    public static boolean hasEntityReferences(AtlasVertex classificationVertex) {
        Iterator edgeIterator = classificationVertex.query().direction(AtlasEdgeDirection.IN).label(CLASSIFICATION_LABEL).edges(1).iterator();
        return edgeIterator != null && edgeIterator.hasNext();
    }

    public static List<AtlasVertex> getAllPropagatedEntityVertices(AtlasVertex classificationVertex) {
        List<AtlasVertex> ret = new ArrayList<>();

        if (classificationVertex != null) {
            List<AtlasEdge> edges = getPropagatedEdges(classificationVertex);

            if (CollectionUtils.isNotEmpty(edges)) {
                for (AtlasEdge edge : edges) {
                    ret.add(edge.getOutVertex());
                }
            }
        }

        return ret;
    }

    public static Iterator<AtlasEdge> getIncomingEdgesByLabel(AtlasVertex instanceVertex, String edgeLabel) {
        return getAdjacentEdgesByLabel(instanceVertex, AtlasEdgeDirection.IN, edgeLabel);
    }

    public static Iterator<AtlasEdge> getOutGoingEdgesByLabel(AtlasVertex instanceVertex, String edgeLabel) {
        return getAdjacentEdgesByLabel(instanceVertex, AtlasEdgeDirection.OUT, edgeLabel);
    }

    public static long getOutGoingEdgesCountByLabel(AtlasVertex instanceVertex, String edgeLabel) {
        return getAdjacentEdgesCountByLabel(instanceVertex, AtlasEdgeDirection.OUT, edgeLabel);
    }

    public static long getInComingEdgesCountByLabel(AtlasVertex instanceVertex, String edgeLabel) {
        return getAdjacentEdgesCountByLabel(instanceVertex, AtlasEdgeDirection.IN, edgeLabel);
    }

    public AtlasEdge getEdgeForLabel(AtlasVertex vertex, String edgeLabel, AtlasRelationshipEdgeDirection edgeDirection) {
        AtlasEdge ret;

        switch (edgeDirection) {
            case IN:
            ret = getEdgeForLabel(vertex, edgeLabel, AtlasEdgeDirection.IN);
            break;

            case OUT:
            ret = getEdgeForLabel(vertex, edgeLabel, AtlasEdgeDirection.OUT);
            break;

            case BOTH:
            default:
                ret = getEdgeForLabel(vertex, edgeLabel, AtlasEdgeDirection.BOTH);
                break;
        }

        return ret;
    }

    public static Iterator<AtlasEdge> getEdgesForLabel(AtlasVertex vertex, String edgeLabel, AtlasRelationshipEdgeDirection edgeDirection) {
        Iterator<AtlasEdge> ret = null;

        switch (edgeDirection) {
            case IN:
                ret = getIncomingEdgesByLabel(vertex, edgeLabel);
                break;

            case OUT:
            ret = getOutGoingEdgesByLabel(vertex, edgeLabel);
            break;

            case BOTH:
                ret = getAdjacentEdgesByLabel(vertex, AtlasEdgeDirection.BOTH, edgeLabel);
                break;
        }

        return ret;
    }

    /**
     * Returns the active edge for the given edge label.
     * If the vertex is deleted and there is no active edge, it returns the latest deleted edge
     * @param vertex
     * @param edgeLabel
     * @return
     */
    public AtlasEdge getEdgeForLabel(AtlasVertex vertex, String edgeLabel) {
        return getEdgeForLabel(vertex, edgeLabel, AtlasEdgeDirection.OUT);
    }

    public AtlasEdge getEdgeForLabel(AtlasVertex vertex, String edgeLabel, AtlasEdgeDirection edgeDirection) {
        Iterator<AtlasEdge> iterator = getAdjacentEdgesByLabel(vertex, edgeDirection, edgeLabel);
        AtlasEdge latestDeletedEdge = null;
        long latestDeletedEdgeTime = Long.MIN_VALUE;

        while (iterator != null && iterator.hasNext()) {
            AtlasEdge edge = iterator.next();
            Id.EntityState edgeState = getState(edge);
            if (edgeState == null || edgeState == Id.EntityState.ACTIVE) {
                if (LOG.isDebugEnabled()) {
                    LOG.debug("Found {}", string(edge));
                }

                return edge;
            } else {
                Long modificationTime = edge.getProperty(MODIFICATION_TIMESTAMP_PROPERTY_KEY, Long.class);
                if (modificationTime != null && modificationTime >= latestDeletedEdgeTime) {
                    latestDeletedEdgeTime = modificationTime;
                    latestDeletedEdge = edge;
                }
            }
        }

        if (LOG.isDebugEnabled()) {
            LOG.debug("Found {}", latestDeletedEdge == null ? "null" : string(latestDeletedEdge));
        }

        //If the vertex is deleted, return latest deleted edge
        return latestDeletedEdge;
    }

    public static String vertexString(final AtlasVertex vertex) {
        StringBuilder properties = new StringBuilder();
        for (String propertyKey : vertex.getPropertyKeys()) {
            Collection<?> propertyValues = vertex.getPropertyValues(propertyKey, Object.class);
            properties.append(propertyKey).append("=").append(propertyValues.toString()).append(", ");
        }

        return "v[" + vertex.getIdForDisplay() + "], Properties[" + properties + "]";
    }

    public static String edgeString(final AtlasEdge edge) {
        return "e[" + edge.getLabel() + "], [" + edge.getOutVertex() + " -> " + edge.getLabel() + " -> "
                + edge.getInVertex() + "]";
    }

    private static <T extends AtlasElement> String string(T element) {
        if (element instanceof AtlasVertex) {
            return string((AtlasVertex) element);
        } else if (element instanceof AtlasEdge) {
            return string((AtlasEdge)element);
        }
        return element.toString();
    }

    /**
     * Remove the specified edge from the graph.
     *
     * @param edge
     */
    public void removeEdge(AtlasEdge edge) {
        if (LOG.isDebugEnabled()) {
            LOG.debug("==> removeEdge({})", string(edge));
        }

        graph.removeEdge(edge);

        if (LOG.isDebugEnabled()) {
            LOG.info("<== removeEdge()");
        }
    }

    /**
     * Remove the specified AtlasVertex from the graph.
     *
     * @param vertex
     */
    public void removeVertex(AtlasVertex vertex) {
        if (LOG.isDebugEnabled()) {
            LOG.debug("==> GraphHelper.removeVertex({})", string(vertex));
        }

        graph.removeVertex(vertex);

        if (LOG.isDebugEnabled()) {
            LOG.debug("<== GraphHelper.removeVertex()");
        }
    }

    public AtlasVertex getVertexForGUID(String guid) throws EntityNotFoundException {
        return findVertex(Constants.GUID_PROPERTY_KEY, guid);
    }

    public AtlasEdge getEdgeForGUID(String guid) throws AtlasBaseException {
        AtlasEdge ret;

        try {
            ret = findEdge(Constants.RELATIONSHIP_GUID_PROPERTY_KEY, guid);
        } catch (EntityNotFoundException e) {
            throw new AtlasBaseException(AtlasErrorCode.RELATIONSHIP_GUID_NOT_FOUND, guid);
        }

        return ret;
    }

    /**
     * Finds the Vertices that correspond to the given property values.  Property
     * values that are not found in the graph will not be in the map.
     *
     *  @return propertyValue to AtlasVertex map with the result.
     */
    public Map<String, AtlasVertex> getVerticesForPropertyValues(String property, List<String> values) {

        if(values.isEmpty()) {
            return Collections.emptyMap();
        }
        Collection<String> nonNullValues = new HashSet<>(values.size());

        for(String value : values) {
            if(value != null) {
                nonNullValues.add(value);
            }
        }

        //create graph query that finds vertices with the guids
        AtlasGraphQuery query = graph.query();
        query.in(property, nonNullValues);
        Iterable<AtlasVertex> results = query.vertices();

        Map<String, AtlasVertex> result = new HashMap<>(values.size());
        //Process the result, using the guidToIndexMap to figure out where
        //each vertex should go in the result list.
        for(AtlasVertex vertex : results) {
            if(vertex.exists()) {
                String propertyValue = vertex.getProperty(property, String.class);
                if(LOG.isDebugEnabled()) {
                    LOG.debug("Found a vertex {} with {} =  {}", string(vertex), property, propertyValue);
                }
                result.put(propertyValue, vertex);
            }
        }
        return result;
    }

    /**
     * Finds the Vertices that correspond to the given GUIDs.  GUIDs
     * that are not found in the graph will not be in the map.
     *
     *  @return GUID to AtlasVertex map with the result.
     */
    public Map<String, AtlasVertex> getVerticesForGUIDs(List<String> guids) {

        return getVerticesForPropertyValues(Constants.GUID_PROPERTY_KEY, guids);
    }

    public static void updateModificationMetadata(AtlasVertex vertex) {
        AtlasGraphUtilsV2.setEncodedProperty(vertex, MODIFICATION_TIMESTAMP_PROPERTY_KEY, RequestContext.get().getRequestTime());
        AtlasGraphUtilsV2.setEncodedProperty(vertex, MODIFIED_BY_KEY, RequestContext.get().getUser());
    }
    public static void updateMetadataAttributes(AtlasVertex vertex, List<String> attributes, String metadataType) {
        if (attributes != null && attributes.size() > 0) {
            for (String attributeName: attributes) {
                if (metadataType.equals("timestamp")) {
                    AtlasGraphUtilsV2.setEncodedProperty(vertex, attributeName, RequestContext.get().getRequestTime());
                } else if (metadataType.equals("user")) {
                    AtlasGraphUtilsV2.setEncodedProperty(vertex, attributeName, RequestContext.get().getUser());
                }
            }
        }
    }

    public static String getQualifiedNameForMapKey(String prefix, String key) {
        return prefix + "." + key;
    }

    public static String getTraitLabel(String typeName, String attrName) {
        return attrName;
    }

    public static String getTraitLabel(String traitName) {
        return traitName;
    }

    public static List<String> getTraitNames(AtlasVertex entityVertex) {
        return getTraitNames(entityVertex, false);
    }

    public static List<String> getPropagatedTraitNames(AtlasVertex entityVertex) {
        return getTraitNames(entityVertex, true);
    }
    public static List<String> getAllTraitNamesFromAttribute(AtlasVertex entityVertex) {
        List<String>     ret   = new ArrayList<>();
        List<String>    traitNames = entityVertex.getMultiValuedProperty(TRAIT_NAMES_PROPERTY_KEY, String.class);
        if (traitNames != null) {
            ret.addAll(traitNames);
        }
        List<String>    propagatedTraitNames = entityVertex.getMultiValuedProperty(PROPAGATED_TRAIT_NAMES_PROPERTY_KEY, String.class);
        if (propagatedTraitNames != null) {
            ret.addAll(propagatedTraitNames);
        }
        return ret;
    }
    public static List<String> getAllTraitNames(AtlasVertex entityVertex) {
        return getTraitNames(entityVertex, null);
    }

    public static List<String> getTraitNames(AtlasVertex entityVertex, Boolean propagated) {
        List<String>     ret   = new ArrayList<>();
        AtlasVertexQuery query = entityVertex.query().direction(AtlasEdgeDirection.OUT).label(CLASSIFICATION_LABEL);

        if (propagated != null) {
            query = query.has(CLASSIFICATION_EDGE_IS_PROPAGATED_PROPERTY_KEY, propagated);
        }

        Iterable edges = query.edges();

        if (edges != null) {
            Iterator<AtlasEdge> iterator = edges.iterator();

            while (iterator.hasNext()) {
                AtlasEdge edge = iterator.next();

                ret.add(AtlasGraphUtilsV2.getEncodedProperty(edge, CLASSIFICATION_EDGE_NAME_PROPERTY_KEY, String.class));
            }
        }

        return ret;
    }

    public static List<AtlasVertex> getPropagatableClassifications(AtlasEdge edge) {
        List<AtlasVertex> ret = new ArrayList<>();

        RequestContext requestContext = RequestContext.get();

        if ((edge != null && getStatus(edge) != DELETED) ||
                (requestContext.getCurrentTask() != null && CLASSIFICATION_ONLY_PROPAGATION_DELETE.equals(requestContext.getCurrentTask().getType()))) {
            PropagateTags propagateTags = getPropagateTags(edge);
            AtlasVertex   outVertex     = edge.getOutVertex();
            AtlasVertex   inVertex      = edge.getInVertex();

            if (propagateTags == PropagateTags.ONE_TO_TWO || propagateTags == PropagateTags.BOTH) {
                ret.addAll(getPropagationEnabledClassificationVertices(outVertex));
            }

            if (propagateTags == PropagateTags.TWO_TO_ONE || propagateTags == PropagateTags.BOTH) {
                ret.addAll(getPropagationEnabledClassificationVertices(inVertex));
            }
        }

        return ret;
    }
    //Returns the vertex from which the tag is being propagated
    public static AtlasVertex getPropagatingVertex(AtlasEdge edge) {
        if(edge != null) {
            PropagateTags propagateTags = getPropagateTags(edge);
            AtlasVertex   outVertex     = edge.getOutVertex();
            AtlasVertex   inVertex      = edge.getInVertex();

            if (propagateTags == PropagateTags.ONE_TO_TWO || propagateTags == PropagateTags.BOTH) {
                return outVertex;
            }

            if (propagateTags == PropagateTags.TWO_TO_ONE || propagateTags == PropagateTags.BOTH) {
                return inVertex;
            }

        }
        return null;
    }

    public static List<AtlasVertex> getPropagationEnabledClassificationVertices(AtlasVertex entityVertex) {
        AtlasPerfMetrics.MetricRecorder metricRecorder = RequestContext.get().startMetricRecord("getPropagationEnabledClassificationVertices");
        List<AtlasVertex> ret   = new ArrayList<>();
        if (entityVertex.hasEdges(AtlasEdgeDirection.OUT, CLASSIFICATION_LABEL)) {
            Iterable edges = entityVertex.query().direction(AtlasEdgeDirection.OUT).label(CLASSIFICATION_LABEL).edges();

            if (edges != null) {
                Iterator<AtlasEdge> iterator = edges.iterator();

                while (iterator.hasNext()) {
                    AtlasEdge edge = iterator.next();

                    if (edge != null) {
                        AtlasVertex classificationVertex = edge.getInVertex();

                        if (isPropagationEnabled(classificationVertex)) {
                            ret.add(classificationVertex);
                        }
                    }
                }
            }
        }

        RequestContext.get().endMetricRecord(metricRecorder);
        return ret;
    }

    public static boolean propagatedClassificationAttachedToVertex(AtlasVertex classificationVertex, AtlasVertex entityVertex) {
        Iterator<AtlasVertex> classificationVertices =  entityVertex.query().direction(AtlasEdgeDirection.OUT)
                .label(CLASSIFICATION_LABEL)
                .has(CLASSIFICATION_EDGE_NAME_PROPERTY_KEY, getTypeName(classificationVertex))
                .vertices().iterator();

        while (classificationVertices.hasNext()) {
            String _classificationVertexId = classificationVertices.next().getIdForDisplay();
            if (_classificationVertexId.equals(classificationVertex.getIdForDisplay())) {
                return true;
            }
        }
        return false;
    }

    public static List<AtlasEdge> getClassificationEdges(AtlasVertex entityVertex) {
        return getClassificationEdges(entityVertex, false, null);
    }

    public static List<AtlasEdge> getPropagatedClassificationEdges(AtlasVertex entityVertex) {
        return getClassificationEdges(entityVertex, true, null);
    }

    public static List<AtlasEdge> getAllClassificationEdges(AtlasVertex entityVertex) {
        return getClassificationEdges(entityVertex, null, null);
    }

    public static List<AtlasEdge> getClassificationEdges(AtlasVertex entityVertex, Boolean propagated, String typeName) {
        List<AtlasEdge>  ret   = new ArrayList<>();
        AtlasVertexQuery query = entityVertex.query().direction(AtlasEdgeDirection.OUT).label(CLASSIFICATION_LABEL);

        if (propagated != null) {
            query = query.has(CLASSIFICATION_EDGE_IS_PROPAGATED_PROPERTY_KEY, propagated);
        }

        if (StringUtils.isNotEmpty(typeName)) {
            query = query.has(CLASSIFICATION_EDGE_NAME_PROPERTY_KEY, typeName);
        }

        Iterable edges = query.edges();

        if (edges != null) {
            Iterator<AtlasEdge> iterator = edges.iterator();

            while (iterator.hasNext()) {
                AtlasEdge edge = iterator.next();

                if (edge != null) {
                    ret.add(edge);
                }
            }
        }

        return ret;
    }

    public static List<String> getSuperTypeNames(AtlasVertex<?,?> entityVertex) {
        ArrayList<String>  superTypes     = new ArrayList<>();
        Collection<String> propertyValues = entityVertex.getPropertyValues(SUPER_TYPES_PROPERTY_KEY, String.class);

        if (CollectionUtils.isNotEmpty(propertyValues)) {
            for(String value : propertyValues) {
                superTypes.add(value);
            }
        }

        return superTypes;
    }

    public static String getEdgeLabel(AtlasAttribute aInfo) throws AtlasException {
        return aInfo.getRelationshipEdgeLabel();
    }

    public static Id getIdFromVertex(String dataTypeName, AtlasVertex vertex) {
        return new Id(getGuid(vertex),
                getVersion(vertex).intValue(), dataTypeName,
                getStateAsString(vertex));
    }

    public static Id getIdFromVertex(AtlasVertex vertex) {
        return getIdFromVertex(getTypeName(vertex), vertex);
    }

    public static String getRelationshipGuid(AtlasElement element) {
        return element.getProperty(Constants.RELATIONSHIP_GUID_PROPERTY_KEY, String.class);
    }

    public static String getGuid(AtlasVertex vertex) {
        Object vertexId = vertex.getId();
        String ret = GraphTransactionInterceptor.getVertexGuidFromCache(vertexId);

        if (ret == null) {
            ret = vertex.<String>getProperty(Constants.GUID_PROPERTY_KEY, String.class);

            GraphTransactionInterceptor.addToVertexGuidCache(vertexId, ret);
        }

        return ret;
    }

    public static Map<String,String> fetchAttributes(AtlasVertex vertex, List<String> attributes) {
        Map<String,String> attributesList = new HashMap<>();

        for (String attr: attributes){
            if (Objects.equals(attr, ATTRIBUTE_NAME_GUID)){
                // always add guid to the list from cache
                attributesList.put(ATTRIBUTE_NAME_GUID, getGuid(vertex));
            }
            else{
                attributesList.put(attr, vertex.<String>getProperty(attr, String.class));
            }
        }
        // Return the ArrayList
        return attributesList;
    }

    public static String getHomeId(AtlasElement element) {
        return element.getProperty(Constants.HOME_ID_KEY, String.class);
    }

    public static Boolean isProxy(AtlasElement element) {
        return element.getProperty(Constants.IS_PROXY_KEY, Boolean.class);
    }

    public static Boolean isEntityIncomplete(AtlasElement element) {
        Integer value = element.getProperty(Constants.IS_INCOMPLETE_PROPERTY_KEY, Integer.class);
        Boolean ret   = value != null && value.equals(INCOMPLETE_ENTITY_VALUE) ? Boolean.TRUE : Boolean.FALSE;

        return ret;
    }

    public static Boolean getEntityHasLineage(AtlasElement element) {
        if (element.getPropertyKeys().contains(HAS_LINEAGE)) {
            return element.getProperty(HAS_LINEAGE, Boolean.class);
        } else {
            return false;
        }
    }

    public static Boolean getEntityHasLineageValid(AtlasElement element) {
        if (element.getPropertyKeys().contains(HAS_LINEAGE_VALID)) {
            return element.getProperty(HAS_LINEAGE_VALID, Boolean.class);
        } else {
            return false;
        }
    }

    public static Map getCustomAttributes(AtlasElement element) {
        Map    ret               = null;
        String customAttrsString = element.getProperty(CUSTOM_ATTRIBUTES_PROPERTY_KEY, String.class);

        if (customAttrsString != null) {
            ret = AtlasType.fromJson(customAttrsString, Map.class);
        }

        return ret;
    }

    public static Set<String> getLabels(AtlasElement element) {
        return parseLabelsString(element.getProperty(LABELS_PROPERTY_KEY, String.class));
    }

    public static Integer getProvenanceType(AtlasElement element) {
        return element.getProperty(Constants.PROVENANCE_TYPE_KEY, Integer.class);
    }

    public static String getTypeName(AtlasElement element) {
        return element.getProperty(ENTITY_TYPE_PROPERTY_KEY, String.class);
    }

    public static Id.EntityState getState(AtlasElement element) {
        String state = getStateAsString(element);
        return state == null ? null : Id.EntityState.valueOf(state);
    }

    public static Long getVersion(AtlasElement element) {
        return element.getProperty(Constants.VERSION_PROPERTY_KEY, Long.class);
    }

    public static String getStateAsString(AtlasElement element) {
        return element.getProperty(STATE_PROPERTY_KEY, String.class);
    }

    public static Status getStatus(AtlasVertex vertex) {
        Object vertexId = vertex.getId();
        Status ret = GraphTransactionInterceptor.getVertexStateFromCache(vertexId);

        if (ret == null) {
            ret = (getState(vertex) == Id.EntityState.DELETED) ? Status.DELETED : Status.ACTIVE;

            GraphTransactionInterceptor.addToVertexStateCache(vertexId, ret);
        }

        return ret;
    }

    public static Status getStatus(AtlasEdge edge) {
        Object edgeId = edge.getId();
        Status ret = GraphTransactionInterceptor.getEdgeStateFromCache(edgeId);

        if (ret == null) {
            ret = (getState(edge) == Id.EntityState.DELETED) ? Status.DELETED : Status.ACTIVE;

            GraphTransactionInterceptor.addToEdgeStateCache(edgeId, ret);
        }

        return ret;
    }


    public static AtlasRelationship.Status getEdgeStatus(AtlasElement element) {
        return (getState(element) == Id.EntityState.DELETED) ? AtlasRelationship.Status.DELETED : AtlasRelationship.Status.ACTIVE;
    }

    public static String getClassificationName(AtlasVertex classificationVertex) {
        return AtlasGraphUtilsV2.getEncodedProperty(classificationVertex, CLASSIFICATION_VERTEX_NAME_KEY, String.class);
    }

    public static String getClassificationEntityGuid(AtlasVertex classificationVertex) {
        return AtlasGraphUtilsV2.getEncodedProperty(classificationVertex, CLASSIFICATION_ENTITY_GUID, String.class);
    }

    public static Integer getIndexValue(AtlasEdge edge) {
        Integer index = edge.getProperty(ATTRIBUTE_INDEX_PROPERTY_KEY, Integer.class);
        return (index == null) ? 0: index;
    }

    public static boolean isPropagatedClassificationEdge(AtlasEdge edge) {
        boolean ret = false;

        if (edge != null) {
            Boolean isPropagated = edge.getProperty(Constants.CLASSIFICATION_EDGE_IS_PROPAGATED_PROPERTY_KEY, Boolean.class);

            if (isPropagated != null) {
                ret = isPropagated.booleanValue();
            }
        }

        return ret;
    }

    public static boolean isClassificationEdge(AtlasEdge edge) {
        boolean ret = false;

        if (edge != null) {
            String  edgeLabel    = edge.getLabel();
            Boolean isPropagated = edge.getProperty(Constants.CLASSIFICATION_EDGE_IS_PROPAGATED_PROPERTY_KEY, Boolean.class);

            if (edgeLabel != null && isPropagated != null) {
                ret = edgeLabel.equals(CLASSIFICATION_LABEL) && !isPropagated;
            }
        }

        return ret;
    }

    public static List<String> getBlockedClassificationIds(AtlasEdge edge) {
        List<String> ret = null;

        if (edge != null) {
            List<String> classificationIds = AtlasGraphUtilsV2.getEncodedProperty(edge, RELATIONSHIPTYPE_BLOCKED_PROPAGATED_CLASSIFICATIONS_KEY, List.class);

            ret = CollectionUtils.isNotEmpty(classificationIds) ? classificationIds : Collections.emptyList();
        }

        return ret;
    }

    public static PropagateTags getPropagateTags(AtlasElement element) {
        String propagateTags = element.getProperty(RELATIONSHIPTYPE_TAG_PROPAGATION_KEY, String.class);

        return (propagateTags == null) ? null : PropagateTags.valueOf(propagateTags);
    }

    public static Status getClassificationEntityStatus(AtlasElement element) {
        String status = element.getProperty(CLASSIFICATION_ENTITY_STATUS, String.class);

        return (status == null) ? null : Status.valueOf(status);
    }

    //Added conditions in fetching system attributes to handle test failures in GremlinTest where these properties are not set
    public static String getCreatedByAsString(AtlasElement element){
        return element.getProperty(CREATED_BY_KEY, String.class);
    }

    public static String getModifiedByAsString(AtlasElement element){
        return element.getProperty(MODIFIED_BY_KEY, String.class);
    }

    public static void setModifiedByAsString(AtlasElement element, String modifiedBy){
         element.setProperty(MODIFIED_BY_KEY, modifiedBy);
    }

    public static long getCreatedTime(AtlasElement element){
        return element.getProperty(TIMESTAMP_PROPERTY_KEY, Long.class);
    }

    public static long getModifiedTime(AtlasElement element){
        return element.getProperty(MODIFICATION_TIMESTAMP_PROPERTY_KEY, Long.class);
    }

    public static void setModifiedTime(AtlasElement element, Long modifiedTime) {
        element.setProperty(MODIFICATION_TIMESTAMP_PROPERTY_KEY, modifiedTime);
    }

    public static boolean isActive(AtlasEntity entity) {
        return entity != null ? entity.getStatus() == ACTIVE : false;
    }

    /**
     * For the given type, finds an unique attribute and checks if there is an existing instance with the same
     * unique value
     *
     * @param classType
     * @param instance
     * @return
     * @throws AtlasException
     */
    public AtlasVertex getVertexForInstanceByUniqueAttribute(AtlasEntityType classType, Referenceable instance)
        throws AtlasException {
        if (LOG.isDebugEnabled()) {
            LOG.debug("Checking if there is an instance with the same unique attributes for instance {}", instance.toShortString());
        }

        AtlasVertex result = null;
        for (AtlasAttribute attributeInfo : classType.getUniqAttributes().values()) {
            String propertyKey = attributeInfo.getQualifiedName();
            try {
                result = findVertex(propertyKey, instance.get(attributeInfo.getName()),
                        ENTITY_TYPE_PROPERTY_KEY, classType.getTypeName(),
                        STATE_PROPERTY_KEY, Id.EntityState.ACTIVE.name());
                if (LOG.isDebugEnabled()) {
                    LOG.debug("Found vertex by unique attribute : {}={}", propertyKey, instance.get(attributeInfo.getName()));
                }
            } catch (EntityNotFoundException e) {
                //Its ok if there is no entity with the same unique value
            }
        }

        return result;
    }

    /**
     * Finds vertices that match at least one unique attribute of the instances specified.  The AtlasVertex at a given index in the result corresponds
     * to the IReferencableInstance at that same index that was passed in.  The number of elements in the resultant list is guaranteed to match the
     * number of instances that were passed in.  If no vertex is found for a given instance, that entry will be null in the resultant list.
     *
     *
     * @param classType
     * @param instancesForClass
     * @return
     * @throws AtlasException
     */
    public List<AtlasVertex> getVerticesForInstancesByUniqueAttribute(AtlasEntityType classType, List<? extends Referenceable> instancesForClass) throws AtlasException {

        //For each attribute, need to figure out what values to search for and which instance(s)
        //those values correspond to.
        Map<String, AttributeValueMap> map = new HashMap<String, AttributeValueMap>();

        for (AtlasAttribute attributeInfo : classType.getUniqAttributes().values()) {
            String propertyKey = attributeInfo.getQualifiedName();
            AttributeValueMap mapForAttribute = new AttributeValueMap();
            for(int idx = 0; idx < instancesForClass.size(); idx++) {
                Referenceable instance = instancesForClass.get(idx);
                Object value = instance.get(attributeInfo.getName());
                mapForAttribute.put(value, instance, idx);
            }
            map.put(propertyKey, mapForAttribute);
        }

        AtlasVertex[] result = new AtlasVertex[instancesForClass.size()];
        if(map.isEmpty()) {
            //no unique attributes
            return Arrays.asList(result);
        }

        //construct gremlin query
        AtlasGraphQuery query = graph.query();

        query.has(ENTITY_TYPE_PROPERTY_KEY, classType.getTypeName());
        query.has(STATE_PROPERTY_KEY,Id.EntityState.ACTIVE.name());

        List<AtlasGraphQuery> orChildren = new ArrayList<AtlasGraphQuery>();


        //build up an or expression to find vertices which match at least one of the unique attribute constraints
        //For each unique attributes, we add a within clause to match vertices that have a value of that attribute
        //that matches the value in some instance.
        for(Map.Entry<String, AttributeValueMap> entry : map.entrySet()) {
            AtlasGraphQuery orChild = query.createChildQuery();
            String propertyName = entry.getKey();
            AttributeValueMap valueMap = entry.getValue();
            Set<Object> values = valueMap.getAttributeValues();
            if(values.size() == 1) {
                orChild.has(propertyName, values.iterator().next());
            }
            else if(values.size() > 1) {
                orChild.in(propertyName, values);
            }
            orChildren.add(orChild);
        }

        if(orChildren.size() == 1) {
            AtlasGraphQuery child = orChildren.get(0);
            query.addConditionsFrom(child);
        }
        else if(orChildren.size() > 1) {
            query.or(orChildren);
        }

        Iterable<AtlasVertex> queryResult = query.vertices();


        for(AtlasVertex matchingVertex : queryResult) {
            Collection<IndexedInstance> matches = getInstancesForVertex(map, matchingVertex);
            for(IndexedInstance wrapper : matches) {
                result[wrapper.getIndex()]= matchingVertex;
            }
        }
        return Arrays.asList(result);
    }

    //finds the instance(s) that correspond to the given vertex
    private Collection<IndexedInstance> getInstancesForVertex(Map<String, AttributeValueMap> map, AtlasVertex foundVertex) {

        //loop through the unique attributes.  For each attribute, check to see if the vertex property that
        //corresponds to that attribute has a value from one or more of the instances that were passed in.

        for(Map.Entry<String, AttributeValueMap> entry : map.entrySet()) {

            String propertyName = entry.getKey();
            AttributeValueMap valueMap = entry.getValue();

            Object vertexValue = foundVertex.getProperty(propertyName, Object.class);

            Collection<IndexedInstance> instances = valueMap.get(vertexValue);
            if(instances != null && instances.size() > 0) {
                //return first match.  Let the underling graph determine if this is a problem
                //(i.e. if the other unique attributes change be changed safely to match what
                //the user requested).
                return instances;
            }
            //try another attribute
        }
        return Collections.emptyList();
    }

    public static List<String> getTypeNames(List<AtlasVertex> vertices) {
        List<String> ret = new ArrayList<>();

        if (CollectionUtils.isNotEmpty(vertices)) {
            for (AtlasVertex vertex : vertices) {
                String entityTypeProperty = vertex.getProperty(ENTITY_TYPE_PROPERTY_KEY, String.class);

                if (entityTypeProperty != null) {
                    ret.add(getTypeName(vertex));
                }
            }
        }

        return ret;
    }

    public static AtlasVertex getAssociatedEntityVertex(AtlasVertex classificationVertex) {
        AtlasVertex ret   = null;
        Iterable    edges = classificationVertex.query().direction(AtlasEdgeDirection.IN).label(CLASSIFICATION_LABEL)
                                                .has(CLASSIFICATION_EDGE_IS_PROPAGATED_PROPERTY_KEY, false)
                                                .has(CLASSIFICATION_EDGE_NAME_PROPERTY_KEY, getTypeName(classificationVertex)).edges();
        if (edges != null) {
            Iterator<AtlasEdge> iterator = edges.iterator();

            if (iterator != null && iterator.hasNext()) {
                AtlasEdge edge = iterator.next();

                ret = edge.getOutVertex();
            }
        }

        return ret;
    }

    public AtlasGraph getGraph() {
        return this.graph;
    }

    public Boolean getDefaultRemovePropagations() {
        return this.removePropagations;
    }

    /**
     * Guid and AtlasVertex combo
     */
    public static class VertexInfo {
        private final AtlasEntityHeader entity;
        private final AtlasVertex       vertex;

        public VertexInfo(AtlasEntityHeader entity, AtlasVertex vertex) {
            this.entity = entity;
            this.vertex = vertex;
        }

        public AtlasEntityHeader getEntity() { return entity; }
        public AtlasVertex getVertex() {
            return vertex;
        }
        public String getGuid() {
            return entity.getGuid();
        }
        public String getTypeName() {
            return entity.getTypeName();
        }

        @Override
        public boolean equals(Object o) {
            if (this == o) return true;
            if (o == null || getClass() != o.getClass()) return false;
            VertexInfo that = (VertexInfo) o;
            return Objects.equals(entity, that.entity) &&
                    Objects.equals(vertex, that.vertex);
        }

        @Override
        public int hashCode() {
            return Objects.hash(entity, vertex);
        }
    }

    /*
     /**
     * Get the GUIDs and vertices for all composite entities owned/contained by the specified root entity AtlasVertex.
     * The graph is traversed from the root entity through to the leaf nodes of the containment graph.
     *
     * @param entityVertex the root entity vertex
     * @return set of VertexInfo for all composite entities
     * @throws AtlasException
     */
    /*
    public Set<VertexInfo> getCompositeVertices(AtlasVertex entityVertex) throws AtlasException {
        Set<VertexInfo> result = new HashSet<>();
        Stack<AtlasVertex> vertices = new Stack<>();
        vertices.push(entityVertex);
        while (vertices.size() > 0) {
            AtlasVertex vertex = vertices.pop();
            String typeName = GraphHelper.getTypeName(vertex);
            String guid = GraphHelper.getGuid(vertex);
            Id.EntityState state = GraphHelper.getState(vertex);
            if (state == Id.EntityState.DELETED) {
                //If the reference vertex is marked for deletion, skip it
                continue;
            }
            result.add(new VertexInfo(guid, vertex, typeName));
            ClassType classType = typeSystem.getDataType(ClassType.class, typeName);
            for (AttributeInfo attributeInfo : classType.fieldMapping().fields.values()) {
                if (!attributeInfo.isComposite) {
                    continue;
                }
                String edgeLabel = GraphHelper.getEdgeLabel(classType, attributeInfo);
                switch (attributeInfo.dataType().getTypeCategory()) {
                    case CLASS:
                        AtlasEdge edge = getEdgeForLabel(vertex, edgeLabel);
                        if (edge != null && GraphHelper.getState(edge) == Id.EntityState.ACTIVE) {
                            AtlasVertex compositeVertex = edge.getInVertex();
                            vertices.push(compositeVertex);
                        }
                        break;
                    case ARRAY:
                        IDataType elementType = ((DataTypes.ArrayType) attributeInfo.dataType()).getElemType();
                        DataTypes.TypeCategory elementTypeCategory = elementType.getTypeCategory();
                        if (elementTypeCategory != TypeCategory.CLASS) {
                            continue;
                        }
                        Iterator<AtlasEdge> edges = getOutGoingEdgesByLabel(vertex, edgeLabel);
                        if (edges != null) {
                            while (edges.hasNext()) {
                                edge = edges.next();
                                if (edge != null && GraphHelper.getState(edge) == Id.EntityState.ACTIVE) {
                                    AtlasVertex compositeVertex = edge.getInVertex();
                                    vertices.push(compositeVertex);
                                }
                            }
                        }
                        break;
                    case MAP:
                        DataTypes.MapType mapType = (DataTypes.MapType) attributeInfo.dataType();
                        DataTypes.TypeCategory valueTypeCategory = mapType.getValueType().getTypeCategory();
                        if (valueTypeCategory != TypeCategory.CLASS) {
                            continue;
                        }
                        String propertyName = GraphHelper.getQualifiedFieldName(classType, attributeInfo.name);
                        List<String> keys = vertex.getProperty(propertyName, List.class);
                        if (keys != null) {
                            for (String key : keys) {
                                String mapEdgeLabel = GraphHelper.getQualifiedNameForMapKey(edgeLabel, key);
                                edge = getEdgeForLabel(vertex, mapEdgeLabel);
                                if (edge != null && GraphHelper.getState(edge) == Id.EntityState.ACTIVE) {
                                    AtlasVertex compositeVertex = edge.getInVertex();
                                    vertices.push(compositeVertex);
                                }
                            }
                        }
                        break;
                    default:
                }
            }
        }
        return result;
    }
    */

    /*
    public static Referenceable[] deserializeClassInstances(AtlasTypeRegistry typeRegistry, String entityInstanceDefinition)
    throws AtlasException {
        try {
            JSONArray referableInstances = new JSONArray(entityInstanceDefinition);
            Referenceable[] instances = new Referenceable[referableInstances.length()];
            for (int index = 0; index < referableInstances.length(); index++) {
                Referenceable entityInstance =
                        AtlasType.fromV1Json(referableInstances.getString(index), Referenceable.class);
                Referenceable typedInstrance = getTypedReferenceableInstance(typeRegistry, entityInstance);
                instances[index] = typedInstrance;
            }
            return instances;
        } catch(TypeNotFoundException  e) {
            throw e;
        } catch (Exception e) {  // exception from deserializer
            LOG.error("Unable to deserialize json={}", entityInstanceDefinition, e);
            throw new IllegalArgumentException("Unable to deserialize json", e);
        }
    }

    public static Referenceable getTypedReferenceableInstance(AtlasTypeRegistry typeRegistry, Referenceable entityInstance)
            throws AtlasException {
        final String entityTypeName = ParamChecker.notEmpty(entityInstance.getTypeName(), "Entity type cannot be null");

        AtlasEntityType entityType = typeRegistry.getEntityTypeByName(entityTypeName);

        //Both assigned id and values are required for full update
        //classtype.convert() will remove values if id is assigned. So, set temp id, convert and
        // then replace with original id
        Id origId = entityInstance.getId();
        entityInstance.setId(new Id(entityInstance.getTypeName()));
        Referenceable typedInstrance = new Referenceable(entityInstance);
        typedInstrance.setId(origId);
        return typedInstrance;
    }
    */

    public static boolean isInternalType(AtlasVertex vertex) {
        return vertex != null && isInternalType(getTypeName(vertex));
    }

    public static boolean isInternalType(String typeName) {
        return typeName != null && typeName.startsWith(Constants.INTERNAL_PROPERTY_KEY_PREFIX);
    }

    public static List<Object> getArrayElementsProperty(AtlasType elementType, AtlasVertex instanceVertex, AtlasAttribute attribute) {
        String propertyName = attribute.getVertexPropertyName();
        boolean isArrayOfPrimitiveType = elementType.getTypeCategory().equals(TypeCategory.PRIMITIVE);
        boolean isArrayOfEnum = elementType.getTypeCategory().equals(TypeCategory.ENUM);

        if (isReference(elementType)) {
            boolean isStruct = TypeCategory.STRUCT == attribute.getDefinedInType().getTypeCategory() ||
                               TypeCategory.STRUCT == elementType.getTypeCategory();

            if (isStruct) {
                String edgeLabel = AtlasGraphUtilsV2.getEdgeLabel(attribute.getName());
                return (List) getCollectionElementsUsingRelationship(instanceVertex, attribute, edgeLabel);
            } else {
                return (List) getCollectionElementsUsingRelationship(instanceVertex, attribute);
            }
        } else if (isArrayOfPrimitiveType || isArrayOfEnum) {
            return (List) instanceVertex.getMultiValuedProperty(propertyName, elementType.getClass());
        } else {
            return (List) instanceVertex.getListProperty(propertyName);
        }
    }

    public static Map<String, Object> getMapElementsProperty(AtlasMapType mapType, AtlasVertex instanceVertex, String propertyName, AtlasAttribute attribute) {
        AtlasType mapValueType = mapType.getValueType();

        if (isReference(mapValueType)) {
            return getReferenceMap(instanceVertex, attribute);
        } else {
            return (Map) instanceVertex.getProperty(propertyName, Map.class);
        }
    }

    // map elements for reference types - AtlasObjectId, AtlasStruct
    public static Map<String, Object> getReferenceMap(AtlasVertex instanceVertex, AtlasAttribute attribute) {
        Map<String, Object> ret            = new HashMap<>();
        List<AtlasEdge>     referenceEdges = getCollectionElementsUsingRelationship(instanceVertex, attribute);

        for (AtlasEdge edge : referenceEdges) {
            String key = edge.getProperty(ATTRIBUTE_KEY_PROPERTY_KEY, String.class);

            if (StringUtils.isNotEmpty(key)) {
                ret.put(key, edge);
            }
        }

        return ret;
    }

    public static List<AtlasEdge> getMapValuesUsingRelationship(AtlasVertex vertex, AtlasAttribute attribute) {
        String                         edgeLabel     = attribute.getRelationshipEdgeLabel();
        AtlasRelationshipEdgeDirection edgeDirection = attribute.getRelationshipEdgeDirection();
        Iterator<AtlasEdge>            edgesForLabel = getEdgesForLabel(vertex, edgeLabel, edgeDirection);

        return (List<AtlasEdge>) IteratorUtils.toList(edgesForLabel);
    }

    // map elements for primitive types
    public static Map<String, Object> getPrimitiveMap(AtlasVertex instanceVertex, String propertyName) {
        Map<String, Object> ret = instanceVertex.getProperty(AtlasGraphUtilsV2.encodePropertyKey(propertyName), Map.class);

        return ret;
    }

    public static List<AtlasEdge> getCollectionElementsUsingRelationship(AtlasVertex vertex, AtlasAttribute attribute) {
        String edgeLabel = attribute.getRelationshipEdgeLabel();
        return getCollectionElementsUsingRelationship(vertex, attribute, edgeLabel);
    }

    public static List<AtlasEdge> getActiveCollectionElementsUsingRelationship(AtlasVertex vertex, AtlasAttribute attribute) throws AtlasBaseException {
        String edgeLabel = attribute.getRelationshipEdgeLabel();
        return getActiveCollectionElementsUsingRelationship(vertex, attribute, edgeLabel);
    }

    public static List<AtlasEdge> getCollectionElementsUsingRelationship(AtlasVertex vertex, AtlasAttribute attribute,
                                                                         boolean isStructType) {
        String edgeLabel = isStructType ? AtlasGraphUtilsV2.getEdgeLabel(attribute.getName()) :  attribute.getRelationshipEdgeLabel();
        return getCollectionElementsUsingRelationship(vertex, attribute, edgeLabel);
    }

    public static List<AtlasEdge> getActiveCollectionElementsUsingRelationship(AtlasVertex vertex, AtlasAttribute attribute, String edgeLabel) throws AtlasBaseException {
        List<AtlasEdge>                ret;
        AtlasRelationshipEdgeDirection edgeDirection = attribute.getRelationshipEdgeDirection();
        Iterator<AtlasEdge>            edgesForLabel = getActiveEdges(vertex, edgeLabel, AtlasEdgeDirection.valueOf(edgeDirection.name()));

        ret = IteratorUtils.toList(edgesForLabel);

        sortCollectionElements(attribute, ret);

        return ret;
    }


    public static List<AtlasEdge> getCollectionElementsUsingRelationship(AtlasVertex vertex, AtlasAttribute attribute, String edgeLabel) {
        List<AtlasEdge>                ret;
        AtlasRelationshipEdgeDirection edgeDirection = attribute.getRelationshipEdgeDirection();
        Iterator<AtlasEdge>            edgesForLabel = getEdgesForLabel(vertex, edgeLabel, edgeDirection);

        ret = IteratorUtils.toList(edgesForLabel);

        sortCollectionElements(attribute, ret);

        return ret;
    }

    private static void sortCollectionElements(AtlasAttribute attribute, List<AtlasEdge> edges) {
        // sort array elements based on edge index
        if (attribute.getAttributeType() instanceof AtlasArrayType &&
                CollectionUtils.isNotEmpty(edges) &&
                edges.get(0).getProperty(ATTRIBUTE_INDEX_PROPERTY_KEY, Integer.class) != null) {
            Collections.sort(edges, (e1, e2) -> {
                Integer e1Index = getIndexValue(e1);
                Integer e2Index = getIndexValue(e2);

                return e1Index.compareTo(e2Index);
            });
        }
    }

    public static void dumpToLog(final AtlasGraph<?,?> graph) {
        LOG.debug("*******************Graph Dump****************************");
        LOG.debug("Vertices of {}", graph);
        for (AtlasVertex vertex : graph.getVertices()) {
            LOG.debug(vertexString(vertex));
        }

        LOG.debug("Edges of {}", graph);
        for (AtlasEdge edge : graph.getEdges()) {
            LOG.debug(edgeString(edge));
        }
        LOG.debug("*******************Graph Dump****************************");
    }

    public static String string(Referenceable instance) {
        return String.format("entity[type=%s guid=%s]", instance.getTypeName(), instance.getId()._getId());
    }

    public static String string(AtlasVertex<?,?> vertex) {
        if(vertex == null) {
            return "vertex[null]";
        } else {
            if (LOG.isDebugEnabled()) {
                return getVertexDetails(vertex);
            } else {
                return String.format("vertex[id=%s]", vertex.getIdForDisplay());
            }
        }
    }

    public static String getVertexDetails(AtlasVertex<?,?> vertex) {

        return String.format("vertex[id=%s type=%s guid=%s]", vertex.getIdForDisplay(), getTypeName(vertex),
                getGuid(vertex));
    }


    public static String string(AtlasEdge<?,?> edge) {
        if(edge == null) {
            return "edge[null]";
        } else {
            if (LOG.isDebugEnabled()) {
                return getEdgeDetails(edge);
            } else {
                return String.format("edge[id=%s]", edge.getIdForDisplay());
            }
        }
    }

    public static String getEdgeDetails(AtlasEdge<?,?> edge) {

        return String.format("edge[id=%s label=%s from %s -> to %s]", edge.getIdForDisplay(), edge.getLabel(),
                string(edge.getOutVertex()), string(edge.getInVertex()));
    }

    @VisibleForTesting
    //Keys copied from com.thinkaurelius.titan.graphdb.types.StandardRelationTypeMaker
    //Titan checks that these chars are not part of any keys. So, encoding...
    public static BiMap<String, String> RESERVED_CHARS_ENCODE_MAP =
            HashBiMap.create(new HashMap<String, String>() {{
                put("{", "_o");
                put("}", "_c");
                put("\"", "_q");
                put("$", "_d");
                put("%", "_p");
            }});


    public static String decodePropertyKey(String key) {
        if (StringUtils.isBlank(key)) {
            return key;
        }

        for (String encodedStr : RESERVED_CHARS_ENCODE_MAP.values()) {
            key = key.replace(encodedStr, RESERVED_CHARS_ENCODE_MAP.inverse().get(encodedStr));
        }
        return key;
    }

    public Object getVertexId(String guid) throws EntityNotFoundException {
        AtlasVertex instanceVertex   = getVertexForGUID(guid);
        Object      instanceVertexId = instanceVertex.getId();

        return instanceVertexId;
    }

    /*
    public static AttributeInfo getAttributeInfoForSystemAttributes(String field) {
        switch (field) {
        case Constants.STATE_PROPERTY_KEY:
        case Constants.GUID_PROPERTY_KEY:
        case Constants.CREATED_BY_KEY:
        case Constants.MODIFIED_BY_KEY:
                return TypesUtil.newAttributeInfo(field, DataTypes.STRING_TYPE);

        case Constants.TIMESTAMP_PROPERTY_KEY:
        case Constants.MODIFICATION_TIMESTAMP_PROPERTY_KEY:
            return TypesUtil.newAttributeInfo(field, DataTypes.DATE_TYPE);
        }
        return null;
    }
    */

    public static boolean elementExists(AtlasElement v) {
        return v != null && v.exists();
    }

    public static void setListPropertyFromElementIds(AtlasVertex<?, ?> instanceVertex, String propertyName,
            List<AtlasElement> elements) {
        String actualPropertyName = AtlasGraphUtilsV2.encodePropertyKey(propertyName);
        instanceVertex.setPropertyFromElementsIds(actualPropertyName, elements);

    }

    public static void setPropertyFromElementId(AtlasVertex<?, ?> instanceVertex, String propertyName,
            AtlasElement value) {
        String actualPropertyName = AtlasGraphUtilsV2.encodePropertyKey(propertyName);
        instanceVertex.setPropertyFromElementId(actualPropertyName, value);

    }

    public static void setListProperty(AtlasVertex instanceVertex, String propertyName, ArrayList<String> value) {
        String actualPropertyName = AtlasGraphUtilsV2.encodePropertyKey(propertyName);
        instanceVertex.setListProperty(actualPropertyName, value);
    }

    public static List<String> getListProperty(AtlasVertex instanceVertex, String propertyName) {
        String actualPropertyName = AtlasGraphUtilsV2.encodePropertyKey(propertyName);
        return instanceVertex.getListProperty(actualPropertyName);
    }


    private String getConditionString(Object[] args) {
        StringBuilder condition = new StringBuilder();

        for (int i = 0; i < args.length; i+=2) {
            condition.append(args[i]).append(" = ").append(args[i+1]).append(", ");
        }

        return condition.toString();
    }

    /**
     * Get relationshipDef name from entityType using relationship attribute.
     * if more than one relationDefs are returned for an attribute.
     * e.g. hive_column.table
     *
     * hive_table.columns       -> hive_column.table
     * hive_table.partitionKeys -> hive_column.table
     *
     * resolve by comparing all incoming edges typename with relationDefs name returned for an attribute
     * to pick the right relationshipDef name
     */
    public String getRelationshipTypeName(AtlasVertex entityVertex, AtlasEntityType entityType, String attributeName) {
        String      ret               = null;
        Set<String> relationshipTypes = entityType.getAttributeRelationshipTypes(attributeName);

        if (CollectionUtils.isNotEmpty(relationshipTypes)) {
            if (relationshipTypes.size() == 1) {
                ret = relationshipTypes.iterator().next();
            } else {
                Iterator<AtlasEdge> iter = entityVertex.getEdges(AtlasEdgeDirection.IN).iterator();

                while (iter.hasNext() && ret == null) {
                    String edgeTypeName = AtlasGraphUtilsV2.getTypeName(iter.next());

                    if (relationshipTypes.contains(edgeTypeName)) {
                        ret = edgeTypeName;

                        break;
                    }
                }

                if (ret == null) {
                    //relationshipTypes will have at least one relationshipDef
                    ret = relationshipTypes.iterator().next();
                }
            }
        }

        return ret;
    }

    //get entity type of relationship (End vertex entity type) from relationship label
    public static String getReferencedEntityTypeName(AtlasVertex entityVertex, String relation) {
        String ret = null;
        Iterator<AtlasEdge> edges    = GraphHelper.getAdjacentEdgesByLabel(entityVertex, AtlasEdgeDirection.BOTH, relation);

        if (edges != null && edges.hasNext()) {
            AtlasEdge   relationEdge = edges.next();
            AtlasVertex outVertex    = relationEdge.getOutVertex();
            AtlasVertex inVertex     = relationEdge.getInVertex();

            if (outVertex != null && inVertex != null) {
                String outVertexId    = outVertex.getIdForDisplay();
                String entityVertexId = entityVertex.getIdForDisplay();
                AtlasVertex endVertex = StringUtils.equals(outVertexId, entityVertexId) ? inVertex : outVertex;
                ret                   = GraphHelper.getTypeName(endVertex);
            }
        }

       return ret;
    }

    public static boolean isRelationshipEdge(AtlasEdge edge) {
        if (edge == null) {
            return false;
        }

        String edgeLabel = edge.getLabel();

        return StringUtils.isNotEmpty(edge.getLabel()) ? edgeLabel.startsWith("r:") : false;
    }

    public static AtlasObjectId getReferenceObjectId(AtlasEdge edge, AtlasRelationshipEdgeDirection relationshipDirection,
                                                     AtlasVertex parentVertex) {
        AtlasObjectId ret = null;

        if (relationshipDirection == OUT) {
            ret = getAtlasObjectIdForInVertex(edge);
        } else if (relationshipDirection == IN) {
            ret = getAtlasObjectIdForOutVertex(edge);
        } else if (relationshipDirection == BOTH){
            // since relationship direction is BOTH, edge direction can be inward or outward
            // compare with parent entity vertex and pick the right reference vertex
            if (verticesEquals(parentVertex, edge.getOutVertex())) {
                ret = getAtlasObjectIdForInVertex(edge);
            } else {
                ret = getAtlasObjectIdForOutVertex(edge);
            }
        }

        return ret;
    }

    public static AtlasObjectId getAtlasObjectIdForOutVertex(AtlasEdge edge) {
        return new AtlasObjectId(getGuid(edge.getOutVertex()), getTypeName(edge.getOutVertex()));
    }

    public static AtlasObjectId getAtlasObjectIdForInVertex(AtlasEdge edge) {
        return new AtlasObjectId(getGuid(edge.getInVertex()), getTypeName(edge.getInVertex()));
    }

    private static boolean verticesEquals(AtlasVertex vertexA, AtlasVertex vertexB) {
        return StringUtils.equals(getGuid(vertexB), getGuid(vertexA));
    }

    public static String getDelimitedClassificationNames(Collection<String> classificationNames) {
        String ret = null;

        if (CollectionUtils.isNotEmpty(classificationNames)) {
            ret = CLASSIFICATION_NAME_DELIMITER + StringUtils.join(classificationNames, CLASSIFICATION_NAME_DELIMITER)
                + CLASSIFICATION_NAME_DELIMITER;
        }
        return ret;
    }

    /**
     * Get all the active parents
     * @param vertex entity vertex
     * @param parentEdgeLabel Edge label of parent
     * @return Iterator of children vertices
     */
    public static Iterator<AtlasVertex> getActiveParentVertices(AtlasVertex vertex, String parentEdgeLabel) throws AtlasBaseException {
        return getActiveVertices(vertex, parentEdgeLabel, AtlasEdgeDirection.IN);
    }

    /**
     * Get all the active children of category
     * @param vertex entity vertex
     * @param childrenEdgeLabel Edge label of children
     * @return Iterator of children vertices
     */
    public static Iterator<AtlasVertex> getActiveChildrenVertices(AtlasVertex vertex, String childrenEdgeLabel) throws AtlasBaseException {
        return getActiveVertices(vertex, childrenEdgeLabel, AtlasEdgeDirection.OUT);
    }

    /**
     * Get all the active edges
     * @param vertex entity vertex
     * @param childrenEdgeLabel Edge label of children
     * @return Iterator of children edges
     */
    public static Iterator<AtlasEdge> getActiveEdges(AtlasVertex vertex, String childrenEdgeLabel, AtlasEdgeDirection direction) throws AtlasBaseException {
        AtlasPerfMetrics.MetricRecorder metricRecorder = RequestContext.get().startMetricRecord("GraphHelper.getActiveEdges");

        try {
            return vertex.query()
                    .direction(direction)
                    .label(childrenEdgeLabel)
                    .has(STATE_PROPERTY_KEY, ACTIVE_STATE_VALUE)
                    .edges()
                    .iterator();
        } catch (Exception e) {
            LOG.error("Error while getting active edges of vertex for edge label " + childrenEdgeLabel, e);
            throw new AtlasBaseException(AtlasErrorCode.INTERNAL_ERROR, e);
        }
        finally {
            RequestContext.get().endMetricRecord(metricRecorder);
        }
    }

    public static Iterator<AtlasVertex> getActiveVertices(AtlasVertex vertex, String childrenEdgeLabel, AtlasEdgeDirection direction) throws AtlasBaseException {
        AtlasPerfMetrics.MetricRecorder metricRecorder = RequestContext.get().startMetricRecord("CategoryPreProcessor.getEdges");

        try {
            return vertex.query()
                    .direction(direction)
                    .label(childrenEdgeLabel)
                    .has(STATE_PROPERTY_KEY, ACTIVE_STATE_VALUE)
                    .vertices()
                    .iterator();
        } catch (Exception e) {
            LOG.error("Error while getting active children of category for edge label " + childrenEdgeLabel, e);
            throw new AtlasBaseException(AtlasErrorCode.INTERNAL_ERROR, e);
        }
        finally {
            RequestContext.get().endMetricRecord(metricRecorder);
        }
    }
    public static Iterator<AtlasVertex> getAllChildrenVertices(AtlasVertex vertex, String childrenEdgeLabel) throws AtlasBaseException {
        return getAllVertices(vertex, childrenEdgeLabel, AtlasEdgeDirection.OUT);
    }

    public static Iterator<AtlasVertex> getAllVertices(AtlasVertex vertex, String childrenEdgeLabel, AtlasEdgeDirection direction) throws AtlasBaseException {
        AtlasPerfMetrics.MetricRecorder metricRecorder = RequestContext.get().startMetricRecord("CategoryPreProcessor.getEdges");

        try {
            return vertex.query()
                    .direction(direction)
                    .label(childrenEdgeLabel)
                    .vertices()
                    .iterator();
        } catch (Exception e) {
            LOG.error("Error while getting all children of category for edge label " + childrenEdgeLabel, e);
            throw new AtlasBaseException(AtlasErrorCode.INTERNAL_ERROR, e);
        }
        finally {
            RequestContext.get().endMetricRecord(metricRecorder);
        }
    }

    private static Set<String> parseLabelsString(String labels) {
        Set<String> ret = new HashSet<>();

        if (StringUtils.isNotEmpty(labels)) {
            ret.addAll(Arrays.asList(StringUtils.split(labels, "\\" + LABEL_NAME_DELIMITER)));
        }

        return ret;
    }
<<<<<<< HEAD

    /**
     * Get all the active edges
     * @param vertex entity vertex
     * @return Iterator of children edges
     */
    public Iterator<AtlasJanusEdge> getOnlyActiveEdges(AtlasVertex vertex, AtlasEdgeDirection direction) throws AtlasBaseException {
        AtlasPerfMetrics.MetricRecorder metricRecorder = RequestContext.get().startMetricRecord("GraphHelper.getOnlyActiveEdges");

        try {
            return vertex.query()
                    .direction(direction)
                    .has(STATE_PROPERTY_KEY, ACTIVE_STATE_VALUE)
                    .edges()
                    .iterator();
        } catch (Exception e) {
            LOG.error("Error while getting active edges of vertex", e);
            throw new AtlasBaseException(AtlasErrorCode.INTERNAL_ERROR, e);
        }
        finally {
            RequestContext.get().endMetricRecord(metricRecorder);
        }
    }

=======
>>>>>>> ed824b2a
    public Set<AbstractMap.SimpleEntry<String,String>> retrieveEdgeLabelsAndTypeName(AtlasVertex vertex) throws AtlasBaseException {
        AtlasPerfMetrics.MetricRecorder metricRecorder = RequestContext.get().startMetricRecord("GraphHelper.retrieveEdgeLabelsAndTypeName");

        try {
            return ((AtlasJanusGraph) graph).getGraph().traversal()
                    .V(vertex.getId())
                    .bothE()
                    .has(STATE_PROPERTY_KEY, ACTIVE_STATE_VALUE)
                    .project(LABEL_PROPERTY_KEY, TYPE_NAME_PROPERTY_KEY)
                    .by(T.label)
                    .by(TYPE_NAME_PROPERTY_KEY)
                    .toStream()
                    .map(m -> {
                        Object label = m.get(LABEL_PROPERTY_KEY);
                        Object typeName = m.get(TYPE_NAME_PROPERTY_KEY);
                        String labelStr = (label != null) ? label.toString() : "";
                        String typeNameStr = (typeName != null) ? typeName.toString() : "";

                        return new AbstractMap.SimpleEntry<>(labelStr, typeNameStr);
                    })
                    .filter(entry -> !entry.getKey().isEmpty())
                    .distinct()
                    .collect(Collectors.toSet());

        } catch (Exception e) {
            LOG.error("Error while getting labels of active edges", e);
            throw new AtlasBaseException(AtlasErrorCode.INTERNAL_ERROR, e);
        }
        finally {
            RequestContext.get().endMetricRecord(metricRecorder);
        }
    }
}<|MERGE_RESOLUTION|>--- conflicted
+++ resolved
@@ -2064,33 +2064,6 @@
 
         return ret;
     }
-<<<<<<< HEAD
-
-    /**
-     * Get all the active edges
-     * @param vertex entity vertex
-     * @return Iterator of children edges
-     */
-    public Iterator<AtlasJanusEdge> getOnlyActiveEdges(AtlasVertex vertex, AtlasEdgeDirection direction) throws AtlasBaseException {
-        AtlasPerfMetrics.MetricRecorder metricRecorder = RequestContext.get().startMetricRecord("GraphHelper.getOnlyActiveEdges");
-
-        try {
-            return vertex.query()
-                    .direction(direction)
-                    .has(STATE_PROPERTY_KEY, ACTIVE_STATE_VALUE)
-                    .edges()
-                    .iterator();
-        } catch (Exception e) {
-            LOG.error("Error while getting active edges of vertex", e);
-            throw new AtlasBaseException(AtlasErrorCode.INTERNAL_ERROR, e);
-        }
-        finally {
-            RequestContext.get().endMetricRecord(metricRecorder);
-        }
-    }
-
-=======
->>>>>>> ed824b2a
     public Set<AbstractMap.SimpleEntry<String,String>> retrieveEdgeLabelsAndTypeName(AtlasVertex vertex) throws AtlasBaseException {
         AtlasPerfMetrics.MetricRecorder metricRecorder = RequestContext.get().startMetricRecord("GraphHelper.retrieveEdgeLabelsAndTypeName");
 
