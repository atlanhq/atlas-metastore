--- conflicted
+++ resolved
@@ -34,18 +34,6 @@
 import org.apache.atlas.model.instance.AtlasEntityHeader;
 import org.apache.atlas.model.instance.AtlasObjectId;
 import org.apache.atlas.model.instance.AtlasRelationship;
-<<<<<<< HEAD
-=======
-import org.apache.atlas.repository.graphdb.janus.*;
-import org.apache.atlas.repository.store.graph.v2.AtlasGraphUtilsV2;
-import org.apache.atlas.repository.store.graph.v2.TransactionInterceptHelper;
-import org.apache.atlas.type.AtlasArrayType;
-import org.apache.atlas.type.AtlasMapType;
-import org.apache.atlas.utils.AtlasPerfMetrics;
-import org.apache.atlas.v1.model.instance.Id;
-import org.apache.atlas.v1.model.instance.Referenceable;
-import org.apache.atlas.type.AtlasStructType.AtlasAttribute;
->>>>>>> b635d40e
 import org.apache.atlas.model.typedef.AtlasRelationshipDef.PropagateTags;
 import org.apache.atlas.repository.Constants;
 import org.apache.atlas.repository.RepositoryException;
@@ -79,11 +67,7 @@
 import org.slf4j.LoggerFactory;
 
 import java.util.*;
-<<<<<<< HEAD
 import java.util.stream.Collectors;
-=======
-import java.util.stream.*;
->>>>>>> b635d40e
 
 import static org.apache.atlas.AtlasErrorCode.RELATIONSHIP_CREATE_INVALID_PARAMS;
 import static org.apache.atlas.model.instance.AtlasEntity.Status.ACTIVE;
@@ -2122,20 +2106,6 @@
         }
     }
 
-<<<<<<< HEAD
-    public static Iterable<AtlasEdge> getEdges(AtlasVertex vertex, AtlasEdgeDirection direction, String[] edgeTypesToExclude) throws AtlasBaseException {
-        AtlasPerfMetrics.MetricRecorder metricRecorder = RequestContext.get().startMetricRecord("GraphHelper.getOnlyActiveEdges");
-
-        try {
-            AtlasVertexQuery query =  vertex.query()
-                    .direction(direction);
-            if(ArrayUtils.isNotEmpty(edgeTypesToExclude)) {
-                for(String edgeTypeToExclude: edgeTypesToExclude) {
-                    query = query.hasNot("__typeName", edgeTypeToExclude);
-                }
-            }
-            return query.edges();
-=======
     public Set<AbstractMap.SimpleEntry<String,String>> retrieveEdgeLabelsAndTypeName(AtlasVertex vertex) throws AtlasBaseException {
         AtlasPerfMetrics.MetricRecorder metricRecorder = RequestContext.get().startMetricRecord("GraphHelper.retrieveEdgeLabelsAndTypeName");
 
@@ -2158,29 +2128,9 @@
         } catch (Exception e) {
             LOG.error("Error while getting labels of active edges", e);
             throw new AtlasBaseException(AtlasErrorCode.INTERNAL_ERROR, e);
->>>>>>> b635d40e
         }
         finally {
             RequestContext.get().endMetricRecord(metricRecorder);
         }
     }
-<<<<<<< HEAD
-
-    public Set<Map.Entry<String, String>> getActiveEdgeLabels(AtlasVertex vertex) {
-        return ((AtlasJanusGraph) graph).getGraph().traversal()
-                .V(vertex.getId())
-                .bothE()
-                .has(STATE_PROPERTY_KEY, ACTIVE_STATE_VALUE)
-                .project("label", "__typeName")
-                .by("label")        // Get label property
-                .by("__typeName")   // Get typeName property
-                .toStream()
-                .map(m -> Map.entry(
-                        m.get("label").toString(),
-                        m.get("__typeName").toString()
-                ))
-                .collect(Collectors.toSet()); // Ensure uniqueness
-    }
-=======
->>>>>>> b635d40e
 }