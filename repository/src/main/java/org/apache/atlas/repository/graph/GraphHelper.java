--- conflicted
+++ resolved
@@ -1987,9 +1987,25 @@
         return getActiveVertices(vertex, AtlasEdgeDirection.OUT, childrenEdgeLabel);
     }
 
-<<<<<<< HEAD
     public static Iterator<AtlasVertex> getActiveVertices(AtlasVertex vertex, AtlasEdgeDirection direction, String... childrenEdgeLabel) throws AtlasBaseException {
-=======
+        AtlasPerfMetrics.MetricRecorder metricRecorder = RequestContext.get().startMetricRecord("CategoryPreProcessor.getEdges");
+
+        try {
+            return vertex.query()
+                    .direction(direction)
+                    .label(childrenEdgeLabel)
+                    .has(STATE_PROPERTY_KEY, ACTIVE_STATE_VALUE)
+                    .vertices()
+                    .iterator();
+        } catch (Exception e) {
+            LOG.error("Error while getting active children of category for edge label " + childrenEdgeLabel, e);
+            throw new AtlasBaseException(AtlasErrorCode.INTERNAL_ERROR, e);
+        }
+        finally {
+            RequestContext.get().endMetricRecord(metricRecorder);
+        }
+    }
+
     /**
      * Get all the active edges
      * @param vertex entity vertex
@@ -2015,25 +2031,6 @@
         }
     }
 
-    public static Iterator<AtlasVertex> getActiveVertices(AtlasVertex vertex, String childrenEdgeLabel, AtlasEdgeDirection direction) throws AtlasBaseException {
->>>>>>> 92757f7d
-        AtlasPerfMetrics.MetricRecorder metricRecorder = RequestContext.get().startMetricRecord("CategoryPreProcessor.getEdges");
-
-        try {
-            return vertex.query()
-                    .direction(direction)
-                    .label(childrenEdgeLabel)
-                    .has(STATE_PROPERTY_KEY, ACTIVE_STATE_VALUE)
-                    .vertices()
-                    .iterator();
-        } catch (Exception e) {
-            LOG.error("Error while getting active children of category for edge label " + childrenEdgeLabel, e);
-            throw new AtlasBaseException(AtlasErrorCode.INTERNAL_ERROR, e);
-        }
-        finally {
-            RequestContext.get().endMetricRecord(metricRecorder);
-        }
-    }
     public static Iterator<AtlasVertex> getAllChildrenVertices(AtlasVertex vertex, String childrenEdgeLabel) throws AtlasBaseException {
         return getAllVertices(vertex, childrenEdgeLabel, AtlasEdgeDirection.OUT);
     }
