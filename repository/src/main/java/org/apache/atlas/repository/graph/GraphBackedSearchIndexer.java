--- conflicted
+++ resolved
@@ -53,7 +53,7 @@
 /**
  * Adds index for properties of a given type when its added before any instances are added.
  */
-public class GraphBackedSearchIndexer implements SearchIndexer, Provider<TypesChangeListener> {
+public class GraphBackedSearchIndexer implements SearchIndexer {
 
     private static final Logger LOG = LoggerFactory.getLogger(GraphBackedSearchIndexer.class);
 
@@ -144,12 +144,11 @@
     /**
      * This is upon adding a new type to Store.
      *
-<<<<<<< HEAD
      * @param dataTypes data type
-     * @throws org.apache.atlas.MetadataException
+     * @throws org.apache.atlas.AtlasException
      */
     @Override
-    public void onAdd(Collection<? extends IDataType> dataTypes) throws MetadataException {
+    public void onAdd(Collection<? extends IDataType> dataTypes) throws AtlasException {
 
         for(IDataType dataType : dataTypes) {
             LOG.info("Creating indexes for type name={}, definition={}", dataType.getName(), dataType.getClass());
@@ -158,26 +157,13 @@
                 LOG.info("Index creation for type {} complete", dataType.getName());
             } catch (Throwable throwable) {
                 LOG.error("Error creating index for type {}", dataType, throwable);
+                //Rollback indexes if any failure
+                rollback();
                 throw new IndexCreationException("Error while creating index for type " + dataType, throwable);
             }
-=======
-     * @param typeName type name
-     * @param dataType data type
-     * @throws AtlasException
-     */
-    @Override
-    public void onAdd(String typeName, IDataType dataType) throws AtlasException {
-        LOG.info("Creating indexes for type name={}, definition={}", typeName, dataType);
-
-        try {
-            addIndexForType(dataType);
-            LOG.info("Index creation for type {} complete", typeName);
-
-        } catch (Throwable throwable) {
-            LOG.error("Error creating index for type {}", dataType, throwable);
-            throw new IndexCreationException("Error while creating index for type " + dataType, throwable);
->>>>>>> 3e1637a4
-        }
+        }
+        //Commit indexes
+        commit();
     }
 
     private void addIndexForType(IDataType dataType) {
@@ -368,7 +354,6 @@
         return true;
     }
 
-    @Override
     public void commit() throws IndexException {
         try {
             management.commit();
@@ -378,7 +363,6 @@
         }
     }
 
-    @Override
     public void rollback() throws IndexException {
         try {
             management.rollback();
@@ -386,11 +370,6 @@
             LOG.error("Index rollback failed " , e);
             throw new IndexException("Index rollback failed " , e);
         }
-    }
-
-    @Override
-    public TypesChangeListener get() {
-        return this;
     }
 
     /* Commenting this out since we do not need an index for edge label here
