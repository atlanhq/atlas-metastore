/**
 * Licensed to the Apache Software Foundation (ASF) under one
 * or more contributor license agreements.  See the NOTICE file
 * distributed with this work for additional information
 * regarding copyright ownership.  The ASF licenses this file
 * to you under the Apache License, Version 2.0 (the
 * "License"); you may not use this file except in compliance
 * with the License.  You may obtain a copy of the License at
 *
 *     http://www.apache.org/licenses/LICENSE-2.0
 *
 * Unless required by applicable law or agreed to in writing, software
 * distributed under the License is distributed on an "AS IS" BASIS,
 * WITHOUT WARRANTIES OR CONDITIONS OF ANY KIND, either express or implied.
 * See the License for the specific language governing permissions and
 * limitations under the License.
 */

package org.apache.atlas.repository.graph;

import com.google.common.annotations.VisibleForTesting;
import com.google.common.base.Preconditions;
import org.apache.atlas.ApplicationProperties;
import org.apache.atlas.AtlasErrorCode;
import org.apache.atlas.AtlasException;
import org.apache.atlas.discovery.SearchIndexer;
import org.apache.atlas.exception.AtlasBaseException;
import org.apache.atlas.ha.HAConfiguration;
import org.apache.atlas.listener.ActiveStateChangeHandler;
import org.apache.atlas.listener.ChangedTypeDefs;
import org.apache.atlas.listener.TypeDefChangeListener;
import org.apache.atlas.model.TypeCategory;
import org.apache.atlas.model.typedef.AtlasBaseTypeDef;
import org.apache.atlas.model.typedef.AtlasEntityDef;
import org.apache.atlas.model.typedef.AtlasEnumDef;
import org.apache.atlas.model.typedef.AtlasRelationshipDef;
import org.apache.atlas.model.typedef.AtlasStructDef;
import org.apache.atlas.model.typedef.AtlasStructDef.AtlasAttributeDef;
import org.apache.atlas.repository.Constants;
import org.apache.atlas.repository.IndexException;
import org.apache.atlas.repository.RepositoryException;
import org.apache.atlas.repository.graphdb.*;
import org.apache.atlas.repository.store.graph.v2.AtlasGraphUtilsV2;
import org.apache.atlas.type.*;
import org.apache.atlas.type.AtlasStructType.AtlasAttribute;
import org.apache.commons.collections.CollectionUtils;
import org.apache.commons.configuration.Configuration;
import org.apache.commons.lang.StringUtils;
import org.slf4j.Logger;
import org.slf4j.LoggerFactory;
import org.springframework.core.annotation.Order;
import org.springframework.stereotype.Component;

import javax.inject.Inject;
import java.math.BigDecimal;
import java.math.BigInteger;
import java.util.*;

import static org.apache.atlas.ApplicationProperties.INDEX_BACKEND_CONF;
import static org.apache.atlas.model.typedef.AtlasBaseTypeDef.*;
import static org.apache.atlas.repository.Constants.*;
import static org.apache.atlas.repository.graphdb.AtlasCardinality.LIST;
import static org.apache.atlas.repository.graphdb.AtlasCardinality.SET;
import static org.apache.atlas.repository.graphdb.AtlasCardinality.SINGLE;
import static org.apache.atlas.repository.store.graph.v2.AtlasGraphUtilsV2.isReference;
import static org.apache.atlas.type.AtlasStructType.UNIQUE_ATTRIBUTE_SHADE_PROPERTY_PREFIX;
import static org.apache.atlas.type.AtlasTypeUtil.isArrayType;
import static org.apache.atlas.type.AtlasTypeUtil.isMapType;
import static org.apache.atlas.type.Constants.CATEGORIES_PROPERTY_KEY;
import static org.apache.atlas.type.Constants.CATEGORIES_PARENT_PROPERTY_KEY;
import static org.apache.atlas.type.Constants.GLOSSARY_PROPERTY_KEY;
import static org.apache.atlas.type.Constants.MEANINGS_PROPERTY_KEY;
import static org.apache.atlas.type.Constants.MEANINGS_TEXT_PROPERTY_KEY;
import static org.apache.atlas.type.Constants.MEANING_NAMES_PROPERTY_KEY;
import static org.apache.atlas.type.Constants.PENDING_TASKS_PROPERTY_KEY;


/**
 * Adds index for properties of a given type when its added before any instances are added.
 */
@Component
@Order(1)
public class GraphBackedSearchIndexer implements SearchIndexer, ActiveStateChangeHandler, TypeDefChangeListener {

    private static final Logger LOG = LoggerFactory.getLogger(GraphBackedSearchIndexer.class);

    private static final String VERTEX_ID_IN_IMPORT_KEY = "__vIdInImport";
    private static final String EDGE_ID_IN_IMPORT_KEY   = "__eIdInImport";
    private static final List<Class> INDEX_EXCLUSION_CLASSES = new ArrayList() {
        {
            add(BigDecimal.class);
            add(BigInteger.class);
        }
    };

    // Added for type lookup when indexing the new typedefs
    private final AtlasTypeRegistry typeRegistry;
    private final List<IndexChangeListener> indexChangeListeners = new ArrayList<>();

    //allows injection of a dummy graph for testing
    private IAtlasGraphProvider provider;

    private boolean     recomputeIndexedKeys = true;
    private Set<String> vertexIndexKeys      = new HashSet<>();

    public static boolean isValidSearchWeight(int searchWeight) {
        if (searchWeight != -1 ) {
            if (searchWeight < 1 || searchWeight > 10) {
                return false;
            }
        }
        return true;
    }

    public static boolean isStringAttribute(AtlasAttribute attribute) {
        return AtlasBaseTypeDef.ATLAS_TYPE_STRING.equals(attribute.getTypeName());
    }

    public enum UniqueKind { NONE, GLOBAL_UNIQUE, PER_TYPE_UNIQUE }

    @Inject
    public GraphBackedSearchIndexer(AtlasTypeRegistry typeRegistry) throws AtlasException {
        this(new AtlasGraphProvider(), ApplicationProperties.get(), typeRegistry);
    }

    @VisibleForTesting
    GraphBackedSearchIndexer(IAtlasGraphProvider provider, Configuration configuration, AtlasTypeRegistry typeRegistry)
            throws IndexException, RepositoryException {
        this.provider     = provider;
        this.typeRegistry = typeRegistry;
        

        if (!HAConfiguration.isHAEnabled(configuration)) {
            initialize(provider.get());
        }
        notifyInitializationStart();
    }

    public void addIndexListener(IndexChangeListener listener) {
        indexChangeListeners.add(listener);
    }


    /**
     * Initialize global indices for JanusGraph on server activation.
     *
     * Since the indices are shared state, we need to do this only from an active instance.
     */
    @Override
    public void instanceIsActive() throws AtlasException {
        LOG.info("Reacting to active: initializing index");
        try {
            initialize();
        } catch (RepositoryException | IndexException e) {
            throw new AtlasException("Error in reacting to active on initialization", e);
        }
    }

    @Override
    public void instanceIsPassive() {
        LOG.info("Reacting to passive state: No action right now.");
    }

    @Override
    public int getHandlerOrder() {
        return HandlerOrder.GRAPH_BACKED_SEARCH_INDEXER.getOrder();
    }

    @Override
    public void onChange(ChangedTypeDefs changedTypeDefs) throws AtlasBaseException {
        if (LOG.isDebugEnabled()) {
            LOG.debug("Processing changed typedefs {}", changedTypeDefs);
        }

        AtlasGraphManagement management = null;

        try {
            management = provider.get().getManagementSystem();

            // Update index for newly created types
            if (CollectionUtils.isNotEmpty(changedTypeDefs.getCreatedTypeDefs())) {
                for (AtlasBaseTypeDef typeDef : changedTypeDefs.getCreatedTypeDefs()) {
                    updateIndexForTypeDef(management, typeDef);
                }
            }

            // Update index for updated types
            if (CollectionUtils.isNotEmpty(changedTypeDefs.getUpdatedTypeDefs())) {
                for (AtlasBaseTypeDef typeDef : changedTypeDefs.getUpdatedTypeDefs()) {
                    updateIndexForTypeDef(management, typeDef);
                }
            }

            // Invalidate the property key for deleted types
            if (CollectionUtils.isNotEmpty(changedTypeDefs.getDeletedTypeDefs())) {
                for (AtlasBaseTypeDef typeDef : changedTypeDefs.getDeletedTypeDefs()) {
                    deleteIndexForType(management, typeDef);
                }
            }

            //resolve index fields names for the new entity attributes.
            resolveIndexFieldNames(management, changedTypeDefs);

            createEdgeLabels(management, changedTypeDefs.getCreatedTypeDefs());
            createEdgeLabels(management, changedTypeDefs.getUpdatedTypeDefs());

            //Commit indexes
            commit(management);
        } catch (RepositoryException | IndexException e) {
            LOG.error("Failed to update indexes for changed typedefs", e);
            attemptRollback(changedTypeDefs, management);
        }

        notifyChangeListeners(changedTypeDefs);
    }

    @Override
    public void onLoadCompletion() throws AtlasBaseException {
        if(LOG.isDebugEnabled()) {
            LOG.debug("Type definition load completed. Informing the completion to IndexChangeListeners.");
        }

        Collection<AtlasBaseTypeDef> typeDefs = new ArrayList<>();

        typeDefs.addAll(typeRegistry.getAllEntityDefs());
        typeDefs.addAll(typeRegistry.getAllBusinessMetadataDefs());

        ChangedTypeDefs      changedTypeDefs = new ChangedTypeDefs(null, new ArrayList<>(typeDefs), null);
        AtlasGraphManagement management      = null;

        try {
            management = provider.get().getManagementSystem();

            //resolve index fields names
            resolveIndexFieldNames(management, changedTypeDefs);

            //Commit indexes
            commit(management);

            notifyInitializationCompletion(changedTypeDefs);
        } catch (RepositoryException | IndexException e) {
            LOG.error("Failed to update indexes for changed typedefs", e);
            attemptRollback(changedTypeDefs, management);
        }
    }

    public Set<String> getVertexIndexKeys() {
        if (recomputeIndexedKeys) {
            AtlasGraphManagement management = null;

            try {
                management = provider.get().getManagementSystem();

                if (management != null) {
                    AtlasGraphIndex vertexIndex = management.getGraphIndex(VERTEX_INDEX);

                    if (vertexIndex != null) {
                        recomputeIndexedKeys = false;

                        Set<String> indexKeys = new HashSet<>();

                        for (AtlasPropertyKey fieldKey : vertexIndex.getFieldKeys()) {
                            indexKeys.add(fieldKey.getName());
                        }

                        vertexIndexKeys = indexKeys;
                    }

                    management.commit();
                }
            } catch (Exception excp) {
                LOG.error("getVertexIndexKeys(): failed to get indexedKeys from graph", excp);

                if (management != null) {
                    try {
                        management.rollback();
                    } catch (Exception e) {
                        LOG.error("getVertexIndexKeys(): rollback failed", e);
                    }
                }
            }
        }

        return vertexIndexKeys;
    }

    /**
     * Initializes the indices for the graph - create indices for Global AtlasVertex Keys
     */
    private void initialize() throws RepositoryException, IndexException {
        initialize(provider.get());
    }
    
    /**
     * Initializes the indices for the graph - create indices for Global AtlasVertex and AtlasEdge Keys
     */
    private void initialize(AtlasGraph graph) throws RepositoryException, IndexException {
        AtlasGraphManagement management = graph.getManagementSystem();

        try {
            LOG.info("Creating indexes for graph.");

            if (management.getGraphIndex(VERTEX_INDEX) == null) {
                management.createVertexMixedIndex(VERTEX_INDEX, BACKING_INDEX, Collections.emptyList());

                LOG.info("Created index : {}", VERTEX_INDEX);
            }

            if (management.getGraphIndex(EDGE_INDEX) == null) {
                management.createEdgeMixedIndex(EDGE_INDEX, BACKING_INDEX, Collections.emptyList());

                LOG.info("Created index : {}", EDGE_INDEX);
            }

            if (management.getGraphIndex(FULLTEXT_INDEX) == null) {
                management.createFullTextMixedIndex(FULLTEXT_INDEX, BACKING_INDEX, Collections.emptyList());

                LOG.info("Created index : {}", FULLTEXT_INDEX);
            }

            HashMap<String, Object> ES_DATE_FIELD = new HashMap<>();
            ES_DATE_FIELD.put("type", "date");
            ES_DATE_FIELD.put("format", "epoch_millis");
            HashMap<String, HashMap<String, Object>> TIMESTAMP_MULTIFIELDS = new HashMap<>();
            TIMESTAMP_MULTIFIELDS.put("date", ES_DATE_FIELD);

            HashMap<String, Object> ES_KEYWORD_FIELD = new HashMap<>();
            ES_KEYWORD_FIELD.put("type", "keyword");
            ES_KEYWORD_FIELD.put("normalizer", "atlan_normalizer");
            HashMap<String, HashMap<String, Object>> KEYWORD_MULTIFIELD = new HashMap<>();
            KEYWORD_MULTIFIELD.put("keyword", ES_KEYWORD_FIELD);

            HashMap<String, Object> ES_GLOSSARY_ANALYZER_TEXT_FIELD = new HashMap<>();
            ES_GLOSSARY_ANALYZER_TEXT_FIELD.put("type", "text");
            ES_GLOSSARY_ANALYZER_TEXT_FIELD.put("analyzer", "atlan_glossary_analyzer");
            HashMap<String, HashMap<String, Object>> ES_GLOSSARY_ANALYZER_MULTIFIELD = new HashMap<>();
            ES_GLOSSARY_ANALYZER_MULTIFIELD.put("text", ES_GLOSSARY_ANALYZER_TEXT_FIELD);

            HashMap<String, Object> ES_SPACE_ANALYZER_TEXT_FIELD = new HashMap<>();
            ES_SPACE_ANALYZER_TEXT_FIELD.put("type", "text");
            ES_SPACE_ANALYZER_TEXT_FIELD.put("analyzer", "whitespace");
            HashMap<String, HashMap<String, Object>> ES_SPACE_ANALYZER_MULTIFIELD = new HashMap<>();
            ES_SPACE_ANALYZER_MULTIFIELD.put("text", ES_SPACE_ANALYZER_TEXT_FIELD);

            HashMap<String, Object> ES_ATLAN_TEXT_ANALYZER_CONFIG = new HashMap<>();
            ES_ATLAN_TEXT_ANALYZER_CONFIG.put("analyzer", "atlan_text_analyzer");

            HashMap<String, Object> ES_ATLAN_TEXT_COMMA_ANALYZER_CONFIG = new HashMap<>();
            ES_ATLAN_TEXT_COMMA_ANALYZER_CONFIG.put("analyzer", "atlan_text_comma_analyzer");

            // create vertex indexes
            createCommonVertexIndex(management, GUID_PROPERTY_KEY, UniqueKind.GLOBAL_UNIQUE, String.class, SINGLE, true, false, true);
            createCommonVertexIndex(management, HISTORICAL_GUID_PROPERTY_KEY, UniqueKind.GLOBAL_UNIQUE, String.class, SINGLE, true, false);

            createCommonVertexIndex(management, TYPENAME_PROPERTY_KEY, UniqueKind.GLOBAL_UNIQUE, String.class, SINGLE, true, false);
            createCommonVertexIndex(management, TYPESERVICETYPE_PROPERTY_KEY, UniqueKind.NONE, String.class, SINGLE, true, false);
            createCommonVertexIndex(management, VERTEX_TYPE_PROPERTY_KEY, UniqueKind.NONE, String.class, SINGLE, true, false);
            createCommonVertexIndex(management, VERTEX_ID_IN_IMPORT_KEY, UniqueKind.NONE, Long.class, SINGLE, true, false);

            createCommonVertexIndex(management, ENTITY_TYPE_PROPERTY_KEY, UniqueKind.NONE, String.class, SINGLE, true, false, false, new HashMap<>(), KEYWORD_MULTIFIELD);
            createCommonVertexIndex(management, SUPER_TYPES_PROPERTY_KEY, UniqueKind.NONE, String.class, SET, true, false, false, new HashMap<>(), KEYWORD_MULTIFIELD);
            createCommonVertexIndex(management, TIMESTAMP_PROPERTY_KEY, UniqueKind.NONE, Long.class, SINGLE, false, false, false, new HashMap<>(), TIMESTAMP_MULTIFIELDS);
            createCommonVertexIndex(management, MODIFICATION_TIMESTAMP_PROPERTY_KEY, UniqueKind.NONE, Long.class, SINGLE, false, false, false, new HashMap<>(), TIMESTAMP_MULTIFIELDS);
            createCommonVertexIndex(management, STATE_PROPERTY_KEY, UniqueKind.NONE, String.class, SINGLE, false, false, true);
            createCommonVertexIndex(management, CREATED_BY_KEY, UniqueKind.NONE, String.class, SINGLE, false, false, true);
            createCommonVertexIndex(management, CLASSIFICATION_TEXT_KEY, UniqueKind.NONE, String.class, SINGLE, false, false, false, new HashMap<>(), ES_SPACE_ANALYZER_MULTIFIELD);
            createCommonVertexIndex(management, MODIFIED_BY_KEY, UniqueKind.NONE, String.class, SINGLE, false, false, true);
            createCommonVertexIndex(management, CLASSIFICATION_NAMES_KEY, UniqueKind.NONE, String.class, SINGLE, true, false);
            createCommonVertexIndex(management, PROPAGATED_CLASSIFICATION_NAMES_KEY, UniqueKind.NONE, String.class, SINGLE, true, false);
            createCommonVertexIndex(management, TRAIT_NAMES_PROPERTY_KEY, UniqueKind.NONE, String.class, SET, true, true, true);
            createCommonVertexIndex(management, PROPAGATED_TRAIT_NAMES_PROPERTY_KEY, UniqueKind.NONE, String.class, LIST, true, true, true);
            createCommonVertexIndex(management, PENDING_TASKS_PROPERTY_KEY, UniqueKind.NONE, String.class, SET, true, false);
            createCommonVertexIndex(management, IS_INCOMPLETE_PROPERTY_KEY, UniqueKind.NONE, Integer.class, SINGLE, true, true);
            createCommonVertexIndex(management, CUSTOM_ATTRIBUTES_PROPERTY_KEY, UniqueKind.NONE, String.class, SINGLE, true, false);
            createCommonVertexIndex(management, LABELS_PROPERTY_KEY, UniqueKind.NONE, String.class, SINGLE, true, false);
            createCommonVertexIndex(management, ENTITY_DELETED_TIMESTAMP_PROPERTY_KEY, UniqueKind.NONE, Long.class, SINGLE, true, false);

            createCommonVertexIndex(management, PATCH_ID_PROPERTY_KEY, UniqueKind.GLOBAL_UNIQUE, String.class, SINGLE, true, false);
            createCommonVertexIndex(management, PATCH_DESCRIPTION_PROPERTY_KEY, UniqueKind.NONE, String.class, SINGLE, true, false);
            createCommonVertexIndex(management, PATCH_TYPE_PROPERTY_KEY, UniqueKind.NONE, String.class, SINGLE, true, false);
            createCommonVertexIndex(management, PATCH_ACTION_PROPERTY_KEY, UniqueKind.NONE, String.class, SINGLE, true, false);
            createCommonVertexIndex(management, PATCH_STATE_PROPERTY_KEY, UniqueKind.NONE, String.class, SINGLE, true, false);
            createCommonVertexIndex(management, MEANINGS_PROPERTY_KEY, UniqueKind.NONE, String.class, SET, true, false, true);
            createCommonVertexIndex(management, MEANINGS_TEXT_PROPERTY_KEY, UniqueKind.NONE, String.class, SINGLE, true, false, false, ES_ATLAN_TEXT_COMMA_ANALYZER_CONFIG, new HashMap<>());
            createCommonVertexIndex(management, MEANING_NAMES_PROPERTY_KEY, UniqueKind.NONE, String.class, LIST, true, false, true, new HashMap<>(), ES_GLOSSARY_ANALYZER_MULTIFIELD);
            createCommonVertexIndex(management, GLOSSARY_PROPERTY_KEY, UniqueKind.NONE, String.class, SINGLE, true, false, true);
            createCommonVertexIndex(management, CATEGORIES_PROPERTY_KEY, UniqueKind.NONE, String.class, SET, true, false, true);
            createCommonVertexIndex(management, CATEGORIES_PARENT_PROPERTY_KEY, UniqueKind.NONE, String.class, SINGLE, true, false, true);


            // tasks
            createCommonVertexIndex(management, TASK_GUID, UniqueKind.GLOBAL_UNIQUE, String.class, SINGLE, true, false);
            createCommonVertexIndex(management, TASK_TYPE_PROPERTY_KEY, UniqueKind.NONE, String.class, SINGLE, true, false);
            createCommonVertexIndex(management, TASK_CREATED_TIME, UniqueKind.NONE, Long.class, SINGLE, true, false);
            createCommonVertexIndex(management, TASK_STATUS, UniqueKind.NONE, String.class, SINGLE, true, false);

            createCommonVertexIndex(management, TASK_TYPE, UniqueKind.NONE, String.class, SINGLE, true, false, true);
            createCommonVertexIndex(management, TASK_CREATED_BY, UniqueKind.NONE, String.class, SINGLE, false, false, true);
            createCommonVertexIndex(management, TASK_CLASSIFICATION_ID, UniqueKind.NONE, String.class, SINGLE, false, false, true);
            createCommonVertexIndex(management, TASK_ENTITY_GUID, UniqueKind.NONE, String.class, SINGLE, false, false, true);
            createCommonVertexIndex(management, TASK_ERROR_MESSAGE, UniqueKind.NONE, String.class, SINGLE, false, false);
            createCommonVertexIndex(management, TASK_ATTEMPT_COUNT, UniqueKind.NONE, Integer.class, SINGLE, false, false);

            createCommonVertexIndex(management, TASK_UPDATED_TIME, UniqueKind.NONE, Long.class, SINGLE, false, false);
            createCommonVertexIndex(management, TASK_TIME_TAKEN_IN_SECONDS, UniqueKind.NONE, Long.class, SINGLE, false, false);
            createCommonVertexIndex(management, TASK_START_TIME, UniqueKind.NONE, Long.class, SINGLE, false, false);
            createCommonVertexIndex(management, TASK_END_TIME, UniqueKind.NONE, Long.class, SINGLE, false, false);

            // index recovery
            createCommonVertexIndex(management, PROPERTY_KEY_INDEX_RECOVERY_NAME, UniqueKind.GLOBAL_UNIQUE, String.class, SINGLE, true, false);

            // create vertex-centric index
            createVertexCentricIndex(management, CLASSIFICATION_LABEL, AtlasEdgeDirection.BOTH, CLASSIFICATION_EDGE_NAME_PROPERTY_KEY, String.class, SINGLE);
            createVertexCentricIndex(management, CLASSIFICATION_LABEL, AtlasEdgeDirection.BOTH, CLASSIFICATION_EDGE_IS_PROPAGATED_PROPERTY_KEY, Boolean.class, SINGLE);
            createVertexCentricIndex(management, CLASSIFICATION_LABEL, AtlasEdgeDirection.BOTH, Arrays.asList(CLASSIFICATION_EDGE_NAME_PROPERTY_KEY, CLASSIFICATION_EDGE_IS_PROPAGATED_PROPERTY_KEY));

            // create edge indexes
            createEdgeIndex(management, RELATIONSHIP_GUID_PROPERTY_KEY, String.class, SINGLE, true);
            createEdgeIndex(management, EDGE_ID_IN_IMPORT_KEY, String.class, SINGLE, true);
            createEdgeIndex(management, ATTRIBUTE_INDEX_PROPERTY_KEY, Integer.class, SINGLE, true);

            // create fulltext indexes
            createFullTextIndex(management, ENTITY_TEXT_PROPERTY_KEY, String.class, SINGLE);

            createPropertyKey(management, IS_PROXY_KEY, Boolean.class, SINGLE);
            createPropertyKey(management, PROVENANCE_TYPE_KEY, Integer.class, SINGLE);
            createPropertyKey(management, HOME_ID_KEY, String.class, SINGLE);

            commit(management);

            LOG.info("Index creation for global keys complete.");
        } catch (Throwable t) {
            LOG.error("GraphBackedSearchIndexer.initialize() failed", t);

            rollback(management);
            throw new RepositoryException(t);
        }
    }

    private void resolveIndexFieldNames(AtlasGraphManagement managementSystem, ChangedTypeDefs changedTypeDefs) {
        List<? extends AtlasBaseTypeDef> createdTypeDefs = changedTypeDefs.getCreatedTypeDefs();

        if(createdTypeDefs != null) {
            resolveIndexFieldNames(managementSystem, createdTypeDefs);
        }

        List<? extends AtlasBaseTypeDef> updatedTypeDefs = changedTypeDefs.getUpdatedTypeDefs();

        if(updatedTypeDefs != null) {
            resolveIndexFieldNames(managementSystem, updatedTypeDefs);
        }
    }

    private void resolveIndexFieldNames(AtlasGraphManagement managementSystem, List<? extends AtlasBaseTypeDef> typeDefs) {
        for(AtlasBaseTypeDef baseTypeDef: typeDefs) {
            if(TypeCategory.ENTITY.equals(baseTypeDef.getCategory())) {
                AtlasEntityType entityType = typeRegistry.getEntityTypeByName(baseTypeDef.getName());

                resolveIndexFieldNames(managementSystem, entityType);
            } else if(TypeCategory.BUSINESS_METADATA.equals(baseTypeDef.getCategory())) {
                AtlasBusinessMetadataType businessMetadataType = typeRegistry.getBusinessMetadataTypeByName(baseTypeDef.getName());

                resolveIndexFieldNames(managementSystem, businessMetadataType);
            } else {
                LOG.debug("Ignoring type definition {}", baseTypeDef.getName());
            }
        }
    }

    private void resolveIndexFieldNames(AtlasGraphManagement managementSystem, AtlasStructType structType) {
        for(AtlasAttribute attribute: structType.getAllAttributes().values()) {
            resolveIndexFieldName(managementSystem, attribute);
        }
    }

    private void resolveIndexFieldName(AtlasGraphManagement managementSystem, AtlasAttribute attribute) {
        try {
            if (attribute.getIndexFieldName() == null && TypeCategory.PRIMITIVE.equals(attribute.getAttributeType().getTypeCategory())) {
                AtlasStructType definedInType = attribute.getDefinedInType();
                AtlasAttribute  baseInstance  = definedInType != null ? definedInType.getAttribute(attribute.getName()) : null;

                if (baseInstance != null && baseInstance.getIndexFieldName() != null) {
                    attribute.setIndexFieldName(baseInstance.getIndexFieldName());
                } else if (isIndexApplicable(getPrimitiveClass(attribute.getTypeName()), toAtlasCardinality(attribute.getAttributeDef().getCardinality()))) {
                    AtlasPropertyKey propertyKey = managementSystem.getPropertyKey(attribute.getVertexPropertyName());
                    boolean isStringField = AtlasAttributeDef.IndexType.STRING.equals(attribute.getIndexType());
                    if (propertyKey != null) {
                        String indexFieldName = managementSystem.getIndexFieldName(Constants.VERTEX_INDEX, propertyKey, isStringField);

                        attribute.setIndexFieldName(indexFieldName);

                        if (baseInstance != null) {
                            baseInstance.setIndexFieldName(indexFieldName);
                        }

                        typeRegistry.addIndexFieldName(attribute.getVertexPropertyName(), indexFieldName);
<<<<<<< HEAD
=======

>>>>>>> 081bfd73
                        if (LOG.isDebugEnabled()){
                            LOG.debug("Property {} is mapped to index field name {}", attribute.getQualifiedName(), attribute.getIndexFieldName());
                        }
                    } else {
                        LOG.warn("resolveIndexFieldName(attribute={}): propertyKey is null for vertextPropertyName={}", attribute.getQualifiedName(), attribute.getVertexPropertyName());
                    }
                }
            }
        } catch (Exception excp) {
            LOG.warn("resolveIndexFieldName(attribute={}) failed.", attribute.getQualifiedName(), excp);
        }
    }

    private void createCommonVertexIndex(AtlasGraphManagement management,
                                         String propertyName,
                                         UniqueKind uniqueKind,
                                         Class propertyClass,
                                         AtlasCardinality cardinality,
                                         boolean createCompositeIndex,
                                         boolean createCompositeIndexWithTypeAndSuperTypes,boolean isStringField ) {
        createCommonVertexIndex(management, propertyName, uniqueKind, propertyClass, cardinality, createCompositeIndex, createCompositeIndexWithTypeAndSuperTypes, isStringField, new HashMap<>(), new HashMap<>());
    }

    private void createCommonVertexIndex(AtlasGraphManagement management,
                                         String propertyName,
                                         UniqueKind uniqueKind,
                                         Class propertyClass,
                                         AtlasCardinality cardinality,
                                         boolean createCompositeIndex,
                                         boolean createCompositeIndexWithTypeAndSuperTypes) {
        createCommonVertexIndex(management, propertyName, uniqueKind, propertyClass, cardinality, createCompositeIndex, createCompositeIndexWithTypeAndSuperTypes, false, new HashMap<>(), new HashMap<>());
    }

    private void createCommonVertexIndex(AtlasGraphManagement management,
                                         String propertyName,
                                         UniqueKind uniqueKind,
                                         Class propertyClass,
                                         AtlasCardinality cardinality,
                                         boolean createCompositeIndex,
                                         boolean createCompositeIndexWithTypeAndSuperTypes,
                                         boolean isStringField, HashMap<String, Object> indexTypeESConfig, HashMap<String, HashMap<String, Object>> indexTypeESFields) {
        if(isStringField && String.class.equals(propertyClass)) {

            propertyName = AtlasAttribute.VERTEX_PROPERTY_PREFIX_STRING_INDEX_TYPE +propertyName;
            LOG.debug("Creating the common attribute '{}' as string field.", propertyName);
        }

        final String indexFieldName = createVertexIndex(management,
                                                        propertyName,
                                                        uniqueKind,
                                                        propertyClass,
                                                        cardinality,
                                                        createCompositeIndex,
                                                        createCompositeIndexWithTypeAndSuperTypes, isStringField, indexTypeESConfig, indexTypeESFields);
        if(indexFieldName != null) {
            typeRegistry.addIndexFieldName(propertyName, indexFieldName);
        }
    }

    private void addIndexForType(AtlasGraphManagement management, AtlasBaseTypeDef typeDef) {
        if (typeDef instanceof AtlasEnumDef) {
            // Only handle complex types like Struct, Classification and Entity
            return;
        }
        if (typeDef instanceof AtlasStructDef) {
            AtlasStructDef structDef = (AtlasStructDef) typeDef;
            List<AtlasAttributeDef> attributeDefs = structDef.getAttributeDefs();
            if (CollectionUtils.isNotEmpty(attributeDefs)) {
                for (AtlasAttributeDef attributeDef : attributeDefs) {
                    createIndexForAttribute(management, structDef, attributeDef);
                }
            }
        } else if (!AtlasTypeUtil.isBuiltInType(typeDef.getName())){
            throw new IllegalArgumentException("bad data type" + typeDef.getName());
        }
    }

    private void deleteIndexForType(AtlasGraphManagement management, AtlasBaseTypeDef typeDef) {
        Preconditions.checkNotNull(typeDef, "Cannot process null typedef");

        if (LOG.isDebugEnabled()) {
            LOG.debug("Deleting indexes for type {}", typeDef.getName());
        }

        if (typeDef instanceof AtlasStructDef) {
            AtlasStructDef          structDef     = (AtlasStructDef) typeDef;
            List<AtlasAttributeDef> attributeDefs = structDef.getAttributeDefs();

            if (CollectionUtils.isNotEmpty(attributeDefs)) {
                for (AtlasAttributeDef attributeDef : attributeDefs) {
                    deleteIndexForAttribute(management, typeDef.getName(), attributeDef);
                }
            }
        }

        LOG.info("Completed deleting indexes for type {}", typeDef.getName());
    }

    private void createIndexForAttribute(AtlasGraphManagement management, AtlasStructDef structDef, AtlasAttributeDef attributeDef) {
        final String     propertyName   = AtlasAttribute.generateVertexPropertyName(attributeDef);
        AtlasCardinality cardinality    = toAtlasCardinality(attributeDef.getCardinality());
        boolean          isUnique       = attributeDef.getIsUnique();
        boolean          isIndexable    = attributeDef.getIsIndexable();
        String           attribTypeName = attributeDef.getTypeName();
        boolean          isBuiltInType  = AtlasTypeUtil.isBuiltInType(attribTypeName);
        boolean          isArrayType    = isArrayType(attribTypeName);
        boolean          isArrayOfPrimitiveType    = false;
        boolean          isArrayOfEnum             = false;
        AtlasType        arrayElementType    = null;
        boolean          isMapType      = isMapType(attribTypeName);
        final String     uniqPropName   = isUnique ? AtlasGraphUtilsV2.encodePropertyKey(UNIQUE_ATTRIBUTE_SHADE_PROPERTY_PREFIX + attributeDef.getName()) : null;
        final AtlasAttributeDef.IndexType indexType      = attributeDef.getIndexType();
        HashMap<String, Object> indexTypeESConfig = attributeDef.getIndexTypeESConfig();
        HashMap<String, HashMap<String, Object>> indexTypeESFields = attributeDef.getIndexTypeESFields();

        try {
            AtlasType atlasType     = typeRegistry.getType(structDef.getName());
            AtlasType attributeType = typeRegistry.getType(attribTypeName);

            if (isClassificationType(attributeType)) {
                LOG.warn("Ignoring non-indexable attribute {}", attribTypeName);
            }

            if (isArrayType) {
                createLabelIfNeeded(management, propertyName, attribTypeName);

                AtlasArrayType arrayType   = (AtlasArrayType) attributeType;
                boolean        isReference = isReference(arrayType.getElementType());
                arrayElementType = arrayType.getElementType();
                isArrayOfPrimitiveType = arrayElementType.getTypeCategory().equals(TypeCategory.PRIMITIVE);
                isArrayOfEnum = arrayElementType.getTypeCategory().equals(TypeCategory.ENUM);

                if (!isReference && !isArrayOfPrimitiveType && !isArrayOfEnum) {
                    createPropertyKey(management, propertyName, ArrayList.class, SINGLE);
                }
            }

            if (isMapType) {
                createLabelIfNeeded(management, propertyName, attribTypeName);

                AtlasMapType mapType     = (AtlasMapType) attributeType;
                boolean      isReference = isReference(mapType.getValueType());

                if (!isReference) {
                    createPropertyKey(management, propertyName, HashMap.class, SINGLE);
                }
            }

            if (isEntityType(attributeType)) {
                createEdgeLabel(management, propertyName);

            } else if (isBuiltInType || isArrayOfPrimitiveType || isArrayOfEnum) {
                if (isRelationshipType(atlasType)) {
                    createEdgeIndex(management, propertyName, getPrimitiveClass(attribTypeName), cardinality, false);
                } else {
                    Class primitiveClassType;
                    boolean isStringField = false;

                    if (isArrayOfEnum) {
                        primitiveClassType = String.class;
                    } else {
                        primitiveClassType = isArrayOfPrimitiveType ? getPrimitiveClass(arrayElementType.getTypeName()): getPrimitiveClass(attribTypeName);
                    }

                    if(primitiveClassType == String.class) {
                        isStringField = AtlasAttributeDef.IndexType.STRING.equals(indexType);
                    }

                    createVertexIndex(management, propertyName, UniqueKind.NONE, primitiveClassType, cardinality, isIndexable, false, isStringField, indexTypeESConfig, indexTypeESFields);

                    if (uniqPropName != null) {
                        createVertexIndex(management, uniqPropName, UniqueKind.PER_TYPE_UNIQUE, primitiveClassType, cardinality, isIndexable, true, isStringField);
                    }

                }
            } else if (isEnumType(attributeType)) {
                if (isRelationshipType(atlasType)) {
                    createEdgeIndex(management, propertyName, String.class, cardinality, false);
                } else {
                    boolean isStringField = AtlasAttributeDef.IndexType.STRING.equals(indexType);
                    createVertexIndex(management, propertyName, UniqueKind.NONE, String.class, cardinality, isIndexable, false, isStringField, indexTypeESConfig, indexTypeESFields);

                    if (uniqPropName != null) {
                        createVertexIndex(management, uniqPropName, UniqueKind.PER_TYPE_UNIQUE, String.class, cardinality, isIndexable, true, false);
                    }
                }
            } else if (isStructType(attributeType)) {
                AtlasStructDef attribureStructDef = typeRegistry.getStructDefByName(attribTypeName);
                updateIndexForTypeDef(management, attribureStructDef);
            }
        } catch (AtlasBaseException e) {
            LOG.error("No type exists for {}", attribTypeName, e);
        }
    }

    private void deleteIndexForAttribute(AtlasGraphManagement management, String typeName, AtlasAttributeDef attributeDef) {
        final String propertyName = AtlasGraphUtilsV2.encodePropertyKey(typeName + "." + attributeDef.getName());

        try {
            if (management.containsPropertyKey(propertyName)) {
                LOG.info("Deleting propertyKey {}, for attribute {}.{}", propertyName, typeName, attributeDef.getName());

                management.deletePropertyKey(propertyName);
            }
        } catch (Exception excp) {
            LOG.warn("Failed to delete propertyKey {}, for attribute {}.{}", propertyName, typeName, attributeDef.getName());
        }
    }

    private void createLabelIfNeeded(final AtlasGraphManagement management, final String propertyName, final String attribTypeName) {
        // If any of the referenced typename is of type Entity or Struct then the edge label needs to be created
        for (String typeName : AtlasTypeUtil.getReferencedTypeNames(attribTypeName)) {
            if (typeRegistry.getEntityDefByName(typeName) != null || typeRegistry.getStructDefByName(typeName) != null) {
                // Create the edge label upfront to avoid running into concurrent call issue (ATLAS-2092)
                createEdgeLabel(management, propertyName);
            }
        }
    }

    private boolean isEntityType(AtlasType type) {
        return type instanceof AtlasEntityType;
    }

    private boolean isClassificationType(AtlasType type) {
        return type instanceof AtlasClassificationType;
    }

    private boolean isEnumType(AtlasType type) {
        return type instanceof AtlasEnumType;
    }

    private boolean isStructType(AtlasType type) {
        return type instanceof AtlasStructType;
    }

    private boolean isRelationshipType(AtlasType type) {
        return type instanceof AtlasRelationshipType;
    }

    public Class getPrimitiveClass(String attribTypeName) {
        String attributeTypeName = attribTypeName.toLowerCase();

        switch (attributeTypeName) {
            case ATLAS_TYPE_BOOLEAN:
                return Boolean.class;
            case ATLAS_TYPE_BYTE:
                return Byte.class;
            case ATLAS_TYPE_SHORT:
                return Short.class;
            case ATLAS_TYPE_INT:
                return Integer.class;
            case ATLAS_TYPE_LONG:
            case ATLAS_TYPE_DATE:
                return Long.class;
            case ATLAS_TYPE_FLOAT:
                return Float.class;
            case ATLAS_TYPE_DOUBLE:
                return Double.class;
            case ATLAS_TYPE_BIGINTEGER:
                return BigInteger.class;
            case ATLAS_TYPE_BIGDECIMAL:
                return BigDecimal.class;
            case ATLAS_TYPE_STRING:
                return String.class;
        }

        throw new IllegalArgumentException(String.format("Unknown primitive typename %s", attribTypeName));
    }

    public AtlasCardinality toAtlasCardinality(AtlasAttributeDef.Cardinality cardinality) {
        switch (cardinality) {
            case SINGLE:
                return SINGLE;
            case LIST:
                return LIST;
            case SET:
                return SET;
        }
        // Should never reach this point
        throw new IllegalArgumentException(String.format("Bad cardinality %s", cardinality));
    }

    private void createEdgeLabel(final AtlasGraphManagement management, final String propertyName) {
        // Create the edge label upfront to avoid running into concurrent call issue (ATLAS-2092)
        // ATLAS-2092 addresses this problem by creating the edge label upfront while type creation
        // which resolves the race condition during the entity creation

        String label = Constants.INTERNAL_PROPERTY_KEY_PREFIX + propertyName;

        createEdgeLabelUsingLabelName(management, label);
    }

    private void createEdgeLabelUsingLabelName(final AtlasGraphManagement management, final String label) {
        if (StringUtils.isEmpty(label)) {
            return;
        }

        org.apache.atlas.repository.graphdb.AtlasEdgeLabel edgeLabel = management.getEdgeLabel(label);

        if (edgeLabel == null) {
            management.makeEdgeLabel(label);

            LOG.info("Created edge label {} ", label);
        }
    }

    private AtlasPropertyKey createPropertyKey(AtlasGraphManagement management, String propertyName, Class propertyClass, AtlasCardinality cardinality) {
        AtlasPropertyKey propertyKey = management.getPropertyKey(propertyName);

        if (propertyKey == null) {
            propertyKey = management.makePropertyKey(propertyName, propertyClass, cardinality);
        }

        return propertyKey;
    }

    public String createVertexIndex(AtlasGraphManagement management, String propertyName, UniqueKind uniqueKind, Class propertyClass,
                                    AtlasCardinality cardinality, boolean createCompositeIndex, boolean createCompositeIndexWithTypeAndSuperTypes, boolean isStringField) {
        return createVertexIndex(management, propertyName, uniqueKind, propertyClass,
                cardinality, createCompositeIndex,createCompositeIndexWithTypeAndSuperTypes, isStringField, new HashMap<>(), new HashMap<>());
    }

    public String createVertexIndex(AtlasGraphManagement management, String propertyName, UniqueKind uniqueKind, Class propertyClass,
                                  AtlasCardinality cardinality, boolean createCompositeIndex, boolean createCompositeIndexWithTypeAndSuperTypes, boolean isStringField, HashMap<String, Object> indexTypeESConfig, HashMap<String, HashMap<String, Object>> indexTypeESFields) {
        String indexFieldName = null;

        if (propertyName != null) {
            AtlasPropertyKey propertyKey = management.getPropertyKey(propertyName);

            if (propertyKey == null) {
                propertyKey = management.makePropertyKey(propertyName, propertyClass, cardinality);
            }

            if (isIndexApplicable(propertyClass, cardinality) && !management.getGraphIndex(VERTEX_INDEX).getFieldKeys().contains(propertyKey)) {
                if (LOG.isDebugEnabled()) {
                    LOG.debug("Creating backing index for vertex property {} of type {} ", propertyName, propertyClass.getName());
                }

                indexFieldName = management.addMixedIndex(VERTEX_INDEX, propertyKey, isStringField, indexTypeESConfig, indexTypeESFields);
                LOG.info("Created backing index for vertex property {} of type {} ", propertyName, propertyClass.getName());
            }

            if(indexFieldName == null && isIndexApplicable(propertyClass, cardinality)) {
                indexFieldName = management.getIndexFieldName(VERTEX_INDEX, propertyKey, isStringField);
            }

            if (propertyKey != null) {
                if (createCompositeIndex || uniqueKind == UniqueKind.GLOBAL_UNIQUE || uniqueKind == UniqueKind.PER_TYPE_UNIQUE) {
                    createVertexCompositeIndex(management, propertyClass, propertyKey, uniqueKind == UniqueKind.GLOBAL_UNIQUE);
                }

                if (createCompositeIndexWithTypeAndSuperTypes) {
                    createVertexCompositeIndexWithTypeName(management, propertyClass, propertyKey, uniqueKind == UniqueKind.PER_TYPE_UNIQUE);
                    createVertexCompositeIndexWithSuperTypeName(management, propertyClass, propertyKey);
                }
            } else {
                LOG.warn("Index not created for {}: propertyKey is null", propertyName);
            }
        }

        return indexFieldName;
    }

    private void createVertexCentricIndex(AtlasGraphManagement management, String edgeLabel, AtlasEdgeDirection edgeDirection,
                                          String propertyName, Class propertyClass, AtlasCardinality cardinality) {
        AtlasPropertyKey propertyKey = management.getPropertyKey(propertyName);

        if (propertyKey == null) {
            propertyKey = management.makePropertyKey(propertyName, propertyClass, cardinality);
        }

        if (LOG.isDebugEnabled()) {
            LOG.debug("Creating vertex-centric index for edge label: {} direction: {} for property: {} of type: {} ",
                    edgeLabel, edgeDirection.name(), propertyName, propertyClass.getName());
        }

        final String indexName = edgeLabel + propertyKey.getName();

        if (!management.edgeIndexExist(edgeLabel, indexName)) {
            management.createEdgeIndex(edgeLabel, indexName, edgeDirection, Collections.singletonList(propertyKey));

            LOG.info("Created vertex-centric index for edge label: {} direction: {} for property: {} of type: {}",
                    edgeLabel, edgeDirection.name(), propertyName, propertyClass.getName());
        }
    }

    private void createVertexCentricIndex(AtlasGraphManagement management, String edgeLabel, AtlasEdgeDirection edgeDirection, List<String> propertyNames) {
        if (LOG.isDebugEnabled()) {
            LOG.debug("Creating vertex-centric index for edge label: {} direction: {} for properties: {}",
                    edgeLabel, edgeDirection.name(), propertyNames);
        }

        String                 indexName    = edgeLabel;
        List<AtlasPropertyKey> propertyKeys = new ArrayList<>();

        for (String propertyName : propertyNames) {
            AtlasPropertyKey propertyKey = management.getPropertyKey(propertyName);

            if (propertyKey != null) {
                propertyKeys.add(propertyKey);
                indexName = indexName + propertyKey.getName();
            }
        }

        if (!management.edgeIndexExist(edgeLabel, indexName) && CollectionUtils.isNotEmpty(propertyKeys)) {
            management.createEdgeIndex(edgeLabel, indexName, edgeDirection, propertyKeys);

            LOG.info("Created vertex-centric index for edge label: {} direction: {} for properties: {}", edgeLabel, edgeDirection.name(), propertyNames);
        }
    }


    private void createEdgeIndex(AtlasGraphManagement management, String propertyName, Class propertyClass,
                                 AtlasCardinality cardinality, boolean createCompositeIndex) {
        if (propertyName != null) {
            AtlasPropertyKey propertyKey = management.getPropertyKey(propertyName);

            if (propertyKey == null) {
                propertyKey = management.makePropertyKey(propertyName, propertyClass, cardinality);

                if (isIndexApplicable(propertyClass, cardinality)) {
                    if (LOG.isDebugEnabled()) {
                        LOG.debug("Creating backing index for edge property {} of type {} ", propertyName, propertyClass.getName());
                    }

                    management.addMixedIndex(EDGE_INDEX, propertyKey, false);

                    LOG.info("Created backing index for edge property {} of type {} ", propertyName, propertyClass.getName());
                }
            }

            if (propertyKey != null) {
                if (createCompositeIndex) {
                    createEdgeCompositeIndex(management, propertyClass, propertyKey);
                }
            } else {
                LOG.warn("Index not created for {}: propertyKey is null", propertyName);
            }
        }
    }

    private AtlasPropertyKey createFullTextIndex(AtlasGraphManagement management, String propertyName, Class propertyClass,
                                                 AtlasCardinality cardinality) {
        AtlasPropertyKey propertyKey = management.getPropertyKey(propertyName);

        if (propertyKey == null) {
            propertyKey = management.makePropertyKey(propertyName, propertyClass, cardinality);

            if (isIndexApplicable(propertyClass, cardinality)) {
                if (LOG.isDebugEnabled()) {
                    LOG.debug("Creating backing index for vertex property {} of type {} ", propertyName, propertyClass.getName());
                }

                management.addMixedIndex(FULLTEXT_INDEX, propertyKey, false);

                LOG.info("Created backing index for vertex property {} of type {} ", propertyName, propertyClass.getName());
            }

            LOG.info("Created index {}", FULLTEXT_INDEX);
        }

        return propertyKey;
    }
    
    private void createVertexCompositeIndex(AtlasGraphManagement management, Class propertyClass, AtlasPropertyKey propertyKey,
                                            boolean enforceUniqueness) {
        String propertyName = propertyKey.getName();

        if (LOG.isDebugEnabled()) {
            LOG.debug("Creating composite index for property {} of type {}; isUnique={} ", propertyName, propertyClass.getName(), enforceUniqueness);
        }

        AtlasGraphIndex existingIndex = management.getGraphIndex(propertyName);

        if (existingIndex == null) {
            management.createVertexCompositeIndex(propertyName, enforceUniqueness, Collections.singletonList(propertyKey));

            LOG.info("Created composite index for property {} of type {}; isUnique={} ", propertyName, propertyClass.getName(), enforceUniqueness);
        }
    }

    private void createEdgeCompositeIndex(AtlasGraphManagement management, Class propertyClass, AtlasPropertyKey propertyKey) {
        String propertyName = propertyKey.getName();

        if (LOG.isDebugEnabled()) {
            LOG.debug("Creating composite index for property {} of type {}", propertyName, propertyClass.getName());
        }

        AtlasGraphIndex existingIndex = management.getGraphIndex(propertyName);

        if (existingIndex == null) {
            management.createEdgeCompositeIndex(propertyName, false, Collections.singletonList(propertyKey));

            LOG.info("Created composite index for property {} of type {}", propertyName, propertyClass.getName());
        }
    }

    private void createVertexCompositeIndexWithTypeName(AtlasGraphManagement management, Class propertyClass, AtlasPropertyKey propertyKey, boolean isUnique) {
        createVertexCompositeIndexWithSystemProperty(management, propertyClass, propertyKey, ENTITY_TYPE_PROPERTY_KEY, SINGLE, isUnique);
    }

    private void createVertexCompositeIndexWithSuperTypeName(AtlasGraphManagement management, Class propertyClass, AtlasPropertyKey propertyKey) {
        createVertexCompositeIndexWithSystemProperty(management, propertyClass, propertyKey, SUPER_TYPES_PROPERTY_KEY, SET, false);
    }

    private void createVertexCompositeIndexWithSystemProperty(AtlasGraphManagement management, Class propertyClass, AtlasPropertyKey propertyKey,
                                                              final String systemPropertyKey, AtlasCardinality cardinality, boolean isUnique) {
        if (LOG.isDebugEnabled()) {
            LOG.debug("Creating composite index for property {} of type {} and {}", propertyKey.getName(), propertyClass.getName(),  systemPropertyKey);
        }

        AtlasPropertyKey typePropertyKey = management.getPropertyKey(systemPropertyKey);
        if (typePropertyKey == null) {
            typePropertyKey = management.makePropertyKey(systemPropertyKey, String.class, cardinality);
        }

        final String indexName = propertyKey.getName() + systemPropertyKey;
        AtlasGraphIndex existingIndex = management.getGraphIndex(indexName);

        if (existingIndex == null) {
            List<AtlasPropertyKey> keys = new ArrayList<>(2);
            keys.add(typePropertyKey);
            keys.add(propertyKey);
            management.createVertexCompositeIndex(indexName, isUnique, keys);

            LOG.info("Created composite index for property {} of type {} and {}", propertyKey.getName(), propertyClass.getName(), systemPropertyKey);
        }
    }

    private boolean isIndexApplicable(Class propertyClass, AtlasCardinality cardinality) {
        String indexBackend = "";
        try {
            indexBackend = ApplicationProperties.get().getString(INDEX_BACKEND_CONF);
        } catch (AtlasException e) {
            LOG.error("Failed to read property {}", INDEX_BACKEND_CONF);
            e.printStackTrace();
        }

        if (StringUtils.isNotEmpty(indexBackend) && "elasticsearch".equals(indexBackend)) {
            return !INDEX_EXCLUSION_CLASSES.contains(propertyClass);
        }

        return !(INDEX_EXCLUSION_CLASSES.contains(propertyClass) || cardinality.isMany());
    }
    
    public void commit(AtlasGraphManagement management) throws IndexException {
        try {
            management.commit();

            recomputeIndexedKeys = true;
        } catch (Exception e) {
            LOG.error("Index commit failed", e);
            throw new IndexException("Index commit failed ", e);
        }
    }

    public void rollback(AtlasGraphManagement management) throws IndexException {
        try {
            management.rollback();

            recomputeIndexedKeys = true;
        } catch (Exception e) {
            LOG.error("Index rollback failed ", e);
            throw new IndexException("Index rollback failed ", e);
        }
    }

    private void attemptRollback(ChangedTypeDefs changedTypeDefs, AtlasGraphManagement management)
            throws AtlasBaseException {
        if (null != management) {
            try {
                rollback(management);
            } catch (IndexException e) {
                LOG.error("Index rollback has failed", e);
                throw new AtlasBaseException(AtlasErrorCode.INDEX_ROLLBACK_FAILED, e,
                        changedTypeDefs.toString());
            }
        }
    }

    private void updateIndexForTypeDef(AtlasGraphManagement management, AtlasBaseTypeDef typeDef) {
        Preconditions.checkNotNull(typeDef, "Cannot index on null typedefs");
        LOG.info("Index creation started for type {} complete", typeDef.getName());
        if (LOG.isDebugEnabled()) {
            LOG.debug("Creating indexes for type name={}, definition={}", typeDef.getName(), typeDef.getClass());
        }
        addIndexForType(management, typeDef);
        LOG.info("Index creation for type {} complete", typeDef.getName());
    }

    private void notifyChangeListeners(ChangedTypeDefs changedTypeDefs) {
        for (IndexChangeListener indexChangeListener : indexChangeListeners) {
            try {
                indexChangeListener.onChange(changedTypeDefs);
            } catch (Throwable t) {
                LOG.error("Error encountered in notifying the index change listener {}.", indexChangeListener.getClass().getName(), t);
                //we need to throw exception if any of the listeners throw execption.
                throw new RuntimeException("Error encountered in notifying the index change listener " + indexChangeListener.getClass().getName(), t);
            }
        }
    }

    private void notifyInitializationStart() {
        for (IndexChangeListener indexChangeListener : indexChangeListeners) {
            try {
                indexChangeListener.onInitStart();
            } catch (Throwable t) {
                LOG.error("Error encountered in notifying the index change listener {}.", indexChangeListener.getClass().getName(), t);
                //we need to throw exception if any of the listeners throw execption.
                throw new RuntimeException("Error encountered in notifying the index change listener " + indexChangeListener.getClass().getName(), t);
            }
        }
    }

    private void notifyInitializationCompletion(ChangedTypeDefs changedTypeDefs) {
        for (IndexChangeListener indexChangeListener : indexChangeListeners) {
            try {
                indexChangeListener.onInitCompletion(changedTypeDefs);
            } catch (Throwable t) {
                LOG.error("Error encountered in notifying the index change listener {}.", indexChangeListener.getClass().getName(), t);
                //we need to throw exception if any of the listeners throw execption.
                throw new RuntimeException("Error encountered in notifying the index change listener " + indexChangeListener.getClass().getName(), t);
            }
        }
    }


    private void createEdgeLabels(AtlasGraphManagement management, List<? extends AtlasBaseTypeDef> typeDefs) {
        if (CollectionUtils.isEmpty(typeDefs)) {
            return;
        }

        for (AtlasBaseTypeDef typeDef : typeDefs) {
            if (typeDef instanceof AtlasEntityDef) {
                AtlasEntityDef entityDef = (AtlasEntityDef) typeDef;
                createEdgeLabelsForStruct(management, entityDef);
            } else if (typeDef instanceof AtlasRelationshipDef) {
                createEdgeLabels(management, (AtlasRelationshipDef) typeDef);
            }
        }
    }

    private void createEdgeLabelsForStruct(AtlasGraphManagement management, AtlasEntityDef entityDef) {
        try {
            AtlasType type = typeRegistry.getType(entityDef.getName());
            if (!(type instanceof AtlasEntityType)) {
                return;
            }

            AtlasEntityType entityType = (AtlasEntityType) type;
            for (AtlasAttributeDef attributeDef : entityDef.getAttributeDefs()) {
                AtlasAttribute attribute = entityType.getAttribute(attributeDef.getName());
                if (attribute.getAttributeType().getTypeCategory() == TypeCategory.STRUCT) {
                    String relationshipLabel = attribute.getRelationshipEdgeLabel();
                    createEdgeLabelUsingLabelName(management, relationshipLabel);
                }
            }
        } catch (AtlasBaseException e) {
            LOG.error("Error fetching type: {}", entityDef.getName(), e);
        }
    }

    private void createEdgeLabels(AtlasGraphManagement management, AtlasRelationshipDef relationshipDef) {
        String relationshipTypeName = relationshipDef.getName();
        AtlasRelationshipType relationshipType = typeRegistry.getRelationshipTypeByName(relationshipTypeName);
        String relationshipLabel = relationshipType.getRelationshipLabel();

        createEdgeLabelUsingLabelName(management, relationshipLabel);
    }
}<|MERGE_RESOLUTION|>--- conflicted
+++ resolved
@@ -494,10 +494,7 @@
                         }
 
                         typeRegistry.addIndexFieldName(attribute.getVertexPropertyName(), indexFieldName);
-<<<<<<< HEAD
-=======
-
->>>>>>> 081bfd73
+
                         if (LOG.isDebugEnabled()){
                             LOG.debug("Property {} is mapped to index field name {}", attribute.getQualifiedName(), attribute.getIndexFieldName());
                         }
