/**
 * Licensed to the Apache Software Foundation (ASF) under one
 * or more contributor license agreements.  See the NOTICE file
 * distributed with this work for additional information
 * regarding copyright ownership.  The ASF licenses this file
 * to you under the Apache License, Version 2.0 (the
 * "License"); you may not use this file except in compliance
 * with the License.  You may obtain a copy of the License at
 *
 *     http://www.apache.org/licenses/LICENSE-2.0
 *
 * Unless required by applicable law or agreed to in writing, software
 * distributed under the License is distributed on an "AS IS" BASIS,
 * WITHOUT WARRANTIES OR CONDITIONS OF ANY KIND, either express or implied.
 * See the License for the specific language governing permissions and
 * limitations under the License.
 */

package org.apache.atlas.repository.graph;

import com.google.common.annotations.VisibleForTesting;
import com.google.common.base.Preconditions;
import org.apache.atlas.ApplicationProperties;
import org.apache.atlas.AtlasErrorCode;
import org.apache.atlas.AtlasException;
import org.apache.atlas.discovery.SearchIndexer;
import org.apache.atlas.exception.AtlasBaseException;
import org.apache.atlas.ha.HAConfiguration;
import org.apache.atlas.listener.ActiveStateChangeHandler;
import org.apache.atlas.listener.ChangedTypeDefs;
import org.apache.atlas.listener.TypeDefChangeListener;
import org.apache.atlas.model.TypeCategory;
import org.apache.atlas.model.typedef.AtlasBaseTypeDef;
import org.apache.atlas.model.typedef.AtlasEntityDef;
import org.apache.atlas.model.typedef.AtlasEnumDef;
import org.apache.atlas.model.typedef.AtlasRelationshipDef;
import org.apache.atlas.model.typedef.AtlasStructDef;
import org.apache.atlas.model.typedef.AtlasStructDef.AtlasAttributeDef;
import org.apache.atlas.repository.Constants;
import org.apache.atlas.repository.IndexException;
import org.apache.atlas.repository.RepositoryException;
import org.apache.atlas.repository.graphdb.*;
import org.apache.atlas.repository.store.graph.v2.AtlasGraphUtilsV2;
import org.apache.atlas.type.*;
import org.apache.atlas.type.AtlasStructType.AtlasAttribute;
import org.apache.commons.collections.CollectionUtils;
import org.apache.commons.configuration.Configuration;
import org.apache.commons.lang.StringUtils;
import org.slf4j.Logger;
import org.slf4j.LoggerFactory;
import org.springframework.core.annotation.Order;
import org.springframework.stereotype.Component;

import javax.inject.Inject;
import java.math.BigDecimal;
import java.math.BigInteger;
import java.util.*;

import static org.apache.atlas.ApplicationProperties.INDEX_BACKEND_CONF;
import static org.apache.atlas.model.typedef.AtlasBaseTypeDef.*;
import static org.apache.atlas.repository.Constants.*;
import static org.apache.atlas.repository.graphdb.AtlasCardinality.LIST;
import static org.apache.atlas.repository.graphdb.AtlasCardinality.SET;
import static org.apache.atlas.repository.graphdb.AtlasCardinality.SINGLE;
import static org.apache.atlas.repository.store.graph.v2.AtlasGraphUtilsV2.isReference;
import static org.apache.atlas.type.AtlasStructType.UNIQUE_ATTRIBUTE_SHADE_PROPERTY_PREFIX;
import static org.apache.atlas.type.AtlasTypeUtil.isArrayType;
import static org.apache.atlas.type.AtlasTypeUtil.isMapType;
import static org.apache.atlas.type.Constants.PENDING_TASKS_PROPERTY_KEY;
import static org.apache.atlas.type.Constants.TERMS_PROPERTY_KEY;


/**
 * Adds index for properties of a given type when its added before any instances are added.
 */
@Component
@Order(1)
public class GraphBackedSearchIndexer implements SearchIndexer, ActiveStateChangeHandler, TypeDefChangeListener {

    private static final Logger LOG = LoggerFactory.getLogger(GraphBackedSearchIndexer.class);

    private static final String VERTEX_ID_IN_IMPORT_KEY = "__vIdInImport";
    private static final String EDGE_ID_IN_IMPORT_KEY   = "__eIdInImport";
    private static final List<Class> INDEX_EXCLUSION_CLASSES = new ArrayList() {
        {
            add(BigDecimal.class);
            add(BigInteger.class);
        }
    };

    // Added for type lookup when indexing the new typedefs
    private final AtlasTypeRegistry typeRegistry;
    private final List<IndexChangeListener> indexChangeListeners = new ArrayList<>();

    //allows injection of a dummy graph for testing
    private IAtlasGraphProvider provider;

    private boolean     recomputeIndexedKeys = true;
    private Set<String> vertexIndexKeys      = new HashSet<>();

    public static boolean isValidSearchWeight(int searchWeight) {
        if (searchWeight != -1 ) {
            if (searchWeight < 1 || searchWeight > 10) {
                return false;
            }
        }
        return true;
    }

    public static boolean isStringAttribute(AtlasAttribute attribute) {
        return AtlasBaseTypeDef.ATLAS_TYPE_STRING.equals(attribute.getTypeName());
    }

    public enum UniqueKind { NONE, GLOBAL_UNIQUE, PER_TYPE_UNIQUE }

    @Inject
    public GraphBackedSearchIndexer(AtlasTypeRegistry typeRegistry) throws AtlasException {
        this(new AtlasGraphProvider(), ApplicationProperties.get(), typeRegistry);
    }

    @VisibleForTesting
    GraphBackedSearchIndexer(IAtlasGraphProvider provider, Configuration configuration, AtlasTypeRegistry typeRegistry)
            throws IndexException, RepositoryException {
        this.provider     = provider;
        this.typeRegistry = typeRegistry;

        //make sure solr index follows graph backed index listener
        addIndexListener(new SolrIndexHelper(typeRegistry));

        if (!HAConfiguration.isHAEnabled(configuration)) {
            initialize(provider.get());
        }
        notifyInitializationStart();
    }

    public void addIndexListener(IndexChangeListener listener) {
        indexChangeListeners.add(listener);
    }


    /**
     * Initialize global indices for JanusGraph on server activation.
     *
     * Since the indices are shared state, we need to do this only from an active instance.
     */
    @Override
    public void instanceIsActive() throws AtlasException {
        LOG.info("Reacting to active: initializing index");
        try {
            initialize();
        } catch (RepositoryException | IndexException e) {
            throw new AtlasException("Error in reacting to active on initialization", e);
        }
    }

    @Override
    public void instanceIsPassive() {
        LOG.info("Reacting to passive state: No action right now.");
    }

    @Override
    public int getHandlerOrder() {
        return HandlerOrder.GRAPH_BACKED_SEARCH_INDEXER.getOrder();
    }

    @Override
    public void onChange(ChangedTypeDefs changedTypeDefs) throws AtlasBaseException {
        if (LOG.isDebugEnabled()) {
            LOG.debug("Processing changed typedefs {}", changedTypeDefs);
        }

        AtlasGraphManagement management = null;

        try {
            management = provider.get().getManagementSystem();

            // Update index for newly created types
            if (CollectionUtils.isNotEmpty(changedTypeDefs.getCreatedTypeDefs())) {
                for (AtlasBaseTypeDef typeDef : changedTypeDefs.getCreatedTypeDefs()) {
                    updateIndexForTypeDef(management, typeDef);
                }
            }

            // Update index for updated types
            if (CollectionUtils.isNotEmpty(changedTypeDefs.getUpdatedTypeDefs())) {
                for (AtlasBaseTypeDef typeDef : changedTypeDefs.getUpdatedTypeDefs()) {
                    updateIndexForTypeDef(management, typeDef);
                }
            }

            // Invalidate the property key for deleted types
            if (CollectionUtils.isNotEmpty(changedTypeDefs.getDeletedTypeDefs())) {
                for (AtlasBaseTypeDef typeDef : changedTypeDefs.getDeletedTypeDefs()) {
                    deleteIndexForType(management, typeDef);
                }
            }

            //resolve index fields names for the new entity attributes.
            resolveIndexFieldNames(management, changedTypeDefs);

            createEdgeLabels(management, changedTypeDefs.getCreatedTypeDefs());
            createEdgeLabels(management, changedTypeDefs.getUpdatedTypeDefs());

            //Commit indexes
            commit(management);
        } catch (RepositoryException | IndexException e) {
            LOG.error("Failed to update indexes for changed typedefs", e);
            attemptRollback(changedTypeDefs, management);
        }

        notifyChangeListeners(changedTypeDefs);
    }

    @Override
    public void onLoadCompletion() throws AtlasBaseException {
        if(LOG.isDebugEnabled()) {
            LOG.debug("Type definition load completed. Informing the completion to IndexChangeListeners.");
        }

        Collection<AtlasBaseTypeDef> typeDefs = new ArrayList<>();

        typeDefs.addAll(typeRegistry.getAllEntityDefs());
        typeDefs.addAll(typeRegistry.getAllBusinessMetadataDefs());

        ChangedTypeDefs      changedTypeDefs = new ChangedTypeDefs(null, new ArrayList<>(typeDefs), null);
        AtlasGraphManagement management      = null;

        try {
            management = provider.get().getManagementSystem();

            //resolve index fields names
            resolveIndexFieldNames(management, changedTypeDefs);

            //Commit indexes
            commit(management);

            notifyInitializationCompletion(changedTypeDefs);
        } catch (RepositoryException | IndexException e) {
            LOG.error("Failed to update indexes for changed typedefs", e);
            attemptRollback(changedTypeDefs, management);
        }
    }

    public Set<String> getVertexIndexKeys() {
        if (recomputeIndexedKeys) {
            AtlasGraphManagement management = null;

            try {
                management = provider.get().getManagementSystem();

                if (management != null) {
                    AtlasGraphIndex vertexIndex = management.getGraphIndex(VERTEX_INDEX);

                    if (vertexIndex != null) {
                        recomputeIndexedKeys = false;

                        Set<String> indexKeys = new HashSet<>();

                        for (AtlasPropertyKey fieldKey : vertexIndex.getFieldKeys()) {
                            indexKeys.add(fieldKey.getName());
                        }

                        vertexIndexKeys = indexKeys;
                    }

                    management.commit();
                }
            } catch (Exception excp) {
                LOG.error("getVertexIndexKeys(): failed to get indexedKeys from graph", excp);

                if (management != null) {
                    try {
                        management.rollback();
                    } catch (Exception e) {
                        LOG.error("getVertexIndexKeys(): rollback failed", e);
                    }
                }
            }
        }

        return vertexIndexKeys;
    }

    /**
     * Initializes the indices for the graph - create indices for Global AtlasVertex Keys
     */
    private void initialize() throws RepositoryException, IndexException {
        initialize(provider.get());
    }
    
    /**
     * Initializes the indices for the graph - create indices for Global AtlasVertex and AtlasEdge Keys
     */
    private void initialize(AtlasGraph graph) throws RepositoryException, IndexException {
        AtlasGraphManagement management = graph.getManagementSystem();

        try {
            LOG.info("Creating indexes for graph.");

            if (management.getGraphIndex(VERTEX_INDEX) == null) {
                management.createVertexMixedIndex(VERTEX_INDEX, BACKING_INDEX, Collections.emptyList());

                LOG.info("Created index : {}", VERTEX_INDEX);
            }

            if (management.getGraphIndex(EDGE_INDEX) == null) {
                management.createEdgeMixedIndex(EDGE_INDEX, BACKING_INDEX, Collections.emptyList());

                LOG.info("Created index : {}", EDGE_INDEX);
            }

            if (management.getGraphIndex(FULLTEXT_INDEX) == null) {
                management.createFullTextMixedIndex(FULLTEXT_INDEX, BACKING_INDEX, Collections.emptyList());

                LOG.info("Created index : {}", FULLTEXT_INDEX);
            }

            HashMap<String, Object> ES_DATE_FIELD = new HashMap<>();
            ES_DATE_FIELD.put("type", "date");
            ES_DATE_FIELD.put("format", "epoch_millis");

            HashMap<String, HashMap<String, Object>> TIMESTAMP_MULTIFIELDS = new HashMap<>();
            TIMESTAMP_MULTIFIELDS.put("date", ES_DATE_FIELD);

            // create vertex indexes
            createCommonVertexIndex(management, GUID_PROPERTY_KEY, UniqueKind.GLOBAL_UNIQUE, String.class, SINGLE, true, false, true);
            createCommonVertexIndex(management, HISTORICAL_GUID_PROPERTY_KEY, UniqueKind.GLOBAL_UNIQUE, String.class, SINGLE, true, false);

            createCommonVertexIndex(management, TYPENAME_PROPERTY_KEY, UniqueKind.GLOBAL_UNIQUE, String.class, SINGLE, true, false);
            createCommonVertexIndex(management, TYPESERVICETYPE_PROPERTY_KEY, UniqueKind.NONE, String.class, SINGLE, true, false);
            createCommonVertexIndex(management, VERTEX_TYPE_PROPERTY_KEY, UniqueKind.NONE, String.class, SINGLE, true, false);
            createCommonVertexIndex(management, VERTEX_ID_IN_IMPORT_KEY, UniqueKind.NONE, Long.class, SINGLE, true, false);

            createCommonVertexIndex(management, ENTITY_TYPE_PROPERTY_KEY, UniqueKind.NONE, String.class, SINGLE, true, false, true);
            createCommonVertexIndex(management, SUPER_TYPES_PROPERTY_KEY, UniqueKind.NONE, String.class, SET, true, false);
<<<<<<< HEAD
            createCommonVertexIndex(management, TIMESTAMP_PROPERTY_KEY, UniqueKind.NONE, Long.class, SINGLE, false, false, false, new HashMap<>(), TIMESTAMP_MULTIFIELDS);
            createCommonVertexIndex(management, MODIFICATION_TIMESTAMP_PROPERTY_KEY, UniqueKind.NONE, Long.class, SINGLE, false, false, false, new HashMap<>(), TIMESTAMP_MULTIFIELDS);
=======
            createCommonVertexIndex(management, TIMESTAMP_PROPERTY_KEY, UniqueKind.NONE, Long.class, SINGLE, false, false);
            createCommonVertexIndex(management, MODIFICATION_TIMESTAMP_PROPERTY_KEY, UniqueKind.NONE, Long.class, SINGLE, false, false);
>>>>>>> 86cdae3c
            createCommonVertexIndex(management, STATE_PROPERTY_KEY, UniqueKind.NONE, String.class, SINGLE, false, false, true);
            createCommonVertexIndex(management, CREATED_BY_KEY, UniqueKind.NONE, String.class, SINGLE, false, false, true);
            createCommonVertexIndex(management, CLASSIFICATION_TEXT_KEY, UniqueKind.NONE, String.class, SINGLE, false, false);
            createCommonVertexIndex(management, MODIFIED_BY_KEY, UniqueKind.NONE, String.class, SINGLE, false, false, true);
            createCommonVertexIndex(management, CLASSIFICATION_NAMES_KEY, UniqueKind.NONE, String.class, SINGLE, true, false);
            createCommonVertexIndex(management, PROPAGATED_CLASSIFICATION_NAMES_KEY, UniqueKind.NONE, String.class, SINGLE, true, false);
            createCommonVertexIndex(management, TRAIT_NAMES_PROPERTY_KEY, UniqueKind.NONE, String.class, SET, true, true, true);
            createCommonVertexIndex(management, PROPAGATED_TRAIT_NAMES_PROPERTY_KEY, UniqueKind.NONE, String.class, LIST, true, true, true);
            createCommonVertexIndex(management, PENDING_TASKS_PROPERTY_KEY, UniqueKind.NONE, String.class, SET, true, false);
            createCommonVertexIndex(management, IS_INCOMPLETE_PROPERTY_KEY, UniqueKind.NONE, Integer.class, SINGLE, true, true);
            createCommonVertexIndex(management, CUSTOM_ATTRIBUTES_PROPERTY_KEY, UniqueKind.NONE, String.class, SINGLE, true, false);
            createCommonVertexIndex(management, LABELS_PROPERTY_KEY, UniqueKind.NONE, String.class, SINGLE, true, false);
            createCommonVertexIndex(management, ENTITY_DELETED_TIMESTAMP_PROPERTY_KEY, UniqueKind.NONE, Long.class, SINGLE, true, false);

            createCommonVertexIndex(management, PATCH_ID_PROPERTY_KEY, UniqueKind.GLOBAL_UNIQUE, String.class, SINGLE, true, false);
            createCommonVertexIndex(management, PATCH_DESCRIPTION_PROPERTY_KEY, UniqueKind.NONE, String.class, SINGLE, true, false);
            createCommonVertexIndex(management, PATCH_TYPE_PROPERTY_KEY, UniqueKind.NONE, String.class, SINGLE, true, false);
            createCommonVertexIndex(management, PATCH_ACTION_PROPERTY_KEY, UniqueKind.NONE, String.class, SINGLE, true, false);
            createCommonVertexIndex(management, PATCH_STATE_PROPERTY_KEY, UniqueKind.NONE, String.class, SINGLE, true, false);
            createCommonVertexIndex(management, TERMS_PROPERTY_KEY, UniqueKind.NONE, String.class, SET, true, false, true);

            // tasks
            createCommonVertexIndex(management, TASK_GUID, UniqueKind.GLOBAL_UNIQUE, String.class, SINGLE, true, false);
            createCommonVertexIndex(management, TASK_TYPE_PROPERTY_KEY, UniqueKind.NONE, String.class, SINGLE, true, false);
            createCommonVertexIndex(management, TASK_CREATED_TIME, UniqueKind.NONE, Long.class, SINGLE, true, false);
            createCommonVertexIndex(management, TASK_STATUS, UniqueKind.NONE, String.class, SINGLE, true, false);

            // create vertex-centric index
            createVertexCentricIndex(management, CLASSIFICATION_LABEL, AtlasEdgeDirection.BOTH, CLASSIFICATION_EDGE_NAME_PROPERTY_KEY, String.class, SINGLE);
            createVertexCentricIndex(management, CLASSIFICATION_LABEL, AtlasEdgeDirection.BOTH, CLASSIFICATION_EDGE_IS_PROPAGATED_PROPERTY_KEY, Boolean.class, SINGLE);
            createVertexCentricIndex(management, CLASSIFICATION_LABEL, AtlasEdgeDirection.BOTH, Arrays.asList(CLASSIFICATION_EDGE_NAME_PROPERTY_KEY, CLASSIFICATION_EDGE_IS_PROPAGATED_PROPERTY_KEY));

            // create edge indexes
            createEdgeIndex(management, RELATIONSHIP_GUID_PROPERTY_KEY, String.class, SINGLE, true);
            createEdgeIndex(management, EDGE_ID_IN_IMPORT_KEY, String.class, SINGLE, true);

            // create fulltext indexes
            createFullTextIndex(management, ENTITY_TEXT_PROPERTY_KEY, String.class, SINGLE);

            createPropertyKey(management, IS_PROXY_KEY, Boolean.class, SINGLE);
            createPropertyKey(management, PROVENANCE_TYPE_KEY, Integer.class, SINGLE);
            createPropertyKey(management, HOME_ID_KEY, String.class, SINGLE);

            commit(management);

            LOG.info("Index creation for global keys complete.");
        } catch (Throwable t) {
            LOG.error("GraphBackedSearchIndexer.initialize() failed", t);

            rollback(management);
            throw new RepositoryException(t);
        }
    }

    private void resolveIndexFieldNames(AtlasGraphManagement managementSystem, ChangedTypeDefs changedTypeDefs) {
        List<? extends AtlasBaseTypeDef> createdTypeDefs = changedTypeDefs.getCreatedTypeDefs();

        if(createdTypeDefs != null) {
            resolveIndexFieldNames(managementSystem, createdTypeDefs);
        }

        List<? extends AtlasBaseTypeDef> updatedTypeDefs = changedTypeDefs.getUpdatedTypeDefs();

        if(updatedTypeDefs != null) {
            resolveIndexFieldNames(managementSystem, updatedTypeDefs);
        }
    }

    private void resolveIndexFieldNames(AtlasGraphManagement managementSystem, List<? extends AtlasBaseTypeDef> typeDefs) {
        for(AtlasBaseTypeDef baseTypeDef: typeDefs) {
            if(TypeCategory.ENTITY.equals(baseTypeDef.getCategory())) {
                AtlasEntityType entityType = typeRegistry.getEntityTypeByName(baseTypeDef.getName());

                resolveIndexFieldNames(managementSystem, entityType);
            } else if(TypeCategory.BUSINESS_METADATA.equals(baseTypeDef.getCategory())) {
                AtlasBusinessMetadataType businessMetadataType = typeRegistry.getBusinessMetadataTypeByName(baseTypeDef.getName());

                resolveIndexFieldNames(managementSystem, businessMetadataType);
            } else {
                LOG.debug("Ignoring type definition {}", baseTypeDef.getName());
            }
        }
    }

    private void resolveIndexFieldNames(AtlasGraphManagement managementSystem, AtlasStructType structType) {
        for(AtlasAttribute attribute: structType.getAllAttributes().values()) {
            resolveIndexFieldName(managementSystem, attribute);
        }
    }

    private void resolveIndexFieldName(AtlasGraphManagement managementSystem, AtlasAttribute attribute) {
        try {
            if (attribute.getIndexFieldName() == null && TypeCategory.PRIMITIVE.equals(attribute.getAttributeType().getTypeCategory())) {
                AtlasStructType definedInType = attribute.getDefinedInType();
                AtlasAttribute  baseInstance  = definedInType != null ? definedInType.getAttribute(attribute.getName()) : null;

                if (baseInstance != null && baseInstance.getIndexFieldName() != null) {
                    attribute.setIndexFieldName(baseInstance.getIndexFieldName());
                } else if (isIndexApplicable(getPrimitiveClass(attribute.getTypeName()), toAtlasCardinality(attribute.getAttributeDef().getCardinality()))) {
                    AtlasPropertyKey propertyKey = managementSystem.getPropertyKey(attribute.getVertexPropertyName());
                    boolean isStringField = AtlasAttributeDef.IndexType.STRING.equals(attribute.getIndexType());
                    if (propertyKey != null) {
                        String indexFieldName = managementSystem.getIndexFieldName(Constants.VERTEX_INDEX, propertyKey, isStringField);

                        attribute.setIndexFieldName(indexFieldName);

                        if (baseInstance != null) {
                            baseInstance.setIndexFieldName(indexFieldName);
                        }

                        typeRegistry.addIndexFieldName(attribute.getVertexPropertyName(), indexFieldName);

                        LOG.info("Property {} is mapped to index field name {}", attribute.getQualifiedName(), attribute.getIndexFieldName());
                    } else {
                        LOG.warn("resolveIndexFieldName(attribute={}): propertyKey is null for vertextPropertyName={}", attribute.getQualifiedName(), attribute.getVertexPropertyName());
                    }
                }
            }
        } catch (Exception excp) {
            LOG.warn("resolveIndexFieldName(attribute={}) failed.", attribute.getQualifiedName(), excp);
        }
    }

    private void createCommonVertexIndex(AtlasGraphManagement management,
                                         String propertyName,
                                         UniqueKind uniqueKind,
                                         Class propertyClass,
                                         AtlasCardinality cardinality,
                                         boolean createCompositeIndex,
                                         boolean createCompositeIndexWithTypeAndSuperTypes,boolean isStringField ) {
        createCommonVertexIndex(management, propertyName, uniqueKind, propertyClass, cardinality, createCompositeIndex, createCompositeIndexWithTypeAndSuperTypes, isStringField, new HashMap<>(), new HashMap<>());
    }

    private void createCommonVertexIndex(AtlasGraphManagement management,
                                         String propertyName,
                                         UniqueKind uniqueKind,
                                         Class propertyClass,
                                         AtlasCardinality cardinality,
                                         boolean createCompositeIndex,
                                         boolean createCompositeIndexWithTypeAndSuperTypes) {
        createCommonVertexIndex(management, propertyName, uniqueKind, propertyClass, cardinality, createCompositeIndex, createCompositeIndexWithTypeAndSuperTypes, false, new HashMap<>(), new HashMap<>());
    }

    private void createCommonVertexIndex(AtlasGraphManagement management,
                                         String propertyName,
                                         UniqueKind uniqueKind,
                                         Class propertyClass,
                                         AtlasCardinality cardinality,
                                         boolean createCompositeIndex,
                                         boolean createCompositeIndexWithTypeAndSuperTypes,
                                         boolean isStringField, HashMap<String, Object> indexTypeESConfig, HashMap<String, HashMap<String, Object>> indexTypeESFields) {
        if(isStringField && String.class.equals(propertyClass)) {

            propertyName = AtlasAttribute.VERTEX_PROPERTY_PREFIX_STRING_INDEX_TYPE +propertyName;
            LOG.debug("Creating the common attribute '{}' as string field.", propertyName);
        }

        final String indexFieldName = createVertexIndex(management,
                                                        propertyName,
                                                        uniqueKind,
                                                        propertyClass,
                                                        cardinality,
                                                        createCompositeIndex,
                                                        createCompositeIndexWithTypeAndSuperTypes, isStringField, indexTypeESConfig, indexTypeESFields);
        if(indexFieldName != null) {
            typeRegistry.addIndexFieldName(propertyName, indexFieldName);
        }
    }

    private void addIndexForType(AtlasGraphManagement management, AtlasBaseTypeDef typeDef) {
        if (typeDef instanceof AtlasEnumDef) {
            // Only handle complex types like Struct, Classification and Entity
            return;
        }
        if (typeDef instanceof AtlasStructDef) {
            AtlasStructDef structDef = (AtlasStructDef) typeDef;
            List<AtlasAttributeDef> attributeDefs = structDef.getAttributeDefs();
            if (CollectionUtils.isNotEmpty(attributeDefs)) {
                for (AtlasAttributeDef attributeDef : attributeDefs) {
                    createIndexForAttribute(management, structDef, attributeDef);
                }
            }
        } else if (!AtlasTypeUtil.isBuiltInType(typeDef.getName())){
            throw new IllegalArgumentException("bad data type" + typeDef.getName());
        }
    }

    private void deleteIndexForType(AtlasGraphManagement management, AtlasBaseTypeDef typeDef) {
        Preconditions.checkNotNull(typeDef, "Cannot process null typedef");

        if (LOG.isDebugEnabled()) {
            LOG.debug("Deleting indexes for type {}", typeDef.getName());
        }

        if (typeDef instanceof AtlasStructDef) {
            AtlasStructDef          structDef     = (AtlasStructDef) typeDef;
            List<AtlasAttributeDef> attributeDefs = structDef.getAttributeDefs();

            if (CollectionUtils.isNotEmpty(attributeDefs)) {
                for (AtlasAttributeDef attributeDef : attributeDefs) {
                    deleteIndexForAttribute(management, typeDef.getName(), attributeDef);
                }
            }
        }

        LOG.info("Completed deleting indexes for type {}", typeDef.getName());
    }

    private void createIndexForAttribute(AtlasGraphManagement management, AtlasStructDef structDef, AtlasAttributeDef attributeDef) {
        String           qualifiedName  = AtlasAttribute.getQualifiedAttributeName(structDef, attributeDef.getName());
        final String     propertyName   = AtlasAttribute.generateVertexPropertyName(structDef, attributeDef, qualifiedName);
        AtlasCardinality cardinality    = toAtlasCardinality(attributeDef.getCardinality());
        boolean          isUnique       = attributeDef.getIsUnique();
        boolean          isIndexable    = attributeDef.getIsIndexable();
        String           attribTypeName = attributeDef.getTypeName();
        boolean          isBuiltInType  = AtlasTypeUtil.isBuiltInType(attribTypeName);
        boolean          isArrayType    = isArrayType(attribTypeName);
        boolean          isMapType      = isMapType(attribTypeName);
        final String     uniqPropName   = isUnique ? AtlasGraphUtilsV2.encodePropertyKey(structDef.getName() + "." + UNIQUE_ATTRIBUTE_SHADE_PROPERTY_PREFIX + attributeDef.getName()) : null;
        final AtlasAttributeDef.IndexType indexType      = attributeDef.getIndexType();
        HashMap<String, Object> indexTypeESConfig = attributeDef.getIndexTypeESConfig();
        HashMap<String, HashMap<String, Object>> indexTypeESFields = attributeDef.getIndexTypeESFields();

        try {
            AtlasType atlasType     = typeRegistry.getType(structDef.getName());
            AtlasType attributeType = typeRegistry.getType(attribTypeName);

            if (isClassificationType(attributeType)) {
                LOG.warn("Ignoring non-indexable attribute {}", attribTypeName);
            }

            if (isArrayType) {
                createLabelIfNeeded(management, propertyName, attribTypeName);

                AtlasArrayType arrayType   = (AtlasArrayType) attributeType;
                boolean        isReference = isReference(arrayType.getElementType());

                if (!isReference) {
                    createPropertyKey(management, propertyName, ArrayList.class, SINGLE);
                }
            }

            if (isMapType) {
                createLabelIfNeeded(management, propertyName, attribTypeName);

                AtlasMapType mapType     = (AtlasMapType) attributeType;
                boolean      isReference = isReference(mapType.getValueType());

                if (!isReference) {
                    createPropertyKey(management, propertyName, HashMap.class, SINGLE);
                }
            }

            if (isEntityType(attributeType)) {
                createEdgeLabel(management, propertyName);

            } else if (isBuiltInType) {
                if (isRelationshipType(atlasType)) {
                    createEdgeIndex(management, propertyName, getPrimitiveClass(attribTypeName), cardinality, false);
                } else {
                    Class primitiveClassType = getPrimitiveClass(attribTypeName);
                    boolean isStringField = false;
                    if(primitiveClassType == String.class) {
                        isStringField = AtlasAttributeDef.IndexType.STRING.equals(indexType);

                    }
                    createVertexIndex(management, propertyName, UniqueKind.NONE, getPrimitiveClass(attribTypeName), cardinality, isIndexable, false, isStringField, indexTypeESConfig, indexTypeESFields);

                    if (uniqPropName != null) {
                        createVertexIndex(management, uniqPropName, UniqueKind.PER_TYPE_UNIQUE, getPrimitiveClass(attribTypeName), cardinality, isIndexable, true, isStringField);
                    }
                }
            } else if (isEnumType(attributeType)) {
                if (isRelationshipType(atlasType)) {
                    createEdgeIndex(management, propertyName, String.class, cardinality, false);
                } else {
                    createVertexIndex(management, propertyName, UniqueKind.NONE, String.class, cardinality, isIndexable, false, false);

                    if (uniqPropName != null) {
                        createVertexIndex(management, uniqPropName, UniqueKind.PER_TYPE_UNIQUE, String.class, cardinality, isIndexable, true, false);
                    }
                }
            } else if (isStructType(attributeType)) {
                AtlasStructDef attribureStructDef = typeRegistry.getStructDefByName(attribTypeName);
                updateIndexForTypeDef(management, attribureStructDef);
            }
        } catch (AtlasBaseException e) {
            LOG.error("No type exists for {}", attribTypeName, e);
        }
    }

    private void deleteIndexForAttribute(AtlasGraphManagement management, String typeName, AtlasAttributeDef attributeDef) {
        final String propertyName = AtlasGraphUtilsV2.encodePropertyKey(typeName + "." + attributeDef.getName());

        try {
            if (management.containsPropertyKey(propertyName)) {
                LOG.info("Deleting propertyKey {}, for attribute {}.{}", propertyName, typeName, attributeDef.getName());

                management.deletePropertyKey(propertyName);
            }
        } catch (Exception excp) {
            LOG.warn("Failed to delete propertyKey {}, for attribute {}.{}", propertyName, typeName, attributeDef.getName());
        }
    }

    /**
     * gets the encoded property name for the attribute passed in.
     * @param baseTypeDef the type system of the attribute
     * @param attributeDef the attribute definition
     * @return the encoded property name for the attribute passed in.
     */
    public static String getEncodedPropertyName(AtlasStructDef baseTypeDef, AtlasAttributeDef attributeDef) {
        return AtlasAttribute.getQualifiedAttributeName(baseTypeDef, attributeDef.getName());
    }

    private void createLabelIfNeeded(final AtlasGraphManagement management, final String propertyName, final String attribTypeName) {
        // If any of the referenced typename is of type Entity or Struct then the edge label needs to be created
        for (String typeName : AtlasTypeUtil.getReferencedTypeNames(attribTypeName)) {
            if (typeRegistry.getEntityDefByName(typeName) != null || typeRegistry.getStructDefByName(typeName) != null) {
                // Create the edge label upfront to avoid running into concurrent call issue (ATLAS-2092)
                createEdgeLabel(management, propertyName);
            }
        }
    }

    private boolean isEntityType(AtlasType type) {
        return type instanceof AtlasEntityType;
    }

    private boolean isClassificationType(AtlasType type) {
        return type instanceof AtlasClassificationType;
    }

    private boolean isEnumType(AtlasType type) {
        return type instanceof AtlasEnumType;
    }

    private boolean isStructType(AtlasType type) {
        return type instanceof AtlasStructType;
    }

    private boolean isRelationshipType(AtlasType type) {
        return type instanceof AtlasRelationshipType;
    }

    public Class getPrimitiveClass(String attribTypeName) {
        String attributeTypeName = attribTypeName.toLowerCase();

        switch (attributeTypeName) {
            case ATLAS_TYPE_BOOLEAN:
                return Boolean.class;
            case ATLAS_TYPE_BYTE:
                return Byte.class;
            case ATLAS_TYPE_SHORT:
                return Short.class;
            case ATLAS_TYPE_INT:
                return Integer.class;
            case ATLAS_TYPE_LONG:
            case ATLAS_TYPE_DATE:
                return Long.class;
            case ATLAS_TYPE_FLOAT:
                return Float.class;
            case ATLAS_TYPE_DOUBLE:
                return Double.class;
            case ATLAS_TYPE_BIGINTEGER:
                return BigInteger.class;
            case ATLAS_TYPE_BIGDECIMAL:
                return BigDecimal.class;
            case ATLAS_TYPE_STRING:
                return String.class;
        }

        throw new IllegalArgumentException(String.format("Unknown primitive typename %s", attribTypeName));
    }

    public AtlasCardinality toAtlasCardinality(AtlasAttributeDef.Cardinality cardinality) {
        switch (cardinality) {
            case SINGLE:
                return SINGLE;
            case LIST:
                return LIST;
            case SET:
                return SET;
        }
        // Should never reach this point
        throw new IllegalArgumentException(String.format("Bad cardinality %s", cardinality));
    }

    private void createEdgeLabel(final AtlasGraphManagement management, final String propertyName) {
        // Create the edge label upfront to avoid running into concurrent call issue (ATLAS-2092)
        // ATLAS-2092 addresses this problem by creating the edge label upfront while type creation
        // which resolves the race condition during the entity creation

        String label = Constants.INTERNAL_PROPERTY_KEY_PREFIX + propertyName;

        createEdgeLabelUsingLabelName(management, label);
    }

    private void createEdgeLabelUsingLabelName(final AtlasGraphManagement management, final String label) {
        if (StringUtils.isEmpty(label)) {
            return;
        }

        org.apache.atlas.repository.graphdb.AtlasEdgeLabel edgeLabel = management.getEdgeLabel(label);

        if (edgeLabel == null) {
            management.makeEdgeLabel(label);

            LOG.info("Created edge label {} ", label);
        }
    }

    private AtlasPropertyKey createPropertyKey(AtlasGraphManagement management, String propertyName, Class propertyClass, AtlasCardinality cardinality) {
        AtlasPropertyKey propertyKey = management.getPropertyKey(propertyName);

        if (propertyKey == null) {
            propertyKey = management.makePropertyKey(propertyName, propertyClass, cardinality);
        }

        return propertyKey;
    }

    public String createVertexIndex(AtlasGraphManagement management, String propertyName, UniqueKind uniqueKind, Class propertyClass,
                                    AtlasCardinality cardinality, boolean createCompositeIndex, boolean createCompositeIndexWithTypeAndSuperTypes, boolean isStringField) {
        return createVertexIndex(management, propertyName, uniqueKind, propertyClass,
                cardinality, createCompositeIndex,createCompositeIndexWithTypeAndSuperTypes, isStringField, new HashMap<>(), new HashMap<>());
    }

    public String createVertexIndex(AtlasGraphManagement management, String propertyName, UniqueKind uniqueKind, Class propertyClass,
                                  AtlasCardinality cardinality, boolean createCompositeIndex, boolean createCompositeIndexWithTypeAndSuperTypes, boolean isStringField, HashMap<String, Object> indexTypeESConfig, HashMap<String, HashMap<String, Object>> indexTypeESFields) {
        String indexFieldName = null;

        if (propertyName != null) {
            AtlasPropertyKey propertyKey = management.getPropertyKey(propertyName);

            if (propertyKey == null) {
                propertyKey = management.makePropertyKey(propertyName, propertyClass, cardinality);

                if (isIndexApplicable(propertyClass, cardinality)) {
                    if (LOG.isDebugEnabled()) {
                        LOG.debug("Creating backing index for vertex property {} of type {} ", propertyName, propertyClass.getName());
                    }

                    indexFieldName = management.addMixedIndex(VERTEX_INDEX, propertyKey, isStringField, indexTypeESConfig, indexTypeESFields);
                    LOG.info("Created backing index for vertex property {} of type {} ", propertyName, propertyClass.getName());
                }
            }

            if(indexFieldName == null && isIndexApplicable(propertyClass, cardinality)) {
                indexFieldName = management.getIndexFieldName(VERTEX_INDEX, propertyKey, isStringField);
            }

            if (propertyKey != null) {
                if (createCompositeIndex || uniqueKind == UniqueKind.GLOBAL_UNIQUE || uniqueKind == UniqueKind.PER_TYPE_UNIQUE) {
                    createVertexCompositeIndex(management, propertyClass, propertyKey, uniqueKind == UniqueKind.GLOBAL_UNIQUE);
                }

                if (createCompositeIndexWithTypeAndSuperTypes) {
                    createVertexCompositeIndexWithTypeName(management, propertyClass, propertyKey, uniqueKind == UniqueKind.PER_TYPE_UNIQUE);
                    createVertexCompositeIndexWithSuperTypeName(management, propertyClass, propertyKey);
                }
            } else {
                LOG.warn("Index not created for {}: propertyKey is null", propertyName);
            }
        }

        return indexFieldName;
    }

    private void createVertexCentricIndex(AtlasGraphManagement management, String edgeLabel, AtlasEdgeDirection edgeDirection,
                                          String propertyName, Class propertyClass, AtlasCardinality cardinality) {
        AtlasPropertyKey propertyKey = management.getPropertyKey(propertyName);

        if (propertyKey == null) {
            propertyKey = management.makePropertyKey(propertyName, propertyClass, cardinality);
        }

        if (LOG.isDebugEnabled()) {
            LOG.debug("Creating vertex-centric index for edge label: {} direction: {} for property: {} of type: {} ",
                    edgeLabel, edgeDirection.name(), propertyName, propertyClass.getName());
        }

        final String indexName = edgeLabel + propertyKey.getName();

        if (!management.edgeIndexExist(edgeLabel, indexName)) {
            management.createEdgeIndex(edgeLabel, indexName, edgeDirection, Collections.singletonList(propertyKey));

            LOG.info("Created vertex-centric index for edge label: {} direction: {} for property: {} of type: {}",
                    edgeLabel, edgeDirection.name(), propertyName, propertyClass.getName());
        }
    }

    private void createVertexCentricIndex(AtlasGraphManagement management, String edgeLabel, AtlasEdgeDirection edgeDirection, List<String> propertyNames) {
        if (LOG.isDebugEnabled()) {
            LOG.debug("Creating vertex-centric index for edge label: {} direction: {} for properties: {}",
                    edgeLabel, edgeDirection.name(), propertyNames);
        }

        String                 indexName    = edgeLabel;
        List<AtlasPropertyKey> propertyKeys = new ArrayList<>();

        for (String propertyName : propertyNames) {
            AtlasPropertyKey propertyKey = management.getPropertyKey(propertyName);

            if (propertyKey != null) {
                propertyKeys.add(propertyKey);
                indexName = indexName + propertyKey.getName();
            }
        }

        if (!management.edgeIndexExist(edgeLabel, indexName) && CollectionUtils.isNotEmpty(propertyKeys)) {
            management.createEdgeIndex(edgeLabel, indexName, edgeDirection, propertyKeys);

            LOG.info("Created vertex-centric index for edge label: {} direction: {} for properties: {}", edgeLabel, edgeDirection.name(), propertyNames);
        }
    }


    private void createEdgeIndex(AtlasGraphManagement management, String propertyName, Class propertyClass,
                                 AtlasCardinality cardinality, boolean createCompositeIndex) {
        if (propertyName != null) {
            AtlasPropertyKey propertyKey = management.getPropertyKey(propertyName);

            if (propertyKey == null) {
                propertyKey = management.makePropertyKey(propertyName, propertyClass, cardinality);

                if (isIndexApplicable(propertyClass, cardinality)) {
                    if (LOG.isDebugEnabled()) {
                        LOG.debug("Creating backing index for edge property {} of type {} ", propertyName, propertyClass.getName());
                    }

                    management.addMixedIndex(EDGE_INDEX, propertyKey, false);

                    LOG.info("Created backing index for edge property {} of type {} ", propertyName, propertyClass.getName());
                }
            }

            if (propertyKey != null) {
                if (createCompositeIndex) {
                    createEdgeCompositeIndex(management, propertyClass, propertyKey);
                }
            } else {
                LOG.warn("Index not created for {}: propertyKey is null", propertyName);
            }
        }
    }

    private AtlasPropertyKey createFullTextIndex(AtlasGraphManagement management, String propertyName, Class propertyClass,
                                                 AtlasCardinality cardinality) {
        AtlasPropertyKey propertyKey = management.getPropertyKey(propertyName);

        if (propertyKey == null) {
            propertyKey = management.makePropertyKey(propertyName, propertyClass, cardinality);

            if (isIndexApplicable(propertyClass, cardinality)) {
                if (LOG.isDebugEnabled()) {
                    LOG.debug("Creating backing index for vertex property {} of type {} ", propertyName, propertyClass.getName());
                }

                management.addMixedIndex(FULLTEXT_INDEX, propertyKey, false);

                LOG.info("Created backing index for vertex property {} of type {} ", propertyName, propertyClass.getName());
            }

            LOG.info("Created index {}", FULLTEXT_INDEX);
        }

        return propertyKey;
    }
    
    private void createVertexCompositeIndex(AtlasGraphManagement management, Class propertyClass, AtlasPropertyKey propertyKey,
                                            boolean enforceUniqueness) {
        String propertyName = propertyKey.getName();

        if (LOG.isDebugEnabled()) {
            LOG.debug("Creating composite index for property {} of type {}; isUnique={} ", propertyName, propertyClass.getName(), enforceUniqueness);
        }

        AtlasGraphIndex existingIndex = management.getGraphIndex(propertyName);

        if (existingIndex == null) {
            management.createVertexCompositeIndex(propertyName, enforceUniqueness, Collections.singletonList(propertyKey));

            LOG.info("Created composite index for property {} of type {}; isUnique={} ", propertyName, propertyClass.getName(), enforceUniqueness);
        }
    }

    private void createEdgeCompositeIndex(AtlasGraphManagement management, Class propertyClass, AtlasPropertyKey propertyKey) {
        String propertyName = propertyKey.getName();

        if (LOG.isDebugEnabled()) {
            LOG.debug("Creating composite index for property {} of type {}", propertyName, propertyClass.getName());
        }

        AtlasGraphIndex existingIndex = management.getGraphIndex(propertyName);

        if (existingIndex == null) {
            management.createEdgeCompositeIndex(propertyName, false, Collections.singletonList(propertyKey));

            LOG.info("Created composite index for property {} of type {}", propertyName, propertyClass.getName());
        }
    }

    private void createVertexCompositeIndexWithTypeName(AtlasGraphManagement management, Class propertyClass, AtlasPropertyKey propertyKey, boolean isUnique) {
        createVertexCompositeIndexWithSystemProperty(management, propertyClass, propertyKey, ENTITY_TYPE_PROPERTY_KEY, SINGLE, isUnique);
    }

    private void createVertexCompositeIndexWithSuperTypeName(AtlasGraphManagement management, Class propertyClass, AtlasPropertyKey propertyKey) {
        createVertexCompositeIndexWithSystemProperty(management, propertyClass, propertyKey, SUPER_TYPES_PROPERTY_KEY, SET, false);
    }

    private void createVertexCompositeIndexWithSystemProperty(AtlasGraphManagement management, Class propertyClass, AtlasPropertyKey propertyKey,
                                                              final String systemPropertyKey, AtlasCardinality cardinality, boolean isUnique) {
        if (LOG.isDebugEnabled()) {
            LOG.debug("Creating composite index for property {} of type {} and {}", propertyKey.getName(), propertyClass.getName(),  systemPropertyKey);
        }

        AtlasPropertyKey typePropertyKey = management.getPropertyKey(systemPropertyKey);
        if (typePropertyKey == null) {
            typePropertyKey = management.makePropertyKey(systemPropertyKey, String.class, cardinality);
        }

        final String indexName = propertyKey.getName() + systemPropertyKey;
        AtlasGraphIndex existingIndex = management.getGraphIndex(indexName);

        if (existingIndex == null) {
            List<AtlasPropertyKey> keys = new ArrayList<>(2);
            keys.add(typePropertyKey);
            keys.add(propertyKey);
            management.createVertexCompositeIndex(indexName, isUnique, keys);

            LOG.info("Created composite index for property {} of type {} and {}", propertyKey.getName(), propertyClass.getName(), systemPropertyKey);
        }
    }

    private boolean isIndexApplicable(Class propertyClass, AtlasCardinality cardinality) {
        String indexBackend = "";
        try {
            indexBackend = ApplicationProperties.get().getString(INDEX_BACKEND_CONF);
        } catch (AtlasException e) {
            LOG.error("Failed to read property {}", INDEX_BACKEND_CONF);
            e.printStackTrace();
        }

        if (StringUtils.isNotEmpty(indexBackend) && "elasticsearch".equals(indexBackend)) {
            return !INDEX_EXCLUSION_CLASSES.contains(propertyClass);
        }

        return !(INDEX_EXCLUSION_CLASSES.contains(propertyClass) || cardinality.isMany());
    }
    
    public void commit(AtlasGraphManagement management) throws IndexException {
        try {
            management.commit();

            recomputeIndexedKeys = true;
        } catch (Exception e) {
            LOG.error("Index commit failed", e);
            throw new IndexException("Index commit failed ", e);
        }
    }

    public void rollback(AtlasGraphManagement management) throws IndexException {
        try {
            management.rollback();

            recomputeIndexedKeys = true;
        } catch (Exception e) {
            LOG.error("Index rollback failed ", e);
            throw new IndexException("Index rollback failed ", e);
        }
    }

    private void attemptRollback(ChangedTypeDefs changedTypeDefs, AtlasGraphManagement management)
            throws AtlasBaseException {
        if (null != management) {
            try {
                rollback(management);
            } catch (IndexException e) {
                LOG.error("Index rollback has failed", e);
                throw new AtlasBaseException(AtlasErrorCode.INDEX_ROLLBACK_FAILED, e,
                        changedTypeDefs.toString());
            }
        }
    }

    private void updateIndexForTypeDef(AtlasGraphManagement management, AtlasBaseTypeDef typeDef) {
        Preconditions.checkNotNull(typeDef, "Cannot index on null typedefs");
        if (LOG.isDebugEnabled()) {
            LOG.debug("Creating indexes for type name={}, definition={}", typeDef.getName(), typeDef.getClass());
        }
        addIndexForType(management, typeDef);
        LOG.info("Index creation for type {} complete", typeDef.getName());
    }

    private void notifyChangeListeners(ChangedTypeDefs changedTypeDefs) {
        for (IndexChangeListener indexChangeListener : indexChangeListeners) {
            try {
                indexChangeListener.onChange(changedTypeDefs);
            } catch (Throwable t) {
                LOG.error("Error encountered in notifying the index change listener {}.", indexChangeListener.getClass().getName(), t);
                //we need to throw exception if any of the listeners throw execption.
                throw new RuntimeException("Error encountered in notifying the index change listener " + indexChangeListener.getClass().getName(), t);
            }
        }
    }

    private void notifyInitializationStart() {
        for (IndexChangeListener indexChangeListener : indexChangeListeners) {
            try {
                indexChangeListener.onInitStart();
            } catch (Throwable t) {
                LOG.error("Error encountered in notifying the index change listener {}.", indexChangeListener.getClass().getName(), t);
                //we need to throw exception if any of the listeners throw execption.
                throw new RuntimeException("Error encountered in notifying the index change listener " + indexChangeListener.getClass().getName(), t);
            }
        }
    }

    private void notifyInitializationCompletion(ChangedTypeDefs changedTypeDefs) {
        for (IndexChangeListener indexChangeListener : indexChangeListeners) {
            try {
                indexChangeListener.onInitCompletion(changedTypeDefs);
            } catch (Throwable t) {
                LOG.error("Error encountered in notifying the index change listener {}.", indexChangeListener.getClass().getName(), t);
                //we need to throw exception if any of the listeners throw execption.
                throw new RuntimeException("Error encountered in notifying the index change listener " + indexChangeListener.getClass().getName(), t);
            }
        }
    }


    private void createEdgeLabels(AtlasGraphManagement management, List<? extends AtlasBaseTypeDef> typeDefs) {
        if (CollectionUtils.isEmpty(typeDefs)) {
            return;
        }

        for (AtlasBaseTypeDef typeDef : typeDefs) {
            if (typeDef instanceof AtlasEntityDef) {
                AtlasEntityDef entityDef = (AtlasEntityDef) typeDef;
                createEdgeLabelsForStruct(management, entityDef);
            } else if (typeDef instanceof AtlasRelationshipDef) {
                createEdgeLabels(management, (AtlasRelationshipDef) typeDef);
            }
        }
    }

    private void createEdgeLabelsForStruct(AtlasGraphManagement management, AtlasEntityDef entityDef) {
        try {
            AtlasType type = typeRegistry.getType(entityDef.getName());
            if (!(type instanceof AtlasEntityType)) {
                return;
            }

            AtlasEntityType entityType = (AtlasEntityType) type;
            for (AtlasAttributeDef attributeDef : entityDef.getAttributeDefs()) {
                AtlasAttribute attribute = entityType.getAttribute(attributeDef.getName());
                if (attribute.getAttributeType().getTypeCategory() == TypeCategory.STRUCT) {
                    String relationshipLabel = attribute.getRelationshipEdgeLabel();
                    createEdgeLabelUsingLabelName(management, relationshipLabel);
                }
            }
        } catch (AtlasBaseException e) {
            LOG.error("Error fetching type: {}", entityDef.getName(), e);
        }
    }

    private void createEdgeLabels(AtlasGraphManagement management, AtlasRelationshipDef relationshipDef) {
        String relationshipTypeName = relationshipDef.getName();
        AtlasRelationshipType relationshipType = typeRegistry.getRelationshipTypeByName(relationshipTypeName);
        String relationshipLabel = relationshipType.getRelationshipLabel();

        createEdgeLabelUsingLabelName(management, relationshipLabel);
    }
}<|MERGE_RESOLUTION|>--- conflicted
+++ resolved
@@ -333,13 +333,8 @@
 
             createCommonVertexIndex(management, ENTITY_TYPE_PROPERTY_KEY, UniqueKind.NONE, String.class, SINGLE, true, false, true);
             createCommonVertexIndex(management, SUPER_TYPES_PROPERTY_KEY, UniqueKind.NONE, String.class, SET, true, false);
-<<<<<<< HEAD
             createCommonVertexIndex(management, TIMESTAMP_PROPERTY_KEY, UniqueKind.NONE, Long.class, SINGLE, false, false, false, new HashMap<>(), TIMESTAMP_MULTIFIELDS);
             createCommonVertexIndex(management, MODIFICATION_TIMESTAMP_PROPERTY_KEY, UniqueKind.NONE, Long.class, SINGLE, false, false, false, new HashMap<>(), TIMESTAMP_MULTIFIELDS);
-=======
-            createCommonVertexIndex(management, TIMESTAMP_PROPERTY_KEY, UniqueKind.NONE, Long.class, SINGLE, false, false);
-            createCommonVertexIndex(management, MODIFICATION_TIMESTAMP_PROPERTY_KEY, UniqueKind.NONE, Long.class, SINGLE, false, false);
->>>>>>> 86cdae3c
             createCommonVertexIndex(management, STATE_PROPERTY_KEY, UniqueKind.NONE, String.class, SINGLE, false, false, true);
             createCommonVertexIndex(management, CREATED_BY_KEY, UniqueKind.NONE, String.class, SINGLE, false, false, true);
             createCommonVertexIndex(management, CLASSIFICATION_TEXT_KEY, UniqueKind.NONE, String.class, SINGLE, false, false);
