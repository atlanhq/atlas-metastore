/**
 * Licensed to the Apache Software Foundation (ASF) under one
 * or more contributor license agreements.  See the NOTICE file
 * distributed with this work for additional information
 * regarding copyright ownership.  The ASF licenses this file
 * to you under the Apache License, Version 2.0 (the
 * "License"); you may not use this file except in compliance
 * with the License.  You may obtain a copy of the License at
 *
 *     http://www.apache.org/licenses/LICENSE-2.0
 *
 * Unless required by applicable law or agreed to in writing, software
 * distributed under the License is distributed on an "AS IS" BASIS,
 * WITHOUT WARRANTIES OR CONDITIONS OF ANY KIND, either express or implied.
 * See the License for the specific language governing permissions and
 * limitations under the License.
 */

package org.apache.atlas.repository.graph;

import com.google.common.annotations.VisibleForTesting;
import com.google.common.base.Preconditions;
import org.apache.atlas.ApplicationProperties;
import org.apache.atlas.AtlasErrorCode;
import org.apache.atlas.AtlasException;
import org.apache.atlas.discovery.SearchIndexer;
import org.apache.atlas.exception.AtlasBaseException;
import org.apache.atlas.ha.HAConfiguration;
import org.apache.atlas.listener.ActiveStateChangeHandler;
import org.apache.atlas.listener.ChangedTypeDefs;
import org.apache.atlas.listener.TypeDefChangeListener;
import org.apache.atlas.model.TypeCategory;
import org.apache.atlas.model.typedef.AtlasBaseTypeDef;
import org.apache.atlas.model.typedef.AtlasEntityDef;
import org.apache.atlas.model.typedef.AtlasEnumDef;
import org.apache.atlas.model.typedef.AtlasRelationshipDef;
import org.apache.atlas.model.typedef.AtlasStructDef;
import org.apache.atlas.model.typedef.AtlasStructDef.AtlasAttributeDef;
import org.apache.atlas.repository.Constants;
import org.apache.atlas.repository.IndexException;
import org.apache.atlas.repository.RepositoryException;
import org.apache.atlas.repository.graphdb.*;
import org.apache.atlas.repository.store.graph.v2.AtlasGraphUtilsV2;
import org.apache.atlas.type.*;
import org.apache.atlas.type.AtlasStructType.AtlasAttribute;
import org.apache.commons.collections.CollectionUtils;
import org.apache.commons.configuration.Configuration;
import org.apache.commons.lang.StringUtils;
import org.slf4j.Logger;
import org.slf4j.LoggerFactory;
import org.springframework.core.annotation.Order;
import org.springframework.stereotype.Component;

import javax.inject.Inject;
import java.math.BigDecimal;
import java.math.BigInteger;
import java.util.*;

import static org.apache.atlas.ApplicationProperties.INDEX_BACKEND_CONF;
import static org.apache.atlas.model.typedef.AtlasBaseTypeDef.*;
import static org.apache.atlas.repository.Constants.*;
import static org.apache.atlas.repository.graphdb.AtlasCardinality.LIST;
import static org.apache.atlas.repository.graphdb.AtlasCardinality.SET;
import static org.apache.atlas.repository.graphdb.AtlasCardinality.SINGLE;
import static org.apache.atlas.repository.store.graph.v2.AtlasGraphUtilsV2.isReference;
import static org.apache.atlas.type.AtlasStructType.UNIQUE_ATTRIBUTE_SHADE_PROPERTY_PREFIX;
import static org.apache.atlas.type.AtlasTypeUtil.isArrayType;
import static org.apache.atlas.type.AtlasTypeUtil.isMapType;
import static org.apache.atlas.type.Constants.CATEGORIES_PROPERTY_KEY;
import static org.apache.atlas.type.Constants.CATEGORIES_PARENT_PROPERTY_KEY;
import static org.apache.atlas.type.Constants.GLOSSARY_PROPERTY_KEY;
import static org.apache.atlas.type.Constants.MEANINGS_PROPERTY_KEY;
import static org.apache.atlas.type.Constants.MEANINGS_TEXT_PROPERTY_KEY;
import static org.apache.atlas.type.Constants.MEANING_NAMES_PROPERTY_KEY;
import static org.apache.atlas.type.Constants.PENDING_TASKS_PROPERTY_KEY;


/**
 * Adds index for properties of a given type when its added before any instances are added.
 */
@Component
@Order(1)
public class GraphBackedSearchIndexer implements SearchIndexer, ActiveStateChangeHandler, TypeDefChangeListener {

    private static final Logger LOG = LoggerFactory.getLogger(GraphBackedSearchIndexer.class);

    private static final String VERTEX_ID_IN_IMPORT_KEY = "__vIdInImport";
    private static final String EDGE_ID_IN_IMPORT_KEY   = "__eIdInImport";
    private static final List<Class> INDEX_EXCLUSION_CLASSES = new ArrayList() {
        {
            add(BigDecimal.class);
            add(BigInteger.class);
        }
    };

    // Added for type lookup when indexing the new typedefs
    private final AtlasTypeRegistry typeRegistry;
    private final List<IndexChangeListener> indexChangeListeners = new ArrayList<>();

    //allows injection of a dummy graph for testing
    private IAtlasGraphProvider provider;

    private boolean     recomputeIndexedKeys = true;
    private Set<String> vertexIndexKeys      = new HashSet<>();

    public static boolean isValidSearchWeight(int searchWeight) {
        if (searchWeight != -1 ) {
            if (searchWeight < 1 || searchWeight > 10) {
                return false;
            }
        }
        return true;
    }

    public static boolean isStringAttribute(AtlasAttribute attribute) {
        return AtlasBaseTypeDef.ATLAS_TYPE_STRING.equals(attribute.getTypeName());
    }

    public enum UniqueKind { NONE, GLOBAL_UNIQUE, PER_TYPE_UNIQUE }

    @Inject
    public GraphBackedSearchIndexer(AtlasTypeRegistry typeRegistry) throws AtlasException {
        this(new AtlasGraphProvider(), ApplicationProperties.get(), typeRegistry);
    }

    @VisibleForTesting
    GraphBackedSearchIndexer(IAtlasGraphProvider provider, Configuration configuration, AtlasTypeRegistry typeRegistry)
            throws IndexException, RepositoryException {
        this.provider     = provider;
        this.typeRegistry = typeRegistry;
        

        if (!HAConfiguration.isHAEnabled(configuration)) {
            initialize(provider.get());
        }
        notifyInitializationStart();
    }

    public void addIndexListener(IndexChangeListener listener) {
        indexChangeListeners.add(listener);
    }


    /**
     * Initialize global indices for JanusGraph on server activation.
     *
     * Since the indices are shared state, we need to do this only from an active instance.
     */
    @Override
    public void instanceIsActive() throws AtlasException {
        LOG.info("Reacting to active: initializing index");
        try {
            initialize();
        } catch (RepositoryException | IndexException e) {
            throw new AtlasException("Error in reacting to active on initialization", e);
        }
    }

    @Override
    public void instanceIsPassive() {
        LOG.info("Reacting to passive state: No action right now.");
    }

    @Override
    public int getHandlerOrder() {
        return HandlerOrder.GRAPH_BACKED_SEARCH_INDEXER.getOrder();
    }

    @Override
    public void onChange(ChangedTypeDefs changedTypeDefs) throws AtlasBaseException {
        if (LOG.isDebugEnabled()) {
            LOG.debug("Processing changed typedefs {}", changedTypeDefs);
        }

        AtlasGraphManagement management = null;

        try {
            management = provider.get().getManagementSystem();

            // Update index for newly created types
            if (CollectionUtils.isNotEmpty(changedTypeDefs.getCreatedTypeDefs())) {
                for (AtlasBaseTypeDef typeDef : changedTypeDefs.getCreatedTypeDefs()) {
                    updateIndexForTypeDef(management, typeDef);
                }
            }

            // Update index for updated types
            if (CollectionUtils.isNotEmpty(changedTypeDefs.getUpdatedTypeDefs())) {
                for (AtlasBaseTypeDef typeDef : changedTypeDefs.getUpdatedTypeDefs()) {
                    updateIndexForTypeDef(management, typeDef);
                }
            }

            // Invalidate the property key for deleted types
            if (CollectionUtils.isNotEmpty(changedTypeDefs.getDeletedTypeDefs())) {
                for (AtlasBaseTypeDef typeDef : changedTypeDefs.getDeletedTypeDefs()) {
                    deleteIndexForType(management, typeDef);
                }
            }

            //resolve index fields names for the new entity attributes.
            resolveIndexFieldNames(management, changedTypeDefs);

            createEdgeLabels(management, changedTypeDefs.getCreatedTypeDefs());
            createEdgeLabels(management, changedTypeDefs.getUpdatedTypeDefs());

            //Commit indexes
            commit(management);
        } catch (RepositoryException | IndexException e) {
            LOG.error("Failed to update indexes for changed typedefs", e);
            attemptRollback(changedTypeDefs, management);
        }

        notifyChangeListeners(changedTypeDefs);
    }

    @Override
    public void onLoadCompletion() throws AtlasBaseException {
        if(LOG.isDebugEnabled()) {
            LOG.debug("Type definition load completed. Informing the completion to IndexChangeListeners.");
        }

        Collection<AtlasBaseTypeDef> typeDefs = new ArrayList<>();

        typeDefs.addAll(typeRegistry.getAllEntityDefs());
        typeDefs.addAll(typeRegistry.getAllBusinessMetadataDefs());

        ChangedTypeDefs      changedTypeDefs = new ChangedTypeDefs(null, new ArrayList<>(typeDefs), null);
        AtlasGraphManagement management      = null;

        try {
            management = provider.get().getManagementSystem();

            //resolve index fields names
            resolveIndexFieldNames(management, changedTypeDefs);

            //Commit indexes
            commit(management);

            notifyInitializationCompletion(changedTypeDefs);
        } catch (RepositoryException | IndexException e) {
            LOG.error("Failed to update indexes for changed typedefs", e);
            attemptRollback(changedTypeDefs, management);
        }
    }

    public Set<String> getVertexIndexKeys() {
        if (recomputeIndexedKeys) {
            AtlasGraphManagement management = null;

            try {
                management = provider.get().getManagementSystem();

                if (management != null) {
                    AtlasGraphIndex vertexIndex = management.getGraphIndex(VERTEX_INDEX);

                    if (vertexIndex != null) {
                        recomputeIndexedKeys = false;

                        Set<String> indexKeys = new HashSet<>();

                        for (AtlasPropertyKey fieldKey : vertexIndex.getFieldKeys()) {
                            indexKeys.add(fieldKey.getName());
                        }

                        vertexIndexKeys = indexKeys;
                    }

                    management.commit();
                }
            } catch (Exception excp) {
                LOG.error("getVertexIndexKeys(): failed to get indexedKeys from graph", excp);

                if (management != null) {
                    try {
                        management.rollback();
                    } catch (Exception e) {
                        LOG.error("getVertexIndexKeys(): rollback failed", e);
                    }
                }
            }
        }

        return vertexIndexKeys;
    }

    /**
     * Initializes the indices for the graph - create indices for Global AtlasVertex Keys
     */
    private void initialize() throws RepositoryException, IndexException {
        initialize(provider.get());
    }
    
    /**
     * Initializes the indices for the graph - create indices for Global AtlasVertex and AtlasEdge Keys
     */
    private void initialize(AtlasGraph graph) throws RepositoryException, IndexException {
        AtlasGraphManagement management = graph.getManagementSystem();

        try {
            LOG.info("Creating indexes for graph.");

            if (management.getGraphIndex(VERTEX_INDEX) == null) {
                management.createVertexMixedIndex(VERTEX_INDEX, BACKING_INDEX, Collections.emptyList());

                LOG.info("Created index : {}", VERTEX_INDEX);
            }

            if (management.getGraphIndex(EDGE_INDEX) == null) {
                management.createEdgeMixedIndex(EDGE_INDEX, BACKING_INDEX, Collections.emptyList());

                LOG.info("Created index : {}", EDGE_INDEX);
            }

            if (management.getGraphIndex(FULLTEXT_INDEX) == null) {
                management.createFullTextMixedIndex(FULLTEXT_INDEX, BACKING_INDEX, Collections.emptyList());

                LOG.info("Created index : {}", FULLTEXT_INDEX);
            }

            HashMap<String, Object> ES_DATE_FIELD = new HashMap<>();
            ES_DATE_FIELD.put("type", "date");
            ES_DATE_FIELD.put("format", "epoch_millis");
            HashMap<String, HashMap<String, Object>> TIMESTAMP_MULTIFIELDS = new HashMap<>();
            TIMESTAMP_MULTIFIELDS.put("date", ES_DATE_FIELD);

            HashMap<String, Object> ES_KEYWORD_FIELD = new HashMap<>();
            ES_KEYWORD_FIELD.put("type", "keyword");
            ES_KEYWORD_FIELD.put("normalizer", "atlan_normalizer");
            HashMap<String, HashMap<String, Object>> KEYWORD_MULTIFIELD = new HashMap<>();
            KEYWORD_MULTIFIELD.put("keyword", ES_KEYWORD_FIELD);

            HashMap<String, Object> ES_GLOSSARY_ANALYZER_TEXT_FIELD = new HashMap<>();
            ES_GLOSSARY_ANALYZER_TEXT_FIELD.put("type", "text");
            ES_GLOSSARY_ANALYZER_TEXT_FIELD.put("analyzer", "atlan_glossary_analyzer");
            HashMap<String, HashMap<String, Object>> ES_GLOSSARY_ANALYZER_MULTIFIELD = new HashMap<>();
            ES_GLOSSARY_ANALYZER_MULTIFIELD.put("text", ES_GLOSSARY_ANALYZER_TEXT_FIELD);

            HashMap<String, Object> ES_SPACE_ANALYZER_TEXT_FIELD = new HashMap<>();
            ES_SPACE_ANALYZER_TEXT_FIELD.put("type", "text");
            ES_SPACE_ANALYZER_TEXT_FIELD.put("analyzer", "whitespace");
            HashMap<String, HashMap<String, Object>> ES_SPACE_ANALYZER_MULTIFIELD = new HashMap<>();
            ES_SPACE_ANALYZER_MULTIFIELD.put("text", ES_SPACE_ANALYZER_TEXT_FIELD);

            HashMap<String, Object> ES_ATLAN_TEXT_ANALYZER_CONFIG = new HashMap<>();
            ES_ATLAN_TEXT_ANALYZER_CONFIG.put("analyzer", "atlan_text_analyzer");

            HashMap<String, Object> ES_ATLAN_TEXT_COMMA_ANALYZER_CONFIG = new HashMap<>();
            ES_ATLAN_TEXT_COMMA_ANALYZER_CONFIG.put("analyzer", "atlan_text_comma_analyzer");

            // create vertex indexes
            createCommonVertexIndex(management, GUID_PROPERTY_KEY, UniqueKind.GLOBAL_UNIQUE, String.class, SINGLE, true, false, true);
            createCommonVertexIndex(management, HISTORICAL_GUID_PROPERTY_KEY, UniqueKind.GLOBAL_UNIQUE, String.class, SINGLE, true, false);

            createCommonVertexIndex(management, TYPENAME_PROPERTY_KEY, UniqueKind.GLOBAL_UNIQUE, String.class, SINGLE, true, false);
            createCommonVertexIndex(management, TYPESERVICETYPE_PROPERTY_KEY, UniqueKind.NONE, String.class, SINGLE, true, false);
            createCommonVertexIndex(management, VERTEX_TYPE_PROPERTY_KEY, UniqueKind.NONE, String.class, SINGLE, true, false);
            createCommonVertexIndex(management, VERTEX_ID_IN_IMPORT_KEY, UniqueKind.NONE, Long.class, SINGLE, true, false);

            createCommonVertexIndex(management, ENTITY_TYPE_PROPERTY_KEY, UniqueKind.NONE, String.class, SINGLE, true, false, false, new HashMap<>(), KEYWORD_MULTIFIELD);
            createCommonVertexIndex(management, SUPER_TYPES_PROPERTY_KEY, UniqueKind.NONE, String.class, SET, true, false, false, new HashMap<>(), KEYWORD_MULTIFIELD);
            createCommonVertexIndex(management, TIMESTAMP_PROPERTY_KEY, UniqueKind.NONE, Long.class, SINGLE, false, false, false, new HashMap<>(), TIMESTAMP_MULTIFIELDS);
            createCommonVertexIndex(management, MODIFICATION_TIMESTAMP_PROPERTY_KEY, UniqueKind.NONE, Long.class, SINGLE, false, false, false, new HashMap<>(), TIMESTAMP_MULTIFIELDS);
            createCommonVertexIndex(management, STATE_PROPERTY_KEY, UniqueKind.NONE, String.class, SINGLE, false, false, true);
            createCommonVertexIndex(management, CREATED_BY_KEY, UniqueKind.NONE, String.class, SINGLE, false, false, true);
            createCommonVertexIndex(management, CLASSIFICATION_TEXT_KEY, UniqueKind.NONE, String.class, SINGLE, false, false, false, new HashMap<>(), ES_SPACE_ANALYZER_MULTIFIELD);
            createCommonVertexIndex(management, MODIFIED_BY_KEY, UniqueKind.NONE, String.class, SINGLE, false, false, true);
            createCommonVertexIndex(management, CLASSIFICATION_NAMES_KEY, UniqueKind.NONE, String.class, SINGLE, true, false);
            createCommonVertexIndex(management, PROPAGATED_CLASSIFICATION_NAMES_KEY, UniqueKind.NONE, String.class, SINGLE, true, false);
            createCommonVertexIndex(management, TRAIT_NAMES_PROPERTY_KEY, UniqueKind.NONE, String.class, SET, true, true, true);
            createCommonVertexIndex(management, PROPAGATED_TRAIT_NAMES_PROPERTY_KEY, UniqueKind.NONE, String.class, LIST, true, true, true);
            createCommonVertexIndex(management, PENDING_TASKS_PROPERTY_KEY, UniqueKind.NONE, String.class, SET, true, false);
            createCommonVertexIndex(management, IS_INCOMPLETE_PROPERTY_KEY, UniqueKind.NONE, Integer.class, SINGLE, true, true);
            createCommonVertexIndex(management, CUSTOM_ATTRIBUTES_PROPERTY_KEY, UniqueKind.NONE, String.class, SINGLE, true, false);
            createCommonVertexIndex(management, LABELS_PROPERTY_KEY, UniqueKind.NONE, String.class, SINGLE, true, false);
            createCommonVertexIndex(management, ENTITY_DELETED_TIMESTAMP_PROPERTY_KEY, UniqueKind.NONE, Long.class, SINGLE, true, false);

            createCommonVertexIndex(management, PATCH_ID_PROPERTY_KEY, UniqueKind.GLOBAL_UNIQUE, String.class, SINGLE, true, false);
            createCommonVertexIndex(management, PATCH_DESCRIPTION_PROPERTY_KEY, UniqueKind.NONE, String.class, SINGLE, true, false);
            createCommonVertexIndex(management, PATCH_TYPE_PROPERTY_KEY, UniqueKind.NONE, String.class, SINGLE, true, false);
            createCommonVertexIndex(management, PATCH_ACTION_PROPERTY_KEY, UniqueKind.NONE, String.class, SINGLE, true, false);
            createCommonVertexIndex(management, PATCH_STATE_PROPERTY_KEY, UniqueKind.NONE, String.class, SINGLE, true, false);
            createCommonVertexIndex(management, MEANINGS_PROPERTY_KEY, UniqueKind.NONE, String.class, SET, true, false, true);
            createCommonVertexIndex(management, MEANINGS_TEXT_PROPERTY_KEY, UniqueKind.NONE, String.class, SINGLE, true, false, false, ES_ATLAN_TEXT_COMMA_ANALYZER_CONFIG, new HashMap<>());
            createCommonVertexIndex(management, MEANING_NAMES_PROPERTY_KEY, UniqueKind.NONE, String.class, LIST, true, false, true, new HashMap<>(), ES_GLOSSARY_ANALYZER_MULTIFIELD);
            createCommonVertexIndex(management, GLOSSARY_PROPERTY_KEY, UniqueKind.NONE, String.class, SINGLE, true, false, true);
            createCommonVertexIndex(management, CATEGORIES_PROPERTY_KEY, UniqueKind.NONE, String.class, SET, true, false, true);
            createCommonVertexIndex(management, CATEGORIES_PARENT_PROPERTY_KEY, UniqueKind.NONE, String.class, SINGLE, true, false, true);


            // tasks
            createCommonVertexIndex(management, TASK_GUID, UniqueKind.GLOBAL_UNIQUE, String.class, SINGLE, true, false);
            createCommonVertexIndex(management, TASK_TYPE_PROPERTY_KEY, UniqueKind.NONE, String.class, SINGLE, true, false);
            createCommonVertexIndex(management, TASK_CREATED_TIME, UniqueKind.NONE, Long.class, SINGLE, true, false);
            createCommonVertexIndex(management, TASK_STATUS, UniqueKind.NONE, String.class, SINGLE, true, false);

            createCommonVertexIndex(management, TASK_TYPE, UniqueKind.NONE, String.class, SINGLE, true, false, true);
            createCommonVertexIndex(management, TASK_CREATED_BY, UniqueKind.NONE, String.class, SINGLE, false, false, true);
            createCommonVertexIndex(management, TASK_CLASSIFICATION_ID, UniqueKind.NONE, String.class, SINGLE, false, false, true);
            createCommonVertexIndex(management, TASK_ENTITY_GUID, UniqueKind.NONE, String.class, SINGLE, false, false, true);
            createCommonVertexIndex(management, TASK_ERROR_MESSAGE, UniqueKind.NONE, String.class, SINGLE, false, false);
            createCommonVertexIndex(management, TASK_ATTEMPT_COUNT, UniqueKind.NONE, Integer.class, SINGLE, false, false);

            createCommonVertexIndex(management, TASK_UPDATED_TIME, UniqueKind.NONE, Long.class, SINGLE, false, false);
            createCommonVertexIndex(management, TASK_TIME_TAKEN_IN_SECONDS, UniqueKind.NONE, Long.class, SINGLE, false, false);
            createCommonVertexIndex(management, TASK_START_TIME, UniqueKind.NONE, Long.class, SINGLE, false, false);
            createCommonVertexIndex(management, TASK_END_TIME, UniqueKind.NONE, Long.class, SINGLE, false, false);

            // index recovery
            createCommonVertexIndex(management, PROPERTY_KEY_INDEX_RECOVERY_NAME, UniqueKind.GLOBAL_UNIQUE, String.class, SINGLE, true, false);

            // create vertex-centric index
            createVertexCentricIndex(management, CLASSIFICATION_LABEL, AtlasEdgeDirection.BOTH, CLASSIFICATION_EDGE_NAME_PROPERTY_KEY, String.class, SINGLE);
            createVertexCentricIndex(management, CLASSIFICATION_LABEL, AtlasEdgeDirection.BOTH, CLASSIFICATION_EDGE_IS_PROPAGATED_PROPERTY_KEY, Boolean.class, SINGLE);
            createVertexCentricIndex(management, CLASSIFICATION_LABEL, AtlasEdgeDirection.BOTH, Arrays.asList(CLASSIFICATION_EDGE_NAME_PROPERTY_KEY, CLASSIFICATION_EDGE_IS_PROPAGATED_PROPERTY_KEY));

            // create edge indexes
            createEdgeIndex(management, RELATIONSHIP_GUID_PROPERTY_KEY, String.class, SINGLE, true);
            createEdgeIndex(management, EDGE_ID_IN_IMPORT_KEY, String.class, SINGLE, true);
            createEdgeIndex(management, ATTRIBUTE_INDEX_PROPERTY_KEY, Integer.class, SINGLE, true);

            // create fulltext indexes
            createFullTextIndex(management, ENTITY_TEXT_PROPERTY_KEY, String.class, SINGLE);

            createPropertyKey(management, IS_PROXY_KEY, Boolean.class, SINGLE);
            createPropertyKey(management, PROVENANCE_TYPE_KEY, Integer.class, SINGLE);
            createPropertyKey(management, HOME_ID_KEY, String.class, SINGLE);

            commit(management);

            LOG.info("Index creation for global keys complete.");
        } catch (Throwable t) {
            LOG.error("GraphBackedSearchIndexer.initialize() failed", t);

            rollback(management);
            throw new RepositoryException(t);
        }
    }

    private void resolveIndexFieldNames(AtlasGraphManagement managementSystem, ChangedTypeDefs changedTypeDefs) {
        List<? extends AtlasBaseTypeDef> createdTypeDefs = changedTypeDefs.getCreatedTypeDefs();

        if(createdTypeDefs != null) {
            resolveIndexFieldNames(managementSystem, createdTypeDefs);
        }

        List<? extends AtlasBaseTypeDef> updatedTypeDefs = changedTypeDefs.getUpdatedTypeDefs();

        if(updatedTypeDefs != null) {
            resolveIndexFieldNames(managementSystem, updatedTypeDefs);
        }
    }

    private void resolveIndexFieldNames(AtlasGraphManagement managementSystem, List<? extends AtlasBaseTypeDef> typeDefs) {
        for(AtlasBaseTypeDef baseTypeDef: typeDefs) {
            if(TypeCategory.ENTITY.equals(baseTypeDef.getCategory())) {
                AtlasEntityType entityType = typeRegistry.getEntityTypeByName(baseTypeDef.getName());

                resolveIndexFieldNames(managementSystem, entityType);
            } else if(TypeCategory.BUSINESS_METADATA.equals(baseTypeDef.getCategory())) {
                AtlasBusinessMetadataType businessMetadataType = typeRegistry.getBusinessMetadataTypeByName(baseTypeDef.getName());

                resolveIndexFieldNames(managementSystem, businessMetadataType);
            } else {
                LOG.debug("Ignoring type definition {}", baseTypeDef.getName());
            }
        }
    }

    private void resolveIndexFieldNames(AtlasGraphManagement managementSystem, AtlasStructType structType) {
        for(AtlasAttribute attribute: structType.getAllAttributes().values()) {
            resolveIndexFieldName(managementSystem, attribute);
        }
    }

    private void resolveIndexFieldName(AtlasGraphManagement managementSystem, AtlasAttribute attribute) {
        try {
            if (attribute.getIndexFieldName() == null && TypeCategory.PRIMITIVE.equals(attribute.getAttributeType().getTypeCategory())) {
                AtlasStructType definedInType = attribute.getDefinedInType();
                AtlasAttribute  baseInstance  = definedInType != null ? definedInType.getAttribute(attribute.getName()) : null;

                if (baseInstance != null && baseInstance.getIndexFieldName() != null) {
                    attribute.setIndexFieldName(baseInstance.getIndexFieldName());
                } else if (isIndexApplicable(getPrimitiveClass(attribute.getTypeName()), toAtlasCardinality(attribute.getAttributeDef().getCardinality()))) {
                    AtlasPropertyKey propertyKey = managementSystem.getPropertyKey(attribute.getVertexPropertyName());
                    boolean isStringField = AtlasAttributeDef.IndexType.STRING.equals(attribute.getIndexType());
                    if (propertyKey != null) {
                        String indexFieldName = managementSystem.getIndexFieldName(Constants.VERTEX_INDEX, propertyKey, isStringField);

                        attribute.setIndexFieldName(indexFieldName);

                        if (baseInstance != null) {
                            baseInstance.setIndexFieldName(indexFieldName);
                        }

                        typeRegistry.addIndexFieldName(attribute.getVertexPropertyName(), indexFieldName);
<<<<<<< HEAD
                        if (LOG.isDebugEnabled()){
=======

                        if (LOG.isDebugEnabled()) {
>>>>>>> b74e9d5f
                            LOG.debug("Property {} is mapped to index field name {}", attribute.getQualifiedName(), attribute.getIndexFieldName());
                        }
                    } else {
                        LOG.warn("resolveIndexFieldName(attribute={}): propertyKey is null for vertextPropertyName={}", attribute.getQualifiedName(), attribute.getVertexPropertyName());
                    }
                }
            }
        } catch (Exception excp) {
            LOG.warn("resolveIndexFieldName(attribute={}) failed.", attribute.getQualifiedName(), excp);
        }
    }

    private void createCommonVertexIndex(AtlasGraphManagement management,
                                         String propertyName,
                                         UniqueKind uniqueKind,
                                         Class propertyClass,
                                         AtlasCardinality cardinality,
                                         boolean createCompositeIndex,
                                         boolean createCompositeIndexWithTypeAndSuperTypes,boolean isStringField ) {
        createCommonVertexIndex(management, propertyName, uniqueKind, propertyClass, cardinality, createCompositeIndex, createCompositeIndexWithTypeAndSuperTypes, isStringField, new HashMap<>(), new HashMap<>());
    }

    private void createCommonVertexIndex(AtlasGraphManagement management,
                                         String propertyName,
                                         UniqueKind uniqueKind,
                                         Class propertyClass,
                                         AtlasCardinality cardinality,
                                         boolean createCompositeIndex,
                                         boolean createCompositeIndexWithTypeAndSuperTypes) {
        createCommonVertexIndex(management, propertyName, uniqueKind, propertyClass, cardinality, createCompositeIndex, createCompositeIndexWithTypeAndSuperTypes, false, new HashMap<>(), new HashMap<>());
    }

    private void createCommonVertexIndex(AtlasGraphManagement management,
                                         String propertyName,
                                         UniqueKind uniqueKind,
                                         Class propertyClass,
                                         AtlasCardinality cardinality,
                                         boolean createCompositeIndex,
                                         boolean createCompositeIndexWithTypeAndSuperTypes,
                                         boolean isStringField, HashMap<String, Object> indexTypeESConfig, HashMap<String, HashMap<String, Object>> indexTypeESFields) {
        if(isStringField && String.class.equals(propertyClass)) {

            propertyName = AtlasAttribute.VERTEX_PROPERTY_PREFIX_STRING_INDEX_TYPE +propertyName;
            LOG.debug("Creating the common attribute '{}' as string field.", propertyName);
        }

        final String indexFieldName = createVertexIndex(management,
                                                        propertyName,
                                                        uniqueKind,
                                                        propertyClass,
                                                        cardinality,
                                                        createCompositeIndex,
                                                        createCompositeIndexWithTypeAndSuperTypes, isStringField, indexTypeESConfig, indexTypeESFields);
        if(indexFieldName != null) {
            typeRegistry.addIndexFieldName(propertyName, indexFieldName);
        }
    }

    private void addIndexForType(AtlasGraphManagement management, AtlasBaseTypeDef typeDef) {
        if (typeDef instanceof AtlasEnumDef) {
            // Only handle complex types like Struct, Classification and Entity
            return;
        }
        if (typeDef instanceof AtlasStructDef) {
            AtlasStructDef structDef = (AtlasStructDef) typeDef;
            List<AtlasAttributeDef> attributeDefs = structDef.getAttributeDefs();
            if (CollectionUtils.isNotEmpty(attributeDefs)) {
                for (AtlasAttributeDef attributeDef : attributeDefs) {
                    createIndexForAttribute(management, structDef, attributeDef);
                }
            }
        } else if (!AtlasTypeUtil.isBuiltInType(typeDef.getName())){
            throw new IllegalArgumentException("bad data type" + typeDef.getName());
        }
    }

    private void deleteIndexForType(AtlasGraphManagement management, AtlasBaseTypeDef typeDef) {
        Preconditions.checkNotNull(typeDef, "Cannot process null typedef");

        if (LOG.isDebugEnabled()) {
            LOG.debug("Deleting indexes for type {}", typeDef.getName());
        }

        if (typeDef instanceof AtlasStructDef) {
            AtlasStructDef          structDef     = (AtlasStructDef) typeDef;
            List<AtlasAttributeDef> attributeDefs = structDef.getAttributeDefs();

            if (CollectionUtils.isNotEmpty(attributeDefs)) {
                for (AtlasAttributeDef attributeDef : attributeDefs) {
                    deleteIndexForAttribute(management, typeDef.getName(), attributeDef);
                }
            }
        }

        LOG.info("Completed deleting indexes for type {}", typeDef.getName());
    }

    private void createIndexForAttribute(AtlasGraphManagement management, AtlasStructDef structDef, AtlasAttributeDef attributeDef) {
        final String     propertyName   = AtlasAttribute.generateVertexPropertyName(attributeDef);
        AtlasCardinality cardinality    = toAtlasCardinality(attributeDef.getCardinality());
        boolean          isUnique       = attributeDef.getIsUnique();
        boolean          isIndexable    = attributeDef.getIsIndexable();
        String           attribTypeName = attributeDef.getTypeName();
        boolean          isBuiltInType  = AtlasTypeUtil.isBuiltInType(attribTypeName);
        boolean          isArrayType    = isArrayType(attribTypeName);
        boolean          isArrayOfPrimitiveType    = false;
        boolean          isArrayOfEnum             = false;
        AtlasType        arrayElementType    = null;
        boolean          isMapType      = isMapType(attribTypeName);
        final String     uniqPropName   = isUnique ? AtlasGraphUtilsV2.encodePropertyKey(UNIQUE_ATTRIBUTE_SHADE_PROPERTY_PREFIX + attributeDef.getName()) : null;
        final AtlasAttributeDef.IndexType indexType      = attributeDef.getIndexType();
        HashMap<String, Object> indexTypeESConfig = attributeDef.getIndexTypeESConfig();
        HashMap<String, HashMap<String, Object>> indexTypeESFields = attributeDef.getIndexTypeESFields();

        try {
            AtlasType atlasType     = typeRegistry.getType(structDef.getName());
            AtlasType attributeType = typeRegistry.getType(attribTypeName);

            if (isClassificationType(attributeType)) {
                LOG.warn("Ignoring non-indexable attribute {}", attribTypeName);
            }

            if (isArrayType) {
                createLabelIfNeeded(management, propertyName, attribTypeName);

                AtlasArrayType arrayType   = (AtlasArrayType) attributeType;
                boolean        isReference = isReference(arrayType.getElementType());
                arrayElementType = arrayType.getElementType();
                isArrayOfPrimitiveType = arrayElementType.getTypeCategory().equals(TypeCategory.PRIMITIVE);
                isArrayOfEnum = arrayElementType.getTypeCategory().equals(TypeCategory.ENUM);

                if (!isReference && !isArrayOfPrimitiveType && !isArrayOfEnum) {
                    createPropertyKey(management, propertyName, ArrayList.class, SINGLE);
                }
            }

            if (isMapType) {
                createLabelIfNeeded(management, propertyName, attribTypeName);

                AtlasMapType mapType     = (AtlasMapType) attributeType;
                boolean      isReference = isReference(mapType.getValueType());

                if (!isReference) {
                    createPropertyKey(management, propertyName, HashMap.class, SINGLE);
                }
            }

            if (isEntityType(attributeType)) {
                createEdgeLabel(management, propertyName);

            } else if (isBuiltInType || isArrayOfPrimitiveType || isArrayOfEnum) {
                if (isRelationshipType(atlasType)) {
                    createEdgeIndex(management, propertyName, getPrimitiveClass(attribTypeName), cardinality, false);
                } else {
                    Class primitiveClassType;
                    boolean isStringField = false;

                    if (isArrayOfEnum) {
                        primitiveClassType = String.class;
                    } else {
                        primitiveClassType = isArrayOfPrimitiveType ? getPrimitiveClass(arrayElementType.getTypeName()): getPrimitiveClass(attribTypeName);
                    }

                    if(primitiveClassType == String.class) {
                        isStringField = AtlasAttributeDef.IndexType.STRING.equals(indexType);
                    }

                    createVertexIndex(management, propertyName, UniqueKind.NONE, primitiveClassType, cardinality, isIndexable, false, isStringField, indexTypeESConfig, indexTypeESFields);

                    if (uniqPropName != null) {
                        createVertexIndex(management, uniqPropName, UniqueKind.PER_TYPE_UNIQUE, primitiveClassType, cardinality, isIndexable, true, isStringField);
                    }

                }
            } else if (isEnumType(attributeType)) {
                if (isRelationshipType(atlasType)) {
                    createEdgeIndex(management, propertyName, String.class, cardinality, false);
                } else {
                    boolean isStringField = AtlasAttributeDef.IndexType.STRING.equals(indexType);
                    createVertexIndex(management, propertyName, UniqueKind.NONE, String.class, cardinality, isIndexable, false, isStringField, indexTypeESConfig, indexTypeESFields);

                    if (uniqPropName != null) {
                        createVertexIndex(management, uniqPropName, UniqueKind.PER_TYPE_UNIQUE, String.class, cardinality, isIndexable, true, false);
                    }
                }
            } else if (isStructType(attributeType)) {
                AtlasStructDef attribureStructDef = typeRegistry.getStructDefByName(attribTypeName);
                updateIndexForTypeDef(management, attribureStructDef);
            }
        } catch (AtlasBaseException e) {
            LOG.error("No type exists for {}", attribTypeName, e);
        }
    }

    private void deleteIndexForAttribute(AtlasGraphManagement management, String typeName, AtlasAttributeDef attributeDef) {
        final String propertyName = AtlasGraphUtilsV2.encodePropertyKey(typeName + "." + attributeDef.getName());

        try {
            if (management.containsPropertyKey(propertyName)) {
                LOG.info("Deleting propertyKey {}, for attribute {}.{}", propertyName, typeName, attributeDef.getName());

                management.deletePropertyKey(propertyName);
            }
        } catch (Exception excp) {
            LOG.warn("Failed to delete propertyKey {}, for attribute {}.{}", propertyName, typeName, attributeDef.getName());
        }
    }

    private void createLabelIfNeeded(final AtlasGraphManagement management, final String propertyName, final String attribTypeName) {
        // If any of the referenced typename is of type Entity or Struct then the edge label needs to be created
        for (String typeName : AtlasTypeUtil.getReferencedTypeNames(attribTypeName)) {
            if (typeRegistry.getEntityDefByName(typeName) != null || typeRegistry.getStructDefByName(typeName) != null) {
                // Create the edge label upfront to avoid running into concurrent call issue (ATLAS-2092)
                createEdgeLabel(management, propertyName);
            }
        }
    }

    private boolean isEntityType(AtlasType type) {
        return type instanceof AtlasEntityType;
    }

    private boolean isClassificationType(AtlasType type) {
        return type instanceof AtlasClassificationType;
    }

    private boolean isEnumType(AtlasType type) {
        return type instanceof AtlasEnumType;
    }

    private boolean isStructType(AtlasType type) {
        return type instanceof AtlasStructType;
    }

    private boolean isRelationshipType(AtlasType type) {
        return type instanceof AtlasRelationshipType;
    }

    public Class getPrimitiveClass(String attribTypeName) {
        String attributeTypeName = attribTypeName.toLowerCase();

        switch (attributeTypeName) {
            case ATLAS_TYPE_BOOLEAN:
                return Boolean.class;
            case ATLAS_TYPE_BYTE:
                return Byte.class;
            case ATLAS_TYPE_SHORT:
                return Short.class;
            case ATLAS_TYPE_INT:
                return Integer.class;
            case ATLAS_TYPE_LONG:
            case ATLAS_TYPE_DATE:
                return Long.class;
            case ATLAS_TYPE_FLOAT:
                return Float.class;
            case ATLAS_TYPE_DOUBLE:
                return Double.class;
            case ATLAS_TYPE_BIGINTEGER:
                return BigInteger.class;
            case ATLAS_TYPE_BIGDECIMAL:
                return BigDecimal.class;
            case ATLAS_TYPE_STRING:
                return String.class;
        }

        throw new IllegalArgumentException(String.format("Unknown primitive typename %s", attribTypeName));
    }

    public AtlasCardinality toAtlasCardinality(AtlasAttributeDef.Cardinality cardinality) {
        switch (cardinality) {
            case SINGLE:
                return SINGLE;
            case LIST:
                return LIST;
            case SET:
                return SET;
        }
        // Should never reach this point
        throw new IllegalArgumentException(String.format("Bad cardinality %s", cardinality));
    }

    private void createEdgeLabel(final AtlasGraphManagement management, final String propertyName) {
        // Create the edge label upfront to avoid running into concurrent call issue (ATLAS-2092)
        // ATLAS-2092 addresses this problem by creating the edge label upfront while type creation
        // which resolves the race condition during the entity creation

        String label = Constants.INTERNAL_PROPERTY_KEY_PREFIX + propertyName;

        createEdgeLabelUsingLabelName(management, label);
    }

    private void createEdgeLabelUsingLabelName(final AtlasGraphManagement management, final String label) {
        if (StringUtils.isEmpty(label)) {
            return;
        }

        org.apache.atlas.repository.graphdb.AtlasEdgeLabel edgeLabel = management.getEdgeLabel(label);

        if (edgeLabel == null) {
            management.makeEdgeLabel(label);

            LOG.info("Created edge label {} ", label);
        }
    }

    private AtlasPropertyKey createPropertyKey(AtlasGraphManagement management, String propertyName, Class propertyClass, AtlasCardinality cardinality) {
        AtlasPropertyKey propertyKey = management.getPropertyKey(propertyName);

        if (propertyKey == null) {
            propertyKey = management.makePropertyKey(propertyName, propertyClass, cardinality);
        }

        return propertyKey;
    }

    public String createVertexIndex(AtlasGraphManagement management, String propertyName, UniqueKind uniqueKind, Class propertyClass,
                                    AtlasCardinality cardinality, boolean createCompositeIndex, boolean createCompositeIndexWithTypeAndSuperTypes, boolean isStringField) {
        return createVertexIndex(management, propertyName, uniqueKind, propertyClass,
                cardinality, createCompositeIndex,createCompositeIndexWithTypeAndSuperTypes, isStringField, new HashMap<>(), new HashMap<>());
    }

    public String createVertexIndex(AtlasGraphManagement management, String propertyName, UniqueKind uniqueKind, Class propertyClass,
                                  AtlasCardinality cardinality, boolean createCompositeIndex, boolean createCompositeIndexWithTypeAndSuperTypes, boolean isStringField, HashMap<String, Object> indexTypeESConfig, HashMap<String, HashMap<String, Object>> indexTypeESFields) {
        String indexFieldName = null;

        if (propertyName != null) {
            AtlasPropertyKey propertyKey = management.getPropertyKey(propertyName);

            if (propertyKey == null) {
                propertyKey = management.makePropertyKey(propertyName, propertyClass, cardinality);
            }

            if (isIndexApplicable(propertyClass, cardinality) && !management.getGraphIndex(VERTEX_INDEX).getFieldKeys().contains(propertyKey)) {
                if (LOG.isDebugEnabled()) {
                    LOG.debug("Creating backing index for vertex property {} of type {} ", propertyName, propertyClass.getName());
                }

                indexFieldName = management.addMixedIndex(VERTEX_INDEX, propertyKey, isStringField, indexTypeESConfig, indexTypeESFields);
                LOG.info("Created backing index for vertex property {} of type {} ", propertyName, propertyClass.getName());
            }

            if(indexFieldName == null && isIndexApplicable(propertyClass, cardinality)) {
                indexFieldName = management.getIndexFieldName(VERTEX_INDEX, propertyKey, isStringField);
            }

            if (propertyKey != null) {
                if (createCompositeIndex || uniqueKind == UniqueKind.GLOBAL_UNIQUE || uniqueKind == UniqueKind.PER_TYPE_UNIQUE) {
                    createVertexCompositeIndex(management, propertyClass, propertyKey, uniqueKind == UniqueKind.GLOBAL_UNIQUE);
                }

                if (createCompositeIndexWithTypeAndSuperTypes) {
                    createVertexCompositeIndexWithTypeName(management, propertyClass, propertyKey, uniqueKind == UniqueKind.PER_TYPE_UNIQUE);
                    createVertexCompositeIndexWithSuperTypeName(management, propertyClass, propertyKey);
                }
            } else {
                LOG.warn("Index not created for {}: propertyKey is null", propertyName);
            }
        }

        return indexFieldName;
    }

    private void createVertexCentricIndex(AtlasGraphManagement management, String edgeLabel, AtlasEdgeDirection edgeDirection,
                                          String propertyName, Class propertyClass, AtlasCardinality cardinality) {
        AtlasPropertyKey propertyKey = management.getPropertyKey(propertyName);

        if (propertyKey == null) {
            propertyKey = management.makePropertyKey(propertyName, propertyClass, cardinality);
        }

        if (LOG.isDebugEnabled()) {
            LOG.debug("Creating vertex-centric index for edge label: {} direction: {} for property: {} of type: {} ",
                    edgeLabel, edgeDirection.name(), propertyName, propertyClass.getName());
        }

        final String indexName = edgeLabel + propertyKey.getName();

        if (!management.edgeIndexExist(edgeLabel, indexName)) {
            management.createEdgeIndex(edgeLabel, indexName, edgeDirection, Collections.singletonList(propertyKey));

            LOG.info("Created vertex-centric index for edge label: {} direction: {} for property: {} of type: {}",
                    edgeLabel, edgeDirection.name(), propertyName, propertyClass.getName());
        }
    }

    private void createVertexCentricIndex(AtlasGraphManagement management, String edgeLabel, AtlasEdgeDirection edgeDirection, List<String> propertyNames) {
        if (LOG.isDebugEnabled()) {
            LOG.debug("Creating vertex-centric index for edge label: {} direction: {} for properties: {}",
                    edgeLabel, edgeDirection.name(), propertyNames);
        }

        String                 indexName    = edgeLabel;
        List<AtlasPropertyKey> propertyKeys = new ArrayList<>();

        for (String propertyName : propertyNames) {
            AtlasPropertyKey propertyKey = management.getPropertyKey(propertyName);

            if (propertyKey != null) {
                propertyKeys.add(propertyKey);
                indexName = indexName + propertyKey.getName();
            }
        }

        if (!management.edgeIndexExist(edgeLabel, indexName) && CollectionUtils.isNotEmpty(propertyKeys)) {
            management.createEdgeIndex(edgeLabel, indexName, edgeDirection, propertyKeys);

            LOG.info("Created vertex-centric index for edge label: {} direction: {} for properties: {}", edgeLabel, edgeDirection.name(), propertyNames);
        }
    }


    private void createEdgeIndex(AtlasGraphManagement management, String propertyName, Class propertyClass,
                                 AtlasCardinality cardinality, boolean createCompositeIndex) {
        if (propertyName != null) {
            AtlasPropertyKey propertyKey = management.getPropertyKey(propertyName);

            if (propertyKey == null) {
                propertyKey = management.makePropertyKey(propertyName, propertyClass, cardinality);

                if (isIndexApplicable(propertyClass, cardinality)) {
                    if (LOG.isDebugEnabled()) {
                        LOG.debug("Creating backing index for edge property {} of type {} ", propertyName, propertyClass.getName());
                    }

                    management.addMixedIndex(EDGE_INDEX, propertyKey, false);

                    LOG.info("Created backing index for edge property {} of type {} ", propertyName, propertyClass.getName());
                }
            }

            if (propertyKey != null) {
                if (createCompositeIndex) {
                    createEdgeCompositeIndex(management, propertyClass, propertyKey);
                }
            } else {
                LOG.warn("Index not created for {}: propertyKey is null", propertyName);
            }
        }
    }

    private AtlasPropertyKey createFullTextIndex(AtlasGraphManagement management, String propertyName, Class propertyClass,
                                                 AtlasCardinality cardinality) {
        AtlasPropertyKey propertyKey = management.getPropertyKey(propertyName);

        if (propertyKey == null) {
            propertyKey = management.makePropertyKey(propertyName, propertyClass, cardinality);

            if (isIndexApplicable(propertyClass, cardinality)) {
                if (LOG.isDebugEnabled()) {
                    LOG.debug("Creating backing index for vertex property {} of type {} ", propertyName, propertyClass.getName());
                }

                management.addMixedIndex(FULLTEXT_INDEX, propertyKey, false);

                LOG.info("Created backing index for vertex property {} of type {} ", propertyName, propertyClass.getName());
            }

            LOG.info("Created index {}", FULLTEXT_INDEX);
        }

        return propertyKey;
    }
    
    private void createVertexCompositeIndex(AtlasGraphManagement management, Class propertyClass, AtlasPropertyKey propertyKey,
                                            boolean enforceUniqueness) {
        String propertyName = propertyKey.getName();

        if (LOG.isDebugEnabled()) {
            LOG.debug("Creating composite index for property {} of type {}; isUnique={} ", propertyName, propertyClass.getName(), enforceUniqueness);
        }

        AtlasGraphIndex existingIndex = management.getGraphIndex(propertyName);

        if (existingIndex == null) {
            management.createVertexCompositeIndex(propertyName, enforceUniqueness, Collections.singletonList(propertyKey));

            LOG.info("Created composite index for property {} of type {}; isUnique={} ", propertyName, propertyClass.getName(), enforceUniqueness);
        }
    }

    private void createEdgeCompositeIndex(AtlasGraphManagement management, Class propertyClass, AtlasPropertyKey propertyKey) {
        String propertyName = propertyKey.getName();

        if (LOG.isDebugEnabled()) {
            LOG.debug("Creating composite index for property {} of type {}", propertyName, propertyClass.getName());
        }

        AtlasGraphIndex existingIndex = management.getGraphIndex(propertyName);

        if (existingIndex == null) {
            management.createEdgeCompositeIndex(propertyName, false, Collections.singletonList(propertyKey));

            LOG.info("Created composite index for property {} of type {}", propertyName, propertyClass.getName());
        }
    }

    private void createVertexCompositeIndexWithTypeName(AtlasGraphManagement management, Class propertyClass, AtlasPropertyKey propertyKey, boolean isUnique) {
        createVertexCompositeIndexWithSystemProperty(management, propertyClass, propertyKey, ENTITY_TYPE_PROPERTY_KEY, SINGLE, isUnique);
    }

    private void createVertexCompositeIndexWithSuperTypeName(AtlasGraphManagement management, Class propertyClass, AtlasPropertyKey propertyKey) {
        createVertexCompositeIndexWithSystemProperty(management, propertyClass, propertyKey, SUPER_TYPES_PROPERTY_KEY, SET, false);
    }

    private void createVertexCompositeIndexWithSystemProperty(AtlasGraphManagement management, Class propertyClass, AtlasPropertyKey propertyKey,
                                                              final String systemPropertyKey, AtlasCardinality cardinality, boolean isUnique) {
        if (LOG.isDebugEnabled()) {
            LOG.debug("Creating composite index for property {} of type {} and {}", propertyKey.getName(), propertyClass.getName(),  systemPropertyKey);
        }

        AtlasPropertyKey typePropertyKey = management.getPropertyKey(systemPropertyKey);
        if (typePropertyKey == null) {
            typePropertyKey = management.makePropertyKey(systemPropertyKey, String.class, cardinality);
        }

        final String indexName = propertyKey.getName() + systemPropertyKey;
        AtlasGraphIndex existingIndex = management.getGraphIndex(indexName);

        if (existingIndex == null) {
            List<AtlasPropertyKey> keys = new ArrayList<>(2);
            keys.add(typePropertyKey);
            keys.add(propertyKey);
            management.createVertexCompositeIndex(indexName, isUnique, keys);

            LOG.info("Created composite index for property {} of type {} and {}", propertyKey.getName(), propertyClass.getName(), systemPropertyKey);
        }
    }

    private boolean isIndexApplicable(Class propertyClass, AtlasCardinality cardinality) {
        String indexBackend = "";
        try {
            indexBackend = ApplicationProperties.get().getString(INDEX_BACKEND_CONF);
        } catch (AtlasException e) {
            LOG.error("Failed to read property {}", INDEX_BACKEND_CONF);
            e.printStackTrace();
        }

        if (StringUtils.isNotEmpty(indexBackend) && "elasticsearch".equals(indexBackend)) {
            return !INDEX_EXCLUSION_CLASSES.contains(propertyClass);
        }

        return !(INDEX_EXCLUSION_CLASSES.contains(propertyClass) || cardinality.isMany());
    }
    
    public void commit(AtlasGraphManagement management) throws IndexException {
        try {
            management.commit();

            recomputeIndexedKeys = true;
        } catch (Exception e) {
            LOG.error("Index commit failed", e);
            throw new IndexException("Index commit failed ", e);
        }
    }

    public void rollback(AtlasGraphManagement management) throws IndexException {
        try {
            management.rollback();

            recomputeIndexedKeys = true;
        } catch (Exception e) {
            LOG.error("Index rollback failed ", e);
            throw new IndexException("Index rollback failed ", e);
        }
    }

    private void attemptRollback(ChangedTypeDefs changedTypeDefs, AtlasGraphManagement management)
            throws AtlasBaseException {
        if (null != management) {
            try {
                rollback(management);
            } catch (IndexException e) {
                LOG.error("Index rollback has failed", e);
                throw new AtlasBaseException(AtlasErrorCode.INDEX_ROLLBACK_FAILED, e,
                        changedTypeDefs.toString());
            }
        }
    }

    private void updateIndexForTypeDef(AtlasGraphManagement management, AtlasBaseTypeDef typeDef) {
        Preconditions.checkNotNull(typeDef, "Cannot index on null typedefs");
        LOG.info("Index creation started for type {} complete", typeDef.getName());
        if (LOG.isDebugEnabled()) {
            LOG.debug("Creating indexes for type name={}, definition={}", typeDef.getName(), typeDef.getClass());
        }
        addIndexForType(management, typeDef);
        LOG.info("Index creation for type {} complete", typeDef.getName());
    }

    private void notifyChangeListeners(ChangedTypeDefs changedTypeDefs) {
        for (IndexChangeListener indexChangeListener : indexChangeListeners) {
            try {
                indexChangeListener.onChange(changedTypeDefs);
            } catch (Throwable t) {
                LOG.error("Error encountered in notifying the index change listener {}.", indexChangeListener.getClass().getName(), t);
                //we need to throw exception if any of the listeners throw execption.
                throw new RuntimeException("Error encountered in notifying the index change listener " + indexChangeListener.getClass().getName(), t);
            }
        }
    }

    private void notifyInitializationStart() {
        for (IndexChangeListener indexChangeListener : indexChangeListeners) {
            try {
                indexChangeListener.onInitStart();
            } catch (Throwable t) {
                LOG.error("Error encountered in notifying the index change listener {}.", indexChangeListener.getClass().getName(), t);
                //we need to throw exception if any of the listeners throw execption.
                throw new RuntimeException("Error encountered in notifying the index change listener " + indexChangeListener.getClass().getName(), t);
            }
        }
    }

    private void notifyInitializationCompletion(ChangedTypeDefs changedTypeDefs) {
        for (IndexChangeListener indexChangeListener : indexChangeListeners) {
            try {
                indexChangeListener.onInitCompletion(changedTypeDefs);
            } catch (Throwable t) {
                LOG.error("Error encountered in notifying the index change listener {}.", indexChangeListener.getClass().getName(), t);
                //we need to throw exception if any of the listeners throw execption.
                throw new RuntimeException("Error encountered in notifying the index change listener " + indexChangeListener.getClass().getName(), t);
            }
        }
    }


    private void createEdgeLabels(AtlasGraphManagement management, List<? extends AtlasBaseTypeDef> typeDefs) {
        if (CollectionUtils.isEmpty(typeDefs)) {
            return;
        }

        for (AtlasBaseTypeDef typeDef : typeDefs) {
            if (typeDef instanceof AtlasEntityDef) {
                AtlasEntityDef entityDef = (AtlasEntityDef) typeDef;
                createEdgeLabelsForStruct(management, entityDef);
            } else if (typeDef instanceof AtlasRelationshipDef) {
                createEdgeLabels(management, (AtlasRelationshipDef) typeDef);
            }
        }
    }

    private void createEdgeLabelsForStruct(AtlasGraphManagement management, AtlasEntityDef entityDef) {
        try {
            AtlasType type = typeRegistry.getType(entityDef.getName());
            if (!(type instanceof AtlasEntityType)) {
                return;
            }

            AtlasEntityType entityType = (AtlasEntityType) type;
            for (AtlasAttributeDef attributeDef : entityDef.getAttributeDefs()) {
                AtlasAttribute attribute = entityType.getAttribute(attributeDef.getName());
                if (attribute.getAttributeType().getTypeCategory() == TypeCategory.STRUCT) {
                    String relationshipLabel = attribute.getRelationshipEdgeLabel();
                    createEdgeLabelUsingLabelName(management, relationshipLabel);
                }
            }
        } catch (AtlasBaseException e) {
            LOG.error("Error fetching type: {}", entityDef.getName(), e);
        }
    }

    private void createEdgeLabels(AtlasGraphManagement management, AtlasRelationshipDef relationshipDef) {
        String relationshipTypeName = relationshipDef.getName();
        AtlasRelationshipType relationshipType = typeRegistry.getRelationshipTypeByName(relationshipTypeName);
        String relationshipLabel = relationshipType.getRelationshipLabel();

        createEdgeLabelUsingLabelName(management, relationshipLabel);
    }
}<|MERGE_RESOLUTION|>--- conflicted
+++ resolved
@@ -494,12 +494,8 @@
                         }
 
                         typeRegistry.addIndexFieldName(attribute.getVertexPropertyName(), indexFieldName);
-<<<<<<< HEAD
-                        if (LOG.isDebugEnabled()){
-=======
 
                         if (LOG.isDebugEnabled()) {
->>>>>>> b74e9d5f
                             LOG.debug("Property {} is mapped to index field name {}", attribute.getQualifiedName(), attribute.getIndexFieldName());
                         }
                     } else {
