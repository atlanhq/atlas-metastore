/**
 * Licensed to the Apache Software Foundation (ASF) under one
 * or more contributor license agreements.  See the NOTICE file
 * distributed with this work for additional information
 * regarding copyright ownership.  The ASF licenses this file
 * to you under the Apache License, Version 2.0 (the
 * "License"); you may not use this file except in compliance
 * with the License.  You may obtain a copy of the License at
 * <p>
 * http://www.apache.org/licenses/LICENSE-2.0
 * <p>
 * Unless required by applicable law or agreed to in writing, software
 * distributed under the License is distributed on an "AS IS" BASIS,
 * WITHOUT WARRANTIES OR CONDITIONS OF ANY KIND, either express or implied.
 * See the License for the specific language governing permissions and
 * limitations under the License.
 */
package org.apache.atlas.repository.util;

import org.apache.atlas.model.SearchFilter;
import org.apache.atlas.model.TypeCategory;
import org.apache.atlas.repository.Constants;
import org.apache.atlas.type.AtlasClassificationType;
import org.apache.atlas.type.AtlasEntityType;
import org.apache.atlas.type.AtlasType;
import org.apache.commons.collections.CollectionUtils;
import org.apache.commons.collections.Predicate;
import org.apache.commons.collections.PredicateUtils;
import org.apache.commons.collections.functors.NotPredicate;
import org.apache.commons.lang.StringUtils;

<<<<<<< HEAD
=======
import java.io.UnsupportedEncodingException;
import java.net.URLDecoder;
>>>>>>> c6d0729a
import java.nio.file.Path;
import java.nio.file.Paths;
import java.util.ArrayList;
import java.util.List;
import java.util.Objects;
import java.util.Set;
import java.util.stream.Collectors;

public class FilterUtil {
    public static Predicate getPredicateFromSearchFilter(SearchFilter searchFilter) {
        List<Predicate> predicates = new ArrayList<>();

        final List<String> types          = searchFilter.getParams(SearchFilter.PARAM_TYPE);
        final String       name           = searchFilter.getParam(SearchFilter.PARAM_NAME);
        final String       supertype      = searchFilter.getParam(SearchFilter.PARAM_SUPERTYPE);
        final String       serviceType    = searchFilter.getParam(SearchFilter.PARAM_SERVICETYPE);
        final String       notSupertype   = searchFilter.getParam(SearchFilter.PARAM_NOT_SUPERTYPE);
        final String       notServiceType = searchFilter.getParam(SearchFilter.PARAM_NOT_SERVICETYPE);
        final List<String> notNames       = searchFilter.getParams(SearchFilter.PARAM_NOT_NAME);

        // Add filter for the type/category
        if (CollectionUtils.isNotEmpty(types)) {
            Set<String> typeSet = types.stream().map(String::toUpperCase).collect(Collectors.toSet());
            predicates.add(getTypePredicate(typeSet));
        }

        // Add filter for the name
        if (StringUtils.isNotBlank(name)) {
            predicates.add(getNamePredicate(name));
        }

        // Add filter for the serviceType
        if(StringUtils.isNotBlank(serviceType)) {
            predicates.add(getServiceTypePredicate(serviceType));
        }

        // Add filter for the supertype
        if (StringUtils.isNotBlank(supertype)) {
            predicates.add(getSuperTypePredicate(supertype));
        }

        // Add filter for the supertype negation
        if (StringUtils.isNotBlank(notSupertype)) {
            predicates.add(new NotPredicate(getSuperTypePredicate(notSupertype)));
        }

        // Add filter for the serviceType negation
        // NOTE: Creating code for the exclusion of multiple service types is currently useless.
        // In fact the getSearchFilter in TypeREST.java uses the HttpServletRequest.getParameter(key)
        // that if the key takes more values it takes only the first the value. Could be useful
        // to change the getSearchFilter to use getParameterValues instead of getParameter.
        if (StringUtils.isNotBlank(notServiceType)) {
            predicates.add(new NotPredicate(getServiceTypePredicate(notServiceType)));
        }


        // Add filter for the type negation
        if (CollectionUtils.isNotEmpty(notNames)) {
            for (String notName : notNames) {
                predicates.add(new NotPredicate(getNamePredicate(notName)));
            }
        }

        return PredicateUtils.allPredicate(predicates);
    }

    private static Predicate getNamePredicate(final String name) {
        return new Predicate() {
            private boolean isAtlasType(Object o) {
                return o instanceof AtlasType;
            }

            @Override
            public boolean evaluate(Object o) {
                return o != null && isAtlasType(o) && Objects.equals(((AtlasType) o).getTypeName(), name);
            }
        };
    }

    private static Predicate getServiceTypePredicate(final String serviceType) {
        return new Predicate() {
            private boolean isAtlasType(Object o) {
                return o instanceof AtlasType;
            }

            @Override
            public boolean evaluate(Object o) {
                return isAtlasType(o) && Objects.equals(((AtlasType) o).getServiceType(), serviceType);
            }
        };
    }

    private static Predicate getSuperTypePredicate(final String supertype) {
        return new Predicate() {
            private boolean isClassificationType(Object o) {
                return o instanceof AtlasClassificationType;
            }

            private boolean isEntityType(Object o) {
                return o instanceof AtlasEntityType;
            }

            @Override
            public boolean evaluate(Object o) {
                return (isClassificationType(o) && ((AtlasClassificationType) o).getAllSuperTypes().contains(supertype)) ||
                       (isEntityType(o) && ((AtlasEntityType) o).getAllSuperTypes().contains(supertype));
            }
        };
    }

    private static Predicate getTypePredicate(final Set<String> types) {
        return new Predicate() {
            @Override
            public boolean evaluate(Object o) {
                if (o instanceof AtlasType) {
                    AtlasType atlasType = (AtlasType) o;
                    return validateTypes(atlasType.getTypeCategory(), types);

                }
                return false;
            }
        };
    }

    private static boolean validateTypes(TypeCategory typeCategory, Set<String> types) {
            switch (typeCategory) {
                case ENTITY:
                    return types.contains("CLASS") || types.contains("ENTITY");
                case CLASSIFICATION:
                    return types.contains("TRAIT") || types.contains("CLASSIFICATION");
                case STRUCT:
                    return types.contains("STRUCT");
                case ENUM:
                    return types.contains("ENUM");
                case RELATIONSHIP:
                    return types.contains("RELATIONSHIP");
                case BUSINESS_METADATA:
                    return types.contains("BUSINESS_METADATA");

        }
        return false;
    }

    public static void addParamsToHideInternalType(SearchFilter searchFilter) {
        searchFilter.setParam(SearchFilter.PARAM_NOT_NAME, Constants.TYPE_NAME_INTERNAL);
        searchFilter.setParam(SearchFilter.PARAM_NOT_SUPERTYPE, Constants.TYPE_NAME_INTERNAL);
    }

    public static boolean validateFilePath(String fileToImport) {
<<<<<<< HEAD
        String allowedDirectory = "/var/app/allowed/";

        try {
            Path normalizedPath = Paths.get(fileToImport).normalize();

            if (fileToImport.contains("..") || fileToImport.contains("./") || fileToImport.contains(".\\")) {
=======

        try {
            String decodedPath = URLDecoder.decode(fileToImport, "UTF-8");

            Path normalizedPath = Paths.get(decodedPath).normalize();
            if (decodedPath.contains("..") || decodedPath.contains("./") || decodedPath.contains(".\\")) {
>>>>>>> c6d0729a
                return false;
            }

            if (!normalizedPath.isAbsolute()) {
                return false;
            }

<<<<<<< HEAD
            if (!normalizedPath.startsWith(Paths.get(allowedDirectory))) {
                return false;
            }

            return true;
=======
            return true;
        } catch (UnsupportedEncodingException e) {
            return false;
>>>>>>> c6d0729a
        } catch (Exception e) {
            return false;
        }
    }
}<|MERGE_RESOLUTION|>--- conflicted
+++ resolved
@@ -29,11 +29,8 @@
 import org.apache.commons.collections.functors.NotPredicate;
 import org.apache.commons.lang.StringUtils;
 
-<<<<<<< HEAD
-=======
 import java.io.UnsupportedEncodingException;
 import java.net.URLDecoder;
->>>>>>> c6d0729a
 import java.nio.file.Path;
 import java.nio.file.Paths;
 import java.util.ArrayList;
@@ -183,21 +180,12 @@
     }
 
     public static boolean validateFilePath(String fileToImport) {
-<<<<<<< HEAD
-        String allowedDirectory = "/var/app/allowed/";
-
-        try {
-            Path normalizedPath = Paths.get(fileToImport).normalize();
-
-            if (fileToImport.contains("..") || fileToImport.contains("./") || fileToImport.contains(".\\")) {
-=======
 
         try {
             String decodedPath = URLDecoder.decode(fileToImport, "UTF-8");
 
             Path normalizedPath = Paths.get(decodedPath).normalize();
             if (decodedPath.contains("..") || decodedPath.contains("./") || decodedPath.contains(".\\")) {
->>>>>>> c6d0729a
                 return false;
             }
 
@@ -205,17 +193,9 @@
                 return false;
             }
 
-<<<<<<< HEAD
-            if (!normalizedPath.startsWith(Paths.get(allowedDirectory))) {
-                return false;
-            }
-
-            return true;
-=======
             return true;
         } catch (UnsupportedEncodingException e) {
             return false;
->>>>>>> c6d0729a
         } catch (Exception e) {
             return false;
         }
