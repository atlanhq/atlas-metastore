--- conflicted
+++ resolved
@@ -12,6 +12,7 @@
 import org.apache.atlas.repository.store.graph.AtlasEntityStore;
 import org.apache.atlas.service.redis.RedisService;
 import org.apache.atlas.type.AtlasEntityType;
+import org.apache.atlas.type.AtlasType;
 import org.apache.atlas.type.AtlasTypeRegistry;
 import org.apache.atlas.util.NanoIdUtils;
 import org.apache.commons.collections.CollectionUtils;
@@ -139,14 +140,9 @@
                 } else {
                     LOG.warn("Found null product vertex");
                 }
-<<<<<<< HEAD
-                catch (NullPointerException e){
-                    LOG.error("Null Pointer Exception occured for products with parent : {}",currentQualifiedName);
-=======
 
                 if (skipSuperDomain) {
                     break;
->>>>>>> 5da96aa6
                 }
             }
 
@@ -161,14 +157,9 @@
                 } else {
                     LOG.warn("Found null sub-domain vertex");
                 }
-<<<<<<< HEAD
-                catch (NullPointerException e){
-                    LOG.error("Null Pointer Exception occured for  subdomains with parent : {}",currentQualifiedName);
-=======
 
                 if (skipSuperDomain) {
                     break;
->>>>>>> 5da96aa6
                 }
             }
 
@@ -182,23 +173,9 @@
     public void commitChanges() throws AtlasBaseException {
         try {
             updatePolicy(this.updatedPolicyResources);
-            this.updatedPolicyResources.clear();
         } catch (AtlasBaseException e) {
             this.errorOccured = true;
             this.skipSuperDomain = true;
-<<<<<<< HEAD
-            throw new RuntimeException(e);
-        }
-
-        try {
-            if(!skipSuperDomain) {
-                transactionInterceptHelper.intercept();
-                this.counter = 0;
-            }
-        } catch (Exception e){
-            this.skipSuperDomain = true;
-            this.errorOccured = true;
-=======
             LOG.error("Failed to update set of policies: ", e);
             LOG.error("Failed policies: {}", AtlasType.toJson(this.updatedPolicyResources));
             throw e;
@@ -216,7 +193,6 @@
             throw e;
         } finally {
             this.counter = 0;
->>>>>>> 5da96aa6
         }
     }
 
