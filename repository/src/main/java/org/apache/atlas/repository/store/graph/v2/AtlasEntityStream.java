--- conflicted
+++ resolved
@@ -84,10 +84,6 @@
         return entitiesWithExtInfo;
     }
 
-<<<<<<< HEAD
-
-=======
->>>>>>> abd50882
     @Override
     public String toString() {
         StringBuffer sb = new StringBuffer("AtlasEntityStream{");
