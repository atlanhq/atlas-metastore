--- conflicted
+++ resolved
@@ -84,10 +84,6 @@
         return entitiesWithExtInfo;
     }
 
-<<<<<<< HEAD
-
-=======
->>>>>>> 0265744f
     @Override
     public String toString() {
         StringBuffer sb = new StringBuffer("AtlasEntityStream{");
