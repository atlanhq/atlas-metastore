package org.apache.atlas.repository.store.graph.v2.preprocessor.readme;

import org.apache.atlas.RequestContext;
import org.apache.atlas.exception.AtlasBaseException;
import org.apache.atlas.model.instance.*;
import org.apache.atlas.repository.graphdb.AtlasGraph;
import org.apache.atlas.repository.graphdb.AtlasVertex;
import org.apache.atlas.repository.store.graph.v1.RestoreHandlerV1;
import org.apache.atlas.repository.store.graph.v2.AtlasGraphUtilsV2;
import org.apache.atlas.repository.store.graph.v2.EntityGraphRetriever;
import org.apache.atlas.repository.store.graph.v2.EntityMutationContext;
import org.apache.atlas.repository.store.graph.v2.preprocessor.PreProcessor;
import org.apache.atlas.type.AtlasEntityType;
import org.apache.atlas.type.AtlasTypeRegistry;
import org.apache.atlas.utils.AtlasPerfMetrics;
import org.apache.commons.lang3.StringUtils;
import org.slf4j.Logger;
import org.slf4j.LoggerFactory;

import static org.apache.atlas.AtlasErrorCode.BAD_REQUEST;
import static org.apache.atlas.AtlasErrorCode.README_FAILED;
import static org.apache.atlas.AtlasErrorCode.README_ALREADY_PRESENT;
import static org.apache.atlas.repository.Constants.QUALIFIED_NAME;
import static org.apache.atlas.repository.Constants.ASSET;
import static org.apache.atlas.repository.Constants.NAME;

public class ReadmePreProcessor implements PreProcessor {
    private static final Logger LOG = LoggerFactory.getLogger(ReadmePreProcessor.class);

    private final AtlasTypeRegistry    typeRegistry;
    private final EntityGraphRetriever entityRetriever;
    private final AtlasGraph           graph;

    public ReadmePreProcessor(AtlasTypeRegistry typeRegistry, EntityGraphRetriever entityRetriever, AtlasGraph graph) {
        this.entityRetriever = entityRetriever;
        this.typeRegistry = typeRegistry;
        this.graph = graph;
    }

    @Override
    public void processAttributes(AtlasStruct entityStruct, EntityMutationContext context,
                                  EntityMutations.EntityOperation operation) throws AtlasBaseException {
        if (LOG.isDebugEnabled()) {
            LOG.debug("ReadmePreProcessor.processAttributes: pre processing {}, {}", entityStruct.getAttribute(QUALIFIED_NAME), operation);
        }

        AtlasEntity entity = (AtlasEntity) entityStruct;

        switch (operation) {
            case CREATE:
                processCreateReadme(entity);
                break;
            case UPDATE:
                processUpdateReadme(entity, context.getVertex(entity.getGuid()));
                break;
            default:
                throw new AtlasBaseException(BAD_REQUEST, "Invalid Request");
        }
    }

    private void processCreateReadme(AtlasEntity entity) throws AtlasBaseException {
        AtlasObjectId asset = (AtlasObjectId) entity.getRelationshipAttribute(ASSET);
        RequestContext requestContext = RequestContext.get();
        AtlasPerfMetrics.MetricRecorder metricRecorder = requestContext.startMetricRecord("processCreateReadme");
        try {
            if (asset != null) {
                String entityQualifiedName = createQualifiedName(asset);

                entity.setAttribute(QUALIFIED_NAME, entityQualifiedName);

                AtlasEntityType entityType = typeRegistry.getEntityTypeByName(entity.getTypeName());
                AtlasVertex vertex = AtlasGraphUtilsV2.findByUniqueAttributes(graph, entityType, entity.getAttributes());
                if (vertex != null) {
<<<<<<< HEAD
                    LOG.error("Readme already exists for the asset.");
                    throw new AtlasBaseException(README_ALREADY_PRESENT);
                }
=======
                    if (vertex.getProperty(STATE_PROPERTY_KEY, String.class).equals(DELETED.name())) {
                        GraphTransactionInterceptor.addToVertexStateCache(vertex.getId(), AtlasEntity.Status.ACTIVE);
                        restoreHandlerV1.restoreEntities(Collections.singletonList(vertex));
                    }
                    String internalGuidOfReadme = context.getDiscoveryContext().getReferencedGuids().get(asset.getGuid());
                    entity.setGuid(GraphHelper.getGuid(vertex));
                    context.updateEntityReferences(internalGuidOfReadme, entity, entityType, vertex);
                }
                requestContext.recordEntityUpdate(entityRetriever.toAtlasEntityHeader(vertex, entity.getAttributes().keySet()));
>>>>>>> 3b083b9c
                requestContext.cacheDifferentialEntity(entity);
            } else {
                LOG.error("Asset is required for readme creation");
                throw new AtlasBaseException(README_FAILED, (String) entity.getAttribute(NAME));
            }
        } finally{
            requestContext.endMetricRecord(metricRecorder);
        }
    }
    private void processUpdateReadme(AtlasEntity entity, AtlasVertex vertex) throws AtlasBaseException {
        RequestContext requestContext = RequestContext.get();
        AtlasPerfMetrics.MetricRecorder metricRecorder = requestContext.startMetricRecord("processUpdateReadme");

        entity.setAttribute(QUALIFIED_NAME, vertex.getProperty(QUALIFIED_NAME, String.class));
        requestContext.recordEntityUpdate(entityRetriever.toAtlasEntityHeader(vertex, entity.getAttributes().keySet()));
        requestContext.cacheDifferentialEntity(entity);
        requestContext.endMetricRecord(metricRecorder);
    }

    private String createQualifiedName(AtlasObjectId atlasObjectId) throws AtlasBaseException {
        String guid = atlasObjectId.getGuid();
        if(StringUtils.isEmpty(guid))
            guid = AtlasGraphUtilsV2.getGuidByUniqueAttributes(graph, typeRegistry.getEntityTypeByName(atlasObjectId.getTypeName()), atlasObjectId.getUniqueAttributes());

        return guid + "/readme";
    }
}<|MERGE_RESOLUTION|>--- conflicted
+++ resolved
@@ -1,8 +1,10 @@
 package org.apache.atlas.repository.store.graph.v2.preprocessor.readme;
 
+import org.apache.atlas.GraphTransactionInterceptor;
 import org.apache.atlas.RequestContext;
 import org.apache.atlas.exception.AtlasBaseException;
 import org.apache.atlas.model.instance.*;
+import org.apache.atlas.repository.graph.GraphHelper;
 import org.apache.atlas.repository.graphdb.AtlasGraph;
 import org.apache.atlas.repository.graphdb.AtlasVertex;
 import org.apache.atlas.repository.store.graph.v1.RestoreHandlerV1;
@@ -71,21 +73,9 @@
                 AtlasEntityType entityType = typeRegistry.getEntityTypeByName(entity.getTypeName());
                 AtlasVertex vertex = AtlasGraphUtilsV2.findByUniqueAttributes(graph, entityType, entity.getAttributes());
                 if (vertex != null) {
-<<<<<<< HEAD
                     LOG.error("Readme already exists for the asset.");
                     throw new AtlasBaseException(README_ALREADY_PRESENT);
                 }
-=======
-                    if (vertex.getProperty(STATE_PROPERTY_KEY, String.class).equals(DELETED.name())) {
-                        GraphTransactionInterceptor.addToVertexStateCache(vertex.getId(), AtlasEntity.Status.ACTIVE);
-                        restoreHandlerV1.restoreEntities(Collections.singletonList(vertex));
-                    }
-                    String internalGuidOfReadme = context.getDiscoveryContext().getReferencedGuids().get(asset.getGuid());
-                    entity.setGuid(GraphHelper.getGuid(vertex));
-                    context.updateEntityReferences(internalGuidOfReadme, entity, entityType, vertex);
-                }
-                requestContext.recordEntityUpdate(entityRetriever.toAtlasEntityHeader(vertex, entity.getAttributes().keySet()));
->>>>>>> 3b083b9c
                 requestContext.cacheDifferentialEntity(entity);
             } else {
                 LOG.error("Asset is required for readme creation");
