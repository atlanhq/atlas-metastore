/**
 * Licensed to the Apache Software Foundation (ASF) under one
 * or more contributor license agreements.  See the NOTICE file
 * distributed with this work for additional information
 * regarding copyright ownership.  The ASF licenses this file
 * to you under the Apache License, Version 2.0 (the
 * "License"); you may not use this file except in compliance
 * with the License.  You may obtain a copy of the License at
 *
 *     http://www.apache.org/licenses/LICENSE-2.0
 *
 * Unless required by applicable law or agreed to in writing, software
 * distributed under the License is distributed on an "AS IS" BASIS,
 * WITHOUT WARRANTIES OR CONDITIONS OF ANY KIND, either express or implied.
 * See the License for the specific language governing permissions and
 * limitations under the License.
 */

package org.apache.atlas.repository.store.users;

import org.apache.atlas.featureflag.AtlasFeatureFlagClient;
import org.apache.atlas.featureflag.FeatureFlagStore;
import org.apache.atlas.featureflag.FeatureFlagStoreLaunchDarklyImpl;
import org.apache.atlas.keycloak.client.KeycloakClient;
import org.apache.atlas.exception.AtlasBaseException;
import org.apache.atlas.type.AtlasType;
import org.apache.commons.collections.CollectionUtils;
import org.apache.commons.collections.MapUtils;
import org.apache.commons.lang.StringUtils;
import org.keycloak.admin.client.resource.GroupResource;
import org.keycloak.admin.client.resource.GroupsResource;
import org.keycloak.admin.client.resource.RoleByIdResource;
import org.keycloak.admin.client.resource.RoleResource;
import org.keycloak.admin.client.resource.RolesResource;
import org.keycloak.admin.client.resource.UserResource;
import org.keycloak.admin.client.resource.UsersResource;
import org.keycloak.representations.idm.GroupRepresentation;
import org.keycloak.representations.idm.RoleRepresentation;
import org.keycloak.representations.idm.UserRepresentation;
import org.slf4j.Logger;
import org.slf4j.LoggerFactory;

import javax.ws.rs.NotFoundException;
import java.util.ArrayList;
import java.util.Collections;
import java.util.HashMap;
import java.util.List;
import java.util.Map;
import java.util.Optional;
import java.util.stream.Collectors;

import static org.apache.atlas.AtlasErrorCode.RESOURCE_NOT_FOUND;
import static org.apache.atlas.featureflag.AtlasFeatureFlagClient.INSTANCE_DOMAIN_NAME;
import static org.apache.atlas.featureflag.FeatureFlagStore.FeatureFlag.ADD_CONNECTION_ROLE_IN_ADMIN_ROLE;
import static org.apache.atlas.repository.util.AccessControlUtils.INSTANCE_DOMAIN_KEY;

public class KeycloakStore {
    private static final Logger LOG = LoggerFactory.getLogger(KeycloakStore.class);

    private boolean saveUsersToAttributes = false;
    private boolean saveGroupsToAttributes = false;

    private FeatureFlagStore featureFlagStore;

    public KeycloakStore() {
        AtlasFeatureFlagClient client = new AtlasFeatureFlagClient();
        this.featureFlagStore = new FeatureFlagStoreLaunchDarklyImpl(client);
    }

    public KeycloakStore(boolean saveUsersToAttributes, boolean saveGroupsToAttributes) {
        this.saveUsersToAttributes  = saveUsersToAttributes;
        this.saveGroupsToAttributes  = saveGroupsToAttributes;
    }

    public RoleRepresentation createRole(String name) throws AtlasBaseException {
        return createRole(name, false, null, null, null, null);
    }

    public RoleRepresentation createRole(String name,
                                         List<String> users, List<String> groups, List<String> roles) throws AtlasBaseException {
        return createRole(name, false, users, groups, roles, null);
    }

    public RoleRepresentation createRoleForConnection(String name, boolean isComposite,
                                                      List<String> users, List<String> groups, List<String> roles) throws AtlasBaseException {

        List<UserRepresentation> roleUsers = new ArrayList<>();
        UsersResource usersResource = null;

        if (CollectionUtils.isNotEmpty(users)) {
            usersResource = KeycloakClient.getKeycloakClient().getRealm().users();

            for (String userName : users) {
                List<UserRepresentation> matchedUsers = usersResource.search(userName);
                Optional<UserRepresentation> keyUserOptional = matchedUsers.stream().filter(x -> userName.equals(x.getUsername())).findFirst();

                if (keyUserOptional.isPresent()) {
                    roleUsers.add(keyUserOptional.get());
                } else {
                    throw new AtlasBaseException("Keycloak user not found with userName " + userName);
                }
            }
        }

        List<GroupRepresentation> roleGroups = new ArrayList<>();
        GroupsResource groupsResource = null;

        if (CollectionUtils.isNotEmpty(groups)) {
            groupsResource = KeycloakClient.getKeycloakClient().getRealm().groups();

            for (String groupName : groups) {
                List<GroupRepresentation> matchedGroups = groupsResource.groups(groupName, 0, 100);
                Optional<GroupRepresentation> keyGroupOptional = matchedGroups.stream().filter(x -> groupName.equals(x.getName())).findFirst();

                if (keyGroupOptional.isPresent()) {
                    roleGroups.add(keyGroupOptional.get());
                } else {
                    throw new AtlasBaseException("Keycloak group not found with name " + groupName);
                }
            }
        }

        List<RoleRepresentation> roleRoles = new ArrayList<>();
        RolesResource rolesResource      = KeycloakClient.getKeycloakClient().getRealm().roles();
        RoleByIdResource rolesIdResource = KeycloakClient.getKeycloakClient().getRealm().rolesById();

        if (CollectionUtils.isNotEmpty(roles)) {
            for (String roleId : roles) {
                RoleRepresentation role = getRoleById(rolesIdResource, roleId);
                roleRoles.add(role);
            }
        }

        RoleRepresentation role = new RoleRepresentation();
        role.setName(name);
        role.setComposite(isComposite);

        RoleRepresentation createdRole = createRole(role);
        if (createdRole == null) {
            throw new AtlasBaseException("Failed to create a keycloak role " + name);
        }
        LOG.info("Created keycloak role with name {}", name);

        //add realm role into users
        if (CollectionUtils.isNotEmpty(roleUsers)) {
            for (UserRepresentation kUser : roleUsers) {
                UserResource userResource = usersResource.get(kUser.getId());

                userResource.roles().realmLevel().add(Collections.singletonList(createdRole));
                userResource.update(kUser);
            }
        }

        //add realm role into groups
        if (CollectionUtils.isNotEmpty(roleGroups)) {
            for (GroupRepresentation kGroup : roleGroups) {
                GroupResource groupResource = groupsResource.group(kGroup.getId());

                groupResource.roles().realmLevel().add(Collections.singletonList(createdRole));
                groupResource.update(kGroup);
            }
        }

        //add realm role into roles
        if (CollectionUtils.isNotEmpty(roleRoles)) {
            RoleResource connectionRoleResource = rolesResource.get(createdRole.getName());

            for (RoleRepresentation kRole : roleRoles) {
                RoleResource roleResource = rolesResource.get(kRole.getName());

<<<<<<< HEAD
                connectionRoleResource.addComposites(Collections.singletonList(roleResource.toRepresentation()));
                connectionRoleResource.update(connectionRoleResource.toRepresentation());
=======
                if (featureFlagStore.evaluate(ADD_CONNECTION_ROLE_IN_ADMIN_ROLE, INSTANCE_DOMAIN_KEY, INSTANCE_DOMAIN_NAME)) {
                    roleResource.addComposites(Collections.singletonList(connectionRoleResource.toRepresentation()));
                    roleResource.update(roleResource.toRepresentation());
                } else {
                    connectionRoleResource.addComposites(Collections.singletonList(roleResource.toRepresentation()));
                    connectionRoleResource.update(connectionRoleResource.toRepresentation());
                }
>>>>>>> 7c9ab00b
            }
        }

        return createdRole;
    }

    public RoleRepresentation createRole(String name, boolean isComposite,
                                         List<String> users, List<String> groups, List<String> roles,
                                         Map<String, List<String>> attributes) throws AtlasBaseException {

        RolesResource rolesResource = KeycloakClient.getKeycloakClient().getRealm().roles();

        List<UserRepresentation> roleUsers = new ArrayList<>();
        UsersResource usersResource = null;

        if (CollectionUtils.isNotEmpty(users)) {
            usersResource = KeycloakClient.getKeycloakClient().getRealm().users();

            for (String userName : users) {
                List<UserRepresentation> matchedUsers = usersResource.search(userName);
                Optional<UserRepresentation> keyUserOptional = matchedUsers.stream().filter(x -> userName.equals(x.getUsername())).findFirst();

                if (keyUserOptional.isPresent()) {
                    roleUsers.add(keyUserOptional.get());
                } else {
                    throw new AtlasBaseException("Keycloak user not found with userName " + userName);
                }
            }
        }

        List<GroupRepresentation> roleGroups = new ArrayList<>();
        GroupsResource groupsResource = null;

        if (CollectionUtils.isNotEmpty(groups)) {
            groupsResource = KeycloakClient.getKeycloakClient().getRealm().groups();

            for (String groupName : groups) {
                List<GroupRepresentation> matchedGroups = groupsResource.groups(groupName, 0, 100);
                Optional<GroupRepresentation> keyGroupOptional = matchedGroups.stream().filter(x -> groupName.equals(x.getName())).findFirst();

                if (keyGroupOptional.isPresent()) {
                    roleGroups.add(keyGroupOptional.get());
                } else {
                    throw new AtlasBaseException("Keycloak group not found with name " + groupName);
                }
            }
        }

        List<RoleRepresentation> roleRoles = new ArrayList<>();

        if (CollectionUtils.isNotEmpty(roles)) {
            for (String roleName : roles) {
                LOG.info("Searching role {}", roleName);
                RoleRepresentation roleRepresentation = rolesResource.get(roleName).toRepresentation();

                if (roleRepresentation != null) {
                    roleRoles.add(roleRepresentation);
                } else {
                    throw new AtlasBaseException("Keycloak role not found with name " + roleName);
                }
            }
        }

        RoleRepresentation role = new RoleRepresentation();
        role.setName(name);
        role.setComposite(isComposite);

        if (attributes == null) {
            attributes = new HashMap<>();
        }

        if (saveUsersToAttributes) {
            attributes.put("users", Collections.singletonList(AtlasType.toJson(roleUsers.stream().map(x -> x.getId()).collect(Collectors.toList()))));
        }

        if (saveGroupsToAttributes) {
            attributes.put("groups", Collections.singletonList(AtlasType.toJson(roleGroups.stream().map(x -> x.getId()).collect(Collectors.toList()))));
        }

        if (MapUtils.isNotEmpty(attributes)) {
            role.setAttributes(attributes);
        }

        RoleRepresentation createdRole = createRole(role);
        if (createdRole == null) {
            throw new AtlasBaseException("Failed to create a keycloak role " + name);
        }
        LOG.info("Created keycloak role with name {}", name);

        //add realm role into users
        if (CollectionUtils.isNotEmpty(roleUsers)) {
            for (UserRepresentation kUser : roleUsers) {
                UserResource userResource = usersResource.get(kUser.getId());

                userResource.roles().realmLevel().add(Collections.singletonList(createdRole));
                userResource.update(kUser);
            }
        }

        //add realm role into groups
        if (CollectionUtils.isNotEmpty(roleGroups)) {
            for (GroupRepresentation kGroup : roleGroups) {
                GroupResource groupResource = groupsResource.group(kGroup.getId());

                groupResource.roles().realmLevel().add(Collections.singletonList(createdRole));
                groupResource.update(kGroup);
            }
        }

        //add realm role into roles
        if (CollectionUtils.isNotEmpty(roleRoles)) {
            RoleResource connectionRoleResource = rolesResource.get(createdRole.getName());

            for (RoleRepresentation kRole : roleRoles) {
                RoleResource roleResource = rolesResource.get(kRole.getName());

                connectionRoleResource.addComposites(Collections.singletonList(roleResource.toRepresentation()));
                connectionRoleResource.update(connectionRoleResource.toRepresentation());
            }
        }

        return createdRole;
    }

    public RoleRepresentation createRole(RoleRepresentation role) throws AtlasBaseException {
        KeycloakClient.getKeycloakClient().getRealm().roles().create(role);

        return KeycloakClient.getKeycloakClient().getRealm()
                .roles()
                .get(role.getName())
                .toRepresentation();
    }

    public RoleRepresentation getRole(String roleName) throws AtlasBaseException {
        RoleRepresentation roleRepresentation = null;
        try{
            roleRepresentation =  KeycloakClient.getKeycloakClient().getRealm()
                    .roles()
                    .get(roleName)
                    .toRepresentation();
        } catch (NotFoundException e) {
            return null;
        }
        return roleRepresentation;
    }

    public void updateRoleUsers(String roleName,
                                List<String> existingUsers, List<String> newUsers,
                                RoleRepresentation roleRepresentation) throws AtlasBaseException {

        if (roleRepresentation == null) {
            throw new AtlasBaseException("Failed to updateRoleUsers as roleRepresentation is null");
        }

        if (newUsers == null) {
            newUsers = new ArrayList<>();
        }

        if (existingUsers == null) {
            existingUsers = new ArrayList<>();
        }

        List<String> usersToAdd     = (List<String>) CollectionUtils.removeAll(newUsers, existingUsers);
        List<String> usersToRemove  = (List<String>) CollectionUtils.removeAll(existingUsers, newUsers);

        UsersResource usersResource = KeycloakClient.getKeycloakClient().getRealm().users();

        for (String userName : usersToAdd) {
            LOG.info("Adding user {} to role {}", userName, roleName);
            List<UserRepresentation> matchedUsers = usersResource.search(userName);
            Optional<UserRepresentation> keyUserOptional = matchedUsers.stream().filter(x -> userName.equals(x.getUsername())).findFirst();

            if (keyUserOptional.isPresent()) {
                final UserResource userResource = usersResource.get(keyUserOptional.get().getId());

                userResource.roles().realmLevel().add(Collections.singletonList(roleRepresentation));
                userResource.update(keyUserOptional.get());
            } else {
                throw new AtlasBaseException("Keycloak user not found with userName " + userName);
            }
        }

        for (String userName : usersToRemove) {
            LOG.info("Removing user {} from role {}", userName, roleName);
            List<UserRepresentation> matchedUsers = usersResource.search(userName);
            Optional<UserRepresentation> keyUserOptional = matchedUsers.stream().filter(x -> userName.equals(x.getUsername())).findFirst();

            if (keyUserOptional.isPresent()) {
                final UserResource userResource = usersResource.get(keyUserOptional.get().getId());

                userResource.roles().realmLevel().remove(Collections.singletonList(roleRepresentation));
                userResource.update(keyUserOptional.get());
            } else {
                LOG.warn("Keycloak user not found with userName " + userName);
            }
        }
    }

    public void updateRoleGroups(String roleName,
                                 List<String> existingGroups, List<String> newGroups,
                                 RoleRepresentation roleRepresentation) throws AtlasBaseException {

        if (roleRepresentation == null) {
            throw new AtlasBaseException("Failed to updateRoleGroups as roleRepresentation is null");
        }

        GroupsResource groupsResource = KeycloakClient.getKeycloakClient().getRealm().groups();

        if (newGroups == null) {
            newGroups = new ArrayList<>();
        }

        if (existingGroups == null) {
            existingGroups = new ArrayList<>();
        }

        List<String> groupsToAdd    = (List<String>) CollectionUtils.removeAll(newGroups, existingGroups);
        List<String> groupsToRemove = (List<String>) CollectionUtils.removeAll(existingGroups, newGroups);

        for (String groupName : groupsToAdd) {
            LOG.info("Adding group {} to role {}", groupName, roleName);
            List<GroupRepresentation> matchedGroups = groupsResource.groups(groupName, 0, 100);
            Optional<GroupRepresentation> keyGroupOptional = matchedGroups.stream().filter(x -> groupName.equals(x.getName())).findFirst();

            if (keyGroupOptional.isPresent()) {
                final GroupResource groupResource = groupsResource.group(keyGroupOptional.get().getId());

                groupResource.roles().realmLevel().add(Collections.singletonList(roleRepresentation));
                groupResource.update(keyGroupOptional.get());
            } else {
                throw new AtlasBaseException("Keycloak group not found with userName " + groupName);
            }
        }

        for (String groupName : groupsToRemove) {
            LOG.info("removing group {} from role {}", groupName, roleName);
            List<GroupRepresentation> matchedGroups = groupsResource.groups(groupName, 0, 100);
            Optional<GroupRepresentation> keyGroupOptional = matchedGroups.stream().filter(x -> groupName.equals(x.getName())).findFirst();

            if (keyGroupOptional.isPresent()) {
                final GroupResource groupResource = groupsResource.group(keyGroupOptional.get().getId());

                groupResource.roles().realmLevel().remove(Collections.singletonList(roleRepresentation));
                groupResource.update(keyGroupOptional.get());
            } else {
                LOG.warn("Keycloak group not found with userName " + groupName);
            }
        }
    }

    public void updateRoleRoles(String roleName,
                                List<String> existingRoles, List<String> newRoles,
                                RoleResource connRoleResource, RoleRepresentation roleRepresentation) throws AtlasBaseException {

        if (roleRepresentation == null) {
            throw new AtlasBaseException("Failed to updateRoleRoles as roleRepresentation is null");
        }

        RolesResource rolesResource = KeycloakClient.getKeycloakClient().getRealm().roles();
        RoleByIdResource rolesIdResource = KeycloakClient.getKeycloakClient().getRealm().rolesById();

        if (newRoles == null) {
            newRoles = new ArrayList<>();
        }

        if (existingRoles == null) {
            existingRoles = new ArrayList<>();
        }

        List<String> rolesToAdd    = (List<String>) CollectionUtils.removeAll(newRoles, existingRoles);
        List<String> rolesToRemove = (List<String>) CollectionUtils.removeAll(existingRoles, newRoles);

        for (String subRoleId : rolesToAdd) {
            LOG.info("Adding role {} to role {}", subRoleId, roleName);
            RoleRepresentation keyRole = getRoleById(rolesIdResource, subRoleId);
            RoleResource subrRoleResource = rolesResource.get(keyRole.getName());

<<<<<<< HEAD
            connRoleResource.addComposites(Collections.singletonList(subrRoleResource.toRepresentation()));
            connRoleResource.update(connRoleResource.toRepresentation());
=======
            if (featureFlagStore.evaluate(ADD_CONNECTION_ROLE_IN_ADMIN_ROLE, INSTANCE_DOMAIN_KEY, INSTANCE_DOMAIN_NAME)) {
                subrRoleResource.addComposites(Collections.singletonList(roleRepresentation));
                subrRoleResource.update(subrRoleResource.toRepresentation());
            } else {
                connRoleResource.addComposites(Collections.singletonList(subrRoleResource.toRepresentation()));
                connRoleResource.update(connRoleResource.toRepresentation());
            }
>>>>>>> 7c9ab00b
        }

        for (String subRoleId : rolesToRemove) {
            LOG.info("removing role {} from role {}", subRoleId, roleName);
            RoleRepresentation keyRole = getRoleById(rolesIdResource, subRoleId);
            RoleResource subrRoleResource = rolesResource.get(keyRole.getName());

<<<<<<< HEAD
            connRoleResource.deleteComposites(Collections.singletonList(subrRoleResource.toRepresentation()));
            connRoleResource.update(connRoleResource.toRepresentation());
=======
            if (featureFlagStore.evaluate(ADD_CONNECTION_ROLE_IN_ADMIN_ROLE, INSTANCE_DOMAIN_KEY, INSTANCE_DOMAIN_NAME)) {
                subrRoleResource.deleteComposites(Collections.singletonList(roleRepresentation));
                subrRoleResource.update(subrRoleResource.toRepresentation());
            } else {
                connRoleResource.deleteComposites(Collections.singletonList(subrRoleResource.toRepresentation()));
                connRoleResource.update(connRoleResource.toRepresentation());
            }
>>>>>>> 7c9ab00b
        }
    }

    public void removeRole(String roleId) throws AtlasBaseException {
        if (StringUtils.isNotEmpty(roleId)) {
            RoleByIdResource rolesResource = KeycloakClient.getKeycloakClient().getRealm().rolesById();

            rolesResource.deleteRole(roleId);
            LOG.info("Removed keycloak role with id {}", roleId);
        }
    }
    public void removeRoleByName(String roleName) throws AtlasBaseException {
        if (StringUtils.isNotEmpty(roleName)) {
            RoleResource rolesResource = KeycloakClient.getKeycloakClient().getRealm().roles().get(roleName);

            rolesResource.remove();
            LOG.info("Removed keycloak role with name {}", roleName);
        }
    }

    private RoleRepresentation getRoleById(RoleByIdResource idResource, String roleId) throws AtlasBaseException {

        try {
            return idResource.getRole(roleId);
        } catch (NotFoundException nfe) {
            LOG.error("Role not found with id {}", roleId);
            throw new AtlasBaseException(RESOURCE_NOT_FOUND, "Role with id " + roleId);
        } catch (Exception e) {
            LOG.error("Role not found with id/name {}: {}", roleId, e.getMessage());
            throw new AtlasBaseException(e);
        }
    }
}<|MERGE_RESOLUTION|>--- conflicted
+++ resolved
@@ -168,10 +168,6 @@
             for (RoleRepresentation kRole : roleRoles) {
                 RoleResource roleResource = rolesResource.get(kRole.getName());
 
-<<<<<<< HEAD
-                connectionRoleResource.addComposites(Collections.singletonList(roleResource.toRepresentation()));
-                connectionRoleResource.update(connectionRoleResource.toRepresentation());
-=======
                 if (featureFlagStore.evaluate(ADD_CONNECTION_ROLE_IN_ADMIN_ROLE, INSTANCE_DOMAIN_KEY, INSTANCE_DOMAIN_NAME)) {
                     roleResource.addComposites(Collections.singletonList(connectionRoleResource.toRepresentation()));
                     roleResource.update(roleResource.toRepresentation());
@@ -179,7 +175,6 @@
                     connectionRoleResource.addComposites(Collections.singletonList(roleResource.toRepresentation()));
                     connectionRoleResource.update(connectionRoleResource.toRepresentation());
                 }
->>>>>>> 7c9ab00b
             }
         }
 
@@ -457,10 +452,6 @@
             RoleRepresentation keyRole = getRoleById(rolesIdResource, subRoleId);
             RoleResource subrRoleResource = rolesResource.get(keyRole.getName());
 
-<<<<<<< HEAD
-            connRoleResource.addComposites(Collections.singletonList(subrRoleResource.toRepresentation()));
-            connRoleResource.update(connRoleResource.toRepresentation());
-=======
             if (featureFlagStore.evaluate(ADD_CONNECTION_ROLE_IN_ADMIN_ROLE, INSTANCE_DOMAIN_KEY, INSTANCE_DOMAIN_NAME)) {
                 subrRoleResource.addComposites(Collections.singletonList(roleRepresentation));
                 subrRoleResource.update(subrRoleResource.toRepresentation());
@@ -468,7 +459,6 @@
                 connRoleResource.addComposites(Collections.singletonList(subrRoleResource.toRepresentation()));
                 connRoleResource.update(connRoleResource.toRepresentation());
             }
->>>>>>> 7c9ab00b
         }
 
         for (String subRoleId : rolesToRemove) {
@@ -476,10 +466,6 @@
             RoleRepresentation keyRole = getRoleById(rolesIdResource, subRoleId);
             RoleResource subrRoleResource = rolesResource.get(keyRole.getName());
 
-<<<<<<< HEAD
-            connRoleResource.deleteComposites(Collections.singletonList(subrRoleResource.toRepresentation()));
-            connRoleResource.update(connRoleResource.toRepresentation());
-=======
             if (featureFlagStore.evaluate(ADD_CONNECTION_ROLE_IN_ADMIN_ROLE, INSTANCE_DOMAIN_KEY, INSTANCE_DOMAIN_NAME)) {
                 subrRoleResource.deleteComposites(Collections.singletonList(roleRepresentation));
                 subrRoleResource.update(subrRoleResource.toRepresentation());
@@ -487,7 +473,6 @@
                 connRoleResource.deleteComposites(Collections.singletonList(subrRoleResource.toRepresentation()));
                 connRoleResource.update(connRoleResource.toRepresentation());
             }
->>>>>>> 7c9ab00b
         }
     }
 
