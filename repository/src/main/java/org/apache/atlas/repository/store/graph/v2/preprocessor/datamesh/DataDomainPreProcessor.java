--- conflicted
+++ resolved
@@ -420,7 +420,6 @@
         }
     }
 
-<<<<<<< HEAD
     public List<AtlasEntityHeader> getStakeholderTitle(String domainQualifiedName) throws AtlasBaseException {
         List<Map<String, Object>> mustClauseList = new ArrayList<>();
         mustClauseList.add(mapOf("term", mapOf("__state", "ACTIVE")));
@@ -452,7 +451,12 @@
         AtlasPerfMetrics.MetricRecorder metricRecorder = RequestContext.get().startMetricRecord("processDomainDelete");
 
         try{
+            String domainGuid = GraphHelper.getGuid(vertex);
             List<String> stakeHolderGuids = new ArrayList<>();
+
+            if (isAssetLinked(domainGuid)) {
+                throw new AtlasBaseException(AtlasErrorCode.BAD_REQUEST, "Cannot delete domain as it has linked assets");
+            }
 
             // active childrens exists?
             Iterator<AtlasVertex> childrens = getActiveChildrenVertices(vertex,
@@ -495,18 +499,6 @@
         }
         finally {
             RequestContext.get().endMetricRecord(metricRecorder);
-=======
-    @Override
-    public void processDelete(AtlasVertex vertex) throws AtlasBaseException {
-        String domainGuid = GraphHelper.getGuid(vertex);
-
-        if(LOG.isDebugEnabled()) {
-            LOG.debug("DataDomainPreProcessor.processDelete: pre processing {}", domainGuid);
-        }
-
-        if (isAssetLinked(domainGuid)) {
-            throw new AtlasBaseException(AtlasErrorCode.BAD_REQUEST, "Cannot delete domain as it has linked assets");
->>>>>>> cbfa93e5
         }
     }
 }
