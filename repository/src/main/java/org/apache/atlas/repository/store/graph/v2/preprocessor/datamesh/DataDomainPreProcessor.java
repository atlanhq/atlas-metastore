/**
 * Licensed to the Apache Software Foundation (ASF) under one
 * or more contributor license agreements.  See the NOTICE file
 * distributed with this work for additional information
 * regarding copyright ownership.  The ASF licenses this file
 * to you under the Apache License, Version 2.0 (the
 * "License"); you may not use this file except in compliance
 * with the License.  You may obtain a copy of the License at
 *
 *     http://www.apache.org/licenses/LICENSE-2.0
 *
 * Unless required by applicable law or agreed to in writing, software
 * distributed under the License is distributed on an "AS IS" BASIS,
 * WITHOUT WARRANTIES OR CONDITIONS OF ANY KIND, either express or implied.
 * See the License for the specific language governing permissions and
 * limitations under the License.
 */
package org.apache.atlas.repository.store.graph.v2.preprocessor.datamesh;


import org.apache.atlas.AtlasErrorCode;
import org.apache.atlas.RequestContext;
import org.apache.atlas.authorize.AtlasAuthorizationUtils;
import org.apache.atlas.authorize.AtlasEntityAccessRequest;
import org.apache.atlas.authorize.AtlasPrivilege;
import org.apache.atlas.exception.AtlasBaseException;
import org.apache.atlas.model.instance.AtlasEntity;
import org.apache.atlas.model.instance.AtlasEntityHeader;
import org.apache.atlas.model.instance.AtlasObjectId;
import org.apache.atlas.model.instance.AtlasRelatedObjectId;
import org.apache.atlas.model.instance.AtlasStruct;
import org.apache.atlas.model.instance.EntityMutations;
import org.apache.atlas.repository.graph.GraphHelper;
import org.apache.atlas.repository.graphdb.AtlasGraph;
import org.apache.atlas.repository.graphdb.AtlasVertex;
import org.apache.atlas.repository.store.graph.v2.EntityGraphRetriever;
import org.apache.atlas.repository.store.graph.v2.EntityMutationContext;
import org.apache.atlas.repository.store.graph.v2.preprocessor.PreProcessor;
import org.apache.atlas.type.AtlasTypeRegistry;
import org.apache.atlas.utils.AtlasPerfMetrics;
import org.apache.commons.lang.StringUtils;
import org.slf4j.Logger;
import org.slf4j.LoggerFactory;

import java.util.*;

import static org.apache.atlas.repository.Constants.*;
import static org.apache.atlas.repository.graph.GraphHelper.*;
import static org.apache.atlas.repository.store.graph.v2.preprocessor.PreProcessorUtils.*;

public class DataDomainPreProcessor extends AbstractDomainPreProcessor {
    private static final Logger LOG = LoggerFactory.getLogger(DataDomainPreProcessor.class);

    private EntityMutationContext context;
    private Map<String, String> updatedPolicyResources;
    private EntityGraphRetriever retrieverNoRelation = null;
    private Map<String, String> updatedDomainQualifiedNames;

    public DataDomainPreProcessor(AtlasTypeRegistry typeRegistry, EntityGraphRetriever entityRetriever,
                                  AtlasGraph graph) {
        super(typeRegistry, entityRetriever, graph);
        this.updatedPolicyResources = new HashMap<>();
        this.retrieverNoRelation = new EntityGraphRetriever(graph, typeRegistry, true);
        this.updatedDomainQualifiedNames = new HashMap<>();
    }

    @Override
    public void processAttributes(AtlasStruct entityStruct, EntityMutationContext context,
                                  EntityMutations.EntityOperation operation) throws AtlasBaseException {
        if (LOG.isDebugEnabled()) {
            LOG.debug("DataDomainPreProcessor.processAttributes: pre processing {}, {}",
                    entityStruct.getAttribute(QUALIFIED_NAME), operation);
        }

        this.context = context;

        AtlasEntity entity = (AtlasEntity) entityStruct;

        switch (operation) {
            case CREATE:
                processCreateDomain(entity);
                break;
            case UPDATE:
                AtlasVertex vertex = context.getVertex(entity.getGuid());
                processUpdateDomain(entity, vertex);
                break;
        }
    }

    private void processCreateDomain(AtlasEntity entity) throws AtlasBaseException {
        AtlasPerfMetrics.MetricRecorder metricRecorder = RequestContext.get().startMetricRecord("processCreateDomain");

        validateStakeholderRelationship(entity);

        String domainName = (String) entity.getAttribute(NAME);

        String parentDomainQualifiedName = "";
        AtlasObjectId parentDomainObject = (AtlasObjectId) entity.getRelationshipAttribute(PARENT_DOMAIN_REL_TYPE);
        AtlasVertex parentDomain = null;

        if(parentDomainObject != null ){
            parentDomain = retrieverNoRelation.getEntityVertex(parentDomainObject);
            parentDomainQualifiedName = parentDomain.getProperty(QUALIFIED_NAME, String.class);
            if(StringUtils.isNotEmpty(parentDomainQualifiedName)) {
                entity.setAttribute(PARENT_DOMAIN_QN_ATTR, parentDomainQualifiedName);
                String superDomainQualifiedName = parentDomain.getProperty(SUPER_DOMAIN_QN_ATTR, String.class);
                if(StringUtils.isEmpty(parentDomain.getProperty(SUPER_DOMAIN_QN_ATTR, String.class))) {
                    superDomainQualifiedName = parentDomainQualifiedName;
                }
                entity.setAttribute(SUPER_DOMAIN_QN_ATTR, superDomainQualifiedName);
            }
        } else {
            entity.removeAttribute(PARENT_DOMAIN_QN_ATTR);
            entity.removeAttribute(SUPER_DOMAIN_QN_ATTR);
        }

        entity.setAttribute(QUALIFIED_NAME, createQualifiedName(parentDomainQualifiedName));

<<<<<<< HEAD
        // Check if authorized to create entities
        AtlasAuthorizationUtils.verifyAccess(new AtlasEntityAccessRequest(typeRegistry, AtlasPrivilege.ENTITY_CREATE, new AtlasEntityHeader(entity)),
                "create entity: type=", entity.getTypeName());
=======
>>>>>>> c978bd47

        entity.setCustomAttributes(customAttributes);

        domainExists(domainName, parentDomainQualifiedName, null);

        RequestContext.get().endMetricRecord(metricRecorder);
    }

    private void processUpdateDomain(AtlasEntity entity, AtlasVertex vertex) throws AtlasBaseException {
        AtlasPerfMetrics.MetricRecorder metricRecorder = RequestContext.get().startMetricRecord("processUpdateDomain");

        // Validate Relationship
        if(entity.hasRelationshipAttribute(SUB_DOMAIN_REL_TYPE) || entity.hasRelationshipAttribute(DATA_PRODUCT_REL_TYPE)){
            throw new AtlasBaseException(AtlasErrorCode.BAD_REQUEST, "Cannot update Domain's subDomains or dataProducts relations");
        }

        validateStakeholderRelationship(entity);

        String vertexQnName = vertex.getProperty(QUALIFIED_NAME, String.class);

        AtlasEntity storedDomain = entityRetriever.toAtlasEntity(vertex);
        AtlasRelatedObjectId currentParentDomainObjectId = (AtlasRelatedObjectId) storedDomain.getRelationshipAttribute(PARENT_DOMAIN_REL_TYPE);

        String newSuperDomainQualifiedName = "";
        String newParentDomainQualifiedName = "";
        String currentParentDomainQualifiedName = "";

        AtlasEntityHeader currentParentDomainHeader = null;

        if(currentParentDomainObjectId != null){
            currentParentDomainHeader = entityRetriever.toAtlasEntityHeader(currentParentDomainObjectId.getGuid());
            currentParentDomainQualifiedName = (String) currentParentDomainHeader.getAttribute(QUALIFIED_NAME);
        }

        AtlasEntityHeader newParentDomainHeader = getParent(entity);
        if (newParentDomainHeader != null) {
            newParentDomainQualifiedName = (String) newParentDomainHeader.getAttribute(QUALIFIED_NAME);

            newSuperDomainQualifiedName = (String) newParentDomainHeader.getAttribute(SUPER_DOMAIN_QN_ATTR);
            if(StringUtils.isEmpty(newSuperDomainQualifiedName)) {
                newSuperDomainQualifiedName = newParentDomainQualifiedName;
            }
        }

        if (!newParentDomainQualifiedName.equals(currentParentDomainQualifiedName) && entity.hasRelationshipAttribute(PARENT_DOMAIN_REL_TYPE)) {
            if(storedDomain.getRelationshipAttribute(PARENT_DOMAIN_REL_TYPE) == null &&
                    StringUtils.isEmpty( (String) storedDomain.getAttribute(PARENT_DOMAIN_QN_ATTR))){
                throw new AtlasBaseException(AtlasErrorCode.BAD_REQUEST, "Cannot move Super Domain inside another domain");
            }

            //Auth check
            isAuthorized(currentParentDomainHeader, newParentDomainHeader);

            processMoveSubDomainToAnotherDomain(entity, vertex, currentParentDomainQualifiedName, newParentDomainQualifiedName, vertexQnName, newSuperDomainQualifiedName);

        } else {
            String domainCurrentName = vertex.getProperty(NAME, String.class);
            String domainNewName = (String) entity.getAttribute(NAME);

            entity.removeAttribute(PARENT_DOMAIN_QN_ATTR);
            entity.removeAttribute(SUPER_DOMAIN_QN_ATTR);

            if (!domainCurrentName.equals(domainNewName)) {
                domainExists(domainNewName, currentParentDomainQualifiedName, storedDomain.getGuid());
            }
            entity.setAttribute(QUALIFIED_NAME, vertexQnName);
        }

        RequestContext.get().endMetricRecord(metricRecorder);
    }

    private void processMoveSubDomainToAnotherDomain(AtlasEntity domain,
                                                      AtlasVertex domainVertex,
                                                      String sourceDomainQualifiedName,
                                                      String targetDomainQualifiedName,
                                                      String currentDomainQualifiedName,
                                                      String superDomainQualifiedName) throws AtlasBaseException {
        AtlasPerfMetrics.MetricRecorder recorder = RequestContext.get().startMetricRecord("processMoveSubDomainToAnotherDomain");

        try {
            String domainName = (String) domain.getAttribute(NAME);
            String updatedQualifiedName = "";

            LOG.info("Moving subdomain {} to Domain {}", domainName, targetDomainQualifiedName);

            domainExists(domainName, targetDomainQualifiedName, domain.getGuid());

            if(targetDomainQualifiedName.isEmpty()){
                //Moving subDomain to make it Super Domain
                targetDomainQualifiedName = "default";
                updatedQualifiedName = currentDomainQualifiedName.replace(sourceDomainQualifiedName, targetDomainQualifiedName);
                updatedQualifiedName = updatedQualifiedName + "/super";
                domain.setAttribute(QUALIFIED_NAME, updatedQualifiedName);
                domain.setAttribute(PARENT_DOMAIN_QN_ATTR, null);
                domain.setAttribute(SUPER_DOMAIN_QN_ATTR, null);
                superDomainQualifiedName = updatedQualifiedName ;
            }
            else{
                if(StringUtils.isEmpty(sourceDomainQualifiedName)){
                    updatedQualifiedName = createQualifiedName(targetDomainQualifiedName);
                }else {
                    updatedQualifiedName = currentDomainQualifiedName.replace(sourceDomainQualifiedName, targetDomainQualifiedName);
                }

                domain.setAttribute(QUALIFIED_NAME, updatedQualifiedName);
                domain.setAttribute(PARENT_DOMAIN_QN_ATTR, targetDomainQualifiedName);
                domain.setAttribute(SUPER_DOMAIN_QN_ATTR, superDomainQualifiedName);
            }

            String currentQualifiedName = domainVertex.getProperty(QUALIFIED_NAME, String.class);
            this.updatedPolicyResources.put("entity:" + currentQualifiedName, "entity:" + updatedQualifiedName);
            this.updatedDomainQualifiedNames.put(currentQualifiedName, updatedQualifiedName);

            moveChildren(domainVertex, superDomainQualifiedName, updatedQualifiedName, sourceDomainQualifiedName, targetDomainQualifiedName);
            updatePolicies(this.updatedPolicyResources, this.context);
            updateStakeholderTitlesAndStakeholders(this.updatedDomainQualifiedNames, this.context);

            LOG.info("Moved subDomain {} to Domain {}", domainName, targetDomainQualifiedName);

        } finally {
            RequestContext.get().endMetricRecord(recorder);
        }
    }

    private void moveChildren(AtlasVertex domainVertex,
                              String superDomainQualifiedName,
                              String parentDomainQualifiedName,
                              String sourceDomainQualifiedName,
                              String targetDomainQualifiedName) throws AtlasBaseException {
        // move products to target Domain
        Iterator<AtlasVertex> products = getActiveChildrenVertices(domainVertex, DATA_PRODUCT_EDGE_LABEL);
        while (products.hasNext()) {
            AtlasVertex productVertex = products.next();
            moveChildDataProductToAnotherDomain(productVertex, superDomainQualifiedName, parentDomainQualifiedName, sourceDomainQualifiedName, targetDomainQualifiedName);
        }
        // Get all children domains of current domain
        Iterator<AtlasVertex> childDomains = getActiveChildrenVertices(domainVertex, DOMAIN_PARENT_EDGE_LABEL);
        while (childDomains.hasNext()) {
            AtlasVertex childVertex = childDomains.next();
            moveChildrenToAnotherDomain(childVertex, superDomainQualifiedName, parentDomainQualifiedName, sourceDomainQualifiedName, targetDomainQualifiedName);
        }
    }

    private void moveChildrenToAnotherDomain(AtlasVertex childDomainVertex,
                                               String superDomainQualifiedName,
                                               String parentDomainQualifiedName,
                                               String sourceDomainQualifiedName,
                                               String targetDomainQualifiedName) throws AtlasBaseException {
        AtlasPerfMetrics.MetricRecorder recorder = RequestContext.get().startMetricRecord("moveChildrenToAnotherDomain");


        try {
            LOG.info("Moving child domain {} to Domain {}", childDomainVertex.getProperty(NAME, String.class), targetDomainQualifiedName);
            Map<String, Object> updatedAttributes = new HashMap<>();

            String currentDomainQualifiedName = childDomainVertex.getProperty(QUALIFIED_NAME, String.class);
            String updatedDomainQualifiedName = parentDomainQualifiedName + getOwnQualifiedNameForChild(currentDomainQualifiedName);

            // Change domain qualifiedName
            childDomainVertex.setProperty(QUALIFIED_NAME, updatedDomainQualifiedName);
            updatedAttributes.put(QUALIFIED_NAME, updatedDomainQualifiedName);

            //change superDomainQN, parentDomainQN
            childDomainVertex.setProperty(SUPER_DOMAIN_QN_ATTR, superDomainQualifiedName);
            childDomainVertex.setProperty(PARENT_DOMAIN_QN_ATTR, parentDomainQualifiedName);

            //Store domainPolicies and resources to be updated
            String currentResource = "entity:"+ currentDomainQualifiedName;
            String updatedResource = "entity:"+ updatedDomainQualifiedName;
            this.updatedPolicyResources.put(currentResource, updatedResource);
            this.updatedDomainQualifiedNames.put(currentDomainQualifiedName, updatedDomainQualifiedName);

            //update system properties
            GraphHelper.setModifiedByAsString(childDomainVertex, RequestContext.get().getUser());
            GraphHelper.setModifiedTime(childDomainVertex, System.currentTimeMillis());

            // move products to target Domain
            Iterator<AtlasVertex> products = getActiveChildrenVertices(childDomainVertex, DATA_PRODUCT_EDGE_LABEL);

            while (products.hasNext()) {
                AtlasVertex productVertex = products.next();
                moveChildDataProductToAnotherDomain(productVertex, superDomainQualifiedName, updatedDomainQualifiedName, sourceDomainQualifiedName, targetDomainQualifiedName);
            }

            // Get all children domains of current domain
            Iterator<AtlasVertex> childDomains = getActiveChildrenVertices(childDomainVertex, DOMAIN_PARENT_EDGE_LABEL);

            while (childDomains.hasNext()) {
                AtlasVertex childVertex = childDomains.next();
                moveChildrenToAnotherDomain(childVertex, superDomainQualifiedName, updatedDomainQualifiedName, sourceDomainQualifiedName, targetDomainQualifiedName);
            }

            recordUpdatedChildEntities(childDomainVertex, updatedAttributes);

            LOG.info("Moved child domain {} to Domain {}", childDomainVertex.getProperty(NAME, String.class), targetDomainQualifiedName);
        } finally {
            RequestContext.get().endMetricRecord(recorder);
        }
    }

    private void moveChildDataProductToAnotherDomain(AtlasVertex productVertex,
                                                     String superDomainQualifiedName,
                                                     String parentDomainQualifiedName,
                                                     String sourceDomainQualifiedName,
                                                     String targetDomainQualifiedName) throws AtlasBaseException {
        AtlasPerfMetrics.MetricRecorder recorder = RequestContext.get().startMetricRecord("moveChildDataProductToAnotherDomain");

        try {
            String productName = productVertex.getProperty(NAME, String.class);
            LOG.info("Moving dataProduct {} to Domain {}", productName, targetDomainQualifiedName);
            Map<String, Object> updatedAttributes = new HashMap<>();

            String currentQualifiedName = productVertex.getProperty(QUALIFIED_NAME, String.class);
            String updatedQualifiedName = parentDomainQualifiedName + getOwnQualifiedNameForChild(currentQualifiedName);

            productVertex.setProperty(QUALIFIED_NAME, updatedQualifiedName);
            updatedAttributes.put(QUALIFIED_NAME, updatedQualifiedName);

            productVertex.setProperty(PARENT_DOMAIN_QN_ATTR, parentDomainQualifiedName);
            productVertex.setProperty(SUPER_DOMAIN_QN_ATTR, superDomainQualifiedName);

            //Store domainPolicies and resources to be updated
            String currentResource = "entity:"+ currentQualifiedName;
            String updatedResource = "entity:"+ updatedQualifiedName;
            this.updatedPolicyResources.put(currentResource, updatedResource);

            //update system properties
            GraphHelper.setModifiedByAsString(productVertex, RequestContext.get().getUser());
            GraphHelper.setModifiedTime(productVertex, System.currentTimeMillis());

            recordUpdatedChildEntities(productVertex, updatedAttributes);

            LOG.info("Moved dataProduct {} to Domain {}", productName, targetDomainQualifiedName);
        } finally {
            RequestContext.get().endMetricRecord(recorder);
        }
    }

    private AtlasEntityHeader getParent(AtlasEntity domainEntity) throws AtlasBaseException {
        AtlasPerfMetrics.MetricRecorder metricRecorder = RequestContext.get().startMetricRecord("DataDomainPreProcessor.getParent");

        AtlasObjectId objectId = (AtlasObjectId) domainEntity.getRelationshipAttribute(PARENT_DOMAIN_REL_TYPE);

        RequestContext.get().endMetricRecord(metricRecorder);
        return getParent(objectId, PARENT_ATTRIBUTES);
    }

    private void domainExists(String domainName, String parentDomainQualifiedName,String guid) throws AtlasBaseException {
        AtlasPerfMetrics.MetricRecorder metricRecorder = RequestContext.get().startMetricRecord("domainExists");
        try {
            exists(DATA_DOMAIN_ENTITY_TYPE, domainName, parentDomainQualifiedName, guid);

        } finally {
            RequestContext.get().endMetricRecord(metricRecorder);
        }
    }

    private static String createQualifiedName(String parentDomainQualifiedName) {
        if (StringUtils.isNotEmpty(parentDomainQualifiedName)) {
            return parentDomainQualifiedName + "/domain/" + getUUID();
        } else{
            return "default/domain/" + getUUID() + "/super";
        }
    }

    private String getOwnQualifiedNameForChild(String childQualifiedName) {
        String[] splitted = childQualifiedName.split("/");
        return String.format("/%s/%s", splitted[splitted.length -2], splitted[splitted.length -1]);
    }

    private void validateStakeholderRelationship(AtlasEntity entity) throws AtlasBaseException {
        if(entity.hasRelationshipAttribute(STAKEHOLDER_REL_TYPE)){
            throw new AtlasBaseException(AtlasErrorCode.OPERATION_NOT_SUPPORTED, "Managing Stakeholders while creating/updating a domain");
        }
    }

    @Override
    public void processDelete(AtlasVertex vertex) throws AtlasBaseException {
        AtlasPerfMetrics.MetricRecorder metricRecorder = RequestContext.get().startMetricRecord("processProductDelete");

        try{
            // active childrens exists?
            Iterator<AtlasVertex> childrens = getActiveChildrenVertices(vertex,
                    DOMAIN_PARENT_EDGE_LABEL, DATA_PRODUCT_EDGE_LABEL);
            if (childrens.hasNext()){
                throw new AtlasBaseException("Domain cannot be archived because some subdomains or products are active in this domain");
            }
        }
        finally {
            RequestContext.get().endMetricRecord(metricRecorder);
        }
    }
}

<|MERGE_RESOLUTION|>--- conflicted
+++ resolved
@@ -116,12 +116,9 @@
 
         entity.setAttribute(QUALIFIED_NAME, createQualifiedName(parentDomainQualifiedName));
 
-<<<<<<< HEAD
         // Check if authorized to create entities
         AtlasAuthorizationUtils.verifyAccess(new AtlasEntityAccessRequest(typeRegistry, AtlasPrivilege.ENTITY_CREATE, new AtlasEntityHeader(entity)),
                 "create entity: type=", entity.getTypeName());
-=======
->>>>>>> c978bd47
 
         entity.setCustomAttributes(customAttributes);
 
