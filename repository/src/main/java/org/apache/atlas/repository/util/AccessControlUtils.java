--- conflicted
+++ resolved
@@ -151,13 +151,6 @@
     public static final String POLICY_FILTER_CRITERIA_STARTS_WITH = "STARTS_WITH";
     public static final String POLICY_FILTER_CRITERIA_ENDS_WITH = "ENDS_WITH";
 
-<<<<<<< HEAD
-    public static final String ATTR_TAG = "__traitNames";
-    public static final String ATTR_PROPAGATED_TAG = "__propagatedTraitNames";
-    public static final List<String> ATTR_TAGS = List.of(ATTR_TAG, ATTR_PROPAGATED_TAG);
-    
-=======
->>>>>>> 4f3aed6d
     public static final Set<String> POLICY_FILTER_CRITERIA_VALID_OPS = Set.of(POLICY_FILTER_CRITERIA_EQUALS,
             POLICY_FILTER_CRITERIA_NOT_EQUALS, POLICY_FILTER_CRITERIA_IN, POLICY_FILTER_CRITERIA_NOT_IN,
             POLICY_FILTER_CRITERIA_STARTS_WITH, POLICY_FILTER_CRITERIA_ENDS_WITH);
