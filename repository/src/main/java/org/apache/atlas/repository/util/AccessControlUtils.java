--- conflicted
+++ resolved
@@ -95,11 +95,8 @@
     public static final String ACCESS_READ_PERSONA_DOMAIN = "persona-domain-read";
     public static final String ACCESS_READ_PERSONA_SUB_DOMAIN = "persona-domain-sub-domain-read";
     public static final String ACCESS_READ_PERSONA_PRODUCT = "persona-domain-product-read";
-<<<<<<< HEAD
     public static final String ACCESS_READ_PERSONA_AI_ASSET = "persona-aiasset-read";
-=======
     public static final String ACCESS_READ_DOMAIN = "domain-entity-read";
->>>>>>> a526cbe9
 
     public static final String POLICY_CATEGORY_PERSONA  = "persona";
     public static final String POLICY_CATEGORY_PURPOSE  = "purpose";
