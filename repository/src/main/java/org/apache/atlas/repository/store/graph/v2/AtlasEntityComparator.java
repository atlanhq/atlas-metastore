/**
 * Licensed to the Apache Software Foundation (ASF) under one
 * or more contributor license agreements.  See the NOTICE file
 * distributed with this work for additional information
 * regarding copyright ownership.  The ASF licenses this file
 * to you under the Apache License, Version 2.0 (the
 * "License"); you may not use this file except in compliance
 * with the License.  You may obtain a copy of the License at
 * <p>
 * http://www.apache.org/licenses/LICENSE-2.0
 * <p>
 * Unless required by applicable law or agreed to in writing, software
 * distributed under the License is distributed on an "AS IS" BASIS,
 * WITHOUT WARRANTIES OR CONDITIONS OF ANY KIND, either express or implied.
 * See the License for the specific language governing permissions and
 * limitations under the License.
 */

package org.apache.atlas.repository.store.graph.v2;

import org.apache.atlas.RequestContext;
import org.apache.atlas.exception.AtlasBaseException;
import org.apache.atlas.model.TypeCategory;
import org.apache.atlas.model.instance.AtlasClassification;
import org.apache.atlas.model.instance.AtlasEntity;
import org.apache.atlas.repository.graphdb.AtlasVertex;
import org.apache.atlas.repository.util.AtlasEntityUtils;
import org.apache.atlas.type.AtlasBusinessMetadataType;
import org.apache.atlas.type.AtlasEntityType;
import org.apache.atlas.type.AtlasStructType.AtlasAttribute;
import org.apache.atlas.type.AtlasTypeRegistry;
import org.apache.atlas.utils.AtlasEntityUtil;
import org.apache.atlas.utils.AtlasPerfMetrics;
import org.apache.commons.collections.MapUtils;

import java.util.ArrayList;
import java.util.List;
import java.util.Map;
import java.util.Objects;
import java.util.HashMap;

import static org.apache.atlas.repository.graph.GraphHelper.getCustomAttributes;
import static org.apache.atlas.repository.store.graph.v2.ClassificationAssociator.Updater.PROCESS_ADD;
import static org.apache.atlas.repository.store.graph.v2.ClassificationAssociator.Updater.PROCESS_DELETE;
import static org.apache.atlas.repository.store.graph.v2.ClassificationAssociator.Updater.PROCESS_NOOP;
import static org.apache.atlas.repository.store.graph.v2.ClassificationAssociator.Updater.PROCESS_UPDATE;

public class AtlasEntityComparator {
    private final AtlasTypeRegistry    typeRegistry;
    private final EntityGraphRetriever entityRetriever;
    private final Map<String, String>  guidRefMap;
    private BulkRequestContext context;

    public AtlasEntityComparator(AtlasTypeRegistry typeRegistry, EntityGraphRetriever entityRetriever, Map<String, String> guidRefMap,
                                 BulkRequestContext creteOrUpdateContext) {
        this.typeRegistry                 = typeRegistry;
        this.entityRetriever              = entityRetriever;
        this.guidRefMap                   = guidRefMap;
        this.context                      = creteOrUpdateContext;
    }

    public AtlasEntityDiffResult getDiffResult(AtlasEntity updatedEntity, AtlasEntity storedEntity, boolean findOnlyFirstDiff) throws AtlasBaseException {
        return getDiffResult(updatedEntity, storedEntity, null, findOnlyFirstDiff);
    }

    public AtlasEntityDiffResult getDiffResult(AtlasEntity updatedEntity, AtlasVertex storedVertex, boolean findOnlyFirstDiff) throws AtlasBaseException {
        return getDiffResult(updatedEntity, null, storedVertex, findOnlyFirstDiff);
    }

    private AtlasEntityDiffResult getDiffResult(AtlasEntity updatedEntity, AtlasEntity storedEntity, AtlasVertex storedVertex, boolean findOnlyFirstDiff) throws AtlasBaseException {
        AtlasPerfMetrics.MetricRecorder recorder = RequestContext.get().startMetricRecord("getDiffResult");

        try {

            AtlasEntity diffEntity = new AtlasEntity(updatedEntity.getTypeName());
            AtlasEntityType entityType = typeRegistry.getEntityTypeByName(updatedEntity.getTypeName());
            Map<String, AtlasAttribute> entityTypeAttributes = entityType.getAllAttributes();
            Map<String, Map<String, AtlasAttribute>> entityTypeRelationshipAttributes = entityType.getRelationshipAttributes();

            int sectionsWithDiff = 0;
            boolean hasDiffInAttributes = false;
            boolean hasDiffInRelationshipAttributes = false;
            boolean hasDiffInCustomAttributes = false;
            boolean hasDiffInBusinessAttributes = false;

            diffEntity.setGuid(updatedEntity.getGuid());

            if (MapUtils.isNotEmpty(updatedEntity.getAttributes())) { // check for attribute value change
                for (Map.Entry<String, Object> entry : updatedEntity.getAttributes().entrySet()) {
                    String attrName = entry.getKey();
                    AtlasAttribute attribute = entityTypeAttributes.get(attrName);

                    if (attribute == null) { // no such attribute
                        continue;
                    }

                    TypeCategory category = attribute.getAttributeType().getTypeCategory();
                    boolean isDefaultValueNotNull = !attribute.getAttributeDef().getIsDefaultValueNull();
                    Object newVal;

                    if (entry.getValue() == null && isDefaultValueNotNull) {
                        switch (category) {
                            case PRIMITIVE:
                                newVal = attribute.getAttributeType().createDefaultValue();
                                break;
                            case ARRAY:
                                newVal = new ArrayList<>();
                                break;
                            case MAP:
                                newVal = MapUtils.EMPTY_MAP;
                                break;
                            default:
                                newVal = entry.getValue();
                        }
                    } else {
                        newVal = entry.getValue();
                    }

                    Object currVal = (storedEntity != null) ? storedEntity.getAttribute(attrName) : entityRetriever.getEntityAttribute(storedVertex, attribute);

                    if (!attribute.getAttributeType().areEqualValues(currVal, newVal, guidRefMap)) {
                        hasDiffInAttributes = true;

                        diffEntity.setAttribute(attrName, newVal);

                        if (findOnlyFirstDiff) {
                            return new AtlasEntityDiffResult(diffEntity, true, false, false);
                        }
                    }
                }

                if (hasDiffInAttributes) {
                    sectionsWithDiff++;
                }
            }

            if (MapUtils.isNotEmpty(updatedEntity.getRelationshipAttributes())) { // check for relationship-attribute value change
                for (Map.Entry<String, Object> entry : updatedEntity.getRelationshipAttributes().entrySet()) {
                    String attrName = entry.getKey();

                    if (!entityTypeRelationshipAttributes.containsKey(attrName)) {  // no such attribute
                        continue;
                    }

                    Object newVal = entry.getValue();
                    String relationshipType = AtlasEntityUtil.getRelationshipType(newVal);
                    AtlasAttribute attribute = entityType.getRelationshipAttribute(attrName, relationshipType);
                    Object currVal = (storedEntity != null) ? storedEntity.getRelationshipAttribute(attrName) : entityRetriever.getEntityAttribute(storedVertex, attribute);

                    if (!attribute.getAttributeType().areEqualValues(currVal, newVal, guidRefMap)) {
                        hasDiffInRelationshipAttributes = true;

                        diffEntity.setRelationshipAttribute(attrName, newVal);

                        if (findOnlyFirstDiff) {
                            return new AtlasEntityDiffResult(diffEntity, true, false, false);
                        }
                    }
                }

                if (hasDiffInRelationshipAttributes) {
                    sectionsWithDiff++;
                }
            }

            if (context.isReplaceClassifications() || context.isReplaceTags() || context.isAppendTags()) {
                List<AtlasClassification> newVal = updatedEntity.getClassifications();
                List<AtlasClassification> currVal = (storedEntity != null) ? storedEntity.getClassifications() : entityRetriever.getAllClassifications(storedVertex);

                if (context.isReplaceClassifications()) {
                    if (!Objects.equals(currVal, newVal)) {
                        diffEntity.setClassifications(newVal);

                        sectionsWithDiff++;

                        if (findOnlyFirstDiff) {
                            return new AtlasEntityDiffResult(diffEntity, true, false, false);
                        }
                    }
                } else {

                    Map<String, List<AtlasClassification>> diff;

                    if (context.isReplaceTags()) {
                        diff = AtlasEntityUtils.getTagsDiffForReplace(updatedEntity.getGuid(),
                                updatedEntity.getClassifications(),
                                currVal);
                    } else {
                        diff = AtlasEntityUtils.getTagsDiffForAppend(updatedEntity.getGuid(),
                                updatedEntity.getAddOrUpdateClassifications(),
                                currVal,
                                updatedEntity.getRemoveClassifications());
                    }

                    if (MapUtils.isNotEmpty(diff) && (diff.containsKey(PROCESS_DELETE) || diff.containsKey(PROCESS_UPDATE) || diff.containsKey(PROCESS_ADD))) {
                        sectionsWithDiff++;
                        RequestContext.get().addTagsDiff(updatedEntity.getGuid(), diff);

                        if (findOnlyFirstDiff) {
                            return new AtlasEntityDiffResult(diffEntity, true, false, false);
                        }
                    }
                }
            }

            if (updatedEntity.getCustomAttributes() != null) {
                // event coming from hook does not have custom attributes, such events must not remove existing attributes
                // UI sends empty object in case of intended removal.
                Map<String, String> newCustomAttributes = updatedEntity.getCustomAttributes();
                Map<String, String> currCustomAttributes = (storedEntity != null) ? storedEntity.getCustomAttributes() : getCustomAttributes(storedVertex);

                if (!Objects.equals(currCustomAttributes, newCustomAttributes)) {
                    diffEntity.setCustomAttributes(newCustomAttributes);

                    hasDiffInCustomAttributes = true;
                    sectionsWithDiff++;

                    if (findOnlyFirstDiff && sectionsWithDiff > 1) {
                        return new AtlasEntityDiffResult(diffEntity, true, false, false);
                    }
                }
            }

<<<<<<< HEAD
        if (context.isReplaceBusinessAttributes()) {
            getBusinessMetadataFromEntityAttribute(updatedEntity, entityType);
            Map<String, Map<String, Object>> newBusinessMetadata  = updatedEntity.getBusinessAttributes() == null ? getBusinessMetadataFromEntityAttribute(updatedEntity, entityType) : updatedEntity.getBusinessAttributes();
            Map<String, Map<String, Object>> currBusinessMetadata = (storedEntity != null)
                    ? storedEntity.getBusinessAttributes()
                    : entityRetriever.getBusinessMetadata(storedVertex);
=======
            if (context.isReplaceBusinessAttributes()) {
                Map<String, Map<String, Object>> newBusinessMetadata = updatedEntity.getBusinessAttributes();
                Map<String, Map<String, Object>> currBusinessMetadata = (storedEntity != null) ? storedEntity.getBusinessAttributes() : entityRetriever.getBusinessMetadata(storedVertex);
                ;
>>>>>>> f7629b63

                if (!Objects.equals(currBusinessMetadata, newBusinessMetadata)) {
                    diffEntity.setBusinessAttributes(newBusinessMetadata);

                    hasDiffInBusinessAttributes = true;
                    sectionsWithDiff++;

                    if (findOnlyFirstDiff && sectionsWithDiff > 1) {
                        return new AtlasEntityDiffResult(diffEntity, true, false, false);
                    }
                }
            }

            return new AtlasEntityDiffResult(diffEntity, sectionsWithDiff > 0, sectionsWithDiff == 1 && hasDiffInCustomAttributes, sectionsWithDiff == 1 && hasDiffInBusinessAttributes);

        } finally {
            RequestContext.get().endMetricRecord(recorder);
        }
    }

    public Map<String, Map<String, Object>> getBusinessMetadataFromEntityAttribute(AtlasEntity entity, AtlasEntityType entityType) {
        Map<String, Map<String, Object>> businessMetadata = new HashMap<>();

        if (entity == null || entity.getAttributes() == null || entityType == null) {
            return businessMetadata;
        }

        for (String attrName : entity.getAttributes().keySet()) {
            AtlasAttribute attributeDefinition = entityType.getAttribute(attrName);

            if (attributeDefinition instanceof AtlasBusinessMetadataType.AtlasBusinessAttribute) {
                Object entityAttrValue = entity.getAttribute(attrName);

                if (entityAttrValue != null) {
                    String bmTypeName = attributeDefinition.getDefinedInDef().getName();
                    Map<String, Object> bmAttributes = businessMetadata.computeIfAbsent(bmTypeName, k -> new HashMap<>());
                    bmAttributes.put(attributeDefinition.getName(), entityAttrValue);
                }
            }
        }

        return businessMetadata;
    }
    public static class AtlasEntityDiffResult {
        private final AtlasEntity diffEntity;
        private final boolean     hasDifference;
        private final boolean     hasDifferenceOnlyInCustomAttributes;
        private final boolean     hasDifferenceOnlyInBusinessAttributes;

        AtlasEntityDiffResult(AtlasEntity diffEntity, boolean hasDifference, boolean hasDifferenceOnlyInCustomAttributes, boolean hasDifferenceOnlyInBusinessAttributes) {
            this.diffEntity                            = diffEntity;
            this.hasDifference                         = hasDifference;
            this.hasDifferenceOnlyInCustomAttributes   = hasDifferenceOnlyInCustomAttributes;
            this.hasDifferenceOnlyInBusinessAttributes = hasDifferenceOnlyInBusinessAttributes;
        }

        public AtlasEntity getDiffEntity() {
            return diffEntity;
        }

        public boolean hasDifference() {
            return hasDifference;
        }

        public boolean hasDifferenceOnlyInCustomAttributes() {
            return hasDifferenceOnlyInCustomAttributes;
        }

        public boolean hasDifferenceOnlyInBusinessAttributes() {
            return hasDifferenceOnlyInBusinessAttributes;
        }
    }
}<|MERGE_RESOLUTION|>--- conflicted
+++ resolved
@@ -221,37 +221,67 @@
                 }
             }
 
-<<<<<<< HEAD
+            if (context.isReplaceBusinessAttributes()) {
+                Map<String, Map<String, Object>> newBusinessMetadata = updatedEntity.getBusinessAttributes();
+                Map<String, Map<String, Object>> currBusinessMetadata = (storedEntity != null) ? storedEntity.getBusinessAttributes() : entityRetriever.getBusinessMetadata(storedVertex);
+                ;
+
+                if (!Objects.equals(currBusinessMetadata, newBusinessMetadata)) {
+                    diffEntity.setBusinessAttributes(newBusinessMetadata);
+
+                    hasDiffInBusinessAttributes = true;
+                    sectionsWithDiff++;
+
+                    if (findOnlyFirstDiff && sectionsWithDiff > 1) {
+                        return new AtlasEntityDiffResult(diffEntity, true, false, false);
+                    }
+                }
+            }
+
+            return new AtlasEntityDiffResult(diffEntity, sectionsWithDiff > 0, sectionsWithDiff == 1 && hasDiffInCustomAttributes, sectionsWithDiff == 1 && hasDiffInBusinessAttributes);
+
+        } finally {
+            RequestContext.get().endMetricRecord(recorder);
+        }
+
+        if (updatedEntity.getCustomAttributes() != null) {
+            // event coming from hook does not have custom attributes, such events must not remove existing attributes
+            // UI sends empty object in case of intended removal.
+            Map<String, String> newCustomAttributes  = updatedEntity.getCustomAttributes();
+            Map<String, String> currCustomAttributes = (storedEntity != null) ? storedEntity.getCustomAttributes() : getCustomAttributes(storedVertex);
+
+            if (!Objects.equals(currCustomAttributes, newCustomAttributes)) {
+                diffEntity.setCustomAttributes(newCustomAttributes);
+
+                hasDiffInCustomAttributes = true;
+                sectionsWithDiff++;
+
+                if (findOnlyFirstDiff && sectionsWithDiff > 1) {
+                    return new AtlasEntityDiffResult(diffEntity, true, false, false);
+                }
+            }
+        }
+
         if (context.isReplaceBusinessAttributes()) {
             getBusinessMetadataFromEntityAttribute(updatedEntity, entityType);
             Map<String, Map<String, Object>> newBusinessMetadata  = updatedEntity.getBusinessAttributes() == null ? getBusinessMetadataFromEntityAttribute(updatedEntity, entityType) : updatedEntity.getBusinessAttributes();
             Map<String, Map<String, Object>> currBusinessMetadata = (storedEntity != null)
                     ? storedEntity.getBusinessAttributes()
                     : entityRetriever.getBusinessMetadata(storedVertex);
-=======
-            if (context.isReplaceBusinessAttributes()) {
-                Map<String, Map<String, Object>> newBusinessMetadata = updatedEntity.getBusinessAttributes();
-                Map<String, Map<String, Object>> currBusinessMetadata = (storedEntity != null) ? storedEntity.getBusinessAttributes() : entityRetriever.getBusinessMetadata(storedVertex);
-                ;
->>>>>>> f7629b63
-
-                if (!Objects.equals(currBusinessMetadata, newBusinessMetadata)) {
-                    diffEntity.setBusinessAttributes(newBusinessMetadata);
-
-                    hasDiffInBusinessAttributes = true;
-                    sectionsWithDiff++;
-
-                    if (findOnlyFirstDiff && sectionsWithDiff > 1) {
-                        return new AtlasEntityDiffResult(diffEntity, true, false, false);
-                    }
-                }
-            }
-
-            return new AtlasEntityDiffResult(diffEntity, sectionsWithDiff > 0, sectionsWithDiff == 1 && hasDiffInCustomAttributes, sectionsWithDiff == 1 && hasDiffInBusinessAttributes);
-
-        } finally {
-            RequestContext.get().endMetricRecord(recorder);
-        }
+
+            if (!Objects.equals(currBusinessMetadata, newBusinessMetadata)) {
+                diffEntity.setBusinessAttributes(newBusinessMetadata);
+
+                hasDiffInBusinessAttributes = true;
+                sectionsWithDiff++;
+
+                if (findOnlyFirstDiff && sectionsWithDiff > 1) {
+                    return new AtlasEntityDiffResult(diffEntity, true, false, false);
+                }
+            }
+        }
+
+        return new AtlasEntityDiffResult(diffEntity, sectionsWithDiff > 0, sectionsWithDiff == 1 && hasDiffInCustomAttributes, sectionsWithDiff == 1 && hasDiffInBusinessAttributes);
     }
 
     public Map<String, Map<String, Object>> getBusinessMetadataFromEntityAttribute(AtlasEntity entity, AtlasEntityType entityType) {
