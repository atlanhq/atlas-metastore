--- conflicted
+++ resolved
@@ -40,7 +40,6 @@
 import java.util.HashMap;
 
 import static org.apache.atlas.repository.graph.GraphHelper.getCustomAttributes;
-import static org.apache.atlas.repository.graph.GraphHelper.getJanusOptimisationEnabled;
 import static org.apache.atlas.repository.store.graph.v2.ClassificationAssociator.Updater.PROCESS_ADD;
 import static org.apache.atlas.repository.store.graph.v2.ClassificationAssociator.Updater.PROCESS_DELETE;
 import static org.apache.atlas.repository.store.graph.v2.ClassificationAssociator.Updater.PROCESS_UPDATE;
@@ -165,11 +164,7 @@
             if (storedEntity != null) {
                 currVal = storedEntity.getClassifications();
             } else {
-<<<<<<< HEAD
-                if (getJanusOptimisationEnabled()) {
-=======
                 if (FeatureFlagStore.isTagV2Enabled()) {
->>>>>>> 456088f8
                     currVal = entityRetriever.getDirectClassifications(storedVertex);
                 } else {
                     currVal = entityRetriever.getAllClassifications_V1(storedVertex);
