--- conflicted
+++ resolved
@@ -70,10 +70,7 @@
 
     private AtlasEntityDiffResult getDiffResult(AtlasEntity updatedEntity, AtlasEntity storedEntity, AtlasVertex storedVertex, boolean findOnlyFirstDiff) throws AtlasBaseException {
         AtlasPerfMetrics.MetricRecorder metric = RequestContext.get().startMetricRecord("getDiffResult");
-<<<<<<< HEAD
-=======
         try{
->>>>>>> abd50882
         AtlasEntity                              diffEntity                       = new AtlasEntity(updatedEntity.getTypeName());
         AtlasEntityType                          entityType                       = typeRegistry.getEntityTypeByName(updatedEntity.getTypeName());
         Map<String, AtlasAttribute>              entityTypeAttributes             = entityType.getAllAttributes();
@@ -260,16 +257,10 @@
                 diffEntity.setStatus(AtlasEntity.Status.ACTIVE);
             }
         }
-<<<<<<< HEAD
-
-        RequestContext.get().endMetricRecord(metric);
-        return new AtlasEntityDiffResult(diffEntity, sectionsWithDiff > 0, sectionsWithDiff == 1 && hasDiffInCustomAttributes, sectionsWithDiff == 1 && hasDiffInBusinessAttributes);
-=======
             return new AtlasEntityDiffResult(diffEntity, sectionsWithDiff > 0, sectionsWithDiff == 1 && hasDiffInCustomAttributes, sectionsWithDiff == 1 && hasDiffInBusinessAttributes);
         } finally {
             RequestContext.get().endMetricRecord(metric);
         }
->>>>>>> abd50882
     }
 
     public Map<String, Map<String, Object>> getBusinessMetadataFromEntityAttribute(AtlasEntity entity, AtlasEntityType entityType) {
