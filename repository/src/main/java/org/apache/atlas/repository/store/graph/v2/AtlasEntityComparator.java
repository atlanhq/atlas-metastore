--- conflicted
+++ resolved
@@ -248,18 +248,8 @@
         }
     }
 
-<<<<<<< HEAD
-        if (context.isReplaceBusinessAttributes()) {
-            Map<String, Map<String, Object>> newBusinessMetadata = updatedEntity.getBusinessAttributes() == null
-                    ? getBusinessMetadataFromEntityAttribute(updatedEntity, entityType)
-                    : updatedEntity.getBusinessAttributes();
-            Map<String, Map<String, Object>> currBusinessMetadata = (storedEntity != null)
-                    ? storedEntity.getBusinessAttributes()
-                    : entityRetriever.getBusinessMetadata(storedVertex);
-=======
     public Map<String, Map<String, Object>> getBusinessMetadataFromEntityAttribute(AtlasEntity entity, AtlasEntityType entityType) {
         Map<String, Map<String, Object>> businessMetadata = new HashMap<>();
->>>>>>> f0ae47b6
 
         if (entity == null || entity.getAttributes() == null || entityType == null) {
             return businessMetadata;
@@ -281,7 +271,6 @@
 
         return businessMetadata;
     }
-<<<<<<< HEAD
 
     public Map<String, Map<String, Object>> getBusinessMetadataFromEntityAttribute(AtlasEntity entity, AtlasEntityType entityType) {
         Map<String, Map<String, Object>> businessMetadata = new HashMap<>();
@@ -306,8 +295,7 @@
 
         return businessMetadata;
     }
-=======
->>>>>>> f0ae47b6
+
     public static class AtlasEntityDiffResult {
         private final AtlasEntity diffEntity;
         private final boolean     hasDifference;
