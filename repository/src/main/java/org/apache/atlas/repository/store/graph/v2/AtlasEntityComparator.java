/**
 * Licensed to the Apache Software Foundation (ASF) under one
 * or more contributor license agreements.  See the NOTICE file
 * distributed with this work for additional information
 * regarding copyright ownership.  The ASF licenses this file
 * to you under the Apache License, Version 2.0 (the
 * "License"); you may not use this file except in compliance
 * with the License.  You may obtain a copy of the License at
 * <p>
 * http://www.apache.org/licenses/LICENSE-2.0
 * <p>
 * Unless required by applicable law or agreed to in writing, software
 * distributed under the License is distributed on an "AS IS" BASIS,
 * WITHOUT WARRANTIES OR CONDITIONS OF ANY KIND, either express or implied.
 * See the License for the specific language governing permissions and
 * limitations under the License.
 */

package org.apache.atlas.repository.store.graph.v2;

import org.apache.atlas.RequestContext;
import org.apache.atlas.exception.AtlasBaseException;
import org.apache.atlas.model.TypeCategory;
import org.apache.atlas.model.instance.AtlasClassification;
import org.apache.atlas.model.instance.AtlasEntity;
import org.apache.atlas.repository.graph.GraphHelper;
import org.apache.atlas.repository.graphdb.AtlasVertex;
import org.apache.atlas.repository.util.AtlasEntityUtils;
import org.apache.atlas.service.FeatureFlagStore;
import org.apache.atlas.type.AtlasBusinessMetadataType;
import org.apache.atlas.type.AtlasEntityType;
import org.apache.atlas.type.AtlasStructType.AtlasAttribute;
import org.apache.atlas.type.AtlasTypeRegistry;
import org.apache.atlas.utils.AtlasEntityUtil;
import org.apache.atlas.utils.AtlasPerfMetrics;
import org.apache.commons.collections.MapUtils;

import java.util.ArrayList;
import java.util.List;
import java.util.Map;
import java.util.Objects;
import java.util.HashMap;

import static org.apache.atlas.repository.graph.GraphHelper.getCustomAttributes;
import static org.apache.atlas.repository.graph.GraphHelper.getJanusOptimisationEnabled;
import static org.apache.atlas.repository.store.graph.v2.ClassificationAssociator.Updater.PROCESS_ADD;
import static org.apache.atlas.repository.store.graph.v2.ClassificationAssociator.Updater.PROCESS_DELETE;
import static org.apache.atlas.repository.store.graph.v2.ClassificationAssociator.Updater.PROCESS_UPDATE;

public class AtlasEntityComparator {
    private final AtlasTypeRegistry    typeRegistry;
    private final EntityGraphRetriever entityRetriever;
    private final Map<String, String>  guidRefMap;
    private BulkRequestContext context;

    public AtlasEntityComparator(AtlasTypeRegistry typeRegistry, EntityGraphRetriever entityRetriever, Map<String, String> guidRefMap,
                                 BulkRequestContext creteOrUpdateContext) {
        this.typeRegistry                 = typeRegistry;
        this.entityRetriever              = entityRetriever;
        this.guidRefMap                   = guidRefMap;
        this.context                      = creteOrUpdateContext;
    }

    public AtlasEntityDiffResult getDiffResult(AtlasEntity updatedEntity, AtlasEntity storedEntity, boolean findOnlyFirstDiff) throws AtlasBaseException {
        return getDiffResult(updatedEntity, storedEntity, null, findOnlyFirstDiff);
    }

    public AtlasEntityDiffResult getDiffResult(AtlasEntity updatedEntity, AtlasVertex storedVertex, boolean findOnlyFirstDiff) throws AtlasBaseException {
        return getDiffResult(updatedEntity, null, storedVertex, findOnlyFirstDiff);
    }

    private AtlasEntityDiffResult getDiffResult(AtlasEntity updatedEntity, AtlasEntity storedEntity, AtlasVertex storedVertex, boolean findOnlyFirstDiff) throws AtlasBaseException {
        AtlasPerfMetrics.MetricRecorder metric = RequestContext.get().startMetricRecord("getDiffResult");
        try{
        AtlasEntity                              diffEntity                       = new AtlasEntity(updatedEntity.getTypeName());
        AtlasEntityType                          entityType                       = typeRegistry.getEntityTypeByName(updatedEntity.getTypeName());
        Map<String, AtlasAttribute>              entityTypeAttributes             = entityType.getAllAttributes();
        Map<String, Map<String, AtlasAttribute>> entityTypeRelationshipAttributes = entityType.getRelationshipAttributes();

        int     sectionsWithDiff                = 0;
        boolean hasDiffInAttributes             = false;
        boolean hasDiffInRelationshipAttributes = false;
        boolean hasDiffInCustomAttributes       = false;
        boolean hasDiffInBusinessAttributes     = false;

        diffEntity.setGuid(updatedEntity.getGuid());

        if (MapUtils.isNotEmpty(updatedEntity.getAttributes())) { // check for attribute value change
            for (Map.Entry<String, Object> entry : updatedEntity.getAttributes().entrySet()) {
                String         attrName  = entry.getKey();
                AtlasAttribute attribute = entityTypeAttributes.get(attrName);

                if (attribute == null) { // no such attribute
                    continue;
                }

                TypeCategory category = attribute.getAttributeType().getTypeCategory();
                boolean isDefaultValueNotNull = !attribute.getAttributeDef().getIsDefaultValueNull();
                Object newVal;

                if (entry.getValue() == null && isDefaultValueNotNull) {
                    switch (category) {
                        case PRIMITIVE:
                            newVal = attribute.getAttributeType().createDefaultValue();
                            break;
                        case ARRAY:
                            newVal = new ArrayList<>();
                            break;
                        case MAP:
                            newVal = MapUtils.EMPTY_MAP;
                            break;
                        default:
                            newVal = entry.getValue();
                    }
                } else {
                    newVal = entry.getValue();
                }

                Object currVal = (storedEntity != null) ? storedEntity.getAttribute(attrName) : entityRetriever.getEntityAttribute(storedVertex, attribute);

                if (!attribute.getAttributeType().areEqualValues(currVal, newVal, guidRefMap)) {
                    hasDiffInAttributes = true;

                    diffEntity.setAttribute(attrName, newVal);

                    if (findOnlyFirstDiff) {
                        return new AtlasEntityDiffResult(diffEntity, true, false, false);
                    }
                }
            }

            if (hasDiffInAttributes) {
                sectionsWithDiff++;
            }
        }

        if (MapUtils.isNotEmpty(updatedEntity.getRelationshipAttributes())) { // check for relationship-attribute value change
            for (Map.Entry<String, Object> entry : updatedEntity.getRelationshipAttributes().entrySet()) {
                String attrName = entry.getKey();

                if (!entityTypeRelationshipAttributes.containsKey(attrName)) {  // no such attribute
                    continue;
                }

                Object         newVal           = entry.getValue();
                String         relationshipType = AtlasEntityUtil.getRelationshipType(newVal);
                AtlasAttribute attribute        = entityType.getRelationshipAttribute(attrName, relationshipType);
                Object         currVal          = (storedEntity != null) ? storedEntity.getRelationshipAttribute(attrName) : entityRetriever.getEntityAttribute(storedVertex, attribute);

                if (!attribute.getAttributeType().areEqualValues(currVal, newVal, guidRefMap)) {
                    hasDiffInRelationshipAttributes = true;

                    diffEntity.setRelationshipAttribute(attrName, newVal);

                    if (findOnlyFirstDiff) {
                        return new AtlasEntityDiffResult(diffEntity, true, false, false);
                    }
                }
            }

            if (hasDiffInRelationshipAttributes) {
                sectionsWithDiff++;
            }
        }

        if (context.isReplaceClassifications() || context.isReplaceTags() || context.isAppendTags()) {
            List<AtlasClassification> newVal  = updatedEntity.getClassifications();
            List<AtlasClassification> currVal;
            if (storedEntity != null) {
                currVal = storedEntity.getClassifications();
            } else {
<<<<<<< HEAD
                if (getJanusOptimisationEnabled()) {
=======
                if (FeatureFlagStore.isTagV2Enabled()) {
>>>>>>> e1ed8dbf
                    currVal = entityRetriever.getDirectClassifications(storedVertex);
                } else {
                    currVal = entityRetriever.getAllClassifications_V1(storedVertex);
                }
            }

            if (context.isReplaceClassifications()) {
                if (!Objects.equals(currVal, newVal)) {
                    diffEntity.setClassifications(newVal);

                    sectionsWithDiff++;

                    if (findOnlyFirstDiff) {
                        return new AtlasEntityDiffResult(diffEntity, true, false, false);
                    }
                }
            } else {

                Map<String, List<AtlasClassification>> diff;

                if (context.isReplaceTags()) {
                    diff = AtlasEntityUtils.getTagsDiffForReplace(updatedEntity.getGuid(),
                            updatedEntity.getClassifications(),
                            currVal);
                } else {
                    diff = AtlasEntityUtils.getTagsDiffForAppend(updatedEntity.getGuid(),
                            updatedEntity.getAddOrUpdateClassifications(),
                            currVal,
                            updatedEntity.getRemoveClassifications());
                }

                if (MapUtils.isNotEmpty(diff) && (diff.containsKey(PROCESS_DELETE) || diff.containsKey(PROCESS_UPDATE) || diff.containsKey(PROCESS_ADD))) {
                    sectionsWithDiff++;
                    RequestContext.get().addTagsDiff(updatedEntity.getGuid(), diff);

                    if (findOnlyFirstDiff) {
                        return new AtlasEntityDiffResult(diffEntity, true, false, false);
                    }
                }
            }
        }

        if (updatedEntity.getCustomAttributes() != null) {
            // event coming from hook does not have custom attributes, such events must not remove existing attributes
            // UI sends empty object in case of intended removal.
            Map<String, String> newCustomAttributes  = updatedEntity.getCustomAttributes();
            Map<String, String> currCustomAttributes = (storedEntity != null) ? storedEntity.getCustomAttributes() : getCustomAttributes(storedVertex);

            if (!Objects.equals(currCustomAttributes, newCustomAttributes)) {
                diffEntity.setCustomAttributes(newCustomAttributes);

                hasDiffInCustomAttributes = true;
                sectionsWithDiff++;

                if (findOnlyFirstDiff && sectionsWithDiff > 1) {
                    return new AtlasEntityDiffResult(diffEntity, true, false, false);
                }
            }
        }

        if (context.isReplaceBusinessAttributes()) {
            Map<String, Map<String, Object>> newBusinessMetadata = updatedEntity.getBusinessAttributes() == null
                    ? getBusinessMetadataFromEntityAttribute(updatedEntity, entityType)
                    : updatedEntity.getBusinessAttributes();
            Map<String, Map<String, Object>> currBusinessMetadata = (storedEntity != null)
                    ? storedEntity.getBusinessAttributes()
                    : entityRetriever.getBusinessMetadata(storedVertex);

            if (!Objects.equals(currBusinessMetadata, newBusinessMetadata)) {
                diffEntity.setBusinessAttributes(newBusinessMetadata);

                hasDiffInBusinessAttributes = true;
                sectionsWithDiff++;

                if (findOnlyFirstDiff && sectionsWithDiff > 1) {
                    return new AtlasEntityDiffResult(diffEntity, true, false, false);
                }
            }
        }

        AtlasEntity.Status newStatus  = updatedEntity.getStatus();
        if (newStatus != null && newStatus.equals(AtlasEntity.Status.ACTIVE)) {
            String currStatus = GraphHelper.getStateAsString(storedVertex);
            if (currStatus != null && !currStatus.equals(newStatus.name())) {
                sectionsWithDiff++;
                diffEntity.setStatus(AtlasEntity.Status.ACTIVE);
            }
        }
            return new AtlasEntityDiffResult(diffEntity, sectionsWithDiff > 0, sectionsWithDiff == 1 && hasDiffInCustomAttributes, sectionsWithDiff == 1 && hasDiffInBusinessAttributes);
        } finally {
            RequestContext.get().endMetricRecord(metric);
        }
    }

    public Map<String, Map<String, Object>> getBusinessMetadataFromEntityAttribute(AtlasEntity entity, AtlasEntityType entityType) {
        Map<String, Map<String, Object>> businessMetadata = new HashMap<>();

        if (entity == null || entity.getAttributes() == null || entityType == null) {
            return businessMetadata;
        }

        for (String attrName : entity.getAttributes().keySet()) {
            AtlasAttribute attributeDefinition = entityType.getAttribute(attrName);

            if (attributeDefinition instanceof AtlasBusinessMetadataType.AtlasBusinessAttribute) {
                Object entityAttrValue = entity.getAttribute(attrName);

                if (entityAttrValue != null) {
                    String bmTypeName = attributeDefinition.getDefinedInDef().getName();
                    Map<String, Object> bmAttributes = businessMetadata.computeIfAbsent(bmTypeName, k -> new HashMap<>());
                    bmAttributes.put(attributeDefinition.getName(), entityAttrValue);
                }
            }
        }

        return businessMetadata;
    }
    public static class AtlasEntityDiffResult {
        private final AtlasEntity diffEntity;
        private final boolean     hasDifference;
        private final boolean     hasDifferenceOnlyInCustomAttributes;
        private final boolean     hasDifferenceOnlyInBusinessAttributes;

        AtlasEntityDiffResult(AtlasEntity diffEntity, boolean hasDifference, boolean hasDifferenceOnlyInCustomAttributes, boolean hasDifferenceOnlyInBusinessAttributes) {
            this.diffEntity                            = diffEntity;
            this.hasDifference                         = hasDifference;
            this.hasDifferenceOnlyInCustomAttributes   = hasDifferenceOnlyInCustomAttributes;
            this.hasDifferenceOnlyInBusinessAttributes = hasDifferenceOnlyInBusinessAttributes;
        }

        public AtlasEntity getDiffEntity() {
            return diffEntity;
        }

        public boolean hasDifference() {
            return hasDifference;
        }

        public boolean hasDifferenceOnlyInCustomAttributes() {
            return hasDifferenceOnlyInCustomAttributes;
        }

        public boolean hasDifferenceOnlyInBusinessAttributes() {
            return hasDifferenceOnlyInBusinessAttributes;
        }
    }
}<|MERGE_RESOLUTION|>--- conflicted
+++ resolved
@@ -42,7 +42,6 @@
 import java.util.HashMap;
 
 import static org.apache.atlas.repository.graph.GraphHelper.getCustomAttributes;
-import static org.apache.atlas.repository.graph.GraphHelper.getJanusOptimisationEnabled;
 import static org.apache.atlas.repository.store.graph.v2.ClassificationAssociator.Updater.PROCESS_ADD;
 import static org.apache.atlas.repository.store.graph.v2.ClassificationAssociator.Updater.PROCESS_DELETE;
 import static org.apache.atlas.repository.store.graph.v2.ClassificationAssociator.Updater.PROCESS_UPDATE;
@@ -169,11 +168,7 @@
             if (storedEntity != null) {
                 currVal = storedEntity.getClassifications();
             } else {
-<<<<<<< HEAD
-                if (getJanusOptimisationEnabled()) {
-=======
                 if (FeatureFlagStore.isTagV2Enabled()) {
->>>>>>> e1ed8dbf
                     currVal = entityRetriever.getDirectClassifications(storedVertex);
                 } else {
                     currVal = entityRetriever.getAllClassifications_V1(storedVertex);
