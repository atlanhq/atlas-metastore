--- conflicted
+++ resolved
@@ -250,10 +250,6 @@
             if (connection == null) {
                 throw new AtlasBaseException(RESOURCE_NOT_FOUND, "Connection entity for policy");
             }
-<<<<<<< HEAD
-
-=======
->>>>>>> 5fc61e35
             String connectionRoleName = String.format(CONN_NAME_PATTERN, connection.getGuid());
 
             Set<String> userRoles = AtlasAuthorizationUtils.getRolesForCurrentUser();
