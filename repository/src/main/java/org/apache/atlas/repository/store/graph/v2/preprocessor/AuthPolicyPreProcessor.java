--- conflicted
+++ resolved
@@ -50,6 +50,7 @@
 import static org.apache.atlas.AtlasErrorCode.BAD_REQUEST;
 import static org.apache.atlas.AtlasErrorCode.INSTANCE_BY_UNIQUE_ATTRIBUTE_NOT_FOUND;
 import static org.apache.atlas.AtlasErrorCode.INSTANCE_GUID_NOT_FOUND;
+import static org.apache.atlas.AtlasErrorCode.RESOURCE_NOT_FOUND;
 import static org.apache.atlas.AtlasErrorCode.UNAUTHORIZED_CONNECTION_ADMIN;
 import static org.apache.atlas.authorize.AtlasAuthorizationUtils.getCurrentUserName;
 import static org.apache.atlas.model.instance.EntityMutations.EntityOperation.CREATE;
@@ -239,13 +240,9 @@
 
     private void validateConnectionAdmin(AtlasEntity policy) throws AtlasBaseException {
         String subCategory = getPolicySubCategory(policy);
-        if ("metadata".equals(subCategory) || "data".equals(subCategory)) {
+        if (POLICY_SUB_CATEGORY_METADATA.equals(subCategory) || POLICY_SUB_CATEGORY_DATA.equals(subCategory)) {
             //connectionAdmins check
 
-<<<<<<< HEAD
-            List<String> resources = (List<String>) policy.getAttribute(ATTR_POLICY_RESOURCES);
-            AtlasEntity connection = getConnectionForPolicy(entityRetriever, resources);
-=======
             List<String> atlasResources = getPolicyResources(policy);
             List<String> entityResources = getFilteredPolicyResources(atlasResources, RESOURCES_ENTITY);
 
@@ -253,7 +250,6 @@
             if (connection == null) {
                 throw new AtlasBaseException(RESOURCE_NOT_FOUND, "Connection entity for policy");
             }
->>>>>>> 3afa2231
             String connectionRoleName = String.format(CONN_NAME_PATTERN, connection.getGuid());
 
             Set<String> userRoles = AtlasAuthorizationUtils.getRolesForCurrentUser();
