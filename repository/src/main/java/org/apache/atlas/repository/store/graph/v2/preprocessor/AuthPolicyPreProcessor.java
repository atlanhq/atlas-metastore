/**
 * Licensed to the Apache Software Foundation (ASF) under one
 * or more contributor license agreements.  See the NOTICE file
 * distributed with this work for additional information
 * regarding copyright ownership.  The ASF licenses this file
 * to you under the Apache License, Version 2.0 (the
 * "License"); you may not use this file except in compliance
 * with the License.  You may obtain a copy of the License at
 *
 *     http://www.apache.org/licenses/LICENSE-2.0
 *
 * Unless required by applicable law or agreed to in writing, software
 * distributed under the License is distributed on an "AS IS" BASIS,
 * WITHOUT WARRANTIES OR CONDITIONS OF ANY KIND, either express or implied.
 * See the License for the specific language governing permissions and
 * limitations under the License.
 */
package org.apache.atlas.repository.store.graph.v2.preprocessor;


import org.apache.atlas.AtlasErrorCode;
import org.apache.atlas.RequestContext;
import org.apache.atlas.authorize.AtlasAuthorizationUtils;
import org.apache.atlas.authorize.AtlasEntityAccessRequest;
import org.apache.atlas.authorize.AtlasPrivilege;
import org.apache.atlas.exception.AtlasBaseException;
import org.apache.atlas.model.instance.AtlasEntity;
import org.apache.atlas.model.instance.AtlasEntity.AtlasEntityWithExtInfo;
import org.apache.atlas.model.instance.AtlasEntityHeader;
import org.apache.atlas.model.instance.AtlasObjectId;
import org.apache.atlas.model.instance.AtlasStruct;
import org.apache.atlas.model.instance.EntityMutations.EntityOperation;
import org.apache.atlas.repository.graphdb.AtlasGraph;
import org.apache.atlas.repository.graphdb.AtlasVertex;
import org.apache.atlas.repository.store.aliasstore.ESAliasStore;
import org.apache.atlas.repository.store.aliasstore.IndexAliasStore;
import org.apache.atlas.repository.store.graph.v2.EntityGraphRetriever;
import org.apache.atlas.repository.store.graph.v2.EntityMutationContext;
import org.apache.atlas.type.AtlasTypeRegistry;
import org.apache.atlas.utils.AtlasPerfMetrics;
import org.apache.commons.lang.StringUtils;
import org.slf4j.Logger;
import org.slf4j.LoggerFactory;

import java.util.*;
import java.util.stream.Collectors;

import static org.apache.atlas.AtlasErrorCode.BAD_REQUEST;
import static org.apache.atlas.AtlasErrorCode.INSTANCE_BY_UNIQUE_ATTRIBUTE_NOT_FOUND;
import static org.apache.atlas.AtlasErrorCode.INSTANCE_GUID_NOT_FOUND;
import static org.apache.atlas.AtlasErrorCode.OPERATION_NOT_SUPPORTED;
import static org.apache.atlas.AtlasErrorCode.RESOURCE_NOT_FOUND;
import static org.apache.atlas.AtlasErrorCode.UNAUTHORIZED_CONNECTION_ADMIN;
import static org.apache.atlas.authorize.AtlasAuthorizationUtils.getCurrentUserName;
import static org.apache.atlas.authorize.AtlasAuthorizationUtils.verifyAccess;
import static org.apache.atlas.model.instance.EntityMutations.EntityOperation.CREATE;
import static org.apache.atlas.model.instance.EntityMutations.EntityOperation.UPDATE;
import static org.apache.atlas.repository.Constants.ATTR_ADMIN_ROLES;
import static org.apache.atlas.repository.Constants.KEYCLOAK_ROLE_ADMIN;
import static org.apache.atlas.repository.Constants.QUALIFIED_NAME;
import static org.apache.atlas.repository.Constants.STAKEHOLDER_ENTITY_TYPE;
import static org.apache.atlas.repository.util.AccessControlUtils.*;
import static org.apache.atlas.repository.util.AccessControlUtils.getPolicySubCategory;

public class AuthPolicyPreProcessor implements PreProcessor {
    private static final Logger LOG = LoggerFactory.getLogger(AuthPolicyPreProcessor.class);
    public static final String ENTITY_DEFAULT_DOMAIN_SUPER = "entity:default/domain/*/super";

    private final AtlasGraph graph;
    private final AtlasTypeRegistry typeRegistry;
    private final EntityGraphRetriever entityRetriever;
    private IndexAliasStore aliasStore;

    public AuthPolicyPreProcessor(AtlasGraph graph,
                                  AtlasTypeRegistry typeRegistry,
                                  EntityGraphRetriever entityRetriever) {
        this.graph = graph;
        this.typeRegistry = typeRegistry;
        this.entityRetriever = entityRetriever;

        aliasStore = new ESAliasStore(graph, entityRetriever);
    }

    @Override
    public void processAttributes(AtlasStruct entityStruct, EntityMutationContext context,
                                  EntityOperation operation) throws AtlasBaseException {
        if (LOG.isDebugEnabled()) {
            LOG.debug("AuthPolicyPreProcessor.processAttributes: pre processing {}, {}", entityStruct.getAttribute(QUALIFIED_NAME), operation);
        }

        AtlasEntity entity = (AtlasEntity) entityStruct;

        switch (operation) {
            case CREATE:
                processCreatePolicy(entity);
                break;
            case UPDATE:
                processUpdatePolicy(entity, context.getVertex(entity.getGuid()));
                break;
        }
    }

    private void processCreatePolicy(AtlasStruct entity) throws AtlasBaseException {
        AtlasPerfMetrics.MetricRecorder metricRecorder = RequestContext.get().startMetricRecord("processCreatePolicy");
        AtlasEntity policy = (AtlasEntity) entity;

        AtlasEntityWithExtInfo parent = getAccessControlEntity(policy);
        AtlasEntity parentEntity = null;
        if (parent != null) {
            parentEntity = parent.getEntity();
            verifyParentTypeName(parentEntity);
        }

        String policyCategory = getPolicyCategory(policy);
        if (StringUtils.isEmpty(policyCategory)) {
            throw new AtlasBaseException(BAD_REQUEST, "Please provide attribute " + ATTR_POLICY_CATEGORY);
        }

        entity.setAttribute(ATTR_POLICY_IS_ENABLED, entity.getAttributes().getOrDefault(ATTR_POLICY_IS_ENABLED, true));

        AuthPolicyValidator validator = new AuthPolicyValidator(entityRetriever);
        if (POLICY_CATEGORY_PERSONA.equals(policyCategory)) {
            String policySubCategory = getPolicySubCategory(policy);

            if (!POLICY_SUB_CATEGORY_DOMAIN.equals(policySubCategory)) {
                validator.validate(policy, null, parentEntity, CREATE);
                validateConnectionAdmin(policy);
            } else {
                validateAndReduce(policy);
            }
            // TODO : uncomment after FE release
//            else {
//                validateAndReduce(policy);
//            }

            policy.setAttribute(QUALIFIED_NAME, String.format("%s/%s", getEntityQualifiedName(parentEntity), getUUID()));

            //extract role
            String roleName = getPersonaRoleName(parentEntity);
            List<String> roles = Arrays.asList(roleName);
            policy.setAttribute(ATTR_POLICY_ROLES, roles);

            policy.setAttribute(ATTR_POLICY_USERS, new ArrayList<>());
            policy.setAttribute(ATTR_POLICY_GROUPS, new ArrayList<>());


            //create ES alias
            aliasStore.updateAlias(parent, policy);

        } else if (POLICY_CATEGORY_PURPOSE.equals(policyCategory)) {
            policy.setAttribute(QUALIFIED_NAME, String.format("%s/%s", getEntityQualifiedName(parentEntity), getUUID()));

            validator.validate(policy, null, parentEntity, CREATE);

            //extract tags
            List<String> purposeTags = getPurposeTags(parentEntity);

            List<String> policyResources = purposeTags.stream().map(x -> "tag:" + x).collect(Collectors.toList());

            policy.setAttribute(ATTR_POLICY_RESOURCES, policyResources);

            //create ES alias
            aliasStore.updateAlias(parent, policy);

        } else {
            validator.validate(policy, null, null, CREATE);
        }

        RequestContext.get().endMetricRecord(metricRecorder);
    }


    private void validateAndReduce(AtlasEntity policy) {
        List<String> resources = (List<String>) policy.getAttribute(ATTR_POLICY_RESOURCES);
        boolean hasAllDomainPattern = resources.stream().anyMatch(resource ->
                resource.equals("entity:*") ||
                        resource.equals("entity:*/super") ||
<<<<<<< HEAD
                        resource.equals("entity:default/domain/*/super")
        );

        if (hasAllDomainPattern) {
            policy.setAttribute(ATTR_POLICY_RESOURCES, Collections.singletonList("entity:default/domain/*/super"));
=======
                        resource.equals(ENTITY_DEFAULT_DOMAIN_SUPER)
        );

        if (hasAllDomainPattern) {
            policy.setAttribute(ATTR_POLICY_RESOURCES, Collections.singletonList(ENTITY_DEFAULT_DOMAIN_SUPER));
>>>>>>> 9915fba9
        }
    }


    private void processUpdatePolicy(AtlasStruct entity, AtlasVertex vertex) throws AtlasBaseException {
        AtlasPerfMetrics.MetricRecorder metricRecorder = RequestContext.get().startMetricRecord("processUpdatePolicy");
        AtlasEntity policy = (AtlasEntity) entity;
        AtlasEntity existingPolicy = entityRetriever.toAtlasEntityWithExtInfo(vertex).getEntity();

        String policyCategory = policy.hasAttribute(ATTR_POLICY_CATEGORY) ? getPolicyCategory(policy) : getPolicyCategory(existingPolicy);

        AuthPolicyValidator validator = new AuthPolicyValidator(entityRetriever);
        if (POLICY_CATEGORY_PERSONA.equals(policyCategory)) {
            AtlasEntityWithExtInfo parent = getAccessControlEntity(policy);
            AtlasEntity parentEntity = parent.getEntity();

            String policySubCategory = getPolicySubCategory(policy);

            if (!POLICY_SUB_CATEGORY_DOMAIN.equals(policySubCategory)) {
                validator.validate(policy, existingPolicy, parentEntity, UPDATE);
                validateConnectionAdmin(policy);
            } else {
                validateAndReduce(policy);
            }
            // TODO : uncomment after FE release
//            else {
//                validateAndReduce(policy);
//            }

            String qName = getEntityQualifiedName(existingPolicy);
            policy.setAttribute(QUALIFIED_NAME, qName);

            //extract role
            String roleName = getPersonaRoleName(parentEntity);
            List<String> roles = Arrays.asList(roleName);

            policy.setAttribute(ATTR_POLICY_ROLES, roles);

            policy.setAttribute(ATTR_POLICY_USERS, new ArrayList<>());
            policy.setAttribute(ATTR_POLICY_GROUPS, new ArrayList<>());


            //create ES alias
            parent.addReferredEntity(policy);
            aliasStore.updateAlias(parent, null);

        } else if (POLICY_CATEGORY_PURPOSE.equals(policyCategory)) {

            AtlasEntityWithExtInfo parent = getAccessControlEntity(policy);
            AtlasEntity parentEntity = parent.getEntity();

            validator.validate(policy, existingPolicy, parentEntity, UPDATE);

            String qName = getEntityQualifiedName(existingPolicy);
            policy.setAttribute(QUALIFIED_NAME, qName);

            //extract tags
            List<String> purposeTags = getPurposeTags(parentEntity);

            List<String> policyResources = purposeTags.stream().map(x -> "tag:" + x).collect(Collectors.toList());

            policy.setAttribute(ATTR_POLICY_RESOURCES, policyResources);

            //create ES alias
            parent.addReferredEntity(policy);

        } else if (POLICY_CATEGORY_DATAMESH.equals(policyCategory)) {
            validator.validate(policy, existingPolicy, null, UPDATE);
        } else {
            validator.validate(policy, null, null, UPDATE);
        }

        RequestContext.get().endMetricRecord(metricRecorder);
    }

    @Override
    public void processDelete(AtlasVertex vertex) throws AtlasBaseException {
        AtlasPerfMetrics.MetricRecorder metricRecorder = RequestContext.get().startMetricRecord("processDeletePolicy");

        try {
            AtlasEntity policy = entityRetriever.toAtlasEntity(vertex);

            authorizeDeleteAuthPolicy(policy);

            if(!policy.getStatus().equals(AtlasEntity.Status.ACTIVE)) {
                LOG.info("Policy with guid {} is already deleted/purged", policy.getGuid());
                return;
            }

            AtlasEntityWithExtInfo parent = getAccessControlEntity(policy);
            if (parent != null) {
                parent.getReferredEntity(policy.getGuid()).setStatus(AtlasEntity.Status.DELETED);
                aliasStore.updateAlias(parent, null);
            }
        } finally {
            RequestContext.get().endMetricRecord(metricRecorder);
        }
    }

    private void authorizeDeleteAuthPolicy(AtlasEntity policy) throws AtlasBaseException {
        if (!RequestContext.get().isSkipAuthorizationCheck()) {
            AtlasEntityAccessRequest request = new AtlasEntityAccessRequest(typeRegistry, AtlasPrivilege.ENTITY_DELETE, new AtlasEntityHeader(policy));
            verifyAccess(request, "delete entity: guid=" + policy.getGuid());
        }
        /* else,
        * skip auth check
        * */
    }

    private void validateConnectionAdmin(AtlasEntity policy) throws AtlasBaseException {
        String subCategory = getPolicySubCategory(policy);
        if (POLICY_SUB_CATEGORY_METADATA.equals(subCategory) || POLICY_SUB_CATEGORY_DATA.equals(subCategory)) {
            //connectionAdmins check

            String connQn = getPolicyConnectionQN(policy);
            AtlasEntity connection = getEntityByQualifiedName(entityRetriever, connQn);
            if (connection == null) {
                throw new AtlasBaseException(RESOURCE_NOT_FOUND, "Connection entity for policy");
            }
            String connectionRoleName = String.format(CONN_NAME_PATTERN, connection.getGuid());

            Set<String> userRoles = AtlasAuthorizationUtils.getRolesForCurrentUser();

            List<String> connRoles = new ArrayList<>(0);
            if (connection.hasAttribute(ATTR_ADMIN_ROLES)) {
                connRoles = (List<String>) connection.getAttribute(ATTR_ADMIN_ROLES);
            }

            if (userRoles.contains(connectionRoleName) || (userRoles.contains(KEYCLOAK_ROLE_ADMIN) && connRoles.contains(KEYCLOAK_ROLE_ADMIN))) {
                //valid connection admin
            } else if (ARGO_SERVICE_USER_NAME.equals(RequestContext.getCurrentUser())) {
                // Argo service user Valid Service user for connection admin while access control is disabled
                //TODO: Remove this once we complete migration to Atlas AuthZ based access control
            } else {
                throw new AtlasBaseException(UNAUTHORIZED_CONNECTION_ADMIN, getCurrentUserName(), connection.getGuid());
            }
        }
    }

    private AtlasEntityWithExtInfo getAccessControlEntity(AtlasEntity entity) throws AtlasBaseException {
        AtlasPerfMetrics.MetricRecorder metricRecorder = RequestContext.get().startMetricRecord("AuthPolicyPreProcessor.getAccessControl");
        AtlasEntityWithExtInfo ret = null;

        AtlasObjectId objectId = (AtlasObjectId) entity.getRelationshipAttribute(REL_ATTR_ACCESS_CONTROL);
        if (objectId != null) {
            try {
                ret = entityRetriever.toAtlasEntityWithExtInfo(objectId);
            } catch (AtlasBaseException abe) {
                AtlasErrorCode code = abe.getAtlasErrorCode();

                if (INSTANCE_BY_UNIQUE_ATTRIBUTE_NOT_FOUND != code && INSTANCE_GUID_NOT_FOUND != code) {
                    throw abe;
                }
            }
        }

        if (ret != null) {
            List<AtlasObjectId> policies = (List<AtlasObjectId>) ret.getEntity().getRelationshipAttribute(REL_ATTR_POLICIES);

            for (AtlasObjectId policy : policies) {
                ret.addReferredEntity(entityRetriever.toAtlasEntity(policy));
            }
        }

        RequestContext.get().endMetricRecord(metricRecorder);
        return ret;
    }

    private void verifyParentTypeName(AtlasEntity parentEntity) throws AtlasBaseException {
        if (parentEntity.getTypeName().equals(STAKEHOLDER_ENTITY_TYPE)) {
            throw new AtlasBaseException(OPERATION_NOT_SUPPORTED, "Updating policies for " + STAKEHOLDER_ENTITY_TYPE);
        }
    }
}<|MERGE_RESOLUTION|>--- conflicted
+++ resolved
@@ -128,10 +128,6 @@
             } else {
                 validateAndReduce(policy);
             }
-            // TODO : uncomment after FE release
-//            else {
-//                validateAndReduce(policy);
-//            }
 
             policy.setAttribute(QUALIFIED_NAME, String.format("%s/%s", getEntityQualifiedName(parentEntity), getUUID()));
 
@@ -175,19 +171,11 @@
         boolean hasAllDomainPattern = resources.stream().anyMatch(resource ->
                 resource.equals("entity:*") ||
                         resource.equals("entity:*/super") ||
-<<<<<<< HEAD
-                        resource.equals("entity:default/domain/*/super")
-        );
-
-        if (hasAllDomainPattern) {
-            policy.setAttribute(ATTR_POLICY_RESOURCES, Collections.singletonList("entity:default/domain/*/super"));
-=======
                         resource.equals(ENTITY_DEFAULT_DOMAIN_SUPER)
         );
 
         if (hasAllDomainPattern) {
             policy.setAttribute(ATTR_POLICY_RESOURCES, Collections.singletonList(ENTITY_DEFAULT_DOMAIN_SUPER));
->>>>>>> 9915fba9
         }
     }
 
@@ -212,10 +200,6 @@
             } else {
                 validateAndReduce(policy);
             }
-            // TODO : uncomment after FE release
-//            else {
-//                validateAndReduce(policy);
-//            }
 
             String qName = getEntityQualifiedName(existingPolicy);
             policy.setAttribute(QUALIFIED_NAME, qName);
