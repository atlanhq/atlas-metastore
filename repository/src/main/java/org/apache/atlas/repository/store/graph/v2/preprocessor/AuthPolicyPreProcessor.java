--- conflicted
+++ resolved
@@ -52,6 +52,7 @@
 import static org.apache.atlas.AtlasErrorCode.INSTANCE_BY_UNIQUE_ATTRIBUTE_NOT_FOUND;
 import static org.apache.atlas.AtlasErrorCode.INSTANCE_GUID_NOT_FOUND;
 import static org.apache.atlas.AtlasErrorCode.OPERATION_NOT_SUPPORTED;
+import static org.apache.atlas.AtlasErrorCode.RESOURCE_NOT_FOUND;
 import static org.apache.atlas.AtlasErrorCode.UNAUTHORIZED_CONNECTION_ADMIN;
 import static org.apache.atlas.authorize.AtlasAuthorizationUtils.getCurrentUserName;
 import static org.apache.atlas.model.instance.EntityMutations.EntityOperation.CREATE;
@@ -244,10 +245,6 @@
         if ("metadata".equals(subCategory) || "data".equals(subCategory)) {
             //connectionAdmins check
 
-<<<<<<< HEAD
-            List<String> resources = (List<String>) policy.getAttribute(ATTR_POLICY_RESOURCES);
-            AtlasEntity connection = getConnectionForPolicy(entityRetriever, resources);
-=======
             List<String> atlasResources = getPolicyResources(policy);
             List<String> entityResources = getFilteredPolicyResources(atlasResources, RESOURCES_ENTITY);
 
@@ -255,7 +252,7 @@
             if (connection == null) {
                 throw new AtlasBaseException(RESOURCE_NOT_FOUND, "Connection entity for policy");
             }
->>>>>>> 3afa2231
+
             String connectionRoleName = String.format(CONN_NAME_PATTERN, connection.getGuid());
 
             Set<String> userRoles = AtlasAuthorizationUtils.getRolesForCurrentUser();
