--- conflicted
+++ resolved
@@ -144,11 +144,7 @@
                     validateAndReduce(policy);
                 }
 
-<<<<<<< HEAD
-                policy.setAttribute(QUALIFIED_NAME, String.format("%s/%s", getEntityQualifiedName(parentEntity), getUUID()));
-=======
             policy.setAttribute(QUALIFIED_NAME, String.format("%s/%s", getEntityQualifiedName(parentEntity), getUUID(policy)));
->>>>>>> c79a3e13
 
                 //extract role
                 String roleName = getPersonaRoleName(parentEntity);
@@ -169,13 +165,9 @@
             }
 
         } else if (POLICY_CATEGORY_PURPOSE.equals(policyCategory)) {
-<<<<<<< HEAD
             AtlasPerfMetrics.MetricRecorder purposeSegment = RequestContext.get().startMetricRecord("AuthPolicyPreProcessor.processCreatePolicy.segment4");
             try {
-                policy.setAttribute(QUALIFIED_NAME, String.format("%s/%s", getEntityQualifiedName(parentEntity), getUUID()));
-=======
-            policy.setAttribute(QUALIFIED_NAME, String.format("%s/%s", getEntityQualifiedName(parentEntity), getUUID(policy)));
->>>>>>> c79a3e13
+                policy.setAttribute(QUALIFIED_NAME, String.format("%s/%s", getEntityQualifiedName(parentEntity), getUUID(policy)));
 
                 validator.validate(policy, null, parentEntity, CREATE);
 
