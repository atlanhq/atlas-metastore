/**
 * Licensed to the Apache Software Foundation (ASF) under one
 * or more contributor license agreements.  See the NOTICE file
 * distributed with this work for additional information
 * regarding copyright ownership.  The ASF licenses this file
 * to you under the Apache License, Version 2.0 (the
 * "License"); you may not use this file except in compliance
 * with the License.  You may obtain a copy of the License at
 * <p>
 * http://www.apache.org/licenses/LICENSE-2.0
 * <p>
 * Unless required by applicable law or agreed to in writing, software
 * distributed under the License is distributed on an "AS IS" BASIS,
 * WITHOUT WARRANTIES OR CONDITIONS OF ANY KIND, either express or implied.
 * See the License for the specific language governing permissions and
 * limitations under the License.
 */
package org.apache.atlas.repository.store.graph.v2.tasks;

import org.apache.atlas.RequestContext;
import org.apache.atlas.exception.AtlasBaseException;
import org.apache.atlas.exception.EntityNotFoundException;
import org.apache.atlas.model.instance.AtlasRelationship;
import org.apache.atlas.model.tasks.AtlasTask;
import org.apache.atlas.repository.graphdb.AtlasGraph;
import org.apache.atlas.repository.store.graph.AtlasRelationshipStore;
import org.apache.atlas.repository.store.graph.v1.DeleteHandlerDelegate;
import org.apache.atlas.repository.store.graph.v2.EntityGraphMapper;
import org.apache.atlas.tasks.AbstractTask;
import org.apache.atlas.type.AtlasType;
import org.apache.commons.collections4.MapUtils;
import org.apache.commons.lang.StringUtils;
import org.slf4j.Logger;
import org.slf4j.LoggerFactory;
import org.slf4j.MDC;

import java.util.HashMap;
import java.util.Map;

import static org.apache.atlas.model.tasks.AtlasTask.Status.*;
import static org.apache.atlas.repository.store.graph.v2.tasks.ClassificationPropagateTaskFactory.CLASSIFICATION_PROPAGATION_RELATIONSHIP_UPDATE;

public abstract class ClassificationTask extends AbstractTask {
    private static final Logger LOG = LoggerFactory.getLogger(ClassificationTask.class);

    public static final String PARAM_ENTITY_GUID              = "entityGuid";
    public static final String PARAM_SOURCE_VERTEX_ID         = "sourceVertexId";
    public static final String PARAM_TO_ENTITY_GUID           = "toEntityGuid";
    public static final String PARAM_DELETED_EDGE_IDS         = "deletedEdgeIds"; // TODO: Will be deprecated
    public static final String PARAM_DELETED_EDGE_ID          = "deletedEdgeId";
    public static final String PARAM_CLASSIFICATION_VERTEX_ID = "classificationVertexId";
    public static final String PARAM_RELATIONSHIP_GUID        = "relationshipGuid";
    public static final String PARAM_RELATIONSHIP_OBJECT      = "relationshipObject";
    public static final String PARAM_RELATIONSHIP_EDGE_ID     = "relationshipEdgeId";

    public static final String PARAM_CLASSIFICATION_NAME      = "classificationName";
    public static final String PARAM_BATCH_LIMIT      = "batchLimit";
    public static final String PARAM_REFERENCED_VERTEX_ID     = "referencedVertexId";
    public static final String PARAM_IS_TERM_ENTITY_EDGE       = "isTermEntityEdge";
    public static final String PARAM_PREVIOUS_CLASSIFICATION_RESTRICT_PROPAGATE_THROUGH_LINEAGE = "previousRestrictPropagationThroughLineage";

    public static final String PARAM_PREVIOUS_CLASSIFICATION_RESTRICT_PROPAGATE_THROUGH_HIERARCHY = "previousRestrictPropagationThroughHierarchy";
  
    protected final AtlasGraph             graph;
    protected final EntityGraphMapper      entityGraphMapper;
    protected final DeleteHandlerDelegate  deleteDelegate;
    protected final AtlasRelationshipStore relationshipStore;

    public ClassificationTask(AtlasTask task,
                              AtlasGraph graph,
                              EntityGraphMapper entityGraphMapper,
                              DeleteHandlerDelegate deleteDelegate,
                              AtlasRelationshipStore relationshipStore) {
        super(task);
        this.graph             = graph;
        this.entityGraphMapper = entityGraphMapper;
        this.deleteDelegate    = deleteDelegate;
        this.relationshipStore = relationshipStore;
    }

    @Override
    public AtlasTask.Status perform() throws AtlasBaseException {
        String threadName = Thread.currentThread().getName();
        Map<String, Object> params = getTaskDef().getParameters();
        TaskContext context = new TaskContext();

        if (MapUtils.isEmpty(params)) {
            LOG.warn("Task: {}: Unable to process task: Parameters is not readable!", getTaskGuid());

            return FAILED;
        }

        String userName = getTaskDef().getCreatedBy();

        if (StringUtils.isEmpty(userName)) {
            LOG.warn("Task: {}: Unable to process task as user name is empty!", getTaskGuid());

            return FAILED;
        }

        RequestContext.get().setUser(userName, null);

<<<<<<< HEAD

        try {
            // Set up MDC context first
            MDC.put("task_id", getTaskGuid());
            MDC.put("task_type", getTaskType());
            MDC.put("tag_name", getTaskDef().getTagTypeName());
            MDC.put("entity_guid", getTaskDef().getEntityGuid());
            MDC.put("tag_version", org.apache.atlas.service.FeatureFlagStore.isTagV2Enabled() ? "v2" : "v1");
            MDC.put("thread_name", threadName);
            MDC.put("thread_id", String.valueOf(Thread.currentThread().getId()));
            MDC.put("status", "in_progress");
            MDC.put("assets_affected", "0");

            // Now log with MDC context
            LOG.info("Starting classification task execution");
            
            run(params, context);
            setStatus(AtlasTask.Status.COMPLETE);  // This will commit the graph
            
            int assetsAffected = context.getAssetsAffected();
            MDC.put("assets_affected", String.valueOf(assetsAffected));
            MDC.put("status", "success");

=======

        try {
            // Set up MDC context first
            MDC.put("task_id", getTaskGuid());
            MDC.put("task_type", getTaskType());
            MDC.put("tag_name", getTaskDef().getTagTypeName());
            MDC.put("entity_guid", getTaskDef().getEntityGuid());
            MDC.put("tag_version", org.apache.atlas.service.FeatureFlagStore.isTagV2Enabled() ? "v2" : "v1");
            MDC.put("thread_name", threadName);
            MDC.put("thread_id", String.valueOf(Thread.currentThread().getId()));
            MDC.put("status", "in_progress");
            MDC.put("assets_affected", "0");

            // Now log with MDC context
            LOG.info("Starting classification task execution");
            setStatus(IN_PROGRESS);
            run(params, context);
            setStatus(AtlasTask.Status.COMPLETE);  // This will commit the graph

            int assetsAffected = context.getAssetsAffected();
            MDC.put("assets_affected", String.valueOf(assetsAffected));
            MDC.put("status", "success");

>>>>>>> 9d1c073f
            return AtlasTask.Status.COMPLETE;
        } catch (AtlasBaseException e) {
            MDC.put("assets_affected", "0");
            MDC.put("status", "failed");
            MDC.put("error", e.getMessage());
            LOG.error("Classification task failed", e);
            setStatus(AtlasTask.Status.FAILED);  // This will commit the graph
            throw e;
        } catch (Throwable t) {
            // Catch any unexpected errors to ensure MDC cleanup
            MDC.put("assets_affected", "0");
            MDC.put("status", "failed");
            MDC.put("error", t.getMessage());
            LOG.error("Unexpected error in classification task", t);
            setStatus(AtlasTask.Status.FAILED);  // This will commit the graph
            throw new AtlasBaseException(t);
        } finally {
            // failsafe invocation to make sure endTime is set
            getTask().end();
            // Log final state after task.end() has been called by AbstractTask
            MDC.put("startTime", String.valueOf(getTaskDef().getStartTime()));
            MDC.put("endTime", String.valueOf(getTaskDef().getEndTime()));
            if (getTaskDef().getStartTime() != null && getTaskDef().getEndTime() != null) {
                long duration = getTaskDef().getEndTime().getTime() - getTaskDef().getStartTime().getTime();
                MDC.put("duration_ms", String.valueOf(duration));
            }
<<<<<<< HEAD
            
            // Log with all MDC values before clearing
            LOG.info("Classification task completed. Assets affected: {}, Duration: {} ms", 
                MDC.get("assets_affected"), 
                MDC.get("duration_ms"));

=======

            // Log with all MDC values before clearing
            LOG.info("Classification task completed. Assets affected: {}, Duration: {} ms",
                MDC.get("assets_affected"),
                MDC.get("duration_ms"));

>>>>>>> 9d1c073f
            MDC.clear();  // Clear MDC at the end
        }
    }

    public static Map<String, Object> toParameters(String entityGuid, String classificationVertexId, String relationshipGuid, Boolean restrictPropagationThroughLineage,Boolean restrictPropagationThroughHierarchy) {
        return new HashMap<>() {{
            put(PARAM_ENTITY_GUID, entityGuid);
            put(PARAM_CLASSIFICATION_VERTEX_ID, classificationVertexId);
            put(PARAM_RELATIONSHIP_GUID, relationshipGuid);
            put(PARAM_PREVIOUS_CLASSIFICATION_RESTRICT_PROPAGATE_THROUGH_LINEAGE, restrictPropagationThroughLineage);
            put(PARAM_PREVIOUS_CLASSIFICATION_RESTRICT_PROPAGATE_THROUGH_HIERARCHY, restrictPropagationThroughHierarchy);
        }};
    }

    public static Map<String, Object> toParameters(String entityGuid, String classificationVertexId, String relationshipGuid) {
        return new HashMap<>() {{
            put(PARAM_ENTITY_GUID, entityGuid);
            put(PARAM_CLASSIFICATION_VERTEX_ID, classificationVertexId);
            put(PARAM_RELATIONSHIP_GUID, relationshipGuid);
        }};
    }

    public static Map<String, Object> toParameters(String relationshipEdgeId, AtlasRelationship relationship) {
        return new HashMap<>() {{
            put(PARAM_RELATIONSHIP_EDGE_ID, relationshipEdgeId);
            put(PARAM_RELATIONSHIP_OBJECT, AtlasType.toJson(relationship));
        }};
    }

    public static Map<String, Object> toParameters(String classificationId) {
        return new HashMap<>() {{
            put(PARAM_CLASSIFICATION_VERTEX_ID, classificationId);
        }};
    }

    protected void setStatus(AtlasTask.Status status) {
        super.setStatus(status);
        LOG.info(String.format("ClassificationTask status is set %s for the task: %s ", status, super.getTaskGuid()));

        try {
            if (CLASSIFICATION_PROPAGATION_RELATIONSHIP_UPDATE.equals(getTaskType())) {
                entityGraphMapper.removePendingTaskFromEdge((String) getTaskDef().getParameters().get(PARAM_RELATIONSHIP_EDGE_ID), getTaskGuid());
            } else {
                entityGraphMapper.removePendingTaskFromEntity((String) getTaskDef().getParameters().get(PARAM_ENTITY_GUID), getTaskGuid());
            }
        } catch (EntityNotFoundException | AtlasBaseException e) {
            LOG.warn("Error updating associated element for: {}", getTaskGuid(), e);
        }
        graph.commit();
    }

    protected abstract void run(Map<String, Object> parameters, TaskContext context) throws AtlasBaseException;

    public static class TaskContext {
        private int assetsAffected = 0;

        public void incrementAssetsAffected(int count) {
            this.assetsAffected += count;
        }

        public int getAssetsAffected() {
            return assetsAffected;
        }
    }
}<|MERGE_RESOLUTION|>--- conflicted
+++ resolved
@@ -100,7 +100,6 @@
 
         RequestContext.get().setUser(userName, null);
 
-<<<<<<< HEAD
 
         try {
             // Set up MDC context first
@@ -116,39 +115,14 @@
 
             // Now log with MDC context
             LOG.info("Starting classification task execution");
-            
+            setStatus(IN_PROGRESS);
             run(params, context);
             setStatus(AtlasTask.Status.COMPLETE);  // This will commit the graph
-            
+
             int assetsAffected = context.getAssetsAffected();
             MDC.put("assets_affected", String.valueOf(assetsAffected));
             MDC.put("status", "success");
 
-=======
-
-        try {
-            // Set up MDC context first
-            MDC.put("task_id", getTaskGuid());
-            MDC.put("task_type", getTaskType());
-            MDC.put("tag_name", getTaskDef().getTagTypeName());
-            MDC.put("entity_guid", getTaskDef().getEntityGuid());
-            MDC.put("tag_version", org.apache.atlas.service.FeatureFlagStore.isTagV2Enabled() ? "v2" : "v1");
-            MDC.put("thread_name", threadName);
-            MDC.put("thread_id", String.valueOf(Thread.currentThread().getId()));
-            MDC.put("status", "in_progress");
-            MDC.put("assets_affected", "0");
-
-            // Now log with MDC context
-            LOG.info("Starting classification task execution");
-            setStatus(IN_PROGRESS);
-            run(params, context);
-            setStatus(AtlasTask.Status.COMPLETE);  // This will commit the graph
-
-            int assetsAffected = context.getAssetsAffected();
-            MDC.put("assets_affected", String.valueOf(assetsAffected));
-            MDC.put("status", "success");
-
->>>>>>> 9d1c073f
             return AtlasTask.Status.COMPLETE;
         } catch (AtlasBaseException e) {
             MDC.put("assets_affected", "0");
@@ -175,21 +149,12 @@
                 long duration = getTaskDef().getEndTime().getTime() - getTaskDef().getStartTime().getTime();
                 MDC.put("duration_ms", String.valueOf(duration));
             }
-<<<<<<< HEAD
-            
-            // Log with all MDC values before clearing
-            LOG.info("Classification task completed. Assets affected: {}, Duration: {} ms", 
-                MDC.get("assets_affected"), 
-                MDC.get("duration_ms"));
-
-=======
 
             // Log with all MDC values before clearing
             LOG.info("Classification task completed. Assets affected: {}, Duration: {} ms",
                 MDC.get("assets_affected"),
                 MDC.get("duration_ms"));
 
->>>>>>> 9d1c073f
             MDC.clear();  // Clear MDC at the end
         }
     }
