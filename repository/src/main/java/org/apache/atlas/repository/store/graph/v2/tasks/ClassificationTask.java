/**
 * Licensed to the Apache Software Foundation (ASF) under one
 * or more contributor license agreements.  See the NOTICE file
 * distributed with this work for additional information
 * regarding copyright ownership.  The ASF licenses this file
 * to you under the Apache License, Version 2.0 (the
 * "License"); you may not use this file except in compliance
 * with the License.  You may obtain a copy of the License at
 * <p>
 * http://www.apache.org/licenses/LICENSE-2.0
 * <p>
 * Unless required by applicable law or agreed to in writing, software
 * distributed under the License is distributed on an "AS IS" BASIS,
 * WITHOUT WARRANTIES OR CONDITIONS OF ANY KIND, either express or implied.
 * See the License for the specific language governing permissions and
 * limitations under the License.
 */
package org.apache.atlas.repository.store.graph.v2.tasks;

import org.apache.atlas.RequestContext;
import org.apache.atlas.exception.AtlasBaseException;
import org.apache.atlas.exception.EntityNotFoundException;
import org.apache.atlas.model.instance.AtlasRelationship;
import org.apache.atlas.model.tasks.AtlasTask;
import org.apache.atlas.repository.graphdb.AtlasGraph;
import org.apache.atlas.repository.store.graph.AtlasRelationshipStore;
import org.apache.atlas.repository.store.graph.v1.DeleteHandlerDelegate;
import org.apache.atlas.repository.store.graph.v2.EntityGraphMapper;
import org.apache.atlas.service.FeatureFlagStore;
import org.apache.atlas.tasks.AbstractTask;
import org.apache.atlas.type.AtlasType;
import org.apache.atlas.utils.AtlasPerfMetrics;
import org.apache.commons.collections4.MapUtils;
import org.apache.commons.lang.StringUtils;
import org.slf4j.Logger;
import org.slf4j.LoggerFactory;

import java.util.HashMap;
import java.util.Map;

import static org.apache.atlas.model.tasks.AtlasTask.Status.*;
import static org.apache.atlas.repository.store.graph.v2.tasks.ClassificationPropagateTaskFactory.CLASSIFICATION_PROPAGATION_RELATIONSHIP_UPDATE;

public abstract class ClassificationTask extends AbstractTask {
    private static final Logger LOG = LoggerFactory.getLogger(ClassificationTask.class);

    public static final String PARAM_ENTITY_GUID              = "entityGuid";
    public static final String PARAM_SOURCE_VERTEX_ID         = "sourceVertexId";
    public static final String PARAM_TO_ENTITY_GUID           = "toEntityGuid";
    public static final String PARAM_DELETED_EDGE_IDS         = "deletedEdgeIds"; // TODO: Will be deprecated
    public static final String PARAM_DELETED_EDGE_ID          = "deletedEdgeId";
    public static final String PARAM_CLASSIFICATION_VERTEX_ID = "classificationVertexId";
    public static final String PARAM_RELATIONSHIP_GUID        = "relationshipGuid";
    public static final String PARAM_RELATIONSHIP_OBJECT      = "relationshipObject";
    public static final String PARAM_RELATIONSHIP_EDGE_ID     = "relationshipEdgeId";

    public static final String PARAM_CLASSIFICATION_NAME      = "classificationName";
    public static final String PARAM_BATCH_LIMIT      = "batchLimit";
    public static final String PARAM_REFERENCED_VERTEX_ID     = "referencedVertexId";
    public static final String PARAM_IS_TERM_ENTITY_EDGE       = "isTermEntityEdge";
    public static final String PARAM_PREVIOUS_CLASSIFICATION_RESTRICT_PROPAGATE_THROUGH_LINEAGE = "previousRestrictPropagationThroughLineage";

    public static final String PARAM_PREVIOUS_CLASSIFICATION_RESTRICT_PROPAGATE_THROUGH_HIERARCHY = "previousRestrictPropagationThroughHierarchy";
  
    protected final AtlasGraph             graph;
    protected final EntityGraphMapper      entityGraphMapper;
    protected final DeleteHandlerDelegate  deleteDelegate;
    protected final AtlasRelationshipStore relationshipStore;
    public static Boolean JANUS_OPTIMISATION_ENABLED;
    public ClassificationTask(AtlasTask task,
                              AtlasGraph graph,
                              EntityGraphMapper entityGraphMapper,
                              DeleteHandlerDelegate deleteDelegate,
                              AtlasRelationshipStore relationshipStore) {
        super(task);
<<<<<<< HEAD
        this.JANUS_OPTIMISATION_ENABLED = StringUtils.isNotEmpty(FeatureFlagStore.getFlag("ENABLE_JANUS_OPTIMISATION"));
=======
>>>>>>> 456088f8
        this.graph             = graph;
        this.entityGraphMapper = entityGraphMapper;
        this.deleteDelegate    = deleteDelegate;
        this.relationshipStore = relationshipStore;
    }

    @Override
    public AtlasTask.Status perform() throws AtlasBaseException {
        Map<String, Object> params = getTaskDef().getParameters();
        AtlasPerfMetrics.MetricRecorder metricRecorder = RequestContext.get().startMetricRecord(getTaskGuid());

        if (MapUtils.isEmpty(params)) {
            LOG.warn("Task: {}: Unable to process task: Parameters is not readable!", getTaskGuid());

            return FAILED;
        }

        String userName = getTaskDef().getCreatedBy();

        if (StringUtils.isEmpty(userName)) {
            LOG.warn("Task: {}: Unable to process task as user name is empty!", getTaskGuid());

            return FAILED;
        }

        RequestContext.get().setUser(userName, null);

        try {
            setStatus(IN_PROGRESS);

            run(params);

            setStatus(COMPLETE);
        } catch (AtlasBaseException e) {
            LOG.error("Task: {}: Error performing task! Task details: {}", getTaskGuid(), getTask(), e);
            setStatus(FAILED);
            throw e;
        } finally {
            RequestContext.get().endMetricRecord(metricRecorder);
            graph.commit();
        }

        return getStatus();
    }

    public static Map<String, Object> toParameters(String entityGuid, String classificationVertexId, String relationshipGuid, Boolean restrictPropagationThroughLineage,Boolean restrictPropagationThroughHierarchy) {
        return new HashMap<String, Object>() {{
            put(PARAM_ENTITY_GUID, entityGuid);
            put(PARAM_CLASSIFICATION_VERTEX_ID, classificationVertexId);
            put(PARAM_RELATIONSHIP_GUID, relationshipGuid);
            put(PARAM_PREVIOUS_CLASSIFICATION_RESTRICT_PROPAGATE_THROUGH_LINEAGE, restrictPropagationThroughLineage);
            put(PARAM_PREVIOUS_CLASSIFICATION_RESTRICT_PROPAGATE_THROUGH_HIERARCHY, restrictPropagationThroughHierarchy);
        }};
    }

    public static Map<String, Object> toParameters(String entityGuid, String classificationVertexId, String relationshipGuid) {
        return new HashMap<String, Object>() {{
            put(PARAM_ENTITY_GUID, entityGuid);
            put(PARAM_CLASSIFICATION_VERTEX_ID, classificationVertexId);
            put(PARAM_RELATIONSHIP_GUID, relationshipGuid);
        }};
    }

    public static Map<String, Object> toParameters(String relationshipEdgeId, AtlasRelationship relationship) {
        return new HashMap<String, Object>() {{
            put(PARAM_RELATIONSHIP_EDGE_ID, relationshipEdgeId);
            put(PARAM_RELATIONSHIP_OBJECT, AtlasType.toJson(relationship));
        }};
    }

    public static Map<String, Object> toParameters(String classificationId) {
        return new HashMap<String, Object>() {{
            put(PARAM_CLASSIFICATION_VERTEX_ID, classificationId);
        }};
    }

    protected void setStatus(AtlasTask.Status status) {
        super.setStatus(status);
        LOG.info(String.format("ClassificationTask status is set %s for the task: %s ", status, super.getTaskGuid()));

        try {
            if (CLASSIFICATION_PROPAGATION_RELATIONSHIP_UPDATE.equals(getTaskType())) {
                entityGraphMapper.removePendingTaskFromEdge((String) getTaskDef().getParameters().get(PARAM_RELATIONSHIP_EDGE_ID), getTaskGuid());
            } else {
                entityGraphMapper.removePendingTaskFromEntity((String) getTaskDef().getParameters().get(PARAM_ENTITY_GUID), getTaskGuid());
            }
        } catch (EntityNotFoundException | AtlasBaseException e) {
            LOG.warn("Error updating associated element for: {}", getTaskGuid(), e);
        }
        graph.commit();
    }

    protected abstract void run(Map<String, Object> parameters) throws AtlasBaseException;
}<|MERGE_RESOLUTION|>--- conflicted
+++ resolved
@@ -66,17 +66,13 @@
     protected final EntityGraphMapper      entityGraphMapper;
     protected final DeleteHandlerDelegate  deleteDelegate;
     protected final AtlasRelationshipStore relationshipStore;
-    public static Boolean JANUS_OPTIMISATION_ENABLED;
+
     public ClassificationTask(AtlasTask task,
                               AtlasGraph graph,
                               EntityGraphMapper entityGraphMapper,
                               DeleteHandlerDelegate deleteDelegate,
                               AtlasRelationshipStore relationshipStore) {
         super(task);
-<<<<<<< HEAD
-        this.JANUS_OPTIMISATION_ENABLED = StringUtils.isNotEmpty(FeatureFlagStore.getFlag("ENABLE_JANUS_OPTIMISATION"));
-=======
->>>>>>> 456088f8
         this.graph             = graph;
         this.entityGraphMapper = entityGraphMapper;
         this.deleteDelegate    = deleteDelegate;
