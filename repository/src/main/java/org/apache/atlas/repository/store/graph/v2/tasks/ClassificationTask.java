--- conflicted
+++ resolved
@@ -26,7 +26,6 @@
 import org.apache.atlas.repository.store.graph.AtlasRelationshipStore;
 import org.apache.atlas.repository.store.graph.v1.DeleteHandlerDelegate;
 import org.apache.atlas.repository.store.graph.v2.EntityGraphMapper;
-import org.apache.atlas.service.FeatureFlagStore;
 import org.apache.atlas.tasks.AbstractTask;
 import org.apache.atlas.type.AtlasType;
 import org.apache.commons.collections4.MapUtils;
@@ -67,13 +66,9 @@
     protected final EntityGraphMapper      entityGraphMapper;
     protected final DeleteHandlerDelegate  deleteDelegate;
     protected final AtlasRelationshipStore relationshipStore;
-<<<<<<< HEAD
-    public static Boolean JANUS_OPTIMISATION_ENABLED;
-=======
     protected final TaskMetricsService taskMetricsService;
 
 
->>>>>>> e1ed8dbf
     public ClassificationTask(AtlasTask task,
                               AtlasGraph graph,
                               EntityGraphMapper entityGraphMapper,
@@ -81,10 +76,6 @@
                               AtlasRelationshipStore relationshipStore,
                               TaskMetricsService taskMetricsService) {
         super(task);
-<<<<<<< HEAD
-        this.JANUS_OPTIMISATION_ENABLED = StringUtils.isNotEmpty(FeatureFlagStore.getFlag("ENABLE_JANUS_OPTIMISATION"));
-=======
->>>>>>> e1ed8dbf
         this.graph             = graph;
         this.entityGraphMapper = entityGraphMapper;
         this.deleteDelegate    = deleteDelegate;
