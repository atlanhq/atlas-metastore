/**
 * Licensed to the Apache Software Foundation (ASF) under one
 * or more contributor license agreements.  See the NOTICE file
 * distributed with this work for additional information
 * regarding copyright ownership.  The ASF licenses this file
 * to you under the Apache License, Version 2.0 (the
 * "License"); you may not use this file except in compliance
 * with the License.  You may obtain a copy of the License at
 * <p>
 * http://www.apache.org/licenses/LICENSE-2.0
 * <p>
 * Unless required by applicable law or agreed to in writing, software
 * distributed under the License is distributed on an "AS IS" BASIS,
 * WITHOUT WARRANTIES OR CONDITIONS OF ANY KIND, either express or implied.
 * See the License for the specific language governing permissions and
 * limitations under the License.
 */

package org.apache.atlas.repository.store.graph.v2.bulkimport;

import org.apache.atlas.AtlasErrorCode;
import org.apache.atlas.exception.AtlasBaseException;
import org.apache.atlas.model.impexp.AtlasImportRequest;
import org.apache.atlas.model.impexp.AtlasImportResult;
import org.apache.atlas.model.instance.EntityMutationResponse;
import org.apache.atlas.repository.converters.AtlasFormatConverters;
import org.apache.atlas.repository.converters.AtlasInstanceConverter;
import org.apache.atlas.repository.graph.AtlasGraphProvider;
import org.apache.atlas.repository.graphdb.AtlasGraph;
import org.apache.atlas.repository.migration.DataMigrationStatusService;
import org.apache.atlas.repository.store.graph.AtlasRelationshipStore;
import org.apache.atlas.repository.store.graph.v1.DeleteHandlerDelegate;
import org.apache.atlas.repository.store.graph.v1.RestoreHandlerV1;
import org.apache.atlas.repository.store.graph.v2.*;
import org.apache.atlas.repository.store.graph.v2.bulkimport.pc.EntityConsumerBuilder;
import org.apache.atlas.repository.store.graph.v2.bulkimport.pc.EntityCreationManager;
<<<<<<< HEAD
=======
import org.apache.atlas.repository.store.graph.v2.tags.TagDAO;
>>>>>>> 456088f8
import org.apache.atlas.repository.store.graph.v2.utils.TagAttributeMapper;
import org.apache.atlas.type.AtlasTypeRegistry;
import org.slf4j.Logger;
import org.slf4j.LoggerFactory;

public class MigrationImport extends ImportStrategy {
    private static final Logger LOG = LoggerFactory.getLogger(MigrationImport.class);

    private final AtlasGraph graph;
    private final AtlasGraphProvider graphProvider;
    private final AtlasTypeRegistry typeRegistry;
    private final AtlasEntityChangeNotifier entityChangeNotifier;
    private final EntityGraphRetriever entityGraphRetriever;
    private final TagAttributeMapper tagAttributeMapper;

    public MigrationImport(AtlasGraph graph, AtlasGraphProvider graphProvider,
                           AtlasTypeRegistry typeRegistry, AtlasEntityChangeNotifier entityChangeNotifier, EntityGraphRetriever entityGraphRetriever, TagAttributeMapper tagAttributeMapper) {
        this.graph = graph;
        this.graphProvider = graphProvider;
        this.typeRegistry = typeRegistry;
        this.entityChangeNotifier = entityChangeNotifier;
        this.entityGraphRetriever = entityGraphRetriever;
        this.tagAttributeMapper = tagAttributeMapper;
        LOG.info("MigrationImport: Using bulkLoading...");
    }

    public EntityMutationResponse run(EntityImportStream entityStream, AtlasImportResult importResult) throws AtlasBaseException {
        if (entityStream == null || !entityStream.hasNext()) {
            throw new AtlasBaseException(AtlasErrorCode.INVALID_PARAMETERS, "no entities to create/update.");
        }

        if (importResult.getRequest() == null) {
            throw new AtlasBaseException(AtlasErrorCode.INVALID_PARAMETERS, "importResult should contain request");
        }

        DataMigrationStatusService dataMigrationStatusService = createMigrationStatusService(importResult);

        long index = 0;
        int streamSize = entityStream.size();
        EntityMutationResponse ret = new EntityMutationResponse();
        EntityCreationManager creationManager = createEntityCreationManager(importResult, dataMigrationStatusService);

        try {
            LOG.info("Migration Import: Size: {}: Starting...", streamSize);
            index = creationManager.read(entityStream);
            creationManager.drain();
            creationManager.extractResults();
        } catch (Exception ex) {
            LOG.error("Migration Import: Error: Current position: {}", index, ex);
        } finally {
            shutdownEntityCreationManager(creationManager);
        }

        LOG.info("Migration Import: Size: {}: Done!", streamSize);
        return ret;
    }

    private DataMigrationStatusService createMigrationStatusService(AtlasImportResult importResult) throws AtlasBaseException {
        DataMigrationStatusService dataMigrationStatusService = new DataMigrationStatusService();
        dataMigrationStatusService.init(importResult.getRequest().getOptions().get(AtlasImportRequest.OPTION_KEY_MIGRATION_FILE_NAME));
        return dataMigrationStatusService;
    }

    private EntityCreationManager createEntityCreationManager(AtlasImportResult importResult,
                                                              DataMigrationStatusService dataMigrationStatusService) {
        AtlasGraph graphBulk = graphProvider.getBulkLoading();

        EntityGraphRetriever entityGraphRetriever = this.entityGraphRetriever;
        EntityGraphRetriever entityGraphRetrieverBulk = new EntityGraphRetriever(graphBulk, typeRegistry);

        AtlasEntityStoreV2 entityStore = createEntityStore(this.graph, typeRegistry);
        AtlasEntityStoreV2 entityStoreBulk = createEntityStore(graphBulk, typeRegistry);

        int batchSize = importResult.getRequest().getOptionKeyBatchSize();
        int numWorkers = getNumWorkers(importResult.getRequest().getOptionKeyNumWorkers());

        EntityConsumerBuilder consumerBuilder =
                new EntityConsumerBuilder(typeRegistry, this.graph, entityStore, entityGraphRetriever, graphBulk,
                        entityStoreBulk, entityGraphRetrieverBulk, batchSize);

        LOG.info("MigrationImport: EntityCreationManager: Created!");
        return new EntityCreationManager(consumerBuilder, batchSize, numWorkers, importResult, entityChangeNotifier, dataMigrationStatusService);
    }

    private static int getNumWorkers(int numWorkersFromOptions) {
        int ret = (numWorkersFromOptions > 0) ? numWorkersFromOptions : 1;
        LOG.info("Migration Import: Setting numWorkers: {}", ret);
        return ret;
    }

    private AtlasEntityStoreV2 createEntityStore(AtlasGraph graph, AtlasTypeRegistry typeRegistry) {
        FullTextMapperV2Nop fullTextMapperV2 = new FullTextMapperV2Nop();
        DeleteHandlerDelegate deleteDelegate = new DeleteHandlerDelegate(graph, typeRegistry, null, null);
        RestoreHandlerV1 restoreHandlerV1 = new RestoreHandlerV1(graph, typeRegistry, entityGraphRetriever);

        AtlasRelationshipStore relationshipStore = new AtlasRelationshipStoreV2(graph, typeRegistry, deleteDelegate, entityChangeNotifier, null);
        EntityGraphMapper entityGraphMapper = new EntityGraphMapper(deleteDelegate, restoreHandlerV1, typeRegistry,
<<<<<<< HEAD
                graph, relationshipStore, entityChangeNotifier, getInstanceConverter(graph), fullTextMapperV2, null, null, null, null, tagAttributeMapper);
=======
                graph, relationshipStore, entityChangeNotifier, getInstanceConverter(graph), fullTextMapperV2, null, null, null, tagAttributeMapper);
>>>>>>> 456088f8
        AtlasRelationshipStoreV2 atlasRelationshipStoreV2 = new AtlasRelationshipStoreV2(graph, typeRegistry, deleteDelegate, entityChangeNotifier, null);

        return new AtlasEntityStoreV2(graph, deleteDelegate, restoreHandlerV1, typeRegistry, entityChangeNotifier, entityGraphMapper, null, atlasRelationshipStoreV2, null, null, null, null);
    }

    private void shutdownEntityCreationManager(EntityCreationManager creationManager) {
        try {
            creationManager.shutdown();
        } catch (InterruptedException e) {
            LOG.error("Migration Import: Shutdown: Interrupted!", e);
        }
    }

    private AtlasInstanceConverter getInstanceConverter(AtlasGraph graph) {
        AtlasFormatConverters formatConverters = new AtlasFormatConverters(typeRegistry);
        return new AtlasInstanceConverter(graph, typeRegistry, formatConverters, null);
    }
}<|MERGE_RESOLUTION|>--- conflicted
+++ resolved
@@ -34,10 +34,7 @@
 import org.apache.atlas.repository.store.graph.v2.*;
 import org.apache.atlas.repository.store.graph.v2.bulkimport.pc.EntityConsumerBuilder;
 import org.apache.atlas.repository.store.graph.v2.bulkimport.pc.EntityCreationManager;
-<<<<<<< HEAD
-=======
 import org.apache.atlas.repository.store.graph.v2.tags.TagDAO;
->>>>>>> 456088f8
 import org.apache.atlas.repository.store.graph.v2.utils.TagAttributeMapper;
 import org.apache.atlas.type.AtlasTypeRegistry;
 import org.slf4j.Logger;
@@ -135,11 +132,7 @@
 
         AtlasRelationshipStore relationshipStore = new AtlasRelationshipStoreV2(graph, typeRegistry, deleteDelegate, entityChangeNotifier, null);
         EntityGraphMapper entityGraphMapper = new EntityGraphMapper(deleteDelegate, restoreHandlerV1, typeRegistry,
-<<<<<<< HEAD
-                graph, relationshipStore, entityChangeNotifier, getInstanceConverter(graph), fullTextMapperV2, null, null, null, null, tagAttributeMapper);
-=======
                 graph, relationshipStore, entityChangeNotifier, getInstanceConverter(graph), fullTextMapperV2, null, null, null, tagAttributeMapper);
->>>>>>> 456088f8
         AtlasRelationshipStoreV2 atlasRelationshipStoreV2 = new AtlasRelationshipStoreV2(graph, typeRegistry, deleteDelegate, entityChangeNotifier, null);
 
         return new AtlasEntityStoreV2(graph, deleteDelegate, restoreHandlerV1, typeRegistry, entityChangeNotifier, entityGraphMapper, null, atlasRelationshipStoreV2, null, null, null, null);
