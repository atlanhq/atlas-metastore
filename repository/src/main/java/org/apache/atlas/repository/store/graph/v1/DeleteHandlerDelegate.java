--- conflicted
+++ resolved
@@ -56,7 +56,6 @@
     }
 
     public DeleteHandlerV1 getHandler(DeleteType deleteType) {
-        RequestContext requestContext = RequestContext.get();
         if (deleteType == null) {
             deleteType = DeleteType.DEFAULT;
         }
@@ -69,10 +68,6 @@
                 return hardDeleteHandler;
 
             case PURGE:
-<<<<<<< HEAD
-                requestContext.setPurgeRequested(true);
-=======
->>>>>>> d2f256fe
                 return hardDeleteHandler;
 
             default:
