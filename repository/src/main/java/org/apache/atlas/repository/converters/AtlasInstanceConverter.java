/**
 * Licensed to the Apache Software Foundation (ASF) under one
 * or more contributor license agreements.  See the NOTICE file
 * distributed with this work for additional information
 * regarding copyright ownership.  The ASF licenses this file
 * to you under the Apache License, Version 2.0 (the
 * "License"); you may not use this file except in compliance
 * with the License.  You may obtain a copy of the License at
 *
 *     http://www.apache.org/licenses/LICENSE-2.0
 *
 * Unless required by applicable law or agreed to in writing, software
 * distributed under the License is distributed on an "AS IS" BASIS,
 * WITHOUT WARRANTIES OR CONDITIONS OF ANY KIND, either express or implied.
 * See the License for the specific language governing permissions and
 * limitations under the License.
 */
package org.apache.atlas.repository.converters;

import org.apache.atlas.AtlasErrorCode;
import org.apache.atlas.AtlasException;
import org.apache.atlas.CreateUpdateEntitiesResult;
import org.apache.atlas.EntityAuditEvent;
import org.apache.atlas.RequestContext;
import org.apache.atlas.model.audit.EntityAuditEventV2;
import org.apache.atlas.exception.AtlasBaseException;
import org.apache.atlas.model.TypeCategory;
import org.apache.atlas.model.instance.AtlasClassification;
import org.apache.atlas.model.instance.AtlasEntity;
import org.apache.atlas.model.instance.AtlasEntity.AtlasEntitiesWithExtInfo;
import org.apache.atlas.model.instance.AtlasEntity.AtlasEntityWithExtInfo;
import org.apache.atlas.model.instance.AtlasEntityHeader;
import org.apache.atlas.model.instance.EntityMutationResponse;
import org.apache.atlas.model.instance.EntityMutations.EntityOperation;
import org.apache.atlas.model.instance.GuidMapping;
import org.apache.atlas.model.legacy.EntityResult;
import org.apache.atlas.repository.graphdb.AtlasGraph;
import org.apache.atlas.repository.store.graph.v2.EntityGraphRetriever;
import org.apache.atlas.utils.AtlasPerfMetrics;
import org.apache.atlas.v1.model.instance.Referenceable;
import org.apache.atlas.v1.model.instance.Struct;
import org.apache.atlas.repository.converters.AtlasFormatConverter.ConverterContext;
import org.apache.atlas.type.AtlasClassificationType;
import org.apache.atlas.type.AtlasEntityType;
import org.apache.atlas.type.AtlasType;
import org.apache.atlas.type.AtlasTypeRegistry;
import org.apache.commons.collections.CollectionUtils;
import org.apache.commons.collections.MapUtils;
import org.slf4j.Logger;
import org.slf4j.LoggerFactory;
import org.springframework.stereotype.Component;

import javax.inject.Inject;
import javax.inject.Singleton;
import java.util.*;

@Singleton
@Component
public class AtlasInstanceConverter {
    private static final Logger LOG = LoggerFactory.getLogger(AtlasInstanceConverter.class);

    private final AtlasTypeRegistry     typeRegistry;
    private final AtlasFormatConverters instanceFormatters;
    private final EntityGraphRetriever  entityGraphRetriever;
    private final EntityGraphRetriever  entityGraphRetrieverIgnoreRelationshipAttrs;

    @Inject
    public AtlasInstanceConverter(AtlasGraph graph, AtlasTypeRegistry typeRegistry, AtlasFormatConverters instanceFormatters) {
        this.typeRegistry                                = typeRegistry;
        this.instanceFormatters                          = instanceFormatters;
        this.entityGraphRetriever                        = new EntityGraphRetriever(graph, typeRegistry);
        this.entityGraphRetrieverIgnoreRelationshipAttrs = new EntityGraphRetriever(graph, typeRegistry, true);
    }

    public Referenceable[] getReferenceables(Collection<AtlasEntity> entities) throws AtlasBaseException {
        Referenceable[] ret = new Referenceable[entities.size()];

        AtlasFormatConverter.ConverterContext ctx = new AtlasFormatConverter.ConverterContext();

        for(Iterator<AtlasEntity> i = entities.iterator(); i.hasNext(); ) {
            ctx.addEntity(i.next());
        }

        Iterator<AtlasEntity> entityIterator = entities.iterator();
        for (int i = 0; i < entities.size(); i++) {
            ret[i] = getReferenceable(entityIterator.next(), ctx);
        }

        return ret;
    }

    public Referenceable getReferenceable(AtlasEntity entity) throws AtlasBaseException {
        return getReferenceable(entity, new ConverterContext());
    }

    public Referenceable getReferenceable(String guid) throws AtlasBaseException {
        AtlasEntityWithExtInfo entity = getAndCacheEntityExtInfo(guid);

        return getReferenceable(entity);
    }

    public Referenceable getReferenceable(AtlasEntityWithExtInfo entity) throws AtlasBaseException {
        AtlasFormatConverter.ConverterContext ctx = new AtlasFormatConverter.ConverterContext();

        ctx.addEntity(entity.getEntity());
        for(Map.Entry<String, AtlasEntity> entry : entity.getReferredEntities().entrySet()) {
            ctx.addEntity(entry.getValue());
        }

        return getReferenceable(entity.getEntity(), ctx);
    }

    public Referenceable getReferenceable(AtlasEntity entity, final ConverterContext ctx) throws AtlasBaseException {
        AtlasFormatConverter converter  = instanceFormatters.getConverter(TypeCategory.ENTITY);
        AtlasType            entityType = typeRegistry.getType(entity.getTypeName());
        Referenceable        ref        = (Referenceable) converter.fromV2ToV1(entity, entityType, ctx);

        return ref;
    }

    public Struct getTrait(AtlasClassification classification) throws AtlasBaseException {
        AtlasFormatConverter converter          = instanceFormatters.getConverter(TypeCategory.CLASSIFICATION);
        AtlasType            classificationType = typeRegistry.getType(classification.getTypeName());
        Struct               trait               = (Struct)converter.fromV2ToV1(classification, classificationType, new ConverterContext());

        return trait;
    }

    public AtlasClassification toAtlasClassification(Struct classification) throws AtlasBaseException {
        AtlasFormatConverter    converter          = instanceFormatters.getConverter(TypeCategory.CLASSIFICATION);
        AtlasClassificationType classificationType = typeRegistry.getClassificationTypeByName(classification.getTypeName());

        if (classificationType == null) {
            throw new AtlasBaseException(AtlasErrorCode.TYPE_NAME_INVALID, TypeCategory.CLASSIFICATION.name(), classification.getTypeName());
        }

        AtlasClassification  ret = (AtlasClassification)converter.fromV1ToV2(classification, classificationType, new AtlasFormatConverter.ConverterContext());

        return ret;
    }

    public AtlasEntitiesWithExtInfo toAtlasEntity(Referenceable referenceable) throws AtlasBaseException {
        AtlasEntityFormatConverter converter  = (AtlasEntityFormatConverter) instanceFormatters.getConverter(TypeCategory.ENTITY);
        AtlasEntityType            entityType = typeRegistry.getEntityTypeByName(referenceable.getTypeName());

        if (entityType == null) {
            throw new AtlasBaseException(AtlasErrorCode.TYPE_NAME_INVALID, TypeCategory.ENTITY.name(), referenceable.getTypeName());
        }

        ConverterContext ctx    = new ConverterContext();
        AtlasEntity      entity = converter.fromV1ToV2(referenceable, entityType, ctx);

        ctx.addEntity(entity);

        return ctx.getEntities();
    }


    public AtlasEntity.AtlasEntitiesWithExtInfo toAtlasEntities(List<Referenceable> referenceables) throws AtlasBaseException {
        if (LOG.isDebugEnabled()) {
            LOG.debug("==> toAtlasEntities({})", referenceables);
        }

        AtlasFormatConverter.ConverterContext context = new AtlasFormatConverter.ConverterContext();

        for (Referenceable referenceable : referenceables) {
            AtlasEntity entity = fromV1toV2Entity(referenceable, context);

            context.addEntity(entity);
        }

        AtlasEntity.AtlasEntitiesWithExtInfo ret = context.getEntities();

        if (LOG.isDebugEnabled()) {
            LOG.debug("<== toAtlasEntities({}): ret=", referenceables, ret);
        }

        return ret;
    }

    public AtlasEntitiesWithExtInfo toAtlasEntities(String[] jsonEntities) throws AtlasBaseException, AtlasException {
        Referenceable[] referenceables = new Referenceable[jsonEntities.length];

        for (int i = 0; i < jsonEntities.length; i++) {
            referenceables[i] = AtlasType.fromV1Json(jsonEntities[i], Referenceable.class);
        }

        AtlasEntityFormatConverter converter = (AtlasEntityFormatConverter) instanceFormatters.getConverter(TypeCategory.ENTITY);
        ConverterContext           context   = new ConverterContext();

        for (Referenceable referenceable : referenceables) {
            AtlasEntityType entityType = typeRegistry.getEntityTypeByName(referenceable.getTypeName());

            if (entityType == null) {
                throw new AtlasBaseException(AtlasErrorCode.TYPE_NAME_INVALID, TypeCategory.ENTITY.name(), referenceable.getTypeName());
            }

            AtlasEntity entity = converter.fromV1ToV2(referenceable, entityType, context);

            context.addEntity(entity);
        }

        AtlasEntitiesWithExtInfo ret = context.getEntities();

        return ret;
    }

    private AtlasEntity fromV1toV2Entity(Referenceable referenceable, AtlasFormatConverter.ConverterContext context) throws AtlasBaseException {
        if (LOG.isDebugEnabled()) {
            LOG.debug("==> fromV1toV2Entity({})", referenceable);
        }

        AtlasEntityFormatConverter converter = (AtlasEntityFormatConverter) instanceFormatters.getConverter(TypeCategory.ENTITY);

        AtlasEntity entity = converter.fromV1ToV2(referenceable, typeRegistry.getType(referenceable.getTypeName()), context);

        if (LOG.isDebugEnabled()) {
            LOG.debug("<== fromV1toV2Entity({}): {}", referenceable, entity);
        }

        return entity;
    }

    public CreateUpdateEntitiesResult toCreateUpdateEntitiesResult(EntityMutationResponse reponse) {
        CreateUpdateEntitiesResult ret = null;

        if (reponse != null) {
            Map<EntityOperation, List<AtlasEntityHeader>> mutatedEntities = reponse.getMutatedEntities();
            Map<String, String>                           guidAssignments = reponse.getGuidAssignments();

            ret = new CreateUpdateEntitiesResult();

            if (MapUtils.isNotEmpty(guidAssignments)) {
                ret.setGuidMapping(new GuidMapping(guidAssignments));
            }

            if (MapUtils.isNotEmpty(mutatedEntities)) {
                EntityResult entityResult = new EntityResult();

                for (Map.Entry<EntityOperation, List<AtlasEntityHeader>> e : mutatedEntities.entrySet()) {
                    switch (e.getKey()) {
                        case CREATE:
                            List<AtlasEntityHeader> createdEntities = mutatedEntities.get(EntityOperation.CREATE);
                            if (CollectionUtils.isNotEmpty(createdEntities)) {
                                Collections.reverse(createdEntities);
                                entityResult.set(EntityResult.OP_CREATED, getGuids(createdEntities));
                            }
                            break;
                        case UPDATE:
                            List<AtlasEntityHeader> updatedEntities = mutatedEntities.get(EntityOperation.UPDATE);
                            if (CollectionUtils.isNotEmpty(updatedEntities)) {
                                Collections.reverse(updatedEntities);
                                entityResult.set(EntityResult.OP_UPDATED, getGuids(updatedEntities));
                            }
                            break;
                        case PARTIAL_UPDATE:
                            List<AtlasEntityHeader> partialUpdatedEntities = mutatedEntities.get(EntityOperation.PARTIAL_UPDATE);
                            if (CollectionUtils.isNotEmpty(partialUpdatedEntities)) {
                                Collections.reverse(partialUpdatedEntities);
                                entityResult.set(EntityResult.OP_UPDATED, getGuids(partialUpdatedEntities));
                            }
                            break;
                        case DELETE:
                            List<AtlasEntityHeader> deletedEntities = mutatedEntities.get(EntityOperation.DELETE);
                            if (CollectionUtils.isNotEmpty(deletedEntities)) {
                                Collections.reverse(deletedEntities);
                                entityResult.set(EntityResult.OP_DELETED, getGuids(deletedEntities));
                            }
                            break;
                    }

                }

                ret.setEntityResult(entityResult);
            }
        }

        return ret;
    }

    public List<String> getGuids(List<AtlasEntityHeader> entities) {
        List<String> ret = null;

        if (CollectionUtils.isNotEmpty(entities)) {
            ret = new ArrayList<>();
            for (AtlasEntityHeader entity : entities) {
                ret.add(entity.getGuid());
            }
        }

        return ret;
    }

    public AtlasEntity getAndCacheEntity(String guid) throws AtlasBaseException {
        return getAndCacheEntity(guid, false);
    }

    public AtlasEntity getAndCacheEntity(String guid, boolean ignoreRelationshipAttributes) throws AtlasBaseException {
<<<<<<< HEAD
        AtlasPerfMetrics.MetricRecorder recorder = RequestContext.get().startMetricRecord("getAndCacheEntity");
        RequestContext context = RequestContext.get();
        AtlasEntity    entity  = context.getEntity(guid);

        if (entity == null) {
            if (ignoreRelationshipAttributes) {
                entity = entityGraphRetrieverIgnoreRelationshipAttrs.toAtlasEntity(guid);
            } else {
                entity = entityGraphRetriever.toAtlasEntity(guid);
            }
=======
        AtlasPerfMetrics.MetricRecorder metricRecorder  = RequestContext.get().startMetricRecord("getAndCacheEntity");
        try {
            RequestContext context = RequestContext.get();
            AtlasEntity    entity  = context.getEntity(guid);

            if (entity == null) {
                if (ignoreRelationshipAttributes) {
                    entity = entityGraphRetrieverIgnoreRelationshipAttrs.toAtlasEntity(guid);
                } else {
                    entity = entityGraphRetriever.toAtlasEntity(guid);
                }
>>>>>>> 7e1f28b0

                if (entity != null) {
                    context.cache(entity);

                    if (LOG.isDebugEnabled()) {
                        LOG.debug("Cache miss -> GUID = {}", guid);
                    }
                }
            }
<<<<<<< HEAD
        }
        RequestContext.get().endMetricRecord(recorder);
=======
>>>>>>> 7e1f28b0

            return entity;
        } finally {
            RequestContext.get().endMetricRecord(metricRecorder);
        }
    }

    public AtlasEntity getEntity(String guid, boolean ignoreRelationshipAttributes) throws AtlasBaseException {
        AtlasEntity entity = null;
        if (ignoreRelationshipAttributes) {
            entity = entityGraphRetrieverIgnoreRelationshipAttrs.toAtlasEntity(guid);
        } else {
            entity = entityGraphRetriever.toAtlasEntity(guid);
        }
        return Objects.isNull(entity)?new AtlasEntity() : entity;
    }


    public AtlasEntityWithExtInfo getAndCacheEntityExtInfo(String guid) throws AtlasBaseException {
        RequestContext         context           = RequestContext.get();
        AtlasEntityWithExtInfo entityWithExtInfo = context.getEntityWithExtInfo(guid);

        if (entityWithExtInfo == null) {
            entityWithExtInfo = entityGraphRetriever.toAtlasEntityWithExtInfo(guid);

            if (entityWithExtInfo != null) {
                context.cache(entityWithExtInfo);

                if (LOG.isDebugEnabled()) {
                    LOG.debug("Cache miss -> GUID = {}", guid);
                }
            }
        }

        return entityWithExtInfo;
    }

    public EntityAuditEvent toV1AuditEvent(EntityAuditEventV2 v2Event) throws AtlasBaseException {
        EntityAuditEvent ret = new EntityAuditEvent();

        ret.setEntityId(v2Event.getEntityId());
        ret.setTimestamp(v2Event.getTimestamp());
        ret.setUser(v2Event.getUser());
        ret.setDetails(v2Event.getDetails());
        ret.setEventKey(v2Event.getEventKey());

        ret.setAction(getV1AuditAction(v2Event.getAction()));
        ret.setEntityDefinition(getReferenceable(v2Event.getEntityId()));

        return ret;
    }

    public EntityAuditEventV2 toV2AuditEvent(EntityAuditEvent v1Event) throws AtlasBaseException {
        EntityAuditEventV2 ret = new EntityAuditEventV2();

        ret.setEntityId(v1Event.getEntityId());
        ret.setTimestamp(v1Event.getTimestamp());
        ret.setUser(v1Event.getUser());
        ret.setDetails(v1Event.getDetails());
        ret.setEventKey(v1Event.getEventKey());
        ret.setAction(getV2AuditAction(v1Event.getAction()));

        AtlasEntitiesWithExtInfo entitiesWithExtInfo = toAtlasEntity(v1Event.getEntityDefinition());

        if (entitiesWithExtInfo != null && CollectionUtils.isNotEmpty(entitiesWithExtInfo.getEntities())) {
            // there will only one source entity
            AtlasEntity entity = entitiesWithExtInfo.getEntities().get(0);

            ret.setEntity(entity);
        }

        return ret;
    }

    private EntityAuditEvent.EntityAuditAction getV1AuditAction(EntityAuditEventV2.EntityAuditActionV2 v2AuditAction) {
        switch (v2AuditAction) {
            case ENTITY_CREATE:
                return EntityAuditEvent.EntityAuditAction.ENTITY_CREATE;
            case ENTITY_UPDATE:
            case BUSINESS_ATTRIBUTE_UPDATE:
            case CUSTOM_ATTRIBUTE_UPDATE:
                return EntityAuditEvent.EntityAuditAction.ENTITY_UPDATE;
            case ENTITY_DELETE:
                return EntityAuditEvent.EntityAuditAction.ENTITY_DELETE;
            case ENTITY_IMPORT_CREATE:
                return EntityAuditEvent.EntityAuditAction.ENTITY_IMPORT_CREATE;
            case ENTITY_IMPORT_UPDATE:
                return EntityAuditEvent.EntityAuditAction.ENTITY_IMPORT_UPDATE;
            case ENTITY_IMPORT_DELETE:
                return EntityAuditEvent.EntityAuditAction.ENTITY_IMPORT_DELETE;
            case CLASSIFICATION_ADD:
                return EntityAuditEvent.EntityAuditAction.TAG_ADD;
            case CLASSIFICATION_DELETE:
                return EntityAuditEvent.EntityAuditAction.TAG_DELETE;
            case CLASSIFICATION_UPDATE:
                return EntityAuditEvent.EntityAuditAction.TAG_UPDATE;
            case PROPAGATED_CLASSIFICATION_ADD:
                return EntityAuditEvent.EntityAuditAction.PROPAGATED_TAG_ADD;
            case PROPAGATED_CLASSIFICATION_DELETE:
                return EntityAuditEvent.EntityAuditAction.PROPAGATED_TAG_DELETE;
            case PROPAGATED_CLASSIFICATION_UPDATE:
                return EntityAuditEvent.EntityAuditAction.PROPAGATED_TAG_UPDATE;
            case LABEL_ADD:
                return EntityAuditEvent.EntityAuditAction.LABEL_ADD;
            case LABEL_DELETE:
                return EntityAuditEvent.EntityAuditAction.LABEL_DELETE;
            case TERM_ADD:
                return EntityAuditEvent.EntityAuditAction.TERM_ADD;
            case TERM_DELETE:
                return EntityAuditEvent.EntityAuditAction.TERM_DELETE;
        }

        return null;
    }

    private EntityAuditEventV2.EntityAuditActionV2 getV2AuditAction(EntityAuditEvent.EntityAuditAction v1AuditAction) {
        switch (v1AuditAction) {
            case ENTITY_CREATE:
                return EntityAuditEventV2.EntityAuditActionV2.ENTITY_CREATE;
            case ENTITY_UPDATE:
                return EntityAuditEventV2.EntityAuditActionV2.ENTITY_UPDATE;
            case ENTITY_DELETE:
                return EntityAuditEventV2.EntityAuditActionV2.ENTITY_DELETE;
            case ENTITY_IMPORT_CREATE:
                return EntityAuditEventV2.EntityAuditActionV2.ENTITY_IMPORT_CREATE;
            case ENTITY_IMPORT_UPDATE:
                return EntityAuditEventV2.EntityAuditActionV2.ENTITY_IMPORT_UPDATE;
            case ENTITY_IMPORT_DELETE:
                return EntityAuditEventV2.EntityAuditActionV2.ENTITY_IMPORT_DELETE;
            case TAG_ADD:
                return EntityAuditEventV2.EntityAuditActionV2.CLASSIFICATION_ADD;
            case TAG_DELETE:
                return EntityAuditEventV2.EntityAuditActionV2.CLASSIFICATION_DELETE;
            case TAG_UPDATE:
                return EntityAuditEventV2.EntityAuditActionV2.CLASSIFICATION_UPDATE;
            case PROPAGATED_TAG_ADD:
                return EntityAuditEventV2.EntityAuditActionV2.PROPAGATED_CLASSIFICATION_ADD;
            case PROPAGATED_TAG_DELETE:
                return EntityAuditEventV2.EntityAuditActionV2.PROPAGATED_CLASSIFICATION_DELETE;
            case PROPAGATED_TAG_UPDATE:
                return EntityAuditEventV2.EntityAuditActionV2.PROPAGATED_CLASSIFICATION_UPDATE;
            case TERM_ADD:
                return EntityAuditEventV2.EntityAuditActionV2.TERM_ADD;
            case TERM_DELETE:
                return EntityAuditEventV2.EntityAuditActionV2.TERM_DELETE;
        }

        return null;
    }
}<|MERGE_RESOLUTION|>--- conflicted
+++ resolved
@@ -296,18 +296,6 @@
     }
 
     public AtlasEntity getAndCacheEntity(String guid, boolean ignoreRelationshipAttributes) throws AtlasBaseException {
-<<<<<<< HEAD
-        AtlasPerfMetrics.MetricRecorder recorder = RequestContext.get().startMetricRecord("getAndCacheEntity");
-        RequestContext context = RequestContext.get();
-        AtlasEntity    entity  = context.getEntity(guid);
-
-        if (entity == null) {
-            if (ignoreRelationshipAttributes) {
-                entity = entityGraphRetrieverIgnoreRelationshipAttrs.toAtlasEntity(guid);
-            } else {
-                entity = entityGraphRetriever.toAtlasEntity(guid);
-            }
-=======
         AtlasPerfMetrics.MetricRecorder metricRecorder  = RequestContext.get().startMetricRecord("getAndCacheEntity");
         try {
             RequestContext context = RequestContext.get();
@@ -319,7 +307,6 @@
                 } else {
                     entity = entityGraphRetriever.toAtlasEntity(guid);
                 }
->>>>>>> 7e1f28b0
 
                 if (entity != null) {
                     context.cache(entity);
@@ -329,11 +316,6 @@
                     }
                 }
             }
-<<<<<<< HEAD
-        }
-        RequestContext.get().endMetricRecord(recorder);
-=======
->>>>>>> 7e1f28b0
 
             return entity;
         } finally {
