/**
 * Licensed to the Apache Software Foundation (ASF) under one
 * or more contributor license agreements.  See the NOTICE file
 * distributed with this work for additional information
 * regarding copyright ownership.  The ASF licenses this file
 * to you under the Apache License, Version 2.0 (the
 * "License"); you may not use this file except in compliance
 * with the License.  You may obtain a copy of the License at
 * <p>
 * http://www.apache.org/licenses/LICENSE-2.0
 * <p>
 * Unless required by applicable law or agreed to in writing, software
 * distributed under the License is distributed on an "AS IS" BASIS,
 * WITHOUT WARRANTIES OR CONDITIONS OF ANY KIND, either express or implied.
 * See the License for the specific language governing permissions and
 * limitations under the License.
 */

package org.apache.atlas.repository.migration;

<<<<<<< HEAD
=======
import org.apache.atlas.AtlasErrorCode;
>>>>>>> c6d0729a
import org.apache.atlas.exception.AtlasBaseException;
import org.apache.atlas.model.migration.MigrationImportStatus;
import org.apache.atlas.repository.Constants;
import org.apache.atlas.repository.graph.AtlasGraphProvider;
import org.apache.atlas.repository.graphdb.AtlasGraph;
import org.apache.atlas.repository.graphdb.AtlasVertex;
import org.apache.atlas.repository.store.graph.v2.AtlasGraphUtilsV2;
import org.apache.atlas.repository.util.FilterUtil;
import org.apache.commons.codec.digest.DigestUtils;
import org.slf4j.Logger;
import org.slf4j.LoggerFactory;

import java.io.FileInputStream;
import java.io.IOException;
import java.nio.file.Path;
import java.nio.file.Paths;
import java.util.Date;

import static org.apache.atlas.repository.store.graph.v2.AtlasGraphUtilsV2.getEncodedProperty;
import static org.apache.atlas.repository.store.graph.v2.AtlasGraphUtilsV2.setEncodedProperty;
import static org.apache.atlas.repository.util.FilterUtil.validateFilePath;
import static org.apache.atlas.type.AtlasStructType.AtlasAttribute.encodePropertyKey;
import static org.apache.atlas.type.Constants.INTERNAL_PROPERTY_KEY_PREFIX;

public class DataMigrationStatusService {
    private static final Logger LOG = LoggerFactory.getLogger(DataMigrationStatusService.class);
    private final MigrationStatusVertexManagement migrationStatusVertexManagement;

    private MigrationImportStatus status;

    public DataMigrationStatusService() {
        this.migrationStatusVertexManagement = new MigrationStatusVertexManagement(AtlasGraphProvider.getGraphInstance());
    }

    public DataMigrationStatusService(AtlasGraph graph) {
        this.migrationStatusVertexManagement = new MigrationStatusVertexManagement(graph);
    }


    public void init(String fileToImport) throws AtlasBaseException {
        try {
            if(!validateFilePath(fileToImport)){
<<<<<<< HEAD
                throw new AtlasBaseException("File Path is invalid");
=======
                throw new AtlasBaseException(AtlasErrorCode.INVALID_PARAMETERS, "File Path is invalid");
>>>>>>> c6d0729a
            }
            this.status = new MigrationImportStatus(fileToImport, DigestUtils.md5Hex(new FileInputStream(fileToImport)));
        } catch (IOException e) {
            LOG.error("Not able to create Migration status", e);
        } catch (AtlasBaseException e) {
            LOG.error("File Path is invalid");
        }

        if (!this.migrationStatusVertexManagement.exists(status.getFileHash())) {
            return;
        }

        getCreate(fileToImport);
    }


<<<<<<< HEAD
    public MigrationImportStatus getCreate(String fileName) {
        MigrationImportStatus create = null;
        try {
            if(!validateFilePath(fileName)){
                throw new AtlasBaseException("File Path is invalid");
=======
    public MigrationImportStatus getCreate(String fileName) throws AtlasBaseException {
        MigrationImportStatus create = null;
        try {
            if(!validateFilePath(fileName)){
                throw new AtlasBaseException(AtlasErrorCode.INVALID_PARAMETERS, "File Path is invalid");
>>>>>>> c6d0729a
            }
            create = getCreate(new MigrationImportStatus(fileName, DigestUtils.md5Hex(new FileInputStream(fileName))));
        } catch (IOException e) {
            LOG.error("Exception occurred while creating migration import", e);
        } catch (AtlasBaseException e) {
            LOG.error("File Path is invalid");
        }

        return create;
    }

    public MigrationImportStatus getCreate(MigrationImportStatus status) {
        try {
            this.status = this.migrationStatusVertexManagement.createOrUpdate(status);
        } catch (Exception ex) {
            LOG.error("DataMigrationStatusService: Setting status: {}: Resulted in error!", status.getFileHash(), ex);
        }

        return this.status;
    }

    public MigrationImportStatus getStatus() {
        if (this.status != null && this.migrationStatusVertexManagement.exists(this.status.getFileHash())) {
            return getCreate(this.status);
        }

        return this.status;
    }

    public MigrationImportStatus getByName(String name) {
        return this.migrationStatusVertexManagement.findByName(name);
    }

    public void delete() {
        if (this.status == null) {
            return;
        }

        MigrationImportStatus status = getByName(this.status.getFileHash());
        this.migrationStatusVertexManagement.delete(status.getFileHash());
        this.status = null;
    }

    public void savePosition(Long position) {
        this.status.setCurrentIndex(position);
        this.migrationStatusVertexManagement.updateVertexPartialPosition(this.status);
    }

    public void setStatus(String status) {
        this.status.setOperationStatus(status);
        this.migrationStatusVertexManagement.updateVertexPartialStatus(this.status);
    }

    private static class MigrationStatusVertexManagement {
        public static final String PROPERTY_KEY_START_TIME = encodePropertyKey(INTERNAL_PROPERTY_KEY_PREFIX + "migration.startTime");
        public static final String PROPERTY_KEY_SIZE = encodePropertyKey(INTERNAL_PROPERTY_KEY_PREFIX + "migration.size");
        public static final String PROPERTY_KEY_POSITION = encodePropertyKey(INTERNAL_PROPERTY_KEY_PREFIX + "migration.position");
        public static final String PROPERTY_KEY_STATUS = encodePropertyKey(INTERNAL_PROPERTY_KEY_PREFIX + "migration.status");

        private AtlasGraph graph;
        private AtlasVertex vertex;

        public MigrationStatusVertexManagement(AtlasGraph graph) {
            this.graph = graph;
        }

        public MigrationImportStatus createOrUpdate(MigrationImportStatus status) {
            this.vertex = findByNameInternal(status.getFileHash());

            if (this.vertex == null) {
                this.vertex = graph.addVertex();
                LOG.info("MigrationStatusVertexManagement: Vertex created!");
                updateVertex(this.vertex, status);
            }

            return to(this.vertex);
        }

        public boolean exists(String name) {
            return findByNameInternal(name) != null;
        }

        public MigrationImportStatus findByName(String name) {
            if (this.vertex != null) {
                return to(this.vertex);
            }

            AtlasVertex v = findByNameInternal(name);
            if (v == null) {
                return null;
            }

            this.vertex = v;
            LOG.info("MigrationImportStatus: Vertex found!");
            return to(v);
        }

        public void delete(String name) {
            try {
                AtlasVertex vertex = findByNameInternal(name);
                graph.removeVertex(vertex);
                this.vertex = null;
            } finally {
                graph.commit();
            }
        }

        private AtlasVertex findByNameInternal(String name) {
            try {
                return AtlasGraphUtilsV2.findByGuid(graph, name);
            } catch (Exception e) {
                LOG.error("MigrationStatusVertexManagement.findByNameInternal: Failed!", e);
            } finally {
                graph.commit();
            }

            return null;
        }

        public void updateVertexPartialPosition(MigrationImportStatus status) {
            try {
                setEncodedProperty(vertex, PROPERTY_KEY_POSITION, status.getCurrentIndex());
            } catch (Exception e) {
                LOG.warn("Error updating status. Please rely on log messages.", e);
            } finally {
                graph.commit();
            }
        }

        public void updateVertexPartialStatus(MigrationImportStatus status) {
            try {
                setEncodedProperty(vertex, PROPERTY_KEY_STATUS, status.getOperationStatus());
            } catch (Exception e) {
                LOG.warn("Error updating status. Please rely on log messages.", e);
            } finally {
                graph.commit();
            }
        }

        private void updateVertex(AtlasVertex vertex, MigrationImportStatus status) {
            try {
                setEncodedProperty(vertex, Constants.GUID_PROPERTY_KEY, status.getFileHash());

                setEncodedProperty(vertex, PROPERTY_KEY_START_TIME,
                        (status.getStartTime() != null)
                                ? status.getStartTime().getTime()
                                : System.currentTimeMillis());

                setEncodedProperty(vertex, PROPERTY_KEY_SIZE, status.getTotalCount());
                setEncodedProperty(vertex, PROPERTY_KEY_POSITION, status.getCurrentIndex());
                setEncodedProperty(vertex, PROPERTY_KEY_STATUS, status.getOperationStatus());
            } catch (Exception ex) {
                LOG.error("Error updating MigrationImportStatus vertex. Status may not be persisted correctly.", ex);
            } finally {
                graph.commit();
            }
        }

        private static MigrationImportStatus to(AtlasVertex vertex) {
            MigrationImportStatus ret = new MigrationImportStatus();

            try {
                ret.setFileHash(getEncodedProperty(vertex, Constants.GUID_PROPERTY_KEY, String.class));

                Long dateValue = getEncodedProperty(vertex, PROPERTY_KEY_START_TIME, Long.class);
                if (dateValue != null) {
                    ret.setStartTime(new Date(dateValue));
                }

                Long size = getEncodedProperty(vertex, PROPERTY_KEY_SIZE, Long.class);
                if (size != null) {
                    ret.setTotalCount(size);
                }

                Long position = getEncodedProperty(vertex, PROPERTY_KEY_POSITION, Long.class);
                if (position != null) {
                    ret.setCurrentIndex(position);
                }

                ret.setOperationStatus(getEncodedProperty(vertex, PROPERTY_KEY_STATUS, String.class));
            } catch (Exception ex) {
                LOG.error("Error converting to MigrationImportStatus. Will proceed with default values.", ex);
            }

            return ret;
        }
    }
}<|MERGE_RESOLUTION|>--- conflicted
+++ resolved
@@ -18,10 +18,7 @@
 
 package org.apache.atlas.repository.migration;
 
-<<<<<<< HEAD
-=======
 import org.apache.atlas.AtlasErrorCode;
->>>>>>> c6d0729a
 import org.apache.atlas.exception.AtlasBaseException;
 import org.apache.atlas.model.migration.MigrationImportStatus;
 import org.apache.atlas.repository.Constants;
@@ -64,17 +61,11 @@
     public void init(String fileToImport) throws AtlasBaseException {
         try {
             if(!validateFilePath(fileToImport)){
-<<<<<<< HEAD
-                throw new AtlasBaseException("File Path is invalid");
-=======
                 throw new AtlasBaseException(AtlasErrorCode.INVALID_PARAMETERS, "File Path is invalid");
->>>>>>> c6d0729a
             }
             this.status = new MigrationImportStatus(fileToImport, DigestUtils.md5Hex(new FileInputStream(fileToImport)));
         } catch (IOException e) {
             LOG.error("Not able to create Migration status", e);
-        } catch (AtlasBaseException e) {
-            LOG.error("File Path is invalid");
         }
 
         if (!this.migrationStatusVertexManagement.exists(status.getFileHash())) {
@@ -85,25 +76,15 @@
     }
 
 
-<<<<<<< HEAD
-    public MigrationImportStatus getCreate(String fileName) {
-        MigrationImportStatus create = null;
-        try {
-            if(!validateFilePath(fileName)){
-                throw new AtlasBaseException("File Path is invalid");
-=======
     public MigrationImportStatus getCreate(String fileName) throws AtlasBaseException {
         MigrationImportStatus create = null;
         try {
             if(!validateFilePath(fileName)){
                 throw new AtlasBaseException(AtlasErrorCode.INVALID_PARAMETERS, "File Path is invalid");
->>>>>>> c6d0729a
             }
             create = getCreate(new MigrationImportStatus(fileName, DigestUtils.md5Hex(new FileInputStream(fileName))));
         } catch (IOException e) {
             LOG.error("Exception occurred while creating migration import", e);
-        } catch (AtlasBaseException e) {
-            LOG.error("File Path is invalid");
         }
 
         return create;
