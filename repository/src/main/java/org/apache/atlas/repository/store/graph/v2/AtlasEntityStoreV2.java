/**
 * Licensed to the Apache Software Foundation (ASF) under one
 * or more contributor license agreements.  See the NOTICE file
 * distributed with this work for additional information
 * regarding copyright ownership.  The ASF licenses this file
 * to you under the Apache License, Version 2.0 (the
 * "License"); you may not use this file except in compliance
 * with the License.  You may obtain a copy of the License at
 * <p>
 * http://www.apache.org/licenses/LICENSE-2.0
 * <p>
 * Unless required by applicable law or agreed to in writing, software
 * distributed under the License is distributed on an "AS IS" BASIS,
 * WITHOUT WARRANTIES OR CONDITIONS OF ANY KIND, either express or implied.
 * See the License for the specific language governing permissions and
 * limitations under the License.
 */
package org.apache.atlas.repository.store.graph.v2;


import com.google.common.annotations.VisibleForTesting;
import org.apache.atlas.*;
import org.apache.atlas.annotation.GraphTransaction;
import org.apache.atlas.authorize.*;
import org.apache.atlas.authorize.AtlasEntityAccessRequest.AtlasEntityAccessRequestBuilder;
import org.apache.atlas.bulkimport.BulkImportResponse;
import org.apache.atlas.bulkimport.BulkImportResponse.ImportInfo;
import org.apache.atlas.authorizer.AtlasAuthorizationUtils;
import org.apache.atlas.discovery.EntityDiscoveryService;
import org.apache.atlas.exception.AtlasBaseException;
import org.apache.atlas.featureflag.FeatureFlagStore;
import org.apache.atlas.model.TypeCategory;
import org.apache.atlas.model.instance.*;
import org.apache.atlas.model.instance.AtlasEntity.AtlasEntitiesWithExtInfo;
import org.apache.atlas.model.instance.AtlasEntity.AtlasEntityWithExtInfo;
import org.apache.atlas.model.instance.AtlasEntity.Status;
import org.apache.atlas.model.notification.AtlasDistributedTaskNotification;
import org.apache.atlas.model.tasks.AtlasTask;
import org.apache.atlas.model.typedef.AtlasBaseTypeDef;
import org.apache.atlas.notification.task.AtlasDistributedTaskNotificationSender;
import org.apache.atlas.repository.Constants;
import org.apache.atlas.repository.RepositoryException;
import org.apache.atlas.repository.graph.GraphHelper;
import org.apache.atlas.repository.graphdb.AtlasEdge;
import org.apache.atlas.repository.graphdb.AtlasEdgeDirection;
import org.apache.atlas.repository.graphdb.AtlasGraph;
import org.apache.atlas.repository.graphdb.AtlasVertex;
import org.apache.atlas.repository.graphdb.janus.AtlasJanusGraph;
import org.apache.atlas.repository.patches.PatchContext;
import org.apache.atlas.repository.patches.ReIndexPatch;
import org.apache.atlas.repository.store.aliasstore.ESAliasStore;
import org.apache.atlas.repository.store.graph.AtlasEntityStore;
import org.apache.atlas.repository.store.graph.AtlasRelationshipStore;
import org.apache.atlas.repository.store.graph.EntityGraphDiscovery;
import org.apache.atlas.repository.store.graph.EntityGraphDiscoveryContext;
import org.apache.atlas.repository.store.graph.v1.DeleteHandlerDelegate;
import org.apache.atlas.repository.store.graph.v1.RestoreHandlerV1;
import org.apache.atlas.repository.store.graph.v2.AtlasEntityComparator.AtlasEntityDiffResult;
import org.apache.atlas.repository.store.graph.v2.preprocessor.AssetPreProcessor;
import org.apache.atlas.repository.store.graph.v2.preprocessor.AuthPolicyPreProcessor;
import org.apache.atlas.repository.store.graph.v2.preprocessor.ConnectionPreProcessor;
import org.apache.atlas.repository.store.graph.v2.preprocessor.PreProcessor;
import org.apache.atlas.repository.store.graph.v2.preprocessor.accesscontrol.PersonaPreProcessor;
import org.apache.atlas.repository.store.graph.v2.preprocessor.accesscontrol.PurposePreProcessor;
import org.apache.atlas.repository.store.graph.v2.preprocessor.accesscontrol.StakeholderPreProcessor;
import org.apache.atlas.repository.store.graph.v2.preprocessor.contract.ContractPreProcessor;
import org.apache.atlas.repository.store.graph.v2.preprocessor.datamesh.DataDomainPreProcessor;
import org.apache.atlas.repository.store.graph.v2.preprocessor.datamesh.DataProductPreProcessor;
import org.apache.atlas.repository.store.graph.v2.preprocessor.datamesh.StakeholderTitlePreProcessor;
import org.apache.atlas.repository.store.graph.v2.preprocessor.glossary.CategoryPreProcessor;
import org.apache.atlas.repository.store.graph.v2.preprocessor.glossary.GlossaryPreProcessor;
import org.apache.atlas.repository.store.graph.v2.preprocessor.glossary.TermPreProcessor;
import org.apache.atlas.repository.store.graph.v2.preprocessor.resource.LinkPreProcessor;
import org.apache.atlas.repository.store.graph.v2.preprocessor.resource.ReadmePreProcessor;
import org.apache.atlas.repository.store.graph.v2.preprocessor.sql.QueryCollectionPreProcessor;
import org.apache.atlas.repository.store.graph.v2.preprocessor.sql.QueryFolderPreProcessor;
import org.apache.atlas.repository.store.graph.v2.preprocessor.sql.QueryPreProcessor;
import org.apache.atlas.repository.store.graph.v2.tasks.MeaningsTask;
import org.apache.atlas.tasks.TaskManagement;
import org.apache.atlas.type.*;
import org.apache.atlas.type.AtlasBusinessMetadataType.AtlasBusinessAttribute;
import org.apache.atlas.type.AtlasStructType.AtlasAttribute;
import org.apache.atlas.util.FileUtils;
import org.apache.atlas.util.NanoIdUtils;
import org.apache.atlas.utils.AtlasEntityUtil;
import org.apache.atlas.utils.AtlasPerfMetrics;
import org.apache.atlas.utils.AtlasPerfMetrics.MetricRecorder;
import org.apache.atlas.utils.AtlasPerfTracer;
import org.apache.commons.collections.CollectionUtils;
import org.apache.commons.collections.MapUtils;
import org.apache.commons.lang3.StringUtils;
import org.apache.tinkerpop.gremlin.process.traversal.dsl.graph.__;
import org.janusgraph.core.JanusGraphException;

import org.slf4j.Logger;
import org.slf4j.LoggerFactory;
import org.springframework.stereotype.Component;

import javax.inject.Inject;
import java.io.InputStream;
import java.util.*;
import java.util.stream.Collectors;

import org.apache.tinkerpop.gremlin.process.traversal.dsl.graph.GraphTraversalSource;

import static java.lang.Boolean.FALSE;
import static org.apache.atlas.AtlasConfiguration.*;
import static org.apache.atlas.AtlasErrorCode.BAD_REQUEST;
import static org.apache.atlas.authorize.AtlasPrivilege.*;
import static org.apache.atlas.bulkimport.BulkImportResponse.ImportStatus.FAILED;
import static org.apache.atlas.model.instance.AtlasEntity.Status.ACTIVE;
import static org.apache.atlas.model.instance.EntityMutations.EntityOperation.*;
import static org.apache.atlas.repository.Constants.IS_INCOMPLETE_PROPERTY_KEY;
import static org.apache.atlas.repository.Constants.STATE_PROPERTY_KEY;
import static org.apache.atlas.repository.Constants.*;
import static org.apache.atlas.repository.graph.GraphHelper.*;
import static org.apache.atlas.repository.store.graph.v2.EntityGraphMapper.validateLabels;
import static org.apache.atlas.repository.store.graph.v2.EntityGraphMapper.validateProductStatus;
import static org.apache.atlas.repository.store.graph.v2.tasks.MeaningsTaskFactory.UPDATE_ENTITY_MEANINGS_ON_TERM_HARD_DELETE;
import static org.apache.atlas.repository.store.graph.v2.tasks.MeaningsTaskFactory.UPDATE_ENTITY_MEANINGS_ON_TERM_SOFT_DELETE;
import static org.apache.atlas.repository.util.AccessControlUtils.REL_ATTR_POLICIES;
import static org.apache.atlas.type.Constants.*;



@Component
public class AtlasEntityStoreV2 implements AtlasEntityStore {
    private static final Logger LOG = LoggerFactory.getLogger(AtlasEntityStoreV2.class);
    private static final Logger PERF_LOG = AtlasPerfTracer.getPerfLogger("store.EntityStore");

    static final boolean DEFERRED_ACTION_ENABLED = AtlasConfiguration.TASKS_USE_ENABLED.getBoolean();

    private static final String ATTR_MEANINGS = "meanings";

    private final AtlasGraph                graph;
    private final DeleteHandlerDelegate     deleteDelegate;
    private final RestoreHandlerV1          restoreHandlerV1;
    private final AtlasTypeRegistry         typeRegistry;
    private final IAtlasEntityChangeNotifier entityChangeNotifier;
    private final EntityGraphMapper          entityGraphMapper;
    private final EntityGraphRetriever       entityRetriever;
    private       boolean                    storeDifferentialAudits;
    private final GraphHelper                graphHelper;
    private final TaskManagement             taskManagement;
    private EntityDiscoveryService discovery;
    private final AtlasRelationshipStore atlasRelationshipStore;
    private final FeatureFlagStore featureFlagStore;

    private final ESAliasStore esAliasStore;
    private final IAtlasMinimalChangeNotifier atlasAlternateChangeNotifier;
    private final AtlasDistributedTaskNotificationSender taskNotificationSender;

    private static final List<String> RELATIONSHIP_CLEANUP_SUPPORTED_TYPES = Arrays.asList(AtlasConfiguration.ATLAS_RELATIONSHIP_CLEANUP_SUPPORTED_ASSET_TYPES.getStringArray());
    private static final List<String> RELATIONSHIP_CLEANUP_RELATIONSHIP_LABELS = Arrays.asList(AtlasConfiguration.ATLAS_RELATIONSHIP_CLEANUP_SUPPORTED_RELATIONSHIP_LABELS.getStringArray());

    @Inject
    public AtlasEntityStoreV2(AtlasGraph graph, DeleteHandlerDelegate deleteDelegate, RestoreHandlerV1 restoreHandlerV1, AtlasTypeRegistry typeRegistry,
                              IAtlasEntityChangeNotifier entityChangeNotifier, EntityGraphMapper entityGraphMapper, TaskManagement taskManagement,
                              AtlasRelationshipStore atlasRelationshipStore, FeatureFlagStore featureFlagStore,
                              IAtlasMinimalChangeNotifier atlasAlternateChangeNotifier, AtlasDistributedTaskNotificationSender taskNotificationSender,
                              EntityGraphRetriever entityRetriever) {

        this.graph                = graph;
        this.deleteDelegate       = deleteDelegate;
        this.restoreHandlerV1     = restoreHandlerV1;
        this.typeRegistry         = typeRegistry;
        this.entityChangeNotifier = entityChangeNotifier;
        this.entityGraphMapper    = entityGraphMapper;
        this.entityRetriever      = entityRetriever;
        this.storeDifferentialAudits = STORE_DIFFERENTIAL_AUDITS.getBoolean();
        this.graphHelper          = new GraphHelper(graph);
        this.taskManagement = taskManagement;
        this.atlasRelationshipStore = atlasRelationshipStore;
        this.featureFlagStore = featureFlagStore;
        this.esAliasStore = new ESAliasStore(graph, entityRetriever);
        this.atlasAlternateChangeNotifier = atlasAlternateChangeNotifier;
        this.taskNotificationSender = taskNotificationSender;
        try {
            this.discovery = new EntityDiscoveryService(typeRegistry, graph, null, null, null, null, entityRetriever);
        } catch (AtlasException e) {
            e.printStackTrace();
        }

    }

    @VisibleForTesting
    public void setStoreDifferentialAudits(boolean val) {
        this.storeDifferentialAudits = val;
    }

    @Override
    @GraphTransaction
    public List<String> getEntityGUIDS(final String typename) throws AtlasBaseException {
        if (LOG.isDebugEnabled()) {
            LOG.debug("==> getEntityGUIDS({})", typename);
        }

        if (StringUtils.isEmpty(typename) || !typeRegistry.isRegisteredType(typename)) {
            throw new AtlasBaseException(AtlasErrorCode.UNKNOWN_TYPENAME);
        }

        List<String> ret = AtlasGraphUtilsV2.findEntityGUIDsByType(graph, typename);

        if (LOG.isDebugEnabled()) {
            LOG.debug("<== getEntityGUIDS({})", typename);
        }

        return ret;
    }

    @Override
    @GraphTransaction
    public AtlasEntityWithExtInfo getById(String guid) throws AtlasBaseException {
        return getById(guid, false, false);
    }

    @Override
    @GraphTransaction
    public AtlasEntityWithExtInfo getById(final String guid, final boolean isMinExtInfo, boolean ignoreRelationships) throws AtlasBaseException {
        if (LOG.isDebugEnabled()) {
            LOG.debug("==> getById({}, {})", guid, isMinExtInfo);
        }

        EntityGraphRetriever retriever = new EntityGraphRetriever(entityRetriever, ignoreRelationships);

        AtlasEntityWithExtInfo ret = retriever.toAtlasEntityWithExtInfo(guid, isMinExtInfo);

        if (ret == null) {
            throw new AtlasBaseException(AtlasErrorCode.INSTANCE_GUID_NOT_FOUND, guid);
        }

        AtlasAuthorizationUtils.verifyAccess(new AtlasEntityAccessRequest(typeRegistry, AtlasPrivilege.ENTITY_READ, new AtlasEntityHeader(ret.getEntity())), "read entity: guid=", guid);

        if (LOG.isDebugEnabled()) {
            LOG.debug("<== getById({}, {}): {}", guid, isMinExtInfo, ret);
        }

        return ret;
    }

    @Override
    @GraphTransaction
    public AtlasEntityWithExtInfo getByIdWithoutAuthorization(final String guid) throws AtlasBaseException {
        if (LOG.isDebugEnabled()) {
            LOG.debug("==> getByIdWithoutAuthorization({})", guid);
        }

        EntityGraphRetriever retriever = new EntityGraphRetriever(entityRetriever, true);

        AtlasEntityWithExtInfo ret = retriever.toAtlasEntityWithExtInfo(guid, true);

        if (ret == null) {
            throw new AtlasBaseException(AtlasErrorCode.INSTANCE_GUID_NOT_FOUND, guid);
        }

        if (LOG.isDebugEnabled()) {
            LOG.debug("<== getByIdWithoutAuthorization({}): {}", guid, ret);
        }

        return ret;
    }

    @Override
    @GraphTransaction
    public AtlasEntityHeader getHeaderById(final String guid) throws AtlasBaseException {
        if (LOG.isDebugEnabled()) {
            LOG.debug("==> getHeaderById({})", guid);
        }

        AtlasEntityHeader ret = entityRetriever.toAtlasEntityHeaderWithClassifications(guid);

        if (ret == null) {
            throw new AtlasBaseException(AtlasErrorCode.INSTANCE_GUID_NOT_FOUND, guid);
        }

        AtlasAuthorizationUtils.verifyAccess(new AtlasEntityAccessRequest(typeRegistry, AtlasPrivilege.ENTITY_READ, ret), "read entity: guid=", guid);

        if (LOG.isDebugEnabled()) {
            LOG.debug("<== getHeaderById({}): {}", guid, ret);
        }

        return ret;
    }

    @Override
    @GraphTransaction
    public AtlasEntitiesWithExtInfo getByIds(List<String> guids) throws AtlasBaseException {
        return getByIds(guids, false, false);
    }

    @Override
    @GraphTransaction
    public AtlasEntitiesWithExtInfo getByIds(List<String> guids, boolean isMinExtInfo, boolean ignoreRelationships) throws AtlasBaseException {
        if (LOG.isDebugEnabled()) {
            LOG.debug("==> getByIds({}, {})", guids, isMinExtInfo);
        }

        EntityGraphRetriever retriever = new EntityGraphRetriever(entityRetriever, ignoreRelationships);

        AtlasEntitiesWithExtInfo ret = retriever.toAtlasEntitiesWithExtInfo(guids, isMinExtInfo);

        if(ret != null){
            for(String guid : guids) {
                AtlasEntity entity = ret.getEntity(guid);
                try {
                    AtlasAuthorizationUtils.verifyAccess(new AtlasEntityAccessRequest(typeRegistry, AtlasPrivilege.ENTITY_READ, new AtlasEntityHeader(entity)), "read entity: guid=", guid);
                } catch (AtlasBaseException e) {
                    if (RequestContext.get().isSkipFailedEntities()) {
                        if (LOG.isDebugEnabled()) {
                            LOG.debug("getByIds(): ignoring failure for entity {}: error code={}, message={}", guid, e.getAtlasErrorCode(), e.getMessage());
                        }

                        //Remove from referred entities
                        ret.removeEntity(guid);
                        //Remove from entities
                        ret.removeEntity(entity);

                        continue;
                    }

                    throw e;
                }
            }
        }

        if (LOG.isDebugEnabled()) {
            LOG.debug("<== getByIds({}, {}): {}", guids, isMinExtInfo, ret);
        }

        return ret;
    }

    @Override
    @GraphTransaction
    public AtlasEntitiesWithExtInfo getEntitiesByUniqueAttributes(AtlasEntityType entityType, List<Map<String, Object>> uniqueAttributes , boolean isMinExtInfo, boolean ignoreRelationships) throws AtlasBaseException {
        if (LOG.isDebugEnabled()) {
            LOG.debug("==> getEntitiesByUniqueAttributes({}, {})", entityType.getTypeName(), uniqueAttributes);
        }

        EntityGraphRetriever retriever = new EntityGraphRetriever(entityRetriever, ignoreRelationships);

        AtlasEntitiesWithExtInfo ret = retriever.getEntitiesByUniqueAttributes(entityType.getTypeName(), uniqueAttributes, isMinExtInfo);

        if (ret != null && ret.getEntities() != null) {
            for (AtlasEntity entity : ret.getEntities()) {
                AtlasAuthorizationUtils.verifyAccess(new AtlasEntityAccessRequest(typeRegistry, AtlasPrivilege.ENTITY_READ, new AtlasEntityHeader(entity)), "read entity: typeName=", entityType.getTypeName(), ", guid=", entity.getGuid());
            }
        }

        if (LOG.isDebugEnabled()) {
            LOG.debug("<== getEntitiesByUniqueAttributes({}, {}): {}", entityType.getTypeName(), uniqueAttributes, ret);
        }

        return ret;
    }

    @Override
    @GraphTransaction
    public AtlasEntityWithExtInfo getByUniqueAttributes(AtlasEntityType entityType, Map<String, Object> uniqAttributes)
            throws AtlasBaseException {
        return getByUniqueAttributes(entityType, uniqAttributes, false, false);
    }

    @Override
    @GraphTransaction
    public AtlasEntityWithExtInfo getByUniqueAttributes(AtlasEntityType entityType, Map<String, Object> uniqAttributes, boolean isMinExtInfo, boolean ignoreRelationships) throws AtlasBaseException {
        if (LOG.isDebugEnabled()) {
            LOG.debug("==> getByUniqueAttribute({}, {})", entityType.getTypeName(), uniqAttributes);
        }

        AtlasVertex entityVertex = AtlasGraphUtilsV2.getVertexByUniqueAttributes(graph, entityType, uniqAttributes);

        EntityGraphRetriever retriever = new EntityGraphRetriever(entityRetriever, ignoreRelationships);

        AtlasEntityWithExtInfo ret = retriever.toAtlasEntityWithExtInfo(entityVertex, isMinExtInfo);

        if (ret == null) {
            throw new AtlasBaseException(AtlasErrorCode.INSTANCE_BY_UNIQUE_ATTRIBUTE_NOT_FOUND, entityType.getTypeName(),
                    uniqAttributes.toString());
        }

        AtlasAuthorizationUtils.verifyAccess(new AtlasEntityAccessRequest(typeRegistry, AtlasPrivilege.ENTITY_READ, new AtlasEntityHeader(ret.getEntity())), "read entity: typeName=", entityType.getTypeName(), ", uniqueAttributes=", uniqAttributes);

        if (LOG.isDebugEnabled()) {
            LOG.debug("<== getByUniqueAttribute({}, {}): {}", entityType.getTypeName(), uniqAttributes, ret);
        }

        return ret;
    }

    @Override
    @GraphTransaction
    public AtlasEntityHeader getAtlasEntityHeaderWithoutAuthorization(String guid, String qualifiedName, String typeName) throws AtlasBaseException {
        return extractEntityHeader( guid,  qualifiedName,  typeName);
    }

    @Override
    @GraphTransaction
    public AtlasEntityHeader getEntityHeaderByUniqueAttributes(AtlasEntityType entityType, Map<String, Object> uniqAttributes) throws AtlasBaseException {
        if (LOG.isDebugEnabled()) {
            LOG.debug("==> getEntityHeaderByUniqueAttributes({}, {})", entityType.getTypeName(), uniqAttributes);
        }

        AtlasVertex entityVertex = AtlasGraphUtilsV2.getVertexByUniqueAttributes(graph, entityType, uniqAttributes);

        AtlasEntityHeader ret = entityRetriever.toAtlasEntityHeader(entityVertex);

        if (ret == null) {
            throw new AtlasBaseException(AtlasErrorCode.INSTANCE_BY_UNIQUE_ATTRIBUTE_NOT_FOUND, entityType.getTypeName(),
                    uniqAttributes.toString());
        }

        AtlasAuthorizationUtils.verifyAccess(new AtlasEntityAccessRequest(typeRegistry, AtlasPrivilege.ENTITY_READ, ret), "read entity: typeName=", entityType.getTypeName(), ", uniqueAttributes=", uniqAttributes);

        if (LOG.isDebugEnabled()) {
            LOG.debug("<== getEntityHeaderByUniqueAttributes({}, {}): {}", entityType.getTypeName(), uniqAttributes, ret);
        }

        return ret;
    }

    /**
     * Check state of entities in the store
     * @param request AtlasCheckStateRequest
     * @return AtlasCheckStateResult
     * @throws AtlasBaseException
     */
    @Override
    @GraphTransaction
    public AtlasCheckStateResult checkState(AtlasCheckStateRequest request) throws AtlasBaseException {
        if (LOG.isDebugEnabled()) {
            LOG.debug("==> checkState({})", request);
        }

        EntityStateChecker entityStateChecker = new EntityStateChecker(graph, typeRegistry, entityRetriever);

        AtlasCheckStateResult ret = entityStateChecker.checkState(request);

        if (LOG.isDebugEnabled()) {
            LOG.debug("<== checkState({}, {})", request, ret);
        }

        return ret;
    }

    @Override
    @GraphTransaction
    public EntityMutationResponse createOrUpdate(EntityStream entityStream, boolean isPartialUpdate) throws AtlasBaseException {
        return createOrUpdate(entityStream, isPartialUpdate, new BulkRequestContext());
    }

    @Override
    @GraphTransaction
    public EntityMutationResponse createOrUpdate(EntityStream entityStream,  BulkRequestContext context) throws AtlasBaseException {
        return createOrUpdate(entityStream, false, context);
    }

    @Override
    @GraphTransaction
    public EntityMutationResponse createOrUpdateGlossary(EntityStream entityStream, boolean isPartialUpdate, boolean replaceClassification) throws AtlasBaseException {
        BulkRequestContext context = new BulkRequestContext.Builder()
                .setReplaceClassifications(replaceClassification)
                .build();
        return createOrUpdate(entityStream, isPartialUpdate, context);
    }

    @Override
    @GraphTransaction(logRollback = false)
    public EntityMutationResponse createOrUpdateForImport(EntityStream entityStream) throws AtlasBaseException {
        return createOrUpdate(entityStream, false, true, true, false);
    }

    @Override
    public EntityMutationResponse createOrUpdateForImportNoCommit(EntityStream entityStream) throws AtlasBaseException {
        return createOrUpdate(entityStream, false, true, true, false);
    }

    @Override
    @GraphTransaction
    public EntityMutationResponse updateEntity(AtlasObjectId objectId, AtlasEntityWithExtInfo updatedEntityInfo, boolean isPartialUpdate) throws AtlasBaseException {
        if (LOG.isDebugEnabled()) {
            LOG.debug("==> updateEntity({}, {}, {})", objectId, updatedEntityInfo, isPartialUpdate);
        }

        if (objectId == null || updatedEntityInfo == null || updatedEntityInfo.getEntity() == null) {
            throw new AtlasBaseException(AtlasErrorCode.INVALID_PARAMETERS, "null entity-id/entity");
        }

        final String guid;

        if (AtlasTypeUtil.isAssignedGuid(objectId.getGuid())) {
            guid = objectId.getGuid();
        } else {
            AtlasEntityType entityType = typeRegistry.getEntityTypeByName(objectId.getTypeName());

            if (entityType == null) {
                throw new AtlasBaseException(AtlasErrorCode.UNKNOWN_TYPENAME, objectId.getTypeName());
            }

            guid = AtlasGraphUtilsV2.getGuidByUniqueAttributes(graph, typeRegistry.getEntityTypeByName(objectId.getTypeName()), objectId.getUniqueAttributes());
        }

        AtlasEntity entity = updatedEntityInfo.getEntity();

        entity.setGuid(guid);

        return createOrUpdate(new AtlasEntityStream(updatedEntityInfo), isPartialUpdate, false, false, false);
    }

    @Override
    @GraphTransaction
    public EntityMutationResponse updateByUniqueAttributes(AtlasEntityType entityType, Map<String, Object> uniqAttributes,
                                                           AtlasEntityWithExtInfo updatedEntityInfo) throws AtlasBaseException {
        if (LOG.isDebugEnabled()) {
            LOG.debug("==> updateByUniqueAttributes({}, {})", entityType.getTypeName(), uniqAttributes);
        }

        if (updatedEntityInfo == null || updatedEntityInfo.getEntity() == null) {
            throw new AtlasBaseException(AtlasErrorCode.INVALID_PARAMETERS, "no entity to update.");
        }

        String      guid   = AtlasGraphUtilsV2.getGuidByUniqueAttributes(graph, entityType, uniqAttributes);
        AtlasEntity entity = updatedEntityInfo.getEntity();

        entity.setGuid(guid);

        AtlasAuthorizationUtils.verifyUpdateEntityAccess(typeRegistry, new AtlasEntityHeader(entity), "update entity ByUniqueAttributes");

        return createOrUpdate(new AtlasEntityStream(updatedEntityInfo), true, false, false, false);
    }

    @Override
    @GraphTransaction
    public EntityMutationResponse updateEntityAttributeByGuid(String guid, String attrName, Object attrValue)
            throws AtlasBaseException {
        if (LOG.isDebugEnabled()) {
            LOG.debug("==> updateEntityAttributeByGuid({}, {}, {})", guid, attrName, attrValue);
        }

        AtlasEntityHeader entity     = entityRetriever.toAtlasEntityHeaderWithClassifications(guid);
        AtlasEntityType   entityType = (AtlasEntityType) typeRegistry.getType(entity.getTypeName());
        AtlasAttribute    attr       = entityType.getAttribute(attrName);

        AtlasAuthorizationUtils.verifyUpdateEntityAccess(typeRegistry, entity, "update entity ByUniqueAttributes : guid=" + guid);

        if (attr == null) {
            attr = entityType.getRelationshipAttribute(attrName, AtlasEntityUtil.getRelationshipType(attrValue));

            if (attr == null) {
                throw new AtlasBaseException(AtlasErrorCode.UNKNOWN_ATTRIBUTE, attrName, entity.getTypeName());
            }
        }

        AtlasType   attrType     = attr.getAttributeType();
        AtlasEntity updateEntity = new AtlasEntity();

        updateEntity.setGuid(guid);
        updateEntity.setTypeName(entity.getTypeName());

        switch (attrType.getTypeCategory()) {
            case PRIMITIVE:
            case ARRAY:
            case ENUM:
            case MAP:
                updateEntity.setAttribute(attrName, attrValue);
                break;
            case OBJECT_ID_TYPE:
                AtlasObjectId objId;

                if (attrValue instanceof String) {
                    objId = new AtlasObjectId((String) attrValue, attr.getAttributeDef().getTypeName());
                } else {
                    objId = (AtlasObjectId) attrType.getNormalizedValue(attrValue);
                }

                updateEntity.setAttribute(attrName, objId);
                break;

            default:
                throw new AtlasBaseException(AtlasErrorCode.ATTRIBUTE_UPDATE_NOT_SUPPORTED, attrName, attrType.getTypeName());
        }

        return createOrUpdate(new AtlasEntityStream(updateEntity), true, false, false, false);
    }

    @Override
    @GraphTransaction
    public EntityMutationResponse deleteById(final String guid) throws AtlasBaseException {
        if (StringUtils.isEmpty(guid)) {
            throw new AtlasBaseException(AtlasErrorCode.INSTANCE_GUID_NOT_FOUND, guid);
        }

        Collection<AtlasVertex> deletionCandidates = new ArrayList<>();
        AtlasVertex             vertex             = AtlasGraphUtilsV2.findByGuid(graph, guid);

        if (vertex != null) {
            AtlasEntityHeader entityHeader = entityRetriever.toAtlasEntityHeaderWithClassifications(vertex);

            AtlasAuthorizationUtils.verifyDeleteEntityAccess(typeRegistry, entityHeader, "delete entity: guid=" + guid);

            deletionCandidates.add(vertex);
        } else {
            if (LOG.isDebugEnabled()) {
                // Entity does not exist - treat as non-error, since the caller
                // wanted to delete the entity and it's already gone.
                LOG.debug("Deletion request ignored for non-existent entity with guid " + guid);
            }
        }

        EntityMutationResponse ret = deleteVertices(deletionCandidates);

        if(ret.getDeletedEntities()!=null)
            processTermEntityDeletion(ret.getDeletedEntities());

        // Notify the change listeners
        entityChangeNotifier.onEntitiesMutated(ret, false);
        atlasRelationshipStore.onRelationshipsMutated(RequestContext.get().getRelationshipMutationMap());
        return ret;
    }

    @Override
    @GraphTransaction
    public EntityMutationResponse deleteByIds(final List<String> guids) throws AtlasBaseException {
        if (CollectionUtils.isEmpty(guids)) {
            throw new AtlasBaseException(AtlasErrorCode.INVALID_PARAMETERS, "Guid(s) not specified");
        }

        Collection<AtlasVertex> deletionCandidates = new ArrayList<>();

        for (String guid : guids) {
            AtlasVertex vertex = AtlasGraphUtilsV2.findByGuid(graph, guid);

            if (vertex == null) {
                if (LOG.isDebugEnabled()) {
                    // Entity does not exist - treat as non-error, since the caller
                    // wanted to delete the entity and it's already gone.
                    LOG.debug("Deletion request ignored for non-existent entity with guid " + guid);
                }

                continue;
            }

            AtlasEntityHeader entityHeader = entityRetriever.toAtlasEntityHeaderWithClassifications(vertex);

            AtlasAuthorizationUtils.verifyDeleteEntityAccess(typeRegistry, entityHeader, "delete entity: guid=" + guid);

            deletionCandidates.add(vertex);
        }

        if (deletionCandidates.isEmpty()) {
            LOG.info("No deletion candidate entities were found for guids %s", guids);
        }

        EntityMutationResponse ret = deleteVertices(deletionCandidates);

        if(ret.getDeletedEntities() != null)
            processTermEntityDeletion(ret.getDeletedEntities());

        // Notify the change listeners
        entityChangeNotifier.onEntitiesMutated(ret, false);
        atlasRelationshipStore.onRelationshipsMutated(RequestContext.get().getRelationshipMutationMap());
        return ret;
    }


    @Override
    @GraphTransaction
    public EntityMutationResponse restoreByIds(final List<String> guids) throws AtlasBaseException {
        if (CollectionUtils.isEmpty(guids)) {
            throw new AtlasBaseException(AtlasErrorCode.INVALID_PARAMETERS, "Guid(s) not specified");
        }

        Collection<AtlasVertex> restoreCandidates = new ArrayList<>();

        for (String guid : guids) {
            AtlasVertex vertex = AtlasGraphUtilsV2.findByGuid(graph, guid);

            if (vertex == null) {
                if (LOG.isDebugEnabled()) {
                    LOG.debug("Restore request ignored for non-existent entity with guid " + guid);
                }

                continue;
            }

            AtlasEntityHeader entityHeader = entityRetriever.toAtlasEntityHeaderWithClassifications(vertex);

            AtlasAuthorizationUtils.verifyDeleteEntityAccess(typeRegistry, entityHeader, "delete entity: guid=" + guid);

            restoreCandidates.add(vertex);
        }

        if (restoreCandidates.isEmpty()) {
            LOG.info("No restore candidate entities were found for guids %s", guids);
        }

        EntityMutationResponse ret = restoreVertices(restoreCandidates);

        // Notify the change listeners
        entityChangeNotifier.onEntitiesMutated(ret, false);
        atlasRelationshipStore.onRelationshipsMutated(RequestContext.get().getRelationshipMutationMap());
        return ret;
    }

    @Override
    @GraphTransaction
    public EntityMutationResponse purgeByIds(Set<String> guids) throws AtlasBaseException {
        if (CollectionUtils.isEmpty(guids)) {
            throw new AtlasBaseException(AtlasErrorCode.INVALID_PARAMETERS, "Guid(s) not specified");
        }

        AtlasAuthorizationUtils.verifyAccess(new AtlasAdminAccessRequest(AtlasPrivilege.ADMIN_PURGE), "purge entity: guids=", guids);
        Collection<AtlasVertex> purgeCandidates = new ArrayList<>();

        for (String guid : guids) {
            AtlasVertex vertex = AtlasGraphUtilsV2.findDeletedByGuid(graph, guid);

            if (vertex == null) {
                // Entity does not exist - treat as non-error, since the caller
                // wanted to delete the entity and it's already gone.
                LOG.warn("Purge request ignored for non-existent/active entity with guid " + guid);

                continue;
            }
            this.recordRelationshipsToBePurged(vertex);
            purgeCandidates.add(vertex);
        }

        if (purgeCandidates.isEmpty()) {
            LOG.info("No purge candidate entities were found for guids: " + guids + " which is already deleted");
        }

        EntityMutationResponse ret = purgeVertices(purgeCandidates);

        // Notify the change listeners
        entityChangeNotifier.onEntitiesMutated(ret, false);
        atlasRelationshipStore.onRelationshipsMutated(RequestContext.get().getRelationshipMutationMap());
        return ret;
    }

    @Override
    @GraphTransaction
    public EntityMutationResponse deleteByUniqueAttributes(AtlasEntityType entityType, Map<String, Object> uniqAttributes) throws AtlasBaseException {
        if (MapUtils.isEmpty(uniqAttributes)) {
            throw new AtlasBaseException(AtlasErrorCode.INSTANCE_BY_UNIQUE_ATTRIBUTE_NOT_FOUND, uniqAttributes.toString());
        }

        Collection<AtlasVertex> deletionCandidates = new ArrayList<>();
        AtlasVertex             vertex             = AtlasGraphUtilsV2.findByUniqueAttributes(graph, entityType, uniqAttributes);

        if (vertex != null) {
            AtlasEntityHeader entityHeader = entityRetriever.toAtlasEntityHeaderWithClassifications(vertex);

            AtlasAuthorizationUtils.verifyDeleteEntityAccess(typeRegistry, entityHeader,
                    "delete entity: typeName=" + entityType.getTypeName() + ", uniqueAttributes=" + uniqAttributes);

            deletionCandidates.add(vertex);
        } else {
            if (LOG.isDebugEnabled()) {
                // Entity does not exist - treat as non-error, since the caller
                // wanted to delete the entity and it's already gone.
                LOG.debug("Deletion request ignored for non-existent entity with uniqueAttributes " + uniqAttributes);
            }
        }

        EntityMutationResponse ret = deleteVertices(deletionCandidates);

        if(ret.getDeletedEntities()!=null)
            processTermEntityDeletion(ret.getDeletedEntities());

        // Notify the change listeners
        entityChangeNotifier.onEntitiesMutated(ret, false);
        atlasRelationshipStore.onRelationshipsMutated(RequestContext.get().getRelationshipMutationMap());
        return ret;
    }

    private AtlasEntityHeader getAtlasEntityHeader(String entityGuid, String entityId, String entityType) throws AtlasBaseException {
        // Metric logs
        AtlasPerfMetrics.MetricRecorder metric = RequestContext.get().startMetricRecord("getAtlasEntityHeader");
        AtlasEntityHeader entityHeader = null;
        String cacheKey = generateCacheKey(entityGuid, entityId, entityType);
        entityHeader = RequestContext.get().getCachedEntityHeader(cacheKey);
        if(Objects.nonNull(entityHeader)){
            return entityHeader;
        }
        if (StringUtils.isNotEmpty(entityGuid)) {
            AtlasEntityWithExtInfo ret = getByIdWithoutAuthorization(entityGuid);
            entityHeader = new AtlasEntityHeader(ret.getEntity());
        } else if (StringUtils.isNotEmpty(entityId) && StringUtils.isNotEmpty(entityType)) {
            try {
                entityHeader = getAtlasEntityHeaderWithoutAuthorization(null, entityId, entityType);
            } catch (AtlasBaseException abe) {
                if (abe.getAtlasErrorCode() == AtlasErrorCode.INSTANCE_BY_UNIQUE_ATTRIBUTE_NOT_FOUND) {
                    Map<String, Object> attributes = new HashMap<>();
                    attributes.put(QUALIFIED_NAME, entityId);
                    entityHeader = new AtlasEntityHeader(entityType, attributes);
                }
            }
        } else {
            throw new AtlasBaseException(BAD_REQUEST, "requires entityGuid or typeName and qualifiedName for entity authorization");
        }
        RequestContext.get().setEntityHeaderCache(cacheKey, entityHeader);
        RequestContext.get().endMetricRecord(metric);
        return entityHeader;
    }

    @Override
    public List<AtlasEvaluatePolicyResponse> evaluatePolicies(List<AtlasEvaluatePolicyRequest> entities) throws AtlasBaseException {
        List<AtlasEvaluatePolicyResponse> response = new ArrayList<>();
        HashMap<String, AtlasEntityHeader> atlasEntityHeaderCache = new HashMap<>();
        for (AtlasEvaluatePolicyRequest entity : entities) {
            String action = entity.getAction();

            if (action == null) {
                throw new AtlasBaseException(BAD_REQUEST, "action is null");
            }
            AtlasEntityHeader entityHeader = null;

            if (ENTITY_READ.name().equals(action) || ENTITY_CREATE.name().equals(action) || ENTITY_UPDATE.name().equals(action)
                    || ENTITY_DELETE.name().equals(action) || ENTITY_UPDATE_BUSINESS_METADATA.name().equals(action)) {

                try {
                    entityHeader = getAtlasEntityHeader(entity.getEntityGuid(), entity.getEntityId(), entity.getTypeName());
                    AtlasEntityAccessRequest.AtlasEntityAccessRequestBuilder requestBuilder = new AtlasEntityAccessRequest.AtlasEntityAccessRequestBuilder(typeRegistry, AtlasPrivilege.valueOf(entity.getAction()), entityHeader);
                    if (entity.getBusinessMetadata() != null) {
                        requestBuilder.setBusinessMetadata(entity.getBusinessMetadata());
                    }

                    AtlasEntityAccessRequest entityAccessRequest = requestBuilder.build();

                    AtlasAuthorizationUtils.verifyAccess(entityAccessRequest, entity.getAction() + "guid=" + entity.getEntityGuid());
                    response.add(new AtlasEvaluatePolicyResponse(entity.getTypeName(), entity.getEntityGuid(), entity.getAction(), entity.getEntityId(), true, null , entity.getBusinessMetadata()));
                } catch (AtlasBaseException e) {
                    AtlasErrorCode code = e.getAtlasErrorCode();
                    String errorCode = code.getErrorCode();
                    response.add(new AtlasEvaluatePolicyResponse(entity.getTypeName(), entity.getEntityGuid(), entity.getAction(), entity.getEntityId(), false, errorCode, entity.getBusinessMetadata()));
                }

            } else if (ENTITY_REMOVE_CLASSIFICATION.name().equals(action) || ENTITY_ADD_CLASSIFICATION.name().equals(action) || ENTITY_UPDATE_CLASSIFICATION.name().equals(action)) {

                if (entity.getClassification() == null) {
                    throw new AtlasBaseException(BAD_REQUEST, "classification needed for " + action + " authorization");
                }
                try {
                    entityHeader = getAtlasEntityHeader(entity.getEntityGuid(), entity.getEntityId(), entity.getTypeName());

                    AtlasAuthorizationUtils.verifyAccess(new AtlasEntityAccessRequest(typeRegistry, AtlasPrivilege.valueOf(entity.getAction()), entityHeader, new AtlasClassification(entity.getClassification())));
                    response.add(new AtlasEvaluatePolicyResponse(entity.getTypeName(), entity.getEntityGuid(), entity.getAction(), entity.getEntityId(), entity.getClassification(), true, null));

                } catch (AtlasBaseException e) {
                    AtlasErrorCode code = e.getAtlasErrorCode();
                    String errorCode = code.getErrorCode();
                    response.add(new AtlasEvaluatePolicyResponse(entity.getTypeName(), entity.getEntityGuid(), entity.getAction(), entity.getEntityId(), entity.getClassification(), false, errorCode));
                }

            }    else if (RELATIONSHIP_ADD.name().equals(action) || RELATIONSHIP_REMOVE.name().equals(action) || RELATIONSHIP_UPDATE.name().equals(action)) {

                if (entity.getRelationShipTypeName() == null) {
                    throw new AtlasBaseException(BAD_REQUEST, "RelationShip TypeName needed for " + action + " authorization");
                }

                try {
                    AtlasEntityHeader end1Entity = getAtlasEntityHeader(entity.getEntityGuidEnd1(), entity.getEntityIdEnd1(), entity.getEntityTypeEnd1());

                    AtlasEntityHeader end2Entity = getAtlasEntityHeader(entity.getEntityGuidEnd2(), entity.getEntityIdEnd2(), entity.getEntityTypeEnd2());

                    AtlasAuthorizationUtils.verifyAccess(new AtlasRelationshipAccessRequest(typeRegistry, AtlasPrivilege.valueOf(action), entity.getRelationShipTypeName(), end1Entity, end2Entity));
                    response.add(new AtlasEvaluatePolicyResponse(action, entity.getRelationShipTypeName(), entity.getEntityTypeEnd1(), entity.getEntityGuidEnd1(), entity.getEntityIdEnd1(), entity.getEntityTypeEnd2(), entity.getEntityGuidEnd2(), entity.getEntityIdEnd2(), true, null));
                } catch (AtlasBaseException e) {
                    AtlasErrorCode code = e.getAtlasErrorCode();
                    String errorCode = code.getErrorCode();
                    response.add(new AtlasEvaluatePolicyResponse(action, entity.getRelationShipTypeName(), entity.getEntityTypeEnd1(), entity.getEntityGuidEnd1(), entity.getEntityIdEnd1(), entity.getEntityTypeEnd2(), entity.getEntityGuidEnd2(), entity.getEntityIdEnd2(), false, errorCode));
                }
            }
        }
        return response;
    }

    private String generateCacheKey(String guid, String id, String typeName) {
        return (guid != null ? guid : "") + "|" + (id != null ? id : "") + "|" + (typeName != null ? typeName : "");
    }



    @Override
    @GraphTransaction
    public EntityMutationResponse deleteByUniqueAttributes(List<AtlasObjectId> objectIds) throws AtlasBaseException {
        if (CollectionUtils.isEmpty(objectIds)) {
            throw new AtlasBaseException(AtlasErrorCode.INVALID_PARAMETERS);
        }

        EntityMutationResponse ret = new EntityMutationResponse();
        Collection<AtlasVertex> deletionCandidates = new ArrayList<>();
        try {
            for (AtlasObjectId objectId : objectIds) {
                if (StringUtils.isEmpty(objectId.getTypeName())) {
                    throw new AtlasBaseException(AtlasErrorCode.INVALID_PARAMETERS, "typeName not specified");
                }

                if (MapUtils.isEmpty(objectId.getUniqueAttributes())) {
                    throw new AtlasBaseException(AtlasErrorCode.INVALID_PARAMETERS, "uniqueAttributes not specified");
                }

                AtlasEntityType entityType = typeRegistry.getEntityTypeByName(objectId.getTypeName());

                if (entityType == null) {
                    throw new AtlasBaseException(AtlasErrorCode.TYPE_NAME_INVALID, TypeCategory.ENTITY.name(), objectId.getTypeName());
                }

                AtlasVertex vertex = AtlasGraphUtilsV2.findByUniqueAttributes(graph, entityType, objectId.getUniqueAttributes());

                if (vertex != null) {
                    AtlasEntityHeader entityHeader = entityRetriever.toAtlasEntityHeaderWithClassifications(vertex);

                    AtlasAuthorizationUtils.verifyDeleteEntityAccess(typeRegistry, entityHeader,
                            "delete entity: typeName=" + entityType.getTypeName() + ", uniqueAttributes=" + objectId.getUniqueAttributes());

                    deletionCandidates.add(vertex);
                } else {
                    if (LOG.isDebugEnabled()) {
                        // Entity does not exist - treat as non-error, since the caller
                        // wanted to delete the entity and it's already gone.
                        LOG.debug("Deletion request ignored for non-existent entity with uniqueAttributes " + objectId.getUniqueAttributes());
                    }
                }
            }

            ret = deleteVertices(deletionCandidates);

            if (ret.getDeletedEntities() != null)
                processTermEntityDeletion(ret.getDeletedEntities());
            // Notify the change listeners
            entityChangeNotifier.onEntitiesMutated(ret, false);
            atlasRelationshipStore.onRelationshipsMutated(RequestContext.get().getRelationshipMutationMap());

        } catch (JanusGraphException jge) {
            if (isPermanentBackendException(jge)) {
                LOG.error("Failed to delete objects:{}", objectIds.stream().map(AtlasObjectId::getUniqueAttributes).collect(Collectors.toList()), jge);
                throw new AtlasBaseException(AtlasErrorCode.PERMANENT_BACKEND_EXCEPTION_NO_RETRY, jge,
                        "deleteByUniqueAttributes", "AtlasEntityStoreV2", jge.getMessage());
            }
            throw new AtlasBaseException(jge);
        } catch (Exception e) {
            LOG.error("Failed to delete objects:{}", objectIds.stream().map(AtlasObjectId::getUniqueAttributes).collect(Collectors.toList()), e);
            throw new AtlasBaseException(e);
        }
        return ret;
    }

    // Helper method to check for PermanentBackendException in the cause chain
    private boolean isPermanentBackendException(Throwable throwable) {
        Throwable current = throwable;
        while (current != null) {
            if (current instanceof org.janusgraph.diskstorage.PermanentBackendException) {
                return true;
            }
            // Also check by class name in case of classloader issues
            if ("org.janusgraph.diskstorage.PermanentBackendException".equalsIgnoreCase(current.getClass().getName())) {
                return true;
            }
            current = current.getCause();
        }
        return false;
    }

    private void processTermEntityDeletion(List<AtlasEntityHeader> deletedEntities) throws AtlasBaseException{
        for(AtlasEntityHeader entity:deletedEntities){
            if(ATLAS_GLOSSARY_TERM_ENTITY_TYPE.equals(entity.getTypeName())){

                String termQualifiedName    = entity.getAttribute(QUALIFIED_NAME).toString();
                String termName             = entity.getAttribute(NAME).toString();
                String guid                 = entity.getGuid();
                Boolean isHardDelete        = DeleteType.HARD.name().equals(entity.getDeleteHandler());

                if(checkEntityTermAssociation(termQualifiedName)){
                    if(DEFERRED_ACTION_ENABLED && taskManagement!=null){
                        createAndQueueTask(termName, termQualifiedName, guid, isHardDelete);
                    }else{
                        updateMeaningsNamesInEntitiesOnTermDelete(termName, termQualifiedName, guid);
                    }
                }
            }
        }
    }

    private boolean checkEntityTermAssociation(String termQName) throws AtlasBaseException{
        List<AtlasEntityHeader> entityHeader;

        try {
            entityHeader = discovery.searchUsingTermQualifiedName(0, 1, termQName,null, null);
        } catch (AtlasBaseException e) {
            throw e;
        }
        Boolean hasEntityAssociation = entityHeader != null ? true : false;

        return hasEntityAssociation;
    }

    public void updateMeaningsNamesInEntitiesOnTermDelete(String termName, String termQName, String termGuid) throws AtlasBaseException {
        int from = 0;

        Set<String> attributes = new HashSet<String>(){{
            add(ATTR_MEANINGS);
        }};
        Set<String> relationAttributes = new HashSet<String>(){{
            add(STATE_PROPERTY_KEY);
            add(NAME);
        }};

        while (true) {
            List<AtlasEntityHeader> entityHeaders = discovery.searchUsingTermQualifiedName(from, ELASTICSEARCH_PAGINATION_SIZE,
                    termQName, attributes, relationAttributes);

            if (entityHeaders == null)
                break;

            for (AtlasEntityHeader entityHeader : entityHeaders) {
                List<AtlasObjectId> meanings = (List<AtlasObjectId>) entityHeader.getAttribute(ATTR_MEANINGS);

                String updatedMeaningsText = meanings.stream()
                        .filter(x -> !termGuid.equals(x.getGuid()))
                        .filter(x -> ACTIVE.name().equals(x.getAttributes().get(STATE_PROPERTY_KEY)))
                        .map(x -> x.getAttributes().get(NAME).toString())
                        .collect(Collectors.joining(","));


                AtlasVertex entityVertex = AtlasGraphUtilsV2.findByGuid(entityHeader.getGuid());
                AtlasGraphUtilsV2.removeItemFromListPropertyValue(entityVertex, MEANINGS_PROPERTY_KEY, termQName);
                AtlasGraphUtilsV2.setEncodedProperty(entityVertex, MEANINGS_TEXT_PROPERTY_KEY, updatedMeaningsText);
                AtlasGraphUtilsV2.removeItemFromListPropertyValue(entityVertex, MEANING_NAMES_PROPERTY_KEY, termName);
            }
            from += ELASTICSEARCH_PAGINATION_SIZE;

            if (entityHeaders.size() < ELASTICSEARCH_PAGINATION_SIZE)
                break;
        }

    }

    public void createAndQueueTask(String termName, String termQName, String termGuid, Boolean isHardDelete){
        String taskType = isHardDelete ? UPDATE_ENTITY_MEANINGS_ON_TERM_HARD_DELETE : UPDATE_ENTITY_MEANINGS_ON_TERM_SOFT_DELETE;
        String currentUser = RequestContext.getCurrentUser();
        Map<String, Object> taskParams = MeaningsTask.toParameters(termName, termQName, termGuid);
        AtlasTask task = taskManagement.createTask(taskType, currentUser, taskParams);

        if(!isHardDelete){
            AtlasVertex termVertex = AtlasGraphUtilsV2.findByGuid(termGuid);
            AtlasGraphUtilsV2.addEncodedProperty(termVertex, PENDING_TASKS_PROPERTY_KEY, task.getGuid());
        }

        RequestContext.get().queueTask(task);
    }


    @Override
    @GraphTransaction
    public String getGuidByUniqueAttributes(AtlasEntityType entityType, Map<String, Object> uniqAttributes) throws AtlasBaseException{
        return AtlasGraphUtilsV2.getGuidByUniqueAttributes(graph, entityType, uniqAttributes);
    }

    @Override
    @GraphTransaction
    public void repairClassificationMappings(List<String> guids) throws AtlasBaseException {
        for (String guid : guids) {
            if (LOG.isDebugEnabled()) {
                LOG.debug("==> repairClassificationMappings({})", guid);
            }

            if (StringUtils.isEmpty(guid)) {
                throw new AtlasBaseException(AtlasErrorCode.INSTANCE_GUID_NOT_FOUND, guid);
            }

            AtlasVertex entityVertex = AtlasGraphUtilsV2.findByGuid(graph, guid);

            if (entityVertex == null) {
                throw new AtlasBaseException(AtlasErrorCode.INSTANCE_GUID_NOT_FOUND, guid);
            }

            entityGraphMapper.repairClassificationMappings(entityVertex);

            if (LOG.isDebugEnabled()) {
                LOG.debug("<== repairClassificationMappings({})", guid);
            }
        }
    }

    public Map<String, String> repairClassificationMappingsV2(List<String> guids) throws AtlasBaseException {
        Map<String, String> errorMap = new HashMap<>(0);

        List<AtlasVertex> verticesToRepair = new ArrayList<>(guids.size());
        for (String guid : guids) {
            if (StringUtils.isEmpty(guid)) {
                errorMap.put(NanoIdUtils.randomNanoId(), AtlasErrorCode.INSTANCE_GUID_NOT_FOUND.getFormattedErrorMessage(guid));
                continue;
            }

            AtlasVertex entityVertex = AtlasGraphUtilsV2.findByGuid(graph, guid);
            if (entityVertex == null) {
                errorMap.put(guid, AtlasErrorCode.INSTANCE_GUID_NOT_FOUND.getFormattedErrorMessage(guid));
                continue;
            }

            verticesToRepair.add(entityVertex);
        }

        errorMap.putAll(entityGraphMapper.repairClassificationMappingsV2(verticesToRepair));

        return errorMap;
    }

    @Override
    @GraphTransaction
    public void addClassifications(final String guid, final List<AtlasClassification> classifications) throws AtlasBaseException {
        if (LOG.isDebugEnabled()) {
            LOG.debug("Adding classifications={} to entity={}", classifications, guid);
        }

        if (StringUtils.isEmpty(guid)) {
            throw new AtlasBaseException(AtlasErrorCode.INVALID_PARAMETERS, "Guid(s) not specified");
        }

        if (CollectionUtils.isEmpty(classifications)) {
            throw new AtlasBaseException(AtlasErrorCode.INVALID_PARAMETERS, "classifications(s) not specified");
        }

        GraphTransactionInterceptor.lockObjectAndReleasePostCommit(guid);

        AtlasVertex entityVertex = AtlasGraphUtilsV2.findByGuid(graph, guid);

        validateProductStatus(entityVertex);

        if (entityVertex == null) {
            throw new AtlasBaseException(AtlasErrorCode.INSTANCE_GUID_NOT_FOUND, guid);
        }

        AtlasEntityHeader entityHeader = entityRetriever.toAtlasEntityHeaderWithClassifications(entityVertex);

        for (AtlasClassification classification : classifications) {
            AtlasAuthorizationUtils.verifyAccess(new AtlasEntityAccessRequest(typeRegistry, AtlasPrivilege.ENTITY_ADD_CLASSIFICATION, entityHeader, classification),
                                                 "add classification: guid=", guid, ", classification=", classification.getTypeName());
        }

        EntityMutationContext context = new EntityMutationContext();

        context.cacheEntity(guid, entityVertex, typeRegistry.getEntityTypeByName(entityHeader.getTypeName()));

        for (AtlasClassification classification : classifications) {
            validateAndNormalize(classification);
        }

        // validate if entity, not already associated with classifications
        validateEntityAssociations(guid, classifications);

        entityGraphMapper.handleAddClassifications(context, guid, classifications);
    }

    @Override
    @GraphTransaction
    public void updateClassifications(String guid, List<AtlasClassification> classifications) throws AtlasBaseException {
        if (LOG.isDebugEnabled()) {
            LOG.debug("Updating classifications={} for entity={}", classifications, guid);
        }

        AtlasPerfTracer perf = null;

        if (AtlasPerfTracer.isPerfTraceEnabled(PERF_LOG)) {
            AtlasPerfTracer.getPerfTracer(PERF_LOG, "AtlasEntityStoreV2.updateClassification()");
        }

        if (StringUtils.isEmpty(guid)) {
            throw new AtlasBaseException(AtlasErrorCode.INVALID_PARAMETERS, "Guid not specified");
        }

        if (CollectionUtils.isEmpty(classifications)) {
            throw new AtlasBaseException(AtlasErrorCode.INVALID_PARAMETERS, "classifications(s) not specified");
        }

        GraphTransactionInterceptor.lockObjectAndReleasePostCommit(guid);

        AtlasVertex entityVertex = AtlasGraphUtilsV2.findByGuid(graph, guid);

        validateProductStatus(entityVertex);

        if (entityVertex == null) {
            throw new AtlasBaseException(AtlasErrorCode.INSTANCE_GUID_NOT_FOUND, guid);
        }

        AtlasEntityHeader entityHeader = entityRetriever.toAtlasEntityHeaderWithClassifications(entityVertex);

        for (AtlasClassification classification : classifications) {
            AtlasAuthorizationUtils.verifyAccess(new AtlasEntityAccessRequest(typeRegistry, AtlasPrivilege.ENTITY_UPDATE_CLASSIFICATION, entityHeader, classification), "update classification: guid=", guid, ", classification=", classification.getTypeName());
        }

        EntityMutationContext context = new EntityMutationContext();

        context.cacheEntity(guid, entityVertex, typeRegistry.getEntityTypeByName(entityHeader.getTypeName()));


        for (AtlasClassification classification : classifications) {
            validateAndNormalize(classification);
        }

        entityGraphMapper.handleUpdateClassifications(context, guid, classifications);

        AtlasPerfTracer.log(perf);
    }

    @Override
    @GraphTransaction
    public void addClassification(final List<String> guids, final AtlasClassification classification) throws AtlasBaseException {
        if (LOG.isDebugEnabled()) {
            LOG.debug("Adding classification={} to entities={}", classification, guids);
        }

        if (CollectionUtils.isEmpty(guids)) {
            throw new AtlasBaseException(AtlasErrorCode.INVALID_PARAMETERS, "Guid(s) not specified");
        }

        if (classification == null) {
            throw new AtlasBaseException(AtlasErrorCode.INVALID_PARAMETERS, "classification not specified");
        }

        validateAndNormalize(classification);

        EntityMutationContext     context         = new EntityMutationContext();
        List<AtlasClassification> classifications = Collections.singletonList(classification);
        List<String>              validGuids      =  new ArrayList<>();

        GraphTransactionInterceptor.lockObjectAndReleasePostCommit(guids);

        for (String guid : guids) {
            try {
                AtlasVertex entityVertex = AtlasGraphUtilsV2.findByGuid(graph, guid);

                if (entityVertex == null) {
                    throw new AtlasBaseException(AtlasErrorCode.INSTANCE_GUID_NOT_FOUND, guid);
                }

                AtlasEntityHeader entityHeader = entityRetriever.toAtlasEntityHeaderWithClassifications(entityVertex);

                AtlasAuthorizationUtils.verifyAccess(new AtlasEntityAccessRequest(typeRegistry, AtlasPrivilege.ENTITY_ADD_CLASSIFICATION, entityHeader, classification),
                        "add classification: guid=", guid, ", classification=", classification.getTypeName());

                validateEntityAssociations(guid, classifications);

                validGuids.add(guid);
                context.cacheEntity(guid, entityVertex, typeRegistry.getEntityTypeByName(entityHeader.getTypeName()));
            } catch (AtlasBaseException abe) {
                if (RequestContext.get().isSkipFailedEntities()) {
                    if (LOG.isDebugEnabled()) {
                        LOG.debug("addClassification(): ignoring failure for entity {}: error code={}, message={}", guid, abe.getAtlasErrorCode(), abe.getMessage());
                    }

                    continue;
                }

                throw abe;
            }
        }

        for (String guid : validGuids) {
            entityGraphMapper.handleAddClassifications(context, guid, classifications);
        }
    }

    @Override
    @GraphTransaction
    public void deleteClassification(final String guid, final String classificationName) throws AtlasBaseException {
        deleteClassification(guid, classificationName, null);
    }

    @Override
    @GraphTransaction
    public void deleteClassification(final String guid, final String classificationName, final String associatedEntityGuid) throws AtlasBaseException {
        if (StringUtils.isEmpty(guid)) {
            throw new AtlasBaseException(AtlasErrorCode.INVALID_PARAMETERS, "Guid(s) not specified");
        }
        if (StringUtils.isEmpty(classificationName)) {
            throw new AtlasBaseException(AtlasErrorCode.INVALID_PARAMETERS, "classifications not specified");
        }

        AtlasVertex entityVertex = AtlasGraphUtilsV2.findByGuid(this.graph, guid);

        validateProductStatus(entityVertex);

        GraphTransactionInterceptor.lockObjectAndReleasePostCommit(guid);

        AtlasEntityHeader entityHeader = entityRetriever.toAtlasEntityHeaderWithClassifications(guid);

        // verify authorization only for removal of directly associated classification and not propagated one.
        if (StringUtils.isEmpty(associatedEntityGuid) || guid.equals(associatedEntityGuid)) {
            AtlasAuthorizationUtils.verifyAccess(new AtlasEntityAccessRequest(typeRegistry, AtlasPrivilege.ENTITY_REMOVE_CLASSIFICATION,
                            entityHeader, new AtlasClassification(classificationName)),
                    "remove classification: guid=", guid, ", classification=", classificationName);
        }

        if (LOG.isDebugEnabled()) {
            LOG.debug("Deleting classification={} from entity={}", classificationName, guid);
        }


        entityGraphMapper.deleteClassification(guid, classificationName, associatedEntityGuid);
    }


    @GraphTransaction
    public List<AtlasClassification> retrieveClassifications(String guid) throws AtlasBaseException {
        if (LOG.isDebugEnabled()) {
            LOG.debug("Retriving classifications for entity={}", guid);
        }

        AtlasEntityHeader entityHeader = entityRetriever.toAtlasEntityHeaderWithClassifications(guid);

        return entityHeader.getClassifications();
    }


    @Override
    @GraphTransaction
    public List<AtlasClassification> getClassifications(String guid) throws AtlasBaseException {
        if (LOG.isDebugEnabled()) {
            LOG.debug("Getting classifications for entity={}", guid);
        }

        AtlasEntityHeader entityHeader = entityRetriever.toAtlasEntityHeaderWithClassifications(guid);

        AtlasAuthorizationUtils.verifyAccess(new AtlasEntityAccessRequest(typeRegistry, AtlasPrivilege.ENTITY_READ, entityHeader), "get classifications: guid=", guid);

        return entityHeader.getClassifications();
    }

    @Override
    @GraphTransaction
    public AtlasClassification getClassification(String guid, String classificationName) throws AtlasBaseException {
        if (LOG.isDebugEnabled()) {
            LOG.debug("Getting classifications for entities={}", guid);
        }

        AtlasClassification ret          = null;
        AtlasEntityHeader   entityHeader = entityRetriever.toAtlasEntityHeaderWithClassifications(guid);

        if (CollectionUtils.isNotEmpty(entityHeader.getClassifications())) {
            AtlasAuthorizationUtils.verifyAccess(new AtlasEntityAccessRequest(typeRegistry, AtlasPrivilege.ENTITY_READ, entityHeader), "get classification: guid=", guid, ", classification=", classificationName);

            for (AtlasClassification classification : entityHeader.getClassifications()) {
                if (!StringUtils.equalsIgnoreCase(classification.getTypeName(), classificationName)) {
                    continue;
                }

                if (StringUtils.isEmpty(classification.getEntityGuid()) || StringUtils.equalsIgnoreCase(classification.getEntityGuid(), guid)) {
                    ret = classification;
                    break;
                } else if (ret == null) {
                    ret = classification;
                }
            }
        }

        if (ret == null) {
            throw new AtlasBaseException(AtlasErrorCode.CLASSIFICATION_NOT_FOUND, classificationName);
        }

        return ret;
    }

    @Override
    @GraphTransaction
    public void addOrUpdateBusinessAttributesByDisplayName(String guid, Map<String, Map<String, Object>> businessAttrbutes, boolean isOverwrite) throws AtlasBaseException {
        if (LOG.isDebugEnabled()) {
            LOG.debug("==> addOrUpdateBusinessAttributesByDisplayName(guid={}, businessAttributes={}, isOverwrite={})", guid, businessAttrbutes, isOverwrite);
        }

        if (StringUtils.isEmpty(guid)) {
            throw new AtlasBaseException(AtlasErrorCode.INVALID_PARAMETERS, "guid is null/empty");
        }

        if (MapUtils.isEmpty(businessAttrbutes)) {
            throw new AtlasBaseException(AtlasErrorCode.INVALID_PARAMETERS, "businessAttributes is null/empty");
        }

        AtlasVertex entityVertex = AtlasGraphUtilsV2.findByGuid(graph, guid);

        if (entityVertex == null) {
            throw new AtlasBaseException(AtlasErrorCode.INSTANCE_GUID_NOT_FOUND, guid);
        }

        String                           typeName                            = getTypeName(entityVertex);
        AtlasEntityType                  entityType                          = typeRegistry.getEntityTypeByName(typeName);
        Map<String, Map<String, AtlasBusinessAttribute>> entityBMs           = entityType.getBusinessAttributes();
        Map<String, Map<String, Object>> finalBMAttributes                   = new HashMap<>();

        MetricRecorder metric = RequestContext.get().startMetricRecord("preProcessDisplayNames");
        for (Map.Entry<String, Map<String, Object>> bm : businessAttrbutes.entrySet()) {
            Map<String, AtlasBusinessAttribute> enitytBM = entityBMs.get(bm.getKey());

            AtlasBusinessMetadataType bmType = null;
            if (enitytBM == null) {
                //search BM type by displayName
                try {
                    bmType = typeRegistry.getBusinessMetadataTypeByDisplayName(bm.getKey());
                } catch (NoSuchElementException nse) {
                    throw new AtlasBaseException(AtlasErrorCode.BAD_REQUEST, String.format("No BM type found with displayName %s", bm.getKey()));
                }
            } else {
                bmType = typeRegistry.getBusinessMetadataTypeByName(bm.getKey());
            }

            //check & validate attributes
            Map <String, Object> attributes = new HashMap<>();
            for (Map.Entry<String, Object> incomingAttrs : bm.getValue().entrySet()) {
                AtlasAttribute atlasAttribute = bmType.getAllAttributes().get(incomingAttrs.getKey());

                if (atlasAttribute == null) { //attribute is having displayName find attribute name
                    try {
                        atlasAttribute = bmType.getAllAttributes().values().stream().filter(x -> incomingAttrs.getKey().equals(x.getAttributeDef().getDisplayName())).findFirst().get();
                    } catch (NoSuchElementException nse) {
                        String message = String.format("No attribute found with displayName %s for BM attribute %s",
                                incomingAttrs.getKey(), bmType.getTypeName());
                        throw new AtlasBaseException(AtlasErrorCode.BAD_REQUEST, message);
                    }
                }
                attributes.put(atlasAttribute.getAttributeDef().getName(), bm.getValue().get(incomingAttrs.getKey()));
            }
            finalBMAttributes.put(bmType.getTypeName(), attributes);
        }
        RequestContext.get().endMetricRecord(metric);

        addOrUpdateBusinessAttributes(guid, finalBMAttributes, isOverwrite);
    }

    @Override
    @GraphTransaction
    public void addOrUpdateBusinessAttributes(String guid, Map<String, Map<String, Object>> businessAttrbutes, boolean isOverwrite) throws AtlasBaseException {
        if (LOG.isDebugEnabled()) {

            LOG.debug("==> addOrUpdateBusinessAttributes(guid={}, businessAttributes={}, isOverwrite={})", guid, businessAttrbutes, isOverwrite);
        }

        entityGraphMapper.addOrUpdateBusinessAttributes(guid, businessAttrbutes, isOverwrite);

        if (LOG.isDebugEnabled()) {
            LOG.debug("<== addOrUpdateBusinessAttributes(guid={}, businessAttributes={}, isOverwrite={})", guid, businessAttrbutes, isOverwrite);
        }
    }

    @Override
    @GraphTransaction
    public void removeBusinessAttributes(String guid, Map<String, Map<String, Object>> businessAttributes) throws AtlasBaseException {
        if (LOG.isDebugEnabled()) {
            LOG.debug("==> removeBusinessAttributes(guid={}, businessAttributes={})", guid, businessAttributes);
        }

        if (StringUtils.isEmpty(guid)) {
            throw new AtlasBaseException(AtlasErrorCode.INVALID_PARAMETERS, "guid is null/empty");
        }

        if (MapUtils.isEmpty(businessAttributes)) {
            throw new AtlasBaseException(AtlasErrorCode.INVALID_PARAMETERS, "businessAttributes is null/empty");
        }

        AtlasVertex entityVertex = AtlasGraphUtilsV2.findByGuid(graph, guid);

        if (entityVertex == null) {
            throw new AtlasBaseException(AtlasErrorCode.INSTANCE_GUID_NOT_FOUND, guid);
        }

        String                          typeName       = getTypeName(entityVertex);
        AtlasEntityType                 entityType     = typeRegistry.getEntityTypeByName(typeName);

        entityGraphMapper.removeBusinessAttributes(entityVertex, entityType, businessAttributes);

        if (LOG.isDebugEnabled()) {
            LOG.debug("<== removeBusinessAttributes(guid={}, businessAttributes={})", guid, businessAttributes);
        }
    }

    @Override
    @GraphTransaction
    public void setLabels(String guid, Set<String> labels) throws AtlasBaseException {
        if (LOG.isDebugEnabled()) {
            LOG.debug("==> setLabels()");
        }

        if (StringUtils.isEmpty(guid)) {
            throw new AtlasBaseException(AtlasErrorCode.INVALID_PARAMETERS, "guid is null/empty");
        }

        AtlasVertex entityVertex = AtlasGraphUtilsV2.findByGuid(graph, guid);

        if (entityVertex == null) {
            throw new AtlasBaseException(AtlasErrorCode.INSTANCE_GUID_NOT_FOUND, guid);
        }

        validateLabels(labels);

        AtlasEntityHeader entityHeader  = entityRetriever.toAtlasEntityHeaderWithClassifications(entityVertex);
        Set<String>       addedLabels   = Collections.emptySet();
        Set<String>       removedLabels = Collections.emptySet();

        if (CollectionUtils.isEmpty(entityHeader.getLabels())) {
            addedLabels = labels;
        } else if (CollectionUtils.isEmpty(labels)) {
            removedLabels = entityHeader.getLabels();
        } else {
            addedLabels   = new HashSet<String>(CollectionUtils.subtract(labels, entityHeader.getLabels()));
            removedLabels = new HashSet<String>(CollectionUtils.subtract(entityHeader.getLabels(), labels));
        }

        if (addedLabels != null) {
            AtlasEntityAccessRequestBuilder requestBuilder = new AtlasEntityAccessRequestBuilder(typeRegistry, AtlasPrivilege.ENTITY_ADD_LABEL, entityHeader);

            for (String label : addedLabels) {
                requestBuilder.setLabel(label);

                AtlasAuthorizationUtils.verifyAccess(requestBuilder.build(), "add label: guid=", guid, ", label=", label);
            }
        }

        if (removedLabels != null) {
            AtlasEntityAccessRequestBuilder requestBuilder = new AtlasEntityAccessRequestBuilder(typeRegistry, AtlasPrivilege.ENTITY_REMOVE_LABEL, entityHeader);

            for (String label : removedLabels) {
                requestBuilder.setLabel(label);

                AtlasAuthorizationUtils.verifyAccess(requestBuilder.build(), "remove label: guid=", guid, ", label=", label);
            }
        }

        entityGraphMapper.setLabels(entityVertex, labels);

        if (LOG.isDebugEnabled()) {
            LOG.debug("<== setLabels()");
        }
    }

    @Override
    @GraphTransaction
    public void removeLabels(String guid, Set<String> labels) throws AtlasBaseException {
        if (LOG.isDebugEnabled()) {
            LOG.debug("==> removeLabels()");
        }

        if (StringUtils.isEmpty(guid)) {
            throw new AtlasBaseException(AtlasErrorCode.INVALID_PARAMETERS, "guid is null/empty");
        }

        if (CollectionUtils.isEmpty(labels)) {
            throw new AtlasBaseException(AtlasErrorCode.INVALID_PARAMETERS, "labels is null/empty");
        }

        AtlasVertex entityVertex = AtlasGraphUtilsV2.findByGuid(graph, guid);

        if (entityVertex == null) {
            throw new AtlasBaseException(AtlasErrorCode.INSTANCE_GUID_NOT_FOUND, guid);
        }

        AtlasEntityHeader               entityHeader   = entityRetriever.toAtlasEntityHeaderWithClassifications(entityVertex);
        AtlasEntityAccessRequestBuilder requestBuilder = new AtlasEntityAccessRequestBuilder(typeRegistry, AtlasPrivilege.ENTITY_REMOVE_LABEL, entityHeader);

        for (String label : labels) {
            requestBuilder.setLabel(label);

            AtlasAuthorizationUtils.verifyAccess(requestBuilder.build(), "remove label: guid=", guid, ", label=", label);
        }

        validateLabels(labels);

        entityGraphMapper.removeLabels(entityVertex, labels);

        if (LOG.isDebugEnabled()) {
            LOG.debug("<== removeLabels()");
        }
    }

    @Override
    @GraphTransaction
    public void addLabels(String guid, Set<String> labels) throws AtlasBaseException {
        if (LOG.isDebugEnabled()) {
            LOG.debug("==> addLabels()");
        }

        if (StringUtils.isEmpty(guid)) {
            throw new AtlasBaseException(AtlasErrorCode.INVALID_PARAMETERS, "guid is null/empty");
        }

        if (CollectionUtils.isEmpty(labels)) {
            throw new AtlasBaseException(AtlasErrorCode.INVALID_PARAMETERS, "labels is null/empty");
        }

        AtlasVertex entityVertex = AtlasGraphUtilsV2.findByGuid(graph, guid);

        if (entityVertex == null) {
            throw new AtlasBaseException(AtlasErrorCode.INSTANCE_GUID_NOT_FOUND, guid);
        }

        AtlasEntityHeader               entityHeader   = entityRetriever.toAtlasEntityHeaderWithClassifications(entityVertex);
        AtlasEntityAccessRequestBuilder requestBuilder = new AtlasEntityAccessRequestBuilder(typeRegistry, AtlasPrivilege.ENTITY_ADD_LABEL, entityHeader);

        for (String label : labels) {
            requestBuilder.setLabel(label);

            AtlasAuthorizationUtils.verifyAccess(requestBuilder.build(), "add/update label: guid=", guid, ", label=", label);
        }

        validateLabels(labels);

        entityGraphMapper.addLabels(entityVertex, labels);

        if (LOG.isDebugEnabled()) {
            LOG.debug("<== addLabels()");
        }
    }

    private EntityMutationResponse createOrUpdate(EntityStream entityStream, boolean isPartialUpdate, boolean replaceClassifications, boolean replaceBusinessAttributes, boolean isOverwriteBusinessAttribute) throws AtlasBaseException {
        BulkRequestContext bulkRequestContext = new BulkRequestContext.Builder()
                .setReplaceClassifications(replaceClassifications)
                .setReplaceBusinessAttributes(replaceBusinessAttributes)
                .setOverwriteBusinessAttributes(isOverwriteBusinessAttribute)
                .build();
        return createOrUpdate(entityStream, isPartialUpdate, bulkRequestContext);
    }

    private EntityMutationResponse createOrUpdate(EntityStream entityStream, boolean isPartialUpdate, BulkRequestContext bulkRequestContext) throws AtlasBaseException {
        if (LOG.isDebugEnabled()) {
            LOG.debug("==> createOrUpdate()");
        }

        if (entityStream == null || !entityStream.hasNext()) {
            throw new AtlasBaseException(AtlasErrorCode.INVALID_PARAMETERS, "no entities to create/update.");
        }

        AtlasPerfTracer perf = null;

        if (AtlasPerfTracer.isPerfTraceEnabled(PERF_LOG)) {
            perf = AtlasPerfTracer.getPerfTracer(PERF_LOG, "createOrUpdate()");
        }

        MetricRecorder metric = RequestContext.get().startMetricRecord("createOrUpdate");

        try {
            final EntityMutationContext context = preCreateOrUpdate(entityStream, entityGraphMapper, isPartialUpdate);

            // Check if authorized to create entities
            if (!RequestContext.get().isImportInProgress() && !RequestContext.get().isSkipAuthorizationCheck()) {
                for (AtlasEntity entity : context.getCreatedEntities()) {
                    if (!PreProcessor.skipInitialAuthCheckTypes.contains(entity.getTypeName())) {
                        AtlasAuthorizationUtils.verifyAccess(new AtlasEntityAccessRequest(typeRegistry, AtlasPrivilege.ENTITY_CREATE, new AtlasEntityHeader(entity)),
                                "create entity: type=", entity.getTypeName());
                    }
                }
            }
            // for existing entities, skip update if incoming entity doesn't have any change
            if (CollectionUtils.isNotEmpty(context.getUpdatedEntities())) {
                MetricRecorder checkForUnchangedEntities = RequestContext.get().startMetricRecord("checkForUnchangedEntities");

                List<AtlasEntity>     entitiesToSkipUpdate = new ArrayList<>();
                AtlasEntityComparator entityComparator     = new AtlasEntityComparator(typeRegistry, entityRetriever, context.getGuidAssignments(), bulkRequestContext);
                RequestContext        reqContext           = RequestContext.get();

                for (AtlasEntity entity : context.getUpdatedEntities()) {
                    if (entity.getStatus() == AtlasEntity.Status.DELETED) {// entity status could be updated during import
                        continue;
                    }

                    AtlasVertex           storedVertex = context.getVertex(entity.getGuid());
                    AtlasEntityDiffResult diffResult   = entityComparator.getDiffResult(entity, storedVertex, !storeDifferentialAudits);

                    if (diffResult.hasDifference()) {
                        if (storeDifferentialAudits) {
                            diffResult.getDiffEntity().setGuid(entity.getGuid());
                            reqContext.cacheDifferentialEntity(diffResult.getDiffEntity());
                        }

                        if (diffResult.hasDifferenceOnlyInCustomAttributes()) {
                            reqContext.recordEntityWithCustomAttributeUpdate(entity.getGuid());
                        }

                        if (diffResult.hasDifferenceOnlyInBusinessAttributes()) {
                            reqContext.recordEntityWithBusinessAttributeUpdate(entity.getGuid());
                        }
                    } else {
                        if (LOG.isDebugEnabled()) {
                            LOG.debug("skipping unchanged entity: {}", entity);
                        }

                        entitiesToSkipUpdate.add(entity);
                        reqContext.recordEntityToSkip(entity.getGuid());
                    }
                }

                if (entitiesToSkipUpdate.size() > 0) {
                    // remove entitiesToSkipUpdate from EntityMutationContext
                    context.getUpdatedEntities().removeAll(entitiesToSkipUpdate);
                }

                // Check if authorized to update entities
                if (!reqContext.isImportInProgress()) {
                    for (AtlasEntity entity : context.getUpdatedEntities()) {
                        AtlasEntityHeader entityHeaderWithClassifications = entityRetriever.toAtlasEntityHeaderWithClassifications(entity.getGuid());
                        AtlasEntityHeader entityHeader = new AtlasEntityHeader(entity);

                        if(CollectionUtils.isNotEmpty(entityHeaderWithClassifications.getClassifications())) {
                            entityHeader.setClassifications(entityHeaderWithClassifications.getClassifications());
                        }

                        AtlasEntity diffEntity = reqContext.getDifferentialEntity(entity.getGuid());
                        boolean skipAuthBaseConditions = diffEntity != null && MapUtils.isEmpty(diffEntity.getCustomAttributes()) && MapUtils.isEmpty(diffEntity.getBusinessAttributes()) && CollectionUtils.isEmpty(diffEntity.getClassifications()) && CollectionUtils.isEmpty(diffEntity.getLabels());
                        boolean skipAuthMeaningsUpdate = diffEntity != null && MapUtils.isNotEmpty(diffEntity.getRelationshipAttributes()) && diffEntity.getRelationshipAttributes().containsKey("meanings") && diffEntity.getRelationshipAttributes().size() == 1 && MapUtils.isEmpty(diffEntity.getAttributes());
                        boolean skipAuthStarredDetailsUpdate = diffEntity != null && MapUtils.isEmpty(diffEntity.getRelationshipAttributes()) && MapUtils.isNotEmpty(diffEntity.getAttributes()) && diffEntity.getAttributes().size() == 3 && diffEntity.getAttributes().containsKey(ATTR_STARRED_BY) && diffEntity.getAttributes().containsKey(ATTR_STARRED_COUNT) && diffEntity.getAttributes().containsKey(ATTR_STARRED_DETAILS_LIST);
                        if (skipAuthBaseConditions && (skipAuthMeaningsUpdate || skipAuthStarredDetailsUpdate)) {
                            //do nothing, only diff is relationshipAttributes.meanings or starred, allow update
                        } else {
                            AtlasAuthorizationUtils.verifyUpdateEntityAccess(typeRegistry, entityHeader,"update entity: type=" + entity.getTypeName());
                        }
                    }
                }

                reqContext.endMetricRecord(checkForUnchangedEntities);
            }

            executePreProcessor(context);

            // Updating hierarchy after preprocessor is executed so that qualifiedName update during preprocessor is considered
            for (AtlasEntity entity : context.getCreatedEntities()) {
                createQualifiedNameHierarchyField(entity, context.getVertex(entity.getGuid()));
            }

            for (Map.Entry<String, AtlasEntity> entry : RequestContext.get().getDifferentialEntitiesMap().entrySet()) {
                if (entry.getValue().hasAttribute(QUALIFIED_NAME)) {
                    createQualifiedNameHierarchyField(entry.getValue(), context.getVertex(entry.getKey()));
                }
            }


            EntityMutationResponse ret = entityGraphMapper.mapAttributesAndClassifications(context, isPartialUpdate, bulkRequestContext);

            ret.setGuidAssignments(context.getGuidAssignments());

            for (AtlasEntity entity: context.getCreatedEntities()) {
                RequestContext.get().cacheDifferentialEntity(entity);
            }
            // Notify the change listeners
            entityChangeNotifier.onEntitiesMutated(ret, RequestContext.get().isImportInProgress());
            atlasRelationshipStore.onRelationshipsMutated(RequestContext.get().getRelationshipMutationMap());
            if (LOG.isDebugEnabled()) {
                LOG.debug("<== createOrUpdate()");
            }

            return ret;
        } finally {
<<<<<<< HEAD
            if (SEND_HASLINEAGE_VERTICES.getBoolean() && ATLAS_DISTRIBUTED_TASK_ENABLED.getBoolean()) {
=======
            if (ENABLE_DISTRIBUTED_HAS_LINEAGE_CALCULATION.getBoolean() && ATLAS_DISTRIBUTED_TASK_ENABLED.getBoolean()) {
>>>>>>> cfd51370
                Set<String> vertexIds = getRemovedInputOutputVertices();
                //Batch the vertexIds and send notification
                if (vertexIds != null && !vertexIds.isEmpty()) {
                    List<String> vertexIdList = new ArrayList<>(vertexIds);
                    int batchSize = 1000;
                    for (int i = 0; i < vertexIdList.size(); i += batchSize) {
                        int endIndex = Math.min(i + batchSize, vertexIdList.size());
                        List<String> batch = vertexIdList.subList(i, endIndex);
                        sendvertexIdsForHaslineageCalculation(new HashSet<>(batch));
                    }
                }
            }
            RequestContext.get().endMetricRecord(metric);

            AtlasPerfTracer.log(perf);
        }
    }

    private void executePreProcessor(EntityMutationContext context) throws AtlasBaseException {
        AtlasEntityType entityType;
        List<PreProcessor> preProcessors;

        List<AtlasEntity> copyOfCreated = new ArrayList<>(context.getCreatedEntities());
        for (AtlasEntity entity : copyOfCreated) {
            entityType = context.getType(entity.getGuid());
            preProcessors = getPreProcessor(entityType.getTypeName());
            for(PreProcessor processor : preProcessors){
                processor.processAttributes(entity, context, CREATE);
            }
        }

        List<AtlasEntity> copyOfUpdated = new ArrayList<>(context.getUpdatedEntities());
        for (AtlasEntity entity: copyOfUpdated) {
            entityType = context.getType(entity.getGuid());
            preProcessors = getPreProcessor(entityType.getTypeName());
            for(PreProcessor processor : preProcessors){
                processor.processAttributes(entity, context, UPDATE);
            }
        }
    }

    private void sendvertexIdsForHaslineageCalculation(Set<String> vertexIds) {
        AtlasPerfMetrics.MetricRecorder metric = RequestContext.get().startMetricRecord("sendvertexIdsForHaslineageCalculation");

        try {
            AtlasDistributedTaskNotification notification = taskNotificationSender.createHasLineageCalculationTasks(vertexIds.stream().toList());
            taskNotificationSender.send(notification);
        } finally {
            RequestContext.get().endMetricRecord(metric);
        }
    }

    private void checkAndCreateProcessRelationshipsCleanupTaskNotification(AtlasEntityType entityType, AtlasVertex vertex) {
        AtlasPerfMetrics.MetricRecorder metric = RequestContext.get().startMetricRecord("checkAndCreateAtlasDistributedTaskNotification");
        try {
            if (RELATIONSHIP_CLEANUP_SUPPORTED_TYPES.stream().anyMatch(type -> entityType.getTypeAndAllSuperTypes().contains(type))) {
                AtlasDistributedTaskNotification notification = taskNotificationSender.createRelationshipCleanUpTask(vertex.getIdForDisplay(), RELATIONSHIP_CLEANUP_RELATIONSHIP_LABELS);
                taskNotificationSender.send(notification);
            }
        } finally {
            RequestContext.get().endMetricRecord(metric);
        }

    }

    private EntityMutationContext preCreateOrUpdate(EntityStream entityStream, EntityGraphMapper entityGraphMapper, boolean isPartialUpdate) throws AtlasBaseException {
        MetricRecorder metric = RequestContext.get().startMetricRecord("preCreateOrUpdate");
        EntityGraphDiscovery        graphDiscoverer  = new AtlasEntityGraphDiscoveryV2(graph, typeRegistry, entityStream, entityGraphMapper);
        EntityGraphDiscoveryContext discoveryContext = graphDiscoverer.discoverEntities();
        EntityMutationContext       context          = new EntityMutationContext(discoveryContext);
        RequestContext              requestContext   = RequestContext.get();

        Map<String, String> referencedGuids = discoveryContext.getReferencedGuids();
        for (Map.Entry<String, String> element : referencedGuids.entrySet()) {
            String guid = element.getKey();
            AtlasEntity entity = entityStream.getByGuid(guid);

            if (entity != null) { // entity would be null if guid is not in the stream but referenced by an entity in the stream
                AtlasEntityType entityType = typeRegistry.getEntityTypeByName(entity.getTypeName());

                if (entityType == null) {
                    throw new AtlasBaseException(element.getValue(), AtlasErrorCode.TYPE_NAME_INVALID, TypeCategory.ENTITY.name(), entity.getTypeName());
                }

                compactAttributes(entity, entityType);
                flushAutoUpdateAttributes(entity, entityType);

                AtlasVertex vertex = getResolvedEntityVertex(discoveryContext, entity);

                autoUpdateStarredDetailsAttributes(entity, vertex);

                try {
                    if (vertex != null) {
                        if (!isPartialUpdate) {
                            graphDiscoverer.validateAndNormalize(entity);

                            // change entity 'isInComplete' to 'false' during full update
                            if (isEntityIncomplete(vertex)) {
                                vertex.removeProperty(IS_INCOMPLETE_PROPERTY_KEY);

                                entity.setIsIncomplete(FALSE);
                            }
                        } else {
                            graphDiscoverer.validateAndNormalizeForUpdate(entity);
                        }

                        String guidVertex = AtlasGraphUtilsV2.getIdFromVertex(vertex);

                        if(ATLAS_DISTRIBUTED_TASK_ENABLED.getBoolean() && ENABLE_RELATIONSHIP_CLEANUP.getBoolean()) {
                            checkAndCreateProcessRelationshipsCleanupTaskNotification(entityType, vertex);
                        }

                        if (!StringUtils.equals(guidVertex, guid)) { // if entity was found by unique attribute
                            entity.setGuid(guidVertex);

                            requestContext.recordEntityGuidUpdate(entity, guid);
                        }

                        context.addUpdated(guid, entity, entityType, vertex);

                    } else {
                        graphDiscoverer.validateAndNormalize(entity);

                        //Create vertices which do not exist in the repository
                        if (RequestContext.get().isImportInProgress() && AtlasTypeUtil.isAssignedGuid(entity.getGuid())) {
                            vertex = entityGraphMapper.createVertexWithGuid(entity, entity.getGuid());
                        } else {
                            vertex = entityGraphMapper.createVertex(entity);
                        }

                        discoveryContext.addResolvedGuid(guid, vertex);

                        discoveryContext.addResolvedIdByUniqAttribs(getAtlasObjectId(entity), vertex);

                        String generatedGuid = AtlasGraphUtilsV2.getIdFromVertex(vertex);

                        entity.setGuid(generatedGuid);

                        requestContext.recordEntityGuidUpdate(entity, guid);

                        context.addCreated(guid, entity, entityType, vertex);
                    }

                } catch (AtlasBaseException exception) {
                    exception.setEntityGuid(element.getValue());
                    throw exception;
                }


                String entityStateValue = (String) entity.getAttribute(STATE_PROPERTY_KEY);
                String entityStatusValue = entity.getStatus() != null ? entity.getStatus().toString() : null;
                String entityActiveKey = Status.ACTIVE.toString();
                boolean isRestoreRequested = ((StringUtils.isNotEmpty(entityStateValue) && entityStateValue.equals(entityActiveKey)) || (StringUtils.isNotEmpty(entityStatusValue) && entityStatusValue.equals(entityActiveKey)));

                if (discoveryContext.isAppendRelationshipAttributeVisited() && MapUtils.isNotEmpty(entity.getAppendRelationshipAttributes())) {
                    context.setUpdatedWithRelationshipAttributes(entity);
                }

                if (discoveryContext.isRemoveRelationshipAttributeVisited() && MapUtils.isNotEmpty(entity.getRemoveRelationshipAttributes())) {
                    context.setUpdatedWithRemoveRelationshipAttributes(entity);
                }

                if (isRestoreRequested) {
                    Status currStatus = AtlasGraphUtilsV2.getState(vertex);
                    if (currStatus == Status.DELETED) {
                        context.addEntityToRestore(vertex);
                    }
                }

                // during import, update the system attributes
                if (RequestContext.get().isImportInProgress()) {
                    Status newStatus = entity.getStatus();

                    if (newStatus != null) {
                        Status currStatus = AtlasGraphUtilsV2.getState(vertex);

                        if (currStatus == Status.ACTIVE && newStatus == Status.DELETED) {
                            if (LOG.isDebugEnabled()) {
                                LOG.debug("entity-delete via import - guid={}", guid);
                            }

                            context.addEntityToDelete(vertex);
                        } else if (currStatus == Status.DELETED && newStatus == Status.ACTIVE) {
                            LOG.warn("Import is attempting to activate deleted entity (guid={}).", guid);
                            entityGraphMapper.importActivateEntity(vertex, entity);
                            context.addCreated(guid, entity, entityType, vertex);
                        }
                    }

                    entityGraphMapper.updateSystemAttributes(vertex, entity);
                }
            }
        }

        RequestContext.get().endMetricRecord(metric);

        return context;
    }

    private void autoUpdateStarredDetailsAttributes(AtlasEntity entity, AtlasVertex vertex) {

        MetricRecorder metric = RequestContext.get().startMetricRecord("autoUpdateStarredDetailsAttributes");

        Boolean starEntityForUser = entity.getStarred();

        if (starEntityForUser != null) {

            long requestTime = RequestContext.get().getRequestTime();
            String requestUser = RequestContext.get().getUser();

            Set<String> starredBy = new HashSet<>();
            Set<AtlasStruct> starredDetailsList = new HashSet<>();
            int starredCount = 0;

            if (vertex != null) {
                Set<String> vertexStarredBy = vertex.getMultiValuedSetProperty(ATTR_STARRED_BY, String.class);
                if (vertexStarredBy != null) {
                    starredBy = vertexStarredBy;
                }

                Iterable<AtlasEdge> starredDetailsEdges = vertex.getEdges(AtlasEdgeDirection.OUT, "__" + ATTR_STARRED_DETAILS_LIST);
                for (AtlasEdge starredDetailsEdge : starredDetailsEdges) {
                    AtlasVertex starredDetailsVertex = starredDetailsEdge.getInVertex();
                    String assetStarredBy = starredDetailsVertex.getProperty(ATTR_ASSET_STARRED_BY, String.class);
                    Long assetStarredAt = starredDetailsVertex.getProperty(ATTR_ASSET_STARRED_AT, Long.class);
                    AtlasStruct starredDetails = getStarredDetailsStruct(assetStarredBy, assetStarredAt);
                    starredDetailsList.add(starredDetails);
                }

                starredCount = starredBy.size();
            }

            if (starEntityForUser) {
                addUserToStarredAttributes(requestUser, requestTime, starredBy, starredDetailsList);
            } else {
                removeUserFromStarredAttributes(requestUser, starredBy, starredDetailsList);
            }

            // Update entity attributes
            if (starredBy.size() != starredCount) {
                entity.setAttribute(ATTR_STARRED_BY, starredBy);
                entity.setAttribute(ATTR_STARRED_DETAILS_LIST, starredDetailsList);
                entity.setAttribute(ATTR_STARRED_COUNT, starredBy.size());
            }

        }

        RequestContext.get().endMetricRecord(metric);
    }

    private void addUserToStarredAttributes(String requestUser, long requestTime, Set<String> starredBy, Set<AtlasStruct> starredDetailsList) {
        //Check and update starredBy Attribute
        if (!starredBy.contains(requestUser)){
            starredBy.add(requestUser);
        }

        //Check and update starredDetailsList Attribute
        boolean isStarredDetailsListUpdated = false;
        for (AtlasStruct starredDetails : starredDetailsList) {
            String assetStarredBy = (String) starredDetails.getAttribute(ATTR_ASSET_STARRED_BY);
            if (assetStarredBy.equals(requestUser)) {
                starredDetails.setAttribute(ATTR_ASSET_STARRED_AT, requestTime);
                isStarredDetailsListUpdated = true;
                break;
            }
        }
        if (!isStarredDetailsListUpdated) {
            AtlasStruct starredDetails = getStarredDetailsStruct(requestUser, requestTime);
            starredDetailsList.add(starredDetails);
        }
    }

    private void removeUserFromStarredAttributes(String requestUser, Set<String> starredBy, Set<AtlasStruct> starredDetailsList) {
        //Check and update starredBy Attribute
        if (starredBy.contains(requestUser)){
            starredBy.remove(requestUser);
        }

        for (AtlasStruct starredDetails : starredDetailsList) {
            String assetStarredBy = (String) starredDetails.getAttribute(ATTR_ASSET_STARRED_BY);
            if (assetStarredBy.equals(requestUser)) {
                starredDetailsList.remove(starredDetails);
                break;
            }
        }
    }

    private AtlasStruct getStarredDetailsStruct(String assetStarredBy, long assetStarredAt) {
        AtlasStruct starredDetails = new AtlasStruct();
        starredDetails.setTypeName(STRUCT_STARRED_DETAILS);
        starredDetails.setAttribute(ATTR_ASSET_STARRED_BY, assetStarredBy);
        starredDetails.setAttribute(ATTR_ASSET_STARRED_AT, assetStarredAt);
        return starredDetails;
    }

    private void createQualifiedNameHierarchyField(AtlasEntity entity, AtlasVertex vertex) {
        MetricRecorder metric = RequestContext.get().startMetricRecord("createQualifiedNameHierarchyField");
        boolean isDataMeshType = entity.getTypeName().equals(DATA_PRODUCT_ENTITY_TYPE) || entity.getTypeName().equals(DATA_DOMAIN_ENTITY_TYPE);
        int qualifiedNameOffset = isDataMeshType ? 2 : 1;
        try {
            if (vertex == null) {
                vertex = AtlasGraphUtilsV2.findByGuid(graph, entity.getGuid());
            }
            if (entity.hasAttribute(QUALIFIED_NAME)) {
                String qualifiedName = (String) entity.getAttribute(QUALIFIED_NAME);
                if (StringUtils.isNotEmpty(qualifiedName)) {
                    vertex.removeProperty(QUALIFIED_NAME_HIERARCHY_PROPERTY_KEY);
                    String[] parts = qualifiedName.split("/");
                    StringBuilder currentPath = new StringBuilder();

                    for (int i = 0; i < parts.length; i++) {
                        String part = parts[i];
                        if (StringUtils.isNotEmpty(part)) {
                            if (i > 0) {
                                currentPath.append("/");
                            }
                            currentPath.append(part);
                            // i>1 reason: we don't want to add the first part of the qualifiedName as it is the entity name
                            // Example qualifiedName : default/snowflake/123/db_name we only want `default/snowflake/123` and `default/snowflake/123/db_name`
                            if (i > qualifiedNameOffset) {
                                if (isDataMeshType && (part.equals("domain") || part.equals("product"))) {
                                    continue;
                                }
                                AtlasGraphUtilsV2.addEncodedProperty(vertex, QUALIFIED_NAME_HIERARCHY_PROPERTY_KEY, currentPath.toString());
                            }
                        }
                    }
                }
            }
        } finally {
            RequestContext.get().endMetricRecord(metric);
        }
    }


    public List<PreProcessor> getPreProcessor(String typeName) {
        List<PreProcessor> preProcessors = new ArrayList<>();

        switch (typeName) {
            case ATLAS_GLOSSARY_ENTITY_TYPE:
                preProcessors.add(new GlossaryPreProcessor(typeRegistry, entityRetriever, graph));
                break;

            case ATLAS_GLOSSARY_TERM_ENTITY_TYPE:
                preProcessors.add(new TermPreProcessor(typeRegistry, entityRetriever, graph, taskManagement));
                break;

            case ATLAS_GLOSSARY_CATEGORY_ENTITY_TYPE:
                preProcessors.add(new CategoryPreProcessor(typeRegistry, entityRetriever, graph, taskManagement, entityGraphMapper));
                break;

            case DATA_DOMAIN_ENTITY_TYPE:
                preProcessors.add(new DataDomainPreProcessor(typeRegistry, entityRetriever, graph));
                break;

            case DATA_PRODUCT_ENTITY_TYPE:
                preProcessors.add(new DataProductPreProcessor(typeRegistry, entityRetriever, graph, this));
                break;

            case QUERY_ENTITY_TYPE:
                preProcessors.add(new QueryPreProcessor(typeRegistry, entityRetriever));
                break;

            case QUERY_FOLDER_ENTITY_TYPE:
                preProcessors.add(new QueryFolderPreProcessor(typeRegistry, entityRetriever));
                break;

            case QUERY_COLLECTION_ENTITY_TYPE:
                preProcessors.add(new QueryCollectionPreProcessor(typeRegistry, discovery, entityRetriever, featureFlagStore, this));
                break;

            case PERSONA_ENTITY_TYPE:
                preProcessors.add(new PersonaPreProcessor(graph, typeRegistry, entityRetriever, this));
                break;

            case PURPOSE_ENTITY_TYPE:
                preProcessors.add(new PurposePreProcessor(graph, typeRegistry, entityRetriever, this));
                break;

            case POLICY_ENTITY_TYPE:
                preProcessors.add(new AuthPolicyPreProcessor(graph, typeRegistry, entityRetriever));
                break;

            case STAKEHOLDER_ENTITY_TYPE:
                preProcessors.add(new StakeholderPreProcessor(graph, typeRegistry, entityRetriever, this));
                break;

            case CONNECTION_ENTITY_TYPE:
                preProcessors.add(new ConnectionPreProcessor(graph, discovery, entityRetriever, featureFlagStore, deleteDelegate, this));
                break;

            case LINK_ENTITY_TYPE:
                preProcessors.add(new LinkPreProcessor(typeRegistry, entityRetriever));
                break;

            case README_ENTITY_TYPE:
                preProcessors.add(new ReadmePreProcessor(typeRegistry, entityRetriever));
                break;

            case CONTRACT_ENTITY_TYPE:
                preProcessors.add(new ContractPreProcessor(graph, typeRegistry, entityRetriever, storeDifferentialAudits, discovery));
                break;

            case STAKEHOLDER_TITLE_ENTITY_TYPE:
                preProcessors.add(new StakeholderTitlePreProcessor(graph, typeRegistry, entityRetriever));
                break;
        }

        //  The default global pre-processor for all AssetTypes
        preProcessors.add(new AssetPreProcessor(typeRegistry, entityRetriever, graph));

        return preProcessors;
    }

    private AtlasVertex getResolvedEntityVertex(EntityGraphDiscoveryContext context, AtlasEntity entity) throws AtlasBaseException {
        AtlasObjectId objectId = getAtlasObjectId(entity);
        AtlasVertex   ret      = context.getResolvedEntityVertex(entity.getGuid());

        if (ret != null) {
            context.addResolvedIdByUniqAttribs(objectId, ret);
            if (entity.getLabels() != null) {
                entityGraphMapper.setLabels(ret, entity.getLabels());
            }
        } else {
            ret = context.getResolvedEntityVertex(objectId);

            if (ret != null) {
                context.addResolvedGuid(entity.getGuid(), ret);
            }
        }

        return ret;
    }

    private AtlasObjectId getAtlasObjectId(AtlasEntity entity) {
        AtlasObjectId ret = entityRetriever.toAtlasObjectId(entity);

        if (ret != null && !RequestContext.get().isImportInProgress() && MapUtils.isNotEmpty(ret.getUniqueAttributes())) {
            // if uniqueAttributes is not empty, reset guid to null.
            ret.setGuid(null);
        }

        return ret;
    }

    private EntityMutationResponse deleteVertices(Collection<AtlasVertex> deletionCandidates) throws AtlasBaseException {
        EntityMutationResponse response = new EntityMutationResponse();
        try {
            RequestContext req = RequestContext.get();

            Collection<AtlasVertex> categories = new ArrayList<>();
            Collection<AtlasVertex> others = new ArrayList<>();

            MetricRecorder metric = RequestContext.get().startMetricRecord("filterCategoryVertices");
            for (AtlasVertex vertex : deletionCandidates) {
                updateModificationMetadata(vertex);

                String typeName = getTypeName(vertex);

                if(ATLAS_DISTRIBUTED_TASK_ENABLED.getBoolean() && ENABLE_RELATIONSHIP_CLEANUP.getBoolean()) {
                    checkAndCreateProcessRelationshipsCleanupTaskNotification(typeRegistry.getEntityTypeByName(typeName), vertex);
                }

                List<PreProcessor> preProcessors = getPreProcessor(typeName);
                for(PreProcessor processor : preProcessors){
                    processor.processDelete(vertex);
                }

                if (ATLAS_GLOSSARY_CATEGORY_ENTITY_TYPE.equals(typeName)) {
                    categories.add(vertex);
                } else {
                    others.add(vertex);
                }
            }
            RequestContext.get().endMetricRecord(metric);

            if (CollectionUtils.isNotEmpty(categories)) {
                entityGraphMapper.removeAttrForCategoryDelete(categories);
                deleteDelegate.getHandler(DeleteType.HARD).deleteEntities(categories);
            }

            if (CollectionUtils.isNotEmpty(others)) {

                deleteDelegate.getHandler().removeHasLineageOnDelete(others);
                deleteDelegate.getHandler().deleteEntities(others);
            }

            for (AtlasEntityHeader entity : req.getDeletedEntities()) {
                String handler;
                if (ATLAS_GLOSSARY_CATEGORY_ENTITY_TYPE.equals(entity.getTypeName())) {
                    handler = req.getDeleteType().equals(DeleteType.PURGE) ?
                            DeleteType.PURGE.name() : DeleteType.HARD.name();
                } else {
                    handler = RequestContext.get().getDeleteType().name();
                }
                entity.setDeleteHandler(handler);
                entity.setStatus(Status.DELETED);
                entity.setUpdatedBy(RequestContext.get().getUser());
                response.addEntity(DELETE, entity);
            }

            for (AtlasEntityHeader entity : req.getUpdatedEntities()) {
                response.addEntity(UPDATE, entity);
            }
<<<<<<< HEAD
        if (SEND_HASLINEAGE_VERTICES.getBoolean() && ATLAS_DISTRIBUTED_TASK_ENABLED.getBoolean()) {
=======
        if (ENABLE_DISTRIBUTED_HAS_LINEAGE_CALCULATION.getBoolean() && ATLAS_DISTRIBUTED_TASK_ENABLED.getBoolean()) {
>>>>>>> cfd51370
            Set<String> vertexIds = getRemovedInputOutputVertices();
            //Batch the vertexIds and send notification
            if (vertexIds != null && !vertexIds.isEmpty()) {
                List<String> vertexIdList = new ArrayList<>(vertexIds);
                int batchSize = 1000;
                for (int i = 0; i < vertexIdList.size(); i += batchSize) {
                    int endIndex = Math.min(i + batchSize, vertexIdList.size());
                    List<String> batch = vertexIdList.subList(i, endIndex);
                    sendvertexIdsForHaslineageCalculation(new HashSet<>(batch));
                }
            }
        }


        } catch (Exception e) {
            LOG.error("Delete vertices request failed", e);
            throw new AtlasBaseException(e);
        }

        return response;
    }

    private Set<String> getRemovedInputOutputVertices() {
        Collection<List<Object>> removedElements = RequestContext.get().getRemovedElementsMap().values();
        Set<String> vertexIds = new HashSet<>();

<<<<<<< HEAD
        if (removedElements != null) {
=======
        if (CollectionUtils.isNotEmpty(removedElements)) {
>>>>>>> cfd51370
            // Collect all edges
            List<AtlasEdge> removedEdges = removedElements.stream()
                    .flatMap(List::stream)
                    .map(x -> (AtlasEdge) x)
<<<<<<< HEAD
                    .collect(Collectors.toList());
            LOG.info("{} edges got deleted", removedEdges.size());
=======
                    .toList();
>>>>>>> cfd51370

            // Collect all vertex IDs from both sides of edges
            List<String> allVertexIds = new ArrayList<>();
            for (AtlasEdge edge : removedEdges) {
                String outVertexId = edge.getOutVertex().getIdForDisplay();
                String inVertexId = edge.getInVertex().getIdForDisplay();
                allVertexIds.add(outVertexId);
                allVertexIds.add(inVertexId);
            }

            // Create set of unique vertex IDs
            vertexIds = new HashSet<>(allVertexIds);
<<<<<<< HEAD

            // Find and print duplicates
            Set<String> duplicates = new HashSet<>();
            Set<String> seen = new HashSet<>();
            for (String vertexId : allVertexIds) {
                if (!seen.add(vertexId)) {
                    duplicates.add(vertexId);
                }
            }

            if (!duplicates.isEmpty()) {
                LOG.info("Duplicate vertices found in removed edges of size: {}, Total Size: {}", duplicates.size(), allVertexIds.size());
            }
        }
        LOG.info("Sending {} vertexIds", vertexIds.size());
=======
        }

>>>>>>> cfd51370

        return vertexIds;
    }

    private EntityMutationResponse restoreVertices(Collection<AtlasVertex> restoreCandidates) throws AtlasBaseException {
        EntityMutationResponse response = new EntityMutationResponse();
        RequestContext         req      = RequestContext.get();

        restoreHandlerV1.restoreEntities(restoreCandidates);

        for (AtlasEntityHeader entity : req.getRestoredEntities()) {
            response.addEntity(UPDATE, entity);
        }

        return response;
    }

    private EntityMutationResponse purgeVertices(Collection<AtlasVertex> purgeCandidates) throws AtlasBaseException {
        EntityMutationResponse response = new EntityMutationResponse();
        RequestContext         req      = RequestContext.get();

        req.setDeleteType(DeleteType.HARD);
        req.setPurgeRequested(true);
        deleteDelegate.getHandler().deleteEntities(purgeCandidates); // this will update req with list of purged entities

        for (AtlasEntityHeader entity : req.getDeletedEntities()) {
            response.addEntity(PURGE, entity);
        }

        return response;
    }

    private void validateAndNormalize(AtlasClassification classification) throws AtlasBaseException {
        AtlasClassificationType type = typeRegistry.getClassificationTypeByName(classification.getTypeName());

        if (type == null) {
            throw new AtlasBaseException(AtlasErrorCode.CLASSIFICATION_NOT_FOUND, classification.getTypeName());
        }

        List<String> messages = new ArrayList<>();

        type.validateValue(classification, classification.getTypeName(), messages);

        if (!messages.isEmpty()) {
            throw new AtlasBaseException(AtlasErrorCode.INVALID_PARAMETERS, messages);
        }

        type.getNormalizedValue(classification);
    }

    /**
     * Validate if classification is not already associated with the entities
     *
     * @param guid            unique entity id
     * @param classifications list of classifications to be associated
     */
    private void validateEntityAssociations(String guid, List<AtlasClassification> classifications) throws AtlasBaseException {
        List<String>    entityClassifications = getClassificationNames(guid);
        String          entityTypeName        = AtlasGraphUtilsV2.getTypeNameFromGuid(graph, guid);
        AtlasEntityType entityType            = typeRegistry.getEntityTypeByName(entityTypeName);
        Set<String> processedTagTypeNames = new HashSet<>();

        List <AtlasClassification> copyList = new ArrayList<>(classifications);
        for (AtlasClassification classification : copyList) {

            if (processedTagTypeNames.contains(classification.getTypeName())){
                classifications.remove(classification);
            } else {
                String newClassification = classification.getTypeName();
                processedTagTypeNames.add(newClassification);

                if (CollectionUtils.isNotEmpty(entityClassifications) && entityClassifications.contains(newClassification)) {
                    throw new AtlasBaseException(AtlasErrorCode.INVALID_PARAMETERS, "entity: " + guid +
                            ", already associated with classification: " + newClassification);
                }

                // for each classification, check whether there are entities it should be restricted to
                AtlasClassificationType classificationType = typeRegistry.getClassificationTypeByName(newClassification);

                if (!classificationType.canApplyToEntityType(entityType)) {
                    throw new AtlasBaseException(AtlasErrorCode.INVALID_ENTITY_FOR_CLASSIFICATION, guid, entityTypeName, newClassification);
                }
            }
        }
    }

    private List<String> getClassificationNames(String guid) throws AtlasBaseException {
        List<String>              ret             = null;
        List<AtlasClassification> classifications = retrieveClassifications(guid);

        if (CollectionUtils.isNotEmpty(classifications)) {
            ret = new ArrayList<>();

            for (AtlasClassification classification : classifications) {
                String entityGuid = classification.getEntityGuid();

                if (StringUtils.isEmpty(entityGuid) || StringUtils.equalsIgnoreCase(guid, entityGuid)) {
                    ret.add(classification.getTypeName());
                }
            }
        }

        return ret;
    }

    // move/remove relationship-attributes present in 'attributes'
    private void compactAttributes(AtlasEntity entity, AtlasEntityType entityType) {
        if (entity != null) {
            for (String attrName : entityType.getRelationshipAttributes().keySet()) {
                if (entity.hasAttribute(attrName)) { // relationship attribute is present in 'attributes'
                    Object attrValue = entity.removeAttribute(attrName);

                    if (attrValue != null) {
                        // if the attribute doesn't exist in relationshipAttributes, add it
                        Object relationshipAttrValue = entity.getRelationshipAttribute(attrName);

                        if (relationshipAttrValue == null) {
                            entity.setRelationshipAttribute(attrName, attrValue);

                            if (LOG.isDebugEnabled()) {
                                LOG.debug("moved attribute {}.{} from attributes to relationshipAttributes", entityType.getTypeName(), attrName);
                            }
                        } else {
                            if (LOG.isDebugEnabled()) {
                                LOG.debug("attribute {}.{} is present in attributes and relationshipAttributes. Removed from attributes", entityType.getTypeName(), attrName);
                            }
                        }
                    }
                }
            }
        }
    }

    private void flushAutoUpdateAttributes(AtlasEntity entity, AtlasEntityType entityType) {
        if (entityType.getAllAttributes() != null) {
            Set<String> flushAttributes = new HashSet<>();

            for (String attrName : entityType.getAllAttributes().keySet()) {
                AtlasAttribute atlasAttribute = entityType.getAttribute(attrName);
                HashMap<String, ArrayList> autoUpdateAttributes = atlasAttribute.getAttributeDef().getAutoUpdateAttributes();
                if (MapUtils.isNotEmpty(autoUpdateAttributes)) {
                    autoUpdateAttributes.values()
                            .stream()
                            .flatMap(List<String>::stream)
                            .forEach(flushAttributes::add);
                }
            }

//            for (String attrName : entityType.getAllAttributes().keySet()) {
//                if (ATTR_STARRED_BY.equals(attrName) || ATTR_STARRED_COUNT.equals(attrName) || ATTR_STARRED_DETAILS_LIST.equals(attrName)) {
//                    flushAttributes.add(attrName);
//                }
//            }

            flushAttributes.forEach(entity::removeAttribute);
        }
    }

    @Override
    @GraphTransaction
    public BulkImportResponse bulkCreateOrUpdateBusinessAttributes(InputStream inputStream, String fileName) throws AtlasBaseException {
        BulkImportResponse ret = new BulkImportResponse();

        if (StringUtils.isBlank(fileName)) {
            throw new AtlasBaseException(AtlasErrorCode.FILE_NAME_NOT_FOUND, fileName);
        }

        List<String[]>           fileData              = FileUtils.readFileData(fileName, inputStream);
        Map<String, AtlasEntity> attributesToAssociate = getBusinessMetadataDefList(fileData, ret);

        for (AtlasEntity entity : attributesToAssociate.values()) {
            Map<String, Map<String, Object>> businessAttributes = entity.getBusinessAttributes();
            String                           guid               = entity.getGuid();

            try {
                addOrUpdateBusinessAttributes(guid, businessAttributes, true);

                ret.addToSuccessImportInfoList(new ImportInfo(guid, businessAttributes.toString()));
            } catch (Exception e) {
                LOG.error("Error occurred while updating BusinessMetadata Attributes for Entity " + guid);

                ret.addToFailedImportInfoList(new ImportInfo(guid, businessAttributes.toString(), FAILED, e.getMessage()));
            }
        }

        return ret;
    }

    @Override
    public List<AtlasAccessorResponse> getAccessors(List<AtlasAccessorRequest> atlasAccessorRequestList) throws AtlasBaseException {
        List<AtlasAccessorResponse> ret = new ArrayList<>();

        for (AtlasAccessorRequest accessorRequest : atlasAccessorRequestList) {
            try {
                AtlasAccessorResponse result = null;
                AtlasPrivilege action = AtlasPrivilege.valueOf(accessorRequest.getAction());;

                switch (action) {
                    case ENTITY_READ:
                    case ENTITY_CREATE:
                    case ENTITY_UPDATE:
                    case ENTITY_DELETE:
                        AtlasEntityAccessRequestBuilder entityAccessRequestBuilder = getEntityAccessRequest(accessorRequest, action);
                        result = AtlasAuthorizationUtils.getAccessors(entityAccessRequestBuilder.build());
                        break;

                    case ENTITY_READ_CLASSIFICATION:
                    case ENTITY_ADD_CLASSIFICATION:
                    case ENTITY_UPDATE_CLASSIFICATION:
                    case ENTITY_REMOVE_CLASSIFICATION:
                        entityAccessRequestBuilder = getEntityAccessRequest(accessorRequest, action);
                        entityAccessRequestBuilder.setClassification(new AtlasClassification(accessorRequest.getClassification()));
                        result = AtlasAuthorizationUtils.getAccessors(entityAccessRequestBuilder.build());
                        break;

                    case ENTITY_ADD_LABEL:
                    case ENTITY_REMOVE_LABEL:
                        entityAccessRequestBuilder = getEntityAccessRequest(accessorRequest, action);
                        entityAccessRequestBuilder.setLabel(accessorRequest.getLabel());
                        result = AtlasAuthorizationUtils.getAccessors(entityAccessRequestBuilder.build());
                        break;

                    case ENTITY_UPDATE_BUSINESS_METADATA:
                        entityAccessRequestBuilder = getEntityAccessRequest(accessorRequest, action);
                        entityAccessRequestBuilder.setBusinessMetadata(accessorRequest.getBusinessMetadata());
                        result = AtlasAuthorizationUtils.getAccessors(entityAccessRequestBuilder.build());
                        break;


                    case RELATIONSHIP_ADD:
                    case RELATIONSHIP_UPDATE:
                    case RELATIONSHIP_REMOVE:
                        AtlasEntityHeader end1EntityHeader = extractEntityHeader(accessorRequest.getEntityGuidEnd1(), accessorRequest.getEntityQualifiedNameEnd1(), accessorRequest.getEntityTypeEnd1());
                        AtlasEntityHeader end2EntityHeader = extractEntityHeader(accessorRequest.getEntityGuidEnd2(), accessorRequest.getEntityQualifiedNameEnd2(), accessorRequest.getEntityTypeEnd2());

                        AtlasRelationshipAccessRequest relAccessRequest = new AtlasRelationshipAccessRequest(typeRegistry,
                                action, accessorRequest.getRelationshipTypeName(), end1EntityHeader, end2EntityHeader);

                        result = AtlasAuthorizationUtils.getAccessors(relAccessRequest);
                        break;


                    case TYPE_READ:
                    case TYPE_CREATE:
                    case TYPE_UPDATE:
                    case TYPE_DELETE:
                        AtlasBaseTypeDef typeDef = typeRegistry.getTypeDefByName(accessorRequest.getTypeName());
                        AtlasTypeAccessRequest typeAccessRequest = new AtlasTypeAccessRequest(action, typeDef);

                        result = AtlasAuthorizationUtils.getAccessors(typeAccessRequest);
                        break;


                    default:
                        LOG.error("No implementation found for action: {}", accessorRequest.getAction());
                }

                if (result == null) {
                    throw new AtlasBaseException();
                }
                result.populateRequestDetails(accessorRequest);
                ret.add(result);

            } catch (AtlasBaseException e) {
                e.getErrorDetailsMap().put("accessorRequest", AtlasType.toJson(accessorRequest));
                throw e;
            }
        }

        return ret;
    }

    private AtlasEntityAccessRequestBuilder getEntityAccessRequest(AtlasAccessorRequest element, AtlasPrivilege action) throws AtlasBaseException {
        AtlasEntityHeader entityHeader = extractEntityHeader(element.getGuid(), element.getQualifiedName(), element.getTypeName());

        return new AtlasEntityAccessRequestBuilder(typeRegistry, action, entityHeader);
    }

    private AtlasEntityHeader extractEntityHeader(String guid, String qualifiedName, String typeName) throws AtlasBaseException {
        AtlasEntityHeader entityHeader = null;

        if (StringUtils.isNotEmpty(guid)) {
            entityHeader = entityRetriever.toAtlasEntityHeaderWithClassifications(guid);

        } else {
            AtlasEntityType entityType = typeRegistry.getEntityTypeByName(typeName);
            if (entityType != null) {
                try {
                    Map<String, Object> uniqueAttrs = new HashMap<>();
                    uniqueAttrs.put(QUALIFIED_NAME, qualifiedName);

                    AtlasVertex vertex = AtlasGraphUtilsV2.getVertexByUniqueAttributes(this.graph, entityType, uniqueAttrs);
                    entityHeader = entityRetriever.toAtlasEntityHeaderWithClassifications(vertex);

                } catch (AtlasBaseException abe) {
                    if (abe.getAtlasErrorCode() != AtlasErrorCode.INSTANCE_BY_UNIQUE_ATTRIBUTE_NOT_FOUND) {
                        throw abe;
                    }

                    Map<String, Object> attributes = new HashMap<>();
                    attributes.put(QUALIFIED_NAME, qualifiedName);
                    entityHeader = new AtlasEntityHeader(entityType.getTypeName(), attributes);
                }
            } else {
                Map<String, Object> attributes = new HashMap<>();
                attributes.put(QUALIFIED_NAME, qualifiedName);
                entityHeader = new AtlasEntityHeader(typeName, attributes);
            }
        }
        return entityHeader;
    }

    private Map<String, AtlasEntity> getBusinessMetadataDefList(List<String[]> fileData, BulkImportResponse bulkImportResponse) throws AtlasBaseException {
        Map<String, AtlasEntity> ret           = new HashMap<>();
        Map<String, AtlasVertex> vertexCache   = new HashMap<>();
        List<String>             failedMsgList = new ArrayList<>();

        for (int lineIndex = 0; lineIndex < fileData.size(); lineIndex++) {
            String[] record         = fileData.get(lineIndex);
            int      lineIndexToLog = lineIndex + 2;

            boolean missingFields = record.length < FileUtils.UNIQUE_ATTR_NAME_COLUMN_INDEX ||
                    StringUtils.isBlank(record[FileUtils.TYPENAME_COLUMN_INDEX]) ||
                    StringUtils.isBlank(record[FileUtils.UNIQUE_ATTR_VALUE_COLUMN_INDEX]) ||
                    StringUtils.isBlank(record[FileUtils.BM_ATTR_NAME_COLUMN_INDEX]) ||
                    StringUtils.isBlank(record[FileUtils.BM_ATTR_VALUE_COLUMN_INDEX]);

            if (missingFields){
                failedMsgList.add("Line #" + lineIndexToLog + ": missing fields. " + Arrays.toString(record));

                continue;
            }

            String          typeName   = record[FileUtils.TYPENAME_COLUMN_INDEX];
            AtlasEntityType entityType = typeRegistry.getEntityTypeByName(typeName);

            if (entityType == null) {
                failedMsgList.add("Line #" + lineIndexToLog + ": invalid entity-type '" + typeName + "'");

                continue;
            }

            String uniqueAttrValue  = record[FileUtils.UNIQUE_ATTR_VALUE_COLUMN_INDEX];
            String bmAttribute      = record[FileUtils.BM_ATTR_NAME_COLUMN_INDEX];
            String bmAttributeValue = record[FileUtils.BM_ATTR_VALUE_COLUMN_INDEX];
            String uniqueAttrName   = AtlasTypeUtil.ATTRIBUTE_QUALIFIED_NAME;

            if (record.length > FileUtils.UNIQUE_ATTR_NAME_COLUMN_INDEX && StringUtils.isNotBlank(record[FileUtils.UNIQUE_ATTR_NAME_COLUMN_INDEX])) {
                uniqueAttrName = record[FileUtils.UNIQUE_ATTR_NAME_COLUMN_INDEX];
            }

            AtlasAttribute uniqueAttribute = entityType.getAttribute(uniqueAttrName);

            if (uniqueAttribute == null) {
                failedMsgList.add("Line #" + lineIndexToLog + ": attribute '" + uniqueAttrName + "' not found in entity-type '" + typeName + "'");

                continue;
            }

            if (!uniqueAttribute.getAttributeDef().getIsUnique()) {
                failedMsgList.add("Line #" + lineIndexToLog + ": attribute '" + uniqueAttrName + "' is not an unique attribute in entity-type '" + typeName + "'");

                continue;
            }

            String      vertexKey = uniqueAttribute.getVertexPropertyName() + "_" + uniqueAttrValue;
            AtlasVertex vertex    = vertexCache.get(vertexKey);

            if (vertex == null) {
                vertex = AtlasGraphUtilsV2.findByTypeAndUniquePropertyName(graph, typeName, uniqueAttribute.getVertexUniquePropertyName(), uniqueAttrValue);

                if (vertex == null) {
                    failedMsgList.add("Line #" + lineIndexToLog + ": no " + typeName + " entity found with " + uniqueAttrName + "=" + uniqueAttrValue);

                    continue;
                }

                vertexCache.put(vertexKey, vertex);
            }

            AtlasBusinessAttribute businessAttribute = entityType.getBusinesAAttribute(bmAttribute);

            if (businessAttribute == null) {
                failedMsgList.add("Line #" + lineIndexToLog + ": invalid business-metadata '"+ bmAttribute + "' for entity type '" + entityType.getTypeName() + "'");

                continue;
            }

            final Object attrValue;

            if (businessAttribute.getAttributeType().getTypeCategory() == TypeCategory.ARRAY) {
                AtlasArrayType arrayType = (AtlasArrayType) businessAttribute.getAttributeType();
                List           arrayValue;

                if (arrayType.getElementType() instanceof AtlasEnumType) {
                    arrayValue = AtlasGraphUtilsV2.assignEnumValues(bmAttributeValue, (AtlasEnumType) arrayType.getElementType(), failedMsgList, lineIndex+1);
                } else {
                    arrayValue = assignMultipleValues(bmAttributeValue, arrayType.getElementTypeName(), failedMsgList, lineIndex+1);
                }

                attrValue = arrayValue;
            } else {
                attrValue = bmAttributeValue;
            }

            if (ret.containsKey(vertexKey)) {
                AtlasEntity entity = ret.get(vertexKey);

                entity.setBusinessAttribute(businessAttribute.getDefinedInType().getTypeName(), businessAttribute.getName(), attrValue);
            } else {
                AtlasEntity                      entity             = new AtlasEntity();
                String                           guid               = GraphHelper.getGuid(vertex);
                Map<String, Map<String, Object>> businessAttributes = entityRetriever.getBusinessMetadata(vertex);

                entity.setGuid(guid);
                entity.setTypeName(typeName);
                entity.setAttribute(uniqueAttribute.getName(), uniqueAttrValue);

                if (businessAttributes == null) {
                    businessAttributes = new HashMap<>();
                }

                entity.setBusinessAttributes(businessAttributes);
                entity.setBusinessAttribute(businessAttribute.getDefinedInType().getTypeName(), businessAttribute.getName(), attrValue);

                ret.put(vertexKey, entity);
            }
        }

        for (String failedMsg : failedMsgList) {
            LOG.error(failedMsg);

            bulkImportResponse.addToFailedImportInfoList(new ImportInfo(FAILED, failedMsg));
        }

        return ret;
    }


    private List assignMultipleValues(String bmAttributeValues, String elementTypeName, List failedTermMsgList, int lineIndex) {

        String[] arr = bmAttributeValues.split(FileUtils.ESCAPE_CHARACTER + FileUtils.PIPE_CHARACTER);
        try {
            switch (elementTypeName) {

                case AtlasBaseTypeDef.ATLAS_TYPE_FLOAT:
                    return AtlasGraphUtilsV2.floatParser(arr, failedTermMsgList, lineIndex);

                case AtlasBaseTypeDef.ATLAS_TYPE_INT:
                    return AtlasGraphUtilsV2.intParser(arr, failedTermMsgList, lineIndex);

                case AtlasBaseTypeDef.ATLAS_TYPE_LONG:
                    return AtlasGraphUtilsV2.longParser(arr, failedTermMsgList, lineIndex);

                case AtlasBaseTypeDef.ATLAS_TYPE_SHORT:
                    return AtlasGraphUtilsV2.shortParser(arr, failedTermMsgList, lineIndex);

                case AtlasBaseTypeDef.ATLAS_TYPE_DOUBLE:
                    return AtlasGraphUtilsV2.doubleParser(arr, failedTermMsgList, lineIndex);

                case AtlasBaseTypeDef.ATLAS_TYPE_DATE:
                    return AtlasGraphUtilsV2.longParser(arr, failedTermMsgList, lineIndex);

                case AtlasBaseTypeDef.ATLAS_TYPE_BOOLEAN:
                    return AtlasGraphUtilsV2.booleanParser(arr, failedTermMsgList, lineIndex);

                default:
                    return Arrays.asList(arr);
            }
        } catch (Exception e) {
            LOG.error("On line index " + lineIndex + "the provided BusinessMetadata AttributeValue " + bmAttributeValues + " are not of type - " + elementTypeName);
            failedTermMsgList.add("On line index " + lineIndex + "the provided BusinessMetadata AttributeValue " + bmAttributeValues + " are not of type - " + elementTypeName);
        }
        return null;
    }

    private boolean missingFieldsCheck(String[] record, BulkImportResponse bulkImportResponse, int lineIndex){
        boolean missingFieldsCheck = (record.length < FileUtils.UNIQUE_ATTR_NAME_COLUMN_INDEX) ||
                StringUtils.isBlank(record[FileUtils.TYPENAME_COLUMN_INDEX]) ||
                StringUtils.isBlank(record[FileUtils.UNIQUE_ATTR_VALUE_COLUMN_INDEX]) ||
                StringUtils.isBlank(record[FileUtils.BM_ATTR_NAME_COLUMN_INDEX]) ||
                StringUtils.isBlank(record[FileUtils.BM_ATTR_VALUE_COLUMN_INDEX]);

        if(missingFieldsCheck){
            LOG.error("Missing fields: " + Arrays.toString(record) + " at line #" + lineIndex);

            String failedTermMsgs = "Missing fields: " + Arrays.toString(record) + " at line #" + lineIndex;

            bulkImportResponse.addToFailedImportInfoList(new ImportInfo(FAILED, failedTermMsgs, lineIndex));
        }
        return missingFieldsCheck;
    }

    public void repairIndex() throws AtlasBaseException {
        try {
            LOG.info("ReIndexPatch: Starting...");
            PatchContext context = new PatchContext(graph, typeRegistry, null, entityGraphMapper);
            ReIndexPatch.ReindexPatchProcessor reindexPatchProcessor = new ReIndexPatch.ReindexPatchProcessor(context);

            reindexPatchProcessor.repairVertices();
            reindexPatchProcessor.repairEdges();
        } catch (Exception exception) {
            LOG.error("Error while reindexing.", exception);
            throw new AtlasBaseException(AtlasErrorCode.REPAIR_INDEX_FAILED, exception.toString());
        }
    }


    @Override
    @GraphTransaction
    public void repairHasLineage(AtlasHasLineageRequests requests) throws AtlasBaseException {
        AtlasPerfMetrics.MetricRecorder metricRecorder = RequestContext.get().startMetricRecord("repairHasLineage");

        Set<AtlasEdge> inputOutputEdges = new HashSet<>();

        for (AtlasHasLineageRequest request : requests.getRequest()) {
            if (StringUtils.isNotEmpty(request.getAssetGuid())) {
                //only supports repairing scenario mentioned here - https://atlanhq.atlassian.net/browse/DG-128?focusedCommentId=20652
                repairHasLineageForAsset(request);

            } else {
                AtlasVertex processVertex = AtlasGraphUtilsV2.findByGuid(this.graph, request.getProcessGuid());
                AtlasVertex assetVertex = AtlasGraphUtilsV2.findByGuid(this.graph, request.getEndGuid());
                AtlasEdge edge = null;
                try {
                    if (processVertex != null && assetVertex != null) {
                        edge = graphHelper.getEdge(processVertex, assetVertex, request.getLabel());
                    } else {
                        LOG.warn("Skipping since vertex is null for processGuid {} and asset Guid {}"
                                ,request.getProcessGuid(),request.getEndGuid()  );
                    }
                } catch (RepositoryException re) {
                    throw new AtlasBaseException(AtlasErrorCode.HAS_LINEAGE_GET_EDGE_FAILED, re);
                }

                if (edge != null) {
                    inputOutputEdges.add(edge);
                }
            }
        }

        if (CollectionUtils.isNotEmpty(inputOutputEdges)) {
            repairHasLineageWithAtlasEdges(inputOutputEdges);
        }

        RequestContext.get().endMetricRecord(metricRecorder);
    }

    @Override
    @GraphTransaction
    public void repairHasLineageByIds(List<String> vertexIds) throws AtlasBaseException {
        AtlasPerfMetrics.MetricRecorder metricRecorder = RequestContext.get().startMetricRecord("repairHasLineageByIds");

        if (CollectionUtils.isEmpty(vertexIds)) {
            LOG.warn("repairHasLineageByIds: No guids provided");
            return;
        }

        for (String vertexId : vertexIds) {
            if (StringUtils.isEmpty(vertexId)) {
                LOG.warn("repairHasLineageByIds: Skipping empty guid");
                continue;
            }

            AtlasVertex entityVertex = graph.getVertex(vertexId);
            
            if (entityVertex == null) {
                LOG.warn("repairHasLineageByIds: Vertex not found for guid: {}", vertexId);
                continue;
            }

            String typeName = getTypeName(entityVertex);
            AtlasEntityType type = typeRegistry.getEntityTypeByName(typeName);
            
            if (type == null) {
                LOG.warn("repairHasLineageByIds: TypeName is empty for vertexId: {}", vertexId);
                continue;
            }

            // Check if the entity is a Process type
            if (PROCESS_ENTITY_TYPE.equals(typeName) || type.isSubTypeOf(PROCESS_ENTITY_TYPE)) {
                // For Process: check if it has at least one input vertex and one output vertex active
                repairHasLineageForProcess(vertexId, entityVertex);
            } else {
                // For Asset: follow the repairHasLineageForAsset logic
                repairHasLineageForAssetByVertex(vertexId, entityVertex);
            }
        }

        RequestContext.get().endMetricRecord(metricRecorder);
    }

    private void repairHasLineageForProcess(String vertexId, AtlasVertex processVertex) {
        AtlasPerfMetrics.MetricRecorder metricRecorder = RequestContext.get().startMetricRecord("repairHasLineageForProcess");

        try {
            // Get Gremlin traversal source for native graph operations
            GraphTraversalSource g = ((AtlasJanusGraph) graph).getGraph().traversal();

            // Check for active input edges with active vertices using graph traversal
            boolean hasActiveInput = g.V(processVertex.getId())
                    .outE(PROCESS_INPUTS)
                    .has(STATE_PROPERTY_KEY, ACTIVE_STATE_VALUE)
                    .inV()
                    .has(STATE_PROPERTY_KEY, ACTIVE_STATE_VALUE)
                    .hasNext();

            // Check for active output edges with active vertices using graph traversal
            boolean hasActiveOutput = g.V(processVertex.getId())
                    .outE(PROCESS_OUTPUTS)
                    .has(STATE_PROPERTY_KEY, ACTIVE_STATE_VALUE)
                    .inV()
                    .has(STATE_PROPERTY_KEY, ACTIVE_STATE_VALUE)
                    .hasNext();

            boolean shouldHaveLineage = hasActiveInput && hasActiveOutput;
            boolean currentHasLineage = getEntityHasLineage(processVertex);

            if (currentHasLineage && !shouldHaveLineage) {
                // Case 1: hasLineage is true but should be false
                AtlasGraphUtilsV2.setEncodedProperty(processVertex, HAS_LINEAGE, false);
            } else if (!currentHasLineage && shouldHaveLineage) {
                // Case 2: hasLineage is false but should be true
                AtlasGraphUtilsV2.setEncodedProperty(processVertex, HAS_LINEAGE, true);
            } else {
                LOG.debug("repairHasLineageByIds: No repair needed for process: {}, hasLineage={}", vertexId, currentHasLineage);
            }
        } catch (Exception e) {
            LOG.error("Failed to use graph traversal for process lineage repair, vertexId: {}", vertexId, e);
            throw new RuntimeException("Failed to repair hasLineage for process: " + vertexId, e);
        } finally {
            RequestContext.get().endMetricRecord(metricRecorder);
        }
    }

    private void repairHasLineageForAssetByVertex(String vertexId, AtlasVertex assetVertex) {
        AtlasPerfMetrics.MetricRecorder metricRecorder = RequestContext.get().startMetricRecord("repairHasLineageForAssetByVertex");

        boolean currentHasLineage = getEntityHasLineage(assetVertex);
        Boolean shouldHaveLineage = checkIfAssetShouldHaveLineage(assetVertex);
        
        if (shouldHaveLineage == null) {
            LOG.warn("repairHasLineageByIds: Failed to determine if asset should have lineage for vertexId: {}", vertexId);
            RequestContext.get().endMetricRecord(metricRecorder);
            return;
        }

        if (currentHasLineage && !shouldHaveLineage) {
            // Case 1: hasLineage is true but should be false
            AtlasGraphUtilsV2.setEncodedProperty(assetVertex, HAS_LINEAGE, false);
            LOG.info("repairHasLineageByIds: Set hasLineage=false for asset: {}", vertexId);
        } else if (!currentHasLineage && shouldHaveLineage) {
            // Case 2: hasLineage is false but should be true
            AtlasGraphUtilsV2.setEncodedProperty(assetVertex, HAS_LINEAGE, true);
            LOG.info("repairHasLineageByIds: Set hasLineage=true for asset: {}", vertexId);
        } else {
            LOG.debug("repairHasLineageByIds: No repair needed for asset: {}, hasLineage={}", vertexId, currentHasLineage);
        }

        RequestContext.get().endMetricRecord(metricRecorder);
    }

    private void repairHasLineageForAsset(AtlasHasLineageRequest request) {
        //supports repairing scenario mentioned here - https://atlanhq.atlassian.net/browse/DG-128?focusedCommentId=20652
        //Enhanced to support both directions: setting hasLineage false->true and true->false

        AtlasPerfMetrics.MetricRecorder metricRecorder = RequestContext.get().startMetricRecord("repairHasLineageForAssetGetById");
        try {
            AtlasVertex assetVertex = AtlasGraphUtilsV2.findByGuid(this.graph, request.getAssetGuid());

            if (assetVertex == null) {
                LOG.warn("repairHasLineage: Asset vertex not found for guid: {}", request.getAssetGuid());
                return;
            }

            boolean currentHasLineage = getEntityHasLineage(assetVertex);
            Boolean shouldHaveLineage = checkIfAssetShouldHaveLineage(assetVertex);
            if (shouldHaveLineage == null) {
                LOG.warn("repairHasLineage: Failed to determine if asset should have lineage for guid: {}", request.getAssetGuid());
                return;
            }

            if (currentHasLineage && !shouldHaveLineage) {
                // Case 1: hasLineage is true but should be false
                AtlasGraphUtilsV2.setEncodedProperty(assetVertex, HAS_LINEAGE, false);
                LOG.info("repairHasLineage: Set hasLineage=false for asset: {}", request.getAssetGuid());
            } else if (!currentHasLineage && shouldHaveLineage) {
                // Case 2: hasLineage is false but should be true
                AtlasGraphUtilsV2.setEncodedProperty(assetVertex, HAS_LINEAGE, true);
            } else {
                LOG.debug("repairHasLineage: No repair needed for asset: {}, hasLineage={}", request.getAssetGuid(), currentHasLineage);
            }
        } finally {
            RequestContext.get().endMetricRecord(metricRecorder);
        }
    }

    /**
     * Optimized method to determine if an asset should have lineage using:
     * 1. Single Unified Query Approach - One Gremlin traversal for all edge checks
     * 2. Early Termination with Short-Circuit Logic - Stops at first valid lineage found
     * 3. Native Graph Traversal (Gremlin) - Direct Gremlin instead of Atlas query wrapper
     * 
     * @param assetVertex The asset vertex to check
     * @return true if the asset should have hasLineage=true, false otherwise
     */
    private Boolean checkIfAssetShouldHaveLineage(AtlasVertex assetVertex) {
        AtlasPerfMetrics.MetricRecorder metricRecorder = RequestContext.get().startMetricRecord("checkIfAssetShouldHaveLineage");
        
        try {
            // Get Gremlin traversal source for native graph operations
            GraphTraversalSource g = ((AtlasJanusGraph) graph).getGraph().traversal();
            
            // Single unified query: Get all active edges connected to this asset that could indicate lineage
            // This replaces multiple separate queries with one comprehensive traversal
            return g.V(assetVertex.getId())
                    .bothE(PROCESS_EDGE_LABELS) // Get edges in both directions for all process edge types
                    .has(STATE_PROPERTY_KEY, ACTIVE_STATE_VALUE) // Filter for active edges only
                    .otherV() // Get the connected vertices (process vertices)
                    .has(STATE_PROPERTY_KEY, ACTIVE_STATE_VALUE) // Filter for active process vertices only
                    .or(
                        // Short-circuit condition 1: Process already has lineage flag set
                        __.has(HAS_LINEAGE, true),
                        // Short-circuit condition 2: Process has valid input/output structure
                        __.where(
                            __.and(
                                // Check if process has active inputs
                                __.outE(PROCESS_INPUTS)
                                  .has(STATE_PROPERTY_KEY, ACTIVE_STATE_VALUE)
                                  .inV()
                                  .has(STATE_PROPERTY_KEY, ACTIVE_STATE_VALUE),
                                // Check if process has active outputs
                                __.outE(PROCESS_OUTPUTS)
                                  .has(STATE_PROPERTY_KEY, ACTIVE_STATE_VALUE)
                                  .inV()
                                  .has(STATE_PROPERTY_KEY, ACTIVE_STATE_VALUE)
                            )
                        )
                    )
                    .hasNext(); // Early termination - returns true as soon as first valid lineage is found
                    
        } catch (Exception e) {
            LOG.error("Failed to use optimized Gremlin traversal for lineage check, falling back to Atlas queries", e);
            return null;
        } finally {
            RequestContext.get().endMetricRecord(metricRecorder);
        }
    }

    public void repairHasLineageWithAtlasEdges(Set<AtlasEdge> inputOutputEdges) {
        AtlasPerfMetrics.MetricRecorder metricRecorder = RequestContext.get().startMetricRecord("repairHasLineageWithAtlasEdges");

        for (AtlasEdge atlasEdge : inputOutputEdges) {

            if (getStatus(atlasEdge) != ACTIVE) {
                LOG.warn("Edge id {} is not Active, so skipping  " , getRelationshipGuid(atlasEdge));
                continue;
            }

            boolean isOutputEdge = PROCESS_OUTPUTS.equals(atlasEdge.getLabel());

            AtlasVertex processVertex = atlasEdge.getOutVertex();
            AtlasVertex assetVertex = atlasEdge.getInVertex();

            if (getEntityHasLineageValid(processVertex) && getEntityHasLineage(processVertex)) {
                AtlasGraphUtilsV2.setEncodedProperty(assetVertex, HAS_LINEAGE, true);
                AtlasGraphUtilsV2.setEncodedProperty(assetVertex, HAS_LINEAGE_VALID, true);
                continue;
            }

            String oppositeEdgeLabel = isOutputEdge ? PROCESS_INPUTS : PROCESS_OUTPUTS;

            Iterator<AtlasEdge> oppositeEdges = processVertex.getEdges(AtlasEdgeDirection.BOTH, oppositeEdgeLabel).iterator();
            boolean isHasLineageSet = false;
            while (oppositeEdges.hasNext()) {
                AtlasEdge oppositeEdge = oppositeEdges.next();
                AtlasVertex oppositeEdgeAssetVertex = oppositeEdge.getInVertex();

                if (getStatus(oppositeEdge) == ACTIVE && getStatus(oppositeEdgeAssetVertex) == ACTIVE) {
                    if (!isHasLineageSet) {
                        AtlasGraphUtilsV2.setEncodedProperty(assetVertex, HAS_LINEAGE, true);
                        AtlasGraphUtilsV2.setEncodedProperty(processVertex, HAS_LINEAGE, true);

                        AtlasGraphUtilsV2.setEncodedProperty(assetVertex, HAS_LINEAGE_VALID, true);
                        AtlasGraphUtilsV2.setEncodedProperty(processVertex, HAS_LINEAGE_VALID, true);

                        isHasLineageSet = true;
                    }
                    break;
                }
            }

            if (!isHasLineageSet) {
                AtlasGraphUtilsV2.setEncodedProperty(assetVertex, HAS_LINEAGE, false);
                AtlasGraphUtilsV2.setEncodedProperty(processVertex, HAS_LINEAGE, false);
                AtlasGraphUtilsV2.setEncodedProperty(assetVertex, HAS_LINEAGE_VALID, true);
                AtlasGraphUtilsV2.setEncodedProperty(processVertex, HAS_LINEAGE_VALID, true);
            }

        }
        RequestContext.get().endMetricRecord(metricRecorder);
    }

    private void recordRelationshipsToBePurged(AtlasVertex instanceVertex) throws AtlasBaseException {
        Iterable<AtlasEdge> incomingEdges = instanceVertex.getEdges(AtlasEdgeDirection.IN);
        Iterable<AtlasEdge> outgoingEdges = instanceVertex.getEdges(AtlasEdgeDirection.OUT);

        recordInComingEdgesToBeDeleted(incomingEdges);
        recordOutGoingEdgesToBeDeleted(outgoingEdges);
    }

    private void recordInComingEdgesToBeDeleted(Iterable<AtlasEdge> incomingEdges) throws AtlasBaseException {
        for (AtlasEdge edge : incomingEdges) {
            if (isRelationshipEdge(edge))
                AtlasRelationshipStoreV2.recordRelationshipMutation(AtlasRelationshipStoreV2.RelationshipMutation.RELATIONSHIP_HARD_DELETE, edge, entityRetriever);
        }
    }

    private void recordOutGoingEdgesToBeDeleted(Iterable<AtlasEdge> outgoingEdges) throws AtlasBaseException {
        for (AtlasEdge edge : outgoingEdges) {
            if (isRelationshipEdge(edge))
                AtlasRelationshipStoreV2.recordRelationshipMutation(AtlasRelationshipStoreV2.RelationshipMutation.RELATIONSHIP_HARD_DELETE, edge, entityRetriever);
        }
    }

    @Override
    @GraphTransaction
    public void repairMeaningAttributeForTerms(List<String> termGuid) {

        for (String guid : termGuid) {
            LOG.info(" term guid " + guid);

            AtlasVertex termVertex = AtlasGraphUtilsV2.findByGuid(this.graph, guid);

            if(termVertex!= null && ATLAS_GLOSSARY_TERM_ENTITY_TYPE.equals(getTypeName(termVertex)) &&
                    GraphHelper.getStatus(termVertex) == AtlasEntity.Status.ACTIVE) {
                Iterable<AtlasEdge> edges = termVertex.getEdges(AtlasEdgeDirection.OUT, Constants.TERM_ASSIGNMENT_LABEL);
                // Get entity to tagged with term.
                if (edges != null) {
                    for (Iterator<AtlasEdge> iter = edges.iterator(); iter.hasNext(); ) {
                        AtlasEdge edge = iter.next();
                        if (GraphHelper.getStatus(edge) == AtlasEntity.Status.ACTIVE) {
                            AtlasVertex entityVertex = edge.getInVertex();
                            if (entityVertex != null & getStatus(entityVertex) == AtlasEntity.Status.ACTIVE) {
                                if(!RequestContext.get().getProcessGuidIds().contains(getGuid(entityVertex))) {
                                    repairMeanings(entityVertex);
                                }
                            }
                        }
                    }
                }
            }
        }
    }

    private void repairMeanings(AtlasVertex assetVertex) {

        Iterable<AtlasEdge> edges = assetVertex.getEdges(AtlasEdgeDirection.IN, Constants.TERM_ASSIGNMENT_LABEL);
        List<String> termQNList = new ArrayList<>();
        List<String> termNameList = new ArrayList<>();
        if (edges != null) {
            for (Iterator<AtlasEdge> iter = edges.iterator(); iter.hasNext(); ) {
                AtlasEdge edge = iter.next();
                if (GraphHelper.getStatus(edge) == AtlasEntity.Status.ACTIVE) {
                    AtlasVertex termVertex = edge.getOutVertex();
                    if (termVertex != null & getStatus(termVertex) == AtlasEntity.Status.ACTIVE) {
                        String termQN = termVertex.getProperty(QUALIFIED_NAME, String.class);
                        String termName = termVertex.getProperty(NAME, String.class);
                        termQNList.add(termQN);
                        termNameList.add(termName);
                    }
                }
            }
        }

        if (termQNList.size() > 0) {

            assetVertex.removeProperty(MEANINGS_PROPERTY_KEY);
            assetVertex.removeProperty(MEANINGS_TEXT_PROPERTY_KEY);
            assetVertex.removeProperty(MEANING_NAMES_PROPERTY_KEY);

            if (CollectionUtils.isNotEmpty(termQNList)) {
                termQNList.forEach(q -> AtlasGraphUtilsV2.addEncodedProperty(assetVertex, MEANINGS_PROPERTY_KEY, q));
            }

            if (CollectionUtils.isNotEmpty(termNameList)) {
                AtlasGraphUtilsV2.setEncodedProperty(assetVertex, MEANINGS_TEXT_PROPERTY_KEY, StringUtils.join(termNameList, ","));
            }

            if (CollectionUtils.isNotEmpty(termNameList)) {
                termNameList.forEach(q -> AtlasGraphUtilsV2.addListProperty(assetVertex, MEANING_NAMES_PROPERTY_KEY, q, true));
            }

            RequestContext.get().addProcessGuidIds(getGuid(assetVertex));

            LOG.info("Updated asset {}  with term {} ",  getGuid(assetVertex) ,  StringUtils.join(termNameList, ","));
        }

    }
    @Override
    public void repairAccesscontrolAlias(String guid) throws AtlasBaseException {
        AtlasPerfMetrics.MetricRecorder metric = RequestContext.get().startMetricRecord("repairAlias");
        // Fetch accesscontrolEntity with extInfo
        AtlasEntity.AtlasEntityWithExtInfo accesscontrolEntity = entityRetriever.toAtlasEntityWithExtInfo(guid);

        AtlasAuthorizationUtils.verifyAccess(new AtlasEntityAccessRequest(typeRegistry, AtlasPrivilege.ENTITY_UPDATE, new AtlasEntityHeader(accesscontrolEntity.getEntity())));

        // Validate accesscontrolEntity status
        if (accesscontrolEntity.getEntity().getStatus() != ACTIVE) {
            throw new AtlasBaseException(AtlasErrorCode.INSTANCE_GUID_DELETED, guid);
        }

        // Validate accesscontrolEntity type
        String entityType = accesscontrolEntity.getEntity().getTypeName();
        if (!PERSONA_ENTITY_TYPE.equals(entityType)) {
            throw new AtlasBaseException(AtlasErrorCode.OPERATION_NOT_SUPPORTED, entityType);
        }

        List<AtlasObjectId> policies = (List<AtlasObjectId>) accesscontrolEntity.getEntity().getRelationshipAttribute(REL_ATTR_POLICIES);
        for (AtlasObjectId policy : policies) {
            accesscontrolEntity.addReferredEntity(entityRetriever.toAtlasEntity(policy));
        }

        // Rebuild alias
        this.esAliasStore.updateAlias(accesscontrolEntity, null);

        RequestContext.get().endMetricRecord(metric);
    }

    @Override
    @GraphTransaction
    public void linkBusinessPolicy(List<BusinessPolicyRequest.AssetComplianceInfo> data) throws AtlasBaseException {
        AtlasPerfMetrics.MetricRecorder metric = RequestContext.get().startMetricRecord("linkBusinessPolicy.GraphTransaction");
        List<AtlasVertex> atlasVertices = new ArrayList<>();
        try {
            for (BusinessPolicyRequest.AssetComplianceInfo ad : data) {
                AtlasVertex av = this.entityGraphMapper.linkBusinessPolicy(ad);
                atlasVertices.add(av);
            }
            handleEntityMutation(atlasVertices);
        } catch (Exception e) {
            LOG.error("Error during linkBusinessPolicy for policyGuid: ", e);
            throw e;
        } finally {
            RequestContext.get().endMetricRecord(metric);
        }
    }

    @Override
    @GraphTransaction
    public void unlinkBusinessPolicy(String policyGuid, Set<String> unlinkGuids) throws AtlasBaseException {
        AtlasPerfMetrics.MetricRecorder metric = RequestContext.get().startMetricRecord("unlinkBusinessPolicy.GraphTransaction");
        try {
            List<AtlasVertex> vertices = this.entityGraphMapper.unlinkBusinessPolicy(policyGuid, unlinkGuids);
            if (CollectionUtils.isEmpty(vertices)) {
                return;
            }

            handleEntityMutation(vertices);
        } catch (Exception e) {
            LOG.error("Error during unlinkBusinessPolicy for policyGuid: {}", policyGuid, e);
            throw e;
        } finally {
            RequestContext.get().endMetricRecord(metric);
        }
    }

    @Override
    @GraphTransaction
    public void linkMeshEntityToAssets(String meshEntityGuid, Set<String> linkGuids) throws AtlasBaseException {
        AtlasPerfMetrics.MetricRecorder metric = RequestContext.get().startMetricRecord("linkMeshEntityToAssets.GraphTransaction");

        try {
            List<String> assetGuids = new ArrayList<>(linkGuids);
            GraphTransactionInterceptor.lockObjectAndReleasePostCommit(assetGuids);
            List<AtlasVertex> vertices = this.entityGraphMapper.linkMeshEntityToAssets(meshEntityGuid, linkGuids);
            if (CollectionUtils.isEmpty(vertices)) {
                return;
            }

            LOG.info("linkMeshEntityToAssets: entityGuid={}", meshEntityGuid);

            handleEntityMutation(vertices);
        } catch (Exception e) {
            LOG.error("Error during linkMeshEntity for entityGuid: {}", meshEntityGuid, e);
            throw e;
        } finally {
            RequestContext.get().endMetricRecord(metric);
        }
    }

    @Override
    @GraphTransaction
    public void unlinkMeshEntityFromAssets(String meshEntityGuid, Set<String> unlinkGuids) throws AtlasBaseException {
        AtlasPerfMetrics.MetricRecorder metric = RequestContext.get().startMetricRecord("unlinkMeshEntityFromAssets.GraphTransaction");
        try {
            List<String> assetGuids = new ArrayList<>(unlinkGuids);
            GraphTransactionInterceptor.lockObjectAndReleasePostCommit(assetGuids);
            List<AtlasVertex> vertices = this.entityGraphMapper.unlinkMeshEntityFromAssets(meshEntityGuid, unlinkGuids);
            if (CollectionUtils.isEmpty(vertices)) {
                return;
            }

            LOG.info("unlinkMeshEntityFromAssets: assetGuids={}", unlinkGuids);

            handleEntityMutation(vertices);
        } catch (Exception e) {
            LOG.error("Error during unlinkMeshEntity for assetGuids: {}", unlinkGuids, e);
            throw e;
        } finally {
            RequestContext.get().endMetricRecord(metric);
        }
    }

    private void handleEntityMutation(List<AtlasVertex> vertices) throws AtlasBaseException {
        AtlasPerfMetrics.MetricRecorder metricRecorder = RequestContext.get().startMetricRecord("handleEntityMutation");
        this.atlasAlternateChangeNotifier.onEntitiesMutation(vertices);
        RequestContext.get().endMetricRecord(metricRecorder);
    }

    @Override
    @GraphTransaction
    public void unlinkBusinessPolicyV2(Set<String> assetGuids, Set<String> unlinkGuids) throws AtlasBaseException {
        AtlasPerfMetrics.MetricRecorder metric = RequestContext.get().startMetricRecord("unlinkBusinessPolicy.GraphTransaction");
        try {
            List<AtlasVertex> vertices = this.entityGraphMapper.unlinkBusinessPolicyV2(assetGuids, unlinkGuids);
            if (CollectionUtils.isEmpty(vertices)) {
                return;
            }

            handleEntityMutation(vertices);
        } catch (Exception e) {
            LOG.error("Error during unlinkBusinessPolicy", e);
            throw e;
        } finally {
            RequestContext.get().endMetricRecord(metric);
        }
    }
    @Override
    @GraphTransaction
    public void attributeUpdate(List<AttributeUpdateRequest.AssetAttributeInfo> data) throws AtlasBaseException {
        if (CollectionUtils.isEmpty(data)) {
            LOG.warn("No data provided for attribute update.");
            return;
        }
        AtlasPerfMetrics.MetricRecorder metric = RequestContext.get().startMetricRecord("attributeUpdate.GraphTransaction");
        try {
            List<AtlasVertex> vertices = data.stream()
                    .map(ad -> {
                        AtlasVertex av = this.entityGraphMapper.attributeUpdate(ad);
                        if (av == null) {
                            LOG.warn("No vertex found for asset: {}", ad.getAssetId());
                        }
                        return av;
                    })
                    .filter(Objects::nonNull)
                    .collect(Collectors.toList());

            if (vertices.isEmpty()) {
                LOG.warn("No vertices updated during attribute update.");
                return;
            }
            handleEntityMutation(vertices);
        } catch (Exception e) {
            LOG.error("Error during attribute update", e);
            throw e;
        } finally {
            RequestContext.get().endMetricRecord(metric);
        }
    }


}<|MERGE_RESOLUTION|>--- conflicted
+++ resolved
@@ -1748,11 +1748,7 @@
 
             return ret;
         } finally {
-<<<<<<< HEAD
-            if (SEND_HASLINEAGE_VERTICES.getBoolean() && ATLAS_DISTRIBUTED_TASK_ENABLED.getBoolean()) {
-=======
             if (ENABLE_DISTRIBUTED_HAS_LINEAGE_CALCULATION.getBoolean() && ATLAS_DISTRIBUTED_TASK_ENABLED.getBoolean()) {
->>>>>>> cfd51370
                 Set<String> vertexIds = getRemovedInputOutputVertices();
                 //Batch the vertexIds and send notification
                 if (vertexIds != null && !vertexIds.isEmpty()) {
@@ -2257,11 +2253,7 @@
             for (AtlasEntityHeader entity : req.getUpdatedEntities()) {
                 response.addEntity(UPDATE, entity);
             }
-<<<<<<< HEAD
-        if (SEND_HASLINEAGE_VERTICES.getBoolean() && ATLAS_DISTRIBUTED_TASK_ENABLED.getBoolean()) {
-=======
         if (ENABLE_DISTRIBUTED_HAS_LINEAGE_CALCULATION.getBoolean() && ATLAS_DISTRIBUTED_TASK_ENABLED.getBoolean()) {
->>>>>>> cfd51370
             Set<String> vertexIds = getRemovedInputOutputVertices();
             //Batch the vertexIds and send notification
             if (vertexIds != null && !vertexIds.isEmpty()) {
@@ -2288,21 +2280,12 @@
         Collection<List<Object>> removedElements = RequestContext.get().getRemovedElementsMap().values();
         Set<String> vertexIds = new HashSet<>();
 
-<<<<<<< HEAD
-        if (removedElements != null) {
-=======
         if (CollectionUtils.isNotEmpty(removedElements)) {
->>>>>>> cfd51370
             // Collect all edges
             List<AtlasEdge> removedEdges = removedElements.stream()
                     .flatMap(List::stream)
                     .map(x -> (AtlasEdge) x)
-<<<<<<< HEAD
-                    .collect(Collectors.toList());
-            LOG.info("{} edges got deleted", removedEdges.size());
-=======
                     .toList();
->>>>>>> cfd51370
 
             // Collect all vertex IDs from both sides of edges
             List<String> allVertexIds = new ArrayList<>();
@@ -2315,26 +2298,8 @@
 
             // Create set of unique vertex IDs
             vertexIds = new HashSet<>(allVertexIds);
-<<<<<<< HEAD
-
-            // Find and print duplicates
-            Set<String> duplicates = new HashSet<>();
-            Set<String> seen = new HashSet<>();
-            for (String vertexId : allVertexIds) {
-                if (!seen.add(vertexId)) {
-                    duplicates.add(vertexId);
-                }
-            }
-
-            if (!duplicates.isEmpty()) {
-                LOG.info("Duplicate vertices found in removed edges of size: {}, Total Size: {}", duplicates.size(), allVertexIds.size());
-            }
-        }
-        LOG.info("Sending {} vertexIds", vertexIds.size());
-=======
-        }
-
->>>>>>> cfd51370
+        }
+
 
         return vertexIds;
     }
