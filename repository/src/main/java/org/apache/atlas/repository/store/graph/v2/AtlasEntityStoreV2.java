--- conflicted
+++ resolved
@@ -1691,7 +1691,6 @@
                 }
             }
         }
-<<<<<<< HEAD
     }
 
     private void createExclusionSet(Collection<AtlasEntity> updatedEntities, EntityMutationContext entityMutationContext) {
@@ -1708,24 +1707,6 @@
         }
     }
 
-=======
-    }
-
-    private void createExclusionSet(Collection<AtlasEntity> updatedEntities, EntityMutationContext entityMutationContext) {
-        for (AtlasEntity entity : updatedEntities) {
-            String qualifiedNamePrefix = (String) entity.getAttribute(MODEL_QUALIFIED_NAME_PATTERN);
-            if (entity.getTypeName().equals(MODEL_ENTITY)) {
-                entityMutationContext.updateModelEntitiesSet(qualifiedNamePrefix);
-            } else if (entity.getTypeName().equals(MODEL_ATTRIBUTE)) {
-                entityMutationContext.updateModelAttributesSet(qualifiedNamePrefix);
-                int lastIndex = qualifiedNamePrefix.lastIndexOf("/");
-                String entityQualifiedNamePrefix = qualifiedNamePrefix.substring(0, lastIndex);
-                entityMutationContext.updateModelEntitiesSet(entityQualifiedNamePrefix);
-            }
-        }
-    }
-
->>>>>>> 7e1f28b0
     private Set dataModelEntityTypes() {
         Set<String> dataModelEntityTypes = new HashSet<>();
         dataModelEntityTypes.add(MODEL_ENTITY);
