
/**
 * Licensed to the Apache Software Foundation (ASF) under one
 * or more contributor license agreements.  See the NOTICE file
 * distributed with this work for additional information
 * regarding copyright ownership.  The ASF licenses this file
 * to you under the Apache License, Version 2.0 (the
 * "License"); you may not use this file except in compliance
 * with the License.  You may obtain a copy of the License at
 * <p>
 * http://www.apache.org/licenses/LICENSE-2.0
 * <p>
 * Unless required by applicable law or agreed to in writing, software
 * distributed under the License is distributed on an "AS IS" BASIS,
 * WITHOUT WARRANTIES OR CONDITIONS OF ANY KIND, either express or implied.
 * See the License for the specific language governing permissions and
 * limitations under the License.
 */
package org.apache.atlas.repository.store.graph.v2;


import com.google.common.annotations.VisibleForTesting;
import org.apache.atlas.*;
import org.apache.atlas.annotation.GraphTransaction;
import org.apache.atlas.authorize.*;
import org.apache.atlas.authorize.AtlasEntityAccessRequest.AtlasEntityAccessRequestBuilder;
import org.apache.atlas.bulkimport.BulkImportResponse;
import org.apache.atlas.bulkimport.BulkImportResponse.ImportInfo;
import org.apache.atlas.discovery.EntityDiscoveryService;
import org.apache.atlas.exception.AtlasBaseException;
import org.apache.atlas.featureflag.FeatureFlagStore;
import org.apache.atlas.model.TypeCategory;
import org.apache.atlas.model.instance.*;
import org.apache.atlas.model.instance.AtlasEntity.AtlasEntitiesWithExtInfo;
import org.apache.atlas.model.instance.AtlasEntity.AtlasEntityWithExtInfo;
import org.apache.atlas.model.instance.AtlasEntity.Status;
import org.apache.atlas.model.tasks.AtlasTask;
import org.apache.atlas.model.typedef.AtlasBaseTypeDef;
import org.apache.atlas.repository.Constants;
import org.apache.atlas.repository.RepositoryException;
import org.apache.atlas.repository.graph.GraphHelper;
import org.apache.atlas.repository.graphdb.AtlasEdge;
import org.apache.atlas.repository.graphdb.AtlasEdgeDirection;
import org.apache.atlas.repository.graphdb.AtlasGraph;
import org.apache.atlas.repository.graphdb.AtlasVertex;
import org.apache.atlas.repository.patches.PatchContext;
import org.apache.atlas.repository.patches.ReIndexPatch;
import org.apache.atlas.repository.store.aliasstore.ESAliasStore;
import org.apache.atlas.repository.store.graph.AtlasEntityStore;
import org.apache.atlas.repository.store.graph.AtlasRelationshipStore;
import org.apache.atlas.repository.store.graph.EntityGraphDiscovery;
import org.apache.atlas.repository.store.graph.EntityGraphDiscoveryContext;
import org.apache.atlas.repository.store.graph.v1.DeleteHandlerDelegate;
import org.apache.atlas.repository.store.graph.v1.RestoreHandlerV1;
import org.apache.atlas.repository.store.graph.v2.AtlasEntityComparator.AtlasEntityDiffResult;
import org.apache.atlas.repository.store.graph.v2.preprocessor.AssetPreProcessor;
import org.apache.atlas.repository.store.graph.v2.preprocessor.AuthPolicyPreProcessor;
import org.apache.atlas.repository.store.graph.v2.preprocessor.ConnectionPreProcessor;
import org.apache.atlas.repository.store.graph.v2.preprocessor.PreProcessor;
import org.apache.atlas.repository.store.graph.v2.preprocessor.accesscontrol.PersonaPreProcessor;
import org.apache.atlas.repository.store.graph.v2.preprocessor.accesscontrol.PurposePreProcessor;
import org.apache.atlas.repository.store.graph.v2.preprocessor.accesscontrol.StakeholderPreProcessor;
import org.apache.atlas.repository.store.graph.v2.preprocessor.contract.ContractPreProcessor;
import org.apache.atlas.repository.store.graph.v2.preprocessor.datamesh.DataDomainPreProcessor;
import org.apache.atlas.repository.store.graph.v2.preprocessor.datamesh.DataProductPreProcessor;
import org.apache.atlas.repository.store.graph.v2.preprocessor.datamesh.StakeholderTitlePreProcessor;
import org.apache.atlas.repository.store.graph.v2.preprocessor.glossary.CategoryPreProcessor;
import org.apache.atlas.repository.store.graph.v2.preprocessor.glossary.GlossaryPreProcessor;
import org.apache.atlas.repository.store.graph.v2.preprocessor.glossary.TermPreProcessor;
import org.apache.atlas.repository.store.graph.v2.preprocessor.resource.LinkPreProcessor;
import org.apache.atlas.repository.store.graph.v2.preprocessor.resource.ReadmePreProcessor;
import org.apache.atlas.repository.store.graph.v2.preprocessor.sql.QueryCollectionPreProcessor;
import org.apache.atlas.repository.store.graph.v2.preprocessor.sql.QueryFolderPreProcessor;
import org.apache.atlas.repository.store.graph.v2.preprocessor.sql.QueryPreProcessor;
import org.apache.atlas.repository.store.graph.v2.tasks.MeaningsTask;
import org.apache.atlas.tasks.TaskManagement;
import org.apache.atlas.type.*;
import org.apache.atlas.type.AtlasBusinessMetadataType.AtlasBusinessAttribute;
import org.apache.atlas.type.AtlasStructType.AtlasAttribute;
import org.apache.atlas.util.FileUtils;
import org.apache.atlas.utils.AtlasEntityUtil;
import org.apache.atlas.utils.AtlasPerfMetrics;
import org.apache.atlas.utils.AtlasPerfMetrics.MetricRecorder;
import org.apache.atlas.utils.AtlasPerfTracer;
import org.apache.commons.collections.CollectionUtils;
import org.apache.commons.collections.MapUtils;
import org.apache.commons.lang3.StringUtils;
import org.slf4j.Logger;
import org.slf4j.LoggerFactory;
import org.springframework.stereotype.Component;

import javax.inject.Inject;
import java.io.InputStream;
import java.util.*;
import java.util.stream.Collectors;

import static java.lang.Boolean.FALSE;
import static org.apache.atlas.AtlasConfiguration.STORE_DIFFERENTIAL_AUDITS;
import static org.apache.atlas.bulkimport.BulkImportResponse.ImportStatus.FAILED;
import static org.apache.atlas.model.instance.AtlasEntity.Status.ACTIVE;
import static org.apache.atlas.model.instance.EntityMutations.EntityOperation.*;
import static org.apache.atlas.repository.Constants.IS_INCOMPLETE_PROPERTY_KEY;
import static org.apache.atlas.repository.Constants.STATE_PROPERTY_KEY;
import static org.apache.atlas.repository.Constants.*;
import static org.apache.atlas.repository.graph.GraphHelper.*;
import static org.apache.atlas.repository.store.graph.v2.EntityGraphMapper.validateLabels;
import static org.apache.atlas.repository.store.graph.v2.tasks.MeaningsTaskFactory.UPDATE_ENTITY_MEANINGS_ON_TERM_HARD_DELETE;
import static org.apache.atlas.repository.store.graph.v2.tasks.MeaningsTaskFactory.UPDATE_ENTITY_MEANINGS_ON_TERM_SOFT_DELETE;
import static org.apache.atlas.repository.util.AccessControlUtils.REL_ATTR_POLICIES;
import static org.apache.atlas.type.Constants.*;



@Component
public class AtlasEntityStoreV2 implements AtlasEntityStore {
    private static final Logger LOG = LoggerFactory.getLogger(AtlasEntityStoreV2.class);
    private static final Logger PERF_LOG = AtlasPerfTracer.getPerfLogger("store.EntityStore");

    static final boolean DEFERRED_ACTION_ENABLED = AtlasConfiguration.TASKS_USE_ENABLED.getBoolean();

    private static final String ATTR_MEANINGS = "meanings";

    private final AtlasGraph                graph;
    private final DeleteHandlerDelegate     deleteDelegate;
    private final RestoreHandlerV1          restoreHandlerV1;
    private final AtlasTypeRegistry         typeRegistry;
    private final IAtlasEntityChangeNotifier entityChangeNotifier;
    private final EntityGraphMapper          entityGraphMapper;
    private final EntityGraphRetriever       entityRetriever;
    private       boolean                    storeDifferentialAudits;
    private final GraphHelper                graphHelper;
    private final TaskManagement             taskManagement;
    private EntityDiscoveryService discovery;
    private final AtlasRelationshipStore atlasRelationshipStore;
    private final FeatureFlagStore featureFlagStore;

    private final ESAliasStore esAliasStore;
    private final IAtlasMinimalChangeNotifier atlasAlternateChangeNotifier;

    @Inject
    public AtlasEntityStoreV2(AtlasGraph graph, DeleteHandlerDelegate deleteDelegate, RestoreHandlerV1 restoreHandlerV1, AtlasTypeRegistry typeRegistry,
                              IAtlasEntityChangeNotifier entityChangeNotifier, EntityGraphMapper entityGraphMapper, TaskManagement taskManagement,
                              AtlasRelationshipStore atlasRelationshipStore, FeatureFlagStore featureFlagStore,
                              IAtlasMinimalChangeNotifier atlasAlternateChangeNotifier) {

        this.graph                = graph;
        this.deleteDelegate       = deleteDelegate;
        this.restoreHandlerV1     = restoreHandlerV1;
        this.typeRegistry         = typeRegistry;
        this.entityChangeNotifier = entityChangeNotifier;
        this.entityGraphMapper    = entityGraphMapper;
        this.entityRetriever      = new EntityGraphRetriever(graph, typeRegistry);
        this.storeDifferentialAudits = STORE_DIFFERENTIAL_AUDITS.getBoolean();
        this.graphHelper          = new GraphHelper(graph);
        this.taskManagement = taskManagement;
        this.atlasRelationshipStore = atlasRelationshipStore;
        this.featureFlagStore = featureFlagStore;
        this.esAliasStore = new ESAliasStore(graph, entityRetriever);
        this.atlasAlternateChangeNotifier = atlasAlternateChangeNotifier;
        try {
            this.discovery = new EntityDiscoveryService(typeRegistry, graph, null, null, null, null);
        } catch (AtlasException e) {
            e.printStackTrace();
        }

    }

    @VisibleForTesting
    public void setStoreDifferentialAudits(boolean val) {
        this.storeDifferentialAudits = val;
    }

    @Override
    @GraphTransaction
    public List<String> getEntityGUIDS(final String typename) throws AtlasBaseException {
        if (LOG.isDebugEnabled()) {
            LOG.debug("==> getEntityGUIDS({})", typename);
        }

        if (StringUtils.isEmpty(typename) || !typeRegistry.isRegisteredType(typename)) {
            throw new AtlasBaseException(AtlasErrorCode.UNKNOWN_TYPENAME);
        }

        List<String> ret = AtlasGraphUtilsV2.findEntityGUIDsByType(graph, typename);

        if (LOG.isDebugEnabled()) {
            LOG.debug("<== getEntityGUIDS({})", typename);
        }

        return ret;
    }

    @Override
    @GraphTransaction
    public AtlasEntityWithExtInfo getById(String guid) throws AtlasBaseException {
        return getById(guid, false, false);
    }

    @Override
    @GraphTransaction
    public AtlasEntityWithExtInfo getById(final String guid, final boolean isMinExtInfo, boolean ignoreRelationships) throws AtlasBaseException {
        if (LOG.isDebugEnabled()) {
            LOG.debug("==> getById({}, {})", guid, isMinExtInfo);
        }

        EntityGraphRetriever entityRetriever = new EntityGraphRetriever(graph, typeRegistry, ignoreRelationships);

        AtlasEntityWithExtInfo ret = entityRetriever.toAtlasEntityWithExtInfo(guid, isMinExtInfo);

        if (ret == null) {
            throw new AtlasBaseException(AtlasErrorCode.INSTANCE_GUID_NOT_FOUND, guid);
        }

        AtlasAuthorizationUtils.verifyAccess(new AtlasEntityAccessRequest(typeRegistry, AtlasPrivilege.ENTITY_READ, new AtlasEntityHeader(ret.getEntity())), "read entity: guid=", guid);

        if (LOG.isDebugEnabled()) {
            LOG.debug("<== getById({}, {}): {}", guid, isMinExtInfo, ret);
        }

        return ret;
    }

    @Override
    @GraphTransaction
    public AtlasEntityWithExtInfo getByIdWithoutAuthorization(final String guid) throws AtlasBaseException {
        if (LOG.isDebugEnabled()) {
            LOG.debug("==> getByIdWithoutAuthorization({})", guid);
        }

        EntityGraphRetriever entityRetriever = new EntityGraphRetriever(graph, typeRegistry, true);

        AtlasEntityWithExtInfo ret = entityRetriever.toAtlasEntityWithExtInfo(guid, true);

        if (ret == null) {
            throw new AtlasBaseException(AtlasErrorCode.INSTANCE_GUID_NOT_FOUND, guid);
        }

        if (LOG.isDebugEnabled()) {
            LOG.debug("<== getByIdWithoutAuthorization({}): {}", guid, ret);
        }

        return ret;
    }

    @Override
    @GraphTransaction
    public AtlasEntityHeader getHeaderById(final String guid) throws AtlasBaseException {
        if (LOG.isDebugEnabled()) {
            LOG.debug("==> getHeaderById({})", guid);
        }

        EntityGraphRetriever entityRetriever = new EntityGraphRetriever(graph, typeRegistry);

        AtlasEntityHeader ret = entityRetriever.toAtlasEntityHeaderWithClassifications(guid);

        if (ret == null) {
            throw new AtlasBaseException(AtlasErrorCode.INSTANCE_GUID_NOT_FOUND, guid);
        }

        AtlasAuthorizationUtils.verifyAccess(new AtlasEntityAccessRequest(typeRegistry, AtlasPrivilege.ENTITY_READ, ret), "read entity: guid=", guid);

        if (LOG.isDebugEnabled()) {
            LOG.debug("<== getHeaderById({}): {}", guid, ret);
        }

        return ret;
    }

    @Override
    @GraphTransaction
    public AtlasEntitiesWithExtInfo getByIds(List<String> guids) throws AtlasBaseException {
        return getByIds(guids, false, false);
    }

    @Override
    @GraphTransaction
    public AtlasEntitiesWithExtInfo getByIds(List<String> guids, boolean isMinExtInfo, boolean ignoreRelationships) throws AtlasBaseException {
        if (LOG.isDebugEnabled()) {
            LOG.debug("==> getByIds({}, {})", guids, isMinExtInfo);
        }

        EntityGraphRetriever entityRetriever = new EntityGraphRetriever(graph, typeRegistry, ignoreRelationships);

        AtlasEntitiesWithExtInfo ret = entityRetriever.toAtlasEntitiesWithExtInfo(guids, isMinExtInfo);

        if(ret != null){
            for(String guid : guids) {
                AtlasEntity entity = ret.getEntity(guid);
                try {
                    AtlasAuthorizationUtils.verifyAccess(new AtlasEntityAccessRequest(typeRegistry, AtlasPrivilege.ENTITY_READ, new AtlasEntityHeader(entity)), "read entity: guid=", guid);
                } catch (AtlasBaseException e) {
                    if (RequestContext.get().isSkipFailedEntities()) {
                        if (LOG.isDebugEnabled()) {
                            LOG.debug("getByIds(): ignoring failure for entity {}: error code={}, message={}", guid, e.getAtlasErrorCode(), e.getMessage());
                        }

                        //Remove from referred entities
                        ret.removeEntity(guid);
                        //Remove from entities
                        ret.removeEntity(entity);

                        continue;
                    }

                    throw e;
                }
            }
        }

        if (LOG.isDebugEnabled()) {
            LOG.debug("<== getByIds({}, {}): {}", guids, isMinExtInfo, ret);
        }

        return ret;
    }

    @Override
    @GraphTransaction
    public AtlasEntitiesWithExtInfo getEntitiesByUniqueAttributes(AtlasEntityType entityType, List<Map<String, Object>> uniqueAttributes , boolean isMinExtInfo, boolean ignoreRelationships) throws AtlasBaseException {
        if (LOG.isDebugEnabled()) {
            LOG.debug("==> getEntitiesByUniqueAttributes({}, {})", entityType.getTypeName(), uniqueAttributes);
        }

        EntityGraphRetriever entityRetriever = new EntityGraphRetriever(graph, typeRegistry, ignoreRelationships);

        AtlasEntitiesWithExtInfo ret = entityRetriever.getEntitiesByUniqueAttributes(entityType.getTypeName(), uniqueAttributes, isMinExtInfo);

        if (ret != null && ret.getEntities() != null) {
            for (AtlasEntity entity : ret.getEntities()) {
                AtlasAuthorizationUtils.verifyAccess(new AtlasEntityAccessRequest(typeRegistry, AtlasPrivilege.ENTITY_READ, new AtlasEntityHeader(entity)), "read entity: typeName=", entityType.getTypeName(), ", guid=", entity.getGuid());
            }
        }

        if (LOG.isDebugEnabled()) {
            LOG.debug("<== getEntitiesByUniqueAttributes({}, {}): {}", entityType.getTypeName(), uniqueAttributes, ret);
        }

        return ret;
    }

    @Override
    @GraphTransaction
    public AtlasEntityWithExtInfo getByUniqueAttributes(AtlasEntityType entityType, Map<String, Object> uniqAttributes)
            throws AtlasBaseException {
        return getByUniqueAttributes(entityType, uniqAttributes, false, false);
    }

    @Override
    @GraphTransaction
    public AtlasEntityWithExtInfo getByUniqueAttributes(AtlasEntityType entityType, Map<String, Object> uniqAttributes, boolean isMinExtInfo, boolean ignoreRelationships) throws AtlasBaseException {
        if (LOG.isDebugEnabled()) {
            LOG.debug("==> getByUniqueAttribute({}, {})", entityType.getTypeName(), uniqAttributes);
        }

        AtlasVertex entityVertex = AtlasGraphUtilsV2.getVertexByUniqueAttributes(graph, entityType, uniqAttributes);

        EntityGraphRetriever entityRetriever = new EntityGraphRetriever(graph, typeRegistry, ignoreRelationships);

        AtlasEntityWithExtInfo ret = entityRetriever.toAtlasEntityWithExtInfo(entityVertex, isMinExtInfo);

        if (ret == null) {
            throw new AtlasBaseException(AtlasErrorCode.INSTANCE_BY_UNIQUE_ATTRIBUTE_NOT_FOUND, entityType.getTypeName(),
                    uniqAttributes.toString());
        }

        AtlasAuthorizationUtils.verifyAccess(new AtlasEntityAccessRequest(typeRegistry, AtlasPrivilege.ENTITY_READ, new AtlasEntityHeader(ret.getEntity())), "read entity: typeName=", entityType.getTypeName(), ", uniqueAttributes=", uniqAttributes);

        if (LOG.isDebugEnabled()) {
            LOG.debug("<== getByUniqueAttribute({}, {}): {}", entityType.getTypeName(), uniqAttributes, ret);
        }

        return ret;
    }

    @Override
    @GraphTransaction
    public AtlasEntityHeader getAtlasEntityHeaderWithoutAuthorization(String guid, String qualifiedName, String typeName) throws AtlasBaseException {
        return extractEntityHeader( guid,  qualifiedName,  typeName);
    }

    @Override
    @GraphTransaction
    public AtlasEntityHeader getEntityHeaderByUniqueAttributes(AtlasEntityType entityType, Map<String, Object> uniqAttributes) throws AtlasBaseException {
        if (LOG.isDebugEnabled()) {
            LOG.debug("==> getEntityHeaderByUniqueAttributes({}, {})", entityType.getTypeName(), uniqAttributes);
        }

        AtlasVertex entityVertex = AtlasGraphUtilsV2.getVertexByUniqueAttributes(graph, entityType, uniqAttributes);

        EntityGraphRetriever entityRetriever = new EntityGraphRetriever(graph, typeRegistry);

        AtlasEntityHeader ret = entityRetriever.toAtlasEntityHeader(entityVertex);

        if (ret == null) {
            throw new AtlasBaseException(AtlasErrorCode.INSTANCE_BY_UNIQUE_ATTRIBUTE_NOT_FOUND, entityType.getTypeName(),
                    uniqAttributes.toString());
        }

        AtlasAuthorizationUtils.verifyAccess(new AtlasEntityAccessRequest(typeRegistry, AtlasPrivilege.ENTITY_READ, ret), "read entity: typeName=", entityType.getTypeName(), ", uniqueAttributes=", uniqAttributes);

        if (LOG.isDebugEnabled()) {
            LOG.debug("<== getEntityHeaderByUniqueAttributes({}, {}): {}", entityType.getTypeName(), uniqAttributes, ret);
        }

        return ret;
    }

    /**
     * Check state of entities in the store
     * @param request AtlasCheckStateRequest
     * @return AtlasCheckStateResult
     * @throws AtlasBaseException
     */
    @Override
    @GraphTransaction
    public AtlasCheckStateResult checkState(AtlasCheckStateRequest request) throws AtlasBaseException {
        if (LOG.isDebugEnabled()) {
            LOG.debug("==> checkState({})", request);
        }

        EntityStateChecker entityStateChecker = new EntityStateChecker(graph, typeRegistry);

        AtlasCheckStateResult ret = entityStateChecker.checkState(request);

        if (LOG.isDebugEnabled()) {
            LOG.debug("<== checkState({}, {})", request, ret);
        }

        return ret;
    }

    @Override
    @GraphTransaction
    public EntityMutationResponse createOrUpdate(EntityStream entityStream, boolean isPartialUpdate) throws AtlasBaseException {
        return createOrUpdate(entityStream, isPartialUpdate, false, false);
    }

    @Override
    @GraphTransaction
    public EntityMutationResponse createOrUpdate(EntityStream entityStream,  boolean replaceClassifications,
                                                 boolean replaceBusinessAttributes, boolean isOverwriteBusinessAttributes) throws AtlasBaseException {
        return createOrUpdate(entityStream, false, replaceClassifications, replaceBusinessAttributes, isOverwriteBusinessAttributes);
    }

    @Override
    @GraphTransaction
    public EntityMutationResponse createOrUpdateGlossary(EntityStream entityStream, boolean isPartialUpdate, boolean replaceClassification) throws AtlasBaseException {
        return createOrUpdate(entityStream, isPartialUpdate, true, false);
    }

    @Override
    @GraphTransaction(logRollback = false)
    public EntityMutationResponse createOrUpdateForImport(EntityStream entityStream) throws AtlasBaseException {
        return createOrUpdate(entityStream, false, true, true, false);
    }

    @Override
    public EntityMutationResponse createOrUpdateForImportNoCommit(EntityStream entityStream) throws AtlasBaseException {
        return createOrUpdate(entityStream, false, true, true, false);
    }

    @Override
    @GraphTransaction
    public EntityMutationResponse updateEntity(AtlasObjectId objectId, AtlasEntityWithExtInfo updatedEntityInfo, boolean isPartialUpdate) throws AtlasBaseException {
        if (LOG.isDebugEnabled()) {
            LOG.debug("==> updateEntity({}, {}, {})", objectId, updatedEntityInfo, isPartialUpdate);
        }

        if (objectId == null || updatedEntityInfo == null || updatedEntityInfo.getEntity() == null) {
            throw new AtlasBaseException(AtlasErrorCode.INVALID_PARAMETERS, "null entity-id/entity");
        }

        final String guid;

        if (AtlasTypeUtil.isAssignedGuid(objectId.getGuid())) {
            guid = objectId.getGuid();
        } else {
            AtlasEntityType entityType = typeRegistry.getEntityTypeByName(objectId.getTypeName());

            if (entityType == null) {
                throw new AtlasBaseException(AtlasErrorCode.UNKNOWN_TYPENAME, objectId.getTypeName());
            }

            guid = AtlasGraphUtilsV2.getGuidByUniqueAttributes(graph, typeRegistry.getEntityTypeByName(objectId.getTypeName()), objectId.getUniqueAttributes());
        }

        AtlasEntity entity = updatedEntityInfo.getEntity();

        entity.setGuid(guid);

        return createOrUpdate(new AtlasEntityStream(updatedEntityInfo), isPartialUpdate, false, false, false);
    }

    @Override
    @GraphTransaction
    public EntityMutationResponse updateByUniqueAttributes(AtlasEntityType entityType, Map<String, Object> uniqAttributes,
                                                           AtlasEntityWithExtInfo updatedEntityInfo) throws AtlasBaseException {
        if (LOG.isDebugEnabled()) {
            LOG.debug("==> updateByUniqueAttributes({}, {})", entityType.getTypeName(), uniqAttributes);
        }

        if (updatedEntityInfo == null || updatedEntityInfo.getEntity() == null) {
            throw new AtlasBaseException(AtlasErrorCode.INVALID_PARAMETERS, "no entity to update.");
        }

        String      guid   = AtlasGraphUtilsV2.getGuidByUniqueAttributes(graph, entityType, uniqAttributes);
        AtlasEntity entity = updatedEntityInfo.getEntity();

        entity.setGuid(guid);

        AtlasAuthorizationUtils.verifyUpdateEntityAccess(typeRegistry, new AtlasEntityHeader(entity), "update entity ByUniqueAttributes");

        return createOrUpdate(new AtlasEntityStream(updatedEntityInfo), true, false, false, false);
    }

    @Override
    @GraphTransaction
    public EntityMutationResponse updateEntityAttributeByGuid(String guid, String attrName, Object attrValue)
            throws AtlasBaseException {
        if (LOG.isDebugEnabled()) {
            LOG.debug("==> updateEntityAttributeByGuid({}, {}, {})", guid, attrName, attrValue);
        }

        AtlasEntityHeader entity     = entityRetriever.toAtlasEntityHeaderWithClassifications(guid);
        AtlasEntityType   entityType = (AtlasEntityType) typeRegistry.getType(entity.getTypeName());
        AtlasAttribute    attr       = entityType.getAttribute(attrName);

        AtlasAuthorizationUtils.verifyUpdateEntityAccess(typeRegistry, entity, "update entity ByUniqueAttributes : guid=" + guid);

        if (attr == null) {
            attr = entityType.getRelationshipAttribute(attrName, AtlasEntityUtil.getRelationshipType(attrValue));

            if (attr == null) {
                throw new AtlasBaseException(AtlasErrorCode.UNKNOWN_ATTRIBUTE, attrName, entity.getTypeName());
            }
        }

        AtlasType   attrType     = attr.getAttributeType();
        AtlasEntity updateEntity = new AtlasEntity();

        updateEntity.setGuid(guid);
        updateEntity.setTypeName(entity.getTypeName());

        switch (attrType.getTypeCategory()) {
            case PRIMITIVE:
            case ARRAY:
            case ENUM:
            case MAP:
                updateEntity.setAttribute(attrName, attrValue);
                break;
            case OBJECT_ID_TYPE:
                AtlasObjectId objId;

                if (attrValue instanceof String) {
                    objId = new AtlasObjectId((String) attrValue, attr.getAttributeDef().getTypeName());
                } else {
                    objId = (AtlasObjectId) attrType.getNormalizedValue(attrValue);
                }

                updateEntity.setAttribute(attrName, objId);
                break;

            default:
                throw new AtlasBaseException(AtlasErrorCode.ATTRIBUTE_UPDATE_NOT_SUPPORTED, attrName, attrType.getTypeName());
        }

        return createOrUpdate(new AtlasEntityStream(updateEntity), true, false, false, false);
    }

    @Override
    @GraphTransaction
    public EntityMutationResponse deleteById(final String guid) throws AtlasBaseException {
        if (StringUtils.isEmpty(guid)) {
            throw new AtlasBaseException(AtlasErrorCode.INSTANCE_GUID_NOT_FOUND, guid);
        }

        AtlasPerfMetrics.MetricRecorder metricRecorder = RequestContext.get().startMetricRecord("deleteById");

        Collection<AtlasVertex> deletionCandidates = new ArrayList<>();
        AtlasVertex             vertex             = AtlasGraphUtilsV2.findByGuid(graph, guid);

        if (vertex != null) {
            AtlasEntityHeader entityHeader = entityRetriever.toAtlasEntityHeaderWithClassifications(vertex);

            AtlasAuthorizationUtils.verifyDeleteEntityAccess(typeRegistry, entityHeader, "delete entity: guid=" + guid);

            deletionCandidates.add(vertex);
        } else {
            if (LOG.isDebugEnabled()) {
                // Entity does not exist - treat as non-error, since the caller
                // wanted to delete the entity and it's already gone.
                LOG.debug("Deletion request ignored for non-existent entity with guid " + guid);
            }
        }

        EntityMutationResponse ret = deleteVertices(deletionCandidates);

        if(ret.getDeletedEntities()!=null)
            processTermEntityDeletion(ret.getDeletedEntities());

        // Notify the change listeners
        entityChangeNotifier.onEntitiesMutated(ret, false);
        atlasRelationshipStore.onRelationshipsMutated(RequestContext.get().getRelationshipMutationMap());
        RequestContext.get().endMetricRecord(metricRecorder);
        return ret;
    }

    @Override
    @GraphTransaction
    public EntityMutationResponse deleteByIds(final List<String> guids) throws AtlasBaseException {
        if (CollectionUtils.isEmpty(guids)) {
            throw new AtlasBaseException(AtlasErrorCode.INVALID_PARAMETERS, "Guid(s) not specified");
        }

        Collection<AtlasVertex> deletionCandidates = new ArrayList<>();

        for (String guid : guids) {
            AtlasVertex vertex = AtlasGraphUtilsV2.findByGuid(graph, guid);

            if (vertex == null) {
                if (LOG.isDebugEnabled()) {
                    // Entity does not exist - treat as non-error, since the caller
                    // wanted to delete the entity and it's already gone.
                    LOG.debug("Deletion request ignored for non-existent entity with guid " + guid);
                }

                continue;
            }

            AtlasEntityHeader entityHeader = entityRetriever.toAtlasEntityHeaderWithClassifications(vertex);

            AtlasAuthorizationUtils.verifyDeleteEntityAccess(typeRegistry, entityHeader, "delete entity: guid=" + guid);

            deletionCandidates.add(vertex);
        }

        if (deletionCandidates.isEmpty()) {
            LOG.info("No deletion candidate entities were found for guids %s", guids);
        }

        EntityMutationResponse ret = deleteVertices(deletionCandidates);

        if(ret.getDeletedEntities() != null)
            processTermEntityDeletion(ret.getDeletedEntities());

        // Notify the change listeners
        entityChangeNotifier.onEntitiesMutated(ret, false);
        atlasRelationshipStore.onRelationshipsMutated(RequestContext.get().getRelationshipMutationMap());
        return ret;
    }


    @Override
    @GraphTransaction
    public EntityMutationResponse restoreByIds(final List<String> guids) throws AtlasBaseException {
        if (CollectionUtils.isEmpty(guids)) {
            throw new AtlasBaseException(AtlasErrorCode.INVALID_PARAMETERS, "Guid(s) not specified");
        }

        Collection<AtlasVertex> restoreCandidates = new ArrayList<>();

        for (String guid : guids) {
            AtlasVertex vertex = AtlasGraphUtilsV2.findByGuid(graph, guid);

            if (vertex == null) {
                if (LOG.isDebugEnabled()) {
                    LOG.debug("Restore request ignored for non-existent entity with guid " + guid);
                }

                continue;
            }

            AtlasEntityHeader entityHeader = entityRetriever.toAtlasEntityHeaderWithClassifications(vertex);

            AtlasAuthorizationUtils.verifyDeleteEntityAccess(typeRegistry, entityHeader, "delete entity: guid=" + guid);

            restoreCandidates.add(vertex);
        }

        if (restoreCandidates.isEmpty()) {
            LOG.info("No restore candidate entities were found for guids %s", guids);
        }

        EntityMutationResponse ret = restoreVertices(restoreCandidates);

        // Notify the change listeners
        entityChangeNotifier.onEntitiesMutated(ret, false);
        atlasRelationshipStore.onRelationshipsMutated(RequestContext.get().getRelationshipMutationMap());
        return ret;
    }

    @Override
    @GraphTransaction
    public EntityMutationResponse purgeByIds(Set<String> guids) throws AtlasBaseException {
        if (CollectionUtils.isEmpty(guids)) {
            throw new AtlasBaseException(AtlasErrorCode.INVALID_PARAMETERS, "Guid(s) not specified");
        }

        AtlasAuthorizationUtils.verifyAccess(new AtlasAdminAccessRequest(AtlasPrivilege.ADMIN_PURGE), "purge entity: guids=", guids);
        Collection<AtlasVertex> purgeCandidates = new ArrayList<>();

        for (String guid : guids) {
            AtlasVertex vertex = AtlasGraphUtilsV2.findDeletedByGuid(graph, guid);

            if (vertex == null) {
                // Entity does not exist - treat as non-error, since the caller
                // wanted to delete the entity and it's already gone.
                LOG.warn("Purge request ignored for non-existent/active entity with guid " + guid);

                continue;
            }
            this.recordRelationshipsToBePurged(vertex);
            purgeCandidates.add(vertex);
        }

        if (purgeCandidates.isEmpty()) {
            LOG.info("No purge candidate entities were found for guids: " + guids + " which is already deleted");
        }

        EntityMutationResponse ret = purgeVertices(purgeCandidates);

        // Notify the change listeners
        entityChangeNotifier.onEntitiesMutated(ret, false);
        atlasRelationshipStore.onRelationshipsMutated(RequestContext.get().getRelationshipMutationMap());
        return ret;
    }

    @Override
    @GraphTransaction
    public EntityMutationResponse deleteByUniqueAttributes(AtlasEntityType entityType, Map<String, Object> uniqAttributes) throws AtlasBaseException {
        if (MapUtils.isEmpty(uniqAttributes)) {
            throw new AtlasBaseException(AtlasErrorCode.INSTANCE_BY_UNIQUE_ATTRIBUTE_NOT_FOUND, uniqAttributes.toString());
        }

        Collection<AtlasVertex> deletionCandidates = new ArrayList<>();
        AtlasVertex             vertex             = AtlasGraphUtilsV2.findByUniqueAttributes(graph, entityType, uniqAttributes);

        if (vertex != null) {
            AtlasEntityHeader entityHeader = entityRetriever.toAtlasEntityHeaderWithClassifications(vertex);

            AtlasAuthorizationUtils.verifyDeleteEntityAccess(typeRegistry, entityHeader,
                    "delete entity: typeName=" + entityType.getTypeName() + ", uniqueAttributes=" + uniqAttributes);

            deletionCandidates.add(vertex);
        } else {
            if (LOG.isDebugEnabled()) {
                // Entity does not exist - treat as non-error, since the caller
                // wanted to delete the entity and it's already gone.
                LOG.debug("Deletion request ignored for non-existent entity with uniqueAttributes " + uniqAttributes);
            }
        }

        EntityMutationResponse ret = deleteVertices(deletionCandidates);

        if(ret.getDeletedEntities()!=null)
            processTermEntityDeletion(ret.getDeletedEntities());

        // Notify the change listeners
        entityChangeNotifier.onEntitiesMutated(ret, false);
        atlasRelationshipStore.onRelationshipsMutated(RequestContext.get().getRelationshipMutationMap());
        return ret;
    }

    @Override
    @GraphTransaction
    public EntityMutationResponse deleteByUniqueAttributes(List<AtlasObjectId> objectIds) throws AtlasBaseException {

        if (CollectionUtils.isEmpty(objectIds)) {
            throw new AtlasBaseException(AtlasErrorCode.INVALID_PARAMETERS);
        }

        MetricRecorder metric = RequestContext.get().startMetricRecord("deleteByUniqueAttributes");
        EntityMutationResponse ret = new EntityMutationResponse();
        Collection<AtlasVertex> deletionCandidates = new ArrayList<>();
        try {
            for (AtlasObjectId objectId : objectIds) {
                if (StringUtils.isEmpty(objectId.getTypeName())) {
                    throw new AtlasBaseException(AtlasErrorCode.INVALID_PARAMETERS, "typeName not specified");
                }

                if (MapUtils.isEmpty(objectId.getUniqueAttributes())) {
                    throw new AtlasBaseException(AtlasErrorCode.INVALID_PARAMETERS, "uniqueAttributes not specified");
                }

                AtlasEntityType entityType = typeRegistry.getEntityTypeByName(objectId.getTypeName());

                if (entityType == null) {
                    throw new AtlasBaseException(AtlasErrorCode.TYPE_NAME_INVALID, TypeCategory.ENTITY.name(), objectId.getTypeName());
                }

                AtlasVertex vertex = AtlasGraphUtilsV2.findByUniqueAttributes(graph, entityType, objectId.getUniqueAttributes());

                if (vertex != null) {
                    AtlasEntityHeader entityHeader = entityRetriever.toAtlasEntityHeaderWithClassifications(vertex);

                    AtlasAuthorizationUtils.verifyDeleteEntityAccess(typeRegistry, entityHeader,
                            "delete entity: typeName=" + entityType.getTypeName() + ", uniqueAttributes=" + objectId.getUniqueAttributes());

                    deletionCandidates.add(vertex);
                } else {
                    if (LOG.isDebugEnabled()) {
                        // Entity does not exist - treat as non-error, since the caller
                        // wanted to delete the entity and it's already gone.
                        LOG.debug("Deletion request ignored for non-existent entity with uniqueAttributes " + objectId.getUniqueAttributes());
                    }
                }
            }

            ret = deleteVertices(deletionCandidates);

            if (ret.getDeletedEntities() != null)
                processTermEntityDeletion(ret.getDeletedEntities());
            // Notify the change listeners
            entityChangeNotifier.onEntitiesMutated(ret, false);
            atlasRelationshipStore.onRelationshipsMutated(RequestContext.get().getRelationshipMutationMap());
        } catch (Exception e) {
            LOG.error("Failed to delete objects:{}", objectIds.stream().map(AtlasObjectId::getUniqueAttributes).collect(Collectors.toList()), e);
            throw new AtlasBaseException(e);
        } finally {
            RequestContext.get().endMetricRecord(metric);
        }
        return ret;
    }

    private void processTermEntityDeletion(List<AtlasEntityHeader> deletedEntities) throws AtlasBaseException{
        for(AtlasEntityHeader entity:deletedEntities){
            if(ATLAS_GLOSSARY_TERM_ENTITY_TYPE.equals(entity.getTypeName())){

                String termQualifiedName    = entity.getAttribute(QUALIFIED_NAME).toString();
                String termName             = entity.getAttribute(NAME).toString();
                String guid                 = entity.getGuid();
                Boolean isHardDelete        = DeleteType.HARD.name().equals(entity.getDeleteHandler());

                if(checkEntityTermAssociation(termQualifiedName)){
                    if(DEFERRED_ACTION_ENABLED && taskManagement!=null){
                        createAndQueueTask(termName, termQualifiedName, guid, isHardDelete);
                    }else{
                        updateMeaningsNamesInEntitiesOnTermDelete(termName, termQualifiedName, guid);
                    }
                }
            }
        }
    }

    private boolean checkEntityTermAssociation(String termQName) throws AtlasBaseException{
        List<AtlasEntityHeader> entityHeader;

        try {
            entityHeader = discovery.searchUsingTermQualifiedName(0, 1, termQName,null, null);
        } catch (AtlasBaseException e) {
            throw e;
        }
        Boolean hasEntityAssociation = entityHeader != null ? true : false;

        return hasEntityAssociation;
    }

    public void updateMeaningsNamesInEntitiesOnTermDelete(String termName, String termQName, String termGuid) throws AtlasBaseException {
        int from = 0;

        Set<String> attributes = new HashSet<String>(){{
            add(ATTR_MEANINGS);
        }};
        Set<String> relationAttributes = new HashSet<String>(){{
            add(STATE_PROPERTY_KEY);
            add(NAME);
        }};

        while (true) {
            List<AtlasEntityHeader> entityHeaders = discovery.searchUsingTermQualifiedName(from, ELASTICSEARCH_PAGINATION_SIZE,
                    termQName, attributes, relationAttributes);

            if (entityHeaders == null)
                break;

            for (AtlasEntityHeader entityHeader : entityHeaders) {
                List<AtlasObjectId> meanings = (List<AtlasObjectId>) entityHeader.getAttribute(ATTR_MEANINGS);

                String updatedMeaningsText = meanings.stream()
                        .filter(x -> !termGuid.equals(x.getGuid()))
                        .filter(x -> ACTIVE.name().equals(x.getAttributes().get(STATE_PROPERTY_KEY)))
                        .map(x -> x.getAttributes().get(NAME).toString())
                        .collect(Collectors.joining(","));


                AtlasVertex entityVertex = AtlasGraphUtilsV2.findByGuid(entityHeader.getGuid());
                AtlasGraphUtilsV2.removeItemFromListPropertyValue(entityVertex, MEANINGS_PROPERTY_KEY, termQName);
                AtlasGraphUtilsV2.setEncodedProperty(entityVertex, MEANINGS_TEXT_PROPERTY_KEY, updatedMeaningsText);
                AtlasGraphUtilsV2.removeItemFromListPropertyValue(entityVertex, MEANING_NAMES_PROPERTY_KEY, termName);
            }
            from += ELASTICSEARCH_PAGINATION_SIZE;

            if (entityHeaders.size() < ELASTICSEARCH_PAGINATION_SIZE)
                break;
        }

    }

    public void createAndQueueTask(String termName, String termQName, String termGuid, Boolean isHardDelete){
        String taskType = isHardDelete ? UPDATE_ENTITY_MEANINGS_ON_TERM_HARD_DELETE : UPDATE_ENTITY_MEANINGS_ON_TERM_SOFT_DELETE;
        String currentUser = RequestContext.getCurrentUser();
        Map<String, Object> taskParams = MeaningsTask.toParameters(termName, termQName, termGuid);
        AtlasTask task = taskManagement.createTask(taskType, currentUser, taskParams);

        if(!isHardDelete){
            AtlasVertex termVertex = AtlasGraphUtilsV2.findByGuid(termGuid);
            AtlasGraphUtilsV2.addEncodedProperty(termVertex, PENDING_TASKS_PROPERTY_KEY, task.getGuid());
        }

        RequestContext.get().queueTask(task);
    }


    @Override
    @GraphTransaction
    public String getGuidByUniqueAttributes(AtlasEntityType entityType, Map<String, Object> uniqAttributes) throws AtlasBaseException{
        return AtlasGraphUtilsV2.getGuidByUniqueAttributes(graph, entityType, uniqAttributes);
    }

    @Override
    @GraphTransaction
    public void repairClassificationMappings(final String guid) throws AtlasBaseException {
        if (LOG.isDebugEnabled()) {
            LOG.debug("==> repairClassificationMappings({})", guid);
        }

        if (StringUtils.isEmpty(guid)) {
            throw new AtlasBaseException(AtlasErrorCode.INSTANCE_GUID_NOT_FOUND, guid);
        }

        AtlasVertex entityVertex = AtlasGraphUtilsV2.findByGuid(graph, guid);

        if (entityVertex == null) {
            throw new AtlasBaseException(AtlasErrorCode.INSTANCE_GUID_NOT_FOUND, guid);
        }

        entityGraphMapper.repairClassificationMappings(entityVertex);

        if (LOG.isDebugEnabled()) {
            LOG.debug("<== repairClassificationMappings({})", guid);
        }
    }

    @Override
    @GraphTransaction
    public void addClassifications(final String guid, final List<AtlasClassification> classifications) throws AtlasBaseException {
        if (LOG.isDebugEnabled()) {
            LOG.debug("Adding classifications={} to entity={}", classifications, guid);
        }

        if (StringUtils.isEmpty(guid)) {
            throw new AtlasBaseException(AtlasErrorCode.INVALID_PARAMETERS, "Guid(s) not specified");
        }

        if (CollectionUtils.isEmpty(classifications)) {
            throw new AtlasBaseException(AtlasErrorCode.INVALID_PARAMETERS, "classifications(s) not specified");
        }

        GraphTransactionInterceptor.lockObjectAndReleasePostCommit(guid);

        AtlasVertex entityVertex = AtlasGraphUtilsV2.findByGuid(graph, guid);

        if (entityVertex == null) {
            throw new AtlasBaseException(AtlasErrorCode.INSTANCE_GUID_NOT_FOUND, guid);
        }

        AtlasEntityHeader entityHeader = entityRetriever.toAtlasEntityHeaderWithClassifications(entityVertex);

        for (AtlasClassification classification : classifications) {
            AtlasAuthorizationUtils.verifyAccess(new AtlasEntityAccessRequest(typeRegistry, AtlasPrivilege.ENTITY_ADD_CLASSIFICATION, entityHeader, classification),
                                                 "add classification: guid=", guid, ", classification=", classification.getTypeName());
        }

        EntityMutationContext context = new EntityMutationContext();

        context.cacheEntity(guid, entityVertex, typeRegistry.getEntityTypeByName(entityHeader.getTypeName()));


        for (AtlasClassification classification : classifications) {
            validateAndNormalize(classification);
        }

        // validate if entity, not already associated with classifications
        validateEntityAssociations(guid, classifications);

        entityGraphMapper.addClassifications(context, guid, classifications);
    }

    @Override
    @GraphTransaction
    public void updateClassifications(String guid, List<AtlasClassification> classifications) throws AtlasBaseException {
        if (LOG.isDebugEnabled()) {
            LOG.debug("Updating classifications={} for entity={}", classifications, guid);
        }

        AtlasPerfTracer perf = null;

        if (AtlasPerfTracer.isPerfTraceEnabled(PERF_LOG)) {
            AtlasPerfTracer.getPerfTracer(PERF_LOG, "AtlasEntityStoreV2.updateClassification()");
        }

        if (StringUtils.isEmpty(guid)) {
            throw new AtlasBaseException(AtlasErrorCode.INVALID_PARAMETERS, "Guid not specified");
        }

        if (CollectionUtils.isEmpty(classifications)) {
            throw new AtlasBaseException(AtlasErrorCode.INVALID_PARAMETERS, "classifications(s) not specified");
        }

        GraphTransactionInterceptor.lockObjectAndReleasePostCommit(guid);

        AtlasVertex entityVertex = AtlasGraphUtilsV2.findByGuid(graph, guid);

        if (entityVertex == null) {
            throw new AtlasBaseException(AtlasErrorCode.INSTANCE_GUID_NOT_FOUND, guid);
        }

        AtlasEntityHeader entityHeader = entityRetriever.toAtlasEntityHeaderWithClassifications(entityVertex);

        for (AtlasClassification classification : classifications) {
            AtlasAuthorizationUtils.verifyAccess(new AtlasEntityAccessRequest(typeRegistry, AtlasPrivilege.ENTITY_UPDATE_CLASSIFICATION, entityHeader, classification), "update classification: guid=", guid, ", classification=", classification.getTypeName());
        }

        EntityMutationContext context = new EntityMutationContext();

        context.cacheEntity(guid, entityVertex, typeRegistry.getEntityTypeByName(entityHeader.getTypeName()));


        for (AtlasClassification classification : classifications) {
            validateAndNormalize(classification);
        }

        entityGraphMapper.updateClassifications(context, guid, classifications);

        AtlasPerfTracer.log(perf);
    }

    @Override
    @GraphTransaction
    public void addClassification(final List<String> guids, final AtlasClassification classification) throws AtlasBaseException {
        if (LOG.isDebugEnabled()) {
            LOG.debug("Adding classification={} to entities={}", classification, guids);
        }

        if (CollectionUtils.isEmpty(guids)) {
            throw new AtlasBaseException(AtlasErrorCode.INVALID_PARAMETERS, "Guid(s) not specified");
        }

        if (classification == null) {
            throw new AtlasBaseException(AtlasErrorCode.INVALID_PARAMETERS, "classification not specified");
        }

        validateAndNormalize(classification);

        EntityMutationContext     context         = new EntityMutationContext();
        List<AtlasClassification> classifications = Collections.singletonList(classification);
        List<String>              validGuids      =  new ArrayList<>();

        GraphTransactionInterceptor.lockObjectAndReleasePostCommit(guids);

        for (String guid : guids) {
            try {
                AtlasVertex entityVertex = AtlasGraphUtilsV2.findByGuid(graph, guid);

                if (entityVertex == null) {
                    throw new AtlasBaseException(AtlasErrorCode.INSTANCE_GUID_NOT_FOUND, guid);
                }

                AtlasEntityHeader entityHeader = entityRetriever.toAtlasEntityHeaderWithClassifications(entityVertex);

                AtlasAuthorizationUtils.verifyAccess(new AtlasEntityAccessRequest(typeRegistry, AtlasPrivilege.ENTITY_ADD_CLASSIFICATION, entityHeader, classification),
                        "add classification: guid=", guid, ", classification=", classification.getTypeName());

                validateEntityAssociations(guid, classifications);

                validGuids.add(guid);
                context.cacheEntity(guid, entityVertex, typeRegistry.getEntityTypeByName(entityHeader.getTypeName()));
            } catch (AtlasBaseException abe) {
                if (RequestContext.get().isSkipFailedEntities()) {
                    if (LOG.isDebugEnabled()) {
                        LOG.debug("addClassification(): ignoring failure for entity {}: error code={}, message={}", guid, abe.getAtlasErrorCode(), abe.getMessage());
                    }

                    continue;
                }

                throw abe;
            }
        }

        for (String guid : validGuids) {
            entityGraphMapper.addClassifications(context, guid, classifications);
        }
    }

    @Override
    @GraphTransaction
    public void deleteClassification(final String guid, final String classificationName) throws AtlasBaseException {
        deleteClassification(guid, classificationName, null);
    }

    @Override
    @GraphTransaction
    public void deleteClassifications(final String guid, final List<AtlasClassification> classifications) throws AtlasBaseException {
        deleteClassifications(guid, classifications, null);
    }

    @Override
    @GraphTransaction
    public void deleteClassifications(final String guid, final List<AtlasClassification> classifications, final String associatedEntityGuid) throws AtlasBaseException {
        if (StringUtils.isEmpty(guid)) {
            throw new AtlasBaseException(AtlasErrorCode.INVALID_PARAMETERS, "Guid(s) not specified");
        }
        if (CollectionUtils.isEmpty(classifications)) {
            throw new AtlasBaseException(AtlasErrorCode.INVALID_PARAMETERS, "classifications not specified");
        }

        GraphTransactionInterceptor.lockObjectAndReleasePostCommit(guid);

        AtlasEntityHeader entityHeader = entityRetriever.toAtlasEntityHeaderWithClassifications(guid);

        // verify authorization only for removal of directly associated classification and not propagated one.
        for (AtlasClassification classification: classifications){
            if (StringUtils.isEmpty(associatedEntityGuid) || guid.equals(associatedEntityGuid)) {
                AtlasAuthorizationUtils.verifyAccess(new AtlasEntityAccessRequest(typeRegistry, AtlasPrivilege.ENTITY_REMOVE_CLASSIFICATION,
                                entityHeader, new AtlasClassification(classification.getTypeName())),
                        "remove classification: guid=", guid, ", classification=", classification.getDisplayName());
            }

            if (LOG.isDebugEnabled()) {
                LOG.debug("Deleting classification={} from entity={}", classification.getDisplayName(), guid);
            }
        }
        entityGraphMapper.deleteClassifications(guid, classifications, associatedEntityGuid);
    }


    @Override
    @GraphTransaction
    public void deleteClassification(final String guid, final String classificationName, final String associatedEntityGuid) throws AtlasBaseException {
        if (StringUtils.isEmpty(guid)) {
            throw new AtlasBaseException(AtlasErrorCode.INVALID_PARAMETERS, "Guid(s) not specified");
        }
        if (StringUtils.isEmpty(classificationName)) {
            throw new AtlasBaseException(AtlasErrorCode.INVALID_PARAMETERS, "classifications not specified");
        }

        GraphTransactionInterceptor.lockObjectAndReleasePostCommit(guid);

        AtlasEntityHeader entityHeader = entityRetriever.toAtlasEntityHeaderWithClassifications(guid);

        // verify authorization only for removal of directly associated classification and not propagated one.
        if (StringUtils.isEmpty(associatedEntityGuid) || guid.equals(associatedEntityGuid)) {
            AtlasAuthorizationUtils.verifyAccess(new AtlasEntityAccessRequest(typeRegistry, AtlasPrivilege.ENTITY_REMOVE_CLASSIFICATION,
                            entityHeader, new AtlasClassification(classificationName)),
                    "remove classification: guid=", guid, ", classification=", classificationName);
        }

        if (LOG.isDebugEnabled()) {
            LOG.debug("Deleting classification={} from entity={}", classificationName, guid);
        }
        entityGraphMapper.deleteClassification(guid, classificationName, associatedEntityGuid);
    }


    @GraphTransaction
    public List<AtlasClassification> retrieveClassifications(String guid) throws AtlasBaseException {
        if (LOG.isDebugEnabled()) {
            LOG.debug("Retriving classifications for entity={}", guid);
        }

        AtlasEntityHeader entityHeader = entityRetriever.toAtlasEntityHeaderWithClassifications(guid);

        return entityHeader.getClassifications();
    }


    @Override
    @GraphTransaction
    public List<AtlasClassification> getClassifications(String guid) throws AtlasBaseException {
        if (LOG.isDebugEnabled()) {
            LOG.debug("Getting classifications for entity={}", guid);
        }

        AtlasEntityHeader entityHeader = entityRetriever.toAtlasEntityHeaderWithClassifications(guid);

        AtlasAuthorizationUtils.verifyAccess(new AtlasEntityAccessRequest(typeRegistry, AtlasPrivilege.ENTITY_READ, entityHeader), "get classifications: guid=", guid);

        return entityHeader.getClassifications();
    }

    @Override
    @GraphTransaction
    public AtlasClassification getClassification(String guid, String classificationName) throws AtlasBaseException {
        if (LOG.isDebugEnabled()) {
            LOG.debug("Getting classifications for entities={}", guid);
        }

        AtlasClassification ret          = null;
        AtlasEntityHeader   entityHeader = entityRetriever.toAtlasEntityHeaderWithClassifications(guid);

        if (CollectionUtils.isNotEmpty(entityHeader.getClassifications())) {
            AtlasAuthorizationUtils.verifyAccess(new AtlasEntityAccessRequest(typeRegistry, AtlasPrivilege.ENTITY_READ, entityHeader), "get classification: guid=", guid, ", classification=", classificationName);

            for (AtlasClassification classification : entityHeader.getClassifications()) {
                if (!StringUtils.equalsIgnoreCase(classification.getTypeName(), classificationName)) {
                    continue;
                }

                if (StringUtils.isEmpty(classification.getEntityGuid()) || StringUtils.equalsIgnoreCase(classification.getEntityGuid(), guid)) {
                    ret = classification;
                    break;
                } else if (ret == null) {
                    ret = classification;
                }
            }
        }

        if (ret == null) {
            throw new AtlasBaseException(AtlasErrorCode.CLASSIFICATION_NOT_FOUND, classificationName);
        }

        return ret;
    }

    @Override
    @GraphTransaction
    public void addOrUpdateBusinessAttributesByDisplayName(String guid, Map<String, Map<String, Object>> businessAttrbutes, boolean isOverwrite) throws AtlasBaseException {
        if (LOG.isDebugEnabled()) {
            LOG.debug("==> addOrUpdateBusinessAttributesByDisplayName(guid={}, businessAttributes={}, isOverwrite={})", guid, businessAttrbutes, isOverwrite);
        }

        if (StringUtils.isEmpty(guid)) {
            throw new AtlasBaseException(AtlasErrorCode.INVALID_PARAMETERS, "guid is null/empty");
        }

        if (MapUtils.isEmpty(businessAttrbutes)) {
            throw new AtlasBaseException(AtlasErrorCode.INVALID_PARAMETERS, "businessAttributes is null/empty");
        }

        AtlasVertex entityVertex = AtlasGraphUtilsV2.findByGuid(graph, guid);

        if (entityVertex == null) {
            throw new AtlasBaseException(AtlasErrorCode.INSTANCE_GUID_NOT_FOUND, guid);
        }

        String                           typeName                            = getTypeName(entityVertex);
        AtlasEntityType                  entityType                          = typeRegistry.getEntityTypeByName(typeName);
        Map<String, Map<String, AtlasBusinessAttribute>> entityBMs           = entityType.getBusinessAttributes();
        Map<String, Map<String, Object>> finalBMAttributes                   = new HashMap<>();

        MetricRecorder metric = RequestContext.get().startMetricRecord("preProcessDisplayNames");
        for (Map.Entry<String, Map<String, Object>> bm : businessAttrbutes.entrySet()) {
            Map<String, AtlasBusinessAttribute> enitytBM = entityBMs.get(bm.getKey());

            AtlasBusinessMetadataType bmType = null;
            if (enitytBM == null) {
                //search BM type by displayName
                try {
                    bmType = typeRegistry.getBusinessMetadataTypeByDisplayName(bm.getKey());
                } catch (NoSuchElementException nse) {
                    throw new AtlasBaseException(AtlasErrorCode.BAD_REQUEST, String.format("No BM type found with displayName %s", bm.getKey()));
                }
            } else {
                bmType = typeRegistry.getBusinessMetadataTypeByName(bm.getKey());
            }

            //check & validate attributes
            Map <String, Object> attributes = new HashMap<>();
            for (Map.Entry<String, Object> incomingAttrs : bm.getValue().entrySet()) {
                AtlasAttribute atlasAttribute = bmType.getAllAttributes().get(incomingAttrs.getKey());

                if (atlasAttribute == null) { //attribute is having displayName find attribute name
                    try {
                        atlasAttribute = bmType.getAllAttributes().values().stream().filter(x -> incomingAttrs.getKey().equals(x.getAttributeDef().getDisplayName())).findFirst().get();
                    } catch (NoSuchElementException nse) {
                        String message = String.format("No attribute found with displayName %s for BM attribute %s",
                                incomingAttrs.getKey(), bmType.getTypeName());
                        throw new AtlasBaseException(AtlasErrorCode.BAD_REQUEST, message);
                    }
                }
                attributes.put(atlasAttribute.getAttributeDef().getName(), bm.getValue().get(incomingAttrs.getKey()));
            }
            finalBMAttributes.put(bmType.getTypeName(), attributes);
        }
        RequestContext.get().endMetricRecord(metric);

        addOrUpdateBusinessAttributes(guid, finalBMAttributes, isOverwrite);
    }

    @Override
    @GraphTransaction
    public void addOrUpdateBusinessAttributes(String guid, Map<String, Map<String, Object>> businessAttrbutes, boolean isOverwrite) throws AtlasBaseException {
        if (LOG.isDebugEnabled()) {

            LOG.debug("==> addOrUpdateBusinessAttributes(guid={}, businessAttributes={}, isOverwrite={})", guid, businessAttrbutes, isOverwrite);
        }

        entityGraphMapper.addOrUpdateBusinessAttributes(guid, businessAttrbutes, isOverwrite);

        if (LOG.isDebugEnabled()) {
            LOG.debug("<== addOrUpdateBusinessAttributes(guid={}, businessAttributes={}, isOverwrite={})", guid, businessAttrbutes, isOverwrite);
        }
    }

    @Override
    @GraphTransaction
    public void removeBusinessAttributes(String guid, Map<String, Map<String, Object>> businessAttributes) throws AtlasBaseException {
        if (LOG.isDebugEnabled()) {
            LOG.debug("==> removeBusinessAttributes(guid={}, businessAttributes={})", guid, businessAttributes);
        }

        if (StringUtils.isEmpty(guid)) {
            throw new AtlasBaseException(AtlasErrorCode.INVALID_PARAMETERS, "guid is null/empty");
        }

        if (MapUtils.isEmpty(businessAttributes)) {
            throw new AtlasBaseException(AtlasErrorCode.INVALID_PARAMETERS, "businessAttributes is null/empty");
        }

        AtlasVertex entityVertex = AtlasGraphUtilsV2.findByGuid(graph, guid);

        if (entityVertex == null) {
            throw new AtlasBaseException(AtlasErrorCode.INSTANCE_GUID_NOT_FOUND, guid);
        }

        String                          typeName       = getTypeName(entityVertex);
        AtlasEntityType                 entityType     = typeRegistry.getEntityTypeByName(typeName);

        entityGraphMapper.removeBusinessAttributes(entityVertex, entityType, businessAttributes);

        if (LOG.isDebugEnabled()) {
            LOG.debug("<== removeBusinessAttributes(guid={}, businessAttributes={})", guid, businessAttributes);
        }
    }

    @Override
    @GraphTransaction
    public void setLabels(String guid, Set<String> labels) throws AtlasBaseException {
        if (LOG.isDebugEnabled()) {
            LOG.debug("==> setLabels()");
        }

        if (StringUtils.isEmpty(guid)) {
            throw new AtlasBaseException(AtlasErrorCode.INVALID_PARAMETERS, "guid is null/empty");
        }

        AtlasVertex entityVertex = AtlasGraphUtilsV2.findByGuid(graph, guid);

        if (entityVertex == null) {
            throw new AtlasBaseException(AtlasErrorCode.INSTANCE_GUID_NOT_FOUND, guid);
        }

        validateLabels(labels);

        AtlasEntityHeader entityHeader  = entityRetriever.toAtlasEntityHeaderWithClassifications(entityVertex);
        Set<String>       addedLabels   = Collections.emptySet();
        Set<String>       removedLabels = Collections.emptySet();

        if (CollectionUtils.isEmpty(entityHeader.getLabels())) {
            addedLabels = labels;
        } else if (CollectionUtils.isEmpty(labels)) {
            removedLabels = entityHeader.getLabels();
        } else {
            addedLabels   = new HashSet<String>(CollectionUtils.subtract(labels, entityHeader.getLabels()));
            removedLabels = new HashSet<String>(CollectionUtils.subtract(entityHeader.getLabels(), labels));
        }

        if (addedLabels != null) {
            AtlasEntityAccessRequestBuilder requestBuilder = new AtlasEntityAccessRequestBuilder(typeRegistry, AtlasPrivilege.ENTITY_ADD_LABEL, entityHeader);

            for (String label : addedLabels) {
                requestBuilder.setLabel(label);

                AtlasAuthorizationUtils.verifyAccess(requestBuilder.build(), "add label: guid=", guid, ", label=", label);
            }
        }

        if (removedLabels != null) {
            AtlasEntityAccessRequestBuilder requestBuilder = new AtlasEntityAccessRequestBuilder(typeRegistry, AtlasPrivilege.ENTITY_REMOVE_LABEL, entityHeader);

            for (String label : removedLabels) {
                requestBuilder.setLabel(label);

                AtlasAuthorizationUtils.verifyAccess(requestBuilder.build(), "remove label: guid=", guid, ", label=", label);
            }
        }

        entityGraphMapper.setLabels(entityVertex, labels);

        if (LOG.isDebugEnabled()) {
            LOG.debug("<== setLabels()");
        }
    }

    @Override
    @GraphTransaction
    public void removeLabels(String guid, Set<String> labels) throws AtlasBaseException {
        if (LOG.isDebugEnabled()) {
            LOG.debug("==> removeLabels()");
        }

        if (StringUtils.isEmpty(guid)) {
            throw new AtlasBaseException(AtlasErrorCode.INVALID_PARAMETERS, "guid is null/empty");
        }

        if (CollectionUtils.isEmpty(labels)) {
            throw new AtlasBaseException(AtlasErrorCode.INVALID_PARAMETERS, "labels is null/empty");
        }

        AtlasVertex entityVertex = AtlasGraphUtilsV2.findByGuid(graph, guid);

        if (entityVertex == null) {
            throw new AtlasBaseException(AtlasErrorCode.INSTANCE_GUID_NOT_FOUND, guid);
        }

        AtlasEntityHeader               entityHeader   = entityRetriever.toAtlasEntityHeaderWithClassifications(entityVertex);
        AtlasEntityAccessRequestBuilder requestBuilder = new AtlasEntityAccessRequestBuilder(typeRegistry, AtlasPrivilege.ENTITY_REMOVE_LABEL, entityHeader);

        for (String label : labels) {
            requestBuilder.setLabel(label);

            AtlasAuthorizationUtils.verifyAccess(requestBuilder.build(), "remove label: guid=", guid, ", label=", label);
        }

        validateLabels(labels);

        entityGraphMapper.removeLabels(entityVertex, labels);

        if (LOG.isDebugEnabled()) {
            LOG.debug("<== removeLabels()");
        }
    }

    @Override
    @GraphTransaction
    public void addLabels(String guid, Set<String> labels) throws AtlasBaseException {
        if (LOG.isDebugEnabled()) {
            LOG.debug("==> addLabels()");
        }

        if (StringUtils.isEmpty(guid)) {
            throw new AtlasBaseException(AtlasErrorCode.INVALID_PARAMETERS, "guid is null/empty");
        }

        if (CollectionUtils.isEmpty(labels)) {
            throw new AtlasBaseException(AtlasErrorCode.INVALID_PARAMETERS, "labels is null/empty");
        }

        AtlasVertex entityVertex = AtlasGraphUtilsV2.findByGuid(graph, guid);

        if (entityVertex == null) {
            throw new AtlasBaseException(AtlasErrorCode.INSTANCE_GUID_NOT_FOUND, guid);
        }

        AtlasEntityHeader               entityHeader   = entityRetriever.toAtlasEntityHeaderWithClassifications(entityVertex);
        AtlasEntityAccessRequestBuilder requestBuilder = new AtlasEntityAccessRequestBuilder(typeRegistry, AtlasPrivilege.ENTITY_ADD_LABEL, entityHeader);

        for (String label : labels) {
            requestBuilder.setLabel(label);

            AtlasAuthorizationUtils.verifyAccess(requestBuilder.build(), "add/update label: guid=", guid, ", label=", label);
        }

        validateLabels(labels);

        entityGraphMapper.addLabels(entityVertex, labels);

        if (LOG.isDebugEnabled()) {
            LOG.debug("<== addLabels()");
        }
    }

    private Map<String, Object> getMap(String key, Object value) {
        Map<String, Object> map = new HashMap<>();
        map.put(key, value);
        return map;
    }

//    private Boolean isAccessAllowed(AtlasEntity entity, String action) {
//        Map<String, Object> entityAttr = entity.getAttributes();
//        Map<String, Object> entityForAuth = getMap("objects", getMap("assetCriteria", getMap("attributes", entityAttr)));;
//
//        String[] assetQualifiedNames = new String[1];
//        assetQualifiedNames[0] = (String) entity.getAttribute("qualifiedName");
//        ((Map<String, Object>) entityForAuth.get("objects")).put("assetQualifiedNames", assetQualifiedNames);
//
//
//        String[] userArray = new String[1];
//        userArray[0] = RequestContext.getCurrentUser();
//        entityForAuth.put("subjects", getMap("users", userArray));
//
//        String[] actionArray = new String[1];
//        actionArray[0] = action;
//        entityForAuth.put("actions", actionArray);
//
//        Boolean accessAllowed = this.atlasAuthorization.isAccessAllowed(entityForAuth, RequestContext.getCurrentUser());
//        return accessAllowed;
//    }

    private EntityMutationResponse createOrUpdate(EntityStream entityStream, boolean isPartialUpdate, boolean replaceClassifications, boolean replaceBusinessAttributes, boolean isOverwriteBusinessAttribute) throws AtlasBaseException {
        if (LOG.isDebugEnabled()) {
            LOG.debug("==> createOrUpdate()");
        }

        if (entityStream == null || !entityStream.hasNext()) {
            throw new AtlasBaseException(AtlasErrorCode.INVALID_PARAMETERS, "no entities to create/update.");
        }

        AtlasPerfTracer perf = null;

        if (AtlasPerfTracer.isPerfTraceEnabled(PERF_LOG)) {
            perf = AtlasPerfTracer.getPerfTracer(PERF_LOG, "createOrUpdate()");
        }

        MetricRecorder metric = RequestContext.get().startMetricRecord("createOrUpdate");

        try {
            final EntityMutationContext context = preCreateOrUpdate(entityStream, entityGraphMapper, isPartialUpdate);

            // Check if authorized to create entities
            if (!RequestContext.get().isImportInProgress() && !RequestContext.get().isSkipAuthorizationCheck()) {
                for (AtlasEntity entity : context.getCreatedEntities()) {
                    if (!PreProcessor.skipInitialAuthCheckTypes.contains(entity.getTypeName())) {
                        AtlasAuthorizationUtils.verifyAccess(new AtlasEntityAccessRequest(typeRegistry, AtlasPrivilege.ENTITY_CREATE, new AtlasEntityHeader(entity)),
                                "create entity: type=", entity.getTypeName());
                    }
                }
            }
            // for existing entities, skip update if incoming entity doesn't have any change
            if (CollectionUtils.isNotEmpty(context.getUpdatedEntities())) {
                MetricRecorder checkForUnchangedEntities = RequestContext.get().startMetricRecord("checkForUnchangedEntities");

                List<AtlasEntity>     entitiesToSkipUpdate = new ArrayList<>();
                AtlasEntityComparator entityComparator     = new AtlasEntityComparator(typeRegistry, entityRetriever, context.getGuidAssignments(), !replaceClassifications, !replaceBusinessAttributes);
                RequestContext        reqContext           = RequestContext.get();

                for (AtlasEntity entity : context.getUpdatedEntities()) {
                    if (entity.getStatus() == AtlasEntity.Status.DELETED) {// entity status could be updated during import
                        continue;
                    }

                    AtlasVertex           storedVertex = context.getVertex(entity.getGuid());
                    AtlasEntityDiffResult diffResult   = entityComparator.getDiffResult(entity, storedVertex, !storeDifferentialAudits);

                    if (diffResult.hasDifference()) {
                        if (storeDifferentialAudits) {
                            diffResult.getDiffEntity().setGuid(entity.getGuid());
                            reqContext.cacheDifferentialEntity(diffResult.getDiffEntity());
                        }

                        if (diffResult.hasDifferenceOnlyInCustomAttributes()) {
                            reqContext.recordEntityWithCustomAttributeUpdate(entity.getGuid());
                        }

                        if (diffResult.hasDifferenceOnlyInBusinessAttributes()) {
                            reqContext.recordEntityWithBusinessAttributeUpdate(entity.getGuid());
                        }
                    } else {
                        if (LOG.isDebugEnabled()) {
                            LOG.debug("skipping unchanged entity: {}", entity);
                        }

                        entitiesToSkipUpdate.add(entity);
                        reqContext.recordEntityToSkip(entity.getGuid());
                    }
                }

                if (entitiesToSkipUpdate.size() > 0) {
                    // remove entitiesToSkipUpdate from EntityMutationContext
                    context.getUpdatedEntities().removeAll(entitiesToSkipUpdate);
                }

                // Check if authorized to update entities
                if (!reqContext.isImportInProgress()) {
                    for (AtlasEntity entity : context.getUpdatedEntities()) {
                        if(!PreProcessor.skipUpdateAuthCheckTypes.contains(entity.getTypeName())){
                            AtlasEntityHeader entityHeaderWithClassifications = entityRetriever.toAtlasEntityHeaderWithClassifications(entity.getGuid());
                            AtlasEntityHeader entityHeader = new AtlasEntityHeader(entity);

                            if(CollectionUtils.isNotEmpty(entityHeaderWithClassifications.getClassifications())) {
                                entityHeader.setClassifications(entityHeaderWithClassifications.getClassifications());
                            }

                            AtlasEntity diffEntity = reqContext.getDifferentialEntity(entity.getGuid());
                            boolean skipAuthBaseConditions = diffEntity != null && MapUtils.isEmpty(diffEntity.getCustomAttributes()) && MapUtils.isEmpty(diffEntity.getBusinessAttributes()) && CollectionUtils.isEmpty(diffEntity.getClassifications()) && CollectionUtils.isEmpty(diffEntity.getLabels());
                            boolean skipAuthMeaningsUpdate = diffEntity != null && MapUtils.isNotEmpty(diffEntity.getRelationshipAttributes()) && diffEntity.getRelationshipAttributes().containsKey("meanings") && diffEntity.getRelationshipAttributes().size() == 1 && MapUtils.isEmpty(diffEntity.getAttributes());
                            boolean skipAuthStarredDetailsUpdate = diffEntity != null && MapUtils.isEmpty(diffEntity.getRelationshipAttributes()) && MapUtils.isNotEmpty(diffEntity.getAttributes()) && diffEntity.getAttributes().size() == 3 && diffEntity.getAttributes().containsKey(ATTR_STARRED_BY) && diffEntity.getAttributes().containsKey(ATTR_STARRED_COUNT) && diffEntity.getAttributes().containsKey(ATTR_STARRED_DETAILS_LIST);
                            if (skipAuthBaseConditions && (skipAuthMeaningsUpdate || skipAuthStarredDetailsUpdate)) {
                                //do nothing, only diff is relationshipAttributes.meanings or starred, allow update
                            } else {
                                AtlasAuthorizationUtils.verifyUpdateEntityAccess(typeRegistry, entityHeader,"update entity: type=" + entity.getTypeName());
                            }
                        }
                    }
                }

                reqContext.endMetricRecord(checkForUnchangedEntities);
            }

            executePreProcessor(context);

            // Updating hierarchy after preprocessor is executed so that qualifiedName update during preprocessor is considered
            for (AtlasEntity entity : context.getCreatedEntities()) {
                createQualifiedNameHierarchyField(entity, context.getVertex(entity.getGuid()));
            }

            for (Map.Entry<String, AtlasEntity> entry : RequestContext.get().getDifferentialEntitiesMap().entrySet()) {
                if (entry.getValue().hasAttribute(QUALIFIED_NAME)) {
                    createQualifiedNameHierarchyField(entry.getValue(), context.getVertex(entry.getKey()));
                }
            }


            EntityMutationResponse ret = entityGraphMapper.mapAttributesAndClassifications(context, isPartialUpdate,
                    replaceClassifications, replaceBusinessAttributes, isOverwriteBusinessAttribute);

            ret.setGuidAssignments(context.getGuidAssignments());


            // Notify the change listeners
            entityChangeNotifier.onEntitiesMutated(ret, RequestContext.get().isImportInProgress());
            atlasRelationshipStore.onRelationshipsMutated(RequestContext.get().getRelationshipMutationMap());
            if (LOG.isDebugEnabled()) {
                LOG.debug("<== createOrUpdate()");
            }

            return ret;
        } finally {
            RequestContext.get().endMetricRecord(metric);

            AtlasPerfTracer.log(perf);
        }
    }

    private void executePreProcessor(EntityMutationContext context) throws AtlasBaseException {
        AtlasEntityType entityType;
        List<PreProcessor> preProcessors;

        List<AtlasEntity> copyOfCreated = new ArrayList<>(context.getCreatedEntities());
        for (AtlasEntity entity : copyOfCreated) {
            entityType = context.getType(entity.getGuid());
            preProcessors = getPreProcessor(entityType.getTypeName());
            for(PreProcessor processor : preProcessors){
                LOG.debug("Executing preprocessor {} for entity {}", processor.getClass().getName(), entity.getGuid());
                processor.processAttributes(entity, context, CREATE);
            }


        }

        List<AtlasEntity> copyOfUpdated = new ArrayList<>(context.getUpdatedEntities());
        for (AtlasEntity entity: copyOfUpdated) {
            entityType = context.getType(entity.getGuid());
            preProcessors = getPreProcessor(entityType.getTypeName());
            for(PreProcessor processor : preProcessors){
                LOG.debug("Executing preprocessor {} for entity {}", processor.getClass().getName(), entity.getGuid());
                processor.processAttributes(entity, context, UPDATE);
            }
        }
    }

    private EntityMutationContext preCreateOrUpdate(EntityStream entityStream, EntityGraphMapper entityGraphMapper, boolean isPartialUpdate) throws AtlasBaseException {
        MetricRecorder metric = RequestContext.get().startMetricRecord("preCreateOrUpdate");

        EntityGraphDiscovery        graphDiscoverer  = new AtlasEntityGraphDiscoveryV2(graph, typeRegistry, entityStream, entityGraphMapper);
        EntityGraphDiscoveryContext discoveryContext = graphDiscoverer.discoverEntities();
        EntityMutationContext       context          = new EntityMutationContext(discoveryContext);
        RequestContext              requestContext   = RequestContext.get();

        Map<String, String> referencedGuids = discoveryContext.getReferencedGuids();
        for (Map.Entry<String, String> element : referencedGuids.entrySet()) {
            String guid = element.getKey();
            AtlasEntity entity = entityStream.getByGuid(guid);

            if (entity != null) { // entity would be null if guid is not in the stream but referenced by an entity in the stream
                AtlasEntityType entityType = typeRegistry.getEntityTypeByName(entity.getTypeName());

                if (entityType == null) {
                    throw new AtlasBaseException(element.getValue(), AtlasErrorCode.TYPE_NAME_INVALID, TypeCategory.ENTITY.name(), entity.getTypeName());
                }

                compactAttributes(entity, entityType);
                flushAutoUpdateAttributes(entity, entityType);

                AtlasVertex vertex = getResolvedEntityVertex(discoveryContext, entity);

                autoUpdateStarredDetailsAttributes(entity, vertex);

                try {
                    if (vertex != null) {
                        if (!isPartialUpdate) {
                            graphDiscoverer.validateAndNormalize(entity);

                            // change entity 'isInComplete' to 'false' during full update
                            if (isEntityIncomplete(vertex)) {
                                vertex.removeProperty(IS_INCOMPLETE_PROPERTY_KEY);

                                entity.setIsIncomplete(FALSE);
                            }
                        } else {
                            graphDiscoverer.validateAndNormalizeForUpdate(entity);
                        }

                        String guidVertex = AtlasGraphUtilsV2.getIdFromVertex(vertex);

                        if (!StringUtils.equals(guidVertex, guid)) { // if entity was found by unique attribute
                            entity.setGuid(guidVertex);

                            requestContext.recordEntityGuidUpdate(entity, guid);
                        }

                        context.addUpdated(guid, entity, entityType, vertex);

                    } else {
                        graphDiscoverer.validateAndNormalize(entity);

                        //Create vertices which do not exist in the repository
                        if (RequestContext.get().isImportInProgress() && AtlasTypeUtil.isAssignedGuid(entity.getGuid())) {
                            vertex = entityGraphMapper.createVertexWithGuid(entity, entity.getGuid());
                        } else {
                            vertex = entityGraphMapper.createVertex(entity);
                        }

                        discoveryContext.addResolvedGuid(guid, vertex);

                        discoveryContext.addResolvedIdByUniqAttribs(getAtlasObjectId(entity), vertex);

                        String generatedGuid = AtlasGraphUtilsV2.getIdFromVertex(vertex);

                        entity.setGuid(generatedGuid);

                        requestContext.recordEntityGuidUpdate(entity, guid);

                        context.addCreated(guid, entity, entityType, vertex);
                    }

                } catch (AtlasBaseException exception) {
                    exception.setEntityGuid(element.getValue());
                    throw exception;
                }


                String entityStateValue = (String) entity.getAttribute(STATE_PROPERTY_KEY);
                String entityStatusValue = entity.getStatus() != null ? entity.getStatus().toString() : null;
                String entityActiveKey = Status.ACTIVE.toString();
                boolean isRestoreRequested = ((StringUtils.isNotEmpty(entityStateValue) && entityStateValue.equals(entityActiveKey)) || (StringUtils.isNotEmpty(entityStatusValue) && entityStatusValue.equals(entityActiveKey)));

                if (discoveryContext.isAppendRelationshipAttributeVisited() && MapUtils.isNotEmpty(entity.getAppendRelationshipAttributes())) {
                    context.setUpdatedWithRelationshipAttributes(entity);
                }

                if (discoveryContext.isRemoveRelationshipAttributeVisited() && MapUtils.isNotEmpty(entity.getRemoveRelationshipAttributes())) {
                    context.setUpdatedWithRemoveRelationshipAttributes(entity);
                }

                if (isRestoreRequested) {
                    Status currStatus = AtlasGraphUtilsV2.getState(vertex);
                    if (currStatus == Status.DELETED) {
                        context.addEntityToRestore(vertex);
                    }
                }

                // during import, update the system attributes
                if (RequestContext.get().isImportInProgress()) {
                    Status newStatus = entity.getStatus();

                    if (newStatus != null) {
                        Status currStatus = AtlasGraphUtilsV2.getState(vertex);

                        if (currStatus == Status.ACTIVE && newStatus == Status.DELETED) {
                            if (LOG.isDebugEnabled()) {
                                LOG.debug("entity-delete via import - guid={}", guid);
                            }

                            context.addEntityToDelete(vertex);
                        } else if (currStatus == Status.DELETED && newStatus == Status.ACTIVE) {
                            LOG.warn("Import is attempting to activate deleted entity (guid={}).", guid);
                            entityGraphMapper.importActivateEntity(vertex, entity);
                            context.addCreated(guid, entity, entityType, vertex);
                        }
                    }

                    entityGraphMapper.updateSystemAttributes(vertex, entity);
                }
            }
        }

        RequestContext.get().endMetricRecord(metric);

        return context;
    }

    private void autoUpdateStarredDetailsAttributes(AtlasEntity entity, AtlasVertex vertex) {

        MetricRecorder metric = RequestContext.get().startMetricRecord("autoUpdateStarredDetailsAttributes");

        Boolean starEntityForUser = entity.getStarred();

        if (starEntityForUser != null) {

            long requestTime = RequestContext.get().getRequestTime();
            String requestUser = RequestContext.get().getUser();

            Set<String> starredBy = new HashSet<>();
            Set<AtlasStruct> starredDetailsList = new HashSet<>();
            int starredCount = 0;

            if (vertex != null) {
                Set<String> vertexStarredBy = vertex.getMultiValuedSetProperty(ATTR_STARRED_BY, String.class);
                if (vertexStarredBy != null) {
                    starredBy = vertexStarredBy;
                }

                Iterable<AtlasEdge> starredDetailsEdges = vertex.getEdges(AtlasEdgeDirection.OUT, "__" + ATTR_STARRED_DETAILS_LIST);
                for (AtlasEdge starredDetailsEdge : starredDetailsEdges) {
                    AtlasVertex starredDetailsVertex = starredDetailsEdge.getInVertex();
                    String assetStarredBy = starredDetailsVertex.getProperty(ATTR_ASSET_STARRED_BY, String.class);
                    Long assetStarredAt = starredDetailsVertex.getProperty(ATTR_ASSET_STARRED_AT, Long.class);
                    AtlasStruct starredDetails = getStarredDetailsStruct(assetStarredBy, assetStarredAt);
                    starredDetailsList.add(starredDetails);
                }

                starredCount = starredBy.size();
            }

            if (starEntityForUser) {
                addUserToStarredAttributes(requestUser, requestTime, starredBy, starredDetailsList);
            } else {
                removeUserFromStarredAttributes(requestUser, starredBy, starredDetailsList);
            }

            // Update entity attributes
            if (starredBy.size() != starredCount) {
                entity.setAttribute(ATTR_STARRED_BY, starredBy);
                entity.setAttribute(ATTR_STARRED_DETAILS_LIST, starredDetailsList);
                entity.setAttribute(ATTR_STARRED_COUNT, starredBy.size());
            }

        }

        RequestContext.get().endMetricRecord(metric);
    }

    private void addUserToStarredAttributes(String requestUser, long requestTime, Set<String> starredBy, Set<AtlasStruct> starredDetailsList) {
        //Check and update starredBy Attribute
        if (!starredBy.contains(requestUser)){
            starredBy.add(requestUser);
        }

        //Check and update starredDetailsList Attribute
        boolean isStarredDetailsListUpdated = false;
        for (AtlasStruct starredDetails : starredDetailsList) {
            String assetStarredBy = (String) starredDetails.getAttribute(ATTR_ASSET_STARRED_BY);
            if (assetStarredBy.equals(requestUser)) {
                starredDetails.setAttribute(ATTR_ASSET_STARRED_AT, requestTime);
                isStarredDetailsListUpdated = true;
                break;
            }
        }
        if (!isStarredDetailsListUpdated) {
            AtlasStruct starredDetails = getStarredDetailsStruct(requestUser, requestTime);
            starredDetailsList.add(starredDetails);
        }
    }

    private void removeUserFromStarredAttributes(String requestUser, Set<String> starredBy, Set<AtlasStruct> starredDetailsList) {
        //Check and update starredBy Attribute
        if (starredBy.contains(requestUser)){
            starredBy.remove(requestUser);
        }

        for (AtlasStruct starredDetails : starredDetailsList) {
            String assetStarredBy = (String) starredDetails.getAttribute(ATTR_ASSET_STARRED_BY);
            if (assetStarredBy.equals(requestUser)) {
                starredDetailsList.remove(starredDetails);
                break;
            }
        }
    }

    private AtlasStruct getStarredDetailsStruct(String assetStarredBy, long assetStarredAt) {
        AtlasStruct starredDetails = new AtlasStruct();
        starredDetails.setTypeName(STRUCT_STARRED_DETAILS);
        starredDetails.setAttribute(ATTR_ASSET_STARRED_BY, assetStarredBy);
        starredDetails.setAttribute(ATTR_ASSET_STARRED_AT, assetStarredAt);
        return starredDetails;
    }

    private void createQualifiedNameHierarchyField(AtlasEntity entity, AtlasVertex vertex) {
        MetricRecorder metric = RequestContext.get().startMetricRecord("createQualifiedNameHierarchyField");
        boolean isDataMeshType = entity.getTypeName().equals(DATA_PRODUCT_ENTITY_TYPE) || entity.getTypeName().equals(DATA_DOMAIN_ENTITY_TYPE);
        int qualifiedNameOffset = isDataMeshType ? 2 : 1;
        try {
            if (vertex == null) {
                vertex = AtlasGraphUtilsV2.findByGuid(graph, entity.getGuid());
            }
            if (entity.hasAttribute(QUALIFIED_NAME)) {
                String qualifiedName = (String) entity.getAttribute(QUALIFIED_NAME);
                if (StringUtils.isNotEmpty(qualifiedName)) {
                    vertex.removeProperty(QUALIFIED_NAME_HIERARCHY_PROPERTY_KEY);
                    String[] parts = qualifiedName.split("/");
                    StringBuilder currentPath = new StringBuilder();

                    for (int i = 0; i < parts.length; i++) {
                        String part = parts[i];
                        if (StringUtils.isNotEmpty(part)) {
                            if (i > 0) {
                                currentPath.append("/");
                            }
                            currentPath.append(part);
                            // i>1 reason: we don't want to add the first part of the qualifiedName as it is the entity name
                            // Example qualifiedName : default/snowflake/123/db_name we only want `default/snowflake/123` and `default/snowflake/123/db_name`
                            if (i > qualifiedNameOffset) {
                                if (isDataMeshType && (part.equals("domain") || part.equals("product"))) {
                                    continue;
                                }
                                AtlasGraphUtilsV2.addEncodedProperty(vertex, QUALIFIED_NAME_HIERARCHY_PROPERTY_KEY, currentPath.toString());
                            }
                        }
                    }
                }
            }
        } finally {
            RequestContext.get().endMetricRecord(metric);
        }
    }


    public List<PreProcessor> getPreProcessor(String typeName) {
        List<PreProcessor> preProcessors = new ArrayList<>();

        switch (typeName) {
            case ATLAS_GLOSSARY_ENTITY_TYPE:
                preProcessors.add(new GlossaryPreProcessor(typeRegistry, entityRetriever, graph));
                break;

            case ATLAS_GLOSSARY_TERM_ENTITY_TYPE:
                preProcessors.add(new TermPreProcessor(typeRegistry, entityRetriever, graph, taskManagement));
                break;

            case ATLAS_GLOSSARY_CATEGORY_ENTITY_TYPE:
                preProcessors.add(new CategoryPreProcessor(typeRegistry, entityRetriever, graph, taskManagement, entityGraphMapper));
                break;

            case DATA_DOMAIN_ENTITY_TYPE:
                preProcessors.add(new DataDomainPreProcessor(typeRegistry, entityRetriever, graph, this));
                break;

            case DATA_PRODUCT_ENTITY_TYPE:
                preProcessors.add(new DataProductPreProcessor(typeRegistry, entityRetriever, graph, this));
                break;

            case QUERY_ENTITY_TYPE:
                preProcessors.add(new QueryPreProcessor(typeRegistry, entityRetriever));
                break;

            case QUERY_FOLDER_ENTITY_TYPE:
                preProcessors.add(new QueryFolderPreProcessor(typeRegistry, entityRetriever));
                break;

            case QUERY_COLLECTION_ENTITY_TYPE:
                preProcessors.add(new QueryCollectionPreProcessor(typeRegistry, discovery, entityRetriever, featureFlagStore, this));
                break;

            case PERSONA_ENTITY_TYPE:
                preProcessors.add(new PersonaPreProcessor(graph, typeRegistry, entityRetriever, this));
                break;

            case PURPOSE_ENTITY_TYPE:
                preProcessors.add(new PurposePreProcessor(graph, typeRegistry, entityRetriever, this));
                break;

            case POLICY_ENTITY_TYPE:
                preProcessors.add(new AuthPolicyPreProcessor(graph, typeRegistry, entityRetriever));
                break;

            case STAKEHOLDER_ENTITY_TYPE:
                preProcessors.add(new StakeholderPreProcessor(graph, typeRegistry, entityRetriever, this));
                break;

            case CONNECTION_ENTITY_TYPE:
                preProcessors.add(new ConnectionPreProcessor(graph, discovery, entityRetriever, featureFlagStore, deleteDelegate, this));
                break;

            case LINK_ENTITY_TYPE:
                preProcessors.add(new LinkPreProcessor(typeRegistry, entityRetriever));
                break;

            case README_ENTITY_TYPE:
                preProcessors.add(new ReadmePreProcessor(typeRegistry, entityRetriever));
                break;

            case CONTRACT_ENTITY_TYPE:
                preProcessors.add(new ContractPreProcessor(graph, typeRegistry, entityRetriever, storeDifferentialAudits, discovery));
                break;

            case STAKEHOLDER_TITLE_ENTITY_TYPE:
                preProcessors.add(new StakeholderTitlePreProcessor(graph, typeRegistry, entityRetriever));
                break;
        }

        //  The default global pre-processor for all AssetTypes
        preProcessors.add(new AssetPreProcessor(typeRegistry, entityRetriever));

        return preProcessors;
    }

    private AtlasVertex getResolvedEntityVertex(EntityGraphDiscoveryContext context, AtlasEntity entity) throws AtlasBaseException {
        AtlasObjectId objectId = getAtlasObjectId(entity);
        AtlasVertex   ret      = context.getResolvedEntityVertex(entity.getGuid());

        if (ret != null) {
            context.addResolvedIdByUniqAttribs(objectId, ret);
            if (entity.getLabels() != null) {
                entityGraphMapper.setLabels(ret, entity.getLabels());
            }
        } else {
            ret = context.getResolvedEntityVertex(objectId);

            if (ret != null) {
                context.addResolvedGuid(entity.getGuid(), ret);
            }
        }

        return ret;
    }

    private AtlasObjectId getAtlasObjectId(AtlasEntity entity) {
        AtlasObjectId ret = entityRetriever.toAtlasObjectId(entity);

        if (ret != null && !RequestContext.get().isImportInProgress() && MapUtils.isNotEmpty(ret.getUniqueAttributes())) {
            // if uniqueAttributes is not empty, reset guid to null.
            ret.setGuid(null);
        }

        return ret;
    }

    private EntityMutationResponse deleteVertices(Collection<AtlasVertex> deletionCandidates) throws AtlasBaseException {
        EntityMutationResponse response = new EntityMutationResponse();
        try {
            RequestContext req = RequestContext.get();

            Collection<AtlasVertex> categories = new ArrayList<>();
            Collection<AtlasVertex> others = new ArrayList<>();

            MetricRecorder metric = RequestContext.get().startMetricRecord("deleteVertices_filterCategoryVertices");
            for (AtlasVertex vertex : deletionCandidates) {
                String typeName = getTypeName(vertex);

                List<PreProcessor> preProcessors = getPreProcessor(typeName);
                for(PreProcessor processor : preProcessors){
                    processor.processDelete(vertex);
                }

                if (ATLAS_GLOSSARY_CATEGORY_ENTITY_TYPE.equals(typeName)) {
                    categories.add(vertex);
                } else {
                    others.add(vertex);
                }
            }
            RequestContext.get().endMetricRecord(metric);
            MetricRecorder metric2 = RequestContext.get().startMetricRecord("deleteVertices");
            if (CollectionUtils.isNotEmpty(categories)) {
                entityGraphMapper.removeAttrForCategoryDelete(categories);
                deleteDelegate.getHandler(DeleteType.HARD).deleteEntities(categories);
            }

            if (CollectionUtils.isNotEmpty(others)) {

                deleteDelegate.getHandler().removeHasLineageOnDelete(others);
                deleteDelegate.getHandler().deleteEntities(others);
            }

            for (AtlasEntityHeader entity : req.getDeletedEntities()) {
                String handler;
                if (ATLAS_GLOSSARY_CATEGORY_ENTITY_TYPE.equals(entity.getTypeName())) {
                    handler = req.getDeleteType().equals(DeleteType.PURGE) ?
                            DeleteType.PURGE.name() : DeleteType.HARD.name();
                } else {
                    handler = RequestContext.get().getDeleteType().name();
                }
                entity.setDeleteHandler(handler);
                entity.setStatus(Status.DELETED);
                entity.setUpdatedBy(RequestContext.get().getUser());
                response.addEntity(DELETE, entity);
            }

            for (AtlasEntityHeader entity : req.getUpdatedEntities()) {
                response.addEntity(UPDATE, entity);
            }
            RequestContext.get().endMetricRecord(metric2);
        } catch (Exception e) {
            LOG.error("Delete vertices request failed", e);
            throw new AtlasBaseException(e);
        }
        return response;
    }

    private EntityMutationResponse restoreVertices(Collection<AtlasVertex> restoreCandidates) throws AtlasBaseException {
        EntityMutationResponse response = new EntityMutationResponse();
        RequestContext         req      = RequestContext.get();

        restoreHandlerV1.restoreEntities(restoreCandidates);

        for (AtlasEntityHeader entity : req.getRestoredEntities()) {
            response.addEntity(UPDATE, entity);
        }

        return response;
    }

    private EntityMutationResponse purgeVertices(Collection<AtlasVertex> purgeCandidates) throws AtlasBaseException {
        EntityMutationResponse response = new EntityMutationResponse();
        RequestContext         req      = RequestContext.get();

        req.setDeleteType(DeleteType.HARD);
        req.setPurgeRequested(true);
        deleteDelegate.getHandler().deleteEntities(purgeCandidates); // this will update req with list of purged entities

        for (AtlasEntityHeader entity : req.getDeletedEntities()) {
            response.addEntity(PURGE, entity);
        }

        return response;
    }

    private void validateAndNormalize(AtlasClassification classification) throws AtlasBaseException {
        AtlasClassificationType type = typeRegistry.getClassificationTypeByName(classification.getTypeName());

        if (type == null) {
            throw new AtlasBaseException(AtlasErrorCode.CLASSIFICATION_NOT_FOUND, classification.getTypeName());
        }

        List<String> messages = new ArrayList<>();

        type.validateValue(classification, classification.getTypeName(), messages);

        if (!messages.isEmpty()) {
            throw new AtlasBaseException(AtlasErrorCode.INVALID_PARAMETERS, messages);
        }

        type.getNormalizedValue(classification);
    }

    /**
     * Validate if classification is not already associated with the entities
     *
     * @param guid            unique entity id
     * @param classifications list of classifications to be associated
     */
    private void validateEntityAssociations(String guid, List<AtlasClassification> classifications) throws AtlasBaseException {
        List<String>    entityClassifications = getClassificationNames(guid);
        String          entityTypeName        = AtlasGraphUtilsV2.getTypeNameFromGuid(graph, guid);
        AtlasEntityType entityType            = typeRegistry.getEntityTypeByName(entityTypeName);
        Set<String> processedTagTypeNames = new HashSet<>();

        List <AtlasClassification> copyList = new ArrayList<>(classifications);
        for (AtlasClassification classification : copyList) {

            if (processedTagTypeNames.contains(classification.getTypeName())){
                classifications.remove(classification);
            } else {
                String newClassification = classification.getTypeName();
                processedTagTypeNames.add(newClassification);

                if (CollectionUtils.isNotEmpty(entityClassifications) && entityClassifications.contains(newClassification)) {
                    throw new AtlasBaseException(AtlasErrorCode.INVALID_PARAMETERS, "entity: " + guid +
                            ", already associated with classification: " + newClassification);
                }

                // for each classification, check whether there are entities it should be restricted to
                AtlasClassificationType classificationType = typeRegistry.getClassificationTypeByName(newClassification);

                if (!classificationType.canApplyToEntityType(entityType)) {
                    throw new AtlasBaseException(AtlasErrorCode.INVALID_ENTITY_FOR_CLASSIFICATION, guid, entityTypeName, newClassification);
                }
            }
        }
    }

    private List<String> getClassificationNames(String guid) throws AtlasBaseException {
        List<String>              ret             = null;
        List<AtlasClassification> classifications = retrieveClassifications(guid);

        if (CollectionUtils.isNotEmpty(classifications)) {
            ret = new ArrayList<>();

            for (AtlasClassification classification : classifications) {
                String entityGuid = classification.getEntityGuid();

                if (StringUtils.isEmpty(entityGuid) || StringUtils.equalsIgnoreCase(guid, entityGuid)) {
                    ret.add(classification.getTypeName());
                }
            }
        }

        return ret;
    }

    // move/remove relationship-attributes present in 'attributes'
    private void compactAttributes(AtlasEntity entity, AtlasEntityType entityType) {
        if (entity != null) {
            for (String attrName : entityType.getRelationshipAttributes().keySet()) {
                if (entity.hasAttribute(attrName)) { // relationship attribute is present in 'attributes'
                    Object attrValue = entity.removeAttribute(attrName);

                    if (attrValue != null) {
                        // if the attribute doesn't exist in relationshipAttributes, add it
                        Object relationshipAttrValue = entity.getRelationshipAttribute(attrName);

                        if (relationshipAttrValue == null) {
                            entity.setRelationshipAttribute(attrName, attrValue);

                            if (LOG.isDebugEnabled()) {
                                LOG.debug("moved attribute {}.{} from attributes to relationshipAttributes", entityType.getTypeName(), attrName);
                            }
                        } else {
                            if (LOG.isDebugEnabled()) {
                                LOG.debug("attribute {}.{} is present in attributes and relationshipAttributes. Removed from attributes", entityType.getTypeName(), attrName);
                            }
                        }
                    }
                }
            }
        }
    }

    private void flushAutoUpdateAttributes(AtlasEntity entity, AtlasEntityType entityType) {
        if (entityType.getAllAttributes() != null) {
            Set<String> flushAttributes = new HashSet<>();

            for (String attrName : entityType.getAllAttributes().keySet()) {
                AtlasAttribute atlasAttribute = entityType.getAttribute(attrName);
                HashMap<String, ArrayList> autoUpdateAttributes = atlasAttribute.getAttributeDef().getAutoUpdateAttributes();
                if (MapUtils.isNotEmpty(autoUpdateAttributes)) {
                    autoUpdateAttributes.values()
                            .stream()
                            .flatMap(List<String>::stream)
                            .forEach(flushAttributes::add);
                }
            }

//            for (String attrName : entityType.getAllAttributes().keySet()) {
//                if (ATTR_STARRED_BY.equals(attrName) || ATTR_STARRED_COUNT.equals(attrName) || ATTR_STARRED_DETAILS_LIST.equals(attrName)) {
//                    flushAttributes.add(attrName);
//                }
//            }

            flushAttributes.forEach(entity::removeAttribute);
        }
    }

    @Override
    @GraphTransaction
    public BulkImportResponse bulkCreateOrUpdateBusinessAttributes(InputStream inputStream, String fileName) throws AtlasBaseException {
        BulkImportResponse ret = new BulkImportResponse();

        if (StringUtils.isBlank(fileName)) {
            throw new AtlasBaseException(AtlasErrorCode.FILE_NAME_NOT_FOUND, fileName);
        }

        List<String[]>           fileData              = FileUtils.readFileData(fileName, inputStream);
        Map<String, AtlasEntity> attributesToAssociate = getBusinessMetadataDefList(fileData, ret);

        for (AtlasEntity entity : attributesToAssociate.values()) {
            Map<String, Map<String, Object>> businessAttributes = entity.getBusinessAttributes();
            String                           guid               = entity.getGuid();

            try {
                addOrUpdateBusinessAttributes(guid, businessAttributes, true);

                ret.addToSuccessImportInfoList(new ImportInfo(guid, businessAttributes.toString()));
            } catch (Exception e) {
                LOG.error("Error occurred while updating BusinessMetadata Attributes for Entity " + guid);

                ret.addToFailedImportInfoList(new ImportInfo(guid, businessAttributes.toString(), FAILED, e.getMessage()));
            }
        }

        return ret;
    }

    @Override
    public List<AtlasAccessorResponse> getAccessors(List<AtlasAccessorRequest> atlasAccessorRequestList) throws AtlasBaseException {
        List<AtlasAccessorResponse> ret = new ArrayList<>();

        for (AtlasAccessorRequest accessorRequest : atlasAccessorRequestList) {
            try {
                AtlasAccessorResponse result = null;
                AtlasPrivilege action = AtlasPrivilege.valueOf(accessorRequest.getAction());;

                switch (action) {
                    case ENTITY_READ:
                    case ENTITY_CREATE:
                    case ENTITY_UPDATE:
                    case ENTITY_DELETE:
                        AtlasEntityAccessRequestBuilder entityAccessRequestBuilder = getEntityAccessRequest(accessorRequest, action);
                        result = AtlasAuthorizationUtils.getAccessors(entityAccessRequestBuilder.build());
                        break;

                    case ENTITY_READ_CLASSIFICATION:
                    case ENTITY_ADD_CLASSIFICATION:
                    case ENTITY_UPDATE_CLASSIFICATION:
                    case ENTITY_REMOVE_CLASSIFICATION:
                        entityAccessRequestBuilder = getEntityAccessRequest(accessorRequest, action);
                        entityAccessRequestBuilder.setClassification(new AtlasClassification(accessorRequest.getClassification()));
                        result = AtlasAuthorizationUtils.getAccessors(entityAccessRequestBuilder.build());
                        break;

                    case ENTITY_ADD_LABEL:
                    case ENTITY_REMOVE_LABEL:
                        entityAccessRequestBuilder = getEntityAccessRequest(accessorRequest, action);
                        entityAccessRequestBuilder.setLabel(accessorRequest.getLabel());
                        result = AtlasAuthorizationUtils.getAccessors(entityAccessRequestBuilder.build());
                        break;

                    case ENTITY_UPDATE_BUSINESS_METADATA:
                        entityAccessRequestBuilder = getEntityAccessRequest(accessorRequest, action);
                        entityAccessRequestBuilder.setBusinessMetadata(accessorRequest.getBusinessMetadata());
                        result = AtlasAuthorizationUtils.getAccessors(entityAccessRequestBuilder.build());
                        break;


                    case RELATIONSHIP_ADD:
                    case RELATIONSHIP_UPDATE:
                    case RELATIONSHIP_REMOVE:
                        AtlasEntityHeader end1EntityHeader = extractEntityHeader(accessorRequest.getEntityGuidEnd1(), accessorRequest.getEntityQualifiedNameEnd1(), accessorRequest.getEntityTypeEnd1());
                        AtlasEntityHeader end2EntityHeader = extractEntityHeader(accessorRequest.getEntityGuidEnd2(), accessorRequest.getEntityQualifiedNameEnd2(), accessorRequest.getEntityTypeEnd2());

                        AtlasRelationshipAccessRequest relAccessRequest = new AtlasRelationshipAccessRequest(typeRegistry,
                                action, accessorRequest.getRelationshipTypeName(), end1EntityHeader, end2EntityHeader);

                        result = AtlasAuthorizationUtils.getAccessors(relAccessRequest);
                        break;


                    case TYPE_READ:
                    case TYPE_CREATE:
                    case TYPE_UPDATE:
                    case TYPE_DELETE:
                        AtlasBaseTypeDef typeDef = typeRegistry.getTypeDefByName(accessorRequest.getTypeName());
                        AtlasTypeAccessRequest typeAccessRequest = new AtlasTypeAccessRequest(action, typeDef);

                        result = AtlasAuthorizationUtils.getAccessors(typeAccessRequest);
                        break;


                    default:
                        LOG.error("No implementation found for action: {}", accessorRequest.getAction());
                }

                if (result == null) {
                    throw new AtlasBaseException();
                }
                result.populateRequestDetails(accessorRequest);
                ret.add(result);

            } catch (AtlasBaseException e) {
                e.getErrorDetailsMap().put("accessorRequest", AtlasType.toJson(accessorRequest));
                throw e;
            }
        }

        return ret;
    }

    private AtlasEntityAccessRequestBuilder getEntityAccessRequest(AtlasAccessorRequest element, AtlasPrivilege action) throws AtlasBaseException {
        AtlasEntityHeader entityHeader = extractEntityHeader(element.getGuid(), element.getQualifiedName(), element.getTypeName());

        return new AtlasEntityAccessRequestBuilder(typeRegistry, action, entityHeader);
    }

    private AtlasEntityHeader extractEntityHeader(String guid, String qualifiedName, String typeName) throws AtlasBaseException {
        AtlasEntityHeader entityHeader = null;

        if (StringUtils.isNotEmpty(guid)) {
            entityHeader = entityRetriever.toAtlasEntityHeaderWithClassifications(guid);

        } else {
            AtlasEntityType entityType = typeRegistry.getEntityTypeByName(typeName);
            if (entityType != null) {
                try {
                    Map<String, Object> uniqueAttrs = new HashMap<>();
                    uniqueAttrs.put(QUALIFIED_NAME, qualifiedName);

                    AtlasVertex vertex = AtlasGraphUtilsV2.getVertexByUniqueAttributes(this.graph, entityType, uniqueAttrs);
                    entityHeader = entityRetriever.toAtlasEntityHeaderWithClassifications(vertex);

                } catch (AtlasBaseException abe) {
                    if (abe.getAtlasErrorCode() != AtlasErrorCode.INSTANCE_BY_UNIQUE_ATTRIBUTE_NOT_FOUND) {
                        throw abe;
                    }

                    Map<String, Object> attributes = new HashMap<>();
                    attributes.put(QUALIFIED_NAME, qualifiedName);
                    entityHeader = new AtlasEntityHeader(entityType.getTypeName(), attributes);
                }
            } else {
                Map<String, Object> attributes = new HashMap<>();
                attributes.put(QUALIFIED_NAME, qualifiedName);
                entityHeader = new AtlasEntityHeader(typeName, attributes);
            }
        }
        return entityHeader;
    }

    private Map<String, AtlasEntity> getBusinessMetadataDefList(List<String[]> fileData, BulkImportResponse bulkImportResponse) throws AtlasBaseException {
        Map<String, AtlasEntity> ret           = new HashMap<>();
        Map<String, AtlasVertex> vertexCache   = new HashMap<>();
        List<String>             failedMsgList = new ArrayList<>();

        for (int lineIndex = 0; lineIndex < fileData.size(); lineIndex++) {
            String[] record         = fileData.get(lineIndex);
            int      lineIndexToLog = lineIndex + 2;

            boolean missingFields = record.length < FileUtils.UNIQUE_ATTR_NAME_COLUMN_INDEX ||
                    StringUtils.isBlank(record[FileUtils.TYPENAME_COLUMN_INDEX]) ||
                    StringUtils.isBlank(record[FileUtils.UNIQUE_ATTR_VALUE_COLUMN_INDEX]) ||
                    StringUtils.isBlank(record[FileUtils.BM_ATTR_NAME_COLUMN_INDEX]) ||
                    StringUtils.isBlank(record[FileUtils.BM_ATTR_VALUE_COLUMN_INDEX]);

            if (missingFields){
                failedMsgList.add("Line #" + lineIndexToLog + ": missing fields. " + Arrays.toString(record));

                continue;
            }

            String          typeName   = record[FileUtils.TYPENAME_COLUMN_INDEX];
            AtlasEntityType entityType = typeRegistry.getEntityTypeByName(typeName);

            if (entityType == null) {
                failedMsgList.add("Line #" + lineIndexToLog + ": invalid entity-type '" + typeName + "'");

                continue;
            }

            String uniqueAttrValue  = record[FileUtils.UNIQUE_ATTR_VALUE_COLUMN_INDEX];
            String bmAttribute      = record[FileUtils.BM_ATTR_NAME_COLUMN_INDEX];
            String bmAttributeValue = record[FileUtils.BM_ATTR_VALUE_COLUMN_INDEX];
            String uniqueAttrName   = AtlasTypeUtil.ATTRIBUTE_QUALIFIED_NAME;

            if (record.length > FileUtils.UNIQUE_ATTR_NAME_COLUMN_INDEX && StringUtils.isNotBlank(record[FileUtils.UNIQUE_ATTR_NAME_COLUMN_INDEX])) {
                uniqueAttrName = record[FileUtils.UNIQUE_ATTR_NAME_COLUMN_INDEX];
            }

            AtlasAttribute uniqueAttribute = entityType.getAttribute(uniqueAttrName);

            if (uniqueAttribute == null) {
                failedMsgList.add("Line #" + lineIndexToLog + ": attribute '" + uniqueAttrName + "' not found in entity-type '" + typeName + "'");

                continue;
            }

            if (!uniqueAttribute.getAttributeDef().getIsUnique()) {
                failedMsgList.add("Line #" + lineIndexToLog + ": attribute '" + uniqueAttrName + "' is not an unique attribute in entity-type '" + typeName + "'");

                continue;
            }

            String      vertexKey = uniqueAttribute.getVertexPropertyName() + "_" + uniqueAttrValue;
            AtlasVertex vertex    = vertexCache.get(vertexKey);

            if (vertex == null) {
                vertex = AtlasGraphUtilsV2.findByTypeAndUniquePropertyName(graph, typeName, uniqueAttribute.getVertexUniquePropertyName(), uniqueAttrValue);

                if (vertex == null) {
                    failedMsgList.add("Line #" + lineIndexToLog + ": no " + typeName + " entity found with " + uniqueAttrName + "=" + uniqueAttrValue);

                    continue;
                }

                vertexCache.put(vertexKey, vertex);
            }

            AtlasBusinessAttribute businessAttribute = entityType.getBusinesAAttribute(bmAttribute);

            if (businessAttribute == null) {
                failedMsgList.add("Line #" + lineIndexToLog + ": invalid business-metadata '"+ bmAttribute + "' for entity type '" + entityType.getTypeName() + "'");

                continue;
            }

            final Object attrValue;

            if (businessAttribute.getAttributeType().getTypeCategory() == TypeCategory.ARRAY) {
                AtlasArrayType arrayType = (AtlasArrayType) businessAttribute.getAttributeType();
                List           arrayValue;

                if (arrayType.getElementType() instanceof AtlasEnumType) {
                    arrayValue = AtlasGraphUtilsV2.assignEnumValues(bmAttributeValue, (AtlasEnumType) arrayType.getElementType(), failedMsgList, lineIndex+1);
                } else {
                    arrayValue = assignMultipleValues(bmAttributeValue, arrayType.getElementTypeName(), failedMsgList, lineIndex+1);
                }

                attrValue = arrayValue;
            } else {
                attrValue = bmAttributeValue;
            }

            if (ret.containsKey(vertexKey)) {
                AtlasEntity entity = ret.get(vertexKey);

                entity.setBusinessAttribute(businessAttribute.getDefinedInType().getTypeName(), businessAttribute.getName(), attrValue);
            } else {
                AtlasEntity                      entity             = new AtlasEntity();
                String                           guid               = GraphHelper.getGuid(vertex);
                Map<String, Map<String, Object>> businessAttributes = entityRetriever.getBusinessMetadata(vertex);

                entity.setGuid(guid);
                entity.setTypeName(typeName);
                entity.setAttribute(uniqueAttribute.getName(), uniqueAttrValue);

                if (businessAttributes == null) {
                    businessAttributes = new HashMap<>();
                }

                entity.setBusinessAttributes(businessAttributes);
                entity.setBusinessAttribute(businessAttribute.getDefinedInType().getTypeName(), businessAttribute.getName(), attrValue);

                ret.put(vertexKey, entity);
            }
        }

        for (String failedMsg : failedMsgList) {
            LOG.error(failedMsg);

            bulkImportResponse.addToFailedImportInfoList(new ImportInfo(FAILED, failedMsg));
        }

        return ret;
    }


    private List assignMultipleValues(String bmAttributeValues, String elementTypeName, List failedTermMsgList, int lineIndex) {

        String[] arr = bmAttributeValues.split(FileUtils.ESCAPE_CHARACTER + FileUtils.PIPE_CHARACTER);
        try {
            switch (elementTypeName) {

                case AtlasBaseTypeDef.ATLAS_TYPE_FLOAT:
                    return AtlasGraphUtilsV2.floatParser(arr, failedTermMsgList, lineIndex);

                case AtlasBaseTypeDef.ATLAS_TYPE_INT:
                    return AtlasGraphUtilsV2.intParser(arr, failedTermMsgList, lineIndex);

                case AtlasBaseTypeDef.ATLAS_TYPE_LONG:
                    return AtlasGraphUtilsV2.longParser(arr, failedTermMsgList, lineIndex);

                case AtlasBaseTypeDef.ATLAS_TYPE_SHORT:
                    return AtlasGraphUtilsV2.shortParser(arr, failedTermMsgList, lineIndex);

                case AtlasBaseTypeDef.ATLAS_TYPE_DOUBLE:
                    return AtlasGraphUtilsV2.doubleParser(arr, failedTermMsgList, lineIndex);

                case AtlasBaseTypeDef.ATLAS_TYPE_DATE:
                    return AtlasGraphUtilsV2.longParser(arr, failedTermMsgList, lineIndex);

                case AtlasBaseTypeDef.ATLAS_TYPE_BOOLEAN:
                    return AtlasGraphUtilsV2.booleanParser(arr, failedTermMsgList, lineIndex);

                default:
                    return Arrays.asList(arr);
            }
        } catch (Exception e) {
            LOG.error("On line index " + lineIndex + "the provided BusinessMetadata AttributeValue " + bmAttributeValues + " are not of type - " + elementTypeName);
            failedTermMsgList.add("On line index " + lineIndex + "the provided BusinessMetadata AttributeValue " + bmAttributeValues + " are not of type - " + elementTypeName);
        }
        return null;
    }

    private boolean missingFieldsCheck(String[] record, BulkImportResponse bulkImportResponse, int lineIndex){
        boolean missingFieldsCheck = (record.length < FileUtils.UNIQUE_ATTR_NAME_COLUMN_INDEX) ||
                StringUtils.isBlank(record[FileUtils.TYPENAME_COLUMN_INDEX]) ||
                StringUtils.isBlank(record[FileUtils.UNIQUE_ATTR_VALUE_COLUMN_INDEX]) ||
                StringUtils.isBlank(record[FileUtils.BM_ATTR_NAME_COLUMN_INDEX]) ||
                StringUtils.isBlank(record[FileUtils.BM_ATTR_VALUE_COLUMN_INDEX]);

        if(missingFieldsCheck){
            LOG.error("Missing fields: " + Arrays.toString(record) + " at line #" + lineIndex);

            String failedTermMsgs = "Missing fields: " + Arrays.toString(record) + " at line #" + lineIndex;

            bulkImportResponse.addToFailedImportInfoList(new ImportInfo(FAILED, failedTermMsgs, lineIndex));
        }
        return missingFieldsCheck;
    }

    public void repairIndex() throws AtlasBaseException {
        try {
            LOG.info("ReIndexPatch: Starting...");
            PatchContext context = new PatchContext(graph, typeRegistry, null, entityGraphMapper);
            ReIndexPatch.ReindexPatchProcessor reindexPatchProcessor = new ReIndexPatch.ReindexPatchProcessor(context);

            reindexPatchProcessor.repairVertices();
            reindexPatchProcessor.repairEdges();
        } catch (Exception exception) {
            LOG.error("Error while reindexing.", exception);
            throw new AtlasBaseException(AtlasErrorCode.REPAIR_INDEX_FAILED, exception.toString());
        }
    }


    @Override
    @GraphTransaction
    public void repairHasLineage(AtlasHasLineageRequests requests) throws AtlasBaseException {
        AtlasPerfMetrics.MetricRecorder metricRecorder = RequestContext.get().startMetricRecord("repairHasLineage");

        Set<AtlasEdge> inputOutputEdges = new HashSet<>();

        for (AtlasHasLineageRequest request : requests.getRequest()) {
            if (StringUtils.isNotEmpty(request.getAssetGuid())) {
                //only supports repairing scenario mentioned here - https://atlanhq.atlassian.net/browse/DG-128?focusedCommentId=20652
                repairHasLineageForAsset(request);

            } else {
                AtlasVertex processVertex = AtlasGraphUtilsV2.findByGuid(this.graph, request.getProcessGuid());
                AtlasVertex assetVertex = AtlasGraphUtilsV2.findByGuid(this.graph, request.getEndGuid());
                AtlasEdge edge = null;
                try {
                    if (processVertex != null && assetVertex != null) {
                        edge = graphHelper.getEdge(processVertex, assetVertex, request.getLabel());
                    } else {
                        LOG.warn("Skipping since vertex is null for processGuid {} and asset Guid {}"
                                ,request.getProcessGuid(),request.getEndGuid()  );
                    }
                } catch (RepositoryException re) {
                    throw new AtlasBaseException(AtlasErrorCode.HAS_LINEAGE_GET_EDGE_FAILED, re);
                }

                if (edge != null) {
                    inputOutputEdges.add(edge);
                }
            }
        }

        if (CollectionUtils.isNotEmpty(inputOutputEdges)) {
            repairHasLineageWithAtlasEdges(inputOutputEdges);
        }

        RequestContext.get().endMetricRecord(metricRecorder);
    }

    private void repairHasLineageForAsset(AtlasHasLineageRequest request) {
        //only supports repairing scenario mentioned here - https://atlanhq.atlassian.net/browse/DG-128?focusedCommentId=20652

        AtlasPerfMetrics.MetricRecorder metricRecorder = RequestContext.get().startMetricRecord("repairHasLineageForAssetGetById");
        AtlasVertex assetVertex = AtlasGraphUtilsV2.findByGuid(this.graph, request.getAssetGuid());
        RequestContext.get().endMetricRecord(metricRecorder);

        if (getEntityHasLineage(assetVertex)) {
            metricRecorder = RequestContext.get().startMetricRecord("repairHasLineageForAssetGetRelations");
            Iterator<AtlasEdge> lineageEdges = assetVertex.getEdges(AtlasEdgeDirection.BOTH, PROCESS_EDGE_LABELS).iterator();
            RequestContext.get().endMetricRecord(metricRecorder);
            boolean foundActiveRel = false;

            while (lineageEdges.hasNext()) {
                AtlasEdge edge = lineageEdges.next();
                if (getStatus(edge) == ACTIVE) {
                    foundActiveRel = true;
                    break;
                }
            }

            if (!foundActiveRel) {
                metricRecorder = RequestContext.get().startMetricRecord("repairHasLineageForRequiredAsset");
                AtlasGraphUtilsV2.setEncodedProperty(assetVertex, HAS_LINEAGE, false);
                LOG.info("repairHasLineage: repairHasLineageForAsset: Repaired {}", request.getAssetGuid());
                RequestContext.get().endMetricRecord(metricRecorder);
            }
        }
    }

    public void repairHasLineageWithAtlasEdges(Set<AtlasEdge> inputOutputEdges) {
        AtlasPerfMetrics.MetricRecorder metricRecorder = RequestContext.get().startMetricRecord("repairHasLineageWithAtlasEdges");

        for (AtlasEdge atlasEdge : inputOutputEdges) {

            if (getStatus(atlasEdge) != ACTIVE) {
                LOG.warn("Edge id {} is not Active, so skipping  " , getRelationshipGuid(atlasEdge));
                continue;
            }

            boolean isOutputEdge = PROCESS_OUTPUTS.equals(atlasEdge.getLabel());

            AtlasVertex processVertex = atlasEdge.getOutVertex();
            AtlasVertex assetVertex = atlasEdge.getInVertex();

            if (getEntityHasLineageValid(processVertex) && getEntityHasLineage(processVertex)) {
                AtlasGraphUtilsV2.setEncodedProperty(assetVertex, HAS_LINEAGE, true);
                AtlasGraphUtilsV2.setEncodedProperty(assetVertex, HAS_LINEAGE_VALID, true);
                continue;
            }

            String oppositeEdgeLabel = isOutputEdge ? PROCESS_INPUTS : PROCESS_OUTPUTS;

            Iterator<AtlasEdge> oppositeEdges = processVertex.getEdges(AtlasEdgeDirection.BOTH, oppositeEdgeLabel).iterator();
            boolean isHasLineageSet = false;
            while (oppositeEdges.hasNext()) {
                AtlasEdge oppositeEdge = oppositeEdges.next();
                AtlasVertex oppositeEdgeAssetVertex = oppositeEdge.getInVertex();

                if (getStatus(oppositeEdge) == ACTIVE && getStatus(oppositeEdgeAssetVertex) == ACTIVE) {
                    if (!isHasLineageSet) {
                        AtlasGraphUtilsV2.setEncodedProperty(assetVertex, HAS_LINEAGE, true);
                        AtlasGraphUtilsV2.setEncodedProperty(processVertex, HAS_LINEAGE, true);

                        AtlasGraphUtilsV2.setEncodedProperty(assetVertex, HAS_LINEAGE_VALID, true);
                        AtlasGraphUtilsV2.setEncodedProperty(processVertex, HAS_LINEAGE_VALID, true);

                        isHasLineageSet = true;
                    }
                    break;
                }
            }

            if (!isHasLineageSet) {
                AtlasGraphUtilsV2.setEncodedProperty(assetVertex, HAS_LINEAGE, false);
                AtlasGraphUtilsV2.setEncodedProperty(processVertex, HAS_LINEAGE, false);
                AtlasGraphUtilsV2.setEncodedProperty(assetVertex, HAS_LINEAGE_VALID, true);
                AtlasGraphUtilsV2.setEncodedProperty(processVertex, HAS_LINEAGE_VALID, true);
            }

        }
        RequestContext.get().endMetricRecord(metricRecorder);
    }

    private void recordRelationshipsToBePurged(AtlasVertex instanceVertex) throws AtlasBaseException {
        Iterable<AtlasEdge> incomingEdges = instanceVertex.getEdges(AtlasEdgeDirection.IN);
        Iterable<AtlasEdge> outgoingEdges = instanceVertex.getEdges(AtlasEdgeDirection.OUT);

        recordInComingEdgesToBeDeleted(incomingEdges);
        recordOutGoingEdgesToBeDeleted(outgoingEdges);
    }

    private void recordInComingEdgesToBeDeleted(Iterable<AtlasEdge> incomingEdges) throws AtlasBaseException {
        for (AtlasEdge edge : incomingEdges) {
            if (isRelationshipEdge(edge))
                AtlasRelationshipStoreV2.recordRelationshipMutation(AtlasRelationshipStoreV2.RelationshipMutation.RELATIONSHIP_HARD_DELETE, edge, entityRetriever);
        }
    }

    private void recordOutGoingEdgesToBeDeleted(Iterable<AtlasEdge> outgoingEdges) throws AtlasBaseException {
        for (AtlasEdge edge : outgoingEdges) {
            if (isRelationshipEdge(edge))
                AtlasRelationshipStoreV2.recordRelationshipMutation(AtlasRelationshipStoreV2.RelationshipMutation.RELATIONSHIP_HARD_DELETE, edge, entityRetriever);
        }
    }

    @Override
    @GraphTransaction
    public void repairMeaningAttributeForTerms(List<String> termGuid) {

        for (String guid : termGuid) {
            LOG.info(" term guid " + guid);

            AtlasVertex termVertex = AtlasGraphUtilsV2.findByGuid(this.graph, guid);

            if(termVertex!= null && ATLAS_GLOSSARY_TERM_ENTITY_TYPE.equals(getTypeName(termVertex)) &&
                    GraphHelper.getStatus(termVertex) == AtlasEntity.Status.ACTIVE) {
                Iterable<AtlasEdge> edges = termVertex.getEdges(AtlasEdgeDirection.OUT, Constants.TERM_ASSIGNMENT_LABEL);
                // Get entity to tagged with term.
                if (edges != null) {
                    for (Iterator<AtlasEdge> iter = edges.iterator(); iter.hasNext(); ) {
                        AtlasEdge edge = iter.next();
                        if (GraphHelper.getStatus(edge) == AtlasEntity.Status.ACTIVE) {
                            AtlasVertex entityVertex = edge.getInVertex();
                            if (entityVertex != null & getStatus(entityVertex) == AtlasEntity.Status.ACTIVE) {
                                if(!RequestContext.get().getProcessGuidIds().contains(getGuid(entityVertex))) {
                                    repairMeanings(entityVertex);
                                }
                            }
                        }
                    }
                }
            }
        }
    }

    private void repairMeanings(AtlasVertex assetVertex) {

        Iterable<AtlasEdge> edges = assetVertex.getEdges(AtlasEdgeDirection.IN, Constants.TERM_ASSIGNMENT_LABEL);
        List<String> termQNList = new ArrayList<>();
        List<String> termNameList = new ArrayList<>();
        if (edges != null) {
            for (Iterator<AtlasEdge> iter = edges.iterator(); iter.hasNext(); ) {
                AtlasEdge edge = iter.next();
                if (GraphHelper.getStatus(edge) == AtlasEntity.Status.ACTIVE) {
                    AtlasVertex termVertex = edge.getOutVertex();
                    if (termVertex != null & getStatus(termVertex) == AtlasEntity.Status.ACTIVE) {
                        String termQN = termVertex.getProperty(QUALIFIED_NAME, String.class);
                        String termName = termVertex.getProperty(NAME, String.class);
                        termQNList.add(termQN);
                        termNameList.add(termName);
                    }
                }
            }
        }

        if (termQNList.size() > 0) {

            assetVertex.removeProperty(MEANINGS_PROPERTY_KEY);
            assetVertex.removeProperty(MEANINGS_TEXT_PROPERTY_KEY);
            assetVertex.removeProperty(MEANING_NAMES_PROPERTY_KEY);

            if (CollectionUtils.isNotEmpty(termQNList)) {
                termQNList.forEach(q -> AtlasGraphUtilsV2.addEncodedProperty(assetVertex, MEANINGS_PROPERTY_KEY, q));
            }

            if (CollectionUtils.isNotEmpty(termNameList)) {
                AtlasGraphUtilsV2.setEncodedProperty(assetVertex, MEANINGS_TEXT_PROPERTY_KEY, StringUtils.join(termNameList, ","));
            }

            if (CollectionUtils.isNotEmpty(termNameList)) {
                termNameList.forEach(q -> AtlasGraphUtilsV2.addListProperty(assetVertex, MEANING_NAMES_PROPERTY_KEY, q, true));
            }

            RequestContext.get().addProcessGuidIds(getGuid(assetVertex));

            LOG.info("Updated asset {}  with term {} ",  getGuid(assetVertex) ,  StringUtils.join(termNameList, ","));
        }

    }
    @Override
    public void repairAccesscontrolAlias(String guid) throws AtlasBaseException {
        AtlasPerfMetrics.MetricRecorder metric = RequestContext.get().startMetricRecord("repairAlias");
        // Fetch accesscontrolEntity with extInfo
        AtlasEntity.AtlasEntityWithExtInfo accesscontrolEntity = entityRetriever.toAtlasEntityWithExtInfo(guid);

        AtlasAuthorizationUtils.verifyAccess(new AtlasEntityAccessRequest(typeRegistry, AtlasPrivilege.ENTITY_UPDATE, new AtlasEntityHeader(accesscontrolEntity.getEntity())));

        // Validate accesscontrolEntity status
        if (accesscontrolEntity.getEntity().getStatus() != ACTIVE) {
            throw new AtlasBaseException(AtlasErrorCode.INSTANCE_GUID_DELETED, guid);
        }

        // Validate accesscontrolEntity type
        String entityType = accesscontrolEntity.getEntity().getTypeName();
        if (!PERSONA_ENTITY_TYPE.equals(entityType)) {
            throw new AtlasBaseException(AtlasErrorCode.OPERATION_NOT_SUPPORTED, entityType);
        }

        List<AtlasObjectId> policies = (List<AtlasObjectId>) accesscontrolEntity.getEntity().getRelationshipAttribute(REL_ATTR_POLICIES);
        for (AtlasObjectId policy : policies) {
            accesscontrolEntity.addReferredEntity(entityRetriever.toAtlasEntity(policy));
        }

        // Rebuild alias
        this.esAliasStore.updateAlias(accesscontrolEntity, null);

        RequestContext.get().endMetricRecord(metric);
    }

    @Override
    @GraphTransaction
    public void linkBusinessPolicy(String policyGuid, Set<String> linkGuids) throws AtlasBaseException {
        AtlasPerfMetrics.MetricRecorder metric = RequestContext.get().startMetricRecord("linkBusinessPolicy.GraphTransaction");

        try {
            List<AtlasVertex> vertices = this.entityGraphMapper.linkBusinessPolicy(policyGuid, linkGuids);
            if (CollectionUtils.isEmpty(vertices)) {
                return;
            }

            handleEntityMutation(vertices);
        } catch (Exception e) {
            LOG.error("Error during linkBusinessPolicy for policyGuid: {}", policyGuid, e);
            throw e;
        } finally {
            RequestContext.get().endMetricRecord(metric);
        }
    }

    @Override
    @GraphTransaction
    public void unlinkBusinessPolicy(String policyGuid, Set<String> unlinkGuids) throws AtlasBaseException {
        AtlasPerfMetrics.MetricRecorder metric = RequestContext.get().startMetricRecord("unlinkBusinessPolicy.GraphTransaction");
        try {
            List<AtlasVertex> vertices = this.entityGraphMapper.unlinkBusinessPolicy(policyGuid, unlinkGuids);
            if (CollectionUtils.isEmpty(vertices)) {
                return;
            }

            handleEntityMutation(vertices);
        } catch (Exception e) {
            LOG.error("Error during unlinkBusinessPolicy for policyGuid: {}", policyGuid, e);
            throw e;
        } finally {
            RequestContext.get().endMetricRecord(metric);
        }
    }

    @Override
    @GraphTransaction
    public void linkMeshEntityToAssets(String meshEntityGuid, Set<String> linkGuids) throws AtlasBaseException {
<<<<<<< HEAD
        AtlasPerfMetrics.MetricRecorder metric = RequestContext.get().startMetricRecord("linkMeshEntityToAsset.GraphTransaction");
=======
        AtlasPerfMetrics.MetricRecorder metric = RequestContext.get().startMetricRecord("linkMeshEntityToAssets.GraphTransaction");
>>>>>>> 9c246d04

        try {
            List<AtlasVertex> vertices = this.entityGraphMapper.linkMeshEntityToAssets(meshEntityGuid, linkGuids);
            if (CollectionUtils.isEmpty(vertices)) {
                return;
            }

<<<<<<< HEAD
            LOG.info("linkMeshEntityToAssets: entityGuid={}", meshEntityGuid);
=======
            LOG.info("linkMeshEntityToAsset: entityGuid={}", meshEntityGuid);
>>>>>>> 9c246d04

            handleEntityMutation(vertices);
        } catch (Exception e) {
            LOG.error("Error during linkMeshEntity for entityGuid: {}", meshEntityGuid, e);
            throw e;
        } finally {
            RequestContext.get().endMetricRecord(metric);
        }
    }

    @Override
    @GraphTransaction
    public void unlinkMeshEntityFromAssets(String meshEntityGuid, Set<String> unlinkGuids) throws AtlasBaseException {
        AtlasPerfMetrics.MetricRecorder metric = RequestContext.get().startMetricRecord("unlinkMeshEntityFromAssets.GraphTransaction");
        try {
            List<AtlasVertex> vertices = this.entityGraphMapper.unlinkMeshEntityFromAssets(meshEntityGuid, unlinkGuids);
            if (CollectionUtils.isEmpty(vertices)) {
                return;
            }

<<<<<<< HEAD
            LOG.info("unlinkMeshEntityFromAssets: entityGuid={}", meshEntityGuid);
=======
            LOG.info("unlinkMeshEntityFromAsset: entityGuid={}", meshEntityGuid);
>>>>>>> 9c246d04

            handleEntityMutation(vertices);
        } catch (Exception e) {
            LOG.error("Error during unlinkMeshEntity for entityGuid: {}", meshEntityGuid, e);
            throw e;
        } finally {
            RequestContext.get().endMetricRecord(metric);
        }
    }

    private void handleEntityMutation(List<AtlasVertex> vertices) throws AtlasBaseException {
        AtlasPerfMetrics.MetricRecorder metricRecorder = RequestContext.get().startMetricRecord("handleEntityMutation");
        this.atlasAlternateChangeNotifier.onEntitiesMutation(vertices);
        RequestContext.get().endMetricRecord(metricRecorder);
    }

}



<|MERGE_RESOLUTION|>--- conflicted
+++ resolved
@@ -2894,11 +2894,7 @@
     @Override
     @GraphTransaction
     public void linkMeshEntityToAssets(String meshEntityGuid, Set<String> linkGuids) throws AtlasBaseException {
-<<<<<<< HEAD
-        AtlasPerfMetrics.MetricRecorder metric = RequestContext.get().startMetricRecord("linkMeshEntityToAsset.GraphTransaction");
-=======
         AtlasPerfMetrics.MetricRecorder metric = RequestContext.get().startMetricRecord("linkMeshEntityToAssets.GraphTransaction");
->>>>>>> 9c246d04
 
         try {
             List<AtlasVertex> vertices = this.entityGraphMapper.linkMeshEntityToAssets(meshEntityGuid, linkGuids);
@@ -2906,11 +2902,7 @@
                 return;
             }
 
-<<<<<<< HEAD
             LOG.info("linkMeshEntityToAssets: entityGuid={}", meshEntityGuid);
-=======
-            LOG.info("linkMeshEntityToAsset: entityGuid={}", meshEntityGuid);
->>>>>>> 9c246d04
 
             handleEntityMutation(vertices);
         } catch (Exception e) {
@@ -2931,11 +2923,7 @@
                 return;
             }
 
-<<<<<<< HEAD
             LOG.info("unlinkMeshEntityFromAssets: entityGuid={}", meshEntityGuid);
-=======
-            LOG.info("unlinkMeshEntityFromAsset: entityGuid={}", meshEntityGuid);
->>>>>>> 9c246d04
 
             handleEntityMutation(vertices);
         } catch (Exception e) {
