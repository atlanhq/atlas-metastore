--- conflicted
+++ resolved
@@ -1635,10 +1635,6 @@
                         requestContext.recordEntityGuidUpdate(entity, guid);
 
                         context.addCreated(guid, entity, entityType, vertex);
-<<<<<<< HEAD
-
-=======
->>>>>>> fa920a65
                     }
 
                 } catch (AtlasBaseException exception) {
