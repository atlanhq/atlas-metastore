--- conflicted
+++ resolved
@@ -1162,14 +1162,6 @@
     }
 
     @Override
-<<<<<<< HEAD
-    public void setClassifications(AtlasEntityHeaders entityHeaders) throws AtlasBaseException {
-
-    }
-
-    @Override
-=======
->>>>>>> 4b42b741
     @GraphTransaction
     public void addOrUpdateBusinessAttributesByDisplayName(String guid, Map<String, Map<String, Object>> businessAttrbutes, boolean isOverwrite) throws AtlasBaseException {
         if (LOG.isDebugEnabled()) {
