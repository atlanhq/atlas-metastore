--- conflicted
+++ resolved
@@ -2422,13 +2422,9 @@
                         if (GraphHelper.getStatus(edge) == AtlasEntity.Status.ACTIVE) {
                             AtlasVertex entityVertex = edge.getInVertex();
                             if (entityVertex != null & getStatus(entityVertex) == AtlasEntity.Status.ACTIVE) {
-<<<<<<< HEAD
-                                repairMeanings(entityVertex);
-=======
                                 if(!RequestContext.get().getProcessGuidIds().contains(getGuid(entityVertex))) {
                                     repairMeanings(entityVertex);
                                 }
->>>>>>> 25a35488
                             }
                         }
                     }
@@ -2475,11 +2471,8 @@
                 termNameList.forEach(q -> AtlasGraphUtilsV2.addListProperty(assetVertex, MEANING_NAMES_PROPERTY_KEY, q, true));
             }
 
-<<<<<<< HEAD
-=======
             RequestContext.get().addProcessGuidIds(getGuid(assetVertex));
 
->>>>>>> 25a35488
             LOG.info("Updated asset {}  with term {} ",  getGuid(assetVertex) ,  StringUtils.join(termNameList, ","));
         }
 
