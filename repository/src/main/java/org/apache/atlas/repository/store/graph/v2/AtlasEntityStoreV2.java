--- conflicted
+++ resolved
@@ -789,11 +789,7 @@
                 if (vertex != null) {
                     AtlasEntityHeader entityHeader = entityRetriever.toAtlasEntityHeaderWithClassifications(vertex);
 
-<<<<<<< HEAD
-                    AtlasAuthorizationUtils.verifyAccess(new AtlasEntityAccessRequest(typeRegistry, AtlasPrivilege.ENTITY_DELETE, entityHeader), "delete entity: typeName=", entityType.getTypeName(), ", uniqueAttributes=", objectId.getUniqueAttributes());
-=======
                     AtlasAuthorizationUtils.verifyDeleteEntityAccess(new AtlasEntityAccessRequest(typeRegistry, AtlasPrivilege.ENTITY_DELETE, entityHeader), "delete entity: typeName=", entityType.getTypeName(), ", uniqueAttributes=", objectId.getUniqueAttributes());
->>>>>>> 1bfab6a9
 
                     deletionCandidates.add(vertex);
                 } else {
