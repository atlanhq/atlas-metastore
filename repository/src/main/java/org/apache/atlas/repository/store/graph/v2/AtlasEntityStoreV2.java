--- conflicted
+++ resolved
@@ -1701,29 +1701,28 @@
                     if (entity.getStatus() == AtlasEntity.Status.DELETED) {// entity status could be updated during import
                         continue;
                     }
-
-<<<<<<< HEAD
-                    boolean isPolicyEntity = POLICY_ENTITY_TYPE.equals(entity.getTypeName());
-                    MetricRecorder policySegment = null;
+                    // extra metrics for policy entities (from "left")
+                    boolean        isPolicyEntity = POLICY_ENTITY_TYPE.equals(entity.getTypeName());
+                    MetricRecorder policySegment  = null;
                     if (isPolicyEntity) {
-                        policySegment = RequestContext.get().startMetricRecord("AtlasEntityStoreV2.createOrUpdate.policy.segment2");
+                        policySegment = RequestContext.get()
+                                .startMetricRecord("AtlasEntityStoreV2.createOrUpdate.policy.segment2");
                     }
+
                     try {
-                        AtlasVertex           storedVertex = context.getVertex(entity.getGuid());
-                        AtlasEntityDiffResult diffResult   = entityComparator.getDiffResult(entity, storedVertex, !storeDifferentialAudits);
-=======
-                    AtlasVertex           storedVertex = context.getVertex(entity.getGuid());
-
-                    // Timing: Diff calculation
-                    long diffCalcStart = System.currentTimeMillis();
-                    AtlasEntityDiffResult diffResult   = entityComparator.getDiffResult(entity, storedVertex, !storeDifferentialAudits);
-                    long diffCalcTime = System.currentTimeMillis() - diffCalcStart;
-
-                    // Accumulate diff calculation time
-                    long currentDiffTime = observabilityData.getDiffCalcTime();
-                    observabilityData.setDiffCalcTime(currentDiffTime + diffCalcTime);
->>>>>>> c79a3e13
-
+                        AtlasVertex storedVertex = context.getVertex(entity.getGuid());
+
+                        // diff calc timing + accumulation (from "right")
+                        long diffCalcStart = System.currentTimeMillis();
+                        AtlasEntityDiffResult diffResult =
+                                entityComparator.getDiffResult(entity, storedVertex, !storeDifferentialAudits);
+                        long diffCalcTime = System.currentTimeMillis() - diffCalcStart;
+
+                        // Accumulate diff calculation time (guard in case observabilityData is null)
+                        if (observabilityData != null) {
+                            long currentDiffTime = observabilityData.getDiffCalcTime();
+                            observabilityData.setDiffCalcTime(currentDiffTime + diffCalcTime);
+                        }
                         if (diffResult.hasDifference()) {
                             if (storeDifferentialAudits) {
                                 diffResult.getDiffEntity().setGuid(entity.getGuid());
@@ -1988,21 +1987,15 @@
 
                             context.addUpdated(guid, entity, entityType, vertex);
 
-<<<<<<< HEAD
-=======
+                        } else {
+                            graphDiscoverer.validateAndNormalize(entity);
+
                         //Create vertices which do not exist in the repository
                         if (RequestContext.get().isAllowCustomGuid() && AtlasTypeUtil.isAssignedGuid(entity.getGuid())) {
                             vertex = entityGraphMapper.createVertexWithGuid(entity, entity.getGuid());
->>>>>>> c79a3e13
                         } else {
-                            graphDiscoverer.validateAndNormalize(entity);
-
-                            //Create vertices which do not exist in the repository
-                            if (RequestContext.get().isImportInProgress() && AtlasTypeUtil.isAssignedGuid(entity.getGuid())) {
-                                vertex = entityGraphMapper.createVertexWithGuid(entity, entity.getGuid());
-                            } else {
-                                vertex = entityGraphMapper.createVertex(entity);
-                            }
+                            vertex = entityGraphMapper.createVertex(entity);
+                        }
 
                             discoveryContext.addResolvedGuid(guid, vertex);
 
