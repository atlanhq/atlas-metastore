
/**
 * Licensed to the Apache Software Foundation (ASF) under one
 * or more contributor license agreements.  See the NOTICE file
 * distributed with this work for additional information
 * regarding copyright ownership.  The ASF licenses this file
 * to you under the Apache License, Version 2.0 (the
 * "License"); you may not use this file except in compliance
 * with the License.  You may obtain a copy of the License at
 * <p>
 * http://www.apache.org/licenses/LICENSE-2.0
 * <p>
 * Unless required by applicable law or agreed to in writing, software
 * distributed under the License is distributed on an "AS IS" BASIS,
 * WITHOUT WARRANTIES OR CONDITIONS OF ANY KIND, either express or implied.
 * See the License for the specific language governing permissions and
 * limitations under the License.
 */
package org.apache.atlas.repository.store.graph.v2;


import com.google.common.annotations.VisibleForTesting;
import org.apache.atlas.AtlasErrorCode;
import org.apache.atlas.DeleteType;
import org.apache.atlas.GraphTransactionInterceptor;
import org.apache.atlas.RequestContext;
import org.apache.atlas.AtlasException;
import org.apache.atlas.AtlasConfiguration;
import org.apache.atlas.annotation.GraphTransaction;
import org.apache.atlas.authorize.*;
import org.apache.atlas.authorize.AtlasEntityAccessRequest.AtlasEntityAccessRequestBuilder;
import org.apache.atlas.authorize.AtlasPrivilege;
import org.apache.atlas.discovery.EntityDiscoveryService;
import org.apache.atlas.exception.AtlasBaseException;
import org.apache.atlas.featureflag.FeatureFlagStore;
import org.apache.atlas.model.TypeCategory;
import org.apache.atlas.model.instance.*;
import org.apache.atlas.model.instance.AtlasEntity.AtlasEntitiesWithExtInfo;
import org.apache.atlas.model.instance.AtlasEntity.AtlasEntityWithExtInfo;
import org.apache.atlas.model.instance.AtlasEntity.Status;
import org.apache.atlas.model.tasks.AtlasTask;
import org.apache.atlas.model.typedef.AtlasBaseTypeDef;
import org.apache.atlas.repository.Constants;
import org.apache.atlas.repository.RepositoryException;
import org.apache.atlas.repository.graph.GraphHelper;
import org.apache.atlas.repository.graphdb.AtlasEdge;
import org.apache.atlas.repository.graphdb.AtlasEdgeDirection;
import org.apache.atlas.repository.graphdb.AtlasGraph;
import org.apache.atlas.repository.graphdb.AtlasVertex;
import org.apache.atlas.repository.patches.PatchContext;
import org.apache.atlas.repository.patches.ReIndexPatch;
import org.apache.atlas.repository.store.graph.AtlasEntityStore;
import org.apache.atlas.repository.store.graph.AtlasRelationshipStore;
import org.apache.atlas.repository.store.graph.EntityGraphDiscovery;
import org.apache.atlas.repository.store.graph.EntityGraphDiscoveryContext;
import org.apache.atlas.repository.store.graph.v1.DeleteHandlerDelegate;
import org.apache.atlas.repository.store.graph.v2.AtlasEntityComparator.AtlasEntityDiffResult;
import org.apache.atlas.repository.store.graph.v1.RestoreHandlerV1;
import org.apache.atlas.repository.store.graph.v2.preprocessor.AuthPolicyPreProcessor;
import org.apache.atlas.repository.store.graph.v2.preprocessor.ConnectionPreProcessor;
import org.apache.atlas.repository.store.graph.v2.preprocessor.resource.LinkPreProcessor;
import org.apache.atlas.repository.store.graph.v2.preprocessor.PreProcessor;
import org.apache.atlas.repository.store.graph.v2.preprocessor.accesscontrol.PersonaPreProcessor;
import org.apache.atlas.repository.store.graph.v2.preprocessor.accesscontrol.PurposePreProcessor;
import org.apache.atlas.repository.store.graph.v2.preprocessor.glossary.CategoryPreProcessor;
import org.apache.atlas.repository.store.graph.v2.preprocessor.glossary.GlossaryPreProcessor;
import org.apache.atlas.repository.store.graph.v2.preprocessor.glossary.TermPreProcessor;
import org.apache.atlas.repository.store.graph.v2.preprocessor.resource.ReadmePreProcessor;
import org.apache.atlas.repository.store.graph.v2.preprocessor.sql.QueryCollectionPreProcessor;
import org.apache.atlas.repository.store.graph.v2.preprocessor.sql.QueryFolderPreProcessor;
import org.apache.atlas.repository.store.graph.v2.preprocessor.sql.QueryPreProcessor;
import org.apache.atlas.repository.store.graph.v2.tasks.MeaningsTask;
import org.apache.atlas.tasks.TaskManagement;
import org.apache.atlas.type.AtlasArrayType;
import org.apache.atlas.type.AtlasBusinessMetadataType;
import org.apache.atlas.type.AtlasBusinessMetadataType.AtlasBusinessAttribute;
import org.apache.atlas.type.AtlasClassificationType;
import org.apache.atlas.type.AtlasEntityType;
import org.apache.atlas.type.AtlasEnumType;
import org.apache.atlas.type.AtlasStructType.AtlasAttribute;
import org.apache.atlas.type.AtlasType;
import org.apache.atlas.type.AtlasTypeRegistry;
import org.apache.atlas.type.AtlasTypeUtil;
import org.apache.atlas.bulkimport.BulkImportResponse;
import org.apache.atlas.bulkimport.BulkImportResponse.ImportInfo;
import org.apache.atlas.util.FileUtils;
import org.apache.atlas.utils.AtlasEntityUtil;
import org.apache.atlas.utils.AtlasPerfMetrics;
import org.apache.atlas.utils.AtlasPerfMetrics.MetricRecorder;
import org.apache.atlas.utils.AtlasPerfTracer;
import org.apache.commons.collections.CollectionUtils;
import org.apache.commons.collections.MapUtils;
import org.apache.commons.lang3.StringUtils;
import org.slf4j.Logger;
import org.slf4j.LoggerFactory;
import org.springframework.stereotype.Component;

import javax.inject.Inject;
import java.io.InputStream;
import java.util.*;
import java.util.stream.Collectors;

import static java.lang.Boolean.FALSE;
import static org.apache.atlas.AtlasConfiguration.STORE_DIFFERENTIAL_AUDITS;
import static org.apache.atlas.bulkimport.BulkImportResponse.ImportStatus.FAILED;
import static org.apache.atlas.model.instance.AtlasEntity.Status.ACTIVE;
import static org.apache.atlas.model.instance.EntityMutations.EntityOperation.*;
import static org.apache.atlas.repository.Constants.*;
import static org.apache.atlas.repository.graph.GraphHelper.*;
import static org.apache.atlas.repository.graph.GraphHelper.getStatus;
import static org.apache.atlas.repository.store.graph.v2.EntityGraphMapper.validateLabels;
import static org.apache.atlas.repository.store.graph.v2.tasks.MeaningsTaskFactory.*;
import static org.apache.atlas.type.Constants.HAS_LINEAGE;
import static org.apache.atlas.type.Constants.HAS_LINEAGE_VALID;
import static org.apache.atlas.type.Constants.MEANINGS_TEXT_PROPERTY_KEY;
import static org.apache.atlas.type.Constants.MEANINGS_PROPERTY_KEY;
import static org.apache.atlas.type.Constants.MEANING_NAMES_PROPERTY_KEY;
import static org.apache.atlas.type.Constants.PENDING_TASKS_PROPERTY_KEY;



@Component
public class AtlasEntityStoreV2 implements AtlasEntityStore {
    private static final Logger LOG = LoggerFactory.getLogger(AtlasEntityStoreV2.class);
    private static final Logger PERF_LOG = AtlasPerfTracer.getPerfLogger("store.EntityStore");

    static final boolean DEFERRED_ACTION_ENABLED = AtlasConfiguration.TASKS_USE_ENABLED.getBoolean();

    private static final String ATTR_MEANINGS = "meanings";

    private final AtlasGraph                graph;
    private final DeleteHandlerDelegate     deleteDelegate;
    private final RestoreHandlerV1          restoreHandlerV1;
    private final AtlasTypeRegistry         typeRegistry;
    private final IAtlasEntityChangeNotifier entityChangeNotifier;
    private final EntityGraphMapper          entityGraphMapper;
    private final EntityGraphRetriever       entityRetriever;
    private       boolean                    storeDifferentialAudits;
    private final GraphHelper                graphHelper;
    private final TaskManagement             taskManagement;
    private EntityDiscoveryService discovery;
    private final AtlasRelationshipStore atlasRelationshipStore;
    private final FeatureFlagStore featureFlagStore;

    @Inject
    public AtlasEntityStoreV2(AtlasGraph graph, DeleteHandlerDelegate deleteDelegate, RestoreHandlerV1 restoreHandlerV1, AtlasTypeRegistry typeRegistry,
                              IAtlasEntityChangeNotifier entityChangeNotifier, EntityGraphMapper entityGraphMapper, TaskManagement taskManagement,
                              AtlasRelationshipStore atlasRelationshipStore, FeatureFlagStore featureFlagStore) {
        this.graph                = graph;
        this.deleteDelegate       = deleteDelegate;
        this.restoreHandlerV1     = restoreHandlerV1;
        this.typeRegistry         = typeRegistry;
        this.entityChangeNotifier = entityChangeNotifier;
        this.entityGraphMapper    = entityGraphMapper;
        this.entityRetriever      = new EntityGraphRetriever(graph, typeRegistry);
        this.storeDifferentialAudits = STORE_DIFFERENTIAL_AUDITS.getBoolean();
        this.graphHelper          = new GraphHelper(graph);
        this.taskManagement = taskManagement;
        this.atlasRelationshipStore = atlasRelationshipStore;
        this.featureFlagStore = featureFlagStore;

        try {
            this.discovery = new EntityDiscoveryService(typeRegistry, graph, null, null, null, null);
        } catch (AtlasException e) {
            e.printStackTrace();
        }

    }

    @VisibleForTesting
    public void setStoreDifferentialAudits(boolean val) {
        this.storeDifferentialAudits = val;
    }

    @Override
    @GraphTransaction
    public List<String> getEntityGUIDS(final String typename) throws AtlasBaseException {
        if (LOG.isDebugEnabled()) {
            LOG.debug("==> getEntityGUIDS({})", typename);
        }

        if (StringUtils.isEmpty(typename) || !typeRegistry.isRegisteredType(typename)) {
            throw new AtlasBaseException(AtlasErrorCode.UNKNOWN_TYPENAME);
        }

        List<String> ret = AtlasGraphUtilsV2.findEntityGUIDsByType(graph, typename);

        if (LOG.isDebugEnabled()) {
            LOG.debug("<== getEntityGUIDS({})", typename);
        }

        return ret;
    }

    @Override
    @GraphTransaction
    public AtlasEntityWithExtInfo getById(String guid) throws AtlasBaseException {
        return getById(guid, false, false);
    }

    @Override
    @GraphTransaction
    public AtlasEntityWithExtInfo getById(final String guid, final boolean isMinExtInfo, boolean ignoreRelationships) throws AtlasBaseException {
        if (LOG.isDebugEnabled()) {
            LOG.debug("==> getById({}, {})", guid, isMinExtInfo);
        }

        EntityGraphRetriever entityRetriever = new EntityGraphRetriever(graph, typeRegistry, ignoreRelationships);

        AtlasEntityWithExtInfo ret = entityRetriever.toAtlasEntityWithExtInfo(guid, isMinExtInfo);

        if (ret == null) {
            throw new AtlasBaseException(AtlasErrorCode.INSTANCE_GUID_NOT_FOUND, guid);
        }

        AtlasAuthorizationUtils.verifyAccess(new AtlasEntityAccessRequest(typeRegistry, AtlasPrivilege.ENTITY_READ, new AtlasEntityHeader(ret.getEntity())), "read entity: guid=", guid);

        if (LOG.isDebugEnabled()) {
            LOG.debug("<== getById({}, {}): {}", guid, isMinExtInfo, ret);
        }

        return ret;
    }

    @Override
    @GraphTransaction
    public AtlasEntityWithExtInfo getByIdWithoutAuthorization(final String guid) throws AtlasBaseException {
        if (LOG.isDebugEnabled()) {
            LOG.debug("==> getByIdWithoutAuthorization({})", guid);
        }

        EntityGraphRetriever entityRetriever = new EntityGraphRetriever(graph, typeRegistry, true);

        AtlasEntityWithExtInfo ret = entityRetriever.toAtlasEntityWithExtInfo(guid, true);

        if (ret == null) {
            throw new AtlasBaseException(AtlasErrorCode.INSTANCE_GUID_NOT_FOUND, guid);
        }

        if (LOG.isDebugEnabled()) {
            LOG.debug("<== getByIdWithoutAuthorization({}): {}", guid, ret);
        }

        return ret;
    }

    @Override
    @GraphTransaction
    public AtlasEntityHeader getHeaderById(final String guid) throws AtlasBaseException {
        if (LOG.isDebugEnabled()) {
            LOG.debug("==> getHeaderById({})", guid);
        }

        EntityGraphRetriever entityRetriever = new EntityGraphRetriever(graph, typeRegistry);

        AtlasEntityHeader ret = entityRetriever.toAtlasEntityHeaderWithClassifications(guid);

        if (ret == null) {
            throw new AtlasBaseException(AtlasErrorCode.INSTANCE_GUID_NOT_FOUND, guid);
        }

        AtlasAuthorizationUtils.verifyAccess(new AtlasEntityAccessRequest(typeRegistry, AtlasPrivilege.ENTITY_READ, ret), "read entity: guid=", guid);

        if (LOG.isDebugEnabled()) {
            LOG.debug("<== getHeaderById({}): {}", guid, ret);
        }

        return ret;
    }

    @Override
    @GraphTransaction
    public AtlasEntitiesWithExtInfo getByIds(List<String> guids) throws AtlasBaseException {
        return getByIds(guids, false, false);
    }

    @Override
    @GraphTransaction
    public AtlasEntitiesWithExtInfo getByIds(List<String> guids, boolean isMinExtInfo, boolean ignoreRelationships) throws AtlasBaseException {
        if (LOG.isDebugEnabled()) {
            LOG.debug("==> getByIds({}, {})", guids, isMinExtInfo);
        }

        EntityGraphRetriever entityRetriever = new EntityGraphRetriever(graph, typeRegistry, ignoreRelationships);

        AtlasEntitiesWithExtInfo ret = entityRetriever.toAtlasEntitiesWithExtInfo(guids, isMinExtInfo);

        if(ret != null){
            for(String guid : guids) {
                AtlasEntity entity = ret.getEntity(guid);
                try {
                    AtlasAuthorizationUtils.verifyAccess(new AtlasEntityAccessRequest(typeRegistry, AtlasPrivilege.ENTITY_READ, new AtlasEntityHeader(entity)), "read entity: guid=", guid);
                } catch (AtlasBaseException e) {
                    if (RequestContext.get().isSkipFailedEntities()) {
                        if (LOG.isDebugEnabled()) {
                            LOG.debug("getByIds(): ignoring failure for entity {}: error code={}, message={}", guid, e.getAtlasErrorCode(), e.getMessage());
                        }

                        //Remove from referred entities
                        ret.removeEntity(guid);
                        //Remove from entities
                        ret.removeEntity(entity);

                        continue;
                    }

                    throw e;
                }
            }
        }

        if (LOG.isDebugEnabled()) {
            LOG.debug("<== getByIds({}, {}): {}", guids, isMinExtInfo, ret);
        }

        return ret;
    }

    @Override
    @GraphTransaction
    public AtlasEntitiesWithExtInfo getEntitiesByUniqueAttributes(AtlasEntityType entityType, List<Map<String, Object>> uniqueAttributes , boolean isMinExtInfo, boolean ignoreRelationships) throws AtlasBaseException {
        if (LOG.isDebugEnabled()) {
            LOG.debug("==> getEntitiesByUniqueAttributes({}, {})", entityType.getTypeName(), uniqueAttributes);
        }

        EntityGraphRetriever entityRetriever = new EntityGraphRetriever(graph, typeRegistry, ignoreRelationships);

        AtlasEntitiesWithExtInfo ret = entityRetriever.getEntitiesByUniqueAttributes(entityType.getTypeName(), uniqueAttributes, isMinExtInfo);

        if (ret != null && ret.getEntities() != null) {
            for (AtlasEntity entity : ret.getEntities()) {
                AtlasAuthorizationUtils.verifyAccess(new AtlasEntityAccessRequest(typeRegistry, AtlasPrivilege.ENTITY_READ, new AtlasEntityHeader(entity)), "read entity: typeName=", entityType.getTypeName(), ", guid=", entity.getGuid());
            }
        }

        if (LOG.isDebugEnabled()) {
            LOG.debug("<== getEntitiesByUniqueAttributes({}, {}): {}", entityType.getTypeName(), uniqueAttributes, ret);
        }

        return ret;
    }

    @Override
    @GraphTransaction
    public AtlasEntityWithExtInfo getByUniqueAttributes(AtlasEntityType entityType, Map<String, Object> uniqAttributes)
            throws AtlasBaseException {
        return getByUniqueAttributes(entityType, uniqAttributes, false, false);
    }

    @Override
    @GraphTransaction
    public AtlasEntityWithExtInfo getByUniqueAttributes(AtlasEntityType entityType, Map<String, Object> uniqAttributes, boolean isMinExtInfo, boolean ignoreRelationships) throws AtlasBaseException {
        if (LOG.isDebugEnabled()) {
            LOG.debug("==> getByUniqueAttribute({}, {})", entityType.getTypeName(), uniqAttributes);
        }

        AtlasVertex entityVertex = AtlasGraphUtilsV2.getVertexByUniqueAttributes(graph, entityType, uniqAttributes);

        EntityGraphRetriever entityRetriever = new EntityGraphRetriever(graph, typeRegistry, ignoreRelationships);

        AtlasEntityWithExtInfo ret = entityRetriever.toAtlasEntityWithExtInfo(entityVertex, isMinExtInfo);

        if (ret == null) {
            throw new AtlasBaseException(AtlasErrorCode.INSTANCE_BY_UNIQUE_ATTRIBUTE_NOT_FOUND, entityType.getTypeName(),
                    uniqAttributes.toString());
        }

        AtlasAuthorizationUtils.verifyAccess(new AtlasEntityAccessRequest(typeRegistry, AtlasPrivilege.ENTITY_READ, new AtlasEntityHeader(ret.getEntity())), "read entity: typeName=", entityType.getTypeName(), ", uniqueAttributes=", uniqAttributes);

        if (LOG.isDebugEnabled()) {
            LOG.debug("<== getByUniqueAttribute({}, {}): {}", entityType.getTypeName(), uniqAttributes, ret);
        }

        return ret;
    }

    @Override
    @GraphTransaction
    public AtlasEntityHeader getAtlasEntityHeaderWithoutAuthorization(String guid, String qualifiedName, String typeName) throws AtlasBaseException {
        return extractEntityHeader( guid,  qualifiedName,  typeName);
    }

    @Override
    @GraphTransaction
    public AtlasEntityHeader getEntityHeaderByUniqueAttributes(AtlasEntityType entityType, Map<String, Object> uniqAttributes) throws AtlasBaseException {
        if (LOG.isDebugEnabled()) {
            LOG.debug("==> getEntityHeaderByUniqueAttributes({}, {})", entityType.getTypeName(), uniqAttributes);
        }

        AtlasVertex entityVertex = AtlasGraphUtilsV2.getVertexByUniqueAttributes(graph, entityType, uniqAttributes);

        EntityGraphRetriever entityRetriever = new EntityGraphRetriever(graph, typeRegistry);

        AtlasEntityHeader ret = entityRetriever.toAtlasEntityHeader(entityVertex);

        if (ret == null) {
            throw new AtlasBaseException(AtlasErrorCode.INSTANCE_BY_UNIQUE_ATTRIBUTE_NOT_FOUND, entityType.getTypeName(),
                    uniqAttributes.toString());
        }

        AtlasAuthorizationUtils.verifyAccess(new AtlasEntityAccessRequest(typeRegistry, AtlasPrivilege.ENTITY_READ, ret), "read entity: typeName=", entityType.getTypeName(), ", uniqueAttributes=", uniqAttributes);

        if (LOG.isDebugEnabled()) {
            LOG.debug("<== getEntityHeaderByUniqueAttributes({}, {}): {}", entityType.getTypeName(), uniqAttributes, ret);
        }

        return ret;
    }

    /**
     * Check state of entities in the store
     * @param request AtlasCheckStateRequest
     * @return AtlasCheckStateResult
     * @throws AtlasBaseException
     */
    @Override
    @GraphTransaction
    public AtlasCheckStateResult checkState(AtlasCheckStateRequest request) throws AtlasBaseException {
        if (LOG.isDebugEnabled()) {
            LOG.debug("==> checkState({})", request);
        }

        EntityStateChecker entityStateChecker = new EntityStateChecker(graph, typeRegistry);

        AtlasCheckStateResult ret = entityStateChecker.checkState(request);

        if (LOG.isDebugEnabled()) {
            LOG.debug("<== checkState({}, {})", request, ret);
        }

        return ret;
    }

    @Override
    @GraphTransaction
    public EntityMutationResponse createOrUpdate(EntityStream entityStream, boolean isPartialUpdate) throws AtlasBaseException {
        return createOrUpdate(entityStream, isPartialUpdate, false, false);
    }

    @Override
    @GraphTransaction
    public EntityMutationResponse createOrUpdate(EntityStream entityStream,  boolean replaceClassifications,
                                                 boolean replaceBusinessAttributes, boolean isOverwriteBusinessAttributes) throws AtlasBaseException {
        return createOrUpdate(entityStream, false, replaceClassifications, replaceBusinessAttributes, isOverwriteBusinessAttributes);
    }

    @Override
    @GraphTransaction
    public EntityMutationResponse createOrUpdateGlossary(EntityStream entityStream, boolean isPartialUpdate, boolean replaceClassification) throws AtlasBaseException {
        return createOrUpdate(entityStream, isPartialUpdate, true, false);
    }

    @Override
    @GraphTransaction(logRollback = false)
    public EntityMutationResponse createOrUpdateForImport(EntityStream entityStream) throws AtlasBaseException {
        return createOrUpdate(entityStream, false, true, true, false);
    }

    @Override
    public EntityMutationResponse createOrUpdateForImportNoCommit(EntityStream entityStream) throws AtlasBaseException {
        return createOrUpdate(entityStream, false, true, true, false);
    }

    @Override
    @GraphTransaction
    public EntityMutationResponse updateEntity(AtlasObjectId objectId, AtlasEntityWithExtInfo updatedEntityInfo, boolean isPartialUpdate) throws AtlasBaseException {
        if (LOG.isDebugEnabled()) {
            LOG.debug("==> updateEntity({}, {}, {})", objectId, updatedEntityInfo, isPartialUpdate);
        }

        if (objectId == null || updatedEntityInfo == null || updatedEntityInfo.getEntity() == null) {
            throw new AtlasBaseException(AtlasErrorCode.INVALID_PARAMETERS, "null entity-id/entity");
        }

        final String guid;

        if (AtlasTypeUtil.isAssignedGuid(objectId.getGuid())) {
            guid = objectId.getGuid();
        } else {
            AtlasEntityType entityType = typeRegistry.getEntityTypeByName(objectId.getTypeName());

            if (entityType == null) {
                throw new AtlasBaseException(AtlasErrorCode.UNKNOWN_TYPENAME, objectId.getTypeName());
            }

            guid = AtlasGraphUtilsV2.getGuidByUniqueAttributes(graph, typeRegistry.getEntityTypeByName(objectId.getTypeName()), objectId.getUniqueAttributes());
        }

        AtlasEntity entity = updatedEntityInfo.getEntity();

        entity.setGuid(guid);

        return createOrUpdate(new AtlasEntityStream(updatedEntityInfo), isPartialUpdate, false, false, false);
    }

    @Override
    @GraphTransaction
    public EntityMutationResponse updateByUniqueAttributes(AtlasEntityType entityType, Map<String, Object> uniqAttributes,
                                                           AtlasEntityWithExtInfo updatedEntityInfo) throws AtlasBaseException {
        if (LOG.isDebugEnabled()) {
            LOG.debug("==> updateByUniqueAttributes({}, {})", entityType.getTypeName(), uniqAttributes);
        }

        if (updatedEntityInfo == null || updatedEntityInfo.getEntity() == null) {
            throw new AtlasBaseException(AtlasErrorCode.INVALID_PARAMETERS, "no entity to update.");
        }

        String      guid   = AtlasGraphUtilsV2.getGuidByUniqueAttributes(graph, entityType, uniqAttributes);
        AtlasEntity entity = updatedEntityInfo.getEntity();

        entity.setGuid(guid);

        AtlasAuthorizationUtils.verifyUpdateEntityAccess(typeRegistry, new AtlasEntityHeader(entity), "update entity ByUniqueAttributes");

        return createOrUpdate(new AtlasEntityStream(updatedEntityInfo), true, false, false, false);
    }

    @Override
    @GraphTransaction
    public EntityMutationResponse updateEntityAttributeByGuid(String guid, String attrName, Object attrValue)
            throws AtlasBaseException {
        if (LOG.isDebugEnabled()) {
            LOG.debug("==> updateEntityAttributeByGuid({}, {}, {})", guid, attrName, attrValue);
        }

        AtlasEntityHeader entity     = entityRetriever.toAtlasEntityHeaderWithClassifications(guid);
        AtlasEntityType   entityType = (AtlasEntityType) typeRegistry.getType(entity.getTypeName());
        AtlasAttribute    attr       = entityType.getAttribute(attrName);

        AtlasAuthorizationUtils.verifyUpdateEntityAccess(typeRegistry, entity, "update entity ByUniqueAttributes : guid=" + guid);

        if (attr == null) {
            attr = entityType.getRelationshipAttribute(attrName, AtlasEntityUtil.getRelationshipType(attrValue));

            if (attr == null) {
                throw new AtlasBaseException(AtlasErrorCode.UNKNOWN_ATTRIBUTE, attrName, entity.getTypeName());
            }
        }

        AtlasType   attrType     = attr.getAttributeType();
        AtlasEntity updateEntity = new AtlasEntity();

        updateEntity.setGuid(guid);
        updateEntity.setTypeName(entity.getTypeName());

        switch (attrType.getTypeCategory()) {
            case PRIMITIVE:
            case ARRAY:
            case ENUM:
            case MAP:
                updateEntity.setAttribute(attrName, attrValue);
                break;
            case OBJECT_ID_TYPE:
                AtlasObjectId objId;

                if (attrValue instanceof String) {
                    objId = new AtlasObjectId((String) attrValue, attr.getAttributeDef().getTypeName());
                } else {
                    objId = (AtlasObjectId) attrType.getNormalizedValue(attrValue);
                }

                updateEntity.setAttribute(attrName, objId);
                break;

            default:
                throw new AtlasBaseException(AtlasErrorCode.ATTRIBUTE_UPDATE_NOT_SUPPORTED, attrName, attrType.getTypeName());
        }

        return createOrUpdate(new AtlasEntityStream(updateEntity), true, false, false, false);
    }

    @Override
    @GraphTransaction
    public EntityMutationResponse deleteById(final String guid) throws AtlasBaseException {
        if (StringUtils.isEmpty(guid)) {
            throw new AtlasBaseException(AtlasErrorCode.INSTANCE_GUID_NOT_FOUND, guid);
        }

        Collection<AtlasVertex> deletionCandidates = new ArrayList<>();
        AtlasVertex             vertex             = AtlasGraphUtilsV2.findByGuid(graph, guid);

        if (vertex != null) {
            AtlasEntityHeader entityHeader = entityRetriever.toAtlasEntityHeaderWithClassifications(vertex);

            AtlasAuthorizationUtils.verifyDeleteEntityAccess(typeRegistry, entityHeader, "delete entity: guid=" + guid);

            deletionCandidates.add(vertex);
        } else {
            if (LOG.isDebugEnabled()) {
                // Entity does not exist - treat as non-error, since the caller
                // wanted to delete the entity and it's already gone.
                LOG.debug("Deletion request ignored for non-existent entity with guid " + guid);
            }
        }

        EntityMutationResponse ret = deleteVertices(deletionCandidates);

        if(ret.getDeletedEntities()!=null)
            processTermEntityDeletion(ret.getDeletedEntities());

        // Notify the change listeners
        entityChangeNotifier.onEntitiesMutated(ret, false);
        atlasRelationshipStore.onRelationshipsMutated(RequestContext.get().getRelationshipMutationMap());
        return ret;
    }

    @Override
    @GraphTransaction
    public EntityMutationResponse deleteByIds(final List<String> guids) throws AtlasBaseException {
        if (CollectionUtils.isEmpty(guids)) {
            throw new AtlasBaseException(AtlasErrorCode.INVALID_PARAMETERS, "Guid(s) not specified");
        }

        Collection<AtlasVertex> deletionCandidates = new ArrayList<>();

        for (String guid : guids) {
            AtlasVertex vertex = AtlasGraphUtilsV2.findByGuid(graph, guid);

            if (vertex == null) {
                if (LOG.isDebugEnabled()) {
                    // Entity does not exist - treat as non-error, since the caller
                    // wanted to delete the entity and it's already gone.
                    LOG.debug("Deletion request ignored for non-existent entity with guid " + guid);
                }

                continue;
            }

            AtlasEntityHeader entityHeader = entityRetriever.toAtlasEntityHeaderWithClassifications(vertex);

            AtlasAuthorizationUtils.verifyDeleteEntityAccess(typeRegistry, entityHeader, "delete entity: guid=" + guid);

            deletionCandidates.add(vertex);
        }

        if (deletionCandidates.isEmpty()) {
            LOG.info("No deletion candidate entities were found for guids %s", guids);
        }

        EntityMutationResponse ret = deleteVertices(deletionCandidates);

        if(ret.getDeletedEntities() != null)
            processTermEntityDeletion(ret.getDeletedEntities());

        // Notify the change listeners
        entityChangeNotifier.onEntitiesMutated(ret, false);
        atlasRelationshipStore.onRelationshipsMutated(RequestContext.get().getRelationshipMutationMap());
        return ret;
    }


    @Override
    @GraphTransaction
    public EntityMutationResponse restoreByIds(final List<String> guids) throws AtlasBaseException {
        if (CollectionUtils.isEmpty(guids)) {
            throw new AtlasBaseException(AtlasErrorCode.INVALID_PARAMETERS, "Guid(s) not specified");
        }

        Collection<AtlasVertex> restoreCandidates = new ArrayList<>();

        for (String guid : guids) {
            AtlasVertex vertex = AtlasGraphUtilsV2.findByGuid(graph, guid);

            if (vertex == null) {
                if (LOG.isDebugEnabled()) {
                    LOG.debug("Restore request ignored for non-existent entity with guid " + guid);
                }

                continue;
            }

            AtlasEntityHeader entityHeader = entityRetriever.toAtlasEntityHeaderWithClassifications(vertex);

            AtlasAuthorizationUtils.verifyDeleteEntityAccess(typeRegistry, entityHeader, "delete entity: guid=" + guid);

            restoreCandidates.add(vertex);
        }

        if (restoreCandidates.isEmpty()) {
            LOG.info("No restore candidate entities were found for guids %s", guids);
        }

        EntityMutationResponse ret = restoreVertices(restoreCandidates);

        // Notify the change listeners
        entityChangeNotifier.onEntitiesMutated(ret, false);
        atlasRelationshipStore.onRelationshipsMutated(RequestContext.get().getRelationshipMutationMap());
        return ret;
    }

    @Override
    @GraphTransaction
    public EntityMutationResponse purgeByIds(Set<String> guids) throws AtlasBaseException {
        if (CollectionUtils.isEmpty(guids)) {
            throw new AtlasBaseException(AtlasErrorCode.INVALID_PARAMETERS, "Guid(s) not specified");
        }

        AtlasAuthorizationUtils.verifyAccess(new AtlasAdminAccessRequest(AtlasPrivilege.ADMIN_PURGE), "purge entity: guids=", guids);
        Collection<AtlasVertex> purgeCandidates = new ArrayList<>();

        for (String guid : guids) {
            AtlasVertex vertex = AtlasGraphUtilsV2.findDeletedByGuid(graph, guid);

            if (vertex == null) {
                // Entity does not exist - treat as non-error, since the caller
                // wanted to delete the entity and it's already gone.
                LOG.warn("Purge request ignored for non-existent/active entity with guid " + guid);

                continue;
            }
            this.recordRelationshipsToBePurged(vertex);
            purgeCandidates.add(vertex);
        }

        if (purgeCandidates.isEmpty()) {
            LOG.info("No purge candidate entities were found for guids: " + guids + " which is already deleted");
        }

        EntityMutationResponse ret = purgeVertices(purgeCandidates);

        // Notify the change listeners
        entityChangeNotifier.onEntitiesMutated(ret, false);
        atlasRelationshipStore.onRelationshipsMutated(RequestContext.get().getRelationshipMutationMap());
        return ret;
    }

    @Override
    @GraphTransaction
    public EntityMutationResponse deleteByUniqueAttributes(AtlasEntityType entityType, Map<String, Object> uniqAttributes) throws AtlasBaseException {
        if (MapUtils.isEmpty(uniqAttributes)) {
            throw new AtlasBaseException(AtlasErrorCode.INSTANCE_BY_UNIQUE_ATTRIBUTE_NOT_FOUND, uniqAttributes.toString());
        }

        Collection<AtlasVertex> deletionCandidates = new ArrayList<>();
        AtlasVertex             vertex             = AtlasGraphUtilsV2.findByUniqueAttributes(graph, entityType, uniqAttributes);

        if (vertex != null) {
            AtlasEntityHeader entityHeader = entityRetriever.toAtlasEntityHeaderWithClassifications(vertex);

            AtlasAuthorizationUtils.verifyDeleteEntityAccess(typeRegistry, entityHeader,
                    "delete entity: typeName=" + entityType.getTypeName() + ", uniqueAttributes=" + uniqAttributes);

            deletionCandidates.add(vertex);
        } else {
            if (LOG.isDebugEnabled()) {
                // Entity does not exist - treat as non-error, since the caller
                // wanted to delete the entity and it's already gone.
                LOG.debug("Deletion request ignored for non-existent entity with uniqueAttributes " + uniqAttributes);
            }
        }

        EntityMutationResponse ret = deleteVertices(deletionCandidates);

        if(ret.getDeletedEntities()!=null)
            processTermEntityDeletion(ret.getDeletedEntities());

        // Notify the change listeners
        entityChangeNotifier.onEntitiesMutated(ret, false);
        atlasRelationshipStore.onRelationshipsMutated(RequestContext.get().getRelationshipMutationMap());
        return ret;
    }

    @Override
    @GraphTransaction
    public EntityMutationResponse deleteByUniqueAttributes(List<AtlasObjectId> objectIds) throws AtlasBaseException {
        if (CollectionUtils.isEmpty(objectIds)) {
            throw new AtlasBaseException(AtlasErrorCode.INVALID_PARAMETERS);
        }

        EntityMutationResponse ret = new EntityMutationResponse();
        Collection<AtlasVertex> deletionCandidates = new ArrayList<>();
        try {
            for (AtlasObjectId objectId : objectIds) {
                if (StringUtils.isEmpty(objectId.getTypeName())) {
                    throw new AtlasBaseException(AtlasErrorCode.INVALID_PARAMETERS, "typeName not specified");
                }

                if (MapUtils.isEmpty(objectId.getUniqueAttributes())) {
                    throw new AtlasBaseException(AtlasErrorCode.INVALID_PARAMETERS, "uniqueAttributes not specified");
                }

                AtlasEntityType entityType = typeRegistry.getEntityTypeByName(objectId.getTypeName());

                if (entityType == null) {
                    throw new AtlasBaseException(AtlasErrorCode.TYPE_NAME_INVALID, TypeCategory.ENTITY.name(), objectId.getTypeName());
                }

                AtlasVertex vertex = AtlasGraphUtilsV2.findByUniqueAttributes(graph, entityType, objectId.getUniqueAttributes());

                if (vertex != null) {
                    AtlasEntityHeader entityHeader = entityRetriever.toAtlasEntityHeaderWithClassifications(vertex);

                    AtlasAuthorizationUtils.verifyDeleteEntityAccess(typeRegistry, entityHeader,
                            "delete entity: typeName=" + entityType.getTypeName() + ", uniqueAttributes=" + objectId.getUniqueAttributes());

                    deletionCandidates.add(vertex);
                } else {
                    if (LOG.isDebugEnabled()) {
                        // Entity does not exist - treat as non-error, since the caller
                        // wanted to delete the entity and it's already gone.
                        LOG.debug("Deletion request ignored for non-existent entity with uniqueAttributes " + objectId.getUniqueAttributes());
                    }
                }
            }

            ret = deleteVertices(deletionCandidates);

            if (ret.getDeletedEntities() != null)
                processTermEntityDeletion(ret.getDeletedEntities());
            // Notify the change listeners
            entityChangeNotifier.onEntitiesMutated(ret, false);
            atlasRelationshipStore.onRelationshipsMutated(RequestContext.get().getRelationshipMutationMap());

        } catch (Exception e) {
            LOG.error("Failed to delete objects:{}", objectIds.stream().map(AtlasObjectId::getUniqueAttributes).collect(Collectors.toList()), e);
            throw new AtlasBaseException(e);
        }
        return ret;
    }

    private void processTermEntityDeletion(List<AtlasEntityHeader> deletedEntities) throws AtlasBaseException{
        for(AtlasEntityHeader entity:deletedEntities){
            if(ATLAS_GLOSSARY_TERM_ENTITY_TYPE.equals(entity.getTypeName())){

                String termQualifiedName    = entity.getAttribute(QUALIFIED_NAME).toString();
                String termName             = entity.getAttribute(NAME).toString();
                String guid                 = entity.getGuid();
                Boolean isHardDelete        = DeleteType.HARD.name().equals(entity.getDeleteHandler());

                if(checkEntityTermAssociation(termQualifiedName)){
                    if(DEFERRED_ACTION_ENABLED && taskManagement!=null){
                        createAndQueueTask(termName, termQualifiedName, guid, isHardDelete);
                    }else{
                        updateMeaningsNamesInEntitiesOnTermDelete(termName, termQualifiedName, guid);
                    }
                }
            }
        }
    }

    private boolean checkEntityTermAssociation(String termQName) throws AtlasBaseException{
        List<AtlasEntityHeader> entityHeader;

        try {
            entityHeader = discovery.searchUsingTermQualifiedName(0, 1, termQName,null, null);
        } catch (AtlasBaseException e) {
            throw e;
        }
        Boolean hasEntityAssociation = entityHeader != null ? true : false;

        return hasEntityAssociation;
    }

    public void updateMeaningsNamesInEntitiesOnTermDelete(String termName, String termQName, String termGuid) throws AtlasBaseException {
        int from = 0;

        Set<String> attributes = new HashSet<String>(){{
            add(ATTR_MEANINGS);
        }};
        Set<String> relationAttributes = new HashSet<String>(){{
            add(STATE_PROPERTY_KEY);
            add(NAME);
        }};

        while (true) {
            List<AtlasEntityHeader> entityHeaders = discovery.searchUsingTermQualifiedName(from, ELASTICSEARCH_PAGINATION_SIZE,
                    termQName, attributes, relationAttributes);

            if (entityHeaders == null)
                break;

            for (AtlasEntityHeader entityHeader : entityHeaders) {
                List<AtlasObjectId> meanings = (List<AtlasObjectId>) entityHeader.getAttribute(ATTR_MEANINGS);

                String updatedMeaningsText = meanings.stream()
                        .filter(x -> !termGuid.equals(x.getGuid()))
                        .filter(x -> ACTIVE.name().equals(x.getAttributes().get(STATE_PROPERTY_KEY)))
                        .map(x -> x.getAttributes().get(NAME).toString())
                        .collect(Collectors.joining(","));


                AtlasVertex entityVertex = AtlasGraphUtilsV2.findByGuid(entityHeader.getGuid());
                AtlasGraphUtilsV2.removeItemFromListPropertyValue(entityVertex, MEANINGS_PROPERTY_KEY, termQName);
                AtlasGraphUtilsV2.setEncodedProperty(entityVertex, MEANINGS_TEXT_PROPERTY_KEY, updatedMeaningsText);
                AtlasGraphUtilsV2.removeItemFromListPropertyValue(entityVertex, MEANING_NAMES_PROPERTY_KEY, termName);
            }
            from += ELASTICSEARCH_PAGINATION_SIZE;

            if (entityHeaders.size() < ELASTICSEARCH_PAGINATION_SIZE)
                break;
        }

    }

    public void createAndQueueTask(String termName, String termQName, String termGuid, Boolean isHardDelete){
        String taskType = isHardDelete ? UPDATE_ENTITY_MEANINGS_ON_TERM_HARD_DELETE : UPDATE_ENTITY_MEANINGS_ON_TERM_SOFT_DELETE;
        String currentUser = RequestContext.getCurrentUser();
        Map<String, Object> taskParams = MeaningsTask.toParameters(termName, termQName, termGuid);
        AtlasTask task = taskManagement.createTask(taskType, currentUser, taskParams);

        if(!isHardDelete){
            AtlasVertex termVertex = AtlasGraphUtilsV2.findByGuid(termGuid);
            AtlasGraphUtilsV2.addEncodedProperty(termVertex, PENDING_TASKS_PROPERTY_KEY, task.getGuid());
        }

        RequestContext.get().queueTask(task);
    }


    @Override
    @GraphTransaction
    public String getGuidByUniqueAttributes(AtlasEntityType entityType, Map<String, Object> uniqAttributes) throws AtlasBaseException{
        return AtlasGraphUtilsV2.getGuidByUniqueAttributes(graph, entityType, uniqAttributes);
    }

    @Override
    @GraphTransaction
    public void addClassifications(final String guid, final List<AtlasClassification> classifications) throws AtlasBaseException {
        if (LOG.isDebugEnabled()) {
            LOG.debug("Adding classifications={} to entity={}", classifications, guid);
        }

        if (StringUtils.isEmpty(guid)) {
            throw new AtlasBaseException(AtlasErrorCode.INVALID_PARAMETERS, "Guid(s) not specified");
        }

        if (CollectionUtils.isEmpty(classifications)) {
            throw new AtlasBaseException(AtlasErrorCode.INVALID_PARAMETERS, "classifications(s) not specified");
        }

        GraphTransactionInterceptor.lockObjectAndReleasePostCommit(guid);

        AtlasVertex entityVertex = AtlasGraphUtilsV2.findByGuid(graph, guid);

        if (entityVertex == null) {
            throw new AtlasBaseException(AtlasErrorCode.INSTANCE_GUID_NOT_FOUND, guid);
        }

        AtlasEntityHeader entityHeader = entityRetriever.toAtlasEntityHeaderWithClassifications(entityVertex);

        for (AtlasClassification classification : classifications) {
            AtlasAuthorizationUtils.verifyAccess(new AtlasEntityAccessRequest(typeRegistry, AtlasPrivilege.ENTITY_ADD_CLASSIFICATION, entityHeader, classification),
                                                 "add classification: guid=", guid, ", classification=", classification.getTypeName());
        }

        EntityMutationContext context = new EntityMutationContext();

        context.cacheEntity(guid, entityVertex, typeRegistry.getEntityTypeByName(entityHeader.getTypeName()));


        for (AtlasClassification classification : classifications) {
            validateAndNormalize(classification);
        }

        // validate if entity, not already associated with classifications
        validateEntityAssociations(guid, classifications);

        entityGraphMapper.addClassifications(context, guid, classifications);
    }

    @Override
    @GraphTransaction
    public void updateClassifications(String guid, List<AtlasClassification> classifications) throws AtlasBaseException {
        if (LOG.isDebugEnabled()) {
            LOG.debug("Updating classifications={} for entity={}", classifications, guid);
        }

        AtlasPerfTracer perf = null;

        if (AtlasPerfTracer.isPerfTraceEnabled(PERF_LOG)) {
            AtlasPerfTracer.getPerfTracer(PERF_LOG, "AtlasEntityStoreV2.updateClassification()");
        }

        if (StringUtils.isEmpty(guid)) {
            throw new AtlasBaseException(AtlasErrorCode.INVALID_PARAMETERS, "Guid not specified");
        }

        if (CollectionUtils.isEmpty(classifications)) {
            throw new AtlasBaseException(AtlasErrorCode.INVALID_PARAMETERS, "classifications(s) not specified");
        }

        GraphTransactionInterceptor.lockObjectAndReleasePostCommit(guid);

        AtlasVertex entityVertex = AtlasGraphUtilsV2.findByGuid(graph, guid);

        if (entityVertex == null) {
            throw new AtlasBaseException(AtlasErrorCode.INSTANCE_GUID_NOT_FOUND, guid);
        }

        AtlasEntityHeader entityHeader = entityRetriever.toAtlasEntityHeaderWithClassifications(entityVertex);

        for (AtlasClassification classification : classifications) {
            AtlasAuthorizationUtils.verifyAccess(new AtlasEntityAccessRequest(typeRegistry, AtlasPrivilege.ENTITY_UPDATE_CLASSIFICATION, entityHeader, classification), "update classification: guid=", guid, ", classification=", classification.getTypeName());
        }

        EntityMutationContext context = new EntityMutationContext();

        context.cacheEntity(guid, entityVertex, typeRegistry.getEntityTypeByName(entityHeader.getTypeName()));


        for (AtlasClassification classification : classifications) {
            validateAndNormalize(classification);
        }

        entityGraphMapper.updateClassifications(context, guid, classifications);

        AtlasPerfTracer.log(perf);
    }

    @Override
    @GraphTransaction
    public void addClassification(final List<String> guids, final AtlasClassification classification) throws AtlasBaseException {
        if (LOG.isDebugEnabled()) {
            LOG.debug("Adding classification={} to entities={}", classification, guids);
        }

        if (CollectionUtils.isEmpty(guids)) {
            throw new AtlasBaseException(AtlasErrorCode.INVALID_PARAMETERS, "Guid(s) not specified");
        }

        if (classification == null) {
            throw new AtlasBaseException(AtlasErrorCode.INVALID_PARAMETERS, "classification not specified");
        }

        validateAndNormalize(classification);

        EntityMutationContext     context         = new EntityMutationContext();
        List<AtlasClassification> classifications = Collections.singletonList(classification);
        List<String>              validGuids      =  new ArrayList<>();

        GraphTransactionInterceptor.lockObjectAndReleasePostCommit(guids);

        for (String guid : guids) {
            try {
                AtlasVertex entityVertex = AtlasGraphUtilsV2.findByGuid(graph, guid);

                if (entityVertex == null) {
                    throw new AtlasBaseException(AtlasErrorCode.INSTANCE_GUID_NOT_FOUND, guid);
                }

                AtlasEntityHeader entityHeader = entityRetriever.toAtlasEntityHeaderWithClassifications(entityVertex);

                AtlasAuthorizationUtils.verifyAccess(new AtlasEntityAccessRequest(typeRegistry, AtlasPrivilege.ENTITY_ADD_CLASSIFICATION, entityHeader, classification),
                        "add classification: guid=", guid, ", classification=", classification.getTypeName());

                validateEntityAssociations(guid, classifications);

                validGuids.add(guid);
                context.cacheEntity(guid, entityVertex, typeRegistry.getEntityTypeByName(entityHeader.getTypeName()));
            } catch (AtlasBaseException abe) {
                if (RequestContext.get().isSkipFailedEntities()) {
                    if (LOG.isDebugEnabled()) {
                        LOG.debug("addClassification(): ignoring failure for entity {}: error code={}, message={}", guid, abe.getAtlasErrorCode(), abe.getMessage());
                    }

                    continue;
                }

                throw abe;
            }
        }

        for (String guid : validGuids) {
            entityGraphMapper.addClassifications(context, guid, classifications);
        }
    }

    @Override
    @GraphTransaction
    public void deleteClassification(final String guid, final String classificationName) throws AtlasBaseException {
        deleteClassification(guid, classificationName, null);
    }

    @Override
    @GraphTransaction
    public void deleteClassification(final String guid, final String classificationName, final String associatedEntityGuid) throws AtlasBaseException {
        if (StringUtils.isEmpty(guid)) {
            throw new AtlasBaseException(AtlasErrorCode.INVALID_PARAMETERS, "Guid(s) not specified");
        }
        if (StringUtils.isEmpty(classificationName)) {
            throw new AtlasBaseException(AtlasErrorCode.INVALID_PARAMETERS, "classifications not specified");
        }

        GraphTransactionInterceptor.lockObjectAndReleasePostCommit(guid);

        AtlasEntityHeader entityHeader = entityRetriever.toAtlasEntityHeaderWithClassifications(guid);

        // verify authorization only for removal of directly associated classification and not propagated one.
        if (StringUtils.isEmpty(associatedEntityGuid) || guid.equals(associatedEntityGuid)) {
            AtlasAuthorizationUtils.verifyAccess(new AtlasEntityAccessRequest(typeRegistry, AtlasPrivilege.ENTITY_REMOVE_CLASSIFICATION,
                            entityHeader, new AtlasClassification(classificationName)),
                    "remove classification: guid=", guid, ", classification=", classificationName);
        }

        if (LOG.isDebugEnabled()) {
            LOG.debug("Deleting classification={} from entity={}", classificationName, guid);
        }


        entityGraphMapper.deleteClassification(guid, classificationName, associatedEntityGuid);
    }


    @GraphTransaction
    public List<AtlasClassification> retrieveClassifications(String guid) throws AtlasBaseException {
        if (LOG.isDebugEnabled()) {
            LOG.debug("Retriving classifications for entity={}", guid);
        }

        AtlasEntityHeader entityHeader = entityRetriever.toAtlasEntityHeaderWithClassifications(guid);

        return entityHeader.getClassifications();
    }


    @Override
    @GraphTransaction
    public List<AtlasClassification> getClassifications(String guid) throws AtlasBaseException {
        if (LOG.isDebugEnabled()) {
            LOG.debug("Getting classifications for entity={}", guid);
        }

        AtlasEntityHeader entityHeader = entityRetriever.toAtlasEntityHeaderWithClassifications(guid);

        AtlasAuthorizationUtils.verifyAccess(new AtlasEntityAccessRequest(typeRegistry, AtlasPrivilege.ENTITY_READ, entityHeader), "get classifications: guid=", guid);

        return entityHeader.getClassifications();
    }

    @Override
    @GraphTransaction
    public AtlasClassification getClassification(String guid, String classificationName) throws AtlasBaseException {
        if (LOG.isDebugEnabled()) {
            LOG.debug("Getting classifications for entities={}", guid);
        }

        AtlasClassification ret          = null;
        AtlasEntityHeader   entityHeader = entityRetriever.toAtlasEntityHeaderWithClassifications(guid);

        if (CollectionUtils.isNotEmpty(entityHeader.getClassifications())) {
            AtlasAuthorizationUtils.verifyAccess(new AtlasEntityAccessRequest(typeRegistry, AtlasPrivilege.ENTITY_READ, entityHeader), "get classification: guid=", guid, ", classification=", classificationName);

            for (AtlasClassification classification : entityHeader.getClassifications()) {
                if (!StringUtils.equalsIgnoreCase(classification.getTypeName(), classificationName)) {
                    continue;
                }

                if (StringUtils.isEmpty(classification.getEntityGuid()) || StringUtils.equalsIgnoreCase(classification.getEntityGuid(), guid)) {
                    ret = classification;
                    break;
                } else if (ret == null) {
                    ret = classification;
                }
            }
        }

        if (ret == null) {
            throw new AtlasBaseException(AtlasErrorCode.CLASSIFICATION_NOT_FOUND, classificationName);
        }

        return ret;
    }

    @Override
    @GraphTransaction
    public void setClassifications(AtlasEntityHeaders entityHeaders) throws AtlasBaseException {
        ClassificationAssociator.Updater associator = new ClassificationAssociator.Updater(graph, typeRegistry, this);
        associator.setClassifications(entityHeaders.getGuidHeaderMap());
    }

    @Override
    @GraphTransaction
    public void addOrUpdateBusinessAttributesByDisplayName(String guid, Map<String, Map<String, Object>> businessAttrbutes, boolean isOverwrite) throws AtlasBaseException {
        if (LOG.isDebugEnabled()) {
            LOG.debug("==> addOrUpdateBusinessAttributesByDisplayName(guid={}, businessAttributes={}, isOverwrite={})", guid, businessAttrbutes, isOverwrite);
        }

        if (StringUtils.isEmpty(guid)) {
            throw new AtlasBaseException(AtlasErrorCode.INVALID_PARAMETERS, "guid is null/empty");
        }

        if (MapUtils.isEmpty(businessAttrbutes)) {
            throw new AtlasBaseException(AtlasErrorCode.INVALID_PARAMETERS, "businessAttributes is null/empty");
        }

        AtlasVertex entityVertex = AtlasGraphUtilsV2.findByGuid(graph, guid);

        if (entityVertex == null) {
            throw new AtlasBaseException(AtlasErrorCode.INSTANCE_GUID_NOT_FOUND, guid);
        }

        String                           typeName                            = getTypeName(entityVertex);
        AtlasEntityType                  entityType                          = typeRegistry.getEntityTypeByName(typeName);
        Map<String, Map<String, AtlasBusinessAttribute>> entityBMs           = entityType.getBusinessAttributes();
        Map<String, Map<String, Object>> finalBMAttributes                   = new HashMap<>();

        MetricRecorder metric = RequestContext.get().startMetricRecord("preProcessDisplayNames");
        for (Map.Entry<String, Map<String, Object>> bm : businessAttrbutes.entrySet()) {
            Map<String, AtlasBusinessAttribute> enitytBM = entityBMs.get(bm.getKey());

            AtlasBusinessMetadataType bmType = null;
            if (enitytBM == null) {
                //search BM type by displayName
                try {
                    bmType = typeRegistry.getBusinessMetadataTypeByDisplayName(bm.getKey());
                } catch (NoSuchElementException nse) {
                    throw new AtlasBaseException(AtlasErrorCode.BAD_REQUEST, String.format("No BM type found with displayName %s", bm.getKey()));
                }
            } else {
                bmType = typeRegistry.getBusinessMetadataTypeByName(bm.getKey());
            }

            //check & validate attributes
            Map <String, Object> attributes = new HashMap<>();
            for (Map.Entry<String, Object> incomingAttrs : bm.getValue().entrySet()) {
                AtlasAttribute atlasAttribute = bmType.getAllAttributes().get(incomingAttrs.getKey());

                if (atlasAttribute == null) { //attribute is having displayName find attribute name
                    try {
                        atlasAttribute = bmType.getAllAttributes().values().stream().filter(x -> incomingAttrs.getKey().equals(x.getAttributeDef().getDisplayName())).findFirst().get();
                    } catch (NoSuchElementException nse) {
                        String message = String.format("No attribute found with displayName %s for BM attribute %s",
                                incomingAttrs.getKey(), bmType.getTypeName());
                        throw new AtlasBaseException(AtlasErrorCode.BAD_REQUEST, message);
                    }
                }
                attributes.put(atlasAttribute.getAttributeDef().getName(), bm.getValue().get(incomingAttrs.getKey()));
            }
            finalBMAttributes.put(bmType.getTypeName(), attributes);
        }
        RequestContext.get().endMetricRecord(metric);

        addOrUpdateBusinessAttributes(guid, finalBMAttributes, isOverwrite);
    }

    @Override
    @GraphTransaction
    public void addOrUpdateBusinessAttributes(String guid, Map<String, Map<String, Object>> businessAttrbutes, boolean isOverwrite) throws AtlasBaseException {
        if (LOG.isDebugEnabled()) {

            LOG.debug("==> addOrUpdateBusinessAttributes(guid={}, businessAttributes={}, isOverwrite={})", guid, businessAttrbutes, isOverwrite);
        }

        entityGraphMapper.addOrUpdateBusinessAttributes(guid, businessAttrbutes, isOverwrite);

        if (LOG.isDebugEnabled()) {
            LOG.debug("<== addOrUpdateBusinessAttributes(guid={}, businessAttributes={}, isOverwrite={})", guid, businessAttrbutes, isOverwrite);
        }
    }

    @Override
    @GraphTransaction
    public void removeBusinessAttributes(String guid, Map<String, Map<String, Object>> businessAttributes) throws AtlasBaseException {
        if (LOG.isDebugEnabled()) {
            LOG.debug("==> removeBusinessAttributes(guid={}, businessAttributes={})", guid, businessAttributes);
        }

        if (StringUtils.isEmpty(guid)) {
            throw new AtlasBaseException(AtlasErrorCode.INVALID_PARAMETERS, "guid is null/empty");
        }

        if (MapUtils.isEmpty(businessAttributes)) {
            throw new AtlasBaseException(AtlasErrorCode.INVALID_PARAMETERS, "businessAttributes is null/empty");
        }

        AtlasVertex entityVertex = AtlasGraphUtilsV2.findByGuid(graph, guid);

        if (entityVertex == null) {
            throw new AtlasBaseException(AtlasErrorCode.INSTANCE_GUID_NOT_FOUND, guid);
        }

        String                          typeName       = getTypeName(entityVertex);
        AtlasEntityType                 entityType     = typeRegistry.getEntityTypeByName(typeName);

        entityGraphMapper.removeBusinessAttributes(entityVertex, entityType, businessAttributes);

        if (LOG.isDebugEnabled()) {
            LOG.debug("<== removeBusinessAttributes(guid={}, businessAttributes={})", guid, businessAttributes);
        }
    }

    @Override
    @GraphTransaction
    public void setLabels(String guid, Set<String> labels) throws AtlasBaseException {
        if (LOG.isDebugEnabled()) {
            LOG.debug("==> setLabels()");
        }

        if (StringUtils.isEmpty(guid)) {
            throw new AtlasBaseException(AtlasErrorCode.INVALID_PARAMETERS, "guid is null/empty");
        }

        AtlasVertex entityVertex = AtlasGraphUtilsV2.findByGuid(graph, guid);

        if (entityVertex == null) {
            throw new AtlasBaseException(AtlasErrorCode.INSTANCE_GUID_NOT_FOUND, guid);
        }

        validateLabels(labels);

        AtlasEntityHeader entityHeader  = entityRetriever.toAtlasEntityHeaderWithClassifications(entityVertex);
        Set<String>       addedLabels   = Collections.emptySet();
        Set<String>       removedLabels = Collections.emptySet();

        if (CollectionUtils.isEmpty(entityHeader.getLabels())) {
            addedLabels = labels;
        } else if (CollectionUtils.isEmpty(labels)) {
            removedLabels = entityHeader.getLabels();
        } else {
            addedLabels   = new HashSet<String>(CollectionUtils.subtract(labels, entityHeader.getLabels()));
            removedLabels = new HashSet<String>(CollectionUtils.subtract(entityHeader.getLabels(), labels));
        }

        if (addedLabels != null) {
            AtlasEntityAccessRequestBuilder requestBuilder = new AtlasEntityAccessRequestBuilder(typeRegistry, AtlasPrivilege.ENTITY_ADD_LABEL, entityHeader);

            for (String label : addedLabels) {
                requestBuilder.setLabel(label);

                AtlasAuthorizationUtils.verifyAccess(requestBuilder.build(), "add label: guid=", guid, ", label=", label);
            }
        }

        if (removedLabels != null) {
            AtlasEntityAccessRequestBuilder requestBuilder = new AtlasEntityAccessRequestBuilder(typeRegistry, AtlasPrivilege.ENTITY_REMOVE_LABEL, entityHeader);

            for (String label : removedLabels) {
                requestBuilder.setLabel(label);

                AtlasAuthorizationUtils.verifyAccess(requestBuilder.build(), "remove label: guid=", guid, ", label=", label);
            }
        }

        entityGraphMapper.setLabels(entityVertex, labels);

        if (LOG.isDebugEnabled()) {
            LOG.debug("<== setLabels()");
        }
    }

    @Override
    @GraphTransaction
    public void removeLabels(String guid, Set<String> labels) throws AtlasBaseException {
        if (LOG.isDebugEnabled()) {
            LOG.debug("==> removeLabels()");
        }

        if (StringUtils.isEmpty(guid)) {
            throw new AtlasBaseException(AtlasErrorCode.INVALID_PARAMETERS, "guid is null/empty");
        }

        if (CollectionUtils.isEmpty(labels)) {
            throw new AtlasBaseException(AtlasErrorCode.INVALID_PARAMETERS, "labels is null/empty");
        }

        AtlasVertex entityVertex = AtlasGraphUtilsV2.findByGuid(graph, guid);

        if (entityVertex == null) {
            throw new AtlasBaseException(AtlasErrorCode.INSTANCE_GUID_NOT_FOUND, guid);
        }

        AtlasEntityHeader               entityHeader   = entityRetriever.toAtlasEntityHeaderWithClassifications(entityVertex);
        AtlasEntityAccessRequestBuilder requestBuilder = new AtlasEntityAccessRequestBuilder(typeRegistry, AtlasPrivilege.ENTITY_REMOVE_LABEL, entityHeader);

        for (String label : labels) {
            requestBuilder.setLabel(label);

            AtlasAuthorizationUtils.verifyAccess(requestBuilder.build(), "remove label: guid=", guid, ", label=", label);
        }

        validateLabels(labels);

        entityGraphMapper.removeLabels(entityVertex, labels);

        if (LOG.isDebugEnabled()) {
            LOG.debug("<== removeLabels()");
        }
    }

    @Override
    @GraphTransaction
    public void addLabels(String guid, Set<String> labels) throws AtlasBaseException {
        if (LOG.isDebugEnabled()) {
            LOG.debug("==> addLabels()");
        }

        if (StringUtils.isEmpty(guid)) {
            throw new AtlasBaseException(AtlasErrorCode.INVALID_PARAMETERS, "guid is null/empty");
        }

        if (CollectionUtils.isEmpty(labels)) {
            throw new AtlasBaseException(AtlasErrorCode.INVALID_PARAMETERS, "labels is null/empty");
        }

        AtlasVertex entityVertex = AtlasGraphUtilsV2.findByGuid(graph, guid);

        if (entityVertex == null) {
            throw new AtlasBaseException(AtlasErrorCode.INSTANCE_GUID_NOT_FOUND, guid);
        }

        AtlasEntityHeader               entityHeader   = entityRetriever.toAtlasEntityHeaderWithClassifications(entityVertex);
        AtlasEntityAccessRequestBuilder requestBuilder = new AtlasEntityAccessRequestBuilder(typeRegistry, AtlasPrivilege.ENTITY_ADD_LABEL, entityHeader);

        for (String label : labels) {
            requestBuilder.setLabel(label);

            AtlasAuthorizationUtils.verifyAccess(requestBuilder.build(), "add/update label: guid=", guid, ", label=", label);
        }

        validateLabels(labels);

        entityGraphMapper.addLabels(entityVertex, labels);

        if (LOG.isDebugEnabled()) {
            LOG.debug("<== addLabels()");
        }
    }

    private EntityMutationResponse createOrUpdate(EntityStream entityStream, boolean isPartialUpdate, boolean replaceClassifications, boolean replaceBusinessAttributes, boolean isOverwriteBusinessAttribute) throws AtlasBaseException {
        if (LOG.isDebugEnabled()) {
            LOG.debug("==> createOrUpdate()");
        }

        if (entityStream == null || !entityStream.hasNext()) {
            throw new AtlasBaseException(AtlasErrorCode.INVALID_PARAMETERS, "no entities to create/update.");
        }

        AtlasPerfTracer perf = null;

        if (AtlasPerfTracer.isPerfTraceEnabled(PERF_LOG)) {
            perf = AtlasPerfTracer.getPerfTracer(PERF_LOG, "createOrUpdate()");
        }

        MetricRecorder metric = RequestContext.get().startMetricRecord("createOrUpdate");

        try {
            final EntityMutationContext context = preCreateOrUpdate(entityStream, entityGraphMapper, isPartialUpdate);

            // Check if authorized to create entities
            if (!RequestContext.get().isImportInProgress() && !RequestContext.get().isPoliciesBootstrappingInProgress()) {
                for (AtlasEntity entity : context.getCreatedEntities()) {
                    if (!PreProcessor.skipInitialAuthCheckTypes.contains(entity.getTypeName())) {
                        AtlasAuthorizationUtils.verifyAccess(new AtlasEntityAccessRequest(typeRegistry, AtlasPrivilege.ENTITY_CREATE, new AtlasEntityHeader(entity)),
                                "create entity: type=", entity.getTypeName());
                    }
                }
            }

            // for existing entities, skip update if incoming entity doesn't have any change
            if (CollectionUtils.isNotEmpty(context.getUpdatedEntities())) {
                MetricRecorder checkForUnchangedEntities = RequestContext.get().startMetricRecord("checkForUnchangedEntities");

                List<AtlasEntity>     entitiesToSkipUpdate = new ArrayList<>();
                AtlasEntityComparator entityComparator     = new AtlasEntityComparator(typeRegistry, entityRetriever, context.getGuidAssignments(), !replaceClassifications, !replaceBusinessAttributes);
                RequestContext        reqContext           = RequestContext.get();

                for (AtlasEntity entity : context.getUpdatedEntities()) {
                    if (entity.getStatus() == AtlasEntity.Status.DELETED) {// entity status could be updated during import
                        continue;
                    }

                    AtlasVertex           storedVertex = context.getVertex(entity.getGuid());
                    AtlasEntityDiffResult diffResult   = entityComparator.getDiffResult(entity, storedVertex, !storeDifferentialAudits);

                    if (diffResult.hasDifference()) {
                        if (storeDifferentialAudits) {
                            diffResult.getDiffEntity().setGuid(entity.getGuid());
                            reqContext.cacheDifferentialEntity(diffResult.getDiffEntity());
                        }

                        if (diffResult.hasDifferenceOnlyInCustomAttributes()) {
                            reqContext.recordEntityWithCustomAttributeUpdate(entity.getGuid());
                        }

                        if (diffResult.hasDifferenceOnlyInBusinessAttributes()) {
                            reqContext.recordEntityWithBusinessAttributeUpdate(entity.getGuid());
                        }
                    } else {
                        if (LOG.isDebugEnabled()) {
                            LOG.debug("skipping unchanged entity: {}", entity);
                        }

                        entitiesToSkipUpdate.add(entity);
                        reqContext.recordEntityToSkip(entity.getGuid());
                    }
                }

                if (entitiesToSkipUpdate.size() > 0) {
                    // remove entitiesToSkipUpdate from EntityMutationContext
                    context.getUpdatedEntities().removeAll(entitiesToSkipUpdate);
                }

                // Check if authorized to update entities
                if (!reqContext.isImportInProgress()) {
                    for (AtlasEntity entity : context.getUpdatedEntities()) {
                        AtlasEntityHeader entityHeaderWithClassifications = entityRetriever.toAtlasEntityHeaderWithClassifications(entity.getGuid());
                        AtlasEntityHeader entityHeader = new AtlasEntityHeader(entity);

                        if(CollectionUtils.isNotEmpty(entityHeaderWithClassifications.getClassifications())) {
                            entityHeader.setClassifications(entityHeaderWithClassifications.getClassifications());
                        }

                        AtlasEntity diffEntity = reqContext.getDifferentialEntity(entity.getGuid());
                        boolean skipAuthBaseConditions = diffEntity != null && MapUtils.isEmpty(diffEntity.getCustomAttributes()) && MapUtils.isEmpty(diffEntity.getBusinessAttributes()) && CollectionUtils.isEmpty(diffEntity.getClassifications()) && CollectionUtils.isEmpty(diffEntity.getLabels());
                        boolean skipAuthMeaningsUpdate = diffEntity != null && MapUtils.isNotEmpty(diffEntity.getRelationshipAttributes()) && diffEntity.getRelationshipAttributes().containsKey("meanings") && diffEntity.getRelationshipAttributes().size() == 1 && MapUtils.isEmpty(diffEntity.getAttributes());
                        boolean skipAuthStarredDetailsUpdate = diffEntity != null && MapUtils.isEmpty(diffEntity.getRelationshipAttributes()) && MapUtils.isNotEmpty(diffEntity.getAttributes()) && diffEntity.getAttributes().size() == 3 && diffEntity.getAttributes().containsKey(ATTR_STARRED_BY) && diffEntity.getAttributes().containsKey(ATTR_STARRED_COUNT) && diffEntity.getAttributes().containsKey(ATTR_STARRED_DETAILS_LIST);
                        if (skipAuthBaseConditions && (skipAuthMeaningsUpdate || skipAuthStarredDetailsUpdate)) {
                            //do nothing, only diff is relationshipAttributes.meanings, allow update
<<<<<<< HEAD
                        }
                        else {
                            AtlasEntityAccessRequest accessRequest = new AtlasEntityAccessRequest(typeRegistry, AtlasPrivilege.ENTITY_UPDATE, entityHeader);
                            AtlasAuthorizationUtils.verifyAccess(accessRequest, "update entity: type=", entity.getTypeName());
=======
                        } else {
                            AtlasAuthorizationUtils.verifyUpdateEntityAccess(typeRegistry, entityHeader,"update entity: type=" + entity.getTypeName());
>>>>>>> 5249c870
                        }
                    }
                }

                reqContext.endMetricRecord(checkForUnchangedEntities);
            }

            executePreProcessor(context);

            EntityMutationResponse ret = entityGraphMapper.mapAttributesAndClassifications(context, isPartialUpdate,
                    replaceClassifications, replaceBusinessAttributes, isOverwriteBusinessAttribute);

            ret.setGuidAssignments(context.getGuidAssignments());


            // Notify the change listeners
            entityChangeNotifier.onEntitiesMutated(ret, RequestContext.get().isImportInProgress());
            atlasRelationshipStore.onRelationshipsMutated(RequestContext.get().getRelationshipMutationMap());
            if (LOG.isDebugEnabled()) {
                LOG.debug("<== createOrUpdate()");
            }

            return ret;
        } finally {
            RequestContext.get().endMetricRecord(metric);

            AtlasPerfTracer.log(perf);
        }
    }

    private void executePreProcessor(EntityMutationContext context) throws AtlasBaseException {
        AtlasEntityType entityType;
        PreProcessor preProcessor;

        List<AtlasEntity> copyOfCreated = new ArrayList<>(context.getCreatedEntities());
        for (int i = 0; i < copyOfCreated.size() ; i++) {
            AtlasEntity entity = ((List<AtlasEntity>) context.getCreatedEntities()).get(i);
            entityType = context.getType(entity.getGuid());
            preProcessor = getPreProcessor(entityType.getTypeName());

            if (preProcessor != null) {
                preProcessor.processAttributes(entity, context, CREATE);
            }
        }

        List<AtlasEntity> copyOfUpdated = new ArrayList<>(context.getUpdatedEntities());
        for (int i = 0; i < copyOfUpdated.size() ; i++) {
            AtlasEntity entity = ((List<AtlasEntity>) context.getUpdatedEntities()).get(i);
            entityType = context.getType(entity.getGuid());
            preProcessor = getPreProcessor(entityType.getTypeName());

            if (preProcessor != null) {
                preProcessor.processAttributes(entity, context, UPDATE);
            }
        }
    }

    private EntityMutationContext preCreateOrUpdate(EntityStream entityStream, EntityGraphMapper entityGraphMapper, boolean isPartialUpdate) throws AtlasBaseException {
        MetricRecorder metric = RequestContext.get().startMetricRecord("preCreateOrUpdate");

        EntityGraphDiscovery        graphDiscoverer  = new AtlasEntityGraphDiscoveryV2(graph, typeRegistry, entityStream, entityGraphMapper);
        EntityGraphDiscoveryContext discoveryContext = graphDiscoverer.discoverEntities();
        EntityMutationContext       context          = new EntityMutationContext(discoveryContext);
        RequestContext              requestContext   = RequestContext.get();

        Map<String, String> referencedGuids = discoveryContext.getReferencedGuids();
        for (Map.Entry<String, String> element : referencedGuids.entrySet()) {
            String guid = element.getKey();
            AtlasEntity entity = entityStream.getByGuid(guid);

            if (entity != null) { // entity would be null if guid is not in the stream but referenced by an entity in the stream
                AtlasEntityType entityType = typeRegistry.getEntityTypeByName(entity.getTypeName());

                if (entityType == null) {
                    throw new AtlasBaseException(element.getValue(), AtlasErrorCode.TYPE_NAME_INVALID, TypeCategory.ENTITY.name(), entity.getTypeName());
                }

                compactAttributes(entity, entityType);
                flushAutoUpdateAttributes(entity, entityType);

                AtlasVertex vertex = getResolvedEntityVertex(discoveryContext, entity);

                autoUpdateStarredDetailsAttributes(entity, vertex);

                try {
                    if (vertex != null) {
                        if (!isPartialUpdate) {
                            graphDiscoverer.validateAndNormalize(entity);

                            // change entity 'isInComplete' to 'false' during full update
                            if (isEntityIncomplete(vertex)) {
                                vertex.removeProperty(IS_INCOMPLETE_PROPERTY_KEY);

                                entity.setIsIncomplete(FALSE);
                            }
                        } else {
                            graphDiscoverer.validateAndNormalizeForUpdate(entity);
                        }

                        String guidVertex = AtlasGraphUtilsV2.getIdFromVertex(vertex);

                        if (!StringUtils.equals(guidVertex, guid)) { // if entity was found by unique attribute
                            entity.setGuid(guidVertex);

                            requestContext.recordEntityGuidUpdate(entity, guid);
                        }

                        context.addUpdated(guid, entity, entityType, vertex);

                    } else {
                        graphDiscoverer.validateAndNormalize(entity);

                        //Create vertices which do not exist in the repository
                        if (RequestContext.get().isImportInProgress() && AtlasTypeUtil.isAssignedGuid(entity.getGuid())) {
                            vertex = entityGraphMapper.createVertexWithGuid(entity, entity.getGuid());
                        } else {
                            vertex = entityGraphMapper.createVertex(entity);
                        }

                        discoveryContext.addResolvedGuid(guid, vertex);

                        discoveryContext.addResolvedIdByUniqAttribs(getAtlasObjectId(entity), vertex);

                        String generatedGuid = AtlasGraphUtilsV2.getIdFromVertex(vertex);

                        entity.setGuid(generatedGuid);

                        requestContext.recordEntityGuidUpdate(entity, guid);

                        context.addCreated(guid, entity, entityType, vertex);
                    }

                } catch (AtlasBaseException exception) {
                    exception.setEntityGuid(element.getValue());
                    throw exception;
                }


                String entityStateValue = (String) entity.getAttribute(STATE_PROPERTY_KEY);
                String entityStatusValue = entity.getStatus() != null ? entity.getStatus().toString() : null;
                String entityActiveKey = Status.ACTIVE.toString();
                boolean isRestoreRequested = ((StringUtils.isNotEmpty(entityStateValue) && entityStateValue.equals(entityActiveKey)) || (StringUtils.isNotEmpty(entityStatusValue) && entityStatusValue.equals(entityActiveKey)));

                if (isRestoreRequested) {
                    Status currStatus = AtlasGraphUtilsV2.getState(vertex);
                    if (currStatus == Status.DELETED) {
                        context.addEntityToRestore(vertex);
                    }
                }

                // during import, update the system attributes
                if (RequestContext.get().isImportInProgress()) {
                    Status newStatus = entity.getStatus();

                    if (newStatus != null) {
                        Status currStatus = AtlasGraphUtilsV2.getState(vertex);

                        if (currStatus == Status.ACTIVE && newStatus == Status.DELETED) {
                            if (LOG.isDebugEnabled()) {
                                LOG.debug("entity-delete via import - guid={}", guid);
                            }

                            context.addEntityToDelete(vertex);
                        } else if (currStatus == Status.DELETED && newStatus == Status.ACTIVE) {
                            LOG.warn("Import is attempting to activate deleted entity (guid={}).", guid);
                            entityGraphMapper.importActivateEntity(vertex, entity);
                            context.addCreated(guid, entity, entityType, vertex);
                        }
                    }

                    entityGraphMapper.updateSystemAttributes(vertex, entity);
                }
            }
        }

        RequestContext.get().endMetricRecord(metric);

        return context;
    }

    private void autoUpdateStarredDetailsAttributes(AtlasEntity entity, AtlasVertex vertex) {

        MetricRecorder metric = RequestContext.get().startMetricRecord("autoUpdateStarredDetailsAttributes");

        Boolean starEntityForUser = entity.getStarred();

        if (starEntityForUser != null) {

            long requestTime = RequestContext.get().getRequestTime();
            String requestUser = RequestContext.get().getUser();

            Set<String> starredBy = new HashSet<>();
            Set<AtlasStruct> starredDetailsList = new HashSet<>();
            int starredCount = 0;

            if (vertex != null) {
                Set<String> vertexStarredBy = vertex.getMultiValuedSetProperty(ATTR_STARRED_BY, String.class);
                if (vertexStarredBy != null) {
                    starredBy = vertexStarredBy;
                }

                Iterable<AtlasEdge> starredDetailsEdges = vertex.getEdges(AtlasEdgeDirection.OUT, "__" + ATTR_STARRED_DETAILS_LIST);
                for (AtlasEdge starredDetailsEdge : starredDetailsEdges) {
                    AtlasVertex starredDetailsVertex = starredDetailsEdge.getInVertex();
                    String assetStarredBy = starredDetailsVertex.getProperty(ATTR_ASSET_STARRED_BY, String.class);
                    Long assetStarredAt = starredDetailsVertex.getProperty(ATTR_ASSET_STARRED_AT, Long.class);
                    AtlasStruct starredDetails = getStarredDetailsStruct(assetStarredBy, assetStarredAt);
                    starredDetailsList.add(starredDetails);
                }

                starredCount = starredBy.size();
            }

            if (starEntityForUser) {
                addUserToStarredAttributes(requestUser, requestTime, starredBy, starredDetailsList);
            } else {
                removeUserFromStarredAttributes(requestUser, starredBy, starredDetailsList);
            }

            // Update entity attributes
            if (starredBy.size() != starredCount) {
                entity.setAttribute(ATTR_STARRED_BY, starredBy);
                entity.setAttribute(ATTR_STARRED_DETAILS_LIST, starredDetailsList);
                entity.setAttribute(ATTR_STARRED_COUNT, starredBy.size());
            }

        }

        RequestContext.get().endMetricRecord(metric);
    }

    private void addUserToStarredAttributes(String requestUser, long requestTime, Set<String> starredBy, Set<AtlasStruct> starredDetailsList) {
        //Check and update starredBy Attribute
        if (!starredBy.contains(requestUser)){
            starredBy.add(requestUser);
        }

        //Check and update starredDetailsList Attribute
        boolean isStarredDetailsListUpdated = false;
        for (AtlasStruct starredDetails : starredDetailsList) {
            String assetStarredBy = (String) starredDetails.getAttribute(ATTR_ASSET_STARRED_BY);
            if (assetStarredBy.equals(requestUser)) {
                starredDetails.setAttribute(ATTR_ASSET_STARRED_AT, requestTime);
                isStarredDetailsListUpdated = true;
                break;
            }
        }
        if (!isStarredDetailsListUpdated) {
            AtlasStruct starredDetails = getStarredDetailsStruct(requestUser, requestTime);
            starredDetailsList.add(starredDetails);
        }
    }

    private void removeUserFromStarredAttributes(String requestUser, Set<String> starredBy, Set<AtlasStruct> starredDetailsList) {
        //Check and update starredBy Attribute
        if (starredBy.contains(requestUser)){
            starredBy.remove(requestUser);
        }

        for (AtlasStruct starredDetails : starredDetailsList) {
            String assetStarredBy = (String) starredDetails.getAttribute(ATTR_ASSET_STARRED_BY);
            if (assetStarredBy.equals(requestUser)) {
                starredDetailsList.remove(starredDetails);
                break;
            }
        }
    }

    private AtlasStruct getStarredDetailsStruct(String assetStarredBy, long assetStarredAt) {
        AtlasStruct starredDetails = new AtlasStruct();
        starredDetails.setTypeName(STRUCT_STARRED_DETAILS);
        starredDetails.setAttribute(ATTR_ASSET_STARRED_BY, assetStarredBy);
        starredDetails.setAttribute(ATTR_ASSET_STARRED_AT, assetStarredAt);
        return starredDetails;
    }

    public PreProcessor getPreProcessor(String typeName) {
        PreProcessor preProcessor = null;

        switch (typeName) {
            case ATLAS_GLOSSARY_ENTITY_TYPE:
                preProcessor = new GlossaryPreProcessor(typeRegistry, entityRetriever);
                break;

            case ATLAS_GLOSSARY_TERM_ENTITY_TYPE:
                preProcessor = new TermPreProcessor(typeRegistry, entityRetriever, graph, taskManagement);
                break;

            case ATLAS_GLOSSARY_CATEGORY_ENTITY_TYPE:
                preProcessor = new CategoryPreProcessor(typeRegistry, entityRetriever);
                break;

            case QUERY_ENTITY_TYPE:
                preProcessor = new QueryPreProcessor(typeRegistry, entityRetriever);
                break;

            case QUERY_FOLDER_ENTITY_TYPE:
                preProcessor = new QueryFolderPreProcessor(typeRegistry, entityRetriever);
                break;

            case COLLECTION_ENTITY_TYPE:
                preProcessor = new QueryCollectionPreProcessor(typeRegistry, discovery, entityRetriever, featureFlagStore, this);
                break;

            case PERSONA_ENTITY_TYPE:
                preProcessor = new PersonaPreProcessor(graph, typeRegistry, entityRetriever, this);
                break;

            case PURPOSE_ENTITY_TYPE:
                preProcessor = new PurposePreProcessor(graph, typeRegistry, entityRetriever, this);
                break;

            case POLICY_ENTITY_TYPE:
                preProcessor = new AuthPolicyPreProcessor(graph, typeRegistry, entityRetriever, featureFlagStore);
                break;

            case CONNECTION_ENTITY_TYPE:
                preProcessor = new ConnectionPreProcessor(graph, discovery, entityRetriever, featureFlagStore, deleteDelegate, this);
                break;

            case LINK_ENTITY_TYPE:
                preProcessor = new LinkPreProcessor(typeRegistry, entityRetriever);
                break;

            case README_ENTITY_TYPE:
                preProcessor = new ReadmePreProcessor(typeRegistry, entityRetriever);
                break;
        }

        return preProcessor;
    }

    private AtlasVertex getResolvedEntityVertex(EntityGraphDiscoveryContext context, AtlasEntity entity) throws AtlasBaseException {
        AtlasObjectId objectId = getAtlasObjectId(entity);
        AtlasVertex   ret      = context.getResolvedEntityVertex(entity.getGuid());

        if (ret != null) {
            context.addResolvedIdByUniqAttribs(objectId, ret);
            if (entity.getLabels() != null) {
                entityGraphMapper.setLabels(ret, entity.getLabels());
            }
        } else {
            ret = context.getResolvedEntityVertex(objectId);

            if (ret != null) {
                context.addResolvedGuid(entity.getGuid(), ret);
            }
        }

        return ret;
    }

    private AtlasObjectId getAtlasObjectId(AtlasEntity entity) {
        AtlasObjectId ret = entityRetriever.toAtlasObjectId(entity);

        if (ret != null && !RequestContext.get().isImportInProgress() && MapUtils.isNotEmpty(ret.getUniqueAttributes())) {
            // if uniqueAttributes is not empty, reset guid to null.
            ret.setGuid(null);
        }

        return ret;
    }

    private EntityMutationResponse deleteVertices(Collection<AtlasVertex> deletionCandidates) throws AtlasBaseException {
        EntityMutationResponse response = new EntityMutationResponse();
        try {
            RequestContext req = RequestContext.get();

            Collection<AtlasVertex> categories = new ArrayList<>();
            Collection<AtlasVertex> others = new ArrayList<>();

            MetricRecorder metric = RequestContext.get().startMetricRecord("filterCategoryVertices");
            for (AtlasVertex vertex : deletionCandidates) {
                String typeName = getTypeName(vertex);

                PreProcessor preProcessor = getPreProcessor(typeName);
                if (preProcessor != null) {
                    preProcessor.processDelete(vertex);
                }

                if (ATLAS_GLOSSARY_CATEGORY_ENTITY_TYPE.equals(typeName)) {
                    categories.add(vertex);
                } else {
                    others.add(vertex);
                }
            }
            RequestContext.get().endMetricRecord(metric);

            if (CollectionUtils.isNotEmpty(categories)) {
                entityGraphMapper.removeAttrForCategoryDelete(categories);
                deleteDelegate.getHandler(DeleteType.HARD).deleteEntities(categories);
            }

            if (CollectionUtils.isNotEmpty(others)) {

                deleteDelegate.getHandler().removeHasLineageOnDelete(others);
                deleteDelegate.getHandler().deleteEntities(others);
            }

            for (AtlasEntityHeader entity : req.getDeletedEntities()) {
                String handler;
                if (ATLAS_GLOSSARY_CATEGORY_ENTITY_TYPE.equals(entity.getTypeName())) {
                    handler = req.getDeleteType().equals(DeleteType.PURGE) ?
                            DeleteType.PURGE.name() : DeleteType.HARD.name();
                } else {
                    handler = RequestContext.get().getDeleteType().name();
                }
                entity.setDeleteHandler(handler);
                entity.setStatus(Status.DELETED);
                response.addEntity(DELETE, entity);
            }

            for (AtlasEntityHeader entity : req.getUpdatedEntities()) {
                response.addEntity(UPDATE, entity);
            }
        } catch (Exception e) {
            LOG.error("Delete vertices request failed", e);
            throw new AtlasBaseException(e);
        }

        return response;
    }

    private EntityMutationResponse restoreVertices(Collection<AtlasVertex> restoreCandidates) throws AtlasBaseException {
        EntityMutationResponse response = new EntityMutationResponse();
        RequestContext         req      = RequestContext.get();

        restoreHandlerV1.restoreEntities(restoreCandidates);

        for (AtlasEntityHeader entity : req.getRestoredEntities()) {
            response.addEntity(UPDATE, entity);
        }

        return response;
    }

    private EntityMutationResponse purgeVertices(Collection<AtlasVertex> purgeCandidates) throws AtlasBaseException {
        EntityMutationResponse response = new EntityMutationResponse();
        RequestContext         req      = RequestContext.get();

        req.setDeleteType(DeleteType.HARD);
        req.setPurgeRequested(true);
        deleteDelegate.getHandler().deleteEntities(purgeCandidates); // this will update req with list of purged entities

        for (AtlasEntityHeader entity : req.getDeletedEntities()) {
            response.addEntity(PURGE, entity);
        }

        return response;
    }

    private void validateAndNormalize(AtlasClassification classification) throws AtlasBaseException {
        AtlasClassificationType type = typeRegistry.getClassificationTypeByName(classification.getTypeName());

        if (type == null) {
            throw new AtlasBaseException(AtlasErrorCode.CLASSIFICATION_NOT_FOUND, classification.getTypeName());
        }

        List<String> messages = new ArrayList<>();

        type.validateValue(classification, classification.getTypeName(), messages);

        if (!messages.isEmpty()) {
            throw new AtlasBaseException(AtlasErrorCode.INVALID_PARAMETERS, messages);
        }

        type.getNormalizedValue(classification);
    }

    /**
     * Validate if classification is not already associated with the entities
     *
     * @param guid            unique entity id
     * @param classifications list of classifications to be associated
     */
    private void validateEntityAssociations(String guid, List<AtlasClassification> classifications) throws AtlasBaseException {
        List<String>    entityClassifications = getClassificationNames(guid);
        String          entityTypeName        = AtlasGraphUtilsV2.getTypeNameFromGuid(graph, guid);
        AtlasEntityType entityType            = typeRegistry.getEntityTypeByName(entityTypeName);
        Set<String> processedTagTypeNames = new HashSet<>();

        List <AtlasClassification> copyList = new ArrayList<>(classifications);
        for (AtlasClassification classification : copyList) {

            if (processedTagTypeNames.contains(classification.getTypeName())){
                classifications.remove(classification);
            } else {
                String newClassification = classification.getTypeName();
                processedTagTypeNames.add(newClassification);

                if (CollectionUtils.isNotEmpty(entityClassifications) && entityClassifications.contains(newClassification)) {
                    throw new AtlasBaseException(AtlasErrorCode.INVALID_PARAMETERS, "entity: " + guid +
                            ", already associated with classification: " + newClassification);
                }

                // for each classification, check whether there are entities it should be restricted to
                AtlasClassificationType classificationType = typeRegistry.getClassificationTypeByName(newClassification);

                if (!classificationType.canApplyToEntityType(entityType)) {
                    throw new AtlasBaseException(AtlasErrorCode.INVALID_ENTITY_FOR_CLASSIFICATION, guid, entityTypeName, newClassification);
                }
            }
        }
    }

    private List<String> getClassificationNames(String guid) throws AtlasBaseException {
        List<String>              ret             = null;
        List<AtlasClassification> classifications = retrieveClassifications(guid);

        if (CollectionUtils.isNotEmpty(classifications)) {
            ret = new ArrayList<>();

            for (AtlasClassification classification : classifications) {
                String entityGuid = classification.getEntityGuid();

                if (StringUtils.isEmpty(entityGuid) || StringUtils.equalsIgnoreCase(guid, entityGuid)) {
                    ret.add(classification.getTypeName());
                }
            }
        }

        return ret;
    }

    // move/remove relationship-attributes present in 'attributes'
    private void compactAttributes(AtlasEntity entity, AtlasEntityType entityType) {
        if (entity != null) {
            for (String attrName : entityType.getRelationshipAttributes().keySet()) {
                if (entity.hasAttribute(attrName)) { // relationship attribute is present in 'attributes'
                    Object attrValue = entity.removeAttribute(attrName);

                    if (attrValue != null) {
                        // if the attribute doesn't exist in relationshipAttributes, add it
                        Object relationshipAttrValue = entity.getRelationshipAttribute(attrName);

                        if (relationshipAttrValue == null) {
                            entity.setRelationshipAttribute(attrName, attrValue);

                            if (LOG.isDebugEnabled()) {
                                LOG.debug("moved attribute {}.{} from attributes to relationshipAttributes", entityType.getTypeName(), attrName);
                            }
                        } else {
                            if (LOG.isDebugEnabled()) {
                                LOG.debug("attribute {}.{} is present in attributes and relationshipAttributes. Removed from attributes", entityType.getTypeName(), attrName);
                            }
                        }
                    }
                }
            }
        }
    }

    private void flushAutoUpdateAttributes(AtlasEntity entity, AtlasEntityType entityType) {
        if (entityType.getAllAttributes() != null) {
            Set<String> flushAttributes = new HashSet<>();

            for (String attrName : entityType.getAllAttributes().keySet()) {
                AtlasAttribute atlasAttribute = entityType.getAttribute(attrName);
                HashMap<String, ArrayList> autoUpdateAttributes = atlasAttribute.getAttributeDef().getAutoUpdateAttributes();
                if (MapUtils.isNotEmpty(autoUpdateAttributes)) {
                    autoUpdateAttributes.values()
                            .stream()
                            .flatMap(List<String>::stream)
                            .forEach(flushAttributes::add);
                }
            }

//            for (String attrName : entityType.getAllAttributes().keySet()) {
//                if (ATTR_STARRED_BY.equals(attrName) || ATTR_STARRED_COUNT.equals(attrName) || ATTR_STARRED_DETAILS_LIST.equals(attrName)) {
//                    flushAttributes.add(attrName);
//                }
//            }

            flushAttributes.forEach(entity::removeAttribute);
        }
    }

    @Override
    @GraphTransaction
    public BulkImportResponse bulkCreateOrUpdateBusinessAttributes(InputStream inputStream, String fileName) throws AtlasBaseException {
        BulkImportResponse ret = new BulkImportResponse();

        if (StringUtils.isBlank(fileName)) {
            throw new AtlasBaseException(AtlasErrorCode.FILE_NAME_NOT_FOUND, fileName);
        }

        List<String[]>           fileData              = FileUtils.readFileData(fileName, inputStream);
        Map<String, AtlasEntity> attributesToAssociate = getBusinessMetadataDefList(fileData, ret);

        for (AtlasEntity entity : attributesToAssociate.values()) {
            Map<String, Map<String, Object>> businessAttributes = entity.getBusinessAttributes();
            String                           guid               = entity.getGuid();

            try {
                addOrUpdateBusinessAttributes(guid, businessAttributes, true);

                ret.addToSuccessImportInfoList(new ImportInfo(guid, businessAttributes.toString()));
            } catch (Exception e) {
                LOG.error("Error occurred while updating BusinessMetadata Attributes for Entity " + guid);

                ret.addToFailedImportInfoList(new ImportInfo(guid, businessAttributes.toString(), FAILED, e.getMessage()));
            }
        }

        return ret;
    }

    @Override
    public List<AtlasAccessorResponse> getAccessors(List<AtlasAccessorRequest> atlasAccessorRequestList) throws AtlasBaseException {
        List<AtlasAccessorResponse> ret = new ArrayList<>();

        for (AtlasAccessorRequest accessorRequest : atlasAccessorRequestList) {
            try {
                AtlasAccessorResponse result = null;
                AtlasPrivilege action = AtlasPrivilege.valueOf(accessorRequest.getAction());;

                switch (action) {
                    case ENTITY_READ:
                    case ENTITY_CREATE:
                    case ENTITY_UPDATE:
                    case ENTITY_DELETE:
                        AtlasEntityAccessRequestBuilder entityAccessRequestBuilder = getEntityAccessRequest(accessorRequest, action);
                        result = AtlasAuthorizationUtils.getAccessors(entityAccessRequestBuilder.build());
                        break;

                    case ENTITY_READ_CLASSIFICATION:
                    case ENTITY_ADD_CLASSIFICATION:
                    case ENTITY_UPDATE_CLASSIFICATION:
                    case ENTITY_REMOVE_CLASSIFICATION:
                        entityAccessRequestBuilder = getEntityAccessRequest(accessorRequest, action);
                        entityAccessRequestBuilder.setClassification(new AtlasClassification(accessorRequest.getClassification()));
                        result = AtlasAuthorizationUtils.getAccessors(entityAccessRequestBuilder.build());
                        break;

                    case ENTITY_ADD_LABEL:
                    case ENTITY_REMOVE_LABEL:
                        entityAccessRequestBuilder = getEntityAccessRequest(accessorRequest, action);
                        entityAccessRequestBuilder.setLabel(accessorRequest.getLabel());
                        result = AtlasAuthorizationUtils.getAccessors(entityAccessRequestBuilder.build());
                        break;

                    case ENTITY_UPDATE_BUSINESS_METADATA:
                        entityAccessRequestBuilder = getEntityAccessRequest(accessorRequest, action);
                        entityAccessRequestBuilder.setBusinessMetadata(accessorRequest.getBusinessMetadata());
                        result = AtlasAuthorizationUtils.getAccessors(entityAccessRequestBuilder.build());
                        break;


                    case RELATIONSHIP_ADD:
                    case RELATIONSHIP_UPDATE:
                    case RELATIONSHIP_REMOVE:
                        AtlasEntityHeader end1EntityHeader = extractEntityHeader(accessorRequest.getEntityGuidEnd1(), accessorRequest.getEntityQualifiedNameEnd1(), accessorRequest.getEntityTypeEnd1());
                        AtlasEntityHeader end2EntityHeader = extractEntityHeader(accessorRequest.getEntityGuidEnd2(), accessorRequest.getEntityQualifiedNameEnd2(), accessorRequest.getEntityTypeEnd2());

                        AtlasRelationshipAccessRequest relAccessRequest = new AtlasRelationshipAccessRequest(typeRegistry,
                                action, accessorRequest.getRelationshipTypeName(), end1EntityHeader, end2EntityHeader);

                        result = AtlasAuthorizationUtils.getAccessors(relAccessRequest);
                        break;


                    case TYPE_READ:
                    case TYPE_CREATE:
                    case TYPE_UPDATE:
                    case TYPE_DELETE:
                        AtlasBaseTypeDef typeDef = typeRegistry.getTypeDefByName(accessorRequest.getTypeName());
                        AtlasTypeAccessRequest typeAccessRequest = new AtlasTypeAccessRequest(action, typeDef);

                        result = AtlasAuthorizationUtils.getAccessors(typeAccessRequest);
                        break;


                    default:
                        LOG.error("No implementation found for action: {}", accessorRequest.getAction());
                }

                if (result == null) {
                    throw new AtlasBaseException();
                }
                result.populateRequestDetails(accessorRequest);
                ret.add(result);

            } catch (AtlasBaseException e) {
                e.getErrorDetailsMap().put("accessorRequest", AtlasType.toJson(accessorRequest));
                throw e;
            }
        }

        return ret;
    }

    private AtlasEntityAccessRequestBuilder getEntityAccessRequest(AtlasAccessorRequest element, AtlasPrivilege action) throws AtlasBaseException {
        AtlasEntityHeader entityHeader = extractEntityHeader(element.getGuid(), element.getQualifiedName(), element.getTypeName());

        return new AtlasEntityAccessRequestBuilder(typeRegistry, action, entityHeader);
    }

    private AtlasEntityHeader extractEntityHeader(String guid, String qualifiedName, String typeName) throws AtlasBaseException {
        AtlasEntityHeader entityHeader = null;

        if (StringUtils.isNotEmpty(guid)) {
            entityHeader = entityRetriever.toAtlasEntityHeaderWithClassifications(guid);

        } else {
            AtlasEntityType entityType = typeRegistry.getEntityTypeByName(typeName);
            if (entityType != null) {
                try {
                    Map<String, Object> uniqueAttrs = new HashMap<>();
                    uniqueAttrs.put(QUALIFIED_NAME, qualifiedName);

                    AtlasVertex vertex = AtlasGraphUtilsV2.getVertexByUniqueAttributes(this.graph, entityType, uniqueAttrs);
                    entityHeader = entityRetriever.toAtlasEntityHeaderWithClassifications(vertex);

                } catch (AtlasBaseException abe) {
                    if (abe.getAtlasErrorCode() != AtlasErrorCode.INSTANCE_BY_UNIQUE_ATTRIBUTE_NOT_FOUND) {
                        throw abe;
                    }

                    Map<String, Object> attributes = new HashMap<>();
                    attributes.put(QUALIFIED_NAME, qualifiedName);
                    entityHeader = new AtlasEntityHeader(entityType.getTypeName(), attributes);
                }
            } else {
                Map<String, Object> attributes = new HashMap<>();
                attributes.put(QUALIFIED_NAME, qualifiedName);
                entityHeader = new AtlasEntityHeader(typeName, attributes);
            }
        }
        return entityHeader;
    }

    private Map<String, AtlasEntity> getBusinessMetadataDefList(List<String[]> fileData, BulkImportResponse bulkImportResponse) throws AtlasBaseException {
        Map<String, AtlasEntity> ret           = new HashMap<>();
        Map<String, AtlasVertex> vertexCache   = new HashMap<>();
        List<String>             failedMsgList = new ArrayList<>();

        for (int lineIndex = 0; lineIndex < fileData.size(); lineIndex++) {
            String[] record         = fileData.get(lineIndex);
            int      lineIndexToLog = lineIndex + 2;

            boolean missingFields = record.length < FileUtils.UNIQUE_ATTR_NAME_COLUMN_INDEX ||
                    StringUtils.isBlank(record[FileUtils.TYPENAME_COLUMN_INDEX]) ||
                    StringUtils.isBlank(record[FileUtils.UNIQUE_ATTR_VALUE_COLUMN_INDEX]) ||
                    StringUtils.isBlank(record[FileUtils.BM_ATTR_NAME_COLUMN_INDEX]) ||
                    StringUtils.isBlank(record[FileUtils.BM_ATTR_VALUE_COLUMN_INDEX]);

            if (missingFields){
                failedMsgList.add("Line #" + lineIndexToLog + ": missing fields. " + Arrays.toString(record));

                continue;
            }

            String          typeName   = record[FileUtils.TYPENAME_COLUMN_INDEX];
            AtlasEntityType entityType = typeRegistry.getEntityTypeByName(typeName);

            if (entityType == null) {
                failedMsgList.add("Line #" + lineIndexToLog + ": invalid entity-type '" + typeName + "'");

                continue;
            }

            String uniqueAttrValue  = record[FileUtils.UNIQUE_ATTR_VALUE_COLUMN_INDEX];
            String bmAttribute      = record[FileUtils.BM_ATTR_NAME_COLUMN_INDEX];
            String bmAttributeValue = record[FileUtils.BM_ATTR_VALUE_COLUMN_INDEX];
            String uniqueAttrName   = AtlasTypeUtil.ATTRIBUTE_QUALIFIED_NAME;

            if (record.length > FileUtils.UNIQUE_ATTR_NAME_COLUMN_INDEX && StringUtils.isNotBlank(record[FileUtils.UNIQUE_ATTR_NAME_COLUMN_INDEX])) {
                uniqueAttrName = record[FileUtils.UNIQUE_ATTR_NAME_COLUMN_INDEX];
            }

            AtlasAttribute uniqueAttribute = entityType.getAttribute(uniqueAttrName);

            if (uniqueAttribute == null) {
                failedMsgList.add("Line #" + lineIndexToLog + ": attribute '" + uniqueAttrName + "' not found in entity-type '" + typeName + "'");

                continue;
            }

            if (!uniqueAttribute.getAttributeDef().getIsUnique()) {
                failedMsgList.add("Line #" + lineIndexToLog + ": attribute '" + uniqueAttrName + "' is not an unique attribute in entity-type '" + typeName + "'");

                continue;
            }

            String      vertexKey = uniqueAttribute.getVertexPropertyName() + "_" + uniqueAttrValue;
            AtlasVertex vertex    = vertexCache.get(vertexKey);

            if (vertex == null) {
                vertex = AtlasGraphUtilsV2.findByTypeAndUniquePropertyName(graph, typeName, uniqueAttribute.getVertexUniquePropertyName(), uniqueAttrValue);

                if (vertex == null) {
                    failedMsgList.add("Line #" + lineIndexToLog + ": no " + typeName + " entity found with " + uniqueAttrName + "=" + uniqueAttrValue);

                    continue;
                }

                vertexCache.put(vertexKey, vertex);
            }

            AtlasBusinessAttribute businessAttribute = entityType.getBusinesAAttribute(bmAttribute);

            if (businessAttribute == null) {
                failedMsgList.add("Line #" + lineIndexToLog + ": invalid business-metadata '"+ bmAttribute + "' for entity type '" + entityType.getTypeName() + "'");

                continue;
            }

            final Object attrValue;

            if (businessAttribute.getAttributeType().getTypeCategory() == TypeCategory.ARRAY) {
                AtlasArrayType arrayType = (AtlasArrayType) businessAttribute.getAttributeType();
                List           arrayValue;

                if (arrayType.getElementType() instanceof AtlasEnumType) {
                    arrayValue = AtlasGraphUtilsV2.assignEnumValues(bmAttributeValue, (AtlasEnumType) arrayType.getElementType(), failedMsgList, lineIndex+1);
                } else {
                    arrayValue = assignMultipleValues(bmAttributeValue, arrayType.getElementTypeName(), failedMsgList, lineIndex+1);
                }

                attrValue = arrayValue;
            } else {
                attrValue = bmAttributeValue;
            }

            if (ret.containsKey(vertexKey)) {
                AtlasEntity entity = ret.get(vertexKey);

                entity.setBusinessAttribute(businessAttribute.getDefinedInType().getTypeName(), businessAttribute.getName(), attrValue);
            } else {
                AtlasEntity                      entity             = new AtlasEntity();
                String                           guid               = GraphHelper.getGuid(vertex);
                Map<String, Map<String, Object>> businessAttributes = entityRetriever.getBusinessMetadata(vertex);

                entity.setGuid(guid);
                entity.setTypeName(typeName);
                entity.setAttribute(uniqueAttribute.getName(), uniqueAttrValue);

                if (businessAttributes == null) {
                    businessAttributes = new HashMap<>();
                }

                entity.setBusinessAttributes(businessAttributes);
                entity.setBusinessAttribute(businessAttribute.getDefinedInType().getTypeName(), businessAttribute.getName(), attrValue);

                ret.put(vertexKey, entity);
            }
        }

        for (String failedMsg : failedMsgList) {
            LOG.error(failedMsg);

            bulkImportResponse.addToFailedImportInfoList(new ImportInfo(FAILED, failedMsg));
        }

        return ret;
    }


    private List assignMultipleValues(String bmAttributeValues, String elementTypeName, List failedTermMsgList, int lineIndex) {

        String[] arr = bmAttributeValues.split(FileUtils.ESCAPE_CHARACTER + FileUtils.PIPE_CHARACTER);
        try {
            switch (elementTypeName) {

                case AtlasBaseTypeDef.ATLAS_TYPE_FLOAT:
                    return AtlasGraphUtilsV2.floatParser(arr, failedTermMsgList, lineIndex);

                case AtlasBaseTypeDef.ATLAS_TYPE_INT:
                    return AtlasGraphUtilsV2.intParser(arr, failedTermMsgList, lineIndex);

                case AtlasBaseTypeDef.ATLAS_TYPE_LONG:
                    return AtlasGraphUtilsV2.longParser(arr, failedTermMsgList, lineIndex);

                case AtlasBaseTypeDef.ATLAS_TYPE_SHORT:
                    return AtlasGraphUtilsV2.shortParser(arr, failedTermMsgList, lineIndex);

                case AtlasBaseTypeDef.ATLAS_TYPE_DOUBLE:
                    return AtlasGraphUtilsV2.doubleParser(arr, failedTermMsgList, lineIndex);

                case AtlasBaseTypeDef.ATLAS_TYPE_DATE:
                    return AtlasGraphUtilsV2.longParser(arr, failedTermMsgList, lineIndex);

                case AtlasBaseTypeDef.ATLAS_TYPE_BOOLEAN:
                    return AtlasGraphUtilsV2.booleanParser(arr, failedTermMsgList, lineIndex);

                default:
                    return Arrays.asList(arr);
            }
        } catch (Exception e) {
            LOG.error("On line index " + lineIndex + "the provided BusinessMetadata AttributeValue " + bmAttributeValues + " are not of type - " + elementTypeName);
            failedTermMsgList.add("On line index " + lineIndex + "the provided BusinessMetadata AttributeValue " + bmAttributeValues + " are not of type - " + elementTypeName);
        }
        return null;
    }

    private boolean missingFieldsCheck(String[] record, BulkImportResponse bulkImportResponse, int lineIndex){
        boolean missingFieldsCheck = (record.length < FileUtils.UNIQUE_ATTR_NAME_COLUMN_INDEX) ||
                StringUtils.isBlank(record[FileUtils.TYPENAME_COLUMN_INDEX]) ||
                StringUtils.isBlank(record[FileUtils.UNIQUE_ATTR_VALUE_COLUMN_INDEX]) ||
                StringUtils.isBlank(record[FileUtils.BM_ATTR_NAME_COLUMN_INDEX]) ||
                StringUtils.isBlank(record[FileUtils.BM_ATTR_VALUE_COLUMN_INDEX]);

        if(missingFieldsCheck){
            LOG.error("Missing fields: " + Arrays.toString(record) + " at line #" + lineIndex);

            String failedTermMsgs = "Missing fields: " + Arrays.toString(record) + " at line #" + lineIndex;

            bulkImportResponse.addToFailedImportInfoList(new ImportInfo(FAILED, failedTermMsgs, lineIndex));
        }
        return missingFieldsCheck;
    }

    public void repairIndex() throws AtlasBaseException {
        try {
            LOG.info("ReIndexPatch: Starting...");
            PatchContext context = new PatchContext(graph, typeRegistry, null, entityGraphMapper);
            ReIndexPatch.ReindexPatchProcessor reindexPatchProcessor = new ReIndexPatch.ReindexPatchProcessor(context);

            reindexPatchProcessor.repairVertices();
            reindexPatchProcessor.repairEdges();
        } catch (Exception exception) {
            LOG.error("Error while reindexing.", exception);
            throw new AtlasBaseException(AtlasErrorCode.REPAIR_INDEX_FAILED, exception.toString());
        }
    }


    @Override
    @GraphTransaction
    public void repairHasLineage(AtlasHasLineageRequests requests) throws AtlasBaseException {
        AtlasPerfMetrics.MetricRecorder metricRecorder = RequestContext.get().startMetricRecord("repairHasLineage");

        Set<AtlasEdge> inputOutputEdges = new HashSet<>();

        for (AtlasHasLineageRequest request : requests.getRequest()) {
            AtlasVertex processVertex = AtlasGraphUtilsV2.findByGuid(this.graph, request.getProcessGuid());
            AtlasVertex assetVertex = AtlasGraphUtilsV2.findByGuid(this.graph, request.getEndGuid());
            AtlasEdge edge = null;
            try {
                if (processVertex != null && assetVertex != null) {
                    edge = graphHelper.getEdge(processVertex, assetVertex, request.getLabel());
                } else {
                    LOG.warn("Skipping since vertex is null for processGuid {} and asset Guid {}"
                            ,request.getProcessGuid(),request.getEndGuid()  );
                }
            } catch (RepositoryException re) {
                throw new AtlasBaseException(AtlasErrorCode.HAS_LINEAGE_GET_EDGE_FAILED, re);
            }

            if (edge != null) {
                inputOutputEdges.add(edge);
            }
        }
        repairHasLineageWithAtlasEdges(inputOutputEdges);
        RequestContext.get().endMetricRecord(metricRecorder);
    }

    public void repairHasLineageWithAtlasEdges(Set<AtlasEdge> inputOutputEdges) {
        AtlasPerfMetrics.MetricRecorder metricRecorder = RequestContext.get().startMetricRecord("repairHasLineageWithAtlasEdges");

        for (AtlasEdge atlasEdge : inputOutputEdges) {

            if (getStatus(atlasEdge) != ACTIVE) {
                LOG.warn("Edge id {} is not Active, so skipping  " , getRelationshipGuid(atlasEdge));
                continue;
            }

            boolean isOutputEdge = PROCESS_OUTPUTS.equals(atlasEdge.getLabel());

            AtlasVertex processVertex = atlasEdge.getOutVertex();
            AtlasVertex assetVertex = atlasEdge.getInVertex();

            if (getEntityHasLineageValid(processVertex) && getEntityHasLineage(processVertex)) {
                AtlasGraphUtilsV2.setEncodedProperty(assetVertex, HAS_LINEAGE, true);
                AtlasGraphUtilsV2.setEncodedProperty(assetVertex, HAS_LINEAGE_VALID, true);
                continue;
            }

            String oppositeEdgeLabel = isOutputEdge ? PROCESS_INPUTS : PROCESS_OUTPUTS;

            Iterator<AtlasEdge> oppositeEdges = processVertex.getEdges(AtlasEdgeDirection.BOTH, oppositeEdgeLabel).iterator();
            boolean isHasLineageSet = false;
            while (oppositeEdges.hasNext()) {
                AtlasEdge oppositeEdge = oppositeEdges.next();
                AtlasVertex oppositeEdgeAssetVertex = oppositeEdge.getInVertex();

                if (getStatus(oppositeEdge) == ACTIVE && getStatus(oppositeEdgeAssetVertex) == ACTIVE) {
                    if (!isHasLineageSet) {
                        AtlasGraphUtilsV2.setEncodedProperty(assetVertex, HAS_LINEAGE, true);
                        AtlasGraphUtilsV2.setEncodedProperty(processVertex, HAS_LINEAGE, true);

                        AtlasGraphUtilsV2.setEncodedProperty(assetVertex, HAS_LINEAGE_VALID, true);
                        AtlasGraphUtilsV2.setEncodedProperty(processVertex, HAS_LINEAGE_VALID, true);

                        isHasLineageSet = true;
                    }
                    break;
                }
            }

            if (!isHasLineageSet) {
                AtlasGraphUtilsV2.setEncodedProperty(assetVertex, HAS_LINEAGE, false);
                AtlasGraphUtilsV2.setEncodedProperty(processVertex, HAS_LINEAGE, false);
                AtlasGraphUtilsV2.setEncodedProperty(assetVertex, HAS_LINEAGE_VALID, true);
                AtlasGraphUtilsV2.setEncodedProperty(processVertex, HAS_LINEAGE_VALID, true);
            }

        }
        RequestContext.get().endMetricRecord(metricRecorder);
    }

    private void recordRelationshipsToBePurged(AtlasVertex instanceVertex) throws AtlasBaseException {
        Iterable<AtlasEdge> incomingEdges = instanceVertex.getEdges(AtlasEdgeDirection.IN);
        Iterable<AtlasEdge> outgoingEdges = instanceVertex.getEdges(AtlasEdgeDirection.OUT);

        recordInComingEdgesToBeDeleted(incomingEdges);
        recordOutGoingEdgesToBeDeleted(outgoingEdges);
    }

    private void recordInComingEdgesToBeDeleted(Iterable<AtlasEdge> incomingEdges) throws AtlasBaseException {
        for (AtlasEdge edge : incomingEdges) {
            if (isRelationshipEdge(edge))
                AtlasRelationshipStoreV2.recordRelationshipMutation(AtlasRelationshipStoreV2.RelationshipMutation.RELATIONSHIP_HARD_DELETE, edge, entityRetriever);
        }
    }

    private void recordOutGoingEdgesToBeDeleted(Iterable<AtlasEdge> outgoingEdges) throws AtlasBaseException {
        for (AtlasEdge edge : outgoingEdges) {
            if (isRelationshipEdge(edge))
                AtlasRelationshipStoreV2.recordRelationshipMutation(AtlasRelationshipStoreV2.RelationshipMutation.RELATIONSHIP_HARD_DELETE, edge, entityRetriever);
        }
    }

    @Override
    @GraphTransaction
    public void repairMeaningAttributeForTerms(List<String> termGuid) {

        for (String guid : termGuid) {
            LOG.info(" term guid " + guid);

            AtlasVertex termVertex = AtlasGraphUtilsV2.findByGuid(this.graph, guid);

            if(termVertex!= null && ATLAS_GLOSSARY_TERM_ENTITY_TYPE.equals(getTypeName(termVertex)) &&
                    GraphHelper.getStatus(termVertex) == AtlasEntity.Status.ACTIVE) {
                Iterable<AtlasEdge> edges = termVertex.getEdges(AtlasEdgeDirection.OUT, Constants.TERM_ASSIGNMENT_LABEL);
                // Get entity to tagged with term.
                if (edges != null) {
                    for (Iterator<AtlasEdge> iter = edges.iterator(); iter.hasNext(); ) {
                        AtlasEdge edge = iter.next();
                        if (GraphHelper.getStatus(edge) == AtlasEntity.Status.ACTIVE) {
                            AtlasVertex entityVertex = edge.getInVertex();
                            if (entityVertex != null & getStatus(entityVertex) == AtlasEntity.Status.ACTIVE) {
                                if(!RequestContext.get().getProcessGuidIds().contains(getGuid(entityVertex))) {
                                    repairMeanings(entityVertex);
                                }
                            }
                        }
                    }
                }
            }
        }
    }

    private void repairMeanings(AtlasVertex assetVertex) {

        Iterable<AtlasEdge> edges = assetVertex.getEdges(AtlasEdgeDirection.IN, Constants.TERM_ASSIGNMENT_LABEL);
        List<String> termQNList = new ArrayList<>();
        List<String> termNameList = new ArrayList<>();
        if (edges != null) {
            for (Iterator<AtlasEdge> iter = edges.iterator(); iter.hasNext(); ) {
                AtlasEdge edge = iter.next();
                if (GraphHelper.getStatus(edge) == AtlasEntity.Status.ACTIVE) {
                    AtlasVertex termVertex = edge.getOutVertex();
                    if (termVertex != null & getStatus(termVertex) == AtlasEntity.Status.ACTIVE) {
                        String termQN = termVertex.getProperty(QUALIFIED_NAME, String.class);
                        String termName = termVertex.getProperty(NAME, String.class);
                        termQNList.add(termQN);
                        termNameList.add(termName);
                    }
                }
            }
        }

        if (termQNList.size() > 0) {

            assetVertex.removeProperty(MEANINGS_PROPERTY_KEY);
            assetVertex.removeProperty(MEANINGS_TEXT_PROPERTY_KEY);
            assetVertex.removeProperty(MEANING_NAMES_PROPERTY_KEY);

            if (CollectionUtils.isNotEmpty(termQNList)) {
                termQNList.forEach(q -> AtlasGraphUtilsV2.addEncodedProperty(assetVertex, MEANINGS_PROPERTY_KEY, q));
            }

            if (CollectionUtils.isNotEmpty(termNameList)) {
                AtlasGraphUtilsV2.setEncodedProperty(assetVertex, MEANINGS_TEXT_PROPERTY_KEY, StringUtils.join(termNameList, ","));
            }

            if (CollectionUtils.isNotEmpty(termNameList)) {
                termNameList.forEach(q -> AtlasGraphUtilsV2.addListProperty(assetVertex, MEANING_NAMES_PROPERTY_KEY, q, true));
            }

            RequestContext.get().addProcessGuidIds(getGuid(assetVertex));

            LOG.info("Updated asset {}  with term {} ",  getGuid(assetVertex) ,  StringUtils.join(termNameList, ","));
        }

    }
}

<|MERGE_RESOLUTION|>--- conflicted
+++ resolved
@@ -1506,15 +1506,9 @@
                         boolean skipAuthStarredDetailsUpdate = diffEntity != null && MapUtils.isEmpty(diffEntity.getRelationshipAttributes()) && MapUtils.isNotEmpty(diffEntity.getAttributes()) && diffEntity.getAttributes().size() == 3 && diffEntity.getAttributes().containsKey(ATTR_STARRED_BY) && diffEntity.getAttributes().containsKey(ATTR_STARRED_COUNT) && diffEntity.getAttributes().containsKey(ATTR_STARRED_DETAILS_LIST);
                         if (skipAuthBaseConditions && (skipAuthMeaningsUpdate || skipAuthStarredDetailsUpdate)) {
                             //do nothing, only diff is relationshipAttributes.meanings, allow update
-<<<<<<< HEAD
-                        }
-                        else {
-                            AtlasEntityAccessRequest accessRequest = new AtlasEntityAccessRequest(typeRegistry, AtlasPrivilege.ENTITY_UPDATE, entityHeader);
-                            AtlasAuthorizationUtils.verifyAccess(accessRequest, "update entity: type=", entity.getTypeName());
-=======
+
                         } else {
                             AtlasAuthorizationUtils.verifyUpdateEntityAccess(typeRegistry, entityHeader,"update entity: type=" + entity.getTypeName());
->>>>>>> 5249c870
                         }
                     }
                 }
