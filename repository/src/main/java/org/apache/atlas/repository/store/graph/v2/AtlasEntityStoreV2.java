/**
 * Licensed to the Apache Software Foundation (ASF) under one
 * or more contributor license agreements.  See the NOTICE file
 * distributed with this work for additional information
 * regarding copyright ownership.  The ASF licenses this file
 * to you under the Apache License, Version 2.0 (the
 * "License"); you may not use this file except in compliance
 * with the License.  You may obtain a copy of the License at
 * <p>
 * http://www.apache.org/licenses/LICENSE-2.0
 * <p>
 * Unless required by applicable law or agreed to in writing, software
 * distributed under the License is distributed on an "AS IS" BASIS,
 * WITHOUT WARRANTIES OR CONDITIONS OF ANY KIND, either express or implied.
 * See the License for the specific language governing permissions and
 * limitations under the License.
 */
package org.apache.atlas.repository.store.graph.v2;


import com.google.common.annotations.VisibleForTesting;
import org.apache.atlas.*;
import org.apache.atlas.annotation.GraphTransaction;
import org.apache.atlas.authorize.*;
import org.apache.atlas.authorize.AtlasEntityAccessRequest.AtlasEntityAccessRequestBuilder;
import org.apache.atlas.bulkimport.BulkImportResponse;
import org.apache.atlas.bulkimport.BulkImportResponse.ImportInfo;
import org.apache.atlas.authorizer.AtlasAuthorizationUtils;
import org.apache.atlas.discovery.EntityDiscoveryService;
import org.apache.atlas.exception.AtlasBaseException;
import org.apache.atlas.featureflag.FeatureFlagStore;
import org.apache.atlas.model.TypeCategory;
import org.apache.atlas.model.instance.*;
import org.apache.atlas.model.instance.AtlasEntity.AtlasEntitiesWithExtInfo;
import org.apache.atlas.model.instance.AtlasEntity.AtlasEntityWithExtInfo;
import org.apache.atlas.model.instance.AtlasEntity.Status;
import org.apache.atlas.model.notification.AtlasDistributedTaskNotification;
import org.apache.atlas.model.tasks.AtlasTask;
import org.apache.atlas.model.typedef.AtlasBaseTypeDef;
import org.apache.atlas.notification.task.AtlasDistributedTaskNotificationSender;
import org.apache.atlas.repository.Constants;
import org.apache.atlas.repository.RepositoryException;
import org.apache.atlas.repository.graph.GraphHelper;
import org.apache.atlas.repository.graphdb.AtlasEdge;
import org.apache.atlas.repository.graphdb.AtlasEdgeDirection;
import org.apache.atlas.repository.graphdb.AtlasGraph;
import org.apache.atlas.repository.graphdb.AtlasVertex;
import org.apache.atlas.repository.graphdb.janus.AtlasJanusGraph;
import org.apache.atlas.repository.graphdb.janus.AtlasJanusVertex;
import org.apache.atlas.repository.graphdb.janus.cassandra.DynamicVertexService;
import org.apache.atlas.repository.graphdb.janus.cassandra.ESConnector;
import org.apache.atlas.repository.patches.PatchContext;
import org.apache.atlas.repository.patches.ReIndexPatch;
import org.apache.atlas.repository.store.aliasstore.ESAliasStore;
import org.apache.atlas.repository.store.graph.AtlasEntityStore;
import org.apache.atlas.repository.store.graph.AtlasRelationshipStore;
import org.apache.atlas.repository.store.graph.EntityGraphDiscovery;
import org.apache.atlas.repository.store.graph.EntityGraphDiscoveryContext;
import org.apache.atlas.repository.store.graph.v1.DeleteHandlerDelegate;
import org.apache.atlas.repository.store.graph.v1.RestoreHandlerV1;
import org.apache.atlas.repository.store.graph.v2.AtlasEntityComparator.AtlasEntityDiffResult;
import org.apache.atlas.repository.store.graph.v2.preprocessor.AssetPreProcessor;
import org.apache.atlas.repository.store.graph.v2.preprocessor.AuthPolicyPreProcessor;
import org.apache.atlas.repository.store.graph.v2.preprocessor.ConnectionPreProcessor;
import org.apache.atlas.repository.store.graph.v2.preprocessor.PreProcessor;
import org.apache.atlas.repository.store.graph.v2.preprocessor.accesscontrol.PersonaPreProcessor;
import org.apache.atlas.repository.store.graph.v2.preprocessor.accesscontrol.PurposePreProcessor;
import org.apache.atlas.repository.store.graph.v2.preprocessor.accesscontrol.StakeholderPreProcessor;
import org.apache.atlas.repository.store.graph.v2.preprocessor.contract.ContractPreProcessor;
import org.apache.atlas.repository.store.graph.v2.preprocessor.datamesh.DataDomainPreProcessor;
import org.apache.atlas.repository.store.graph.v2.preprocessor.datamesh.DataProductPreProcessor;
import org.apache.atlas.repository.store.graph.v2.preprocessor.datamesh.StakeholderTitlePreProcessor;
import org.apache.atlas.repository.store.graph.v2.preprocessor.glossary.CategoryPreProcessor;
import org.apache.atlas.repository.store.graph.v2.preprocessor.glossary.GlossaryPreProcessor;
import org.apache.atlas.repository.store.graph.v2.preprocessor.glossary.TermPreProcessor;
import org.apache.atlas.repository.store.graph.v2.preprocessor.resource.LinkPreProcessor;
import org.apache.atlas.repository.store.graph.v2.preprocessor.resource.ReadmePreProcessor;
import org.apache.atlas.repository.store.graph.v2.preprocessor.sql.QueryCollectionPreProcessor;
import org.apache.atlas.repository.store.graph.v2.preprocessor.sql.QueryFolderPreProcessor;
import org.apache.atlas.repository.store.graph.v2.preprocessor.sql.QueryPreProcessor;
import org.apache.atlas.repository.store.graph.v2.tasks.MeaningsTask;
import org.apache.atlas.tasks.TaskManagement;
import org.apache.atlas.type.*;
import org.apache.atlas.type.AtlasBusinessMetadataType.AtlasBusinessAttribute;
import org.apache.atlas.type.AtlasStructType.AtlasAttribute;
import org.apache.atlas.util.FileUtils;
import org.apache.atlas.util.NanoIdUtils;
import org.apache.atlas.utils.AtlasEntityUtil;
import org.apache.atlas.utils.AtlasPerfMetrics;
import org.apache.atlas.utils.AtlasPerfMetrics.MetricRecorder;
import org.apache.atlas.utils.AtlasPerfTracer;
import org.apache.commons.collections.CollectionUtils;
import org.apache.commons.collections.MapUtils;
import org.apache.commons.lang3.StringUtils;
import org.janusgraph.util.encoding.LongEncoding;
import org.apache.tinkerpop.gremlin.process.traversal.dsl.graph.__;
import org.slf4j.Logger;
import org.slf4j.LoggerFactory;
import org.springframework.stereotype.Component;

import javax.inject.Inject;
import java.io.InputStream;
import java.util.*;
import java.util.stream.Collectors;

import org.apache.tinkerpop.gremlin.process.traversal.dsl.graph.GraphTraversalSource;

import static java.lang.Boolean.FALSE;
import static org.apache.atlas.AtlasConfiguration.ATLAS_DISTRIBUTED_TASK_ENABLED;
import static org.apache.atlas.AtlasConfiguration.STORE_DIFFERENTIAL_AUDITS;
import static org.apache.atlas.AtlasErrorCode.BAD_REQUEST;
import static org.apache.atlas.authorize.AtlasPrivilege.*;
import static org.apache.atlas.bulkimport.BulkImportResponse.ImportStatus.FAILED;
import static org.apache.atlas.model.instance.AtlasEntity.Status.ACTIVE;
import static org.apache.atlas.model.instance.EntityMutations.EntityOperation.*;
import static org.apache.atlas.repository.Constants.IS_INCOMPLETE_PROPERTY_KEY;
import static org.apache.atlas.repository.Constants.STATE_PROPERTY_KEY;
import static org.apache.atlas.repository.Constants.*;
import static org.apache.atlas.repository.graph.GraphHelper.*;
import static org.apache.atlas.repository.store.graph.v2.EntityGraphMapper.validateLabels;
import static org.apache.atlas.repository.store.graph.v2.tasks.MeaningsTaskFactory.UPDATE_ENTITY_MEANINGS_ON_TERM_HARD_DELETE;
import static org.apache.atlas.repository.store.graph.v2.tasks.MeaningsTaskFactory.UPDATE_ENTITY_MEANINGS_ON_TERM_SOFT_DELETE;
import static org.apache.atlas.repository.util.AccessControlUtils.REL_ATTR_POLICIES;
import static org.apache.atlas.type.Constants.*;

// Import for AtlasJson
import org.apache.atlas.utils.AtlasJson;


@Component
public class AtlasEntityStoreV2 implements AtlasEntityStore {
    private static final Logger LOG = LoggerFactory.getLogger(AtlasEntityStoreV2.class);
    private static final Logger PERF_LOG = AtlasPerfTracer.getPerfLogger("store.EntityStore");

    static final boolean DEFERRED_ACTION_ENABLED = AtlasConfiguration.TASKS_USE_ENABLED.getBoolean();

    private static final String ATTR_MEANINGS = "meanings";

    private final AtlasGraph                graph;
    private final DeleteHandlerDelegate     deleteDelegate;
    private final RestoreHandlerV1          restoreHandlerV1;
    private final AtlasTypeRegistry         typeRegistry;
    private final IAtlasEntityChangeNotifier entityChangeNotifier;
    private final EntityGraphMapper          entityGraphMapper;
    private final EntityGraphRetriever       entityRetriever;
    private       boolean                    storeDifferentialAudits;
    private final GraphHelper                graphHelper;
    private final TaskManagement             taskManagement;
    private EntityDiscoveryService discovery;
    private final AtlasRelationshipStore atlasRelationshipStore;
    private final FeatureFlagStore featureFlagStore;

    private final ESAliasStore esAliasStore;
    private final IAtlasMinimalChangeNotifier atlasAlternateChangeNotifier;
    private final AtlasDistributedTaskNotificationSender taskNotificationSender;

    private static final List<String> RELATIONSHIP_CLEANUP_SUPPORTED_TYPES = Arrays.asList(AtlasConfiguration.ATLAS_RELATIONSHIP_CLEANUP_SUPPORTED_ASSET_TYPES.getStringArray());
    private static final List<String> RELATIONSHIP_CLEANUP_RELATIONSHIP_LABELS = Arrays.asList(AtlasConfiguration.ATLAS_RELATIONSHIP_CLEANUP_SUPPORTED_RELATIONSHIP_LABELS.getStringArray());

    private DynamicVertexService dynamicVertexService;

    @Inject
    public AtlasEntityStoreV2(AtlasGraph graph, DeleteHandlerDelegate deleteDelegate, RestoreHandlerV1 restoreHandlerV1, AtlasTypeRegistry typeRegistry,
                              IAtlasEntityChangeNotifier entityChangeNotifier, EntityGraphMapper entityGraphMapper, TaskManagement taskManagement,
                              AtlasRelationshipStore atlasRelationshipStore, FeatureFlagStore featureFlagStore,
                              IAtlasMinimalChangeNotifier atlasAlternateChangeNotifier, AtlasDistributedTaskNotificationSender taskNotificationSender,
                              EntityGraphRetriever entityRetriever) {

        this.graph                = graph;
        this.deleteDelegate       = deleteDelegate;
        this.restoreHandlerV1     = restoreHandlerV1;
        this.typeRegistry         = typeRegistry;
        this.entityChangeNotifier = entityChangeNotifier;
        this.entityGraphMapper    = entityGraphMapper;
        this.entityRetriever      = entityRetriever;
        this.storeDifferentialAudits = STORE_DIFFERENTIAL_AUDITS.getBoolean();
        this.graphHelper          = new GraphHelper(graph);
        this.taskManagement = taskManagement;
        this.atlasRelationshipStore = atlasRelationshipStore;
        this.featureFlagStore = featureFlagStore;
        this.esAliasStore = new ESAliasStore(graph, entityRetriever);
        this.atlasAlternateChangeNotifier = atlasAlternateChangeNotifier;
        this.taskNotificationSender = taskNotificationSender;
        this.dynamicVertexService = ((AtlasJanusGraph) graph).getDynamicVertexRetrievalService();
        try {
<<<<<<< HEAD
            this.discovery = new EntityDiscoveryService(typeRegistry, graph, null, null, null, this.dynamicVertexService, null, entityRetriever);
=======
            this.discovery = new EntityDiscoveryService(typeRegistry, graph, null, null, null, null, entityRetriever);
>>>>>>> 456088f8
        } catch (AtlasException e) {
            LOG.error("Failed to initialize EntityDiscoveryService in AtlasEntityStoreV2 constructor", e);
        }

    }

    @VisibleForTesting
    public void setStoreDifferentialAudits(boolean val) {
        this.storeDifferentialAudits = val;
    }

    @Override
    @GraphTransaction
    public List<String> getEntityGUIDS(final String typename) throws AtlasBaseException {
        if (LOG.isDebugEnabled()) {
            LOG.debug("==> getEntityGUIDS({})", typename);
        }

        if (StringUtils.isEmpty(typename) || !typeRegistry.isRegisteredType(typename)) {
            throw new AtlasBaseException(AtlasErrorCode.UNKNOWN_TYPENAME);
        }

        List<String> ret = AtlasGraphUtilsV2.findEntityGUIDsByType(graph, typename);

        if (LOG.isDebugEnabled()) {
            LOG.debug("<== getEntityGUIDS({})", typename);
        }

        return ret;
    }

    @Override
    @GraphTransaction
    public AtlasEntityWithExtInfo getById(String guid) throws AtlasBaseException {
        return getById(guid, false, false);
    }

    @Override
    @GraphTransaction
    public AtlasEntityWithExtInfo getById(final String guid, final boolean isMinExtInfo, boolean ignoreRelationships) throws AtlasBaseException {
        if (LOG.isDebugEnabled()) {
            LOG.debug("==> getById({}, {})", guid, isMinExtInfo);
        }

        EntityGraphRetriever retriever = new EntityGraphRetriever(entityRetriever, ignoreRelationships);

        AtlasEntityWithExtInfo ret = retriever.toAtlasEntityWithExtInfo(guid, isMinExtInfo);

        if (ret == null) {
            throw new AtlasBaseException(AtlasErrorCode.INSTANCE_GUID_NOT_FOUND, guid);
        }

        AtlasAuthorizationUtils.verifyAccess(new AtlasEntityAccessRequest(typeRegistry, AtlasPrivilege.ENTITY_READ, new AtlasEntityHeader(ret.getEntity())), "read entity: guid=", guid);

        if (LOG.isDebugEnabled()) {
            LOG.debug("<== getById({}, {}): {}", guid, isMinExtInfo, ret);
        }

        return ret;
    }

    @Override
    @GraphTransaction
    public AtlasEntityWithExtInfo getByIdWithoutAuthorization(final String guid) throws AtlasBaseException {
        if (LOG.isDebugEnabled()) {
            LOG.debug("==> getByIdWithoutAuthorization({})", guid);
        }

        EntityGraphRetriever retriever = new EntityGraphRetriever(entityRetriever, true);

        AtlasEntityWithExtInfo ret = retriever.toAtlasEntityWithExtInfo(guid, true);

        if (ret == null) {
            throw new AtlasBaseException(AtlasErrorCode.INSTANCE_GUID_NOT_FOUND, guid);
        }

        if (LOG.isDebugEnabled()) {
            LOG.debug("<== getByIdWithoutAuthorization({}): {}", guid, ret);
        }

        return ret;
    }

    @Override
    @GraphTransaction
    public AtlasEntityHeader getHeaderById(final String guid) throws AtlasBaseException {
        if (LOG.isDebugEnabled()) {
            LOG.debug("==> getHeaderById({})", guid);
        }

        AtlasEntityHeader ret = entityRetriever.toAtlasEntityHeaderWithClassifications(guid);

        if (ret == null) {
            throw new AtlasBaseException(AtlasErrorCode.INSTANCE_GUID_NOT_FOUND, guid);
        }

        AtlasAuthorizationUtils.verifyAccess(new AtlasEntityAccessRequest(typeRegistry, AtlasPrivilege.ENTITY_READ, ret), "read entity: guid=", guid);

        if (LOG.isDebugEnabled()) {
            LOG.debug("<== getHeaderById({}): {}", guid, ret);
        }

        return ret;
    }

    @Override
    @GraphTransaction
    public AtlasEntitiesWithExtInfo getByIds(List<String> guids) throws AtlasBaseException {
        return getByIds(guids, false, false);
    }

    @Override
    @GraphTransaction
    public AtlasEntitiesWithExtInfo getByIds(List<String> guids, boolean isMinExtInfo, boolean ignoreRelationships) throws AtlasBaseException {
        if (LOG.isDebugEnabled()) {
            LOG.debug("==> getByIds({}, {})", guids, isMinExtInfo);
        }

        EntityGraphRetriever retriever = new EntityGraphRetriever(entityRetriever, ignoreRelationships);

        AtlasEntitiesWithExtInfo ret = retriever.toAtlasEntitiesWithExtInfo(guids, isMinExtInfo);

        if(ret != null){
            for(String guid : guids) {
                AtlasEntity entity = ret.getEntity(guid);
                try {
                    AtlasAuthorizationUtils.verifyAccess(new AtlasEntityAccessRequest(typeRegistry, AtlasPrivilege.ENTITY_READ, new AtlasEntityHeader(entity)), "read entity: guid=", guid);
                } catch (AtlasBaseException e) {
                    if (RequestContext.get().isSkipFailedEntities()) {
                        if (LOG.isDebugEnabled()) {
                            LOG.debug("getByIds(): ignoring failure for entity {}: error code={}, message={}", guid, e.getAtlasErrorCode(), e.getMessage());
                        }

                        //Remove from referred entities
                        ret.removeEntity(guid);
                        //Remove from entities
                        ret.removeEntity(entity);

                        continue;
                    }

                    throw e;
                }
            }
        }

        if (LOG.isDebugEnabled()) {
            LOG.debug("<== getByIds({}, {}): {}", guids, isMinExtInfo, ret);
        }

        return ret;
    }

    @Override
    @GraphTransaction
    public AtlasEntitiesWithExtInfo getEntitiesByUniqueAttributes(AtlasEntityType entityType, List<Map<String, Object>> uniqueAttributes , boolean isMinExtInfo, boolean ignoreRelationships) throws AtlasBaseException {
        if (LOG.isDebugEnabled()) {
            LOG.debug("==> getEntitiesByUniqueAttributes({}, {})", entityType.getTypeName(), uniqueAttributes);
        }

        EntityGraphRetriever retriever = new EntityGraphRetriever(entityRetriever, ignoreRelationships);

        AtlasEntitiesWithExtInfo ret = retriever.getEntitiesByUniqueAttributes(entityType.getTypeName(), uniqueAttributes, isMinExtInfo);

        if (ret != null && ret.getEntities() != null) {
            for (AtlasEntity entity : ret.getEntities()) {
                AtlasAuthorizationUtils.verifyAccess(new AtlasEntityAccessRequest(typeRegistry, AtlasPrivilege.ENTITY_READ, new AtlasEntityHeader(entity)), "read entity: typeName=", entityType.getTypeName(), ", guid=", entity.getGuid());
            }
        }

        if (LOG.isDebugEnabled()) {
            LOG.debug("<== getEntitiesByUniqueAttributes({}, {}): {}", entityType.getTypeName(), uniqueAttributes, ret);
        }

        return ret;
    }

    @Override
    @GraphTransaction
    public AtlasEntityWithExtInfo getByUniqueAttributes(AtlasEntityType entityType, Map<String, Object> uniqAttributes)
            throws AtlasBaseException {
        return getByUniqueAttributes(entityType, uniqAttributes, false, false);
    }

    @Override
    @GraphTransaction
    public AtlasEntityWithExtInfo getByUniqueAttributes(AtlasEntityType entityType, Map<String, Object> uniqAttributes, boolean isMinExtInfo, boolean ignoreRelationships) throws AtlasBaseException {
        if (LOG.isDebugEnabled()) {
            LOG.debug("==> getByUniqueAttribute({}, {})", entityType.getTypeName(), uniqAttributes);
        }

        AtlasVertex entityVertex = AtlasGraphUtilsV2.getVertexByUniqueAttributes(graph, entityType, uniqAttributes);

        EntityGraphRetriever retriever = new EntityGraphRetriever(entityRetriever, ignoreRelationships);

        AtlasEntityWithExtInfo ret = retriever.toAtlasEntityWithExtInfo(entityVertex, isMinExtInfo);

        if (ret == null) {
            throw new AtlasBaseException(AtlasErrorCode.INSTANCE_BY_UNIQUE_ATTRIBUTE_NOT_FOUND, entityType.getTypeName(),
                    uniqAttributes.toString());
        }

        AtlasAuthorizationUtils.verifyAccess(new AtlasEntityAccessRequest(typeRegistry, AtlasPrivilege.ENTITY_READ, new AtlasEntityHeader(ret.getEntity())), "read entity: typeName=", entityType.getTypeName(), ", uniqueAttributes=", uniqAttributes);

        if (LOG.isDebugEnabled()) {
            LOG.debug("<== getByUniqueAttribute({}, {}): {}", entityType.getTypeName(), uniqAttributes, ret);
        }

        return ret;
    }

    @Override
    @GraphTransaction
    public AtlasEntityHeader getAtlasEntityHeaderWithoutAuthorization(String guid, String qualifiedName, String typeName) throws AtlasBaseException {
        return extractEntityHeader( guid,  qualifiedName,  typeName);
    }

    @Override
    @GraphTransaction
    public AtlasEntityHeader getEntityHeaderByUniqueAttributes(AtlasEntityType entityType, Map<String, Object> uniqAttributes) throws AtlasBaseException {
        if (LOG.isDebugEnabled()) {
            LOG.debug("==> getEntityHeaderByUniqueAttributes({}, {})", entityType.getTypeName(), uniqAttributes);
        }

        AtlasVertex entityVertex = AtlasGraphUtilsV2.getVertexByUniqueAttributes(graph, entityType, uniqAttributes);

        AtlasEntityHeader ret = entityRetriever.toAtlasEntityHeader(entityVertex);

        if (ret == null) {
            throw new AtlasBaseException(AtlasErrorCode.INSTANCE_BY_UNIQUE_ATTRIBUTE_NOT_FOUND, entityType.getTypeName(),
                    uniqAttributes.toString());
        }

        AtlasAuthorizationUtils.verifyAccess(new AtlasEntityAccessRequest(typeRegistry, AtlasPrivilege.ENTITY_READ, ret), "read entity: typeName=", entityType.getTypeName(), ", uniqueAttributes=", uniqAttributes);

        if (LOG.isDebugEnabled()) {
            LOG.debug("<== getEntityHeaderByUniqueAttributes({}, {}): {}", entityType.getTypeName(), uniqAttributes, ret);
        }

        return ret;
    }

    /**
     * Check state of entities in the store
     * @param request AtlasCheckStateRequest
     * @return AtlasCheckStateResult
     * @throws AtlasBaseException
     */
    @Override
    @GraphTransaction
    public AtlasCheckStateResult checkState(AtlasCheckStateRequest request) throws AtlasBaseException {
        if (LOG.isDebugEnabled()) {
            LOG.debug("==> checkState({})", request);
        }

        EntityStateChecker entityStateChecker = new EntityStateChecker(graph, typeRegistry, entityRetriever);

        AtlasCheckStateResult ret = entityStateChecker.checkState(request);

        if (LOG.isDebugEnabled()) {
            LOG.debug("<== checkState({}, {})", request, ret);
        }

        return ret;
    }

    @Override
    @GraphTransaction
    public EntityMutationResponse createOrUpdate(EntityStream entityStream, boolean isPartialUpdate) throws AtlasBaseException {
        return createOrUpdate(entityStream, isPartialUpdate, new BulkRequestContext());
    }

    @Override
    @GraphTransaction
    public EntityMutationResponse createOrUpdate(EntityStream entityStream,  BulkRequestContext context) throws AtlasBaseException {
        return createOrUpdate(entityStream, false, context);
    }

    @Override
    @GraphTransaction
    public EntityMutationResponse createOrUpdateGlossary(EntityStream entityStream, boolean isPartialUpdate, boolean replaceClassification) throws AtlasBaseException {
        BulkRequestContext context = new BulkRequestContext.Builder()
                .setReplaceClassifications(replaceClassification)
                .build();
        return createOrUpdate(entityStream, isPartialUpdate, context);
    }

    @Override
    @GraphTransaction(logRollback = false)
    public EntityMutationResponse createOrUpdateForImport(EntityStream entityStream) throws AtlasBaseException {
        return createOrUpdate(entityStream, false, true, true, false);
    }

    @Override
    public EntityMutationResponse createOrUpdateForImportNoCommit(EntityStream entityStream) throws AtlasBaseException {
        return createOrUpdate(entityStream, false, true, true, false);
    }

    @Override
    @GraphTransaction
    public EntityMutationResponse updateEntity(AtlasObjectId objectId, AtlasEntityWithExtInfo updatedEntityInfo, boolean isPartialUpdate) throws AtlasBaseException {
        if (LOG.isDebugEnabled()) {
            LOG.debug("==> updateEntity({}, {}, {})", objectId, updatedEntityInfo, isPartialUpdate);
        }

        if (objectId == null || updatedEntityInfo == null || updatedEntityInfo.getEntity() == null) {
            throw new AtlasBaseException(AtlasErrorCode.INVALID_PARAMETERS, "null entity-id/entity");
        }

        final String guid;

        if (AtlasTypeUtil.isAssignedGuid(objectId.getGuid())) {
            guid = objectId.getGuid();
        } else {
            AtlasEntityType entityType = typeRegistry.getEntityTypeByName(objectId.getTypeName());

            if (entityType == null) {
                throw new AtlasBaseException(AtlasErrorCode.UNKNOWN_TYPENAME, objectId.getTypeName());
            }

            guid = AtlasGraphUtilsV2.getGuidByUniqueAttributes(graph, typeRegistry.getEntityTypeByName(objectId.getTypeName()), objectId.getUniqueAttributes());
        }

        AtlasEntity entity = updatedEntityInfo.getEntity();

        entity.setGuid(guid);

        return createOrUpdate(new AtlasEntityStream(updatedEntityInfo), isPartialUpdate, false, false, false);
    }

    @Override
    @GraphTransaction
    public EntityMutationResponse updateByUniqueAttributes(AtlasEntityType entityType, Map<String, Object> uniqAttributes,
                                                           AtlasEntityWithExtInfo updatedEntityInfo) throws AtlasBaseException {
        if (LOG.isDebugEnabled()) {
            LOG.debug("==> updateByUniqueAttributes({}, {})", entityType.getTypeName(), uniqAttributes);
        }

        if (updatedEntityInfo == null || updatedEntityInfo.getEntity() == null) {
            throw new AtlasBaseException(AtlasErrorCode.INVALID_PARAMETERS, "no entity to update.");
        }

        String      guid   = AtlasGraphUtilsV2.getGuidByUniqueAttributes(graph, entityType, uniqAttributes);
        AtlasEntity entity = updatedEntityInfo.getEntity();

        entity.setGuid(guid);

        AtlasAuthorizationUtils.verifyUpdateEntityAccess(typeRegistry, new AtlasEntityHeader(entity), "update entity ByUniqueAttributes");

        return createOrUpdate(new AtlasEntityStream(updatedEntityInfo), true, false, false, false);
    }

    @Override
    @GraphTransaction
    public EntityMutationResponse updateEntityAttributeByGuid(String guid, String attrName, Object attrValue)
            throws AtlasBaseException {
        if (LOG.isDebugEnabled()) {
            LOG.debug("==> updateEntityAttributeByGuid({}, {}, {})", guid, attrName, attrValue);
        }

        AtlasEntityHeader entity     = entityRetriever.toAtlasEntityHeaderWithClassifications(guid);
        AtlasEntityType   entityType = (AtlasEntityType) typeRegistry.getType(entity.getTypeName());
        AtlasAttribute    attr       = entityType.getAttribute(attrName);

        AtlasAuthorizationUtils.verifyUpdateEntityAccess(typeRegistry, entity, "update entity ByUniqueAttributes : guid=" + guid);

        if (attr == null) {
            attr = entityType.getRelationshipAttribute(attrName, AtlasEntityUtil.getRelationshipType(attrValue));

            if (attr == null) {
                throw new AtlasBaseException(AtlasErrorCode.UNKNOWN_ATTRIBUTE, attrName, entity.getTypeName());
            }
        }

        AtlasType   attrType     = attr.getAttributeType();
        AtlasEntity updateEntity = new AtlasEntity();

        updateEntity.setGuid(guid);
        updateEntity.setTypeName(entity.getTypeName());

        switch (attrType.getTypeCategory()) {
            case PRIMITIVE:
            case ARRAY:
            case ENUM:
            case MAP:
                updateEntity.setAttribute(attrName, attrValue);
                break;
            case OBJECT_ID_TYPE:
                AtlasObjectId objId;

                if (attrValue instanceof String) {
                    objId = new AtlasObjectId((String) attrValue, attr.getAttributeDef().getTypeName());
                } else {
                    objId = (AtlasObjectId) attrType.getNormalizedValue(attrValue);
                }

                updateEntity.setAttribute(attrName, objId);
                break;

            default:
                throw new AtlasBaseException(AtlasErrorCode.ATTRIBUTE_UPDATE_NOT_SUPPORTED, attrName, attrType.getTypeName());
        }

        return createOrUpdate(new AtlasEntityStream(updateEntity), true, false, false, false);
    }

    @Override
    @GraphTransaction
    public EntityMutationResponse deleteById(final String guid) throws AtlasBaseException {
        if (StringUtils.isEmpty(guid)) {
            throw new AtlasBaseException(AtlasErrorCode.INSTANCE_GUID_NOT_FOUND, guid);
        }

        Collection<AtlasVertex> deletionCandidates = new ArrayList<>();
        AtlasVertex             vertex             = AtlasGraphUtilsV2.findByGuid(graph, guid);

        if (vertex != null) {
            AtlasEntityHeader entityHeader = entityRetriever.toAtlasEntityHeaderWithClassifications(vertex);

            AtlasAuthorizationUtils.verifyDeleteEntityAccess(typeRegistry, entityHeader, "delete entity: guid=" + guid);

            deletionCandidates.add(vertex);
        } else {
            if (LOG.isDebugEnabled()) {
                // Entity does not exist - treat as non-error, since the caller
                // wanted to delete the entity and it's already gone.
                LOG.debug("Deletion request ignored for non-existent entity with guid " + guid);
            }
        }

        EntityMutationResponse ret = deleteVertices(deletionCandidates);

        if(ret.getDeletedEntities()!=null)
            processTermEntityDeletion(ret.getDeletedEntities());

        // Notify the change listeners
        entityChangeNotifier.onEntitiesMutated(ret, false);
        atlasRelationshipStore.onRelationshipsMutated(RequestContext.get().getRelationshipMutationMap());
        return ret;
    }

    @Override
    @GraphTransaction
    public EntityMutationResponse deleteByIds(final List<String> guids) throws AtlasBaseException {
        if (CollectionUtils.isEmpty(guids)) {
            throw new AtlasBaseException(AtlasErrorCode.INVALID_PARAMETERS, "Guid(s) not specified");
        }

        Collection<AtlasVertex> deletionCandidates = new ArrayList<>();

        for (String guid : guids) {
            AtlasVertex vertex = AtlasGraphUtilsV2.findByGuid(graph, guid);

            if (vertex == null) {
                if (LOG.isDebugEnabled()) {
                    // Entity does not exist - treat as non-error, since the caller
                    // wanted to delete the entity and it's already gone.
                    LOG.debug("Deletion request ignored for non-existent entity with guid " + guid);
                }

                continue;
            }

            AtlasEntityHeader entityHeader = entityRetriever.toAtlasEntityHeaderWithClassifications(vertex);

            AtlasAuthorizationUtils.verifyDeleteEntityAccess(typeRegistry, entityHeader, "delete entity: guid=" + guid);

            deletionCandidates.add(vertex);
        }

        if (deletionCandidates.isEmpty()) {
            LOG.info("No deletion candidate entities were found for guids %s", guids);
        }

        EntityMutationResponse ret = deleteVertices(deletionCandidates);

        if(ret.getDeletedEntities() != null)
            processTermEntityDeletion(ret.getDeletedEntities());

        // Notify the change listeners
        entityChangeNotifier.onEntitiesMutated(ret, false);
        atlasRelationshipStore.onRelationshipsMutated(RequestContext.get().getRelationshipMutationMap());
        return ret;
    }


    @Override
    @GraphTransaction
    public EntityMutationResponse restoreByIds(final List<String> guids) throws AtlasBaseException {
        if (CollectionUtils.isEmpty(guids)) {
            throw new AtlasBaseException(AtlasErrorCode.INVALID_PARAMETERS, "Guid(s) not specified");
        }

        Collection<AtlasVertex> restoreCandidates = new ArrayList<>();

        for (String guid : guids) {
            AtlasVertex vertex = AtlasGraphUtilsV2.findByGuid(graph, guid);

            if (vertex == null) {
                if (LOG.isDebugEnabled()) {
                    LOG.debug("Restore request ignored for non-existent entity with guid " + guid);
                }

                continue;
            }

            AtlasEntityHeader entityHeader = entityRetriever.toAtlasEntityHeaderWithClassifications(vertex);

            AtlasAuthorizationUtils.verifyDeleteEntityAccess(typeRegistry, entityHeader, "delete entity: guid=" + guid);

            restoreCandidates.add(vertex);
        }

        if (restoreCandidates.isEmpty()) {
            LOG.info("No restore candidate entities were found for guids %s", guids);
        }

        EntityMutationResponse ret = restoreVertices(restoreCandidates);

        // Notify the change listeners
        entityChangeNotifier.onEntitiesMutated(ret, false);
        atlasRelationshipStore.onRelationshipsMutated(RequestContext.get().getRelationshipMutationMap());
        return ret;
    }

    @Override
    @GraphTransaction
    public EntityMutationResponse purgeByIds(Set<String> guids) throws AtlasBaseException {
        if (CollectionUtils.isEmpty(guids)) {
            throw new AtlasBaseException(AtlasErrorCode.INVALID_PARAMETERS, "Guid(s) not specified");
        }

        AtlasAuthorizationUtils.verifyAccess(new AtlasAdminAccessRequest(AtlasPrivilege.ADMIN_PURGE), "purge entity: guids=", guids);
        Collection<AtlasVertex> purgeCandidates = new ArrayList<>();

        for (String guid : guids) {
            AtlasVertex vertex = AtlasGraphUtilsV2.findDeletedByGuid(graph, guid);

            if (vertex == null) {
                // Entity does not exist - treat as non-error, since the caller
                // wanted to delete the entity and it's already gone.
                LOG.warn("Purge request ignored for non-existent/active entity with guid " + guid);

                continue;
            }
            this.recordRelationshipsToBePurged(vertex);
            purgeCandidates.add(vertex);
        }

        if (purgeCandidates.isEmpty()) {
            LOG.info("No purge candidate entities were found for guids: " + guids + " which is already deleted");
        }

        EntityMutationResponse ret = purgeVertices(purgeCandidates);

        // Notify the change listeners
        entityChangeNotifier.onEntitiesMutated(ret, false);
        atlasRelationshipStore.onRelationshipsMutated(RequestContext.get().getRelationshipMutationMap());
        return ret;
    }

    @Override
    @GraphTransaction
    public EntityMutationResponse deleteByUniqueAttributes(AtlasEntityType entityType, Map<String, Object> uniqAttributes) throws AtlasBaseException {
        if (MapUtils.isEmpty(uniqAttributes)) {
            throw new AtlasBaseException(AtlasErrorCode.INSTANCE_BY_UNIQUE_ATTRIBUTE_NOT_FOUND, uniqAttributes.toString());
        }

        Collection<AtlasVertex> deletionCandidates = new ArrayList<>();
        AtlasVertex             vertex             = AtlasGraphUtilsV2.findByUniqueAttributes(graph, entityType, uniqAttributes);

        if (vertex != null) {
            AtlasEntityHeader entityHeader = entityRetriever.toAtlasEntityHeaderWithClassifications(vertex);

            AtlasAuthorizationUtils.verifyDeleteEntityAccess(typeRegistry, entityHeader,
                    "delete entity: typeName=" + entityType.getTypeName() + ", uniqueAttributes=" + uniqAttributes);

            deletionCandidates.add(vertex);
        } else {
            if (LOG.isDebugEnabled()) {
                // Entity does not exist - treat as non-error, since the caller
                // wanted to delete the entity and it's already gone.
                LOG.debug("Deletion request ignored for non-existent entity with uniqueAttributes " + uniqAttributes);
            }
        }

        EntityMutationResponse ret = deleteVertices(deletionCandidates);

        if(ret.getDeletedEntities()!=null)
            processTermEntityDeletion(ret.getDeletedEntities());

        // Notify the change listeners
        entityChangeNotifier.onEntitiesMutated(ret, false);
        atlasRelationshipStore.onRelationshipsMutated(RequestContext.get().getRelationshipMutationMap());
        return ret;
    }

    private AtlasEntityHeader getAtlasEntityHeader(String entityGuid, String entityId, String entityType) throws AtlasBaseException {
        // Metric logs
        AtlasPerfMetrics.MetricRecorder metric = RequestContext.get().startMetricRecord("getAtlasEntityHeader");
        AtlasEntityHeader entityHeader = null;
        String cacheKey = generateCacheKey(entityGuid, entityId, entityType);
        entityHeader = RequestContext.get().getCachedEntityHeader(cacheKey);
        if(Objects.nonNull(entityHeader)){
            return entityHeader;
        }
        if (StringUtils.isNotEmpty(entityGuid)) {
            AtlasEntityWithExtInfo ret = getByIdWithoutAuthorization(entityGuid);
            entityHeader = new AtlasEntityHeader(ret.getEntity());
        } else if (StringUtils.isNotEmpty(entityId) && StringUtils.isNotEmpty(entityType)) {
            try {
                entityHeader = getAtlasEntityHeaderWithoutAuthorization(null, entityId, entityType);
            } catch (AtlasBaseException abe) {
                if (abe.getAtlasErrorCode() == AtlasErrorCode.INSTANCE_BY_UNIQUE_ATTRIBUTE_NOT_FOUND) {
                    Map<String, Object> attributes = new HashMap<>();
                    attributes.put(QUALIFIED_NAME, entityId);
                    entityHeader = new AtlasEntityHeader(entityType, attributes);
                }
            }
        } else {
            throw new AtlasBaseException(BAD_REQUEST, "requires entityGuid or typeName and qualifiedName for entity authorization");
        }
        RequestContext.get().setEntityHeaderCache(cacheKey, entityHeader);
        RequestContext.get().endMetricRecord(metric);
        return entityHeader;
    }

    @Override
    public List<AtlasEvaluatePolicyResponse> evaluatePolicies(List<AtlasEvaluatePolicyRequest> entities) throws AtlasBaseException {
        List<AtlasEvaluatePolicyResponse> response = new ArrayList<>();
        HashMap<String, AtlasEntityHeader> atlasEntityHeaderCache = new HashMap<>();
        for (AtlasEvaluatePolicyRequest entity : entities) {
            String action = entity.getAction();

            if (action == null) {
                throw new AtlasBaseException(BAD_REQUEST, "action is null");
            }
            AtlasEntityHeader entityHeader = null;

            if (ENTITY_READ.name().equals(action) || ENTITY_CREATE.name().equals(action) || ENTITY_UPDATE.name().equals(action)
                    || ENTITY_DELETE.name().equals(action) || ENTITY_UPDATE_BUSINESS_METADATA.name().equals(action)) {

                try {
                    entityHeader = getAtlasEntityHeader(entity.getEntityGuid(), entity.getEntityId(), entity.getTypeName());
                    AtlasEntityAccessRequest.AtlasEntityAccessRequestBuilder requestBuilder = new AtlasEntityAccessRequest.AtlasEntityAccessRequestBuilder(typeRegistry, AtlasPrivilege.valueOf(entity.getAction()), entityHeader);
                    if (entity.getBusinessMetadata() != null) {
                        requestBuilder.setBusinessMetadata(entity.getBusinessMetadata());
                    }

                    AtlasEntityAccessRequest entityAccessRequest = requestBuilder.build();

                    AtlasAuthorizationUtils.verifyAccess(entityAccessRequest, entity.getAction() + "guid=" + entity.getEntityGuid());
                    response.add(new AtlasEvaluatePolicyResponse(entity.getTypeName(), entity.getEntityGuid(), entity.getAction(), entity.getEntityId(), true, null , entity.getBusinessMetadata()));
                } catch (AtlasBaseException e) {
                    AtlasErrorCode code = e.getAtlasErrorCode();
                    String errorCode = code.getErrorCode();
                    response.add(new AtlasEvaluatePolicyResponse(entity.getTypeName(), entity.getEntityGuid(), entity.getAction(), entity.getEntityId(), false, errorCode, entity.getBusinessMetadata()));
                }

            } else if (ENTITY_REMOVE_CLASSIFICATION.name().equals(action) || ENTITY_ADD_CLASSIFICATION.name().equals(action) || ENTITY_UPDATE_CLASSIFICATION.name().equals(action)) {

                if (entity.getClassification() == null) {
                    throw new AtlasBaseException(BAD_REQUEST, "classification needed for " + action + " authorization");
                }
                try {
                    entityHeader = getAtlasEntityHeader(entity.getEntityGuid(), entity.getEntityId(), entity.getTypeName());

                    AtlasAuthorizationUtils.verifyAccess(new AtlasEntityAccessRequest(typeRegistry, AtlasPrivilege.valueOf(entity.getAction()), entityHeader, new AtlasClassification(entity.getClassification())));
                    response.add(new AtlasEvaluatePolicyResponse(entity.getTypeName(), entity.getEntityGuid(), entity.getAction(), entity.getEntityId(), entity.getClassification(), true, null));

                } catch (AtlasBaseException e) {
                    AtlasErrorCode code = e.getAtlasErrorCode();
                    String errorCode = code.getErrorCode();
                    response.add(new AtlasEvaluatePolicyResponse(entity.getTypeName(), entity.getEntityGuid(), entity.getAction(), entity.getEntityId(), entity.getClassification(), false, errorCode));
                }

            }    else if (RELATIONSHIP_ADD.name().equals(action) || RELATIONSHIP_REMOVE.name().equals(action) || RELATIONSHIP_UPDATE.name().equals(action)) {

                if (entity.getRelationShipTypeName() == null) {
                    throw new AtlasBaseException(BAD_REQUEST, "RelationShip TypeName needed for " + action + " authorization");
                }

                try {
                    AtlasEntityHeader end1Entity = getAtlasEntityHeader(entity.getEntityGuidEnd1(), entity.getEntityIdEnd1(), entity.getEntityTypeEnd1());

                    AtlasEntityHeader end2Entity = getAtlasEntityHeader(entity.getEntityGuidEnd2(), entity.getEntityIdEnd2(), entity.getEntityTypeEnd2());

                    AtlasAuthorizationUtils.verifyAccess(new AtlasRelationshipAccessRequest(typeRegistry, AtlasPrivilege.valueOf(action), entity.getRelationShipTypeName(), end1Entity, end2Entity));
                    response.add(new AtlasEvaluatePolicyResponse(action, entity.getRelationShipTypeName(), entity.getEntityTypeEnd1(), entity.getEntityGuidEnd1(), entity.getEntityIdEnd1(), entity.getEntityTypeEnd2(), entity.getEntityGuidEnd2(), entity.getEntityIdEnd2(), true, null));
                } catch (AtlasBaseException e) {
                    AtlasErrorCode code = e.getAtlasErrorCode();
                    String errorCode = code.getErrorCode();
                    response.add(new AtlasEvaluatePolicyResponse(action, entity.getRelationShipTypeName(), entity.getEntityTypeEnd1(), entity.getEntityGuidEnd1(), entity.getEntityIdEnd1(), entity.getEntityTypeEnd2(), entity.getEntityGuidEnd2(), entity.getEntityIdEnd2(), false, errorCode));
                }
            }
        }
        return response;
    }

    private String generateCacheKey(String guid, String id, String typeName) {
        return (guid != null ? guid : "") + "|" + (id != null ? id : "") + "|" + (typeName != null ? typeName : "");
    }



    @Override
    @GraphTransaction
    public EntityMutationResponse deleteByUniqueAttributes(List<AtlasObjectId> objectIds) throws AtlasBaseException {
        if (CollectionUtils.isEmpty(objectIds)) {
            throw new AtlasBaseException(AtlasErrorCode.INVALID_PARAMETERS);
        }

        EntityMutationResponse ret = new EntityMutationResponse();
        Collection<AtlasVertex> deletionCandidates = new ArrayList<>();
        try {
            for (AtlasObjectId objectId : objectIds) {
                if (StringUtils.isEmpty(objectId.getTypeName())) {
                    throw new AtlasBaseException(AtlasErrorCode.INVALID_PARAMETERS, "typeName not specified");
                }

                if (MapUtils.isEmpty(objectId.getUniqueAttributes())) {
                    throw new AtlasBaseException(AtlasErrorCode.INVALID_PARAMETERS, "uniqueAttributes not specified");
                }

                AtlasEntityType entityType = typeRegistry.getEntityTypeByName(objectId.getTypeName());

                if (entityType == null) {
                    throw new AtlasBaseException(AtlasErrorCode.TYPE_NAME_INVALID, TypeCategory.ENTITY.name(), objectId.getTypeName());
                }

                AtlasVertex vertex = AtlasGraphUtilsV2.findByUniqueAttributes(graph, entityType, objectId.getUniqueAttributes());

                if (vertex != null) {
                    AtlasEntityHeader entityHeader = entityRetriever.toAtlasEntityHeaderWithClassifications(vertex);

                    AtlasAuthorizationUtils.verifyDeleteEntityAccess(typeRegistry, entityHeader,
                            "delete entity: typeName=" + entityType.getTypeName() + ", uniqueAttributes=" + objectId.getUniqueAttributes());

                    deletionCandidates.add(vertex);
                } else {
                    if (LOG.isDebugEnabled()) {
                        // Entity does not exist - treat as non-error, since the caller
                        // wanted to delete the entity and it's already gone.
                        LOG.debug("Deletion request ignored for non-existent entity with uniqueAttributes " + objectId.getUniqueAttributes());
                    }
                }
            }

            ret = deleteVertices(deletionCandidates);

            if (ret.getDeletedEntities() != null)
                processTermEntityDeletion(ret.getDeletedEntities());
            // Notify the change listeners
            entityChangeNotifier.onEntitiesMutated(ret, false);
            atlasRelationshipStore.onRelationshipsMutated(RequestContext.get().getRelationshipMutationMap());

        } catch (Exception e) {
            LOG.error("Failed to delete objects:{}", objectIds.stream().map(AtlasObjectId::getUniqueAttributes).collect(Collectors.toList()), e);
            throw new AtlasBaseException(e);
        }
        return ret;
    }

    private void processTermEntityDeletion(List<AtlasEntityHeader> deletedEntities) throws AtlasBaseException{
        for(AtlasEntityHeader entity:deletedEntities){
            if(ATLAS_GLOSSARY_TERM_ENTITY_TYPE.equals(entity.getTypeName())){

                String termQualifiedName    = entity.getAttribute(QUALIFIED_NAME).toString();
                String termName             = entity.getAttribute(NAME).toString();
                String guid                 = entity.getGuid();
                Boolean isHardDelete        = DeleteType.HARD.name().equals(entity.getDeleteHandler());

                if(checkEntityTermAssociation(termQualifiedName)){
                    if(DEFERRED_ACTION_ENABLED && taskManagement!=null){
                        createAndQueueTask(termName, termQualifiedName, guid, isHardDelete);
                    }else{
                        updateMeaningsNamesInEntitiesOnTermDelete(termName, termQualifiedName, guid);
                    }
                }
            }
        }
    }

    private boolean checkEntityTermAssociation(String termQName) throws AtlasBaseException{
        List<AtlasEntityHeader> entityHeader;

        try {
            entityHeader = discovery.searchUsingTermQualifiedName(0, 1, termQName,null, null);
        } catch (AtlasBaseException e) {
            throw e;
        }
        Boolean hasEntityAssociation = entityHeader != null ? true : false;

        return hasEntityAssociation;
    }

    public void updateMeaningsNamesInEntitiesOnTermDelete(String termName, String termQName, String termGuid) throws AtlasBaseException {
        int from = 0;

        Set<String> attributes = new HashSet<String>(){{
            add(ATTR_MEANINGS);
        }};
        Set<String> relationAttributes = new HashSet<String>(){{
            add(STATE_PROPERTY_KEY);
            add(NAME);
        }};

        while (true) {
            List<AtlasEntityHeader> entityHeaders = discovery.searchUsingTermQualifiedName(from, ELASTICSEARCH_PAGINATION_SIZE,
                    termQName, attributes, relationAttributes);

            if (entityHeaders == null) // Should be CollectionUtils.isEmpty(entityHeaders) for safety
                break;

            for (AtlasEntityHeader entityHeader : entityHeaders) {
                Object rawMeanings = entityHeader.getAttribute(ATTR_MEANINGS);
                List<AtlasObjectId> meanings = new ArrayList<>();

                if (rawMeanings instanceof List) {
                    List<?> rawMeaningsList = (List<?>) rawMeanings;
                    for (Object meaningObj : rawMeaningsList) {
                        if (meaningObj instanceof Map) {
                            try {
                                AtlasObjectId oid = AtlasJson.fromLinkedHashMap(meaningObj, AtlasObjectId.class);
                                if (oid != null) {
                                    meanings.add(oid);
                                }
                            } catch (Exception e) {
                                LOG.error("Error converting meaning object to AtlasObjectId for entity GUID: {}. Meaning object: {}. Error: ", 
                                          entityHeader.getGuid(), meaningObj, e);
                            }
                        } else if (meaningObj instanceof AtlasObjectId) { // Already correct type
                            meanings.add((AtlasObjectId) meaningObj);
                        } else if (meaningObj != null){
                            LOG.warn("Unexpected type in meanings list for entity GUID: {}. Type: {}. Object: {}", 
                                     entityHeader.getGuid(), meaningObj.getClass().getName(), meaningObj);
                        }
                    }
                } else if (rawMeanings != null) {
                    LOG.warn("Attribute 'meanings' is not a List for entity GUID: {}. Type: {}", 
                             entityHeader.getGuid(), rawMeanings.getClass().getName());
                }

                if (CollectionUtils.isEmpty(meanings)) { // If no valid meanings found/converted, skip
                    // Update vertex properties even if meanings are empty to clear them out
                    AtlasVertex entityVertex = AtlasGraphUtilsV2.findByGuid(entityHeader.getGuid());
                    if (entityVertex != null) {
                        AtlasGraphUtilsV2.removeItemFromListPropertyValue(entityVertex, MEANINGS_PROPERTY_KEY, termQName);
                        AtlasGraphUtilsV2.setEncodedProperty(entityVertex, MEANINGS_TEXT_PROPERTY_KEY, ""); // Set to empty string
                        AtlasGraphUtilsV2.removeItemFromListPropertyValue(entityVertex, MEANING_NAMES_PROPERTY_KEY, termName);
                    }
                    continue;
                }

                String updatedMeaningsText = meanings.stream()
                        .filter(x -> x != null && x.getGuid() != null && !termGuid.equals(x.getGuid())) // Ensure x and x.getGuid() are not null
                        .filter(x -> x.getAttributes() != null && ACTIVE.name().equals(x.getAttributes().get(STATE_PROPERTY_KEY)))
                        .map(x -> x.getAttributes().get(NAME) != null ? x.getAttributes().get(NAME).toString() : "") // Handle potential null name
                        .filter(StringUtils::isNotEmpty)
                        .collect(Collectors.joining(","));

                AtlasVertex entityVertex = AtlasGraphUtilsV2.findByGuid(entityHeader.getGuid());
                if (entityVertex != null) {
                    // This logic might need adjustment if termQName is not always present
                    // or if removing non-existent item is an issue.
                    AtlasGraphUtilsV2.removeItemFromListPropertyValue(entityVertex, MEANINGS_PROPERTY_KEY, termQName);
                    // If meanings list became empty after filtering this term, we might need to re-evaluate what to set for MEANINGS_PROPERTY_KEY
                    // For now, just removing the specific termQName as per original logic if it was specific to this term.
                    // If the intent is to rebuild the MEANINGS_PROPERTY_KEY from the filtered 'meanings' list, that's a different logic.

                    AtlasGraphUtilsV2.setEncodedProperty(entityVertex, MEANINGS_TEXT_PROPERTY_KEY, updatedMeaningsText);
                    AtlasGraphUtilsV2.removeItemFromListPropertyValue(entityVertex, MEANING_NAMES_PROPERTY_KEY, termName);
                }
            }
            from += ELASTICSEARCH_PAGINATION_SIZE;

            if (entityHeaders.size() < ELASTICSEARCH_PAGINATION_SIZE)
                break;
        }

    }

    public void createAndQueueTask(String termName, String termQName, String termGuid, Boolean isHardDelete){
        String taskType = isHardDelete ? UPDATE_ENTITY_MEANINGS_ON_TERM_HARD_DELETE : UPDATE_ENTITY_MEANINGS_ON_TERM_SOFT_DELETE;
        String currentUser = RequestContext.getCurrentUser();
        Map<String, Object> taskParams = MeaningsTask.toParameters(termName, termQName, termGuid);
        AtlasTask task = taskManagement.createTask(taskType, currentUser, taskParams);

        if(!isHardDelete){
            AtlasVertex termVertex = AtlasGraphUtilsV2.findByGuid(termGuid);
            AtlasGraphUtilsV2.addEncodedProperty(termVertex, PENDING_TASKS_PROPERTY_KEY, task.getGuid());
        }

        RequestContext.get().queueTask(task);
    }


    @Override
    @GraphTransaction
    public String getGuidByUniqueAttributes(AtlasEntityType entityType, Map<String, Object> uniqAttributes) throws AtlasBaseException{
        return AtlasGraphUtilsV2.getGuidByUniqueAttributes(graph, entityType, uniqAttributes);
    }

    @Override
    @GraphTransaction
    public void repairClassificationMappings(List<String> guids) throws AtlasBaseException {
        for (String guid : guids) {
            if (LOG.isDebugEnabled()) {
                LOG.debug("==> repairClassificationMappings({})", guid);
            }

            if (StringUtils.isEmpty(guid)) {
                throw new AtlasBaseException(AtlasErrorCode.INSTANCE_GUID_NOT_FOUND, guid);
            }

            AtlasVertex entityVertex = AtlasGraphUtilsV2.findByGuid(graph, guid);

            if (entityVertex == null) {
                throw new AtlasBaseException(AtlasErrorCode.INSTANCE_GUID_NOT_FOUND, guid);
            }

            entityGraphMapper.repairClassificationMappings(entityVertex);

            if (LOG.isDebugEnabled()) {
                LOG.debug("<== repairClassificationMappings({})", guid);
            }
        }
    }

    public Map<String, String> repairClassificationMappingsV2(List<String> guids) throws AtlasBaseException {
        Map<String, String> errorMap = new HashMap<>(0);

        List<AtlasVertex> verticesToRepair = new ArrayList<>(guids.size());
        for (String guid : guids) {
            if (StringUtils.isEmpty(guid)) {
                errorMap.put(NanoIdUtils.randomNanoId(), AtlasErrorCode.INSTANCE_GUID_NOT_FOUND.getFormattedErrorMessage(guid));
                continue;
            }

            AtlasVertex entityVertex = AtlasGraphUtilsV2.findByGuid(graph, guid);
            if (entityVertex == null) {
                errorMap.put(guid, AtlasErrorCode.INSTANCE_GUID_NOT_FOUND.getFormattedErrorMessage(guid));
                continue;
            }

            verticesToRepair.add(entityVertex);
        }

        errorMap.putAll(entityGraphMapper.repairClassificationMappingsV2(verticesToRepair));

        return errorMap;
    }

    @Override
    @GraphTransaction
    public void addClassifications(final String guid, final List<AtlasClassification> classifications) throws AtlasBaseException {
        if (LOG.isDebugEnabled()) {
            LOG.debug("Adding classifications={} to entity={}", classifications, guid);
        }

        if (StringUtils.isEmpty(guid)) {
            throw new AtlasBaseException(AtlasErrorCode.INVALID_PARAMETERS, "Guid(s) not specified");
        }

        if (CollectionUtils.isEmpty(classifications)) {
            throw new AtlasBaseException(AtlasErrorCode.INVALID_PARAMETERS, "classifications(s) not specified");
        }

        GraphTransactionInterceptor.lockObjectAndReleasePostCommit(guid);

        AtlasVertex entityVertex = AtlasGraphUtilsV2.findByGuid(graph, guid);

        if (entityVertex == null) {
            throw new AtlasBaseException(AtlasErrorCode.INSTANCE_GUID_NOT_FOUND, guid);
        }

        AtlasEntityHeader entityHeader = entityRetriever.toAtlasEntityHeaderWithClassifications(entityVertex);

        for (AtlasClassification classification : classifications) {
            AtlasAuthorizationUtils.verifyAccess(new AtlasEntityAccessRequest(typeRegistry, AtlasPrivilege.ENTITY_ADD_CLASSIFICATION, entityHeader, classification),
                                                 "add classification: guid=", guid, ", classification=", classification.getTypeName());
        }

        EntityMutationContext context = new EntityMutationContext();

        context.cacheEntity(guid, entityVertex, typeRegistry.getEntityTypeByName(entityHeader.getTypeName()));

        for (AtlasClassification classification : classifications) {
            validateAndNormalize(classification);
        }

        // validate if entity, not already associated with classifications
        validateEntityAssociations(guid, classifications);

        entityGraphMapper.handleAddClassifications(context, guid, classifications);
    }

    @Override
    @GraphTransaction
    public void updateClassifications(String guid, List<AtlasClassification> classifications) throws AtlasBaseException {
        if (LOG.isDebugEnabled()) {
            LOG.debug("Updating classifications={} for entity={}", classifications, guid);
        }

        AtlasPerfTracer perf = null;

        if (AtlasPerfTracer.isPerfTraceEnabled(PERF_LOG)) {
            AtlasPerfTracer.getPerfTracer(PERF_LOG, "AtlasEntityStoreV2.updateClassification()");
        }

        if (StringUtils.isEmpty(guid)) {
            throw new AtlasBaseException(AtlasErrorCode.INVALID_PARAMETERS, "Guid not specified");
        }

        if (CollectionUtils.isEmpty(classifications)) {
            throw new AtlasBaseException(AtlasErrorCode.INVALID_PARAMETERS, "classifications(s) not specified");
        }

        GraphTransactionInterceptor.lockObjectAndReleasePostCommit(guid);

        AtlasVertex entityVertex = AtlasGraphUtilsV2.findByGuid(graph, guid);

        if (entityVertex == null) {
            throw new AtlasBaseException(AtlasErrorCode.INSTANCE_GUID_NOT_FOUND, guid);
        }

        AtlasEntityHeader entityHeader = entityRetriever.toAtlasEntityHeaderWithClassifications(entityVertex);

        for (AtlasClassification classification : classifications) {
            AtlasAuthorizationUtils.verifyAccess(new AtlasEntityAccessRequest(typeRegistry, AtlasPrivilege.ENTITY_UPDATE_CLASSIFICATION, entityHeader, classification), "update classification: guid=", guid, ", classification=", classification.getTypeName());
        }

        EntityMutationContext context = new EntityMutationContext();

        context.cacheEntity(guid, entityVertex, typeRegistry.getEntityTypeByName(entityHeader.getTypeName()));


        for (AtlasClassification classification : classifications) {
            validateAndNormalize(classification);
        }

        entityGraphMapper.handleUpdateClassifications(context, guid, classifications);

        AtlasPerfTracer.log(perf);
    }

    @Override
    @GraphTransaction
    public void addClassification(final List<String> guids, final AtlasClassification classification) throws AtlasBaseException {
        if (LOG.isDebugEnabled()) {
            LOG.debug("Adding classification={} to entities={}", classification, guids);
        }

        if (CollectionUtils.isEmpty(guids)) {
            throw new AtlasBaseException(AtlasErrorCode.INVALID_PARAMETERS, "Guid(s) not specified");
        }

        if (classification == null) {
            throw new AtlasBaseException(AtlasErrorCode.INVALID_PARAMETERS, "classification not specified");
        }

        validateAndNormalize(classification);

        EntityMutationContext     context         = new EntityMutationContext();
        List<AtlasClassification> classifications = Collections.singletonList(classification);
        List<String>              validGuids      =  new ArrayList<>();

        GraphTransactionInterceptor.lockObjectAndReleasePostCommit(guids);

        for (String guid : guids) {
            try {
                AtlasVertex entityVertex = AtlasGraphUtilsV2.findByGuid(graph, guid);

                if (entityVertex == null) {
                    throw new AtlasBaseException(AtlasErrorCode.INSTANCE_GUID_NOT_FOUND, guid);
                }

                AtlasEntityHeader entityHeader = entityRetriever.toAtlasEntityHeaderWithClassifications(entityVertex);

                AtlasAuthorizationUtils.verifyAccess(new AtlasEntityAccessRequest(typeRegistry, AtlasPrivilege.ENTITY_ADD_CLASSIFICATION, entityHeader, classification),
                        "add classification: guid=", guid, ", classification=", classification.getTypeName());

                validateEntityAssociations(guid, classifications);

                validGuids.add(guid);
                context.cacheEntity(guid, entityVertex, typeRegistry.getEntityTypeByName(entityHeader.getTypeName()));
            } catch (AtlasBaseException abe) {
                if (RequestContext.get().isSkipFailedEntities()) {
                    if (LOG.isDebugEnabled()) {
                        LOG.debug("addClassification(): ignoring failure for entity {}: error code={}, message={}", guid, abe.getAtlasErrorCode(), abe.getMessage());
                    }

                    continue;
                }

                throw abe;
            }
        }

        for (String guid : validGuids) {
            entityGraphMapper.handleAddClassifications(context, guid, classifications);
        }
    }

    @Override
    @GraphTransaction
    public void deleteClassification(final String guid, final String classificationName) throws AtlasBaseException {
        deleteClassification(guid, classificationName, null);
    }

    @Override
    @GraphTransaction
    public void deleteClassification(final String guid, final String classificationName, final String associatedEntityGuid) throws AtlasBaseException {
        if (StringUtils.isEmpty(guid)) {
            throw new AtlasBaseException(AtlasErrorCode.INVALID_PARAMETERS, "Guid(s) not specified");
        }
        if (StringUtils.isEmpty(classificationName)) {
            throw new AtlasBaseException(AtlasErrorCode.INVALID_PARAMETERS, "classifications not specified");
        }

        GraphTransactionInterceptor.lockObjectAndReleasePostCommit(guid);

        AtlasEntityHeader entityHeader = entityRetriever.toAtlasEntityHeaderWithClassifications(guid);

        // verify authorization only for removal of directly associated classification and not propagated one.
        if (StringUtils.isEmpty(associatedEntityGuid) || guid.equals(associatedEntityGuid)) {
            AtlasAuthorizationUtils.verifyAccess(new AtlasEntityAccessRequest(typeRegistry, AtlasPrivilege.ENTITY_REMOVE_CLASSIFICATION,
                            entityHeader, new AtlasClassification(classificationName)),
                    "remove classification: guid=", guid, ", classification=", classificationName);
        }

        if (LOG.isDebugEnabled()) {
            LOG.debug("Deleting classification={} from entity={}", classificationName, guid);
        }


        entityGraphMapper.deleteClassification(guid, classificationName, associatedEntityGuid);
    }


    @GraphTransaction
    public List<AtlasClassification> retrieveClassifications(String guid) throws AtlasBaseException {
        if (LOG.isDebugEnabled()) {
            LOG.debug("Retriving classifications for entity={}", guid);
        }

        AtlasEntityHeader entityHeader = entityRetriever.toAtlasEntityHeaderWithClassifications(guid);

        return entityHeader.getClassifications();
    }


    @Override
    @GraphTransaction
    public List<AtlasClassification> getClassifications(String guid) throws AtlasBaseException {
        if (LOG.isDebugEnabled()) {
            LOG.debug("Getting classifications for entity={}", guid);
        }

        AtlasEntityHeader entityHeader = entityRetriever.toAtlasEntityHeaderWithClassifications(guid);

        AtlasAuthorizationUtils.verifyAccess(new AtlasEntityAccessRequest(typeRegistry, AtlasPrivilege.ENTITY_READ, entityHeader), "get classifications: guid=", guid);

        return entityHeader.getClassifications();
    }

    @Override
    @GraphTransaction
    public AtlasClassification getClassification(String guid, String classificationName) throws AtlasBaseException {
        if (LOG.isDebugEnabled()) {
            LOG.debug("Getting classifications for entities={}", guid);
        }

        AtlasClassification ret          = null;
        AtlasEntityHeader   entityHeader = entityRetriever.toAtlasEntityHeaderWithClassifications(guid);

        if (CollectionUtils.isNotEmpty(entityHeader.getClassifications())) {
            AtlasAuthorizationUtils.verifyAccess(new AtlasEntityAccessRequest(typeRegistry, AtlasPrivilege.ENTITY_READ, entityHeader), "get classification: guid=", guid, ", classification=", classificationName);

            for (AtlasClassification classification : entityHeader.getClassifications()) {
                if (!StringUtils.equalsIgnoreCase(classification.getTypeName(), classificationName)) {
                    continue;
                }

                if (StringUtils.isEmpty(classification.getEntityGuid()) || StringUtils.equalsIgnoreCase(classification.getEntityGuid(), guid)) {
                    ret = classification;
                    break;
                } else if (ret == null) {
                    ret = classification;
                }
            }
        }

        if (ret == null) {
            throw new AtlasBaseException(AtlasErrorCode.CLASSIFICATION_NOT_FOUND, classificationName);
        }

        return ret;
    }

    @Override
    @GraphTransaction
    public void addOrUpdateBusinessAttributesByDisplayName(String guid, Map<String, Map<String, Object>> businessAttrbutes, boolean isOverwrite) throws AtlasBaseException {
        if (LOG.isDebugEnabled()) {
            LOG.debug("==> addOrUpdateBusinessAttributesByDisplayName(guid={}, businessAttributes={}, isOverwrite={})", guid, businessAttrbutes, isOverwrite);
        }

        if (StringUtils.isEmpty(guid)) {
            throw new AtlasBaseException(AtlasErrorCode.INVALID_PARAMETERS, "guid is null/empty");
        }

        if (MapUtils.isEmpty(businessAttrbutes)) {
            throw new AtlasBaseException(AtlasErrorCode.INVALID_PARAMETERS, "businessAttributes is null/empty");
        }

        AtlasVertex entityVertex = AtlasGraphUtilsV2.findByGuid(graph, guid);

        if (entityVertex == null) {
            throw new AtlasBaseException(AtlasErrorCode.INSTANCE_GUID_NOT_FOUND, guid);
        }

        String                           typeName                            = getTypeName(entityVertex);
        AtlasEntityType                  entityType                          = typeRegistry.getEntityTypeByName(typeName);
        Map<String, Map<String, AtlasBusinessAttribute>> entityBMs           = entityType.getBusinessAttributes();
        Map<String, Map<String, Object>> finalBMAttributes                   = new HashMap<>();

        MetricRecorder metric = RequestContext.get().startMetricRecord("preProcessDisplayNames");
        for (Map.Entry<String, Map<String, Object>> bm : businessAttrbutes.entrySet()) {
            Map<String, AtlasBusinessAttribute> enitytBM = entityBMs.get(bm.getKey());

            AtlasBusinessMetadataType bmType = null;
            if (enitytBM == null) {
                //search BM type by displayName
                try {
                    bmType = typeRegistry.getBusinessMetadataTypeByDisplayName(bm.getKey());
                } catch (NoSuchElementException nse) {
                    throw new AtlasBaseException(AtlasErrorCode.BAD_REQUEST, String.format("No BM type found with displayName %s", bm.getKey()));
                }
            } else {
                bmType = typeRegistry.getBusinessMetadataTypeByName(bm.getKey());
            }

            //check & validate attributes
            Map <String, Object> attributes = new HashMap<>();
            for (Map.Entry<String, Object> incomingAttrs : bm.getValue().entrySet()) {
                AtlasAttribute atlasAttribute = bmType.getAllAttributes().get(incomingAttrs.getKey());

                if (atlasAttribute == null) { //attribute is having displayName find attribute name
                    try {
                        atlasAttribute = bmType.getAllAttributes().values().stream().filter(x -> incomingAttrs.getKey().equals(x.getAttributeDef().getDisplayName())).findFirst().get();
                    } catch (NoSuchElementException nse) {
                        String message = String.format("No attribute found with displayName %s for BM attribute %s",
                                incomingAttrs.getKey(), bmType.getTypeName());
                        throw new AtlasBaseException(AtlasErrorCode.BAD_REQUEST, message);
                    }
                }
                attributes.put(atlasAttribute.getAttributeDef().getName(), bm.getValue().get(incomingAttrs.getKey()));
            }
            finalBMAttributes.put(bmType.getTypeName(), attributes);
        }
        RequestContext.get().endMetricRecord(metric);

        addOrUpdateBusinessAttributes(guid, finalBMAttributes, isOverwrite);
    }

    @Override
    @GraphTransaction
    public void addOrUpdateBusinessAttributes(String guid, Map<String, Map<String, Object>> businessAttrbutes, boolean isOverwrite) throws AtlasBaseException {
        if (LOG.isDebugEnabled()) {

            LOG.debug("==> addOrUpdateBusinessAttributes(guid={}, businessAttributes={}, isOverwrite={})", guid, businessAttrbutes, isOverwrite);
        }

        entityGraphMapper.addOrUpdateBusinessAttributes(guid, businessAttrbutes, isOverwrite);

        if (LOG.isDebugEnabled()) {
            LOG.debug("<== addOrUpdateBusinessAttributes(guid={}, businessAttributes={}, isOverwrite={})", guid, businessAttrbutes, isOverwrite);
        }
    }

    @Override
    @GraphTransaction
    public void removeBusinessAttributes(String guid, Map<String, Map<String, Object>> businessAttributes) throws AtlasBaseException {
        if (LOG.isDebugEnabled()) {
            LOG.debug("==> removeBusinessAttributes(guid={}, businessAttributes={})", guid, businessAttributes);
        }

        if (StringUtils.isEmpty(guid)) {
            throw new AtlasBaseException(AtlasErrorCode.INVALID_PARAMETERS, "guid is null/empty");
        }

        if (MapUtils.isEmpty(businessAttributes)) {
            throw new AtlasBaseException(AtlasErrorCode.INVALID_PARAMETERS, "businessAttributes is null/empty");
        }

        AtlasVertex entityVertex = AtlasGraphUtilsV2.findByGuid(graph, guid);

        if (entityVertex == null) {
            throw new AtlasBaseException(AtlasErrorCode.INSTANCE_GUID_NOT_FOUND, guid);
        }

        String                          typeName       = getTypeName(entityVertex);
        AtlasEntityType                 entityType     = typeRegistry.getEntityTypeByName(typeName);

        entityGraphMapper.removeBusinessAttributes(entityVertex, entityType, businessAttributes);

        if (LOG.isDebugEnabled()) {
            LOG.debug("<== removeBusinessAttributes(guid={}, businessAttributes={})", guid, businessAttributes);
        }
    }

    @Override
    @GraphTransaction
    public void setLabels(String guid, Set<String> labels) throws AtlasBaseException {
        if (LOG.isDebugEnabled()) {
            LOG.debug("==> setLabels()");
        }

        if (StringUtils.isEmpty(guid)) {
            throw new AtlasBaseException(AtlasErrorCode.INVALID_PARAMETERS, "guid is null/empty");
        }

        AtlasVertex entityVertex = AtlasGraphUtilsV2.findByGuid(graph, guid);

        if (entityVertex == null) {
            throw new AtlasBaseException(AtlasErrorCode.INSTANCE_GUID_NOT_FOUND, guid);
        }

        validateLabels(labels);

        AtlasEntityHeader entityHeader  = entityRetriever.toAtlasEntityHeaderWithClassifications(entityVertex);
        Set<String>       addedLabels   = Collections.emptySet();
        Set<String>       removedLabels = Collections.emptySet();

        if (CollectionUtils.isEmpty(entityHeader.getLabels())) {
            addedLabels = labels;
        } else if (CollectionUtils.isEmpty(labels)) {
            removedLabels = entityHeader.getLabels();
        } else {
            addedLabels   = new HashSet<String>(CollectionUtils.subtract(labels, entityHeader.getLabels()));
            removedLabels = new HashSet<String>(CollectionUtils.subtract(entityHeader.getLabels(), labels));
        }

        if (addedLabels != null) {
            AtlasEntityAccessRequestBuilder requestBuilder = new AtlasEntityAccessRequestBuilder(typeRegistry, AtlasPrivilege.ENTITY_ADD_LABEL, entityHeader);

            for (String label : addedLabels) {
                requestBuilder.setLabel(label);

                AtlasAuthorizationUtils.verifyAccess(requestBuilder.build(), "add label: guid=", guid, ", label=", label);
            }
        }

        if (removedLabels != null) {
            AtlasEntityAccessRequestBuilder requestBuilder = new AtlasEntityAccessRequestBuilder(typeRegistry, AtlasPrivilege.ENTITY_REMOVE_LABEL, entityHeader);

            for (String label : removedLabels) {
                requestBuilder.setLabel(label);

                AtlasAuthorizationUtils.verifyAccess(requestBuilder.build(), "remove label: guid=", guid, ", label=", label);
            }
        }

        entityGraphMapper.setLabels(entityVertex, labels);

        if (LOG.isDebugEnabled()) {
            LOG.debug("<== setLabels()");
        }
    }

    @Override
    @GraphTransaction
    public void removeLabels(String guid, Set<String> labels) throws AtlasBaseException {
        if (LOG.isDebugEnabled()) {
            LOG.debug("==> removeLabels()");
        }

        if (StringUtils.isEmpty(guid)) {
            throw new AtlasBaseException(AtlasErrorCode.INVALID_PARAMETERS, "guid is null/empty");
        }

        if (CollectionUtils.isEmpty(labels)) {
            throw new AtlasBaseException(AtlasErrorCode.INVALID_PARAMETERS, "labels is null/empty");
        }

        AtlasVertex entityVertex = AtlasGraphUtilsV2.findByGuid(graph, guid);

        if (entityVertex == null) {
            throw new AtlasBaseException(AtlasErrorCode.INSTANCE_GUID_NOT_FOUND, guid);
        }

        AtlasEntityHeader               entityHeader   = entityRetriever.toAtlasEntityHeaderWithClassifications(entityVertex);
        AtlasEntityAccessRequestBuilder requestBuilder = new AtlasEntityAccessRequestBuilder(typeRegistry, AtlasPrivilege.ENTITY_REMOVE_LABEL, entityHeader);

        for (String label : labels) {
            requestBuilder.setLabel(label);

            AtlasAuthorizationUtils.verifyAccess(requestBuilder.build(), "remove label: guid=", guid, ", label=", label);
        }

        validateLabels(labels);

        entityGraphMapper.removeLabels(entityVertex, labels);

        if (LOG.isDebugEnabled()) {
            LOG.debug("<== removeLabels()");
        }
    }

    @Override
    @GraphTransaction
    public void addLabels(String guid, Set<String> labels) throws AtlasBaseException {
        if (LOG.isDebugEnabled()) {
            LOG.debug("==> addLabels()");
        }

        if (StringUtils.isEmpty(guid)) {
            throw new AtlasBaseException(AtlasErrorCode.INVALID_PARAMETERS, "guid is null/empty");
        }

        if (CollectionUtils.isEmpty(labels)) {
            throw new AtlasBaseException(AtlasErrorCode.INVALID_PARAMETERS, "labels is null/empty");
        }

        AtlasVertex entityVertex = AtlasGraphUtilsV2.findByGuid(graph, guid);

        if (entityVertex == null) {
            throw new AtlasBaseException(AtlasErrorCode.INSTANCE_GUID_NOT_FOUND, guid);
        }

        AtlasEntityHeader               entityHeader   = entityRetriever.toAtlasEntityHeaderWithClassifications(entityVertex);
        AtlasEntityAccessRequestBuilder requestBuilder = new AtlasEntityAccessRequestBuilder(typeRegistry, AtlasPrivilege.ENTITY_ADD_LABEL, entityHeader);

        for (String label : labels) {
            requestBuilder.setLabel(label);

            AtlasAuthorizationUtils.verifyAccess(requestBuilder.build(), "add/update label: guid=", guid, ", label=", label);
        }

        validateLabels(labels);

        entityGraphMapper.addLabels(entityVertex, labels);

        if (LOG.isDebugEnabled()) {
            LOG.debug("<== addLabels()");
        }
    }

    private EntityMutationResponse createOrUpdate(EntityStream entityStream, boolean isPartialUpdate, boolean replaceClassifications, boolean replaceBusinessAttributes, boolean isOverwriteBusinessAttribute) throws AtlasBaseException {
        BulkRequestContext bulkRequestContext = new BulkRequestContext.Builder()
                .setReplaceClassifications(replaceClassifications)
                .setReplaceBusinessAttributes(replaceBusinessAttributes)
                .setOverwriteBusinessAttributes(isOverwriteBusinessAttribute)
                .build();
        return createOrUpdate(entityStream, isPartialUpdate, bulkRequestContext);
    }

    private EntityMutationResponse createOrUpdate(EntityStream entityStream, boolean isPartialUpdate, BulkRequestContext bulkRequestContext) throws AtlasBaseException {
        if (LOG.isDebugEnabled()) {
            LOG.debug("==> createOrUpdate()");
        }

        if (entityStream == null || !entityStream.hasNext()) {
            throw new AtlasBaseException(AtlasErrorCode.INVALID_PARAMETERS, "no entities to create/update.");
        }

        AtlasPerfTracer perf = null;

        if (AtlasPerfTracer.isPerfTraceEnabled(PERF_LOG)) {
            perf = AtlasPerfTracer.getPerfTracer(PERF_LOG, "createOrUpdate()");
        }

        MetricRecorder metric = RequestContext.get().startMetricRecord("createOrUpdate");

        try {
            final EntityMutationContext context = preCreateOrUpdate(entityStream, entityGraphMapper, isPartialUpdate);

            // Check if authorized to create entities
            if (!RequestContext.get().isImportInProgress() && !RequestContext.get().isSkipAuthorizationCheck()) {
                for (AtlasEntity entity : context.getCreatedEntities()) {
                    if (!PreProcessor.skipInitialAuthCheckTypes.contains(entity.getTypeName())) {
                        AtlasAuthorizationUtils.verifyAccess(new AtlasEntityAccessRequest(typeRegistry, AtlasPrivilege.ENTITY_CREATE, new AtlasEntityHeader(entity)),
                                "create entity: type=", entity.getTypeName());
                    }
                }
            }
            // for existing entities, skip update if incoming entity doesn't have any change
            if (CollectionUtils.isNotEmpty(context.getUpdatedEntities())) {
                MetricRecorder checkForUnchangedEntities = RequestContext.get().startMetricRecord("checkForUnchangedEntities");

                List<AtlasEntity>     entitiesToSkipUpdate = new ArrayList<>();
                AtlasEntityComparator entityComparator     = new AtlasEntityComparator(typeRegistry, entityRetriever, context.getGuidAssignments(), bulkRequestContext);
                RequestContext        reqContext           = RequestContext.get();

                for (AtlasEntity entity : context.getUpdatedEntities()) {
                    if (entity.getStatus() == AtlasEntity.Status.DELETED) {// entity status could be updated during import
                        continue;
                    }

                    AtlasVertex           storedVertex = context.getVertex(entity.getGuid());
                    AtlasEntityDiffResult diffResult   = entityComparator.getDiffResult(entity, storedVertex, !storeDifferentialAudits);

                    if (diffResult.hasDifference()) {
                        if (storeDifferentialAudits) {
                            diffResult.getDiffEntity().setGuid(entity.getGuid());
                            reqContext.cacheDifferentialEntity(diffResult.getDiffEntity(), storedVertex);
                        }

                        if (diffResult.hasDifferenceOnlyInCustomAttributes()) {
                            reqContext.recordEntityWithCustomAttributeUpdate(entity.getGuid());
                        }

                        if (diffResult.hasDifferenceOnlyInBusinessAttributes()) {
                            reqContext.recordEntityWithBusinessAttributeUpdate(entity.getGuid());
                        }
                    } else {
                        if (LOG.isDebugEnabled()) {
                            LOG.debug("skipping unchanged entity: {}", entity);
                        }

                        entitiesToSkipUpdate.add(entity);
                        reqContext.recordEntityToSkip(entity.getGuid());
                    }
                }

                if (entitiesToSkipUpdate.size() > 0) {
                    // remove entitiesToSkipUpdate from EntityMutationContext
                    context.getUpdatedEntities().removeAll(entitiesToSkipUpdate);
                }

                // Check if authorized to update entities
                if (!reqContext.isImportInProgress()) {
                    for (AtlasEntity entity : context.getUpdatedEntities()) {
                        AtlasEntityHeader entityHeaderWithClassifications = entityRetriever.toAtlasEntityHeaderWithClassifications(entity.getGuid());
                        AtlasEntityHeader entityHeader = new AtlasEntityHeader(entity);

                        if(CollectionUtils.isNotEmpty(entityHeaderWithClassifications.getClassifications())) {
                            entityHeader.setClassifications(entityHeaderWithClassifications.getClassifications());
                        }

                        AtlasEntity diffEntity = reqContext.getDifferentialEntity(entity.getGuid());
                        boolean skipAuthBaseConditions = diffEntity != null && MapUtils.isEmpty(diffEntity.getCustomAttributes()) && MapUtils.isEmpty(diffEntity.getBusinessAttributes()) && CollectionUtils.isEmpty(diffEntity.getClassifications()) && CollectionUtils.isEmpty(diffEntity.getLabels());
                        boolean skipAuthMeaningsUpdate = diffEntity != null && MapUtils.isNotEmpty(diffEntity.getRelationshipAttributes()) && diffEntity.getRelationshipAttributes().containsKey("meanings") && diffEntity.getRelationshipAttributes().size() == 1 && MapUtils.isEmpty(diffEntity.getAttributes());
                        boolean skipAuthStarredDetailsUpdate = diffEntity != null && MapUtils.isEmpty(diffEntity.getRelationshipAttributes()) && MapUtils.isNotEmpty(diffEntity.getAttributes()) && diffEntity.getAttributes().size() == 3 && diffEntity.getAttributes().containsKey(ATTR_STARRED_BY) && diffEntity.getAttributes().containsKey(ATTR_STARRED_COUNT) && diffEntity.getAttributes().containsKey(ATTR_STARRED_DETAILS_LIST);
                        if (skipAuthBaseConditions && (skipAuthMeaningsUpdate || skipAuthStarredDetailsUpdate)) {
                            //do nothing, only diff is relationshipAttributes.meanings or starred, allow update
                        } else {
                            AtlasAuthorizationUtils.verifyUpdateEntityAccess(typeRegistry, entityHeader,"update entity: type=" + entity.getTypeName());
                        }
                    }
                }

                reqContext.endMetricRecord(checkForUnchangedEntities);
            }

            executePreProcessor(context);

            // Updating hierarchy after preprocessor is executed so that qualifiedName update during preprocessor is considered
            for (AtlasEntity entity : context.getCreatedEntities()) {
                createQualifiedNameHierarchyField(entity, context.getVertex(entity.getGuid()));
            }

            for (Map.Entry<String, AtlasEntity> entry : RequestContext.get().getDifferentialEntitiesMap().entrySet()) {
                if (entry.getValue().hasAttribute(QUALIFIED_NAME)) {
                    createQualifiedNameHierarchyField(entry.getValue(), context.getVertex(entry.getKey()));
                }
            }


            EntityMutationResponse ret = entityGraphMapper.mapAttributesAndClassifications(context, isPartialUpdate, bulkRequestContext);

            ret.setGuidAssignments(context.getGuidAssignments());

            for (AtlasEntity entity: context.getCreatedEntities()) {
                RequestContext.get().cacheDifferentialEntity(entity, context.getVertex(entity.getGuid()));
            }
            // Notify the change listeners
            entityChangeNotifier.onEntitiesMutated(ret, RequestContext.get().isImportInProgress());
            atlasRelationshipStore.onRelationshipsMutated(RequestContext.get().getRelationshipMutationMap());
            if (LOG.isDebugEnabled()) {
                LOG.debug("<== createOrUpdate()");
            }

           /* if (RequestContext.get().NEW_FLOW) {
                MetricRecorder recorder = RequestContext.get().startMetricRecord("atlasEntityStoreV2.callInsertVertices");
                // TODO: Move to commit graph section
                List<AtlasVertex> updatedVertexList = RequestContext.get().getDifferentialGUIDS().stream()
                        .map(x -> context.getVertex(x))
                        .filter(Objects::nonNull)
                        .toList();

                dynamicVertexService.insertVertices(normalizeAttributes(updatedVertexList));

                RequestContext.get().endMetricRecord(recorder);

                // TODO Assumption is that SOFT deleted assets will be present in RequestContext.get().getDifferentialGUIDS()
                //RequestContext.get().getVerticesToSoftDelete().stream().

                List<String> docIdsToDelete = RequestContext.get().getVerticesToHardDelete().stream()
                        .map(x -> ((AtlasJanusVertex) x ))
                        .map(x -> LongEncoding.encode((Long) x.getId()))
                        .toList();

                ESConnector.syncToEs(getESPropertiesForUpdateFromVertices(updatedVertexList), true, docIdsToDelete);
            }*/

            return ret;
        } finally {
            RequestContext.get().endMetricRecord(metric);

            AtlasPerfTracer.log(perf);
        }
    }

    private Map<String, Map<String, Object>> normalizeAttributes(List<AtlasVertex> vertices) {
        Map<String, Map<String, Object>> rt = new HashMap<>();

        for (AtlasVertex vertex : vertices) {
            String typeName = vertex.getProperty(Constants.TYPE_NAME_PROPERTY_KEY, String.class);
            AtlasEntityType type = typeRegistry.getEntityTypeByName(typeName);

            Map<String, Object> allProperties = new HashMap<>(((AtlasJanusVertex) vertex).getDynamicVertex().getAllProperties());

            type.normalizeAttributeValuesForUpdate(allProperties);

            rt.put(vertex.getIdForDisplay(), allProperties);
        }

        return rt;
    }

    private Map<String, Map<String, Object>> getESPropertiesForUpdateFromVertices(List<AtlasVertex> vertices) {
        MetricRecorder recorder = RequestContext.get().startMetricRecord("getESPropertiesForUpdateFromVertices");
        if (CollectionUtils.isEmpty(vertices)) {
            return null;
        }
        Map<String, Map<String, Object>> ret = new HashMap<>();

        for (AtlasVertex vertex : vertices) {
            Map<String, Object> properties = ((AtlasJanusVertex) vertex).getDynamicVertex().getAllProperties();
            Map<String, Object> propertiesToUpdate = new HashMap<>();
            AtlasEntityType type = typeRegistry.getEntityTypeByName((String) properties.get(Constants.TYPE_NAME_PROPERTY_KEY));

            getEligibleProperties(properties, type).forEach(x -> propertiesToUpdate.put(x, properties.get(x)));
            ret.put(vertex.getIdForDisplay(), propertiesToUpdate);
        }

        RequestContext.get().endMetricRecord(recorder);

        return ret;
    }

    private List<String> getEligibleProperties(Map<String, Object> properties, AtlasEntityType type) {
        return properties.keySet().stream().filter(x -> isEligibleForESSync(x, type.getAttribute(x))).toList();
    }

    private boolean isEligibleForESSync(String propertyName, AtlasAttribute attribute) {
        return  ((attribute != null  && isPrimitiveAttribute(attribute.getAttributeType()))
                || propertyName.startsWith(Constants.INTERNAL_PROPERTY_KEY_PREFIX)) ;
    }

    private boolean isPrimitiveAttribute (AtlasType attributeType) {
        boolean ret = attributeType.getTypeCategory() == TypeCategory.PRIMITIVE || attributeType.getTypeCategory() == TypeCategory.ENUM;

        if (!ret)
            ret = attributeType.getTypeCategory() == TypeCategory.ARRAY && (
                   ((AtlasArrayType) attributeType).getElementType().getTypeCategory() == TypeCategory.PRIMITIVE
                || ((AtlasArrayType) attributeType).getElementType().getTypeCategory() == TypeCategory.ENUM);

        return ret;
    }

    private void executePreProcessor(EntityMutationContext context) throws AtlasBaseException {
        AtlasEntityType entityType;
        List<PreProcessor> preProcessors;

        List<AtlasEntity> copyOfCreated = new ArrayList<>(context.getCreatedEntities());
        for (AtlasEntity entity : copyOfCreated) {
            entityType = context.getType(entity.getGuid());
            preProcessors = getPreProcessor(entityType.getTypeName());
            for(PreProcessor processor : preProcessors){
                processor.processAttributes(entity, context, CREATE);
            }
        }

        List<AtlasEntity> copyOfUpdated = new ArrayList<>(context.getUpdatedEntities());
        for (AtlasEntity entity: copyOfUpdated) {
            entityType = context.getType(entity.getGuid());
            preProcessors = getPreProcessor(entityType.getTypeName());
            for(PreProcessor processor : preProcessors){
                processor.processAttributes(entity, context, UPDATE);
            }
        }
    }

    private void checkAndCreateProcessRelationshipsCleanupTaskNotification(AtlasEntityType entityType, AtlasVertex vertex) {
        AtlasPerfMetrics.MetricRecorder metric = RequestContext.get().startMetricRecord("checkAndCreateAtlasDistributedTaskNotification");
        try {
            if (RELATIONSHIP_CLEANUP_SUPPORTED_TYPES.stream().anyMatch(type -> entityType.getTypeAndAllSuperTypes().contains(type))) {
                AtlasDistributedTaskNotification notification = taskNotificationSender.createRelationshipCleanUpTask(vertex.getIdForDisplay(), RELATIONSHIP_CLEANUP_RELATIONSHIP_LABELS);
                taskNotificationSender.send(notification);
            }
        } finally {
            RequestContext.get().endMetricRecord(metric);
        }

    }

    private EntityMutationContext preCreateOrUpdate(EntityStream entityStream, EntityGraphMapper entityGraphMapper, boolean isPartialUpdate) throws AtlasBaseException {
        MetricRecorder metric = RequestContext.get().startMetricRecord("preCreateOrUpdate");
        EntityGraphDiscovery        graphDiscoverer  = new AtlasEntityGraphDiscoveryV2(graph, typeRegistry, entityStream, entityGraphMapper);
        EntityGraphDiscoveryContext discoveryContext = graphDiscoverer.discoverEntities();
        EntityMutationContext       context          = new EntityMutationContext(discoveryContext);
        RequestContext              requestContext   = RequestContext.get();

        Map<String, String> referencedGuids = discoveryContext.getReferencedGuids();
        for (Map.Entry<String, String> element : referencedGuids.entrySet()) {
            String guid = element.getKey();
            AtlasEntity entity = entityStream.getByGuid(guid);

            if (entity != null) { // entity would be null if guid is not in the stream but referenced by an entity in the stream
                AtlasEntityType entityType = typeRegistry.getEntityTypeByName(entity.getTypeName());

                if (entityType == null) {
                    throw new AtlasBaseException(element.getValue(), AtlasErrorCode.TYPE_NAME_INVALID, TypeCategory.ENTITY.name(), entity.getTypeName());
                }

                compactAttributes(entity, entityType);
                flushAutoUpdateAttributes(entity, entityType);

                AtlasVertex vertex = getResolvedEntityVertex(discoveryContext, entity);

                autoUpdateStarredDetailsAttributes(entity, vertex);

                try {
                    if (vertex != null) {
                        if (!isPartialUpdate) {
                            graphDiscoverer.validateAndNormalize(entity);

                            // change entity 'isInComplete' to 'false' during full update
                            if (isEntityIncomplete(vertex)) {
                                vertex.removeProperty(IS_INCOMPLETE_PROPERTY_KEY);

                                entity.setIsIncomplete(FALSE);
                            }
                        } else {
                            graphDiscoverer.validateAndNormalizeForUpdate(entity);
                        }

                        String guidVertex = AtlasGraphUtilsV2.getIdFromVertex(vertex);

                        if(ATLAS_DISTRIBUTED_TASK_ENABLED.getBoolean()) {
                            checkAndCreateProcessRelationshipsCleanupTaskNotification(entityType, vertex);
                        }

                        if (!StringUtils.equals(guidVertex, guid)) { // if entity was found by unique attribute
                            entity.setGuid(guidVertex);

                            requestContext.recordEntityGuidUpdate(entity, guid);
                        }

                        context.addUpdated(guid, entity, entityType, vertex);

                    } else {
                        graphDiscoverer.validateAndNormalize(entity);

                        //Create vertices which do not exist in the repository
                        if (RequestContext.get().isImportInProgress() && AtlasTypeUtil.isAssignedGuid(entity.getGuid())) {
                            vertex = entityGraphMapper.createVertexWithGuid(entity, entity.getGuid());
                        } else {
                            vertex = entityGraphMapper.createVertex(entity);
                        }

                        discoveryContext.addResolvedGuid(guid, vertex);

                        discoveryContext.addResolvedIdByUniqAttribs(getAtlasObjectId(entity), vertex);

                        String generatedGuid = AtlasGraphUtilsV2.getIdFromVertex(vertex);

                        entity.setGuid(generatedGuid);

                        requestContext.recordEntityGuidUpdate(entity, guid);

                        context.addCreated(guid, entity, entityType, vertex);
                    }

                } catch (AtlasBaseException exception) {
                    exception.setEntityGuid(element.getValue());
                    throw exception;
                }


                String entityStateValue = (String) entity.getAttribute(STATE_PROPERTY_KEY);
                String entityStatusValue = entity.getStatus() != null ? entity.getStatus().toString() : null;
                String entityActiveKey = Status.ACTIVE.toString();
                boolean isRestoreRequested = ((StringUtils.isNotEmpty(entityStateValue) && entityStateValue.equals(entityActiveKey)) || (StringUtils.isNotEmpty(entityStatusValue) && entityStatusValue.equals(entityActiveKey)));

                if (discoveryContext.isAppendRelationshipAttributeVisited() && MapUtils.isNotEmpty(entity.getAppendRelationshipAttributes())) {
                    context.setUpdatedWithRelationshipAttributes(entity);
                }

                if (discoveryContext.isRemoveRelationshipAttributeVisited() && MapUtils.isNotEmpty(entity.getRemoveRelationshipAttributes())) {
                    context.setUpdatedWithRemoveRelationshipAttributes(entity);
                }

                if (isRestoreRequested) {
                    Status currStatus = AtlasGraphUtilsV2.getState(vertex);
                    if (currStatus == Status.DELETED) {
                        context.addEntityToRestore(vertex);
                    }
                }

                // during import, update the system attributes
                if (RequestContext.get().isImportInProgress()) {
                    Status newStatus = entity.getStatus();

                    if (newStatus != null) {
                        Status currStatus = AtlasGraphUtilsV2.getState(vertex);

                        if (currStatus == Status.ACTIVE && newStatus == Status.DELETED) {
                            if (LOG.isDebugEnabled()) {
                                LOG.debug("entity-delete via import - guid={}", guid);
                            }

                            context.addEntityToDelete(vertex);
                        } else if (currStatus == Status.DELETED && newStatus == Status.ACTIVE) {
                            LOG.warn("Import is attempting to activate deleted entity (guid={}).", guid);
                            entityGraphMapper.importActivateEntity(vertex, entity);
                            context.addCreated(guid, entity, entityType, vertex);
                        }
                    }

                    entityGraphMapper.updateSystemAttributes(vertex, entity);
                }
            }
        }

        RequestContext.get().endMetricRecord(metric);

        return context;
    }

    private void autoUpdateStarredDetailsAttributes(AtlasEntity entity, AtlasVertex vertex) {

        MetricRecorder metric = RequestContext.get().startMetricRecord("autoUpdateStarredDetailsAttributes");

        Boolean starEntityForUser = entity.getStarred();

        if (starEntityForUser != null) {

            long requestTime = RequestContext.get().getRequestTime();
            String requestUser = RequestContext.get().getUser();

            Set<String> starredBy = new HashSet<>();
            Set<AtlasStruct> starredDetailsList = new HashSet<>();
            int starredCount = 0;

            if (vertex != null) {
                Set<String> vertexStarredBy = vertex.getMultiValuedSetProperty(ATTR_STARRED_BY, String.class);
                if (vertexStarredBy != null) {
                    starredBy = vertexStarredBy;
                }

                Iterable<AtlasEdge> starredDetailsEdges = vertex.getEdges(AtlasEdgeDirection.OUT, "__" + ATTR_STARRED_DETAILS_LIST);
                for (AtlasEdge starredDetailsEdge : starredDetailsEdges) {
                    AtlasVertex starredDetailsVertex = starredDetailsEdge.getInVertex();
                    String assetStarredBy = starredDetailsVertex.getProperty(ATTR_ASSET_STARRED_BY, String.class);
                    Long assetStarredAt = starredDetailsVertex.getProperty(ATTR_ASSET_STARRED_AT, Long.class);
                    AtlasStruct starredDetails = getStarredDetailsStruct(assetStarredBy, assetStarredAt);
                    starredDetailsList.add(starredDetails);
                }

                starredCount = starredBy.size();
            }

            if (starEntityForUser) {
                addUserToStarredAttributes(requestUser, requestTime, starredBy, starredDetailsList);
            } else {
                removeUserFromStarredAttributes(requestUser, starredBy, starredDetailsList);
            }

            // Update entity attributes
            if (starredBy.size() != starredCount) {
                entity.setAttribute(ATTR_STARRED_BY, starredBy);
                entity.setAttribute(ATTR_STARRED_DETAILS_LIST, starredDetailsList);
                entity.setAttribute(ATTR_STARRED_COUNT, starredBy.size());
            }

        }

        RequestContext.get().endMetricRecord(metric);
    }

    private void addUserToStarredAttributes(String requestUser, long requestTime, Set<String> starredBy, Set<AtlasStruct> starredDetailsList) {
        //Check and update starredBy Attribute
        if (!starredBy.contains(requestUser)){
            starredBy.add(requestUser);
        }

        //Check and update starredDetailsList Attribute
        boolean isStarredDetailsListUpdated = false;
        for (AtlasStruct starredDetails : starredDetailsList) {
            String assetStarredBy = (String) starredDetails.getAttribute(ATTR_ASSET_STARRED_BY);
            if (assetStarredBy.equals(requestUser)) {
                starredDetails.setAttribute(ATTR_ASSET_STARRED_AT, requestTime);
                isStarredDetailsListUpdated = true;
                break;
            }
        }
        if (!isStarredDetailsListUpdated) {
            AtlasStruct starredDetails = getStarredDetailsStruct(requestUser, requestTime);
            starredDetailsList.add(starredDetails);
        }
    }

    private void removeUserFromStarredAttributes(String requestUser, Set<String> starredBy, Set<AtlasStruct> starredDetailsList) {
        //Check and update starredBy Attribute
        if (starredBy.contains(requestUser)){
            starredBy.remove(requestUser);
        }

        for (AtlasStruct starredDetails : starredDetailsList) {
            String assetStarredBy = (String) starredDetails.getAttribute(ATTR_ASSET_STARRED_BY);
            if (assetStarredBy.equals(requestUser)) {
                starredDetailsList.remove(starredDetails);
                break;
            }
        }
    }

    private AtlasStruct getStarredDetailsStruct(String assetStarredBy, long assetStarredAt) {
        AtlasStruct starredDetails = new AtlasStruct();
        starredDetails.setTypeName(STRUCT_STARRED_DETAILS);
        starredDetails.setAttribute(ATTR_ASSET_STARRED_BY, assetStarredBy);
        starredDetails.setAttribute(ATTR_ASSET_STARRED_AT, assetStarredAt);
        return starredDetails;
    }

    private void createQualifiedNameHierarchyField(AtlasEntity entity, AtlasVertex vertex) {
        MetricRecorder metric = RequestContext.get().startMetricRecord("createQualifiedNameHierarchyField");
        boolean isDataMeshType = entity.getTypeName().equals(DATA_PRODUCT_ENTITY_TYPE) || entity.getTypeName().equals(DATA_DOMAIN_ENTITY_TYPE);
        int qualifiedNameOffset = isDataMeshType ? 2 : 1;
        try {
            if (vertex == null) {
                vertex = AtlasGraphUtilsV2.findByGuid(graph, entity.getGuid());
            }
            if (entity.hasAttribute(QUALIFIED_NAME)) {
                String qualifiedName = (String) entity.getAttribute(QUALIFIED_NAME);
                if (StringUtils.isNotEmpty(qualifiedName)) {
                    vertex.removeProperty(QUALIFIED_NAME_HIERARCHY_PROPERTY_KEY);
                    String[] parts = qualifiedName.split("/");
                    StringBuilder currentPath = new StringBuilder();

                    for (int i = 0; i < parts.length; i++) {
                        String part = parts[i];
                        if (StringUtils.isNotEmpty(part)) {
                            if (i > 0) {
                                currentPath.append("/");
                            }
                            currentPath.append(part);
                            // i>1 reason: we don't want to add the first part of the qualifiedName as it is the entity name
                            // Example qualifiedName : default/snowflake/123/db_name we only want `default/snowflake/123` and `default/snowflake/123/db_name`
                            if (i > qualifiedNameOffset) {
                                if (isDataMeshType && (part.equals("domain") || part.equals("product"))) {
                                    continue;
                                }
                                AtlasGraphUtilsV2.addEncodedProperty(vertex, QUALIFIED_NAME_HIERARCHY_PROPERTY_KEY, currentPath.toString());
                            }
                        }
                    }
                }
            }
        } finally {
            RequestContext.get().endMetricRecord(metric);
        }
    }


    public List<PreProcessor> getPreProcessor(String typeName) {
        List<PreProcessor> preProcessors = new ArrayList<>();

        switch (typeName) {
            case ATLAS_GLOSSARY_ENTITY_TYPE:
                // Expects: (AtlasTypeRegistry, EntityGraphRetriever, AtlasGraph)
                preProcessors.add(new GlossaryPreProcessor(typeRegistry, entityRetriever, graph));
                break;

            case ATLAS_GLOSSARY_TERM_ENTITY_TYPE:
                // Extends AbstractGlossaryPreProcessor, expects: (AtlasTypeRegistry, EntityGraphRetriever, AtlasGraph, TaskManagement)
                preProcessors.add(new TermPreProcessor(typeRegistry, entityRetriever, graph, taskManagement));
                break;

            case ATLAS_GLOSSARY_CATEGORY_ENTITY_TYPE:
                // Extends AbstractGlossaryPreProcessor, expects: (AtlasTypeRegistry, EntityGraphRetriever, AtlasGraph, TaskManagement, EntityGraphMapper)
                preProcessors.add(new CategoryPreProcessor(typeRegistry, entityRetriever, graph, taskManagement, entityGraphMapper));
                break;

            case DATA_DOMAIN_ENTITY_TYPE:
                // Pass dynamicDynamicVertexService
                preProcessors.add(new DataDomainPreProcessor(typeRegistry, entityRetriever, graph, this.dynamicVertexService));
                break;

            case DATA_PRODUCT_ENTITY_TYPE:
                // Pass dynamicDynamicVertexService, keeping existing 'this' for AtlasEntityStore
                preProcessors.add(new DataProductPreProcessor(typeRegistry, entityRetriever, graph, this, this.dynamicVertexService));
                break;

            case QUERY_ENTITY_TYPE:
                preProcessors.add(new QueryPreProcessor(typeRegistry, entityRetriever));
                break;

            case QUERY_FOLDER_ENTITY_TYPE:
                preProcessors.add(new QueryFolderPreProcessor(typeRegistry, entityRetriever));
                break;

            case QUERY_COLLECTION_ENTITY_TYPE:
                preProcessors.add(new QueryCollectionPreProcessor(typeRegistry, discovery, entityRetriever, featureFlagStore, this));
                break;

            case PERSONA_ENTITY_TYPE:
                preProcessors.add(new PersonaPreProcessor(graph, typeRegistry, entityRetriever, this));
                break;

            case PURPOSE_ENTITY_TYPE:
                preProcessors.add(new PurposePreProcessor(graph, typeRegistry, entityRetriever, this));
                break;

            case POLICY_ENTITY_TYPE:
                preProcessors.add(new AuthPolicyPreProcessor(graph, typeRegistry, entityRetriever));
                break;

            case STAKEHOLDER_ENTITY_TYPE:
                preProcessors.add(new StakeholderPreProcessor(graph, typeRegistry, entityRetriever, this));
                break;

            case CONNECTION_ENTITY_TYPE:
                preProcessors.add(new ConnectionPreProcessor(graph, discovery, entityRetriever, featureFlagStore, deleteDelegate, this));
                break;

            case LINK_ENTITY_TYPE:
                preProcessors.add(new LinkPreProcessor(typeRegistry, entityRetriever));
                break;

            case README_ENTITY_TYPE:
                preProcessors.add(new ReadmePreProcessor(typeRegistry, entityRetriever));
                break;

            case CONTRACT_ENTITY_TYPE:
                preProcessors.add(new ContractPreProcessor(graph, typeRegistry, entityRetriever, storeDifferentialAudits, discovery));
                break;

            case STAKEHOLDER_TITLE_ENTITY_TYPE:
                preProcessors.add(new StakeholderTitlePreProcessor(graph, typeRegistry, entityRetriever));
                break;
        }

        //  The default global pre-processor for all AssetTypes
        preProcessors.add(new AssetPreProcessor(typeRegistry, entityRetriever, graph));

        return preProcessors;
    }

    private AtlasVertex getResolvedEntityVertex(EntityGraphDiscoveryContext context, AtlasEntity entity) throws AtlasBaseException {
        AtlasObjectId objectId = getAtlasObjectId(entity);
        AtlasVertex   ret      = context.getResolvedEntityVertex(entity.getGuid());

        if (ret != null) {
            context.addResolvedIdByUniqAttribs(objectId, ret);
            if (entity.getLabels() != null) {
                entityGraphMapper.setLabels(ret, entity.getLabels());
            }
        } else {
            ret = context.getResolvedEntityVertex(objectId);

            if (ret != null) {
                context.addResolvedGuid(entity.getGuid(), ret);
            }
        }

        return ret;
    }

    private AtlasObjectId getAtlasObjectId(AtlasEntity entity) {
        AtlasObjectId ret = entityRetriever.toAtlasObjectId(entity);

        if (ret != null && !RequestContext.get().isImportInProgress() && MapUtils.isNotEmpty(ret.getUniqueAttributes())) {
            // if uniqueAttributes is not empty, reset guid to null.
            ret.setGuid(null);
        }

        return ret;
    }

    private EntityMutationResponse deleteVertices(Collection<AtlasVertex> deletionCandidates) throws AtlasBaseException {
        EntityMutationResponse response = new EntityMutationResponse();
        try {
            RequestContext req = RequestContext.get();

            Collection<AtlasVertex> categories = new ArrayList<>();
            Collection<AtlasVertex> others = new ArrayList<>();

            MetricRecorder metric = RequestContext.get().startMetricRecord("filterCategoryVertices");
            for (AtlasVertex vertex : deletionCandidates) {
                updateModificationMetadata(vertex);

                String typeName = getTypeName(vertex);

                if(ATLAS_DISTRIBUTED_TASK_ENABLED.getBoolean()) {
                    checkAndCreateProcessRelationshipsCleanupTaskNotification(typeRegistry.getEntityTypeByName(typeName), vertex);
                }

                List<PreProcessor> preProcessors = getPreProcessor(typeName);
                for(PreProcessor processor : preProcessors){
                    processor.processDelete(vertex);
                }

                if (ATLAS_GLOSSARY_CATEGORY_ENTITY_TYPE.equals(typeName)) {
                    categories.add(vertex);
                } else {
                    others.add(vertex);
                }
            }
            RequestContext.get().endMetricRecord(metric);

            if (CollectionUtils.isNotEmpty(categories)) {
                entityGraphMapper.removeAttrForCategoryDelete(categories);
                deleteDelegate.getHandler(DeleteType.HARD).deleteEntities(categories);
            }

            if (CollectionUtils.isNotEmpty(others)) {

                deleteDelegate.getHandler().removeHasLineageOnDelete(others);
                deleteDelegate.getHandler().deleteEntities(others);
            }

            for (AtlasEntityHeader entity : req.getDeletedEntities()) {
                String handler;
                if (ATLAS_GLOSSARY_CATEGORY_ENTITY_TYPE.equals(entity.getTypeName())) {
                    handler = req.getDeleteType().equals(DeleteType.PURGE) ?
                            DeleteType.PURGE.name() : DeleteType.HARD.name();
                } else {
                    handler = RequestContext.get().getDeleteType().name();
                }
                entity.setDeleteHandler(handler);
                entity.setStatus(Status.DELETED);
                entity.setUpdatedBy(RequestContext.get().getUser());
                response.addEntity(DELETE, entity);
            }

            for (AtlasEntityHeader entity : req.getUpdatedEntities()) {
                response.addEntity(UPDATE, entity);
            }
        } catch (Exception e) {
            LOG.error("Delete vertices request failed", e);
            throw new AtlasBaseException(e);
        }

        /*if (RequestContext.get().NEW_FLOW) {
            List<AtlasVertex> verticesToUpdate = RequestContext.get().getVerticesToSoftDelete().stream().map(x -> ((AtlasVertex) x)).toList();

            dynamicVertexService.insertVertices(normalizeAttributes(verticesToUpdate));
            dynamicVertexService.dropVertices(RequestContext.get().getVerticesToHardDelete().stream().map(x -> ((AtlasVertex) x).getIdForDisplay()).toList());

            List<String> docIdsToDelete = RequestContext.get().getVerticesToHardDelete()
                    .stream()
                    .map(x -> ((AtlasJanusVertex) x ))
                    .map(x -> LongEncoding.encode((Long) x.getId()))
                    .toList();

            ESConnector.syncToEs(getESPropertiesForUpdateFromVertices(verticesToUpdate),
                    true,
                    docIdsToDelete);
        }*/

        return response;
    }

    private EntityMutationResponse restoreVertices(Collection<AtlasVertex> restoreCandidates) throws AtlasBaseException {
        EntityMutationResponse response = new EntityMutationResponse();
        RequestContext         req      = RequestContext.get();

        restoreHandlerV1.restoreEntities(restoreCandidates);

        for (AtlasEntityHeader entity : req.getRestoredEntities()) {
            response.addEntity(UPDATE, entity);
        }

        return response;
    }

    private EntityMutationResponse purgeVertices(Collection<AtlasVertex> purgeCandidates) throws AtlasBaseException {
        EntityMutationResponse response = new EntityMutationResponse();
        RequestContext         req      = RequestContext.get();

        req.setDeleteType(DeleteType.HARD);
        req.setPurgeRequested(true);
        deleteDelegate.getHandler().deleteEntities(purgeCandidates); // this will update req with list of purged entities

        for (AtlasEntityHeader entity : req.getDeletedEntities()) {
            response.addEntity(PURGE, entity);
        }

        return response;
    }

    private void validateAndNormalize(AtlasClassification classification) throws AtlasBaseException {
        AtlasClassificationType type = typeRegistry.getClassificationTypeByName(classification.getTypeName());

        if (type == null) {
            throw new AtlasBaseException(AtlasErrorCode.CLASSIFICATION_NOT_FOUND, classification.getTypeName());
        }

        List<String> messages = new ArrayList<>();

        type.validateValue(classification, classification.getTypeName(), messages);

        if (!messages.isEmpty()) {
            throw new AtlasBaseException(AtlasErrorCode.INVALID_PARAMETERS, messages);
        }

        type.getNormalizedValue(classification);
    }

    /**
     * Validate if classification is not already associated with the entities
     *
     * @param guid            unique entity id
     * @param classifications list of classifications to be associated
     */
    private void validateEntityAssociations(String guid, List<AtlasClassification> classifications) throws AtlasBaseException {
        List<String>    entityClassifications = getClassificationNames(guid);
        String          entityTypeName        = AtlasGraphUtilsV2.getTypeNameFromGuid(graph, guid);
        AtlasEntityType entityType            = typeRegistry.getEntityTypeByName(entityTypeName);
        Set<String> processedTagTypeNames = new HashSet<>();

        List <AtlasClassification> copyList = new ArrayList<>(classifications);
        for (AtlasClassification classification : copyList) {

            if (processedTagTypeNames.contains(classification.getTypeName())){
                classifications.remove(classification);
            } else {
                String newClassification = classification.getTypeName();
                processedTagTypeNames.add(newClassification);

                if (CollectionUtils.isNotEmpty(entityClassifications) && entityClassifications.contains(newClassification)) {
                    throw new AtlasBaseException(AtlasErrorCode.INVALID_PARAMETERS, "entity: " + guid +
                            ", already associated with classification: " + newClassification);
                }

                // for each classification, check whether there are entities it should be restricted to
                AtlasClassificationType classificationType = typeRegistry.getClassificationTypeByName(newClassification);

                if (!classificationType.canApplyToEntityType(entityType)) {
                    throw new AtlasBaseException(AtlasErrorCode.INVALID_ENTITY_FOR_CLASSIFICATION, guid, entityTypeName, newClassification);
                }
            }
        }
    }

    private List<String> getClassificationNames(String guid) throws AtlasBaseException {
        List<String>              ret             = null;
        List<AtlasClassification> classifications = retrieveClassifications(guid);

        if (CollectionUtils.isNotEmpty(classifications)) {
            ret = new ArrayList<>();

            for (AtlasClassification classification : classifications) {
                String entityGuid = classification.getEntityGuid();

                if (StringUtils.isEmpty(entityGuid) || StringUtils.equalsIgnoreCase(guid, entityGuid)) {
                    ret.add(classification.getTypeName());
                }
            }
        }

        return ret;
    }

    // move/remove relationship-attributes present in 'attributes'
    private void compactAttributes(AtlasEntity entity, AtlasEntityType entityType) {
        if (entity != null) {
            for (String attrName : entityType.getRelationshipAttributes().keySet()) {
                if (entity.hasAttribute(attrName)) { // relationship attribute is present in 'attributes'
                    Object attrValue = entity.removeAttribute(attrName);

                    if (attrValue != null) {
                        // if the attribute doesn't exist in relationshipAttributes, add it
                        Object relationshipAttrValue = entity.getRelationshipAttribute(attrName);

                        if (relationshipAttrValue == null) {
                            entity.setRelationshipAttribute(attrName, attrValue);

                            if (LOG.isDebugEnabled()) {
                                LOG.debug("moved attribute {}.{} from attributes to relationshipAttributes", entityType.getTypeName(), attrName);
                            }
                        } else {
                            if (LOG.isDebugEnabled()) {
                                LOG.debug("attribute {}.{} is present in attributes and relationshipAttributes. Removed from attributes", entityType.getTypeName(), attrName);
                            }
                        }
                    }
                }
            }
        }
    }

    private void flushAutoUpdateAttributes(AtlasEntity entity, AtlasEntityType entityType) {
        if (entityType.getAllAttributes() != null) {
            Set<String> flushAttributes = new HashSet<>();

            for (String attrName : entityType.getAllAttributes().keySet()) {
                AtlasAttribute atlasAttribute = entityType.getAttribute(attrName);
                HashMap<String, ArrayList> autoUpdateAttributes = atlasAttribute.getAttributeDef().getAutoUpdateAttributes();
                if (MapUtils.isNotEmpty(autoUpdateAttributes)) {
                    autoUpdateAttributes.values()
                            .stream()
                            .flatMap(List<String>::stream)
                            .forEach(flushAttributes::add);
                }
            }

//            for (String attrName : entityType.getAllAttributes().keySet()) {
//                if (ATTR_STARRED_BY.equals(attrName) || ATTR_STARRED_COUNT.equals(attrName) || ATTR_STARRED_DETAILS_LIST.equals(attrName)) {
//                    flushAttributes.add(attrName);
//                }
//            }

            flushAttributes.forEach(entity::removeAttribute);
        }
    }

    @Override
    @GraphTransaction
    public BulkImportResponse bulkCreateOrUpdateBusinessAttributes(InputStream inputStream, String fileName) throws AtlasBaseException {
        BulkImportResponse ret = new BulkImportResponse();

        if (StringUtils.isBlank(fileName)) {
            throw new AtlasBaseException(AtlasErrorCode.FILE_NAME_NOT_FOUND, fileName);
        }

        List<String[]>           fileData              = FileUtils.readFileData(fileName, inputStream);
        Map<String, AtlasEntity> attributesToAssociate = getBusinessMetadataDefList(fileData, ret);

        for (AtlasEntity entity : attributesToAssociate.values()) {
            Map<String, Map<String, Object>> businessAttributes = entity.getBusinessAttributes();
            String                           guid               = entity.getGuid();

            try {
                addOrUpdateBusinessAttributes(guid, businessAttributes, true);

                ret.addToSuccessImportInfoList(new ImportInfo(guid, businessAttributes.toString()));
            } catch (Exception e) {
                LOG.error("Error occurred while updating BusinessMetadata Attributes for Entity " + guid);

                ret.addToFailedImportInfoList(new ImportInfo(guid, businessAttributes.toString(), FAILED, e.getMessage()));
            }
        }

        return ret;
    }

    @Override
    public List<AtlasAccessorResponse> getAccessors(List<AtlasAccessorRequest> atlasAccessorRequestList) throws AtlasBaseException {
        List<AtlasAccessorResponse> ret = new ArrayList<>();

        for (AtlasAccessorRequest accessorRequest : atlasAccessorRequestList) {
            try {
                AtlasAccessorResponse result = null;
                AtlasPrivilege action = AtlasPrivilege.valueOf(accessorRequest.getAction());;

                switch (action) {
                    case ENTITY_READ:
                    case ENTITY_CREATE:
                    case ENTITY_UPDATE:
                    case ENTITY_DELETE:
                        AtlasEntityAccessRequestBuilder entityAccessRequestBuilder = getEntityAccessRequest(accessorRequest, action);
                        result = AtlasAuthorizationUtils.getAccessors(entityAccessRequestBuilder.build());
                        break;

                    case ENTITY_READ_CLASSIFICATION:
                    case ENTITY_ADD_CLASSIFICATION:
                    case ENTITY_UPDATE_CLASSIFICATION:
                    case ENTITY_REMOVE_CLASSIFICATION:
                        entityAccessRequestBuilder = getEntityAccessRequest(accessorRequest, action);
                        entityAccessRequestBuilder.setClassification(new AtlasClassification(accessorRequest.getClassification()));
                        result = AtlasAuthorizationUtils.getAccessors(entityAccessRequestBuilder.build());
                        break;

                    case ENTITY_ADD_LABEL:
                    case ENTITY_REMOVE_LABEL:
                        entityAccessRequestBuilder = getEntityAccessRequest(accessorRequest, action);
                        entityAccessRequestBuilder.setLabel(accessorRequest.getLabel());
                        result = AtlasAuthorizationUtils.getAccessors(entityAccessRequestBuilder.build());
                        break;

                    case ENTITY_UPDATE_BUSINESS_METADATA:
                        entityAccessRequestBuilder = getEntityAccessRequest(accessorRequest, action);
                        entityAccessRequestBuilder.setBusinessMetadata(accessorRequest.getBusinessMetadata());
                        result = AtlasAuthorizationUtils.getAccessors(entityAccessRequestBuilder.build());
                        break;


                    case RELATIONSHIP_ADD:
                    case RELATIONSHIP_UPDATE:
                    case RELATIONSHIP_REMOVE:
                        AtlasEntityHeader end1EntityHeader = extractEntityHeader(accessorRequest.getEntityGuidEnd1(), accessorRequest.getEntityQualifiedNameEnd1(), accessorRequest.getEntityTypeEnd1());
                        AtlasEntityHeader end2EntityHeader = extractEntityHeader(accessorRequest.getEntityGuidEnd2(), accessorRequest.getEntityQualifiedNameEnd2(), accessorRequest.getEntityTypeEnd2());

                        AtlasRelationshipAccessRequest relAccessRequest = new AtlasRelationshipAccessRequest(typeRegistry,
                                action, accessorRequest.getRelationshipTypeName(), end1EntityHeader, end2EntityHeader);

                        result = AtlasAuthorizationUtils.getAccessors(relAccessRequest);
                        break;


                    case TYPE_READ:
                    case TYPE_CREATE:
                    case TYPE_UPDATE:
                    case TYPE_DELETE:
                        AtlasBaseTypeDef typeDef = typeRegistry.getTypeDefByName(accessorRequest.getTypeName());
                        AtlasTypeAccessRequest typeAccessRequest = new AtlasTypeAccessRequest(action, typeDef);

                        result = AtlasAuthorizationUtils.getAccessors(typeAccessRequest);
                        break;


                    default:
                        LOG.error("No implementation found for action: {}", accessorRequest.getAction());
                }

                if (result == null) {
                    throw new AtlasBaseException();
                }
                result.populateRequestDetails(accessorRequest);
                ret.add(result);

            } catch (AtlasBaseException e) {
                e.getErrorDetailsMap().put("accessorRequest", AtlasType.toJson(accessorRequest));
                throw e;
            }
        }

        return ret;
    }

    private AtlasEntityAccessRequestBuilder getEntityAccessRequest(AtlasAccessorRequest element, AtlasPrivilege action) throws AtlasBaseException {
        AtlasEntityHeader entityHeader = extractEntityHeader(element.getGuid(), element.getQualifiedName(), element.getTypeName());

        return new AtlasEntityAccessRequestBuilder(typeRegistry, action, entityHeader);
    }

    private AtlasEntityHeader extractEntityHeader(String guid, String qualifiedName, String typeName) throws AtlasBaseException {
        AtlasEntityHeader entityHeader = null;

        if (StringUtils.isNotEmpty(guid)) {
            entityHeader = entityRetriever.toAtlasEntityHeaderWithClassifications(guid);

        } else {
            AtlasEntityType entityType = typeRegistry.getEntityTypeByName(typeName);
            if (entityType != null) {
                try {
                    Map<String, Object> uniqueAttrs = new HashMap<>();
                    uniqueAttrs.put(QUALIFIED_NAME, qualifiedName);

                    AtlasVertex vertex = AtlasGraphUtilsV2.getVertexByUniqueAttributes(this.graph, entityType, uniqueAttrs);
                    entityHeader = entityRetriever.toAtlasEntityHeaderWithClassifications(vertex);

                } catch (AtlasBaseException abe) {
                    if (abe.getAtlasErrorCode() != AtlasErrorCode.INSTANCE_BY_UNIQUE_ATTRIBUTE_NOT_FOUND) {
                        throw abe;
                    }

                    Map<String, Object> attributes = new HashMap<>();
                    attributes.put(QUALIFIED_NAME, qualifiedName);
                    entityHeader = new AtlasEntityHeader(entityType.getTypeName(), attributes);
                }
            } else {
                Map<String, Object> attributes = new HashMap<>();
                attributes.put(QUALIFIED_NAME, qualifiedName);
                entityHeader = new AtlasEntityHeader(typeName, attributes);
            }
        }
        return entityHeader;
    }

    private Map<String, AtlasEntity> getBusinessMetadataDefList(List<String[]> fileData, BulkImportResponse bulkImportResponse) throws AtlasBaseException {
        Map<String, AtlasEntity> ret           = new HashMap<>();
        Map<String, AtlasVertex> vertexCache   = new HashMap<>();
        List<String>             failedMsgList = new ArrayList<>();

        for (int lineIndex = 0; lineIndex < fileData.size(); lineIndex++) {
            String[] record         = fileData.get(lineIndex);
            int      lineIndexToLog = lineIndex + 2;

            boolean missingFields = record.length < FileUtils.UNIQUE_ATTR_NAME_COLUMN_INDEX ||
                    StringUtils.isBlank(record[FileUtils.TYPENAME_COLUMN_INDEX]) ||
                    StringUtils.isBlank(record[FileUtils.UNIQUE_ATTR_VALUE_COLUMN_INDEX]) ||
                    StringUtils.isBlank(record[FileUtils.BM_ATTR_NAME_COLUMN_INDEX]) ||
                    StringUtils.isBlank(record[FileUtils.BM_ATTR_VALUE_COLUMN_INDEX]);

            if (missingFields){
                failedMsgList.add("Line #" + lineIndexToLog + ": missing fields. " + Arrays.toString(record));

                continue;
            }

            String          typeName   = record[FileUtils.TYPENAME_COLUMN_INDEX];
            AtlasEntityType entityType = typeRegistry.getEntityTypeByName(typeName);

            if (entityType == null) {
                failedMsgList.add("Line #" + lineIndexToLog + ": invalid entity-type '" + typeName + "'");

                continue;
            }

            String uniqueAttrValue  = record[FileUtils.UNIQUE_ATTR_VALUE_COLUMN_INDEX];
            String bmAttribute      = record[FileUtils.BM_ATTR_NAME_COLUMN_INDEX];
            String bmAttributeValue = record[FileUtils.BM_ATTR_VALUE_COLUMN_INDEX];
            String uniqueAttrName   = AtlasTypeUtil.ATTRIBUTE_QUALIFIED_NAME;

            if (record.length > FileUtils.UNIQUE_ATTR_NAME_COLUMN_INDEX && StringUtils.isNotBlank(record[FileUtils.UNIQUE_ATTR_NAME_COLUMN_INDEX])) {
                uniqueAttrName = record[FileUtils.UNIQUE_ATTR_NAME_COLUMN_INDEX];
            }

            AtlasAttribute uniqueAttribute = entityType.getAttribute(uniqueAttrName);

            if (uniqueAttribute == null) {
                failedMsgList.add("Line #" + lineIndexToLog + ": attribute '" + uniqueAttrName + "' not found in entity-type '" + typeName + "'");

                continue;
            }

            if (!uniqueAttribute.getAttributeDef().getIsUnique()) {
                failedMsgList.add("Line #" + lineIndexToLog + ": attribute '" + uniqueAttrName + "' is not an unique attribute in entity-type '" + typeName + "'");

                continue;
            }

            String      vertexKey = uniqueAttribute.getVertexPropertyName() + "_" + uniqueAttrValue;
            AtlasVertex vertex    = vertexCache.get(vertexKey);

            if (vertex == null) {
                vertex = AtlasGraphUtilsV2.findByTypeAndUniquePropertyName(graph, typeName, uniqueAttribute.getVertexUniquePropertyName(), uniqueAttrValue);

                if (vertex == null) {
                    failedMsgList.add("Line #" + lineIndexToLog + ": no " + typeName + " entity found with " + uniqueAttrName + "=" + uniqueAttrValue);

                    continue;
                }

                vertexCache.put(vertexKey, vertex);
            }

            AtlasBusinessAttribute businessAttribute = entityType.getBusinesAAttribute(bmAttribute);

            if (businessAttribute == null) {
                failedMsgList.add("Line #" + lineIndexToLog + ": invalid business-metadata '"+ bmAttribute + "' for entity type '" + entityType.getTypeName() + "'");

                continue;
            }

            final Object attrValue;

            if (businessAttribute.getAttributeType().getTypeCategory() == TypeCategory.ARRAY) {
                AtlasArrayType arrayType = (AtlasArrayType) businessAttribute.getAttributeType();
                List           arrayValue;

                if (arrayType.getElementType() instanceof AtlasEnumType) {
                    arrayValue = AtlasGraphUtilsV2.assignEnumValues(bmAttributeValue, (AtlasEnumType) arrayType.getElementType(), failedMsgList, lineIndex+1);
                } else {
                    arrayValue = assignMultipleValues(bmAttributeValue, arrayType.getElementTypeName(), failedMsgList, lineIndex+1);
                }

                attrValue = arrayValue;
            } else {
                attrValue = bmAttributeValue;
            }

            if (ret.containsKey(vertexKey)) {
                AtlasEntity entity = ret.get(vertexKey);

                entity.setBusinessAttribute(businessAttribute.getDefinedInType().getTypeName(), businessAttribute.getName(), attrValue);
            } else {
                AtlasEntity                      entity             = new AtlasEntity();
                String                           guid               = GraphHelper.getGuid(vertex);
                Map<String, Map<String, Object>> businessAttributes = entityRetriever.getBusinessMetadata(vertex);

                entity.setGuid(guid);
                entity.setTypeName(typeName);
                entity.setAttribute(uniqueAttribute.getName(), uniqueAttrValue);

                if (businessAttributes == null) {
                    businessAttributes = new HashMap<>();
                }

                entity.setBusinessAttributes(businessAttributes);
                entity.setBusinessAttribute(businessAttribute.getDefinedInType().getTypeName(), businessAttribute.getName(), attrValue);

                ret.put(vertexKey, entity);
            }
        }

        for (String failedMsg : failedMsgList) {
            LOG.error(failedMsg);

            bulkImportResponse.addToFailedImportInfoList(new ImportInfo(FAILED, failedMsg));
        }

        return ret;
    }


    private List assignMultipleValues(String bmAttributeValues, String elementTypeName, List failedTermMsgList, int lineIndex) {

        String[] arr = bmAttributeValues.split(FileUtils.ESCAPE_CHARACTER + FileUtils.PIPE_CHARACTER);
        try {
            switch (elementTypeName) {

                case AtlasBaseTypeDef.ATLAS_TYPE_FLOAT:
                    return AtlasGraphUtilsV2.floatParser(arr, failedTermMsgList, lineIndex);

                case AtlasBaseTypeDef.ATLAS_TYPE_INT:
                    return AtlasGraphUtilsV2.intParser(arr, failedTermMsgList, lineIndex);

                case AtlasBaseTypeDef.ATLAS_TYPE_LONG:
                    return AtlasGraphUtilsV2.longParser(arr, failedTermMsgList, lineIndex);

                case AtlasBaseTypeDef.ATLAS_TYPE_SHORT:
                    return AtlasGraphUtilsV2.shortParser(arr, failedTermMsgList, lineIndex);

                case AtlasBaseTypeDef.ATLAS_TYPE_DOUBLE:
                    return AtlasGraphUtilsV2.doubleParser(arr, failedTermMsgList, lineIndex);

                case AtlasBaseTypeDef.ATLAS_TYPE_DATE:
                    return AtlasGraphUtilsV2.longParser(arr, failedTermMsgList, lineIndex);

                case AtlasBaseTypeDef.ATLAS_TYPE_BOOLEAN:
                    return AtlasGraphUtilsV2.booleanParser(arr, failedTermMsgList, lineIndex);

                default:
                    return Arrays.asList(arr);
            }
        } catch (Exception e) {
            LOG.error("On line index " + lineIndex + "the provided BusinessMetadata AttributeValue " + bmAttributeValues + " are not of type - " + elementTypeName);
            failedTermMsgList.add("On line index " + lineIndex + "the provided BusinessMetadata AttributeValue " + bmAttributeValues + " are not of type - " + elementTypeName);
        }
        return null;
    }

    private boolean missingFieldsCheck(String[] record, BulkImportResponse bulkImportResponse, int lineIndex){
        boolean missingFieldsCheck = (record.length < FileUtils.UNIQUE_ATTR_NAME_COLUMN_INDEX) ||
                StringUtils.isBlank(record[FileUtils.TYPENAME_COLUMN_INDEX]) ||
                StringUtils.isBlank(record[FileUtils.UNIQUE_ATTR_VALUE_COLUMN_INDEX]) ||
                StringUtils.isBlank(record[FileUtils.BM_ATTR_NAME_COLUMN_INDEX]) ||
                StringUtils.isBlank(record[FileUtils.BM_ATTR_VALUE_COLUMN_INDEX]);

        if(missingFieldsCheck){
            LOG.error("Missing fields: " + Arrays.toString(record) + " at line #" + lineIndex);

            String failedTermMsgs = "Missing fields: " + Arrays.toString(record) + " at line #" + lineIndex;

            bulkImportResponse.addToFailedImportInfoList(new ImportInfo(FAILED, failedTermMsgs, lineIndex));
        }
        return missingFieldsCheck;
    }

    public void repairIndex() throws AtlasBaseException {
        try {
            LOG.info("ReIndexPatch: Starting...");
            PatchContext context = new PatchContext(graph, typeRegistry, null, entityGraphMapper);
            ReIndexPatch.ReindexPatchProcessor reindexPatchProcessor = new ReIndexPatch.ReindexPatchProcessor(context);

            reindexPatchProcessor.repairVertices();
            reindexPatchProcessor.repairEdges();
        } catch (Exception exception) {
            LOG.error("Error while reindexing.", exception);
            throw new AtlasBaseException(AtlasErrorCode.REPAIR_INDEX_FAILED, exception.toString());
        }
    }


    @Override
    @GraphTransaction
    public void repairHasLineage(AtlasHasLineageRequests requests) throws AtlasBaseException {
        AtlasPerfMetrics.MetricRecorder metricRecorder = RequestContext.get().startMetricRecord("repairHasLineage");

        Set<AtlasEdge> inputOutputEdges = new HashSet<>();

        for (AtlasHasLineageRequest request : requests.getRequest()) {
            if (StringUtils.isNotEmpty(request.getAssetGuid())) {
                //only supports repairing scenario mentioned here - https://atlanhq.atlassian.net/browse/DG-128?focusedCommentId=20652
                repairHasLineageForAsset(request);

            } else {
                AtlasVertex processVertex = AtlasGraphUtilsV2.findByGuid(this.graph, request.getProcessGuid());
                AtlasVertex assetVertex = AtlasGraphUtilsV2.findByGuid(this.graph, request.getEndGuid());
                AtlasEdge edge = null;
                try {
                    if (processVertex != null && assetVertex != null) {
                        edge = graphHelper.getEdge(processVertex, assetVertex, request.getLabel());
                    } else {
                        LOG.warn("Skipping since vertex is null for processGuid {} and asset Guid {}"
                                ,request.getProcessGuid(),request.getEndGuid()  );
                    }
                } catch (RepositoryException re) {
                    throw new AtlasBaseException(AtlasErrorCode.HAS_LINEAGE_GET_EDGE_FAILED, re);
                }

                if (edge != null) {
                    inputOutputEdges.add(edge);
                }
            }
        }

        if (CollectionUtils.isNotEmpty(inputOutputEdges)) {
            repairHasLineageWithAtlasEdges(inputOutputEdges);
        }

        RequestContext.get().endMetricRecord(metricRecorder);
    }

    private void repairHasLineageForAsset(AtlasHasLineageRequest request) {
        //supports repairing scenario mentioned here - https://atlanhq.atlassian.net/browse/DG-128?focusedCommentId=20652
        //Enhanced to support both directions: setting hasLineage false->true and true->false

        AtlasPerfMetrics.MetricRecorder metricRecorder = RequestContext.get().startMetricRecord("repairHasLineageForAssetGetById");
        AtlasVertex assetVertex = AtlasGraphUtilsV2.findByGuid(this.graph, request.getAssetGuid());
        RequestContext.get().endMetricRecord(metricRecorder);

        if (assetVertex == null) {
            LOG.warn("repairHasLineage: Asset vertex not found for guid: {}", request.getAssetGuid());
            return;
        }

        boolean currentHasLineage = getEntityHasLineage(assetVertex);
        Boolean shouldHaveLineage = checkIfAssetShouldHaveLineage(assetVertex);
        if (shouldHaveLineage == null) {
            LOG.warn("repairHasLineage: Failed to determine if asset should have lineage for guid: {}", request.getAssetGuid());
            return;
        }

        if (currentHasLineage && !shouldHaveLineage) {
            // Case 1: hasLineage is true but should be false
            metricRecorder = RequestContext.get().startMetricRecord("repairHasLineageSetFalse");
            AtlasGraphUtilsV2.setEncodedProperty(assetVertex, HAS_LINEAGE, false);
            AtlasGraphUtilsV2.setEncodedProperty(assetVertex, HAS_LINEAGE_VALID, true);
            LOG.info("repairHasLineage: Set hasLineage=false for asset: {}", request.getAssetGuid());
            RequestContext.get().endMetricRecord(metricRecorder);
        } else if (!currentHasLineage && shouldHaveLineage) {
            // Case 2: hasLineage is false but should be true
            metricRecorder = RequestContext.get().startMetricRecord("repairHasLineageSetTrue");
            AtlasGraphUtilsV2.setEncodedProperty(assetVertex, HAS_LINEAGE, true);
            AtlasGraphUtilsV2.setEncodedProperty(assetVertex, HAS_LINEAGE_VALID, true);
            LOG.info("repairHasLineage: Set hasLineage=true for asset: {}", request.getAssetGuid());
            RequestContext.get().endMetricRecord(metricRecorder);
        } else {
            LOG.debug("repairHasLineage: No repair needed for asset: {}, hasLineage={}", request.getAssetGuid(), currentHasLineage);
        }
    }

    /**
     * Optimized method to determine if an asset should have lineage using:
     * 1. Single Unified Query Approach - One Gremlin traversal for all edge checks
     * 2. Early Termination with Short-Circuit Logic - Stops at first valid lineage found
     * 3. Native Graph Traversal (Gremlin) - Direct Gremlin instead of Atlas query wrapper
     * 
     * @param assetVertex The asset vertex to check
     * @return true if the asset should have hasLineage=true, false otherwise
     */
    private Boolean checkIfAssetShouldHaveLineage(AtlasVertex assetVertex) {
        AtlasPerfMetrics.MetricRecorder metricRecorder = RequestContext.get().startMetricRecord("checkIfAssetShouldHaveLineage");
        
        try {
            // Get Gremlin traversal source for native graph operations
            GraphTraversalSource g = ((AtlasJanusGraph) graph).getGraph().traversal();
            
            // Single unified query: Get all active edges connected to this asset that could indicate lineage
            // This replaces multiple separate queries with one comprehensive traversal
            return g.V(assetVertex.getId())
                    .bothE(PROCESS_EDGE_LABELS) // Get edges in both directions for all process edge types
                    .has(STATE_PROPERTY_KEY, ACTIVE_STATE_VALUE) // Filter for active edges only
                    .otherV() // Get the connected vertices (process vertices)
                    .has(STATE_PROPERTY_KEY, ACTIVE_STATE_VALUE) // Filter for active process vertices only
                    .or(
                        // Short-circuit condition 1: Process already has lineage flag set
                        __.has(HAS_LINEAGE, true),
                        // Short-circuit condition 2: Process has valid input/output structure
                        __.where(
                            __.and(
                                // Check if process has active inputs
                                __.outE(PROCESS_INPUTS)
                                  .has(STATE_PROPERTY_KEY, ACTIVE_STATE_VALUE)
                                  .inV()
                                  .has(STATE_PROPERTY_KEY, ACTIVE_STATE_VALUE),
                                // Check if process has active outputs
                                __.outE(PROCESS_OUTPUTS)
                                  .has(STATE_PROPERTY_KEY, ACTIVE_STATE_VALUE)
                                  .inV()
                                  .has(STATE_PROPERTY_KEY, ACTIVE_STATE_VALUE)
                            )
                        )
                    )
                    .hasNext(); // Early termination - returns true as soon as first valid lineage is found
                    
        } catch (Exception e) {
            LOG.error("Failed to use optimized Gremlin traversal for lineage check, falling back to Atlas queries", e);
            return null;
        } finally {
            RequestContext.get().endMetricRecord(metricRecorder);
        }
    }

    public void repairHasLineageWithAtlasEdges(Set<AtlasEdge> inputOutputEdges) {
        AtlasPerfMetrics.MetricRecorder metricRecorder = RequestContext.get().startMetricRecord("repairHasLineageWithAtlasEdges");

        for (AtlasEdge atlasEdge : inputOutputEdges) {

            if (getStatus(atlasEdge) != ACTIVE) {
                LOG.warn("Edge id {} is not Active, so skipping  " , getRelationshipGuid(atlasEdge));
                continue;
            }

            boolean isOutputEdge = PROCESS_OUTPUTS.equals(atlasEdge.getLabel());

            AtlasVertex processVertex = atlasEdge.getOutVertex();
            AtlasVertex assetVertex = atlasEdge.getInVertex();

            if (getEntityHasLineageValid(processVertex) && getEntityHasLineage(processVertex)) {
                AtlasGraphUtilsV2.setEncodedProperty(assetVertex, HAS_LINEAGE, true);
                AtlasGraphUtilsV2.setEncodedProperty(assetVertex, HAS_LINEAGE_VALID, true);
                continue;
            }

            String oppositeEdgeLabel = isOutputEdge ? PROCESS_INPUTS : PROCESS_OUTPUTS;

            Iterator<AtlasEdge> oppositeEdges = processVertex.getEdges(AtlasEdgeDirection.BOTH, oppositeEdgeLabel).iterator();
            boolean isHasLineageSet = false;
            while (oppositeEdges.hasNext()) {
                AtlasEdge oppositeEdge = oppositeEdges.next();
                AtlasVertex oppositeEdgeAssetVertex = oppositeEdge.getInVertex();

                if (getStatus(oppositeEdge) == ACTIVE && getStatus(oppositeEdgeAssetVertex) == ACTIVE) {
                    if (!isHasLineageSet) {
                        AtlasGraphUtilsV2.setEncodedProperty(assetVertex, HAS_LINEAGE, true);
                        AtlasGraphUtilsV2.setEncodedProperty(processVertex, HAS_LINEAGE, true);

                        AtlasGraphUtilsV2.setEncodedProperty(assetVertex, HAS_LINEAGE_VALID, true);
                        AtlasGraphUtilsV2.setEncodedProperty(processVertex, HAS_LINEAGE_VALID, true);

                        isHasLineageSet = true;
                    }
                    break;
                }
            }

            if (!isHasLineageSet) {
                AtlasGraphUtilsV2.setEncodedProperty(assetVertex, HAS_LINEAGE, false);
                AtlasGraphUtilsV2.setEncodedProperty(processVertex, HAS_LINEAGE, false);
                AtlasGraphUtilsV2.setEncodedProperty(assetVertex, HAS_LINEAGE_VALID, true);
                AtlasGraphUtilsV2.setEncodedProperty(processVertex, HAS_LINEAGE_VALID, true);
            }

        }
        RequestContext.get().endMetricRecord(metricRecorder);
    }

    private void recordRelationshipsToBePurged(AtlasVertex instanceVertex) throws AtlasBaseException {
        Iterable<AtlasEdge> incomingEdges = instanceVertex.getEdges(AtlasEdgeDirection.IN);
        Iterable<AtlasEdge> outgoingEdges = instanceVertex.getEdges(AtlasEdgeDirection.OUT);

        recordInComingEdgesToBeDeleted(incomingEdges);
        recordOutGoingEdgesToBeDeleted(outgoingEdges);
    }

    private void recordInComingEdgesToBeDeleted(Iterable<AtlasEdge> incomingEdges) throws AtlasBaseException {
        for (AtlasEdge edge : incomingEdges) {
            if (isRelationshipEdge(edge))
                AtlasRelationshipStoreV2.recordRelationshipMutation(AtlasRelationshipStoreV2.RelationshipMutation.RELATIONSHIP_HARD_DELETE, edge, entityRetriever);
        }
    }

    private void recordOutGoingEdgesToBeDeleted(Iterable<AtlasEdge> outgoingEdges) throws AtlasBaseException {
        for (AtlasEdge edge : outgoingEdges) {
            if (isRelationshipEdge(edge))
                AtlasRelationshipStoreV2.recordRelationshipMutation(AtlasRelationshipStoreV2.RelationshipMutation.RELATIONSHIP_HARD_DELETE, edge, entityRetriever);
        }
    }

    @Override
    @GraphTransaction
    public void repairMeaningAttributeForTerms(List<String> termGuid) {

        for (String guid : termGuid) {
            LOG.info(" term guid " + guid);

            AtlasVertex termVertex = AtlasGraphUtilsV2.findByGuid(this.graph, guid);

            if(termVertex!= null && ATLAS_GLOSSARY_TERM_ENTITY_TYPE.equals(getTypeName(termVertex)) &&
                    GraphHelper.getStatus(termVertex) == AtlasEntity.Status.ACTIVE) {
                Iterable<AtlasEdge> edges = termVertex.getEdges(AtlasEdgeDirection.OUT, Constants.TERM_ASSIGNMENT_LABEL);
                // Get entity to tagged with term.
                if (edges != null) {
                    for (Iterator<AtlasEdge> iter = edges.iterator(); iter.hasNext(); ) {
                        AtlasEdge edge = iter.next();
                        if (GraphHelper.getStatus(edge) == AtlasEntity.Status.ACTIVE) {
                            AtlasVertex entityVertex = edge.getInVertex();
                            if (entityVertex != null & getStatus(entityVertex) == AtlasEntity.Status.ACTIVE) {
                                if(!RequestContext.get().getProcessGuidIds().contains(getGuid(entityVertex))) {
                                    repairMeanings(entityVertex);
                                }
                            }
                        }
                    }
                }
            }
        }
    }

    private void repairMeanings(AtlasVertex assetVertex) {

        Iterable<AtlasEdge> edges = assetVertex.getEdges(AtlasEdgeDirection.IN, Constants.TERM_ASSIGNMENT_LABEL);
        List<String> termQNList = new ArrayList<>();
        List<String> termNameList = new ArrayList<>();
        if (edges != null) {
            for (Iterator<AtlasEdge> iter = edges.iterator(); iter.hasNext(); ) {
                AtlasEdge edge = iter.next();
                if (GraphHelper.getStatus(edge) == AtlasEntity.Status.ACTIVE) {
                    AtlasVertex termVertex = edge.getOutVertex();
                    if (termVertex != null & getStatus(termVertex) == AtlasEntity.Status.ACTIVE) {
                        String termQN = termVertex.getProperty(QUALIFIED_NAME, String.class);
                        String termName = termVertex.getProperty(NAME, String.class);
                        termQNList.add(termQN);
                        termNameList.add(termName);
                    }
                }
            }
        }

        if (termQNList.size() > 0) {

            assetVertex.removeProperty(MEANINGS_PROPERTY_KEY);
            assetVertex.removeProperty(MEANINGS_TEXT_PROPERTY_KEY);
            assetVertex.removeProperty(MEANING_NAMES_PROPERTY_KEY);

            if (CollectionUtils.isNotEmpty(termQNList)) {
                termQNList.forEach(q -> AtlasGraphUtilsV2.addEncodedProperty(assetVertex, MEANINGS_PROPERTY_KEY, q));
            }

            if (CollectionUtils.isNotEmpty(termNameList)) {
                AtlasGraphUtilsV2.setEncodedProperty(assetVertex, MEANINGS_TEXT_PROPERTY_KEY, StringUtils.join(termNameList, ","));
            }

            if (CollectionUtils.isNotEmpty(termNameList)) {
                termNameList.forEach(q -> AtlasGraphUtilsV2.addListProperty(assetVertex, MEANING_NAMES_PROPERTY_KEY, q, true));
            }

            RequestContext.get().addProcessGuidIds(getGuid(assetVertex));

            LOG.info("Updated asset {}  with term {} ",  getGuid(assetVertex) ,  StringUtils.join(termNameList, ","));
        }

    }
    @Override
    public void repairAccesscontrolAlias(String guid) throws AtlasBaseException {
        AtlasPerfMetrics.MetricRecorder metric = RequestContext.get().startMetricRecord("repairAlias");
        // Fetch accesscontrolEntity with extInfo
        AtlasEntity.AtlasEntityWithExtInfo accesscontrolEntity = entityRetriever.toAtlasEntityWithExtInfo(guid);

        AtlasAuthorizationUtils.verifyAccess(new AtlasEntityAccessRequest(typeRegistry, AtlasPrivilege.ENTITY_UPDATE, new AtlasEntityHeader(accesscontrolEntity.getEntity())));

        // Validate accesscontrolEntity status
        if (accesscontrolEntity.getEntity().getStatus() != ACTIVE) {
            throw new AtlasBaseException(AtlasErrorCode.INSTANCE_GUID_DELETED, guid);
        }

        // Validate accesscontrolEntity type
        String entityType = accesscontrolEntity.getEntity().getTypeName();
        if (!PERSONA_ENTITY_TYPE.equals(entityType)) {
            throw new AtlasBaseException(AtlasErrorCode.OPERATION_NOT_SUPPORTED, entityType);
        }

        List<AtlasObjectId> policies = (List<AtlasObjectId>) accesscontrolEntity.getEntity().getRelationshipAttribute(REL_ATTR_POLICIES);
        for (AtlasObjectId policy : policies) {
            accesscontrolEntity.addReferredEntity(entityRetriever.toAtlasEntity(policy));
        }

        // Rebuild alias
        this.esAliasStore.updateAlias(accesscontrolEntity, null);

        RequestContext.get().endMetricRecord(metric);
    }

    @Override
    @GraphTransaction
    public void linkBusinessPolicy(List<BusinessPolicyRequest.AssetComplianceInfo> data) throws AtlasBaseException {
        AtlasPerfMetrics.MetricRecorder metric = RequestContext.get().startMetricRecord("linkBusinessPolicy.GraphTransaction");
        List<AtlasVertex> atlasVertices = new ArrayList<>();
        try {
            for (BusinessPolicyRequest.AssetComplianceInfo ad : data) {
                AtlasVertex av = this.entityGraphMapper.linkBusinessPolicy(ad);
                atlasVertices.add(av);
            }
            handleEntityMutation(atlasVertices);
        } catch (Exception e) {
            LOG.error("Error during linkBusinessPolicy for policyGuid: ", e);
            throw e;
        } finally {
            RequestContext.get().endMetricRecord(metric);
        }
    }

    @Override
    @GraphTransaction
    public void unlinkBusinessPolicy(String policyGuid, Set<String> unlinkGuids) throws AtlasBaseException {
        AtlasPerfMetrics.MetricRecorder metric = RequestContext.get().startMetricRecord("unlinkBusinessPolicy.GraphTransaction");
        try {
            List<AtlasVertex> vertices = this.entityGraphMapper.unlinkBusinessPolicy(policyGuid, unlinkGuids);
            if (CollectionUtils.isEmpty(vertices)) {
                return;
            }

            handleEntityMutation(vertices);
        } catch (Exception e) {
            LOG.error("Error during unlinkBusinessPolicy for policyGuid: {}", policyGuid, e);
            throw e;
        } finally {
            RequestContext.get().endMetricRecord(metric);
        }
    }

    @Override
    @GraphTransaction
    public void linkMeshEntityToAssets(String meshEntityGuid, Set<String> linkGuids) throws AtlasBaseException {
        AtlasPerfMetrics.MetricRecorder metric = RequestContext.get().startMetricRecord("linkMeshEntityToAssets.GraphTransaction");

        try {
            List<String> assetGuids = new ArrayList<>(linkGuids);
            GraphTransactionInterceptor.lockObjectAndReleasePostCommit(assetGuids);
            List<AtlasVertex> vertices = this.entityGraphMapper.linkMeshEntityToAssets(meshEntityGuid, linkGuids);
            if (CollectionUtils.isEmpty(vertices)) {
                return;
            }

            LOG.info("linkMeshEntityToAssets: entityGuid={}", meshEntityGuid);

            handleEntityMutation(vertices);
        } catch (Exception e) {
            LOG.error("Error during linkMeshEntity for entityGuid: {}", meshEntityGuid, e);
            throw e;
        } finally {
            RequestContext.get().endMetricRecord(metric);
        }
    }

    @Override
    @GraphTransaction
    public void unlinkMeshEntityFromAssets(String meshEntityGuid, Set<String> unlinkGuids) throws AtlasBaseException {
        AtlasPerfMetrics.MetricRecorder metric = RequestContext.get().startMetricRecord("unlinkMeshEntityFromAssets.GraphTransaction");
        try {
            List<String> assetGuids = new ArrayList<>(unlinkGuids);
            GraphTransactionInterceptor.lockObjectAndReleasePostCommit(assetGuids);
            List<AtlasVertex> vertices = this.entityGraphMapper.unlinkMeshEntityFromAssets(meshEntityGuid, unlinkGuids);
            if (CollectionUtils.isEmpty(vertices)) {
                return;
            }

            LOG.info("unlinkMeshEntityFromAssets: assetGuids={}", unlinkGuids);

            handleEntityMutation(vertices);
        } catch (Exception e) {
            LOG.error("Error during unlinkMeshEntity for assetGuids: {}", unlinkGuids, e);
            throw e;
        } finally {
            RequestContext.get().endMetricRecord(metric);
        }
    }

    private void handleEntityMutation(List<AtlasVertex> vertices) throws AtlasBaseException {
        AtlasPerfMetrics.MetricRecorder metricRecorder = RequestContext.get().startMetricRecord("handleEntityMutation");
        this.atlasAlternateChangeNotifier.onEntitiesMutation(vertices);
        RequestContext.get().endMetricRecord(metricRecorder);
    }

    @Override
    @GraphTransaction
    public void unlinkBusinessPolicyV2(Set<String> assetGuids, Set<String> unlinkGuids) throws AtlasBaseException {
        AtlasPerfMetrics.MetricRecorder metric = RequestContext.get().startMetricRecord("unlinkBusinessPolicy.GraphTransaction");
        try {
            List<AtlasVertex> vertices = this.entityGraphMapper.unlinkBusinessPolicyV2(assetGuids, unlinkGuids);
            if (CollectionUtils.isEmpty(vertices)) {
                return;
            }

            handleEntityMutation(vertices);
        } catch (Exception e) {
            LOG.error("Error during unlinkBusinessPolicy", e);
            throw e;
        } finally {
            RequestContext.get().endMetricRecord(metric);
        }
    }
    @Override
    @GraphTransaction
    public void attributeUpdate(List<AttributeUpdateRequest.AssetAttributeInfo> data) throws AtlasBaseException {
        if (CollectionUtils.isEmpty(data)) {
            LOG.warn("No data provided for attribute update.");
            return;
        }
        AtlasPerfMetrics.MetricRecorder metric = RequestContext.get().startMetricRecord("attributeUpdate.GraphTransaction");
        try {
            List<AtlasVertex> vertices = data.stream()
                    .map(ad -> {
                        AtlasVertex av = this.entityGraphMapper.attributeUpdate(ad);
                        if (av == null) {
                            LOG.warn("No vertex found for asset: {}", ad.getAssetId());
                        }
                        return av;
                    })
                    .filter(Objects::nonNull)
                    .collect(Collectors.toList());

            if (vertices.isEmpty()) {
                LOG.warn("No vertices updated during attribute update.");
                return;
            }
            handleEntityMutation(vertices);
        } catch (Exception e) {
            LOG.error("Error during attribute update", e);
            throw e;
        } finally {
            RequestContext.get().endMetricRecord(metric);
        }
    }


}<|MERGE_RESOLUTION|>--- conflicted
+++ resolved
@@ -183,11 +183,7 @@
         this.taskNotificationSender = taskNotificationSender;
         this.dynamicVertexService = ((AtlasJanusGraph) graph).getDynamicVertexRetrievalService();
         try {
-<<<<<<< HEAD
             this.discovery = new EntityDiscoveryService(typeRegistry, graph, null, null, null, this.dynamicVertexService, null, entityRetriever);
-=======
-            this.discovery = new EntityDiscoveryService(typeRegistry, graph, null, null, null, null, entityRetriever);
->>>>>>> 456088f8
         } catch (AtlasException e) {
             LOG.error("Failed to initialize EntityDiscoveryService in AtlasEntityStoreV2 constructor", e);
         }
