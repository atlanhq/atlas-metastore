--- conflicted
+++ resolved
@@ -1504,13 +1504,8 @@
                         boolean skipAuthStarredDetailsUpdate = diffEntity != null && MapUtils.isEmpty(diffEntity.getRelationshipAttributes()) && MapUtils.isNotEmpty(diffEntity.getAttributes()) && diffEntity.getAttributes().size() == 3 && diffEntity.getAttributes().containsKey(ATTR_STARRED_BY) && diffEntity.getAttributes().containsKey(ATTR_STARRED_COUNT) && diffEntity.getAttributes().containsKey(ATTR_STARRED_DETAILS_LIST);
                         if (skipAuthBaseConditions && (skipAuthMeaningsUpdate || skipAuthStarredDetailsUpdate)) {
                             //do nothing, only diff is relationshipAttributes.meanings, allow update
-<<<<<<< HEAD
 
                         } else {
-=======
-                        }
-                        else {
->>>>>>> 3de46417
                             AtlasEntityAccessRequest accessRequest = new AtlasEntityAccessRequest(typeRegistry, AtlasPrivilege.ENTITY_UPDATE, entityHeader);
                             AtlasAuthorizationUtils.verifyUpdateEntityAccess(accessRequest, "update entity: type=", entity.getTypeName());
                         }
@@ -1694,12 +1689,9 @@
     }
 
     private void autoUpdateStarredDetailsAttributes(AtlasEntity entity, AtlasVertex vertex) {
-<<<<<<< HEAD
-=======
 
         MetricRecorder metric = RequestContext.get().startMetricRecord("autoUpdateStarredDetailsAttributes");
 
->>>>>>> 3de46417
         Boolean starEntityForUser = entity.getStarred();
 
         if (starEntityForUser != null) {
@@ -1730,47 +1722,9 @@
             }
 
             if (starEntityForUser) {
-<<<<<<< HEAD
-
-                //Check and update starredBy Attribute
-                if (!starredBy.contains(requestUser)){
-                    starredBy.add(requestUser);
-                }
-
-                //Check and update starredDetailsList Attribute
-                boolean isStarredDetailsListUpdated = false;
-                for (AtlasStruct starredDetails : starredDetailsList) {
-                    String assetStarredBy = (String) starredDetails.getAttribute(ATTR_ASSET_STARRED_BY);
-                    if (assetStarredBy.equals(requestUser)) {
-                        starredDetails.setAttribute(ATTR_ASSET_STARRED_AT, requestTime);
-                        isStarredDetailsListUpdated = true;
-                        break;
-                    }
-                }
-                if (!isStarredDetailsListUpdated) {
-                    AtlasStruct starredDetails = getStarredDetailsStruct(requestUser, requestTime);
-                    starredDetailsList.add(starredDetails);
-                }
-
-            } else {
-
-                //Check and update starredBy Attribute
-                if (starredBy.contains(requestUser)){
-                    starredBy.remove(requestUser);
-                }
-
-                for (AtlasStruct starredDetails : starredDetailsList) {
-                    String assetStarredBy = (String) starredDetails.getAttribute(ATTR_ASSET_STARRED_BY);
-                    if (assetStarredBy.equals(requestUser)) {
-                        starredDetailsList.remove(starredDetails);
-                        break;
-                    }
-                }
-=======
                 addUserToStarredAttributes(requestUser, requestTime, starredBy, starredDetailsList);
             } else {
                 removeUserFromStarredAttributes(requestUser, starredBy, starredDetailsList);
->>>>>>> 3de46417
             }
 
             // Update entity attributes
@@ -1781,8 +1735,6 @@
             }
 
         }
-<<<<<<< HEAD
-=======
 
         RequestContext.get().endMetricRecord(metric);
     }
@@ -1822,7 +1774,6 @@
                 break;
             }
         }
->>>>>>> 3de46417
     }
 
     private AtlasStruct getStarredDetailsStruct(String assetStarredBy, long assetStarredAt) {
@@ -2124,19 +2075,11 @@
                 }
             }
 
-<<<<<<< HEAD
-            for (String attrName : entityType.getAllAttributes().keySet()) {
-                if (ATTR_STARRED_BY.equals(attrName) || ATTR_STARRED_COUNT.equals(attrName) || ATTR_STARRED_DETAILS_LIST.equals(attrName)) {
-                    flushAttributes.add(attrName);
-                }
-            }
-=======
 //            for (String attrName : entityType.getAllAttributes().keySet()) {
 //                if (ATTR_STARRED_BY.equals(attrName) || ATTR_STARRED_COUNT.equals(attrName) || ATTR_STARRED_DETAILS_LIST.equals(attrName)) {
 //                    flushAttributes.add(attrName);
 //                }
 //            }
->>>>>>> 3de46417
 
             flushAttributes.forEach(entity::removeAttribute);
         }
