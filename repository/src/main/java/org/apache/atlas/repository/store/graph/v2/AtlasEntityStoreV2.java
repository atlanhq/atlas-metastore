--- conflicted
+++ resolved
@@ -2746,15 +2746,11 @@
         }
 
         boolean currentHasLineage = getEntityHasLineage(assetVertex);
-<<<<<<< HEAD
-        boolean shouldHaveLineage = checkIfAssetShouldHaveLineage(assetVertex);
-=======
         Boolean shouldHaveLineage = checkIfAssetShouldHaveLineage(assetVertex);
         if (shouldHaveLineage == null) {
             LOG.warn("repairHasLineage: Failed to determine if asset should have lineage for guid: {}", request.getAssetGuid());
             return;
         }
->>>>>>> f8895c1f
 
         if (currentHasLineage && !shouldHaveLineage) {
             // Case 1: hasLineage is true but should be false
