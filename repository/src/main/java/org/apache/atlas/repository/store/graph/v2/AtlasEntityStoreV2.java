--- conflicted
+++ resolved
@@ -149,12 +149,9 @@
     private final ESAliasStore esAliasStore;
     private final IAtlasMinimalChangeNotifier atlasAlternateChangeNotifier;
     private final AtlasDistributedTaskNotificationSender taskNotificationSender;
-<<<<<<< HEAD
-=======
 
     private static final List<String> RELATIONSHIP_CLEANUP_SUPPORTED_TYPES = Arrays.asList(AtlasConfiguration.ATLAS_RELATIONSHIP_CLEANUP_SUPPORTED_ASSET_TYPES.getStringArray());
     private static final List<String> RELATIONSHIP_CLEANUP_RELATIONSHIP_LABELS = Arrays.asList(AtlasConfiguration.ATLAS_RELATIONSHIP_CLEANUP_SUPPORTED_RELATIONSHIP_LABELS.getStringArray());
->>>>>>> 865e3ab5
 
     @Inject
     public AtlasEntityStoreV2(AtlasGraph graph, DeleteHandlerDelegate deleteDelegate, RestoreHandlerV1 restoreHandlerV1, AtlasTypeRegistry typeRegistry,
@@ -1728,14 +1725,8 @@
     private void checkAndCreateProcessRelationshipsCleanupTaskNotification(AtlasEntityType entityType, AtlasVertex vertex) {
         AtlasPerfMetrics.MetricRecorder metric = RequestContext.get().startMetricRecord("checkAndCreateAtlasDistributedTaskNotification");
         try {
-<<<<<<< HEAD
-            String[] supportedTypes = AtlasConfiguration.ATLAS_RELATIONSHIP_CLEANUP_SUPPORTED_ASSET_TYPES.getStringArray();
-            if (entityType.getTypeAndAllSuperTypes().stream().anyMatch(type -> Arrays.asList(supportedTypes).contains(type))) {
-                AtlasDistributedTaskNotification notification =  taskNotificationSender.createRelationshipCleanUpTask(vertex.getIdForDisplay(), Arrays.asList(AtlasConfiguration.ATLAS_RELATIONSHIP_CLEANUP_SUPPORTED_RELATIONSHIP_LABELS.getStringArray()));
-=======
             if (RELATIONSHIP_CLEANUP_SUPPORTED_TYPES.stream().anyMatch(type -> entityType.getTypeAndAllSuperTypes().contains(type))) {
                 AtlasDistributedTaskNotification notification = taskNotificationSender.createRelationshipCleanUpTask(vertex.getIdForDisplay(), RELATIONSHIP_CLEANUP_RELATIONSHIP_LABELS);
->>>>>>> 865e3ab5
                 taskNotificationSender.send(notification);
             }
         } finally {
