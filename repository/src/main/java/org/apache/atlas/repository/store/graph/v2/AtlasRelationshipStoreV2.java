--- conflicted
+++ resolved
@@ -410,11 +410,7 @@
         AtlasEdge ret = getRelationship(end1Vertex, end2Vertex, relationship);
 
         if (ret == null) {
-<<<<<<< HEAD
-            ret = createRelationship(end1Vertex, end2Vertex, relationship, false, false);
-=======
             ret = createRelationship(end1Vertex, end2Vertex, relationship, false, skipAuth);
->>>>>>> c5f06181
             recordRelationshipMutation(RelationshipMutation.RELATIONSHIP_CREATE, ret, entityRetriever);
         }
 
