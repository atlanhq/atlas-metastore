
/**
 * Licensed to the Apache Software Foundation (ASF) under one
 * or more contributor license agreements.  See the NOTICE file
 * distributed with this work for additional information
 * regarding copyright ownership.  The ASF licenses this file
 * to you under the Apache License, Version 2.0 (the
 * "License"); you may not use this file except in compliance
 * with the License.  You may obtain a copy of the License at
 * <p>
 * http://www.apache.org/licenses/LICENSE-2.0
 * <p>
 * Unless required by applicable law or agreed to in writing, software
 * distributed under the License is distributed on an "AS IS" BASIS,
 * WITHOUT WARRANTIES OR CONDITIONS OF ANY KIND, either express or implied.
 * See the License for the specific language governing permissions and
 * limitations under the License.
 */
package org.apache.atlas.repository.store.graph.v2;

import com.google.common.collect.ImmutableSet;
import org.apache.atlas.AtlasConfiguration;
import org.apache.atlas.AtlasErrorCode;
import org.apache.atlas.RequestContext;
import org.apache.atlas.annotation.GraphTransaction;
import org.apache.atlas.authorize.AtlasAuthorizationUtils;
import org.apache.atlas.authorize.AtlasPrivilege;
import org.apache.atlas.authorize.AtlasRelationshipAccessRequest;
import org.apache.atlas.exception.AtlasBaseException;
import org.apache.atlas.model.TypeCategory;
import org.apache.atlas.model.instance.AtlasEntityHeader;
import org.apache.atlas.model.instance.AtlasObjectId;
import org.apache.atlas.model.instance.AtlasRelationship;
import org.apache.atlas.model.instance.AtlasRelationship.AtlasRelationshipWithExtInfo;
import org.apache.atlas.model.instance.RelationshipMutationContext;
import org.apache.atlas.model.notification.EntityNotification.EntityNotificationV2.OperationType;
import org.apache.atlas.model.typedef.AtlasRelationshipDef;
import org.apache.atlas.model.typedef.AtlasRelationshipDef.PropagateTags;
import org.apache.atlas.model.typedef.AtlasRelationshipEndDef;
import org.apache.atlas.repository.Constants;
import org.apache.atlas.repository.RepositoryException;
import org.apache.atlas.repository.graph.GraphHelper;
import org.apache.atlas.repository.graphdb.AtlasEdge;
import org.apache.atlas.repository.graphdb.AtlasEdgeDirection;
import org.apache.atlas.repository.graphdb.AtlasGraph;
import org.apache.atlas.repository.graphdb.AtlasVertex;
import org.apache.atlas.repository.graphdb.janus.JanusUtils;
import org.apache.atlas.repository.store.graph.AtlasRelationshipStore;
import org.apache.atlas.repository.store.graph.v1.DeleteHandlerDelegate;
<<<<<<< HEAD
import org.apache.atlas.repository.store.graph.v1.HardDeleteHandlerV1;
=======
>>>>>>> c270fbae
import org.apache.atlas.repository.store.graph.v1.SoftDeleteHandlerV1;
import org.apache.atlas.type.AtlasEntityType;
import org.apache.atlas.type.AtlasRelationshipType;
import org.apache.atlas.type.AtlasStructType.AtlasAttribute;
import org.apache.atlas.type.AtlasTypeRegistry;
import org.apache.atlas.type.AtlasTypeUtil;
import org.apache.atlas.utils.AtlasPerfMetrics;
import org.apache.commons.collections.MapUtils;
import org.apache.commons.lang.StringUtils;
import org.slf4j.Logger;
import org.slf4j.LoggerFactory;
import org.springframework.stereotype.Component;

import javax.inject.Inject;
import java.util.*;

import static org.apache.atlas.AtlasConfiguration.NOTIFICATION_RELATIONSHIPS_ENABLED;
import static org.apache.atlas.model.instance.AtlasEntity.Status.DELETED;
import static org.apache.atlas.model.typedef.AtlasRelationshipDef.PropagateTags.BOTH;
import static org.apache.atlas.model.typedef.AtlasRelationshipDef.PropagateTags.NONE;
import static org.apache.atlas.model.typedef.AtlasRelationshipDef.PropagateTags.ONE_TO_TWO;
import static org.apache.atlas.model.typedef.AtlasRelationshipDef.PropagateTags.TWO_TO_ONE;
import static org.apache.atlas.repository.Constants.ENTITY_TYPE_PROPERTY_KEY;
import static org.apache.atlas.repository.Constants.HOME_ID_KEY;
import static org.apache.atlas.repository.Constants.PROVENANCE_TYPE_KEY;
import static org.apache.atlas.repository.Constants.RELATIONSHIPTYPE_TAG_PROPAGATION_KEY;
import static org.apache.atlas.repository.Constants.RELATIONSHIP_GUID_PROPERTY_KEY;
import static org.apache.atlas.repository.Constants.VERSION_PROPERTY_KEY;
import static org.apache.atlas.repository.store.graph.v2.AtlasGraphUtilsV2.*;
import static org.apache.atlas.repository.store.graph.v2.tasks.ClassificationPropagateTaskFactory.CLASSIFICATION_PROPAGATION_RELATIONSHIP_UPDATE;

@Component
public class AtlasRelationshipStoreV2 implements AtlasRelationshipStore {
    private static final Logger LOG = LoggerFactory.getLogger(AtlasRelationshipStoreV2.class);
    private static final Long DEFAULT_RELATIONSHIP_VERSION = 0L;

    private final AtlasGraph graph;
    private boolean notificationsEnabled    = NOTIFICATION_RELATIONSHIPS_ENABLED.getBoolean();
    private boolean DEFERRED_ACTION_ENABLED = AtlasConfiguration.TASKS_USE_ENABLED.getBoolean();

    private final AtlasTypeRegistry         typeRegistry;
    private final EntityGraphRetriever      entityRetriever;
    private final DeleteHandlerDelegate     deleteDelegate;
    private final GraphHelper               graphHelper;
    private final IAtlasEntityChangeNotifier entityChangeNotifier;

    private static final String RELATIONSHIP_DEF_MAP_KEY = "relationshipDef";
    private static final String END_1_CARDINALITY_KEY = "end1Cardinality";
    private static final String END_1_NAME_KEY = "end1Name";
    private static final String IS_END_1_CONTAINER_KEY = "IsEnd1Container";
    private static final String END_2_CARDINALITY_KEY = "end2Cardinality";
    private static final String END_2_NAME_KEY = "end2Name";
    private static final String IS_END_2_CONTAINER_KEY = "IsEnd2Container";

    private static final String END_1_DOC_ID_KEY = "end1DocId";
    private static final String END_2_DOC_ID_KEY = "end2DocId";
    private static final String ES_DOC_ID_MAP_KEY = "esDocIdMap";

    public enum RelationshipMutation {
        RELATIONSHIP_CREATE,
        RELATIONSHIP_UPDATE,
        RELATIONSHIP_RESTORE,
        RELATIONSHIP_SOFT_DELETE,
        RELATIONSHIP_HARD_DELETE
    }

    @Inject
    public AtlasRelationshipStoreV2(AtlasGraph graph, AtlasTypeRegistry typeRegistry, DeleteHandlerDelegate deleteDelegate, IAtlasEntityChangeNotifier entityChangeNotifier) {
        this.graph                = graph;
        this.typeRegistry         = typeRegistry;
        this.graphHelper          = new GraphHelper(graph);
        this.entityRetriever      = new EntityGraphRetriever(graph, typeRegistry);
        this.deleteDelegate       = deleteDelegate;
        this.entityChangeNotifier = entityChangeNotifier;
    }

    @Override
    @GraphTransaction
    public AtlasRelationship create(AtlasRelationship relationship, boolean notify) throws AtlasBaseException {
        if (LOG.isDebugEnabled()) {
            LOG.debug("==> create({})", relationship);
        }

        AtlasVertex end1Vertex = getVertexFromEndPoint(relationship.getEnd1());
        AtlasVertex end2Vertex = getVertexFromEndPoint(relationship.getEnd2());

        AtlasEdge edge = createRelationship(end1Vertex, end2Vertex, relationship);

        AtlasRelationship ret = edge != null ? entityRetriever.mapEdgeToAtlasRelationship(edge) : null;
<<<<<<< HEAD
        if (notify)
            sendNotifications(ret, RelationshipMutation.RELATIONSHIP_CREATE);
=======
        recordRelationshipMutation(RelationshipMutation.RELATIONSHIP_CREATE, edge, entityRetriever);
        onRelationshipsMutated(RequestContext.get().getRelationshipMutationMap());
>>>>>>> c270fbae
        if (LOG.isDebugEnabled()) {
            LOG.debug("<== create({}): {}", relationship, ret);
        }
        return ret;
    }

    @Override
    @GraphTransaction
    public AtlasRelationship update(AtlasRelationship relationship, boolean notify) throws AtlasBaseException {
        if (LOG.isDebugEnabled()) {
            LOG.debug("==> update({})", relationship);
        }

        String guid = relationship.getGuid();

        if (StringUtils.isEmpty(guid)) {
            throw new AtlasBaseException(AtlasErrorCode.RELATIONSHIP_GUID_NOT_FOUND, guid);
        }

        AtlasEdge   edge       = graphHelper.getEdgeForGUID(guid);
        String      edgeType   = AtlasGraphUtilsV2.getTypeName(edge);
        AtlasVertex end1Vertex = edge.getOutVertex();
        AtlasVertex end2Vertex = edge.getInVertex();

        // update shouldn't change endType
        if (StringUtils.isNotEmpty(relationship.getTypeName()) && !StringUtils.equalsIgnoreCase(edgeType, relationship.getTypeName())) {
            throw new AtlasBaseException(AtlasErrorCode.RELATIONSHIP_UPDATE_TYPE_CHANGE_NOT_ALLOWED, guid, edgeType, relationship.getTypeName());
        }

        // update shouldn't change ends
        if (relationship.getEnd1() != null) {
            String updatedEnd1Guid = relationship.getEnd1().getGuid();

            if (updatedEnd1Guid == null) {
                AtlasVertex updatedEnd1Vertex = getVertexFromEndPoint(relationship.getEnd1());

                updatedEnd1Guid = updatedEnd1Vertex == null ? null : AtlasGraphUtilsV2.getIdFromVertex(updatedEnd1Vertex);
            }

            if (updatedEnd1Guid != null) {
                String end1Guid = AtlasGraphUtilsV2.getIdFromVertex(end1Vertex);

                if (!StringUtils.equalsIgnoreCase(relationship.getEnd1().getGuid(), end1Guid)) {
                    throw new AtlasBaseException(AtlasErrorCode.RELATIONSHIP_UPDATE_END_CHANGE_NOT_ALLOWED, edgeType, guid, end1Guid, relationship.getEnd1().getGuid());
                }
            }
        }

        // update shouldn't change ends
        if (relationship.getEnd2() != null) {
            String updatedEnd2Guid = relationship.getEnd2().getGuid();

            if (updatedEnd2Guid == null) {
                AtlasVertex updatedEnd2Vertex = getVertexFromEndPoint(relationship.getEnd2());

                updatedEnd2Guid = updatedEnd2Vertex == null ? null : AtlasGraphUtilsV2.getIdFromVertex(updatedEnd2Vertex);
            }

            if (updatedEnd2Guid != null) {
                String end2Guid = AtlasGraphUtilsV2.getIdFromVertex(end2Vertex);

                if (!StringUtils.equalsIgnoreCase(relationship.getEnd2().getGuid(), end2Guid)) {
                    throw new AtlasBaseException(AtlasErrorCode.RELATIONSHIP_UPDATE_END_CHANGE_NOT_ALLOWED, AtlasGraphUtilsV2.getTypeName(edge), guid, end2Guid, relationship.getEnd2().getGuid());
                }
            }
        }

        boolean relationshipTypeNotExists = false;
        if (StringUtils.isEmpty(relationship.getTypeName())) {
            relationship.setTypeName(edgeType);
            relationshipTypeNotExists = true;
        }
        validateRelationship(end1Vertex, end2Vertex, relationship);

        if (relationshipTypeNotExists) {
            relationship.setTypeName(null);
        }

        AtlasRelationship ret = updateRelationship(edge, relationship);
        recordRelationshipMutation(RelationshipMutation.RELATIONSHIP_UPDATE, edge, entityRetriever);
<<<<<<< HEAD
        if (notify)
            sendNotifications(ret, RelationshipMutation.RELATIONSHIP_UPDATE);
=======
        onRelationshipsMutated(RequestContext.get().getRelationshipMutationMap());
>>>>>>> c270fbae
        if (LOG.isDebugEnabled()) {
            LOG.debug("<== update({}): {}", relationship, ret);
        }
        return ret;
    }

    @Override
    @GraphTransaction
    public List<AtlasRelationship> createOrUpdate(List<AtlasRelationship> relationships, boolean notify) throws AtlasBaseException {
        if (LOG.isDebugEnabled()) {
            LOG.debug("==> createOrUpdate({})", relationships);
        }
        List<AtlasRelationship> ret = new ArrayList<>();

        for (AtlasRelationship relationship : relationships) {
            AtlasVertex end1Vertex = getVertexFromEndPoint(relationship.getEnd1());
            AtlasVertex end2Vertex = getVertexFromEndPoint(relationship.getEnd2());

            if (end1Vertex == null) {
                throw new AtlasBaseException(AtlasErrorCode.RELATIONSHIPDEF_END_VERTEX_NOT_FOUND, relationship.getTypeName(),
                        relationship.getEnd1().getGuid(), relationship.getEnd1().getTypeName());
            }

            if (end2Vertex == null) {
                throw new AtlasBaseException(AtlasErrorCode.RELATIONSHIPDEF_END_VERTEX_NOT_FOUND, relationship.getTypeName(),
                        relationship.getEnd2().getGuid(), relationship.getEnd2().getTypeName());
            }

            String relationshipLabel = getRelationshipEdgeLabel(end1Vertex, end2Vertex, relationship.getTypeName());

            AtlasEdge existingEdge = getRelationshipEdge(end1Vertex, end2Vertex, relationshipLabel);

            if (existingEdge == null) {
                ret.add(create(relationship, notify));
            } else {
                ret.add(update(relationship, notify));
            }
        }

        if (LOG.isDebugEnabled()) {
            LOG.debug("<== createOrUpdate({}): {}", relationships, ret);
        }

        return ret;
    }

    @Override
    @GraphTransaction
    public AtlasRelationship getById(String guid) throws AtlasBaseException {
        if (LOG.isDebugEnabled()) {
            LOG.debug("==> getById({})", guid);
        }

        AtlasEdge         edge = graphHelper.getEdgeForGUID(guid);
        AtlasRelationship ret  = entityRetriever.mapEdgeToAtlasRelationship(edge);

        if (LOG.isDebugEnabled()) {
            LOG.debug("<== getById({}): {}", guid, ret);
        }

        return ret;
    }

    @Override
    @GraphTransaction
    public AtlasRelationshipWithExtInfo getExtInfoById(String guid) throws AtlasBaseException {
        if (LOG.isDebugEnabled()) {
            LOG.debug("==> getExtInfoById({})", guid);
        }

        AtlasEdge                    edge = graphHelper.getEdgeForGUID(guid);
        AtlasRelationshipWithExtInfo ret  = entityRetriever.mapEdgeToAtlasRelationshipWithExtInfo(edge);

        if (LOG.isDebugEnabled()) {
            LOG.debug("<== getExtInfoById({}): {}", guid, ret);
        }

        return ret;
    }


    @Override
    @GraphTransaction
    public void deleteByIds(List<String> guids, boolean notify) throws AtlasBaseException {
        if (LOG.isDebugEnabled()) {
            LOG.debug("==> deleteByIds({}})", guids.size());
        }

        Set<AtlasRelationship> deletedRelationships = new HashSet<>();
        List<AtlasEdge> edgesToDelete = new ArrayList<>();

        for (String guid : guids) {
            AtlasEdge edge = graphHelper.getEdgeForGUID(guid);

            if (edge == null) {
                throw new AtlasBaseException(AtlasErrorCode.RELATIONSHIP_GUID_NOT_FOUND, guid);
            }

            if (getState(edge) == DELETED) {
                throw new AtlasBaseException(AtlasErrorCode.RELATIONSHIP_ALREADY_DELETED, guid);
            }

            edgesToDelete.add(edge);
            AtlasRelationship relationshipToDelete = entityRetriever.mapEdgeToAtlasRelationship(edge);
            deletedRelationships.add(relationshipToDelete);
        }

        deleteDelegate.getHandler().resetHasLineageOnInputOutputDelete(edgesToDelete,null);
        deleteDelegate.getHandler().deleteRelationships(edgesToDelete, false);

        if (DEFERRED_ACTION_ENABLED) {
            Set<String> deletedEdgeIds = RequestContext.get().getDeletedEdgesIds();
            for (String deletedEdgeId : deletedEdgeIds) {
                AtlasEdge deletedEdge = graph.getEdge(deletedEdgeId);
                deleteDelegate.getHandler().createAndQueueClassificationRefreshPropagationTask(deletedEdge);
            }
        }
<<<<<<< HEAD
        if (notify)
            sendNotifications(RequestContext.get().getRelationshipMutationMap());
=======

        onRelationshipsMutated(RequestContext.get().getRelationshipMutationMap());
>>>>>>> c270fbae

        if (LOG.isDebugEnabled()) {
            LOG.debug("<== deleteByIds({}):", guids.size());
        }
    }

    @Override
    @GraphTransaction
    public void deleteById(String guid, boolean notify) throws AtlasBaseException {
        deleteById(guid, false, notify);
    }

    @Override
    @GraphTransaction
    public void deleteById(String guid, boolean forceDelete, boolean notify) throws AtlasBaseException {
        if (LOG.isDebugEnabled()) {
            LOG.debug("==> deleteById({}, {})", guid, forceDelete);
        }

        if (StringUtils.isEmpty(guid)) {
            throw new AtlasBaseException(AtlasErrorCode.RELATIONSHIP_CRUD_INVALID_PARAMS, " empty/null guid");
        }

        AtlasEdge edge = graphHelper.getEdgeForGUID(guid);
        if (edge == null) {
            throw new AtlasBaseException(AtlasErrorCode.RELATIONSHIP_GUID_NOT_FOUND, guid);
        }
        final AtlasRelationship relationship = entityRetriever.mapEdgeToAtlasRelationship(edge);

        if (getState(edge) == DELETED) {
            throw new AtlasBaseException(AtlasErrorCode.RELATIONSHIP_ALREADY_DELETED, guid);
        }
        deleteDelegate.getHandler().resetHasLineageOnInputOutputDelete(Collections.singleton(edge), null);
        deleteDelegate.getHandler().deleteRelationships(Collections.singleton(edge), forceDelete);

        if (DEFERRED_ACTION_ENABLED) {
            Set<String> deletedEdgeIds = RequestContext.get().getDeletedEdgesIds();
            for (String deletedEdgeId : deletedEdgeIds) {
                AtlasEdge deletedEdge = graph.getEdge(deletedEdgeId);
                deleteDelegate.getHandler().createAndQueueClassificationRefreshPropagationTask(deletedEdge);
            }
        }

<<<<<<< HEAD
        if (notify) {
            if (deleteDelegate.getHandler() instanceof SoftDeleteHandlerV1)
                sendNotifications(relationship, RelationshipMutation.RELATIONSHIP_SOFT_DELETE);
            else
                sendNotifications(relationship, RelationshipMutation.RELATIONSHIP_HARD_DELETE);
        }
=======
        if (deleteDelegate.getHandler() instanceof SoftDeleteHandlerV1)
            onRelationshipsMutated(RequestContext.get().getRelationshipMutationMap());
        else
            onRelationshipsMutated(RequestContext.get().getRelationshipMutationMap());
>>>>>>> c270fbae

        if (LOG.isDebugEnabled()) {
            LOG.debug("<== deleteById({}): {}", guid);
        }
    }

    @Override
    public AtlasEdge getOrCreate(AtlasVertex end1Vertex, AtlasVertex end2Vertex, AtlasRelationship relationship) throws AtlasBaseException {
        AtlasEdge ret = getRelationship(end1Vertex, end2Vertex, relationship);

        if (ret == null) {
            ret = createRelationship(end1Vertex, end2Vertex, relationship, false);
            recordRelationshipMutation(RelationshipMutation.RELATIONSHIP_CREATE, ret, entityRetriever);
        }

        return ret;
    }

    private AtlasEdge getRelationship(AtlasVertex fromVertex, AtlasVertex toVertex, AtlasRelationship relationship) throws AtlasBaseException {
        String relationshipLabel = getRelationshipEdgeLabel(fromVertex, toVertex, relationship.getTypeName());

        return getRelationshipEdge(fromVertex, toVertex, relationshipLabel);
    }

    @Override
    public AtlasRelationship getOrCreate(AtlasRelationship relationship, boolean notify) throws AtlasBaseException {
        if (LOG.isDebugEnabled()) {
            LOG.debug("==> getOrCreate({})", relationship);
        }

        AtlasVertex       end1Vertex = getVertexFromEndPoint(relationship.getEnd1());
        AtlasVertex       end2Vertex = getVertexFromEndPoint(relationship.getEnd2());
        AtlasRelationship ret        = null;

        // check if relationship exists
        AtlasEdge relationshipEdge = getRelationship(end1Vertex, end2Vertex, relationship);
<<<<<<< HEAD
        boolean isCreated = false;
        if (relationshipEdge == null) {
            relationshipEdge = createRelationship(end1Vertex, end2Vertex, relationship, false);
            isCreated = true;
=======
        boolean isRelationshipCreated = false;
        if (relationshipEdge == null) {
            relationshipEdge = createRelationship(end1Vertex, end2Vertex, relationship, false);
            isRelationshipCreated = true;
>>>>>>> c270fbae
        }

        if (relationshipEdge != null){
            ret = entityRetriever.mapEdgeToAtlasRelationship(relationshipEdge);
        }

<<<<<<< HEAD
        if (isCreated) {
            recordRelationshipMutation(RelationshipMutation.RELATIONSHIP_CREATE, relationshipEdge, entityRetriever);
            if (notify)
                sendNotifications(ret, RelationshipMutation.RELATIONSHIP_CREATE);
=======
        if (isRelationshipCreated) {
            recordRelationshipMutation(RelationshipMutation.RELATIONSHIP_CREATE, relationshipEdge, entityRetriever);
            onRelationshipsMutated(RequestContext.get().getRelationshipMutationMap());
>>>>>>> c270fbae
        }

        if (LOG.isDebugEnabled()) {
            LOG.debug("<== getOrCreate({}): {}", relationship, ret);
        }
        return ret;
    }

    private AtlasEdge createRelationship(AtlasVertex end1Vertex, AtlasVertex end2Vertex, AtlasRelationship relationship) throws AtlasBaseException {
        return createRelationship(end1Vertex, end2Vertex, relationship, true);
    }

    private AtlasEdge createRelationship(AtlasVertex end1Vertex, AtlasVertex end2Vertex, AtlasRelationship relationship, boolean existingRelationshipCheck) throws AtlasBaseException {
        AtlasEdge ret;

        try {
            validateRelationship(end1Vertex, end2Vertex, relationship);

            String relationshipLabel = getRelationshipEdgeLabel(end1Vertex, end2Vertex, relationship.getTypeName());

            if (existingRelationshipCheck) {
                ret = getRelationshipEdge(end1Vertex, end2Vertex, relationshipLabel);

                if (ret != null) {
                    throw new AtlasBaseException(AtlasErrorCode.RELATIONSHIP_ALREADY_EXISTS, relationship.getTypeName(),
                                                 AtlasGraphUtilsV2.getIdFromVertex(end1Vertex), AtlasGraphUtilsV2.getIdFromVertex(end2Vertex));
                }
            }

            AtlasRelationshipType relationType = typeRegistry.getRelationshipTypeByName(relationship.getTypeName());


            AtlasEntityHeader end1Entity = entityRetriever.toAtlasEntityHeaderWithClassifications(end1Vertex);
            AtlasEntityHeader end2Entity = entityRetriever.toAtlasEntityHeaderWithClassifications(end2Vertex);

            AtlasAuthorizationUtils.verifyAccess(new AtlasRelationshipAccessRequest(typeRegistry, AtlasPrivilege.RELATIONSHIP_ADD,
                                                                                        relationship.getTypeName(), end1Entity, end2Entity));


            if (existingRelationshipCheck) {
                ret = graphHelper.getOrCreateEdge(end1Vertex, end2Vertex, relationshipLabel);
            } else {
                ret = graphHelper.addEdge(end1Vertex, end2Vertex, relationshipLabel);
                if (LOG.isDebugEnabled()) {
                    LOG.debug("Created relationship edge from [{}] --> [{}] using edge label: [{}]", getTypeName(end1Vertex), getTypeName(end2Vertex), relationshipLabel);
                }
            }

            // map additional properties to relationship edge
            if (ret != null) {
                // Accept a valid (assigned) guid from the supplied relationship, or generate one.
                String        relationshipGuid = relationship.getGuid();
                PropagateTags tagPropagation   = getRelationshipTagPropagation(end1Vertex, end2Vertex, relationship);
                final String  guid             = AtlasTypeUtil.isAssignedGuid(relationshipGuid) ? relationshipGuid : UUID.randomUUID().toString();

                AtlasGraphUtilsV2.setEncodedProperty(ret, ENTITY_TYPE_PROPERTY_KEY, relationship.getTypeName());
                AtlasGraphUtilsV2.setEncodedProperty(ret, RELATIONSHIP_GUID_PROPERTY_KEY, guid);
                AtlasGraphUtilsV2.setEncodedProperty(ret, HOME_ID_KEY, relationship.getHomeId());
                AtlasGraphUtilsV2.setEncodedProperty(ret, VERSION_PROPERTY_KEY, getRelationshipVersion(relationship));
                AtlasGraphUtilsV2.setEncodedProperty(ret, PROVENANCE_TYPE_KEY, relationship.getProvenanceType());
                AtlasGraphUtilsV2.setEncodedProperty(ret, RELATIONSHIPTYPE_TAG_PROPAGATION_KEY, tagPropagation.name());

                // blocked propagated classifications
                deleteDelegate.getHandler().handleBlockedClassifications(ret, relationship.getBlockedPropagatedClassifications());

                // propagate tags
                deleteDelegate.getHandler().addTagPropagation(ret, tagPropagation);
            }

            if (MapUtils.isNotEmpty(relationType.getAllAttributes())) {
                for (AtlasAttribute attr : relationType.getAllAttributes().values()) {
                    String attrName           = attr.getName();
                    String attrVertexProperty = attr.getVertexPropertyName();
                    Object attrValue          = relationship.getAttribute(attrName);

                    AtlasGraphUtilsV2.setEncodedProperty(ret, attrVertexProperty, attrValue);
                }
            }
        } catch (RepositoryException e) {
            throw new AtlasBaseException(AtlasErrorCode.INTERNAL_ERROR, e);
        }
        return ret;
    }

    private AtlasRelationship updateRelationship(AtlasEdge relationshipEdge, AtlasRelationship relationship) throws AtlasBaseException {
        AtlasRelationshipType relationType = typeRegistry.getRelationshipTypeByName(relationship.getTypeName());
        AtlasVertex           end1Vertex   = relationshipEdge.getOutVertex();
        AtlasVertex           end2Vertex   = relationshipEdge.getInVertex();
        AtlasEntityHeader     end1Entity   = entityRetriever.toAtlasEntityHeaderWithClassifications(end1Vertex);
        AtlasEntityHeader     end2Entity   = entityRetriever.toAtlasEntityHeaderWithClassifications(end2Vertex);

        AtlasAuthorizationUtils.verifyAccess(new AtlasRelationshipAccessRequest(typeRegistry, AtlasPrivilege.RELATIONSHIP_UPDATE, relationship.getTypeName(), end1Entity, end2Entity));

        updateTagPropagations(relationshipEdge, relationship);

        if (MapUtils.isNotEmpty(relationType.getAllAttributes())) {
            for (AtlasAttribute attr : relationType.getAllAttributes().values()) {
                String attrName           = attr.getName();
                String attrVertexProperty = attr.getVertexPropertyName();

                if (relationship.hasAttribute(attrName)) {
                    AtlasGraphUtilsV2.setEncodedProperty(relationshipEdge, attrVertexProperty, relationship.getAttribute(attrName));
                } else {
                    String defaultValue = attr.getAttributeDef().getDefaultValue();

                    if (StringUtils.isNotEmpty(defaultValue)) {
                        Object attrValue = attr.getAttributeType().createDefaultValue(defaultValue);

                        if (attrValue != null) {
                            AtlasGraphUtilsV2.setEncodedProperty(relationshipEdge, attrVertexProperty, attrValue);
                        }
                    }
                }
            }
        }

        return entityRetriever.mapEdgeToAtlasRelationship(relationshipEdge);
    }

    private void updateTagPropagations(AtlasEdge relationshipEdge, AtlasRelationship relationship) throws AtlasBaseException {
        if (DEFERRED_ACTION_ENABLED) {
            createAndQueueTask(CLASSIFICATION_PROPAGATION_RELATIONSHIP_UPDATE, relationshipEdge, relationship);
        } else {
            deleteDelegate.getHandler().updateTagPropagations(relationshipEdge, relationship);
        }
    }

    private void validateRelationship(AtlasRelationship relationship) throws AtlasBaseException {
        if (relationship == null) {
            throw new AtlasBaseException(AtlasErrorCode.INVALID_PARAMETERS, "AtlasRelationship is null");
        }

        String                relationshipName = relationship.getTypeName();
        String                end1TypeName     = getTypeNameFromObjectId(relationship.getEnd1());
        String                end2TypeName     = getTypeNameFromObjectId(relationship.getEnd2());
        AtlasRelationshipType relationshipType = typeRegistry.getRelationshipTypeByName(relationshipName);

        if (relationshipType == null) {
            throw new AtlasBaseException(AtlasErrorCode.INVALID_VALUE, "unknown relationship type'" + relationshipName + "'");
        }

        if (relationship.getEnd1() == null || relationship.getEnd2() == null) {
            throw new AtlasBaseException(AtlasErrorCode.INVALID_PARAMETERS, "end1/end2 is null");
        }

        boolean validEndTypes = false;

        if (relationshipType.getEnd1Type().isTypeOrSuperTypeOf(end1TypeName)) {
            validEndTypes = relationshipType.getEnd2Type().isTypeOrSuperTypeOf(end2TypeName);
        } else if (relationshipType.getEnd2Type().isTypeOrSuperTypeOf(end1TypeName)) {
            validEndTypes = relationshipType.getEnd1Type().isTypeOrSuperTypeOf(end2TypeName);
        }

        if (!validEndTypes) {
            throw new AtlasBaseException(AtlasErrorCode.INVALID_RELATIONSHIP_END_TYPE, relationshipName, relationshipType.getEnd2Type().getTypeName(), end1TypeName);
        }

        validateEnds(relationship);

        validateAndNormalize(relationship);
    }

    private void validateRelationship(AtlasVertex end1Vertex, AtlasVertex end2Vertex,  AtlasRelationship relationship) throws AtlasBaseException {

        String relationshipName = relationship.getTypeName();

        AtlasRelationshipType relationshipType = typeRegistry.getRelationshipTypeByName(relationshipName);

        if (relationshipType == null) {
            throw new AtlasBaseException(AtlasErrorCode.INVALID_VALUE, "unknown relationship type'" + relationshipName + "'");
        }

        if (end1Vertex == null) {
            throw new AtlasBaseException(AtlasErrorCode.RELATIONSHIP_END_IS_NULL, relationshipType.getEnd1Type().getTypeName());
        }

        if (end2Vertex == null) {
            throw new AtlasBaseException(AtlasErrorCode.RELATIONSHIP_END_IS_NULL, relationshipType.getEnd2Type().getTypeName());
        }

        String                end1TypeName     = AtlasGraphUtilsV2.getTypeName(end1Vertex);
        String                end2TypeName     = AtlasGraphUtilsV2.getTypeName(end2Vertex);

        boolean validEndTypes = false;

        if (relationshipType.getEnd1Type().isTypeOrSuperTypeOf(end1TypeName)) {
            validEndTypes = relationshipType.getEnd2Type().isTypeOrSuperTypeOf(end2TypeName);
        } else if (relationshipType.getEnd2Type().isTypeOrSuperTypeOf(end1TypeName)) {
            validEndTypes = relationshipType.getEnd1Type().isTypeOrSuperTypeOf(end2TypeName);
        }

        if (!validEndTypes) {
            throw new AtlasBaseException(AtlasErrorCode.INVALID_RELATIONSHIP_END_TYPE, relationshipName, relationshipType.getEnd2Type().getTypeName(), end1TypeName);
        }

        PropagateTags typePropagation = relationshipType.getRelationshipDef().getPropagateTags();
        PropagateTags edgePropagation = relationship.getPropagateTags();

        if (typePropagation == null) {
            typePropagation = NONE;
        }

        if (edgePropagation == null) {
            edgePropagation = NONE;
        }

        /*
          +-------------+----------------------------------------+
          |     type    |                edge                    |
          +-------------+-------+------------+------------+------+
          |             | NONE  | ONE_TO_TWO | TWO_TO_ONE | BOTH |
          |-------------+-------+------------+------------+------|
          | NONE        |   Y   |     N      |      N     |   N  |
          | ONE_TO_TWO  |   Y   |     Y      |      N     |   N  |
          | TWO_TO_ONE  |   Y   |     N      |      Y     |   N  |
          | BOTH        |   Y   |     Y      |      Y     |   Y  |
          +-------------+-------+------------+------------+------+
         */

        if (edgePropagation != NONE && typePropagation != BOTH && edgePropagation != typePropagation) {
            throw new AtlasBaseException(AtlasErrorCode.INVALID_PROPAGATION_TYPE, edgePropagation.toString(), relationshipName, typePropagation.toString());
        }

        List<String>      messages     = new ArrayList<>();

        relationshipType.validateValue(relationship, relationshipName, messages);

        if (!messages.isEmpty()) {
            throw new AtlasBaseException(AtlasErrorCode.RELATIONSHIP_CRUD_INVALID_PARAMS, messages);
        }

        relationshipType.getNormalizedValue(relationship);
    }


    /**
     * Validate the ends of the passed relationship
     * @param relationship
     * @throws AtlasBaseException
     */
    private void validateEnds(AtlasRelationship relationship) throws AtlasBaseException {
        if (LOG.isDebugEnabled()) {
            LOG.debug("validateEnds entry relationship:" + relationship);
        }
        List<AtlasObjectId>           ends                 = new ArrayList<>();
        List<AtlasRelationshipEndDef> endDefs              = new ArrayList<>();
        String                        relationshipTypeName = relationship.getTypeName();
        AtlasRelationshipDef          relationshipDef      = typeRegistry.getRelationshipDefByName(relationshipTypeName);

        ends.add(relationship.getEnd1());
        ends.add(relationship.getEnd2());
        endDefs.add(relationshipDef.getEndDef1());
        endDefs.add(relationshipDef.getEndDef2());

        for (int i = 0; i < ends.size(); i++) {
            AtlasObjectId       end              = ends.get(i);
            String              guid             = end.getGuid();
            String              typeName         = end.getTypeName();
            Map<String, Object> uniqueAttributes = end.getUniqueAttributes();
            AtlasVertex         endVertex        = AtlasGraphUtilsV2.findByGuid(this.graph, guid);

            if (!AtlasTypeUtil.isValidGuid(guid) || endVertex == null) {
                throw new AtlasBaseException(AtlasErrorCode.INSTANCE_GUID_NOT_FOUND, guid);

            } else if (MapUtils.isNotEmpty(uniqueAttributes)) {
                AtlasEntityType entityType = typeRegistry.getEntityTypeByName(typeName);

                if (AtlasGraphUtilsV2.findByUniqueAttributes(this.graph, entityType, uniqueAttributes) == null) {
                    throw new AtlasBaseException(AtlasErrorCode.INSTANCE_BY_UNIQUE_ATTRIBUTE_NOT_FOUND, typeName, uniqueAttributes.toString());
                }
            } else {
                // check whether the guid is the correct type
                String vertexTypeName = endVertex.getProperty(Constants.TYPE_NAME_PROPERTY_KEY, String.class);

                if (!Objects.equals(vertexTypeName, typeName)) {
                    String attrName = endDefs.get(i).getName();

                    throw new AtlasBaseException(AtlasErrorCode.RELATIONSHIP_INVALID_ENDTYPE, attrName, guid, vertexTypeName, typeName);
                }
            }
        }

        if (LOG.isDebugEnabled()) {
            LOG.debug("validateEnds exit successfully validated relationship:" + relationship);
        }
    }

    private void validateAndNormalize(AtlasRelationship relationship) throws AtlasBaseException {
        List<String> messages = new ArrayList<>();

        if (! AtlasTypeUtil.isValidGuid(relationship.getGuid())) {
            throw new AtlasBaseException(AtlasErrorCode.RELATIONSHIP_GUID_NOT_FOUND, relationship.getGuid());
        }

        AtlasRelationshipType type = typeRegistry.getRelationshipTypeByName(relationship.getTypeName());

        if (type == null) {
            throw new AtlasBaseException(AtlasErrorCode.TYPE_NAME_INVALID, TypeCategory.RELATIONSHIP.name(), relationship.getTypeName());
        }

        type.validateValue(relationship, relationship.getTypeName(), messages);

        if (!messages.isEmpty()) {
            throw new AtlasBaseException(AtlasErrorCode.RELATIONSHIP_CRUD_INVALID_PARAMS, messages);
        }

        type.getNormalizedValue(relationship);
    }

    public AtlasEdge getRelationshipEdge(AtlasVertex fromVertex, AtlasVertex toVertex, String relationshipLabel) {
        AtlasPerfMetrics.MetricRecorder metric = RequestContext.get().startMetricRecord("getRelationshipEdge");

        AtlasEdge ret = null;

        if (toVertex.hasEdges(AtlasEdgeDirection.IN, relationshipLabel) && fromVertex.hasEdges(AtlasEdgeDirection.OUT, relationshipLabel)) {
            ret = graph.getEdgeBetweenVertices(fromVertex, toVertex, relationshipLabel);
        }

        RequestContext.get().endMetricRecord(metric);
        return ret;
    }

    private Long getRelationshipVersion(AtlasRelationship relationship) {
        Long ret = relationship != null ? relationship.getVersion() : null;

        return (ret != null) ? ret : DEFAULT_RELATIONSHIP_VERSION;
    }

    public AtlasVertex getVertexFromEndPoint(AtlasObjectId endPoint) {
        AtlasVertex ret = null;

        if (StringUtils.isNotEmpty(endPoint.getGuid())) {
            ret = AtlasGraphUtilsV2.findByGuid(this.graph, endPoint.getGuid());
        } else if (StringUtils.isNotEmpty(endPoint.getTypeName()) && MapUtils.isNotEmpty(endPoint.getUniqueAttributes())) {
            AtlasEntityType entityType = typeRegistry.getEntityTypeByName(endPoint.getTypeName());

            ret = AtlasGraphUtilsV2.findByUniqueAttributes(this.graph, entityType, endPoint.getUniqueAttributes());
        }

        return ret;
    }

    private PropagateTags getRelationshipTagPropagation(AtlasVertex fromVertex, AtlasVertex toVertex, AtlasRelationship relationship) {
        AtlasRelationshipType   relationshipType = typeRegistry.getRelationshipTypeByName(relationship.getTypeName());
        AtlasRelationshipEndDef endDef1          = relationshipType.getRelationshipDef().getEndDef1();
        AtlasRelationshipEndDef endDef2          = relationshipType.getRelationshipDef().getEndDef2();
        Set<String>             fromVertexTypes  = getTypeAndAllSuperTypes(getTypeName(fromVertex));
        Set<String>             toVertexTypes    = getTypeAndAllSuperTypes(getTypeName(toVertex));
        PropagateTags           ret              = relationshipType.getRelationshipDef().getPropagateTags();

        // relationshipDef is defined as end1 (hive_db) and end2 (hive_table) and tagPropagation = ONE_TO_TWO
        // relationship edge exists from [hive_table --> hive_db]
        // swap the tagPropagation property for such cases.
        if (fromVertexTypes.contains(endDef2.getType()) && toVertexTypes.contains(endDef1.getType())) {
            if (ret == ONE_TO_TWO) {
                ret = TWO_TO_ONE;
            } else if (ret == TWO_TO_ONE) {
                ret = ONE_TO_TWO;
            }
        }

        return ret;
    }

    private String getRelationshipEdgeLabel(AtlasVertex fromVertex, AtlasVertex toVertex, String relationshipTypeName) throws AtlasBaseException {
        if (LOG.isDebugEnabled()) {
            LOG.debug("getRelationshipEdgeLabel({})", relationshipTypeName);
        }

        AtlasRelationshipType relationshipType = typeRegistry.getRelationshipTypeByName(relationshipTypeName);

        if (relationshipType == null) {
            throw new AtlasBaseException(AtlasErrorCode.INVALID_VALUE, "unknown relationship type'" + relationshipTypeName + "'");
        }

        if (fromVertex == null) {
            throw new AtlasBaseException(AtlasErrorCode.RELATIONSHIP_END_IS_NULL, relationshipType.getEnd1Type().getTypeName());
        }

        if (toVertex == null) {
            throw new AtlasBaseException(AtlasErrorCode.RELATIONSHIP_END_IS_NULL, relationshipType.getEnd2Type().getTypeName());
        }

        String                  ret             = relationshipType.getRelationshipLabel();
        AtlasRelationshipEndDef endDef1         = relationshipType.getRelationshipDef().getEndDef1();
        AtlasRelationshipEndDef endDef2         = relationshipType.getRelationshipDef().getEndDef2();
        Set<String>             fromVertexTypes = getTypeAndAllSuperTypes(AtlasGraphUtilsV2.getTypeName(fromVertex));
        Set<String>             toVertexTypes   = getTypeAndAllSuperTypes(AtlasGraphUtilsV2.getTypeName(toVertex));
        AtlasAttribute          attribute       = null;

        // validate entity type and all its supertypes contains relationshipDefs end type
        // e.g. [hive_process -> hive_table] -> [Process -> DataSet]
        if (fromVertexTypes.contains(endDef1.getType()) && toVertexTypes.contains(endDef2.getType())) {
            String attributeName = endDef1.getName();

            attribute = relationshipType.getEnd1Type().getRelationshipAttribute(attributeName, relationshipTypeName);
        } else if (fromVertexTypes.contains(endDef2.getType()) && toVertexTypes.contains(endDef1.getType())) {
            String attributeName = endDef2.getName();

            attribute = relationshipType.getEnd2Type().getRelationshipAttribute(attributeName, relationshipTypeName);
        }

        if (attribute != null) {
            ret = attribute.getRelationshipEdgeLabel();
        }

        return ret;
    }

    public Set<String> getTypeAndAllSuperTypes(String entityTypeName) {
        AtlasEntityType entityType = typeRegistry.getEntityTypeByName(entityTypeName);

        return (entityType != null) ? entityType.getTypeAndAllSuperTypes() : new HashSet<String>();
    }

    private String getTypeNameFromObjectId(AtlasObjectId objectId) {
        String typeName = objectId.getTypeName();

        if (StringUtils.isBlank(typeName)) {
            typeName = AtlasGraphUtilsV2.getTypeNameFromGuid(this.graph, objectId.getGuid());
        }

        return typeName;
    }

    /**
     * Check whether this vertex has a relationship associated with this relationship type.
     * @param vertex
     * @param relationshipTypeName
     * @return true if found an edge with this relationship type in.
     */
    private boolean vertexHasRelationshipWithType(AtlasVertex vertex, String relationshipTypeName) {
        String relationshipEdgeLabel = getRelationshipEdgeLabel(getTypeName(vertex), relationshipTypeName);
        Iterator<AtlasEdge> iter     = graphHelper.getAdjacentEdgesByLabel(vertex, AtlasEdgeDirection.BOTH, relationshipEdgeLabel);

        return (iter != null) ? iter.hasNext() : false;
    }

    private String getRelationshipEdgeLabel(String typeName, String relationshipTypeName) {
        AtlasRelationshipType relationshipType = typeRegistry.getRelationshipTypeByName(relationshipTypeName);
        AtlasRelationshipDef  relationshipDef  = relationshipType.getRelationshipDef();
        AtlasEntityType       end1Type         = relationshipType.getEnd1Type();
        AtlasEntityType       end2Type         = relationshipType.getEnd2Type();
        Set<String>           vertexTypes      = getTypeAndAllSuperTypes(typeName);
        AtlasAttribute        attribute        = null;

        if (vertexTypes.contains(end1Type.getTypeName())) {
            String attributeName = relationshipDef.getEndDef1().getName();

            attribute = (attributeName != null) ? end1Type.getAttribute(attributeName) : null;
        } else if (vertexTypes.contains(end2Type.getTypeName())) {
            String attributeName = relationshipDef.getEndDef2().getName();

            attribute = (attributeName != null) ? end2Type.getAttribute(attributeName) : null;
        }

        return (attribute != null) ? attribute.getRelationshipEdgeLabel() : null;
    }

<<<<<<< HEAD
    public void sendNotifications(AtlasRelationship relationship, RelationshipMutation relationshipMutation) throws AtlasBaseException {
        entityChangeNotifier.notifyPropagatedEntities();
        if (notificationsEnabled) {
            Set<AtlasRelationship> relationships = ImmutableSet.of(relationship);
            this.addRelationshipBasedCustomInfo(relationships);
            switch (relationshipMutation) {
                case RELATIONSHIP_CREATE:
                    entityChangeNotifier.notifyRelationshipMutation(new ArrayList<>(relationships), OperationType.RELATIONSHIP_CREATE);
                    break;
                case RELATIONSHIP_UPDATE:
                case RELATIONSHIP_RESTORE:
                    entityChangeNotifier.notifyRelationshipMutation(new ArrayList<>(relationships), OperationType.RELATIONSHIP_UPDATE);
                    break;
                case RELATIONSHIP_SOFT_DELETE:
                case RELATIONSHIP_HARD_DELETE:
                    entityChangeNotifier.notifyRelationshipMutation(new ArrayList<>(relationships), OperationType.RELATIONSHIP_DELETE);
                    break;
            }
        }
    }

    public void sendNotifications(Map<String, Set<AtlasRelationship>> relationshipsMutationMap) throws AtlasBaseException {
        entityChangeNotifier.notifyPropagatedEntities();

        final Set<AtlasRelationship> createdRelationships = relationshipsMutationMap.getOrDefault(RelationshipMutation.RELATIONSHIP_CREATE.name(), new HashSet<>());
        final Set<AtlasRelationship> softDeletedRelationships = relationshipsMutationMap.getOrDefault(RelationshipMutation.RELATIONSHIP_SOFT_DELETE.name(), new HashSet<>());
        final Set<AtlasRelationship> hardDeletedRelationships = relationshipsMutationMap.getOrDefault(RelationshipMutation.RELATIONSHIP_HARD_DELETE.name(), new HashSet<>());
        final Set<AtlasRelationship> restoredRelationships = relationshipsMutationMap.getOrDefault(RelationshipMutation.RELATIONSHIP_RESTORE.name(), new HashSet<>());
        final Set<AtlasRelationship> updatedRelationships = relationshipsMutationMap.getOrDefault(RelationshipMutation.RELATIONSHIP_UPDATE.name(), new HashSet<>());

        this.addRelationshipBasedCustomInfo(createdRelationships);
        this.addRelationshipBasedCustomInfo(softDeletedRelationships);
        this.addRelationshipBasedCustomInfo(hardDeletedRelationships);
        this.addRelationshipBasedCustomInfo(restoredRelationships);
        this.addRelationshipBasedCustomInfo(updatedRelationships);

        if (notificationsEnabled){
            entityChangeNotifier.notifyRelationshipMutation(new ArrayList<>(createdRelationships), OperationType.RELATIONSHIP_CREATE);
            entityChangeNotifier.notifyRelationshipMutation(new ArrayList<>(softDeletedRelationships), OperationType.RELATIONSHIP_DELETE);
            entityChangeNotifier.notifyRelationshipMutation(new ArrayList<>(hardDeletedRelationships), OperationType.RELATIONSHIP_DELETE);
            entityChangeNotifier.notifyRelationshipMutation(new ArrayList<>(restoredRelationships), OperationType.RELATIONSHIP_UPDATE);
            entityChangeNotifier.notifyRelationshipMutation(new ArrayList<>(updatedRelationships), OperationType.RELATIONSHIP_UPDATE);
        }
=======
    public void onRelationshipsMutated(Map<String, Set<AtlasRelationship>> relationshipsMutationMap) throws AtlasBaseException {
        entityChangeNotifier.notifyPropagatedEntities();
        RelationshipMutationContext relationshipMutationContext = getRelationshipMutationResponse(relationshipsMutationMap);
        if (notificationsEnabled) {
            entityChangeNotifier.notifyRelationshipMutation(relationshipMutationContext.getCreatedRelationships(), OperationType.RELATIONSHIP_CREATE);
            entityChangeNotifier.notifyRelationshipMutation(relationshipMutationContext.getUpdatedRelationships(), OperationType.RELATIONSHIP_UPDATE);
            entityChangeNotifier.notifyRelationshipMutation(relationshipMutationContext.getDeletedRelationships(), OperationType.RELATIONSHIP_DELETE);
        }
    }

    private RelationshipMutationContext getRelationshipMutationResponse(Map<String, Set<AtlasRelationship>> relationshipsMutationMap) {
        final List<AtlasRelationship> createdRelationships = new ArrayList<>();
        final List<AtlasRelationship> deletedRelationships = new ArrayList<>();
        final List<AtlasRelationship> updatedRelationships = new ArrayList<>();

        relationshipsMutationMap.keySet().forEach((relationshipMutation) -> {
            final Set<AtlasRelationship> relationships = relationshipsMutationMap.getOrDefault(relationshipMutation, new HashSet<>());
            this.addRelationshipBasedCustomInfo(relationships);
            if (RelationshipMutation.RELATIONSHIP_CREATE.name().equals(relationshipMutation)) {
                createdRelationships.addAll(relationships);
            } else if (RelationshipMutation.RELATIONSHIP_SOFT_DELETE.name().equals(relationshipMutation) || RelationshipMutation.RELATIONSHIP_HARD_DELETE.name().equals(relationshipMutation)) {
                deletedRelationships.addAll(relationships);
            } else if (RelationshipMutation.RELATIONSHIP_UPDATE.name().equals(relationshipMutation) || RelationshipMutation.RELATIONSHIP_RESTORE.name().equals(relationshipMutation)) {
                updatedRelationships.addAll(relationships);
            }
        });
        return RelationshipMutationContext.getInstance(createdRelationships, updatedRelationships, deletedRelationships);
>>>>>>> c270fbae
    }

    public static void recordRelationshipMutation(RelationshipMutation relationshipMutation, AtlasEdge edge, EntityGraphRetriever entityRetriever) throws AtlasBaseException {
        if (Objects.isNull(edge))
            throw new IllegalStateException("edge cannot be null");
        final AtlasRelationship relationship = entityRetriever.mapEdgeToAtlasRelationship(edge);
        if (relationshipMutation.equals(RelationshipMutation.RELATIONSHIP_RESTORE))
            relationship.setStatus(AtlasRelationship.Status.ACTIVE);
        if (relationshipMutation.equals(RelationshipMutation.RELATIONSHIP_HARD_DELETE))
<<<<<<< HEAD
            relationship.setStatus(AtlasRelationship.Status.PERMANENT_DELETE);
=======
            relationship.setStatus(AtlasRelationship.Status.PURGED);
>>>>>>> c270fbae
        AtlasRelationshipStoreV2.setEdgeVertexIdsInContext(edge);
        RequestContext.get().saveRelationshipsMutationContext(relationshipMutation.name(), relationship);
    }

    private void addRelationshipBasedCustomInfo(Set<AtlasRelationship> relationships) {
        for (AtlasRelationship r : relationships) {
            final Map<String, Object> customInfoMap = new HashMap<>();
            setRelationshipDefMap(r, customInfoMap);
            setEsDocIdMap(r, customInfoMap);
            r.setCustomRelationshipInfo(customInfoMap);
        }
    }

    private void setEsDocIdMap(AtlasRelationship r, Map<String, Object> customInfoMap) {
        final Map<String, String> esDocIdMapping = builsESDocIdMapping(r);
        customInfoMap.put(ES_DOC_ID_MAP_KEY, esDocIdMapping);
    }

    private static Map<String, String> builsESDocIdMapping(AtlasRelationship r) {
        final Map<AtlasObjectId, Object> relationshipEndToVertexIdMap = RequestContext.get().getRelationshipEndToVertexIdMap();
        String end1DocId = "";
        String end2DocId = "";
        for (AtlasObjectId atlasObjectId : relationshipEndToVertexIdMap.keySet()) {
            final String docId = JanusUtils.toLongEncoding(relationshipEndToVertexIdMap.get(atlasObjectId));
            if (atlasObjectId.getGuid().equals(r.getEnd1().getGuid())) {
                end1DocId = docId;
            } else if (atlasObjectId.getGuid().equals(r.getEnd2().getGuid())) {
                end2DocId = docId;
            }
        }
        final Map<String, String> esDocIdMapping = new HashMap<>();
        esDocIdMapping.put(END_1_DOC_ID_KEY, end1DocId);
        esDocIdMapping.put(END_2_DOC_ID_KEY, end2DocId);
        return esDocIdMapping;
    }

    private void setRelationshipDefMap(AtlasRelationship relationship, Map<String, Object> customInfoMap) {
        final Map<String, Object> relationshipDefMap = buildRelationshipDefMap(relationship);
        customInfoMap.put(RELATIONSHIP_DEF_MAP_KEY, relationshipDefMap);
    }

    private Map<String, Object> buildRelationshipDefMap(AtlasRelationship relationship) {
        final AtlasRelationshipDef relationshipDef = typeRegistry.getRelationshipDefByName(relationship.getTypeName());
        Map<String, Object> relationshipDefMap = new HashMap<>();
        relationshipDefMap.put(END_1_CARDINALITY_KEY, relationshipDef.getEndDef1().getCardinality().toString());
        relationshipDefMap.put(END_1_NAME_KEY, relationshipDef.getEndDef1().getName());
        relationshipDefMap.put(IS_END_1_CONTAINER_KEY, relationshipDef.getEndDef1().getIsContainer());

        relationshipDefMap.put(END_2_CARDINALITY_KEY, relationshipDef.getEndDef2().getCardinality().toString());
        relationshipDefMap.put(END_2_NAME_KEY, relationshipDef.getEndDef2().getName());
        relationshipDefMap.put(IS_END_2_CONTAINER_KEY, relationshipDef.getEndDef2().getIsContainer());
        return relationshipDefMap;
    }

    private void createAndQueueTask(String taskType, AtlasEdge relationshipEdge, AtlasRelationship relationship) {
        deleteDelegate.getHandler().createAndQueueTask(taskType, relationshipEdge, relationship);
    }

    private static void setEdgeVertexIdsInContext(AtlasEdge edge) {
        RequestContext.get().addRelationshipEndToVertexIdMapping(GraphHelper.getAtlasObjectIdForOutVertex(edge), edge.getOutVertex().getId());
        RequestContext.get().addRelationshipEndToVertexIdMapping(GraphHelper.getAtlasObjectIdForInVertex(edge), edge.getInVertex().getId());
    }
}<|MERGE_RESOLUTION|>--- conflicted
+++ resolved
@@ -18,7 +18,6 @@
  */
 package org.apache.atlas.repository.store.graph.v2;
 
-import com.google.common.collect.ImmutableSet;
 import org.apache.atlas.AtlasConfiguration;
 import org.apache.atlas.AtlasErrorCode;
 import org.apache.atlas.RequestContext;
@@ -47,10 +46,6 @@
 import org.apache.atlas.repository.graphdb.janus.JanusUtils;
 import org.apache.atlas.repository.store.graph.AtlasRelationshipStore;
 import org.apache.atlas.repository.store.graph.v1.DeleteHandlerDelegate;
-<<<<<<< HEAD
-import org.apache.atlas.repository.store.graph.v1.HardDeleteHandlerV1;
-=======
->>>>>>> c270fbae
 import org.apache.atlas.repository.store.graph.v1.SoftDeleteHandlerV1;
 import org.apache.atlas.type.AtlasEntityType;
 import org.apache.atlas.type.AtlasRelationshipType;
@@ -129,7 +124,7 @@
 
     @Override
     @GraphTransaction
-    public AtlasRelationship create(AtlasRelationship relationship, boolean notify) throws AtlasBaseException {
+    public AtlasRelationship create(AtlasRelationship relationship) throws AtlasBaseException {
         if (LOG.isDebugEnabled()) {
             LOG.debug("==> create({})", relationship);
         }
@@ -140,13 +135,8 @@
         AtlasEdge edge = createRelationship(end1Vertex, end2Vertex, relationship);
 
         AtlasRelationship ret = edge != null ? entityRetriever.mapEdgeToAtlasRelationship(edge) : null;
-<<<<<<< HEAD
-        if (notify)
-            sendNotifications(ret, RelationshipMutation.RELATIONSHIP_CREATE);
-=======
         recordRelationshipMutation(RelationshipMutation.RELATIONSHIP_CREATE, edge, entityRetriever);
         onRelationshipsMutated(RequestContext.get().getRelationshipMutationMap());
->>>>>>> c270fbae
         if (LOG.isDebugEnabled()) {
             LOG.debug("<== create({}): {}", relationship, ret);
         }
@@ -155,7 +145,7 @@
 
     @Override
     @GraphTransaction
-    public AtlasRelationship update(AtlasRelationship relationship, boolean notify) throws AtlasBaseException {
+    public AtlasRelationship update(AtlasRelationship relationship) throws AtlasBaseException {
         if (LOG.isDebugEnabled()) {
             LOG.debug("==> update({})", relationship);
         }
@@ -227,12 +217,7 @@
 
         AtlasRelationship ret = updateRelationship(edge, relationship);
         recordRelationshipMutation(RelationshipMutation.RELATIONSHIP_UPDATE, edge, entityRetriever);
-<<<<<<< HEAD
-        if (notify)
-            sendNotifications(ret, RelationshipMutation.RELATIONSHIP_UPDATE);
-=======
         onRelationshipsMutated(RequestContext.get().getRelationshipMutationMap());
->>>>>>> c270fbae
         if (LOG.isDebugEnabled()) {
             LOG.debug("<== update({}): {}", relationship, ret);
         }
@@ -241,7 +226,7 @@
 
     @Override
     @GraphTransaction
-    public List<AtlasRelationship> createOrUpdate(List<AtlasRelationship> relationships, boolean notify) throws AtlasBaseException {
+    public List<AtlasRelationship> createOrUpdate(List<AtlasRelationship> relationships) throws AtlasBaseException {
         if (LOG.isDebugEnabled()) {
             LOG.debug("==> createOrUpdate({})", relationships);
         }
@@ -266,9 +251,9 @@
             AtlasEdge existingEdge = getRelationshipEdge(end1Vertex, end2Vertex, relationshipLabel);
 
             if (existingEdge == null) {
-                ret.add(create(relationship, notify));
+                ret.add(create(relationship));
             } else {
-                ret.add(update(relationship, notify));
+                ret.add(update(relationship));
             }
         }
 
@@ -316,7 +301,7 @@
 
     @Override
     @GraphTransaction
-    public void deleteByIds(List<String> guids, boolean notify) throws AtlasBaseException {
+    public void deleteByIds(List<String> guids) throws AtlasBaseException {
         if (LOG.isDebugEnabled()) {
             LOG.debug("==> deleteByIds({}})", guids.size());
         }
@@ -350,13 +335,8 @@
                 deleteDelegate.getHandler().createAndQueueClassificationRefreshPropagationTask(deletedEdge);
             }
         }
-<<<<<<< HEAD
-        if (notify)
-            sendNotifications(RequestContext.get().getRelationshipMutationMap());
-=======
 
         onRelationshipsMutated(RequestContext.get().getRelationshipMutationMap());
->>>>>>> c270fbae
 
         if (LOG.isDebugEnabled()) {
             LOG.debug("<== deleteByIds({}):", guids.size());
@@ -365,13 +345,13 @@
 
     @Override
     @GraphTransaction
-    public void deleteById(String guid, boolean notify) throws AtlasBaseException {
-        deleteById(guid, false, notify);
+    public void deleteById(String guid) throws AtlasBaseException {
+        deleteById(guid, false);
     }
 
     @Override
     @GraphTransaction
-    public void deleteById(String guid, boolean forceDelete, boolean notify) throws AtlasBaseException {
+    public void deleteById(String guid, boolean forceDelete) throws AtlasBaseException {
         if (LOG.isDebugEnabled()) {
             LOG.debug("==> deleteById({}, {})", guid, forceDelete);
         }
@@ -400,19 +380,10 @@
             }
         }
 
-<<<<<<< HEAD
-        if (notify) {
-            if (deleteDelegate.getHandler() instanceof SoftDeleteHandlerV1)
-                sendNotifications(relationship, RelationshipMutation.RELATIONSHIP_SOFT_DELETE);
-            else
-                sendNotifications(relationship, RelationshipMutation.RELATIONSHIP_HARD_DELETE);
-        }
-=======
         if (deleteDelegate.getHandler() instanceof SoftDeleteHandlerV1)
             onRelationshipsMutated(RequestContext.get().getRelationshipMutationMap());
         else
             onRelationshipsMutated(RequestContext.get().getRelationshipMutationMap());
->>>>>>> c270fbae
 
         if (LOG.isDebugEnabled()) {
             LOG.debug("<== deleteById({}): {}", guid);
@@ -438,7 +409,7 @@
     }
 
     @Override
-    public AtlasRelationship getOrCreate(AtlasRelationship relationship, boolean notify) throws AtlasBaseException {
+    public AtlasRelationship getOrCreate(AtlasRelationship relationship) throws AtlasBaseException {
         if (LOG.isDebugEnabled()) {
             LOG.debug("==> getOrCreate({})", relationship);
         }
@@ -449,33 +420,19 @@
 
         // check if relationship exists
         AtlasEdge relationshipEdge = getRelationship(end1Vertex, end2Vertex, relationship);
-<<<<<<< HEAD
-        boolean isCreated = false;
-        if (relationshipEdge == null) {
-            relationshipEdge = createRelationship(end1Vertex, end2Vertex, relationship, false);
-            isCreated = true;
-=======
         boolean isRelationshipCreated = false;
         if (relationshipEdge == null) {
             relationshipEdge = createRelationship(end1Vertex, end2Vertex, relationship, false);
             isRelationshipCreated = true;
->>>>>>> c270fbae
         }
 
         if (relationshipEdge != null){
             ret = entityRetriever.mapEdgeToAtlasRelationship(relationshipEdge);
         }
 
-<<<<<<< HEAD
-        if (isCreated) {
-            recordRelationshipMutation(RelationshipMutation.RELATIONSHIP_CREATE, relationshipEdge, entityRetriever);
-            if (notify)
-                sendNotifications(ret, RelationshipMutation.RELATIONSHIP_CREATE);
-=======
         if (isRelationshipCreated) {
             recordRelationshipMutation(RelationshipMutation.RELATIONSHIP_CREATE, relationshipEdge, entityRetriever);
             onRelationshipsMutated(RequestContext.get().getRelationshipMutationMap());
->>>>>>> c270fbae
         }
 
         if (LOG.isDebugEnabled()) {
@@ -935,51 +892,6 @@
         return (attribute != null) ? attribute.getRelationshipEdgeLabel() : null;
     }
 
-<<<<<<< HEAD
-    public void sendNotifications(AtlasRelationship relationship, RelationshipMutation relationshipMutation) throws AtlasBaseException {
-        entityChangeNotifier.notifyPropagatedEntities();
-        if (notificationsEnabled) {
-            Set<AtlasRelationship> relationships = ImmutableSet.of(relationship);
-            this.addRelationshipBasedCustomInfo(relationships);
-            switch (relationshipMutation) {
-                case RELATIONSHIP_CREATE:
-                    entityChangeNotifier.notifyRelationshipMutation(new ArrayList<>(relationships), OperationType.RELATIONSHIP_CREATE);
-                    break;
-                case RELATIONSHIP_UPDATE:
-                case RELATIONSHIP_RESTORE:
-                    entityChangeNotifier.notifyRelationshipMutation(new ArrayList<>(relationships), OperationType.RELATIONSHIP_UPDATE);
-                    break;
-                case RELATIONSHIP_SOFT_DELETE:
-                case RELATIONSHIP_HARD_DELETE:
-                    entityChangeNotifier.notifyRelationshipMutation(new ArrayList<>(relationships), OperationType.RELATIONSHIP_DELETE);
-                    break;
-            }
-        }
-    }
-
-    public void sendNotifications(Map<String, Set<AtlasRelationship>> relationshipsMutationMap) throws AtlasBaseException {
-        entityChangeNotifier.notifyPropagatedEntities();
-
-        final Set<AtlasRelationship> createdRelationships = relationshipsMutationMap.getOrDefault(RelationshipMutation.RELATIONSHIP_CREATE.name(), new HashSet<>());
-        final Set<AtlasRelationship> softDeletedRelationships = relationshipsMutationMap.getOrDefault(RelationshipMutation.RELATIONSHIP_SOFT_DELETE.name(), new HashSet<>());
-        final Set<AtlasRelationship> hardDeletedRelationships = relationshipsMutationMap.getOrDefault(RelationshipMutation.RELATIONSHIP_HARD_DELETE.name(), new HashSet<>());
-        final Set<AtlasRelationship> restoredRelationships = relationshipsMutationMap.getOrDefault(RelationshipMutation.RELATIONSHIP_RESTORE.name(), new HashSet<>());
-        final Set<AtlasRelationship> updatedRelationships = relationshipsMutationMap.getOrDefault(RelationshipMutation.RELATIONSHIP_UPDATE.name(), new HashSet<>());
-
-        this.addRelationshipBasedCustomInfo(createdRelationships);
-        this.addRelationshipBasedCustomInfo(softDeletedRelationships);
-        this.addRelationshipBasedCustomInfo(hardDeletedRelationships);
-        this.addRelationshipBasedCustomInfo(restoredRelationships);
-        this.addRelationshipBasedCustomInfo(updatedRelationships);
-
-        if (notificationsEnabled){
-            entityChangeNotifier.notifyRelationshipMutation(new ArrayList<>(createdRelationships), OperationType.RELATIONSHIP_CREATE);
-            entityChangeNotifier.notifyRelationshipMutation(new ArrayList<>(softDeletedRelationships), OperationType.RELATIONSHIP_DELETE);
-            entityChangeNotifier.notifyRelationshipMutation(new ArrayList<>(hardDeletedRelationships), OperationType.RELATIONSHIP_DELETE);
-            entityChangeNotifier.notifyRelationshipMutation(new ArrayList<>(restoredRelationships), OperationType.RELATIONSHIP_UPDATE);
-            entityChangeNotifier.notifyRelationshipMutation(new ArrayList<>(updatedRelationships), OperationType.RELATIONSHIP_UPDATE);
-        }
-=======
     public void onRelationshipsMutated(Map<String, Set<AtlasRelationship>> relationshipsMutationMap) throws AtlasBaseException {
         entityChangeNotifier.notifyPropagatedEntities();
         RelationshipMutationContext relationshipMutationContext = getRelationshipMutationResponse(relationshipsMutationMap);
@@ -1007,7 +919,6 @@
             }
         });
         return RelationshipMutationContext.getInstance(createdRelationships, updatedRelationships, deletedRelationships);
->>>>>>> c270fbae
     }
 
     public static void recordRelationshipMutation(RelationshipMutation relationshipMutation, AtlasEdge edge, EntityGraphRetriever entityRetriever) throws AtlasBaseException {
@@ -1017,11 +928,7 @@
         if (relationshipMutation.equals(RelationshipMutation.RELATIONSHIP_RESTORE))
             relationship.setStatus(AtlasRelationship.Status.ACTIVE);
         if (relationshipMutation.equals(RelationshipMutation.RELATIONSHIP_HARD_DELETE))
-<<<<<<< HEAD
-            relationship.setStatus(AtlasRelationship.Status.PERMANENT_DELETE);
-=======
             relationship.setStatus(AtlasRelationship.Status.PURGED);
->>>>>>> c270fbae
         AtlasRelationshipStoreV2.setEdgeVertexIdsInContext(edge);
         RequestContext.get().saveRelationshipsMutationContext(relationshipMutation.name(), relationship);
     }
