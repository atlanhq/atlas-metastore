--- conflicted
+++ resolved
@@ -827,13 +827,8 @@
         return ret;
     }
 
-<<<<<<< HEAD
     private String getRelationshipEdgeLabel(AtlasVertex fromVertex, AtlasVertex toVertex, String relationshipTypeName) throws AtlasBaseException {
         AtlasPerfMetrics.MetricRecorder recorder = RequestContext.get().startMetricRecord("entityStoreV2.getRelationshipEdgeLabel");
-
-=======
-    public String getRelationshipEdgeLabel(AtlasVertex fromVertex, AtlasVertex toVertex, String relationshipTypeName) throws AtlasBaseException {
->>>>>>> dbaadc41
         if (LOG.isDebugEnabled()) {
             LOG.debug("getRelationshipEdgeLabel({})", relationshipTypeName);
         }
