
/**
 * Licensed to the Apache Software Foundation (ASF) under one
 * or more contributor license agreements.  See the NOTICE file
 * distributed with this work for additional information
 * regarding copyright ownership.  The ASF licenses this file
 * to you under the Apache License, Version 2.0 (the
 * "License"); you may not use this file except in compliance
 * with the License.  You may obtain a copy of the License at
 * <p>
 * http://www.apache.org/licenses/LICENSE-2.0
 * <p>
 * Unless required by applicable law or agreed to in writing, software
 * distributed under the License is distributed on an "AS IS" BASIS,
 * WITHOUT WARRANTIES OR CONDITIONS OF ANY KIND, either express or implied.
 * See the License for the specific language governing permissions and
 * limitations under the License.
 */
package org.apache.atlas.repository.store.graph.v2;

import org.apache.atlas.AtlasConfiguration;
import org.apache.atlas.AtlasErrorCode;
import org.apache.atlas.RequestContext;
import org.apache.atlas.annotation.GraphTransaction;
import org.apache.atlas.authorize.AtlasAuthorizationUtils;
import org.apache.atlas.authorize.AtlasPrivilege;
import org.apache.atlas.authorize.AtlasRelationshipAccessRequest;
import org.apache.atlas.exception.AtlasBaseException;
import org.apache.atlas.model.TypeCategory;
import org.apache.atlas.model.instance.AtlasEntityHeader;
import org.apache.atlas.model.instance.AtlasObjectId;
import org.apache.atlas.model.instance.AtlasRelationship;
import org.apache.atlas.model.instance.AtlasRelationship.AtlasRelationshipWithExtInfo;
import org.apache.atlas.model.instance.RelationshipMutationContext;
import org.apache.atlas.model.notification.EntityNotification.EntityNotificationV2.OperationType;
import org.apache.atlas.model.typedef.AtlasRelationshipDef;
import org.apache.atlas.model.typedef.AtlasRelationshipDef.PropagateTags;
import org.apache.atlas.model.typedef.AtlasRelationshipEndDef;
import org.apache.atlas.repository.Constants;
import org.apache.atlas.repository.RepositoryException;
import org.apache.atlas.repository.graph.GraphHelper;
import org.apache.atlas.repository.graphdb.AtlasEdge;
import org.apache.atlas.repository.graphdb.AtlasEdgeDirection;
import org.apache.atlas.repository.graphdb.AtlasGraph;
import org.apache.atlas.repository.graphdb.AtlasVertex;
import org.apache.atlas.repository.graphdb.janus.JanusUtils;
import org.apache.atlas.repository.store.graph.AtlasRelationshipStore;
import org.apache.atlas.repository.store.graph.v1.DeleteHandlerDelegate;
import org.apache.atlas.repository.store.graph.v1.SoftDeleteHandlerV1;
import org.apache.atlas.type.AtlasEntityType;
import org.apache.atlas.type.AtlasRelationshipType;
import org.apache.atlas.type.AtlasStructType.AtlasAttribute;
import org.apache.atlas.type.AtlasTypeRegistry;
import org.apache.atlas.type.AtlasTypeUtil;
import org.apache.atlas.utils.AtlasPerfMetrics;
import org.apache.commons.collections.MapUtils;
import org.apache.commons.lang.StringUtils;
import org.slf4j.Logger;
import org.slf4j.LoggerFactory;
import org.springframework.stereotype.Component;

import javax.inject.Inject;
import java.util.*;

import static org.apache.atlas.AtlasConfiguration.NOTIFICATION_RELATIONSHIPS_ENABLED;
import static org.apache.atlas.accesscontrol.AccessControlUtil.ensureNonAccessControlRelType;
import static org.apache.atlas.model.instance.AtlasEntity.Status.DELETED;
import static org.apache.atlas.model.typedef.AtlasRelationshipDef.PropagateTags.BOTH;
import static org.apache.atlas.model.typedef.AtlasRelationshipDef.PropagateTags.NONE;
import static org.apache.atlas.model.typedef.AtlasRelationshipDef.PropagateTags.ONE_TO_TWO;
import static org.apache.atlas.model.typedef.AtlasRelationshipDef.PropagateTags.TWO_TO_ONE;
import static org.apache.atlas.repository.Constants.ENTITY_TYPE_PROPERTY_KEY;
import static org.apache.atlas.repository.Constants.HOME_ID_KEY;
import static org.apache.atlas.repository.Constants.PROVENANCE_TYPE_KEY;
import static org.apache.atlas.repository.Constants.RELATIONSHIPTYPE_TAG_PROPAGATION_KEY;
import static org.apache.atlas.repository.Constants.RELATIONSHIP_GUID_PROPERTY_KEY;
import static org.apache.atlas.repository.Constants.VERSION_PROPERTY_KEY;
import static org.apache.atlas.repository.store.graph.v2.AtlasGraphUtilsV2.*;
import static org.apache.atlas.repository.store.graph.v2.tasks.ClassificationPropagateTaskFactory.CLASSIFICATION_PROPAGATION_RELATIONSHIP_UPDATE;

@Component
public class AtlasRelationshipStoreV2 implements AtlasRelationshipStore {
    private static final Logger LOG = LoggerFactory.getLogger(AtlasRelationshipStoreV2.class);
    private static final Long DEFAULT_RELATIONSHIP_VERSION = 0L;

    private final AtlasGraph graph;
    private boolean notificationsEnabled    = NOTIFICATION_RELATIONSHIPS_ENABLED.getBoolean();
    private boolean DEFERRED_ACTION_ENABLED = AtlasConfiguration.TASKS_USE_ENABLED.getBoolean();

    private final AtlasTypeRegistry         typeRegistry;
    private final EntityGraphRetriever      entityRetriever;
    private final DeleteHandlerDelegate     deleteDelegate;
    private final GraphHelper               graphHelper;
    private final IAtlasEntityChangeNotifier entityChangeNotifier;

    private static final String RELATIONSHIP_DEF_MAP_KEY = "relationshipDef";
    private static final String END_1_CARDINALITY_KEY = "end1Cardinality";
    private static final String END_1_NAME_KEY = "end1Name";
    private static final String IS_END_1_CONTAINER_KEY = "IsEnd1Container";
    private static final String END_2_CARDINALITY_KEY = "end2Cardinality";
    private static final String END_2_NAME_KEY = "end2Name";
    private static final String IS_END_2_CONTAINER_KEY = "IsEnd2Container";

    private static final String END_1_DOC_ID_KEY = "end1DocId";
    private static final String END_2_DOC_ID_KEY = "end2DocId";
    private static final String ES_DOC_ID_MAP_KEY = "esDocIdMap";

    public enum RelationshipMutation {
        RELATIONSHIP_CREATE,
        RELATIONSHIP_UPDATE,
        RELATIONSHIP_RESTORE,
        RELATIONSHIP_SOFT_DELETE,
        RELATIONSHIP_HARD_DELETE
    }

    @Inject
    public AtlasRelationshipStoreV2(AtlasGraph graph, AtlasTypeRegistry typeRegistry, DeleteHandlerDelegate deleteDelegate, IAtlasEntityChangeNotifier entityChangeNotifier) {
        this.graph                = graph;
        this.typeRegistry         = typeRegistry;
        this.graphHelper          = new GraphHelper(graph);
        this.entityRetriever      = new EntityGraphRetriever(graph, typeRegistry);
        this.deleteDelegate       = deleteDelegate;
        this.entityChangeNotifier = entityChangeNotifier;
    }

    @Override
    @GraphTransaction
    public AtlasRelationship create(AtlasRelationship relationship) throws AtlasBaseException {
        if (LOG.isDebugEnabled()) {
            LOG.debug("==> create({})", relationship);
        }

        AtlasVertex end1Vertex = getVertexFromEndPoint(relationship.getEnd1());
        AtlasVertex end2Vertex = getVertexFromEndPoint(relationship.getEnd2());

        AtlasEdge edge = createRelationship(end1Vertex, end2Vertex, relationship);

        AtlasRelationship ret = edge != null ? entityRetriever.mapEdgeToAtlasRelationship(edge) : null;
        recordRelationshipMutation(RelationshipMutation.RELATIONSHIP_CREATE, edge, entityRetriever);
        onRelationshipsMutated(RequestContext.get().getRelationshipMutationMap());
        if (LOG.isDebugEnabled()) {
            LOG.debug("<== create({}): {}", relationship, ret);
        }
        return ret;
    }

    @Override
    @GraphTransaction
    public AtlasRelationship update(AtlasRelationship relationship) throws AtlasBaseException {
        if (LOG.isDebugEnabled()) {
            LOG.debug("==> update({})", relationship);
        }

        String guid = relationship.getGuid();

        if (StringUtils.isEmpty(guid)) {
            throw new AtlasBaseException(AtlasErrorCode.RELATIONSHIP_GUID_NOT_FOUND, guid);
        }

        AtlasEdge   edge       = graphHelper.getEdgeForGUID(guid);
        String      edgeType   = AtlasGraphUtilsV2.getTypeName(edge);
        AtlasVertex end1Vertex = edge.getOutVertex();
        AtlasVertex end2Vertex = edge.getInVertex();

        // update shouldn't change endType
        if (StringUtils.isNotEmpty(relationship.getTypeName()) && !StringUtils.equalsIgnoreCase(edgeType, relationship.getTypeName())) {
            throw new AtlasBaseException(AtlasErrorCode.RELATIONSHIP_UPDATE_TYPE_CHANGE_NOT_ALLOWED, guid, edgeType, relationship.getTypeName());
        }

        // update shouldn't change ends
        if (relationship.getEnd1() != null) {
            String updatedEnd1Guid = relationship.getEnd1().getGuid();

            if (updatedEnd1Guid == null) {
                AtlasVertex updatedEnd1Vertex = getVertexFromEndPoint(relationship.getEnd1());

                updatedEnd1Guid = updatedEnd1Vertex == null ? null : AtlasGraphUtilsV2.getIdFromVertex(updatedEnd1Vertex);
            }

            if (updatedEnd1Guid != null) {
                String end1Guid = AtlasGraphUtilsV2.getIdFromVertex(end1Vertex);

                if (!StringUtils.equalsIgnoreCase(relationship.getEnd1().getGuid(), end1Guid)) {
                    throw new AtlasBaseException(AtlasErrorCode.RELATIONSHIP_UPDATE_END_CHANGE_NOT_ALLOWED, edgeType, guid, end1Guid, relationship.getEnd1().getGuid());
                }
            }
        }

        // update shouldn't change ends
        if (relationship.getEnd2() != null) {
            String updatedEnd2Guid = relationship.getEnd2().getGuid();

            if (updatedEnd2Guid == null) {
                AtlasVertex updatedEnd2Vertex = getVertexFromEndPoint(relationship.getEnd2());

                updatedEnd2Guid = updatedEnd2Vertex == null ? null : AtlasGraphUtilsV2.getIdFromVertex(updatedEnd2Vertex);
            }

            if (updatedEnd2Guid != null) {
                String end2Guid = AtlasGraphUtilsV2.getIdFromVertex(end2Vertex);

                if (!StringUtils.equalsIgnoreCase(relationship.getEnd2().getGuid(), end2Guid)) {
                    throw new AtlasBaseException(AtlasErrorCode.RELATIONSHIP_UPDATE_END_CHANGE_NOT_ALLOWED, AtlasGraphUtilsV2.getTypeName(edge), guid, end2Guid, relationship.getEnd2().getGuid());
                }
            }
        }

        boolean relationshipTypeNotExists = false;
        if (StringUtils.isEmpty(relationship.getTypeName())) {
            relationship.setTypeName(edgeType);
            relationshipTypeNotExists = true;
        }
        validateRelationship(end1Vertex, end2Vertex, relationship);

        if (relationshipTypeNotExists) {
            relationship.setTypeName(null);
        }

        AtlasRelationship ret = updateRelationship(edge, relationship);
        recordRelationshipMutation(RelationshipMutation.RELATIONSHIP_UPDATE, edge, entityRetriever);
        onRelationshipsMutated(RequestContext.get().getRelationshipMutationMap());
        if (LOG.isDebugEnabled()) {
            LOG.debug("<== update({}): {}", relationship, ret);
        }
        return ret;
    }

    @Override
    @GraphTransaction
    public List<AtlasRelationship> createOrUpdate(List<AtlasRelationship> relationships) throws AtlasBaseException {
        if (LOG.isDebugEnabled()) {
            LOG.debug("==> createOrUpdate({})", relationships);
        }
        List<AtlasRelationship> ret = new ArrayList<>();

        for (AtlasRelationship relationship : relationships) {
            AtlasVertex end1Vertex = getVertexFromEndPoint(relationship.getEnd1());
            AtlasVertex end2Vertex = getVertexFromEndPoint(relationship.getEnd2());

            if (end1Vertex == null) {
                throw new AtlasBaseException(AtlasErrorCode.RELATIONSHIPDEF_END_VERTEX_NOT_FOUND, relationship.getTypeName(),
                        relationship.getEnd1().getGuid(), relationship.getEnd1().getTypeName());
            }

            if (end2Vertex == null) {
                throw new AtlasBaseException(AtlasErrorCode.RELATIONSHIPDEF_END_VERTEX_NOT_FOUND, relationship.getTypeName(),
                        relationship.getEnd2().getGuid(), relationship.getEnd2().getTypeName());
            }

            String relationshipLabel = getRelationshipEdgeLabel(end1Vertex, end2Vertex, relationship.getTypeName());

            AtlasEdge existingEdge = getRelationshipEdge(end1Vertex, end2Vertex, relationshipLabel);

            if (existingEdge == null) {
                ret.add(create(relationship));
            } else {
                ret.add(update(relationship));
            }
        }

        if (LOG.isDebugEnabled()) {
            LOG.debug("<== createOrUpdate({}): {}", relationships, ret);
        }

        return ret;
    }

    @Override
    @GraphTransaction
    public AtlasRelationship getById(String guid) throws AtlasBaseException {
        if (LOG.isDebugEnabled()) {
            LOG.debug("==> getById({})", guid);
        }

        AtlasEdge         edge = graphHelper.getEdgeForGUID(guid);
        AtlasRelationship ret  = entityRetriever.mapEdgeToAtlasRelationship(edge);

        if (LOG.isDebugEnabled()) {
            LOG.debug("<== getById({}): {}", guid, ret);
        }

        return ret;
    }

    @Override
    @GraphTransaction
    public AtlasRelationshipWithExtInfo getExtInfoById(String guid) throws AtlasBaseException {
        if (LOG.isDebugEnabled()) {
            LOG.debug("==> getExtInfoById({})", guid);
        }

        AtlasEdge                    edge = graphHelper.getEdgeForGUID(guid);
        AtlasRelationshipWithExtInfo ret  = entityRetriever.mapEdgeToAtlasRelationshipWithExtInfo(edge);

        if (LOG.isDebugEnabled()) {
            LOG.debug("<== getExtInfoById({}): {}", guid, ret);
        }

        return ret;
    }


    @Override
    @GraphTransaction
    public void deleteByIds(List<String> guids) throws AtlasBaseException {
        if (LOG.isDebugEnabled()) {
            LOG.debug("==> deleteByIds({}})", guids.size());
        }

        Set<AtlasRelationship> deletedRelationships = new HashSet<>();
        List<AtlasEdge> edgesToDelete = new ArrayList<>();

        for (String guid : guids) {
            AtlasEdge edge = graphHelper.getEdgeForGUID(guid);

            if (edge == null) {
                throw new AtlasBaseException(AtlasErrorCode.RELATIONSHIP_GUID_NOT_FOUND, guid);
            }

            if (getState(edge) == DELETED) {
                throw new AtlasBaseException(AtlasErrorCode.RELATIONSHIP_ALREADY_DELETED, guid);
            }
            ensureNonAccessControlRelType(getTypeName(edge));
            edgesToDelete.add(edge);
            AtlasRelationship relationshipToDelete = entityRetriever.mapEdgeToAtlasRelationship(edge);
            deletedRelationships.add(relationshipToDelete);
        }

        deleteDelegate.getHandler().resetHasLineageOnInputOutputDelete(edgesToDelete,null);
        deleteDelegate.getHandler().deleteRelationships(edgesToDelete, false);

        if (DEFERRED_ACTION_ENABLED) {
            Set<String> deletedEdgeIds = RequestContext.get().getDeletedEdgesIds();
            for (String deletedEdgeId : deletedEdgeIds) {
                AtlasEdge deletedEdge = graph.getEdge(deletedEdgeId);
                deleteDelegate.getHandler().createAndQueueClassificationRefreshPropagationTask(deletedEdge);
            }
        }

        onRelationshipsMutated(RequestContext.get().getRelationshipMutationMap());

        if (LOG.isDebugEnabled()) {
            LOG.debug("<== deleteByIds({}):", guids.size());
        }
    }

    @Override
    @GraphTransaction
    public void deleteById(String guid) throws AtlasBaseException {
        deleteById(guid, false);
    }

    @Override
    @GraphTransaction
    public void deleteById(String guid, boolean forceDelete) throws AtlasBaseException {
        if (LOG.isDebugEnabled()) {
            LOG.debug("==> deleteById({}, {})", guid, forceDelete);
        }

        if (StringUtils.isEmpty(guid)) {
            throw new AtlasBaseException(AtlasErrorCode.RELATIONSHIP_CRUD_INVALID_PARAMS, " empty/null guid");
        }

        AtlasEdge edge = graphHelper.getEdgeForGUID(guid);
        if (edge == null) {
            throw new AtlasBaseException(AtlasErrorCode.RELATIONSHIP_GUID_NOT_FOUND, guid);
        }
        final AtlasRelationship relationship = entityRetriever.mapEdgeToAtlasRelationship(edge);

        if (getState(edge) == DELETED) {
            throw new AtlasBaseException(AtlasErrorCode.RELATIONSHIP_ALREADY_DELETED, guid);
        }
        ensureNonAccessControlRelType(getTypeName(edge));
        deleteDelegate.getHandler().resetHasLineageOnInputOutputDelete(Collections.singleton(edge), null);
        deleteDelegate.getHandler().deleteRelationships(Collections.singleton(edge), forceDelete);

        if (DEFERRED_ACTION_ENABLED) {
            Set<String> deletedEdgeIds = RequestContext.get().getDeletedEdgesIds();
            for (String deletedEdgeId : deletedEdgeIds) {
                AtlasEdge deletedEdge = graph.getEdge(deletedEdgeId);
                deleteDelegate.getHandler().createAndQueueClassificationRefreshPropagationTask(deletedEdge);
            }
        }

<<<<<<< HEAD
        if (deleteDelegate.getHandler() instanceof SoftDeleteHandlerV1)
            onRelationshipsMutated(RequestContext.get().getRelationshipMutationMap());
        else
            onRelationshipsMutated(RequestContext.get().getRelationshipMutationMap());

=======
        onRelationshipsMutated(RequestContext.get().getRelationshipMutationMap());
>>>>>>> e4f0dd18
        if (LOG.isDebugEnabled()) {
            LOG.debug("<== deleteById({}): {}", guid);
        }
    }

    @Override
    public AtlasEdge getOrCreate(AtlasVertex end1Vertex, AtlasVertex end2Vertex, AtlasRelationship relationship) throws AtlasBaseException {
        AtlasEdge ret = getRelationship(end1Vertex, end2Vertex, relationship);

        if (ret == null) {
            ret = createRelationship(end1Vertex, end2Vertex, relationship, false);
            recordRelationshipMutation(RelationshipMutation.RELATIONSHIP_CREATE, ret, entityRetriever);
        }

        return ret;
    }

    private AtlasEdge getRelationship(AtlasVertex fromVertex, AtlasVertex toVertex, AtlasRelationship relationship) throws AtlasBaseException {
        String relationshipLabel = getRelationshipEdgeLabel(fromVertex, toVertex, relationship.getTypeName());

        return getRelationshipEdge(fromVertex, toVertex, relationshipLabel);
    }

    @Override
    public AtlasRelationship getOrCreate(AtlasRelationship relationship) throws AtlasBaseException {
        if (LOG.isDebugEnabled()) {
            LOG.debug("==> getOrCreate({})", relationship);
        }

        AtlasVertex       end1Vertex = getVertexFromEndPoint(relationship.getEnd1());
        AtlasVertex       end2Vertex = getVertexFromEndPoint(relationship.getEnd2());
        AtlasRelationship ret        = null;

        // check if relationship exists
        AtlasEdge relationshipEdge = getRelationship(end1Vertex, end2Vertex, relationship);
        boolean isRelationshipCreated = false;
        if (relationshipEdge == null) {
            relationshipEdge = createRelationship(end1Vertex, end2Vertex, relationship, false);
            isRelationshipCreated = true;
        }

        if (relationshipEdge != null){
            ret = entityRetriever.mapEdgeToAtlasRelationship(relationshipEdge);
        }

        if (isRelationshipCreated) {
            recordRelationshipMutation(RelationshipMutation.RELATIONSHIP_CREATE, relationshipEdge, entityRetriever);
            onRelationshipsMutated(RequestContext.get().getRelationshipMutationMap());
        }

        if (LOG.isDebugEnabled()) {
            LOG.debug("<== getOrCreate({}): {}", relationship, ret);
        }
        return ret;
    }

    private AtlasEdge createRelationship(AtlasVertex end1Vertex, AtlasVertex end2Vertex, AtlasRelationship relationship) throws AtlasBaseException {
        return createRelationship(end1Vertex, end2Vertex, relationship, true);
    }

    private AtlasEdge createRelationship(AtlasVertex end1Vertex, AtlasVertex end2Vertex, AtlasRelationship relationship, boolean existingRelationshipCheck) throws AtlasBaseException {
        AtlasEdge ret;

        try {
            validateRelationship(end1Vertex, end2Vertex, relationship);

            String relationshipLabel = getRelationshipEdgeLabel(end1Vertex, end2Vertex, relationship.getTypeName());

            if (existingRelationshipCheck) {
                ret = getRelationshipEdge(end1Vertex, end2Vertex, relationshipLabel);

                if (ret != null) {
                    throw new AtlasBaseException(AtlasErrorCode.RELATIONSHIP_ALREADY_EXISTS, relationship.getTypeName(),
                                                 AtlasGraphUtilsV2.getIdFromVertex(end1Vertex), AtlasGraphUtilsV2.getIdFromVertex(end2Vertex));
                }
            }

            AtlasRelationshipType relationType = typeRegistry.getRelationshipTypeByName(relationship.getTypeName());


            AtlasEntityHeader end1Entity = entityRetriever.toAtlasEntityHeaderWithClassifications(end1Vertex);
            AtlasEntityHeader end2Entity = entityRetriever.toAtlasEntityHeaderWithClassifications(end2Vertex);

            AtlasAuthorizationUtils.verifyAccess(new AtlasRelationshipAccessRequest(typeRegistry, AtlasPrivilege.RELATIONSHIP_ADD,
                                                                                        relationship.getTypeName(), end1Entity, end2Entity));


            if (existingRelationshipCheck) {
                ret = graphHelper.getOrCreateEdge(end1Vertex, end2Vertex, relationshipLabel);
            } else {
                ret = graphHelper.addEdge(end1Vertex, end2Vertex, relationshipLabel);
                if (LOG.isDebugEnabled()) {
                    LOG.debug("Created relationship edge from [{}] --> [{}] using edge label: [{}]", getTypeName(end1Vertex), getTypeName(end2Vertex), relationshipLabel);
                }
            }

            // map additional properties to relationship edge
            if (ret != null) {
                // Accept a valid (assigned) guid from the supplied relationship, or generate one.
                String        relationshipGuid = relationship.getGuid();
                PropagateTags tagPropagation   = getRelationshipTagPropagation(end1Vertex, end2Vertex, relationship);
                final String  guid             = AtlasTypeUtil.isAssignedGuid(relationshipGuid) ? relationshipGuid : UUID.randomUUID().toString();

                AtlasGraphUtilsV2.setEncodedProperty(ret, ENTITY_TYPE_PROPERTY_KEY, relationship.getTypeName());
                AtlasGraphUtilsV2.setEncodedProperty(ret, RELATIONSHIP_GUID_PROPERTY_KEY, guid);
                AtlasGraphUtilsV2.setEncodedProperty(ret, HOME_ID_KEY, relationship.getHomeId());
                AtlasGraphUtilsV2.setEncodedProperty(ret, VERSION_PROPERTY_KEY, getRelationshipVersion(relationship));
                AtlasGraphUtilsV2.setEncodedProperty(ret, PROVENANCE_TYPE_KEY, relationship.getProvenanceType());
                AtlasGraphUtilsV2.setEncodedProperty(ret, RELATIONSHIPTYPE_TAG_PROPAGATION_KEY, tagPropagation.name());

                // blocked propagated classifications
                deleteDelegate.getHandler().handleBlockedClassifications(ret, relationship.getBlockedPropagatedClassifications());

                // propagate tags
                deleteDelegate.getHandler().addTagPropagation(ret, tagPropagation);
            }

            if (MapUtils.isNotEmpty(relationType.getAllAttributes())) {
                for (AtlasAttribute attr : relationType.getAllAttributes().values()) {
                    String attrName           = attr.getName();
                    String attrVertexProperty = attr.getVertexPropertyName();
                    Object attrValue          = relationship.getAttribute(attrName);

                    AtlasGraphUtilsV2.setEncodedProperty(ret, attrVertexProperty, attrValue);
                }
            }
        } catch (RepositoryException e) {
            throw new AtlasBaseException(AtlasErrorCode.INTERNAL_ERROR, e);
        }
        return ret;
    }

    private AtlasRelationship updateRelationship(AtlasEdge relationshipEdge, AtlasRelationship relationship) throws AtlasBaseException {
        AtlasRelationshipType relationType = typeRegistry.getRelationshipTypeByName(relationship.getTypeName());
        AtlasVertex           end1Vertex   = relationshipEdge.getOutVertex();
        AtlasVertex           end2Vertex   = relationshipEdge.getInVertex();
        AtlasEntityHeader     end1Entity   = entityRetriever.toAtlasEntityHeaderWithClassifications(end1Vertex);
        AtlasEntityHeader     end2Entity   = entityRetriever.toAtlasEntityHeaderWithClassifications(end2Vertex);

        AtlasAuthorizationUtils.verifyAccess(new AtlasRelationshipAccessRequest(typeRegistry, AtlasPrivilege.RELATIONSHIP_UPDATE, relationship.getTypeName(), end1Entity, end2Entity));

        updateTagPropagations(relationshipEdge, relationship);

        if (MapUtils.isNotEmpty(relationType.getAllAttributes())) {
            for (AtlasAttribute attr : relationType.getAllAttributes().values()) {
                String attrName           = attr.getName();
                String attrVertexProperty = attr.getVertexPropertyName();

                if (relationship.hasAttribute(attrName)) {
                    AtlasGraphUtilsV2.setEncodedProperty(relationshipEdge, attrVertexProperty, relationship.getAttribute(attrName));
                } else {
                    String defaultValue = attr.getAttributeDef().getDefaultValue();

                    if (StringUtils.isNotEmpty(defaultValue)) {
                        Object attrValue = attr.getAttributeType().createDefaultValue(defaultValue);

                        if (attrValue != null) {
                            AtlasGraphUtilsV2.setEncodedProperty(relationshipEdge, attrVertexProperty, attrValue);
                        }
                    }
                }
            }
        }

        return entityRetriever.mapEdgeToAtlasRelationship(relationshipEdge);
    }

    private void updateTagPropagations(AtlasEdge relationshipEdge, AtlasRelationship relationship) throws AtlasBaseException {
        if (DEFERRED_ACTION_ENABLED) {
            createAndQueueTask(CLASSIFICATION_PROPAGATION_RELATIONSHIP_UPDATE, relationshipEdge, relationship);
        } else {
            deleteDelegate.getHandler().updateTagPropagations(relationshipEdge, relationship);
        }
    }

    private void validateRelationship(AtlasRelationship relationship) throws AtlasBaseException {
        if (relationship == null) {
            throw new AtlasBaseException(AtlasErrorCode.INVALID_PARAMETERS, "AtlasRelationship is null");
        }

        String                relationshipName = relationship.getTypeName();
        String                end1TypeName     = getTypeNameFromObjectId(relationship.getEnd1());
        String                end2TypeName     = getTypeNameFromObjectId(relationship.getEnd2());
        AtlasRelationshipType relationshipType = typeRegistry.getRelationshipTypeByName(relationshipName);

        if (relationshipType == null) {
            throw new AtlasBaseException(AtlasErrorCode.INVALID_VALUE, "unknown relationship type'" + relationshipName + "'");
        }

        if (relationship.getEnd1() == null || relationship.getEnd2() == null) {
            throw new AtlasBaseException(AtlasErrorCode.INVALID_PARAMETERS, "end1/end2 is null");
        }

        boolean validEndTypes = false;

        if (relationshipType.getEnd1Type().isTypeOrSuperTypeOf(end1TypeName)) {
            validEndTypes = relationshipType.getEnd2Type().isTypeOrSuperTypeOf(end2TypeName);
        } else if (relationshipType.getEnd2Type().isTypeOrSuperTypeOf(end1TypeName)) {
            validEndTypes = relationshipType.getEnd1Type().isTypeOrSuperTypeOf(end2TypeName);
        }

        if (!validEndTypes) {
            throw new AtlasBaseException(AtlasErrorCode.INVALID_RELATIONSHIP_END_TYPE, relationshipName, relationshipType.getEnd2Type().getTypeName(), end1TypeName);
        }

        validateEnds(relationship);

        validateAndNormalize(relationship);
    }

    private void validateRelationship(AtlasVertex end1Vertex, AtlasVertex end2Vertex,  AtlasRelationship relationship) throws AtlasBaseException {

        String relationshipName = relationship.getTypeName();

        AtlasRelationshipType relationshipType = typeRegistry.getRelationshipTypeByName(relationshipName);

        if (relationshipType == null) {
            throw new AtlasBaseException(AtlasErrorCode.INVALID_VALUE, "unknown relationship type'" + relationshipName + "'");
        }

        if (end1Vertex == null) {
            throw new AtlasBaseException(AtlasErrorCode.RELATIONSHIP_END_IS_NULL, relationshipType.getEnd1Type().getTypeName());
        }

        if (end2Vertex == null) {
            throw new AtlasBaseException(AtlasErrorCode.RELATIONSHIP_END_IS_NULL, relationshipType.getEnd2Type().getTypeName());
        }

        String                end1TypeName     = AtlasGraphUtilsV2.getTypeName(end1Vertex);
        String                end2TypeName     = AtlasGraphUtilsV2.getTypeName(end2Vertex);

        boolean validEndTypes = false;

        if (relationshipType.getEnd1Type().isTypeOrSuperTypeOf(end1TypeName)) {
            validEndTypes = relationshipType.getEnd2Type().isTypeOrSuperTypeOf(end2TypeName);
        } else if (relationshipType.getEnd2Type().isTypeOrSuperTypeOf(end1TypeName)) {
            validEndTypes = relationshipType.getEnd1Type().isTypeOrSuperTypeOf(end2TypeName);
        }

        if (!validEndTypes) {
            throw new AtlasBaseException(AtlasErrorCode.INVALID_RELATIONSHIP_END_TYPE, relationshipName, relationshipType.getEnd2Type().getTypeName(), end1TypeName);
        }

        PropagateTags typePropagation = relationshipType.getRelationshipDef().getPropagateTags();
        PropagateTags edgePropagation = relationship.getPropagateTags();

        if (typePropagation == null) {
            typePropagation = NONE;
        }

        if (edgePropagation == null) {
            edgePropagation = NONE;
        }

        /*
          +-------------+----------------------------------------+
          |     type    |                edge                    |
          +-------------+-------+------------+------------+------+
          |             | NONE  | ONE_TO_TWO | TWO_TO_ONE | BOTH |
          |-------------+-------+------------+------------+------|
          | NONE        |   Y   |     N      |      N     |   N  |
          | ONE_TO_TWO  |   Y   |     Y      |      N     |   N  |
          | TWO_TO_ONE  |   Y   |     N      |      Y     |   N  |
          | BOTH        |   Y   |     Y      |      Y     |   Y  |
          +-------------+-------+------------+------------+------+
         */

        if (edgePropagation != NONE && typePropagation != BOTH && edgePropagation != typePropagation) {
            throw new AtlasBaseException(AtlasErrorCode.INVALID_PROPAGATION_TYPE, edgePropagation.toString(), relationshipName, typePropagation.toString());
        }

        List<String>      messages     = new ArrayList<>();

        relationshipType.validateValue(relationship, relationshipName, messages);

        if (!messages.isEmpty()) {
            throw new AtlasBaseException(AtlasErrorCode.RELATIONSHIP_CRUD_INVALID_PARAMS, messages);
        }

        relationshipType.getNormalizedValue(relationship);
    }


    /**
     * Validate the ends of the passed relationship
     * @param relationship
     * @throws AtlasBaseException
     */
    private void validateEnds(AtlasRelationship relationship) throws AtlasBaseException {
        if (LOG.isDebugEnabled()) {
            LOG.debug("validateEnds entry relationship:" + relationship);
        }
        List<AtlasObjectId>           ends                 = new ArrayList<>();
        List<AtlasRelationshipEndDef> endDefs              = new ArrayList<>();
        String                        relationshipTypeName = relationship.getTypeName();
        AtlasRelationshipDef          relationshipDef      = typeRegistry.getRelationshipDefByName(relationshipTypeName);

        ends.add(relationship.getEnd1());
        ends.add(relationship.getEnd2());
        endDefs.add(relationshipDef.getEndDef1());
        endDefs.add(relationshipDef.getEndDef2());

        for (int i = 0; i < ends.size(); i++) {
            AtlasObjectId       end              = ends.get(i);
            String              guid             = end.getGuid();
            String              typeName         = end.getTypeName();
            Map<String, Object> uniqueAttributes = end.getUniqueAttributes();
            AtlasVertex         endVertex        = AtlasGraphUtilsV2.findByGuid(this.graph, guid);

            if (!AtlasTypeUtil.isValidGuid(guid) || endVertex == null) {
                throw new AtlasBaseException(AtlasErrorCode.INSTANCE_GUID_NOT_FOUND, guid);

            } else if (MapUtils.isNotEmpty(uniqueAttributes)) {
                AtlasEntityType entityType = typeRegistry.getEntityTypeByName(typeName);

                if (AtlasGraphUtilsV2.findByUniqueAttributes(this.graph, entityType, uniqueAttributes) == null) {
                    throw new AtlasBaseException(AtlasErrorCode.INSTANCE_BY_UNIQUE_ATTRIBUTE_NOT_FOUND, typeName, uniqueAttributes.toString());
                }
            } else {
                // check whether the guid is the correct type
                String vertexTypeName = endVertex.getProperty(Constants.TYPE_NAME_PROPERTY_KEY, String.class);

                if (!Objects.equals(vertexTypeName, typeName)) {
                    String attrName = endDefs.get(i).getName();

                    throw new AtlasBaseException(AtlasErrorCode.RELATIONSHIP_INVALID_ENDTYPE, attrName, guid, vertexTypeName, typeName);
                }
            }
        }

        if (LOG.isDebugEnabled()) {
            LOG.debug("validateEnds exit successfully validated relationship:" + relationship);
        }
    }

    private void validateAndNormalize(AtlasRelationship relationship) throws AtlasBaseException {
        List<String> messages = new ArrayList<>();

        if (! AtlasTypeUtil.isValidGuid(relationship.getGuid())) {
            throw new AtlasBaseException(AtlasErrorCode.RELATIONSHIP_GUID_NOT_FOUND, relationship.getGuid());
        }

        AtlasRelationshipType type = typeRegistry.getRelationshipTypeByName(relationship.getTypeName());

        if (type == null) {
            throw new AtlasBaseException(AtlasErrorCode.TYPE_NAME_INVALID, TypeCategory.RELATIONSHIP.name(), relationship.getTypeName());
        }

        type.validateValue(relationship, relationship.getTypeName(), messages);

        if (!messages.isEmpty()) {
            throw new AtlasBaseException(AtlasErrorCode.RELATIONSHIP_CRUD_INVALID_PARAMS, messages);
        }

        type.getNormalizedValue(relationship);
    }

    public AtlasEdge getRelationshipEdge(AtlasVertex fromVertex, AtlasVertex toVertex, String relationshipLabel) {
        AtlasPerfMetrics.MetricRecorder metric = RequestContext.get().startMetricRecord("getRelationshipEdge");

        AtlasEdge ret = null;

        if (toVertex.hasEdges(AtlasEdgeDirection.IN, relationshipLabel) && fromVertex.hasEdges(AtlasEdgeDirection.OUT, relationshipLabel)) {
            ret = graph.getEdgeBetweenVertices(fromVertex, toVertex, relationshipLabel);
        }

        RequestContext.get().endMetricRecord(metric);
        return ret;
    }

    private Long getRelationshipVersion(AtlasRelationship relationship) {
        Long ret = relationship != null ? relationship.getVersion() : null;

        return (ret != null) ? ret : DEFAULT_RELATIONSHIP_VERSION;
    }

    public AtlasVertex getVertexFromEndPoint(AtlasObjectId endPoint) {
        AtlasVertex ret = null;

        if (StringUtils.isNotEmpty(endPoint.getGuid())) {
            ret = AtlasGraphUtilsV2.findByGuid(this.graph, endPoint.getGuid());
        } else if (StringUtils.isNotEmpty(endPoint.getTypeName()) && MapUtils.isNotEmpty(endPoint.getUniqueAttributes())) {
            AtlasEntityType entityType = typeRegistry.getEntityTypeByName(endPoint.getTypeName());

            ret = AtlasGraphUtilsV2.findByUniqueAttributes(this.graph, entityType, endPoint.getUniqueAttributes());
        }

        return ret;
    }

    private PropagateTags getRelationshipTagPropagation(AtlasVertex fromVertex, AtlasVertex toVertex, AtlasRelationship relationship) {
        AtlasRelationshipType   relationshipType = typeRegistry.getRelationshipTypeByName(relationship.getTypeName());
        AtlasRelationshipEndDef endDef1          = relationshipType.getRelationshipDef().getEndDef1();
        AtlasRelationshipEndDef endDef2          = relationshipType.getRelationshipDef().getEndDef2();
        Set<String>             fromVertexTypes  = getTypeAndAllSuperTypes(getTypeName(fromVertex));
        Set<String>             toVertexTypes    = getTypeAndAllSuperTypes(getTypeName(toVertex));
        PropagateTags           ret              = relationshipType.getRelationshipDef().getPropagateTags();

        // relationshipDef is defined as end1 (hive_db) and end2 (hive_table) and tagPropagation = ONE_TO_TWO
        // relationship edge exists from [hive_table --> hive_db]
        // swap the tagPropagation property for such cases.
        if (fromVertexTypes.contains(endDef2.getType()) && toVertexTypes.contains(endDef1.getType())) {
            if (ret == ONE_TO_TWO) {
                ret = TWO_TO_ONE;
            } else if (ret == TWO_TO_ONE) {
                ret = ONE_TO_TWO;
            }
        }

        return ret;
    }

    private String getRelationshipEdgeLabel(AtlasVertex fromVertex, AtlasVertex toVertex, String relationshipTypeName) throws AtlasBaseException {
        if (LOG.isDebugEnabled()) {
            LOG.debug("getRelationshipEdgeLabel({})", relationshipTypeName);
        }

        AtlasRelationshipType relationshipType = typeRegistry.getRelationshipTypeByName(relationshipTypeName);

        if (relationshipType == null) {
            throw new AtlasBaseException(AtlasErrorCode.INVALID_VALUE, "unknown relationship type'" + relationshipTypeName + "'");
        }

        if (fromVertex == null) {
            throw new AtlasBaseException(AtlasErrorCode.RELATIONSHIP_END_IS_NULL, relationshipType.getEnd1Type().getTypeName());
        }

        if (toVertex == null) {
            throw new AtlasBaseException(AtlasErrorCode.RELATIONSHIP_END_IS_NULL, relationshipType.getEnd2Type().getTypeName());
        }

        String                  ret             = relationshipType.getRelationshipLabel();
        AtlasRelationshipEndDef endDef1         = relationshipType.getRelationshipDef().getEndDef1();
        AtlasRelationshipEndDef endDef2         = relationshipType.getRelationshipDef().getEndDef2();
        Set<String>             fromVertexTypes = getTypeAndAllSuperTypes(AtlasGraphUtilsV2.getTypeName(fromVertex));
        Set<String>             toVertexTypes   = getTypeAndAllSuperTypes(AtlasGraphUtilsV2.getTypeName(toVertex));
        AtlasAttribute          attribute       = null;

        // validate entity type and all its supertypes contains relationshipDefs end type
        // e.g. [hive_process -> hive_table] -> [Process -> DataSet]
        if (fromVertexTypes.contains(endDef1.getType()) && toVertexTypes.contains(endDef2.getType())) {
            String attributeName = endDef1.getName();

            attribute = relationshipType.getEnd1Type().getRelationshipAttribute(attributeName, relationshipTypeName);
        } else if (fromVertexTypes.contains(endDef2.getType()) && toVertexTypes.contains(endDef1.getType())) {
            String attributeName = endDef2.getName();

            attribute = relationshipType.getEnd2Type().getRelationshipAttribute(attributeName, relationshipTypeName);
        }

        if (attribute != null) {
            ret = attribute.getRelationshipEdgeLabel();
        }

        return ret;
    }

    public Set<String> getTypeAndAllSuperTypes(String entityTypeName) {
        AtlasEntityType entityType = typeRegistry.getEntityTypeByName(entityTypeName);

        return (entityType != null) ? entityType.getTypeAndAllSuperTypes() : new HashSet<String>();
    }

    private String getTypeNameFromObjectId(AtlasObjectId objectId) {
        String typeName = objectId.getTypeName();

        if (StringUtils.isBlank(typeName)) {
            typeName = AtlasGraphUtilsV2.getTypeNameFromGuid(this.graph, objectId.getGuid());
        }

        return typeName;
    }

    /**
     * Check whether this vertex has a relationship associated with this relationship type.
     * @param vertex
     * @param relationshipTypeName
     * @return true if found an edge with this relationship type in.
     */
    private boolean vertexHasRelationshipWithType(AtlasVertex vertex, String relationshipTypeName) {
        String relationshipEdgeLabel = getRelationshipEdgeLabel(getTypeName(vertex), relationshipTypeName);
        Iterator<AtlasEdge> iter     = graphHelper.getAdjacentEdgesByLabel(vertex, AtlasEdgeDirection.BOTH, relationshipEdgeLabel);

        return (iter != null) ? iter.hasNext() : false;
    }

    private String getRelationshipEdgeLabel(String typeName, String relationshipTypeName) {
        AtlasRelationshipType relationshipType = typeRegistry.getRelationshipTypeByName(relationshipTypeName);
        AtlasRelationshipDef  relationshipDef  = relationshipType.getRelationshipDef();
        AtlasEntityType       end1Type         = relationshipType.getEnd1Type();
        AtlasEntityType       end2Type         = relationshipType.getEnd2Type();
        Set<String>           vertexTypes      = getTypeAndAllSuperTypes(typeName);
        AtlasAttribute        attribute        = null;

        if (vertexTypes.contains(end1Type.getTypeName())) {
            String attributeName = relationshipDef.getEndDef1().getName();

            attribute = (attributeName != null) ? end1Type.getAttribute(attributeName) : null;
        } else if (vertexTypes.contains(end2Type.getTypeName())) {
            String attributeName = relationshipDef.getEndDef2().getName();

            attribute = (attributeName != null) ? end2Type.getAttribute(attributeName) : null;
        }

        return (attribute != null) ? attribute.getRelationshipEdgeLabel() : null;
    }

    public void onRelationshipsMutated(Map<String, Set<AtlasRelationship>> relationshipsMutationMap) throws AtlasBaseException {
        entityChangeNotifier.notifyPropagatedEntities();
        RelationshipMutationContext relationshipMutationContext = getRelationshipMutationContext(relationshipsMutationMap);
        if (notificationsEnabled) {
            entityChangeNotifier.notifyRelationshipMutation(relationshipMutationContext.getCreatedRelationships(), OperationType.RELATIONSHIP_CREATE);
            entityChangeNotifier.notifyRelationshipMutation(relationshipMutationContext.getUpdatedRelationships(), OperationType.RELATIONSHIP_UPDATE);
            entityChangeNotifier.notifyRelationshipMutation(relationshipMutationContext.getDeletedRelationships(), OperationType.RELATIONSHIP_DELETE);
        }
    }

    private RelationshipMutationContext getRelationshipMutationContext(Map<String, Set<AtlasRelationship>> relationshipsMutationMap) {
        final List<AtlasRelationship> createdRelationships = new ArrayList<>();
        final List<AtlasRelationship> deletedRelationships = new ArrayList<>();
        final List<AtlasRelationship> updatedRelationships = new ArrayList<>();

        relationshipsMutationMap.keySet().forEach((relationshipMutation) -> {
            final Set<AtlasRelationship> relationships = relationshipsMutationMap.getOrDefault(relationshipMutation, new HashSet<>());
            this.addRelationshipMetadataForNotificationEvent(relationships);
            if (RelationshipMutation.RELATIONSHIP_CREATE.name().equals(relationshipMutation)) {
                createdRelationships.addAll(relationships);
            } else if (RelationshipMutation.RELATIONSHIP_SOFT_DELETE.name().equals(relationshipMutation) || RelationshipMutation.RELATIONSHIP_HARD_DELETE.name().equals(relationshipMutation)) {
                deletedRelationships.addAll(relationships);
            } else if (RelationshipMutation.RELATIONSHIP_UPDATE.name().equals(relationshipMutation) || RelationshipMutation.RELATIONSHIP_RESTORE.name().equals(relationshipMutation)) {
                updatedRelationships.addAll(relationships);
            }
        });
        return RelationshipMutationContext.getInstance(createdRelationships, updatedRelationships, deletedRelationships);
    }

    public static void recordRelationshipMutation(RelationshipMutation relationshipMutation, AtlasEdge edge, EntityGraphRetriever entityRetriever) throws AtlasBaseException {
        if (Objects.isNull(edge))
            throw new IllegalStateException("edge cannot be null");
        final AtlasRelationship relationship = entityRetriever.mapEdgeToAtlasRelationship(edge);
        if (relationshipMutation.equals(RelationshipMutation.RELATIONSHIP_HARD_DELETE))
            relationship.setStatus(AtlasRelationship.Status.PURGED);
        AtlasRelationshipStoreV2.setEdgeVertexIdsInContext(edge);
        RequestContext.get().saveRelationshipsMutationContext(relationshipMutation.name(), relationship);
    }

    private void addRelationshipMetadataForNotificationEvent(Set<AtlasRelationship> relationships) {
        for (AtlasRelationship r : relationships) {
            final Map<String, Object> relationshipDef = buildRelationshipDefMap(r);
            r.setRelationshipDef(relationshipDef);
            final Map<String, String> relationshipEndToESDocIdMap = builsESDocIdMapping(r);
            r.setRelationshipEndToESDocIdMap(relationshipEndToESDocIdMap);
        }
    }

    private static Map<String, String> builsESDocIdMapping(AtlasRelationship r) {
        final Map<AtlasObjectId, Object> relationshipEndToVertexIdMap = RequestContext.get().getRelationshipEndToVertexIdMap();
        String end1DocId = "";
        String end2DocId = "";
        for (AtlasObjectId atlasObjectId : relationshipEndToVertexIdMap.keySet()) {
            final String docId = JanusUtils.toLongEncoding(relationshipEndToVertexIdMap.get(atlasObjectId));
            if (atlasObjectId.getGuid().equals(r.getEnd1().getGuid())) {
                end1DocId = docId;
            } else if (atlasObjectId.getGuid().equals(r.getEnd2().getGuid())) {
                end2DocId = docId;
            }
        }
        final Map<String, String> esDocIdMapping = new HashMap<>();
        esDocIdMapping.put(END_1_DOC_ID_KEY, end1DocId);
        esDocIdMapping.put(END_2_DOC_ID_KEY, end2DocId);
        return esDocIdMapping;
    }

    private Map<String, Object> buildRelationshipDefMap(AtlasRelationship relationship) {
        final AtlasRelationshipDef relationshipDef = typeRegistry.getRelationshipDefByName(relationship.getTypeName());
        Map<String, Object> relationshipDefMap = new HashMap<>();
        relationshipDefMap.put(END_1_CARDINALITY_KEY, relationshipDef.getEndDef1().getCardinality().toString());
        relationshipDefMap.put(END_1_NAME_KEY, relationshipDef.getEndDef1().getName());
        relationshipDefMap.put(IS_END_1_CONTAINER_KEY, relationshipDef.getEndDef1().getIsContainer());

        relationshipDefMap.put(END_2_CARDINALITY_KEY, relationshipDef.getEndDef2().getCardinality().toString());
        relationshipDefMap.put(END_2_NAME_KEY, relationshipDef.getEndDef2().getName());
        relationshipDefMap.put(IS_END_2_CONTAINER_KEY, relationshipDef.getEndDef2().getIsContainer());
        return relationshipDefMap;
    }

    private void createAndQueueTask(String taskType, AtlasEdge relationshipEdge, AtlasRelationship relationship) {
        deleteDelegate.getHandler().createAndQueueTask(taskType, relationshipEdge, relationship);
    }

    private static void setEdgeVertexIdsInContext(AtlasEdge edge) {
        RequestContext.get().addRelationshipEndToVertexIdMapping(GraphHelper.getAtlasObjectIdForOutVertex(edge), edge.getOutVertex().getId());
        RequestContext.get().addRelationshipEndToVertexIdMapping(GraphHelper.getAtlasObjectIdForInVertex(edge), edge.getInVertex().getId());
    }
}<|MERGE_RESOLUTION|>--- conflicted
+++ resolved
@@ -365,7 +365,6 @@
         if (edge == null) {
             throw new AtlasBaseException(AtlasErrorCode.RELATIONSHIP_GUID_NOT_FOUND, guid);
         }
-        final AtlasRelationship relationship = entityRetriever.mapEdgeToAtlasRelationship(edge);
 
         if (getState(edge) == DELETED) {
             throw new AtlasBaseException(AtlasErrorCode.RELATIONSHIP_ALREADY_DELETED, guid);
@@ -382,15 +381,8 @@
             }
         }
 
-<<<<<<< HEAD
-        if (deleteDelegate.getHandler() instanceof SoftDeleteHandlerV1)
-            onRelationshipsMutated(RequestContext.get().getRelationshipMutationMap());
-        else
-            onRelationshipsMutated(RequestContext.get().getRelationshipMutationMap());
-
-=======
         onRelationshipsMutated(RequestContext.get().getRelationshipMutationMap());
->>>>>>> e4f0dd18
+
         if (LOG.isDebugEnabled()) {
             LOG.debug("<== deleteById({}): {}", guid);
         }
