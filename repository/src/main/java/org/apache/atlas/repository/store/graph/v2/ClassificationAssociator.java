/**
 * Licensed to the Apache Software Foundation (ASF) under one
 * or more contributor license agreements.  See the NOTICE file
 * distributed with this work for additional information
 * regarding copyright ownership.  The ASF licenses this file
 * to you under the Apache License, Version 2.0 (the
 * "License"); you may not use this file except in compliance
 * with the License.  You may obtain a copy of the License at
 *
 *     http://www.apache.org/licenses/LICENSE-2.0
 *
 * Unless required by applicable law or agreed to in writing, software
 * distributed under the License is distributed on an "AS IS" BASIS,
 * WITHOUT WARRANTIES OR CONDITIONS OF ANY KIND, either express or implied.
 * See the License for the specific language governing permissions and
 * limitations under the License.
 */

package org.apache.atlas.repository.store.graph.v2;

import org.apache.atlas.AtlasErrorCode;
import org.apache.atlas.RequestContext;
import org.apache.atlas.exception.AtlasBaseException;
import org.apache.atlas.model.TypeCategory;
import org.apache.atlas.model.instance.AtlasClassification;
import org.apache.atlas.model.instance.AtlasEntity;
import org.apache.atlas.model.instance.AtlasEntityHeader;
import org.apache.atlas.model.instance.AtlasEntityHeaders;
import org.apache.atlas.repository.audit.EntityAuditRepository;
import org.apache.atlas.repository.converters.AtlasInstanceConverter;
import org.apache.atlas.repository.graph.AtlasGraphProvider;
import org.apache.atlas.repository.graph.GraphHelper;
import org.apache.atlas.repository.graphdb.AtlasGraph;
import org.apache.atlas.repository.graphdb.AtlasVertex;
import org.apache.atlas.repository.store.graph.AtlasEntityStore;
import org.apache.atlas.type.AtlasEntityType;
import org.apache.atlas.type.AtlasTypeRegistry;
import org.apache.atlas.utils.AtlasPerfMetrics;
import org.apache.commons.collections.CollectionUtils;
import org.apache.commons.collections.MapUtils;
import org.apache.commons.lang3.StringUtils;
import org.slf4j.Logger;
import org.slf4j.LoggerFactory;
import org.springframework.stereotype.Component;

import javax.inject.Inject;
import java.util.ArrayList;
import java.util.Collection;
import java.util.Collections;
import java.util.HashMap;
import java.util.HashSet;
import java.util.List;
import java.util.Map;
import java.util.Optional;
import java.util.Set;
import java.util.stream.Collectors;

import static org.apache.atlas.AtlasConfiguration.ENTITY_CHANGE_NOTIFY_IGNORE_RELATIONSHIP_ATTRIBUTES;

@Component
public class ClassificationAssociator {
    private static final Logger LOG = LoggerFactory.getLogger(ClassificationAssociator.class);

    private static TransactionInterceptHelper transactionInterceptHelper;

    @Inject
    public ClassificationAssociator(TransactionInterceptHelper transactionInterceptHelper) {
        ClassificationAssociator.transactionInterceptHelper = transactionInterceptHelper;
    }

    public static class Retriever {
        private final EntityAuditRepository auditRepository;
        private final EntityGraphRetriever entityRetriever;

        public Retriever(AtlasGraph graph, AtlasTypeRegistry typeRegistry, EntityAuditRepository auditRepository) {
            this.entityRetriever = new EntityGraphRetriever(graph, typeRegistry);
            this.auditRepository = auditRepository;
        }

        public Retriever(AtlasTypeRegistry typeRegistry, EntityAuditRepository auditRepository) {
            this(AtlasGraphProvider.getGraphInstance(), typeRegistry, auditRepository);
        }

        public AtlasEntityHeaders get(long fromTimestamp, long toTimestamp) throws AtlasBaseException {
            toTimestamp = incrementTimestamp(toTimestamp);
            Set<String> guids = auditRepository.getEntitiesWithTagChanges(fromTimestamp, toTimestamp);

            Map<String, AtlasEntityHeader> guidEntityHeaderMap = new HashMap<>();
            for (String guid : guids) {
                AtlasEntityHeader entityHeader = getEntityHeaderByGuid(guid);
                if (entityHeader == null) {
                    continue;
                }

                guidEntityHeaderMap.put(guid, entityHeader);
            }

            guids.clear();
            return new AtlasEntityHeaders(guidEntityHeaderMap);
        }

        private AtlasEntityHeader getEntityHeaderByGuid(String guid) {
            try {
                return entityRetriever.toAtlasEntityHeaderWithClassifications(guid);
            } catch (AtlasBaseException e) {
                LOG.error("Error fetching entity: {}", guid, e);
            }

            return null;
        }

        private long incrementTimestamp(long t) {
            return t + 1;
        }
    }

    public static class Updater {
        static final String ATTR_NAME_QUALIFIED_NAME = "qualifiedName";
        static final String STATUS_DONE = "(Done)";
        static final String STATUS_SKIPPED = "(Skipped)";
        static final String STATUS_PARTIAL = "(Partial)";

        private static final String PROCESS_FORMAT = "%s:%s:%s:%s -> %s:%s";
        static final String PROCESS_ADD = "Add";
        static final String PROCESS_UPDATE = "Update";
        static final String PROCESS_DELETE = "Delete";
        static final String JSONIFY_STRING_FORMAT = "\"%s\",";

        private final AtlasGraph graph;
        private final AtlasTypeRegistry typeRegistry;
        private final AtlasEntityStore entitiesStore;
        private final EntityGraphRetriever entityRetriever;
        private final EntityGraphMapper entityGraphMapper;
        private final IAtlasEntityChangeNotifier entityChangeNotifier;
        private final AtlasInstanceConverter instanceConverter;
        private final StringBuilder actionSummary = new StringBuilder();

        private static final boolean IGNORE_REL = ENTITY_CHANGE_NOTIFY_IGNORE_RELATIONSHIP_ATTRIBUTES.getBoolean();

        public Updater(AtlasGraph graph, AtlasTypeRegistry typeRegistry, AtlasEntityStore entitiesStore,
                       EntityGraphMapper entityGraphMapper, IAtlasEntityChangeNotifier entityChangeNotifier,
                       AtlasInstanceConverter instanceConverter) {
            this.graph = graph;
            this.typeRegistry = typeRegistry;
            this.entitiesStore = entitiesStore;
            this.entityGraphMapper = entityGraphMapper;
            this.entityChangeNotifier = entityChangeNotifier;
            this.instanceConverter = instanceConverter;
            entityRetriever = new EntityGraphRetriever(graph, typeRegistry);
        }

        public Updater(AtlasTypeRegistry typeRegistry, AtlasEntityStore entitiesStore,
                       EntityGraphMapper entityGraphMapper, IAtlasEntityChangeNotifier entityChangeNotifier,
                       AtlasInstanceConverter instanceConverter) {
            this(AtlasGraphProvider.getGraphInstance(), typeRegistry, entitiesStore, entityGraphMapper, entityChangeNotifier, instanceConverter);
        }

        public void setClassifications(Map<String, AtlasEntityHeader> map, boolean overrideClassifications) throws AtlasBaseException {
            RequestContext.get().setDelayTagNotifications(true);

            for (String guid  : map.keySet()) {
                AtlasEntityHeader incomingEntityHeader = map.get(guid);
                String typeName = incomingEntityHeader.getTypeName();
                AtlasEntityHeader entityToBeChanged;

                AtlasEntityType entityType = typeRegistry.getEntityTypeByName(typeName);
                if (entityType == null) {
                    throw new AtlasBaseException(AtlasErrorCode.TYPE_NAME_INVALID, TypeCategory.ENTITY.name(), incomingEntityHeader.getTypeName());
                }

                entityToBeChanged = getByGuid(guid);

                if (entityToBeChanged == null) {
                    String qualifiedName = getUniqueAttributeName(entityType, incomingEntityHeader);
                    entityToBeChanged = getByUniqueAttributes(entityType, qualifiedName, incomingEntityHeader.getAttributes());
                }


                if (entityToBeChanged == null) {
                    throw new AtlasBaseException(AtlasErrorCode.INSTANCE_GUID_NOT_FOUND, guid);
                }
                Map<String, List<AtlasClassification>> operationListMap = new HashMap<>();
                if(overrideClassifications) {
                    operationListMap = computeChanges(incomingEntityHeader, entityToBeChanged);
                } else {
                    operationListMap = validateAndTransfer(incomingEntityHeader, entityToBeChanged);
                }
                try {
                    commitChanges(guid, typeName, operationListMap);
                } catch (AtlasBaseException e) {
                    e.setEntityGuid(guid);
                    throw e;
                }
            }

            //send Notifications & update __classificationText
            RequestContext.get().clearEntityCache();

            AtlasPerfMetrics.MetricRecorder recorder = RequestContext.get().startMetricRecord("commitChanges.notify");
            Map<AtlasClassification, Collection<Object>> deleted = RequestContext.get().getDeletedClassificationAndVertices();
            Set<AtlasVertex> allVertices = new HashSet<>();

            if (MapUtils.isNotEmpty(deleted)) {
                for (AtlasClassification deletedClassification: deleted.keySet()) {
                    Collection<Object> vertices =  deleted.get(deletedClassification);
                    List<AtlasEntity> propagatedEntities = new ArrayList<>();

                    for (Object obj: vertices) {
                        AtlasVertex vertex = (AtlasVertex) obj;
                        AtlasEntity entity = instanceConverter.getAndCacheEntity(GraphHelper.getGuid(vertex), IGNORE_REL);

                        allVertices.add(vertex);
                        propagatedEntities.add(entity);
                    }

                    entityChangeNotifier.onClassificationsDeletedFromEntities(propagatedEntities, Collections.singletonList(deletedClassification));
                }
            }

            Map<AtlasClassification, Collection<Object>> added = RequestContext.get().getAddedClassificationAndVertices();
            if (MapUtils.isNotEmpty(added)) {
                for (AtlasClassification addedClassification: added.keySet()) {
                    Collection<Object> vertices =  added.get(addedClassification);
                    List<AtlasEntity> propagatedEntities = new ArrayList<>();

                    for (Object obj: vertices) {
                        AtlasVertex vertex = (AtlasVertex) obj;
                        AtlasEntity entity = instanceConverter.getAndCacheEntity(GraphHelper.getGuid(vertex), IGNORE_REL);

                        allVertices.add(vertex);
                        propagatedEntities.add(entity);
                    }

                    entityChangeNotifier.onClassificationsAddedToEntities(propagatedEntities, Collections.singletonList(addedClassification), false);
                }
            }
            entityGraphMapper.updateClassificationText(null, allVertices);
            transactionInterceptHelper.intercept();

            RequestContext.get().endMetricRecord(recorder);
            RequestContext.get().setDelayTagNotifications(false);
        }

        private Map<String, List<AtlasClassification>> validateAndTransfer(AtlasEntityHeader incomingEntityHeader, AtlasEntityHeader entityToBeChanged) throws AtlasBaseException {
            Map<String, List<AtlasClassification>> operationListMap = new HashMap<>();

<<<<<<< HEAD
            // Initialize required collections
            Set<String> preExistingClassificationKeys = new HashSet<>();
            List<AtlasClassification> filteredRemoveClassifications = new ArrayList<>();

            ListOps<AtlasClassification> listOps = new ListOps<>();

            // First loop: Process pre-existing classifications and removeClassifications
            for (AtlasClassification classification : Optional.ofNullable(entityToBeChanged.getClassifications()).orElse(Collections.emptyList())) {
                if (entityToBeChanged.getGuid().equals(classification.getEntityGuid())) {
                    String key = generateClassificationComparisonKey(classification);
                    preExistingClassificationKeys.add(key);  // Track pre-existing keys
                }
            }

            for (AtlasClassification classification : Optional.ofNullable(incomingEntityHeader.getRemoveClassifications()).orElse(Collections.emptyList())) {
                if (entityToBeChanged.getGuid().equals(classification.getEntityGuid())) {
                    String key = generateClassificationComparisonKey(classification);
                    // If the classification doesn't exist in pre-existing keys, log it
                    if (!preExistingClassificationKeys.contains(key)) {
                        String typeName = key.split("\\|")[1];
                        LOG.info("Classification {} is not associated with entity {}", typeName, entityToBeChanged.getGuid());
                    } else {
                        filteredRemoveClassifications.add(classification);
                    }
                }
            }

            // Process incoming classifications for add/update
=======
            Set<String> preExistingClassificationKeys = new HashSet<>();
            List<AtlasClassification> filteredRemoveClassifications = new ArrayList<>();

            ListOps<AtlasClassification> listOps = new ListOps<>();

            for (AtlasClassification classification : Optional.ofNullable(entityToBeChanged.getClassifications()).orElse(Collections.emptyList())) {
                if (entityToBeChanged.getGuid().equals(classification.getEntityGuid())) {
                    String key = generateClassificationComparisonKey(classification);
                    preExistingClassificationKeys.add(key);  // Track pre-existing keys
                }
            }

            for (AtlasClassification classification : Optional.ofNullable(incomingEntityHeader.getRemoveClassifications()).orElse(Collections.emptyList())) {
                if (entityToBeChanged.getGuid().equals(classification.getEntityGuid())) {
                    String key = generateClassificationComparisonKey(classification);
                    // If the classification doesn't exist in pre-existing keys, log it
                    if (!preExistingClassificationKeys.contains(key)) {
                        String typeName = key.split("\\|")[1];
                        LOG.info("Classification {} is not associated with entity {}", typeName, entityToBeChanged.getGuid());
                    } else {
                        filteredRemoveClassifications.add(classification);
                    }
                }
            }

>>>>>>> 2ccaa163
            List<AtlasClassification> filteredClassifications = Optional.ofNullable(incomingEntityHeader.getAddOrUpdateClassifications())
                    .orElse(Collections.emptyList())
                    .stream()
                    .filter(classification -> classification.getEntityGuid().equals(entityToBeChanged.getGuid()))
                    .collect(Collectors.toList());

<<<<<<< HEAD
            // Filter incoming and existing classifications for updates and additions
            List<AtlasClassification> incomingClassifications = listOps.filter(incomingEntityHeader.getGuid(), filteredClassifications);
            List<AtlasClassification> entityClassifications = listOps.filter(entityToBeChanged.getGuid(), entityToBeChanged.getClassifications());

            // Bucket the operations (add, update, delete)
=======
            List<AtlasClassification> incomingClassifications = listOps.filter(incomingEntityHeader.getGuid(), filteredClassifications);
            List<AtlasClassification> entityClassifications = listOps.filter(entityToBeChanged.getGuid(), entityToBeChanged.getClassifications());

>>>>>>> 2ccaa163
            bucket(PROCESS_DELETE, operationListMap, filteredRemoveClassifications);
            bucket(PROCESS_UPDATE, operationListMap, listOps.intersect(incomingClassifications, entityClassifications));
            bucket(PROCESS_ADD, operationListMap, listOps.subtract(incomingClassifications, entityClassifications));

            return operationListMap;
        }

        private String generateClassificationComparisonKey(AtlasClassification classification) {
            return classification.getEntityGuid() + "|" + classification.getTypeName();
        }

        private void commitChanges(String entityGuid, String typeName, Map<String, List<AtlasClassification>> operationListMap) throws AtlasBaseException {
            if (MapUtils.isEmpty(operationListMap)) {
                return;
            }

            deleteClassifications(entityGuid, typeName, operationListMap.get(PROCESS_DELETE));
            updateClassifications(entityGuid, typeName, operationListMap.get(PROCESS_UPDATE));
            addClassifications(entityGuid, typeName, operationListMap.get(PROCESS_ADD));

            operationListMap.clear();
        }

        private Map<String, List<AtlasClassification>> computeChanges(AtlasEntityHeader incomingEntityHeader, AtlasEntityHeader entityToBeUpdated) throws AtlasBaseException {
            if (incomingEntityHeader == null || entityToBeUpdated == null) {
                return null;
            }

            ListOps<AtlasClassification> listOps = new ListOps<>();
            List<AtlasClassification> incomingClassifications = listOps.filter(incomingEntityHeader.getGuid(), incomingEntityHeader.getClassifications());
            List<AtlasClassification> entityClassifications = listOps.filter(entityToBeUpdated.getGuid(), entityToBeUpdated.getClassifications());

            if (CollectionUtils.isEmpty(incomingClassifications) && CollectionUtils.isEmpty(entityClassifications)) {
                return null;
            }

            Map<String, List<AtlasClassification>> operationListMap = new HashMap<>();

            bucket(PROCESS_DELETE, operationListMap, listOps.subtract(entityClassifications, incomingClassifications));
            bucket(PROCESS_UPDATE, operationListMap, listOps.intersect(incomingClassifications, entityClassifications));
            bucket(PROCESS_ADD, operationListMap, listOps.subtract(incomingClassifications, entityClassifications));

            return operationListMap;
        }



        private void bucket(String op, Map<String, List<AtlasClassification>> operationListMap, List<AtlasClassification> results) {
            if (CollectionUtils.isEmpty(results)) {
                return;
            }

            operationListMap.put(op, results);
        }

        private void addClassifications(String entityGuid, String typeName, List<AtlasClassification> list) throws AtlasBaseException {
            if (CollectionUtils.isEmpty(list)) {
                return;
            }
            String classificationNames = getClassificationNames(list);
            try {
                entitiesStore.addClassifications(entityGuid, list);
            } catch (AtlasBaseException e) {
                LOG.error("Failed to add classifications {}, entity with guid {}", classificationNames, entityGuid);
                throw e;
            }
        }

        private void updateClassifications(String entityGuid, String typeName, List<AtlasClassification> list) throws AtlasBaseException {
            if (CollectionUtils.isEmpty(list)) {
                return;
            }
            String classificationNames = getClassificationNames(list);
            try {
                entitiesStore.updateClassifications(entityGuid, list);
            } catch (AtlasBaseException e) {
                LOG.error("Failed to update classifications {}, entity with guid {}", classificationNames, entityGuid);
                throw e;
            }
        }

        private void deleteClassifications(String entityGuid, String typeName, List<AtlasClassification> list) throws AtlasBaseException {
            if (CollectionUtils.isEmpty(list)) {
                return;
            }

            for (AtlasClassification c : list) {
                try {
                    entitiesStore.deleteClassification(entityGuid, c.getTypeName());
                } catch (AtlasBaseException e) {
                    LOG.error("Failed to remove classification association between {}, entity with guid {}", c.getTypeName(), c.getEntityGuid());
                    throw e;
                }
            }
        }

        AtlasEntityHeader getByUniqueAttributes(AtlasEntityType entityType, String qualifiedName, Map<String, Object> attrValues) {
            try {
                AtlasVertex vertex = AtlasGraphUtilsV2.findByUniqueAttributes(this.graph, entityType, attrValues);
                if (vertex == null) {
                    return null;
                }

                return entityRetriever.toAtlasEntityHeaderWithClassifications(vertex);
            } catch (AtlasBaseException e) {
                LOG.warn("{}:{} could not be processed!", entityType, qualifiedName);
                return null;
            } catch (Exception ex) {
                LOG.error("{}:{} could not be processed!", entityType, qualifiedName, ex);
                return null;
            }
        }

        AtlasEntityHeader getByGuid(String guid) throws AtlasBaseException {
            AtlasVertex vertex = AtlasGraphUtilsV2.findByGuid(this.graph, guid);
            if (vertex == null) {
                return null;
            }

            return entityRetriever.toAtlasEntityHeaderWithClassifications(vertex);
        }

        private String getClassificationNames(List<AtlasClassification> list) {
            return list.stream().map(AtlasClassification::getTypeName).collect(Collectors.joining(", "));
        }

        private String getUniqueAttributeName(AtlasEntityType entityType, AtlasEntityHeader entityHeader) {
            String uniqueAttrName = ATTR_NAME_QUALIFIED_NAME;
            if (!entityHeader.getAttributes().containsKey(uniqueAttrName)) {
                uniqueAttrName = getUniqueAttributeName(entityType);
            }

            return uniqueAttrName;
        }

        private String getUniqueAttributeName(AtlasEntityType entityType) {
            return entityType.getUniqAttributes()
                    .entrySet()
                    .stream()
                    .findFirst()
                    .get().getKey();
        }

        private void summarize(String... s) {
            summarizeFormat(PROCESS_FORMAT, s);
        }

        private void summarizeFormat(String format, String... s) {
            summarize(String.format(format, s));
        }

        private void summarize(String s) {
            actionSummary.append(String.format(JSONIFY_STRING_FORMAT, s));
        }

        private String getJsonArray(StringBuilder actionSummary) {
            return "[" + StringUtils.removeEnd(actionSummary.toString(), ",") + "]";
        }
    }

    private static class ListOps<V extends AtlasClassification> {
        public List<V> intersect(List<V> lhs, List<V> rhs) {
            if (CollectionUtils.isEmpty(rhs)) {
                return null;
            }

            List<V> result = new ArrayList<>();
            for (V c : rhs) {
                V foundSame = findObjectFrom(lhs, c);
                V foundSameTypeName = findFrom(lhs, c);
                if ((foundSameTypeName != null) && (foundSame == null)) {
                    result.add(foundSameTypeName);
                }
            }
            return result;
        }

        public List<V> subtract(List<V> lhs, List<V> rhs) {
            if (CollectionUtils.isEmpty(lhs)) {
                return null;
            }

            List<V> result = new ArrayList<>();
            for (V c : lhs) {
                V found = findFrom(rhs, c);
                if (found == null) {
                    result.add(c);
                }
            }

            return result;
        }

        private V findObjectFrom(List<V> reference, V check) {
            return (V) CollectionUtils.find(reference, ox ->
                    ((V) ox).checkForUpdate(check));
        }

        private V findFrom(List<V> reference, V check) {
            return (V) CollectionUtils.find(reference, ox ->
                    ((V) ox).getTypeName().equals(check.getTypeName()));
        }

        public List<V> filter(String guid, List<V> list) {
            if (CollectionUtils.isEmpty(list)) {
                return list;
            }

            return list.stream().filter(x -> x != null &&
                                    (StringUtils.isEmpty(guid) || StringUtils.isEmpty(x.getEntityGuid()))
                                    || x.getEntityGuid().equals(guid)).collect(Collectors.toList());
        }
    }
}<|MERGE_RESOLUTION|>--- conflicted
+++ resolved
@@ -244,7 +244,6 @@
         private Map<String, List<AtlasClassification>> validateAndTransfer(AtlasEntityHeader incomingEntityHeader, AtlasEntityHeader entityToBeChanged) throws AtlasBaseException {
             Map<String, List<AtlasClassification>> operationListMap = new HashMap<>();
 
-<<<<<<< HEAD
             // Initialize required collections
             Set<String> preExistingClassificationKeys = new HashSet<>();
             List<AtlasClassification> filteredRemoveClassifications = new ArrayList<>();
@@ -273,50 +272,17 @@
             }
 
             // Process incoming classifications for add/update
-=======
-            Set<String> preExistingClassificationKeys = new HashSet<>();
-            List<AtlasClassification> filteredRemoveClassifications = new ArrayList<>();
-
-            ListOps<AtlasClassification> listOps = new ListOps<>();
-
-            for (AtlasClassification classification : Optional.ofNullable(entityToBeChanged.getClassifications()).orElse(Collections.emptyList())) {
-                if (entityToBeChanged.getGuid().equals(classification.getEntityGuid())) {
-                    String key = generateClassificationComparisonKey(classification);
-                    preExistingClassificationKeys.add(key);  // Track pre-existing keys
-                }
-            }
-
-            for (AtlasClassification classification : Optional.ofNullable(incomingEntityHeader.getRemoveClassifications()).orElse(Collections.emptyList())) {
-                if (entityToBeChanged.getGuid().equals(classification.getEntityGuid())) {
-                    String key = generateClassificationComparisonKey(classification);
-                    // If the classification doesn't exist in pre-existing keys, log it
-                    if (!preExistingClassificationKeys.contains(key)) {
-                        String typeName = key.split("\\|")[1];
-                        LOG.info("Classification {} is not associated with entity {}", typeName, entityToBeChanged.getGuid());
-                    } else {
-                        filteredRemoveClassifications.add(classification);
-                    }
-                }
-            }
-
->>>>>>> 2ccaa163
             List<AtlasClassification> filteredClassifications = Optional.ofNullable(incomingEntityHeader.getAddOrUpdateClassifications())
                     .orElse(Collections.emptyList())
                     .stream()
                     .filter(classification -> classification.getEntityGuid().equals(entityToBeChanged.getGuid()))
                     .collect(Collectors.toList());
 
-<<<<<<< HEAD
             // Filter incoming and existing classifications for updates and additions
             List<AtlasClassification> incomingClassifications = listOps.filter(incomingEntityHeader.getGuid(), filteredClassifications);
             List<AtlasClassification> entityClassifications = listOps.filter(entityToBeChanged.getGuid(), entityToBeChanged.getClassifications());
 
             // Bucket the operations (add, update, delete)
-=======
-            List<AtlasClassification> incomingClassifications = listOps.filter(incomingEntityHeader.getGuid(), filteredClassifications);
-            List<AtlasClassification> entityClassifications = listOps.filter(entityToBeChanged.getGuid(), entityToBeChanged.getClassifications());
-
->>>>>>> 2ccaa163
             bucket(PROCESS_DELETE, operationListMap, filteredRemoveClassifications);
             bucket(PROCESS_UPDATE, operationListMap, listOps.intersect(incomingClassifications, entityClassifications));
             bucket(PROCESS_ADD, operationListMap, listOps.subtract(incomingClassifications, entityClassifications));
