/**
 * Licensed to the Apache Software Foundation (ASF) under one
 * or more contributor license agreements.  See the NOTICE file
 * distributed with this work for additional information
 * regarding copyright ownership.  The ASF licenses this file
 * to you under the Apache License, Version 2.0 (the
 * "License"); you may not use this file except in compliance
 * with the License.  You may obtain a copy of the License at
 *
 *     http://www.apache.org/licenses/LICENSE-2.0
 *
 * Unless required by applicable law or agreed to in writing, software
 * distributed under the License is distributed on an "AS IS" BASIS,
 * WITHOUT WARRANTIES OR CONDITIONS OF ANY KIND, either express or implied.
 * See the License for the specific language governing permissions and
 * limitations under the License.
 */

package org.apache.atlas.repository.store.graph.v2;

import org.apache.atlas.AtlasErrorCode;
import org.apache.atlas.RequestContext;
import org.apache.atlas.exception.AtlasBaseException;
import org.apache.atlas.model.TypeCategory;
import org.apache.atlas.model.instance.AtlasClassification;
import org.apache.atlas.model.instance.AtlasEntity;
import org.apache.atlas.model.instance.AtlasEntityHeader;
import org.apache.atlas.model.instance.AtlasEntityHeaders;
import org.apache.atlas.repository.audit.EntityAuditRepository;
import org.apache.atlas.repository.converters.AtlasInstanceConverter;
import org.apache.atlas.repository.graph.AtlasGraphProvider;
import org.apache.atlas.repository.graph.GraphHelper;
import org.apache.atlas.repository.graphdb.AtlasGraph;
import org.apache.atlas.repository.graphdb.AtlasVertex;
import org.apache.atlas.repository.store.graph.AtlasEntityStore;
import org.apache.atlas.type.AtlasEntityType;
import org.apache.atlas.type.AtlasTypeRegistry;
import org.apache.atlas.utils.AtlasPerfMetrics;
import org.apache.commons.collections.CollectionUtils;
import org.apache.commons.collections.MapUtils;
import org.apache.commons.lang3.StringUtils;
import org.slf4j.Logger;
import org.slf4j.LoggerFactory;
import org.springframework.stereotype.Component;

import javax.inject.Inject;
import java.util.ArrayList;
import java.util.Collection;
import java.util.Collections;
import java.util.HashMap;
import java.util.HashSet;
import java.util.List;
import java.util.Map;
import java.util.Set;
import java.util.stream.Collectors;

import static org.apache.atlas.AtlasConfiguration.ENTITY_CHANGE_NOTIFY_IGNORE_RELATIONSHIP_ATTRIBUTES;

@Component
public class ClassificationAssociator {
    private static final Logger LOG = LoggerFactory.getLogger(ClassificationAssociator.class);

    private static TransactionInterceptHelper transactionInterceptHelper;

    @Inject
    public ClassificationAssociator(TransactionInterceptHelper transactionInterceptHelper) {
        ClassificationAssociator.transactionInterceptHelper = transactionInterceptHelper;
    }

    public static class Retriever {
        private final EntityAuditRepository auditRepository;
        private final EntityGraphRetriever entityRetriever;

        public Retriever(AtlasGraph graph, AtlasTypeRegistry typeRegistry, EntityAuditRepository auditRepository) {
            this.entityRetriever = new EntityGraphRetriever(graph, typeRegistry);
            this.auditRepository = auditRepository;
        }

        public Retriever(AtlasTypeRegistry typeRegistry, EntityAuditRepository auditRepository) {
            this(AtlasGraphProvider.getGraphInstance(), typeRegistry, auditRepository);
        }

        public AtlasEntityHeaders get(long fromTimestamp, long toTimestamp) throws AtlasBaseException {
            toTimestamp = incrementTimestamp(toTimestamp);
            Set<String> guids = auditRepository.getEntitiesWithTagChanges(fromTimestamp, toTimestamp);

            Map<String, AtlasEntityHeader> guidEntityHeaderMap = new HashMap<>();
            for (String guid : guids) {
                AtlasEntityHeader entityHeader = getEntityHeaderByGuid(guid);
                if (entityHeader == null) {
                    continue;
                }

                guidEntityHeaderMap.put(guid, entityHeader);
            }

            guids.clear();
            return new AtlasEntityHeaders(guidEntityHeaderMap);
        }

        private AtlasEntityHeader getEntityHeaderByGuid(String guid) {
            try {
                return entityRetriever.toAtlasEntityHeaderWithClassifications(guid);
            } catch (AtlasBaseException e) {
                LOG.error("Error fetching entity: {}", guid, e);
            }

            return null;
        }

        private long incrementTimestamp(long t) {
            return t + 1;
        }
    }

    public static class Updater {
        static final String ATTR_NAME_QUALIFIED_NAME = "qualifiedName";
        static final String STATUS_DONE = "(Done)";
        static final String STATUS_SKIPPED = "(Skipped)";
        static final String STATUS_PARTIAL = "(Partial)";

        private static final String PROCESS_FORMAT = "%s:%s:%s:%s -> %s:%s";
        static final String PROCESS_ADD = "Add";
        static final String PROCESS_UPDATE = "Update";
        static final String PROCESS_DELETE = "Delete";
        static final String JSONIFY_STRING_FORMAT = "\"%s\",";

        private final AtlasGraph graph;
        private final AtlasTypeRegistry typeRegistry;
        private final AtlasEntityStore entitiesStore;
        private final EntityGraphRetriever entityRetriever;
        private final EntityGraphMapper entityGraphMapper;
        private final IAtlasEntityChangeNotifier entityChangeNotifier;
        private final AtlasInstanceConverter instanceConverter;
        private final StringBuilder actionSummary = new StringBuilder();

        private static final boolean IGNORE_REL = ENTITY_CHANGE_NOTIFY_IGNORE_RELATIONSHIP_ATTRIBUTES.getBoolean();

        public Updater(AtlasGraph graph, AtlasTypeRegistry typeRegistry, AtlasEntityStore entitiesStore,
                       EntityGraphMapper entityGraphMapper, IAtlasEntityChangeNotifier entityChangeNotifier,
                       AtlasInstanceConverter instanceConverter) {
            this.graph = graph;
            this.typeRegistry = typeRegistry;
            this.entitiesStore = entitiesStore;
            this.entityGraphMapper = entityGraphMapper;
            this.entityChangeNotifier = entityChangeNotifier;
            this.instanceConverter = instanceConverter;
            entityRetriever = new EntityGraphRetriever(graph, typeRegistry);
        }

        public Updater(AtlasTypeRegistry typeRegistry, AtlasEntityStore entitiesStore,
                       EntityGraphMapper entityGraphMapper, IAtlasEntityChangeNotifier entityChangeNotifier,
                       AtlasInstanceConverter instanceConverter) {
            this(AtlasGraphProvider.getGraphInstance(), typeRegistry, entitiesStore, entityGraphMapper, entityChangeNotifier, instanceConverter);
        }

        public void setClassifications(Map<String, AtlasEntityHeader> map) throws AtlasBaseException {
            RequestContext.get().setDelayTagNotifications(true);

            for (String guid  : map.keySet()) {
                AtlasEntityHeader incomingEntityHeader = map.get(guid);
                String typeName = incomingEntityHeader.getTypeName();
                AtlasEntityHeader entityToBeChanged;

                AtlasEntityType entityType = typeRegistry.getEntityTypeByName(typeName);
                if (entityType == null) {
                    throw new AtlasBaseException(AtlasErrorCode.TYPE_NAME_INVALID, TypeCategory.ENTITY.name(), incomingEntityHeader.getTypeName());
                }

                entityToBeChanged = getByGuid(guid);

                if (entityToBeChanged == null) {
                    String qualifiedName = getUniqueAttributeName(entityType, incomingEntityHeader);
                    entityToBeChanged = getByUniqueAttributes(entityType, qualifiedName, incomingEntityHeader.getAttributes());
                }


                if (entityToBeChanged == null) {
                    throw new AtlasBaseException(AtlasErrorCode.INSTANCE_GUID_NOT_FOUND, guid);
                }

                Map<String, List<AtlasClassification>> operationListMap = computeChanges(incomingEntityHeader, entityToBeChanged);
                try {
                    commitChanges(guid, typeName, operationListMap);
                } catch (AtlasBaseException e) {
                    e.setEntityGuid(guid);
                    throw e;
                }
            }

            //send Notifications & update __classificationText
            RequestContext.get().clearEntityCache();

            AtlasPerfMetrics.MetricRecorder recorder = RequestContext.get().startMetricRecord("commitChanges.notify");
            Map<AtlasClassification, Collection<Object>> deleted = RequestContext.get().getDeletedClassificationAndVertices();
            Set<AtlasVertex> allVertices = new HashSet<>();

            if (MapUtils.isNotEmpty(deleted)) {
                for (AtlasClassification deletedClassification: deleted.keySet()) {
                    Collection<Object> vertices =  deleted.get(deletedClassification);
                    List<AtlasEntity> propagatedEntities = new ArrayList<>();

                    for (Object obj: vertices) {
                        AtlasVertex vertex = (AtlasVertex) obj;
                        AtlasEntity entity = instanceConverter.getAndCacheEntity(GraphHelper.getGuid(vertex), IGNORE_REL);

                        allVertices.add(vertex);
                        propagatedEntities.add(entity);
                    }

                    entityChangeNotifier.onClassificationsDeletedFromEntities(propagatedEntities, Collections.singletonList(deletedClassification));
                }
            }

            AtlasPerfMetrics.MetricRecorder recorder1 = RequestContext.get().startMetricRecord("commitChanges.notify.added");
            Map<AtlasClassification, Collection<Object>> added = RequestContext.get().getAddedClassificationAndVertices();
            if (MapUtils.isNotEmpty(added)) {
                for (AtlasClassification addedClassification: added.keySet()) {
                    Collection<Object> vertices =  added.get(addedClassification);
                    List<AtlasEntity> propagatedEntities = new ArrayList<>();

                    for (Object obj: vertices) {
                        AtlasVertex vertex = (AtlasVertex) obj;
                        AtlasEntity entity = instanceConverter.getAndCacheEntity(GraphHelper.getGuid(vertex), IGNORE_REL);

                        AtlasPerfMetrics.MetricRecorder recorder5 = RequestContext.get().startMetricRecord("commitChanges.notify.allVertices");
                        allVertices.add(vertex);
                        RequestContext.get().endMetricRecord(recorder5);

                        propagatedEntities.add(entity);
                    }

                    AtlasPerfMetrics.MetricRecorder recorder4 = RequestContext.get().startMetricRecord("commitChanges.notify.sendAddedNotif");
                    entityChangeNotifier.onClassificationsAddedToEntities(propagatedEntities, Collections.singletonList(addedClassification), false);
                    RequestContext.get().endMetricRecord(recorder4);
                }
            }
<<<<<<< HEAD
=======
            RequestContext.get().endMetricRecord(recorder1);

            AtlasPerfMetrics.MetricRecorder recorder2 = RequestContext.get().startMetricRecord("commitChanges.notify.added");
>>>>>>> 362b30ef
            entityGraphMapper.updateClassificationText(null, allVertices);
            RequestContext.get().endMetricRecord(recorder2);

            AtlasPerfMetrics.MetricRecorder recorder3 = RequestContext.get().startMetricRecord("commitChanges.notify.intercept");
            transactionInterceptHelper.intercept();
            RequestContext.get().endMetricRecord(recorder3);

            RequestContext.get().endMetricRecord(recorder);
            RequestContext.get().setDelayTagNotifications(false);
        }

        private void commitChanges(String entityGuid, String typeName, Map<String, List<AtlasClassification>> operationListMap) throws AtlasBaseException {
            if (MapUtils.isEmpty(operationListMap)) {
                return;
            }

            deleteClassifications(entityGuid, typeName, operationListMap.get(PROCESS_DELETE));
            updateClassifications(entityGuid, typeName, operationListMap.get(PROCESS_UPDATE));
            addClassifications(entityGuid, typeName, operationListMap.get(PROCESS_ADD));

            operationListMap.clear();
        }

        private Map<String, List<AtlasClassification>> computeChanges(AtlasEntityHeader incomingEntityHeader, AtlasEntityHeader entityToBeUpdated) {
            if (incomingEntityHeader == null || entityToBeUpdated == null) {
                return null;
            }

            ListOps<AtlasClassification> listOps = new ListOps<>();
            List<AtlasClassification> incomingClassifications = listOps.filter(incomingEntityHeader.getGuid(), incomingEntityHeader.getClassifications());
            List<AtlasClassification> entityClassifications = listOps.filter(entityToBeUpdated.getGuid(), entityToBeUpdated.getClassifications());

            if (CollectionUtils.isEmpty(incomingClassifications) && CollectionUtils.isEmpty(entityClassifications)) {
                return null;
            }

            Map<String, List<AtlasClassification>> operationListMap = new HashMap<>();

            bucket(PROCESS_DELETE, operationListMap, listOps.subtract(entityClassifications, incomingClassifications));
            bucket(PROCESS_UPDATE, operationListMap, listOps.intersect(incomingClassifications, entityClassifications));
            bucket(PROCESS_ADD, operationListMap, listOps.subtract(incomingClassifications, entityClassifications));

            return operationListMap;
        }

        private void bucket(String op, Map<String, List<AtlasClassification>> operationListMap, List<AtlasClassification> results) {
            if (CollectionUtils.isEmpty(results)) {
                return;
            }

            operationListMap.put(op, results);
        }

        private void addClassifications(String entityGuid, String typeName, List<AtlasClassification> list) throws AtlasBaseException {
            if (CollectionUtils.isEmpty(list)) {
                return;
            }

            String classificationNames = getClassificationNames(list);
            try {
                entitiesStore.addClassifications(entityGuid, list);
            } catch (AtlasBaseException e) {
                LOG.error("Failed to add classifications {}, entity with guid {}", classificationNames, entityGuid);
                throw e;
            }
        }

        private void updateClassifications(String entityGuid, String typeName, List<AtlasClassification> list) throws AtlasBaseException {
            if (CollectionUtils.isEmpty(list)) {
                return;
            }

            String classificationNames = getClassificationNames(list);
            try {
                entitiesStore.updateClassifications(entityGuid, list);
            } catch (AtlasBaseException e) {
                LOG.error("Failed to update classifications {}, entity with guid {}", classificationNames, entityGuid);
                throw e;
            }
        }

        private void deleteClassifications(String entityGuid, String typeName, List<AtlasClassification> list) throws AtlasBaseException {
            if (CollectionUtils.isEmpty(list)) {
                return;
            }
            String classificationNames = getClassificationNames(list);
            try {
                entitiesStore.deleteClassifications(entityGuid, list);
            } catch (AtlasBaseException e) {
                LOG.error("Failed to remove classification association between {}, entity with guid {}", classificationNames, entityGuid);
                throw e;
            }
        }

        AtlasEntityHeader getByUniqueAttributes(AtlasEntityType entityType, String qualifiedName, Map<String, Object> attrValues) {
            try {
                AtlasVertex vertex = AtlasGraphUtilsV2.findByUniqueAttributes(this.graph, entityType, attrValues);
                if (vertex == null) {
                    return null;
                }

                return entityRetriever.toAtlasEntityHeaderWithClassifications(vertex);
            } catch (AtlasBaseException e) {
                LOG.warn("{}:{} could not be processed!", entityType, qualifiedName);
                return null;
            } catch (Exception ex) {
                LOG.error("{}:{} could not be processed!", entityType, qualifiedName, ex);
                return null;
            }
        }

        AtlasEntityHeader getByGuid(String guid) throws AtlasBaseException {
            AtlasVertex vertex = AtlasGraphUtilsV2.findByGuid(this.graph, guid);
            if (vertex == null) {
                return null;
            }

            return entityRetriever.toAtlasEntityHeaderWithClassifications(vertex);
        }

        private String getClassificationNames(List<AtlasClassification> list) {
            return list.stream().map(AtlasClassification::getTypeName).collect(Collectors.joining(", "));
        }

        private String getUniqueAttributeName(AtlasEntityType entityType, AtlasEntityHeader entityHeader) {
            String uniqueAttrName = ATTR_NAME_QUALIFIED_NAME;
            if (!entityHeader.getAttributes().containsKey(uniqueAttrName)) {
                uniqueAttrName = getUniqueAttributeName(entityType);
            }

            return uniqueAttrName;
        }

        private String getUniqueAttributeName(AtlasEntityType entityType) {
            return entityType.getUniqAttributes()
                    .entrySet()
                    .stream()
                    .findFirst()
                    .get().getKey();
        }

        private void summarize(String... s) {
            summarizeFormat(PROCESS_FORMAT, s);
        }

        private void summarizeFormat(String format, String... s) {
            summarize(String.format(format, s));
        }

        private void summarize(String s) {
            actionSummary.append(String.format(JSONIFY_STRING_FORMAT, s));
        }

        private String getJsonArray(StringBuilder actionSummary) {
            return "[" + StringUtils.removeEnd(actionSummary.toString(), ",") + "]";
        }
    }

    private static class ListOps<V extends AtlasClassification> {
        public List<V> intersect(List<V> lhs, List<V> rhs) {
            if (CollectionUtils.isEmpty(rhs)) {
                return null;
            }

            List<V> result = new ArrayList<>();
            for (V c : rhs) {
                V foundSame = findObjectFrom(lhs, c);
                V foundSameTypeName = findFrom(lhs, c);
                if ((foundSameTypeName != null) && (foundSame == null)) {
                    result.add(foundSameTypeName);
                }
            }
            return result;
        }

        public List<V> subtract(List<V> lhs, List<V> rhs) {
            if (CollectionUtils.isEmpty(lhs)) {
                return null;
            }

            List<V> result = new ArrayList<>();
            for (V c : lhs) {
                V found = findFrom(rhs, c);
                if (found == null) {
                    result.add(c);
                }
            }

            return result;
        }

        private V findObjectFrom(List<V> reference, V check) {
            return (V) CollectionUtils.find(reference, ox ->
                    ((V) ox).checkForUpdate(check));
        }

        private V findFrom(List<V> reference, V check) {
            return (V) CollectionUtils.find(reference, ox ->
                    ((V) ox).getTypeName().equals(check.getTypeName()));
        }

        public List<V> filter(String guid, List<V> list) {
            if (CollectionUtils.isEmpty(list)) {
                return list;
            }

            return list.stream().filter(x -> x != null &&
                                    (StringUtils.isEmpty(guid) || StringUtils.isEmpty(x.getEntityGuid()))
                                    || x.getEntityGuid().equals(guid)).collect(Collectors.toList());
        }
    }
}<|MERGE_RESOLUTION|>--- conflicted
+++ resolved
@@ -212,7 +212,6 @@
                 }
             }
 
-            AtlasPerfMetrics.MetricRecorder recorder1 = RequestContext.get().startMetricRecord("commitChanges.notify.added");
             Map<AtlasClassification, Collection<Object>> added = RequestContext.get().getAddedClassificationAndVertices();
             if (MapUtils.isNotEmpty(added)) {
                 for (AtlasClassification addedClassification: added.keySet()) {
@@ -223,30 +222,17 @@
                         AtlasVertex vertex = (AtlasVertex) obj;
                         AtlasEntity entity = instanceConverter.getAndCacheEntity(GraphHelper.getGuid(vertex), IGNORE_REL);
 
-                        AtlasPerfMetrics.MetricRecorder recorder5 = RequestContext.get().startMetricRecord("commitChanges.notify.allVertices");
                         allVertices.add(vertex);
-                        RequestContext.get().endMetricRecord(recorder5);
 
                         propagatedEntities.add(entity);
                     }
 
-                    AtlasPerfMetrics.MetricRecorder recorder4 = RequestContext.get().startMetricRecord("commitChanges.notify.sendAddedNotif");
                     entityChangeNotifier.onClassificationsAddedToEntities(propagatedEntities, Collections.singletonList(addedClassification), false);
-                    RequestContext.get().endMetricRecord(recorder4);
-                }
-            }
-<<<<<<< HEAD
-=======
-            RequestContext.get().endMetricRecord(recorder1);
-
-            AtlasPerfMetrics.MetricRecorder recorder2 = RequestContext.get().startMetricRecord("commitChanges.notify.added");
->>>>>>> 362b30ef
+                }
+            }
+
             entityGraphMapper.updateClassificationText(null, allVertices);
-            RequestContext.get().endMetricRecord(recorder2);
-
-            AtlasPerfMetrics.MetricRecorder recorder3 = RequestContext.get().startMetricRecord("commitChanges.notify.intercept");
             transactionInterceptHelper.intercept();
-            RequestContext.get().endMetricRecord(recorder3);
 
             RequestContext.get().endMetricRecord(recorder);
             RequestContext.get().setDelayTagNotifications(false);
