/**
 * Licensed to the Apache Software Foundation (ASF) under one
 * or more contributor license agreements.  See the NOTICE file
 * distributed with this work for additional information
 * regarding copyright ownership.  The ASF licenses this file
 * to you under the Apache License, Version 2.0 (the
 * "License"); you may not use this file except in compliance
 * with the License.  You may obtain a copy of the License at
 *
 *     http://www.apache.org/licenses/LICENSE-2.0
 *
 * Unless required by applicable law or agreed to in writing, software
 * distributed under the License is distributed on an "AS IS" BASIS,
 * WITHOUT WARRANTIES OR CONDITIONS OF ANY KIND, either express or implied.
 * See the License for the specific language governing permissions and
 * limitations under the License.
 */

package org.apache.atlas.repository.store.graph.v2;

import org.apache.atlas.AtlasErrorCode;
import org.apache.atlas.RequestContext;
import org.apache.atlas.exception.AtlasBaseException;
import org.apache.atlas.model.TypeCategory;
import org.apache.atlas.model.instance.AtlasClassification;
import org.apache.atlas.model.instance.AtlasEntity;
import org.apache.atlas.model.instance.AtlasEntityHeader;
import org.apache.atlas.model.instance.AtlasEntityHeaders;
import org.apache.atlas.repository.audit.EntityAuditRepository;
import org.apache.atlas.repository.converters.AtlasInstanceConverter;
import org.apache.atlas.repository.graph.AtlasGraphProvider;
import org.apache.atlas.repository.graph.GraphHelper;
import org.apache.atlas.repository.graphdb.AtlasGraph;
import org.apache.atlas.repository.graphdb.AtlasVertex;
import org.apache.atlas.repository.store.graph.AtlasEntityStore;
import org.apache.atlas.type.AtlasEntityType;
import org.apache.atlas.type.AtlasTypeRegistry;
import org.apache.atlas.utils.AtlasPerfMetrics;
import org.apache.commons.collections.CollectionUtils;
import org.apache.commons.collections.MapUtils;
import org.apache.commons.lang3.StringUtils;
import org.slf4j.Logger;
import org.slf4j.LoggerFactory;
import org.springframework.stereotype.Component;

import javax.inject.Inject;
import java.util.ArrayList;
import java.util.Collection;
import java.util.Collections;
import java.util.HashMap;
import java.util.HashSet;
import java.util.List;
import java.util.Map;
import java.util.Set;
import java.util.stream.Collectors;

import static org.apache.atlas.AtlasConfiguration.ENTITY_CHANGE_NOTIFY_IGNORE_RELATIONSHIP_ATTRIBUTES;

@Component
public class ClassificationAssociator {
    private static final Logger LOG = LoggerFactory.getLogger(ClassificationAssociator.class);

    private static TransactionInterceptHelper transactionInterceptHelper;

    @Inject
    public ClassificationAssociator(TransactionInterceptHelper transactionInterceptHelper) {
        ClassificationAssociator.transactionInterceptHelper = transactionInterceptHelper;
    }

    public static class Retriever {
        private final EntityAuditRepository auditRepository;
        private final EntityGraphRetriever entityRetriever;

        public Retriever(AtlasGraph graph, AtlasTypeRegistry typeRegistry, EntityAuditRepository auditRepository) {
            this.entityRetriever = new EntityGraphRetriever(graph, typeRegistry);
            this.auditRepository = auditRepository;
        }

        public Retriever(AtlasTypeRegistry typeRegistry, EntityAuditRepository auditRepository) {
            this(AtlasGraphProvider.getGraphInstance(), typeRegistry, auditRepository);
        }

        public AtlasEntityHeaders get(long fromTimestamp, long toTimestamp) throws AtlasBaseException {
            toTimestamp = incrementTimestamp(toTimestamp);
            Set<String> guids = auditRepository.getEntitiesWithTagChanges(fromTimestamp, toTimestamp);

            Map<String, AtlasEntityHeader> guidEntityHeaderMap = new HashMap<>();
            for (String guid : guids) {
                AtlasEntityHeader entityHeader = getEntityHeaderByGuid(guid);
                if (entityHeader == null) {
                    continue;
                }

                guidEntityHeaderMap.put(guid, entityHeader);
            }

            guids.clear();
            return new AtlasEntityHeaders(guidEntityHeaderMap);
        }

        private AtlasEntityHeader getEntityHeaderByGuid(String guid) {
            try {
                return entityRetriever.toAtlasEntityHeaderWithClassifications(guid);
            } catch (AtlasBaseException e) {
                LOG.error("Error fetching entity: {}", guid, e);
            }

            return null;
        }

        private long incrementTimestamp(long t) {
            return t + 1;
        }
    }

    public static class Updater {
        static final String ATTR_NAME_QUALIFIED_NAME = "qualifiedName";
        static final String STATUS_DONE = "(Done)";
        static final String STATUS_SKIPPED = "(Skipped)";
        static final String STATUS_PARTIAL = "(Partial)";

        private static final String PROCESS_FORMAT = "%s:%s:%s:%s -> %s:%s";
        static final String PROCESS_ADD = "Add";
        static final String PROCESS_UPDATE = "Update";
        static final String PROCESS_DELETE = "Delete";
        static final String JSONIFY_STRING_FORMAT = "\"%s\",";

        private final AtlasGraph graph;
        private final AtlasTypeRegistry typeRegistry;
        private final AtlasEntityStore entitiesStore;
        private final EntityGraphRetriever entityRetriever;
        private final EntityGraphMapper entityGraphMapper;
        private final IAtlasEntityChangeNotifier entityChangeNotifier;
        private final AtlasInstanceConverter instanceConverter;
        private final StringBuilder actionSummary = new StringBuilder();

        private static final boolean IGNORE_REL = ENTITY_CHANGE_NOTIFY_IGNORE_RELATIONSHIP_ATTRIBUTES.getBoolean();

        public Updater(AtlasGraph graph, AtlasTypeRegistry typeRegistry, AtlasEntityStore entitiesStore,
                       EntityGraphMapper entityGraphMapper, IAtlasEntityChangeNotifier entityChangeNotifier,
                       AtlasInstanceConverter instanceConverter) {
            this.graph = graph;
            this.typeRegistry = typeRegistry;
            this.entitiesStore = entitiesStore;
            this.entityGraphMapper = entityGraphMapper;
            this.entityChangeNotifier = entityChangeNotifier;
            this.instanceConverter = instanceConverter;
            entityRetriever = new EntityGraphRetriever(graph, typeRegistry);
        }

        public Updater(AtlasTypeRegistry typeRegistry, AtlasEntityStore entitiesStore,
                       EntityGraphMapper entityGraphMapper, IAtlasEntityChangeNotifier entityChangeNotifier,
                       AtlasInstanceConverter instanceConverter) {
            this(AtlasGraphProvider.getGraphInstance(), typeRegistry, entitiesStore, entityGraphMapper, entityChangeNotifier, instanceConverter);
        }

        public void setClassifications(Map<String, AtlasEntityHeader> map) throws AtlasBaseException {
            RequestContext.get().setDelayTagNotifications(true);

            for (String guid  : map.keySet()) {
                AtlasEntityHeader incomingEntityHeader = map.get(guid);
                String typeName = incomingEntityHeader.getTypeName();
                AtlasEntityHeader entityToBeChanged;

                AtlasEntityType entityType = typeRegistry.getEntityTypeByName(typeName);
                if (entityType == null) {
                    throw new AtlasBaseException(AtlasErrorCode.TYPE_NAME_INVALID, TypeCategory.ENTITY.name(), incomingEntityHeader.getTypeName());
                }

                entityToBeChanged = getByGuid(guid);

                if (entityToBeChanged == null) {
                    String qualifiedName = getUniqueAttributeName(entityType, incomingEntityHeader);
                    entityToBeChanged = getByUniqueAttributes(entityType, qualifiedName, incomingEntityHeader.getAttributes());
                }


                if (entityToBeChanged == null) {
                    throw new AtlasBaseException(AtlasErrorCode.INSTANCE_GUID_NOT_FOUND, guid);
                }

                Map<String, List<AtlasClassification>> operationListMap = computeChanges(incomingEntityHeader, entityToBeChanged);
                try {
                    commitChanges(guid, typeName, operationListMap);
                } catch (AtlasBaseException e) {
                    e.setEntityGuid(guid);
                    throw e;
                }
            }

            //send Notifications & update __classificationText
            RequestContext.get().clearEntityCache();

            AtlasPerfMetrics.MetricRecorder recorder = RequestContext.get().startMetricRecord("commitChanges.notify");
            Map<AtlasClassification, Collection<Object>> deleted = RequestContext.get().getDeletedClassificationAndVertices();
<<<<<<< HEAD

            if (MapUtils.isNotEmpty(deleted)) {
                Map<AtlasEntity, List<AtlasClassification>> entityClassification = getEntityClassificationsMapping(deleted);

                for (Map.Entry<AtlasEntity, List<AtlasClassification>> atlasEntityListEntry : entityClassification.entrySet()) {
                    entityChangeNotifier.onClassificationDeletedFromEntity(atlasEntityListEntry.getKey(), atlasEntityListEntry.getValue());
=======
            Set<AtlasVertex> allVertices = new HashSet<>();

            if (MapUtils.isNotEmpty(deleted)) {
                for (AtlasClassification deletedClassification: deleted.keySet()) {
                    Collection<Object> vertices =  deleted.get(deletedClassification);
                    List<AtlasEntity> propagatedEntities = new ArrayList<>();

                    for (Object obj: vertices) {
                        AtlasVertex vertex = (AtlasVertex) obj;
                        AtlasEntity entity = instanceConverter.getAndCacheEntity(GraphHelper.getGuid(vertex), IGNORE_REL);

                        allVertices.add(vertex);
                        propagatedEntities.add(entity);
                    }

                    entityChangeNotifier.onClassificationsDeletedFromEntities(propagatedEntities, Collections.singletonList(deletedClassification));
>>>>>>> ba89dfbd
                }
            }

            Map<AtlasClassification, Collection<Object>> added = RequestContext.get().getAddedClassificationAndVertices();
            if (MapUtils.isNotEmpty(added)) {
<<<<<<< HEAD
                Map<AtlasEntity, List<AtlasClassification>> entityClassification = getEntityClassificationsMapping(added);

                for (Map.Entry<AtlasEntity, List<AtlasClassification>> atlasEntityListEntry : entityClassification.entrySet()) {
                    entityChangeNotifier.onClassificationAddedToEntity(atlasEntityListEntry.getKey(), atlasEntityListEntry.getValue());
                }
            }

            transactionInterceptHelper.intercept();
=======
                for (AtlasClassification addedClassification: added.keySet()) {
                    Collection<Object> vertices =  added.get(addedClassification);
                    List<AtlasEntity> propagatedEntities = new ArrayList<>();

                    for (Object obj: vertices) {
                        AtlasVertex vertex = (AtlasVertex) obj;
                        AtlasEntity entity = instanceConverter.getAndCacheEntity(GraphHelper.getGuid(vertex), IGNORE_REL);

                        allVertices.add(vertex);
                        propagatedEntities.add(entity);
                    }

                    entityChangeNotifier.onClassificationsAddedToEntities(propagatedEntities, Collections.singletonList(addedClassification), false);
                }
            }
            entityGraphMapper.updateClassificationText(null, allVertices);
            transactionInterceptHelper.intercept();

>>>>>>> ba89dfbd
            RequestContext.get().endMetricRecord(recorder);
            RequestContext.get().setDelayTagNotifications(false);
        }

        private void commitChanges(String entityGuid, String typeName, Map<String, List<AtlasClassification>> operationListMap) throws AtlasBaseException {
            if (MapUtils.isEmpty(operationListMap)) {
                return;
            }

            deleteClassifications(entityGuid, typeName, operationListMap.get(PROCESS_DELETE));
            updateClassifications(entityGuid, typeName, operationListMap.get(PROCESS_UPDATE));
            addClassifications(entityGuid, typeName, operationListMap.get(PROCESS_ADD));

            operationListMap.clear();
        }

        private Map<String, List<AtlasClassification>> computeChanges(AtlasEntityHeader incomingEntityHeader, AtlasEntityHeader entityToBeUpdated) {
            if (incomingEntityHeader == null || entityToBeUpdated == null) {
                return null;
            }

            ListOps<AtlasClassification> listOps = new ListOps<>();
            List<AtlasClassification> incomingClassifications = listOps.filter(incomingEntityHeader.getGuid(), incomingEntityHeader.getClassifications());
            List<AtlasClassification> entityClassifications = listOps.filter(entityToBeUpdated.getGuid(), entityToBeUpdated.getClassifications());

            if (CollectionUtils.isEmpty(incomingClassifications) && CollectionUtils.isEmpty(entityClassifications)) {
                return null;
            }

            Map<String, List<AtlasClassification>> operationListMap = new HashMap<>();

            bucket(PROCESS_DELETE, operationListMap, listOps.subtract(entityClassifications, incomingClassifications));
            bucket(PROCESS_UPDATE, operationListMap, listOps.intersect(incomingClassifications, entityClassifications));
            bucket(PROCESS_ADD, operationListMap, listOps.subtract(incomingClassifications, entityClassifications));

            return operationListMap;
        }

        private void bucket(String op, Map<String, List<AtlasClassification>> operationListMap, List<AtlasClassification> results) {
            if (CollectionUtils.isEmpty(results)) {
                return;
            }

            operationListMap.put(op, results);
        }

        private void addClassifications(String entityGuid, String typeName, List<AtlasClassification> list) throws AtlasBaseException {
            if (CollectionUtils.isEmpty(list)) {
                return;
            }

            String classificationNames = getClassificationNames(list);
            try {
                entitiesStore.addClassifications(entityGuid, list);
            } catch (AtlasBaseException e) {
                LOG.error("Failed to add classifications {}, entity with guid {}", classificationNames, entityGuid);
                throw e;
            }
        }

        private void updateClassifications(String entityGuid, String typeName, List<AtlasClassification> list) throws AtlasBaseException {
            if (CollectionUtils.isEmpty(list)) {
                return;
            }

            String classificationNames = getClassificationNames(list);
            try {
                entitiesStore.updateClassifications(entityGuid, list);
            } catch (AtlasBaseException e) {
                LOG.error("Failed to update classifications {}, entity with guid {}", classificationNames, entityGuid);
                throw e;
            }
        }

        private void deleteClassifications(String entityGuid, String typeName, List<AtlasClassification> list) throws AtlasBaseException {
            if (CollectionUtils.isEmpty(list)) {
                return;
            }
            String classificationNames = getClassificationNames(list);
            try {
                entitiesStore.deleteClassifications(entityGuid, list);
            } catch (AtlasBaseException e) {
                LOG.error("Failed to remove classification association between {}, entity with guid {}", classificationNames, entityGuid);
                throw e;
            }
        }

        AtlasEntityHeader getByUniqueAttributes(AtlasEntityType entityType, String qualifiedName, Map<String, Object> attrValues) {
            try {
                AtlasVertex vertex = AtlasGraphUtilsV2.findByUniqueAttributes(this.graph, entityType, attrValues);
                if (vertex == null) {
                    return null;
                }

                return entityRetriever.toAtlasEntityHeaderWithClassifications(vertex);
            } catch (AtlasBaseException e) {
                LOG.warn("{}:{} could not be processed!", entityType, qualifiedName);
                return null;
            } catch (Exception ex) {
                LOG.error("{}:{} could not be processed!", entityType, qualifiedName, ex);
                return null;
            }
        }

        AtlasEntityHeader getByGuid(String guid) throws AtlasBaseException {
            AtlasVertex vertex = AtlasGraphUtilsV2.findByGuid(this.graph, guid);
            if (vertex == null) {
                return null;
            }

            return entityRetriever.toAtlasEntityHeaderWithClassifications(vertex);
        }

        private String getClassificationNames(List<AtlasClassification> list) {
            return list.stream().map(AtlasClassification::getTypeName).collect(Collectors.joining(", "));
        }

        private String getUniqueAttributeName(AtlasEntityType entityType, AtlasEntityHeader entityHeader) {
            String uniqueAttrName = ATTR_NAME_QUALIFIED_NAME;
            if (!entityHeader.getAttributes().containsKey(uniqueAttrName)) {
                uniqueAttrName = getUniqueAttributeName(entityType);
            }

            return uniqueAttrName;
        }

        private String getUniqueAttributeName(AtlasEntityType entityType) {
            return entityType.getUniqAttributes()
                    .entrySet()
                    .stream()
                    .findFirst()
                    .get().getKey();
        }

        private void summarize(String... s) {
            summarizeFormat(PROCESS_FORMAT, s);
        }

        private void summarizeFormat(String format, String... s) {
            summarize(String.format(format, s));
        }

        private void summarize(String s) {
            actionSummary.append(String.format(JSONIFY_STRING_FORMAT, s));
        }

        private String getJsonArray(StringBuilder actionSummary) {
            return "[" + StringUtils.removeEnd(actionSummary.toString(), ",") + "]";
        }
        private Map<AtlasEntity, List<AtlasClassification>> getEntityClassificationsMapping(Map<AtlasClassification, Collection<Object>> classificationVertices) throws AtlasBaseException {
            Map<AtlasEntity, List<AtlasClassification>> entityClassifications = new HashMap<>();
            Set<AtlasVertex> vertices = new HashSet<>();
            for (AtlasClassification classification : classificationVertices.keySet()) {
                for (Object obj : classificationVertices.get(classification)) {
                    AtlasVertex vertex = (AtlasVertex) obj;
                    vertices.add(vertex);
                }
                List<AtlasEntity> propagatedEntities = entityGraphMapper.updateClassificationText(null, vertices);
                propagatedEntities.forEach(entity -> entityClassifications.computeIfAbsent(entity, key -> new ArrayList<>()).add(classification));
            }
            return entityClassifications;
        }
    }

    private static class ListOps<V extends AtlasClassification> {
        public List<V> intersect(List<V> lhs, List<V> rhs) {
            if (CollectionUtils.isEmpty(rhs)) {
                return null;
            }

            List<V> result = new ArrayList<>();
            for (V c : rhs) {
                V foundSame = findObjectFrom(lhs, c);
                V foundSameTypeName = findFrom(lhs, c);
                if ((foundSameTypeName != null) && (foundSame == null)) {
                    result.add(foundSameTypeName);
                }
            }
            return result;
        }

        public List<V> subtract(List<V> lhs, List<V> rhs) {
            if (CollectionUtils.isEmpty(lhs)) {
                return null;
            }

            List<V> result = new ArrayList<>();
            for (V c : lhs) {
                V found = findFrom(rhs, c);
                if (found == null) {
                    result.add(c);
                }
            }

            return result;
        }

        private V findObjectFrom(List<V> reference, V check) {
            return (V) CollectionUtils.find(reference, ox ->
                    ((V) ox).checkForUpdate(check));
        }

        private V findFrom(List<V> reference, V check) {
            return (V) CollectionUtils.find(reference, ox ->
                    ((V) ox).getTypeName().equals(check.getTypeName()));
        }

        public List<V> filter(String guid, List<V> list) {
            if (CollectionUtils.isEmpty(list)) {
                return list;
            }

            return list.stream().filter(x -> x != null &&
                                    (StringUtils.isEmpty(guid) || StringUtils.isEmpty(x.getEntityGuid()))
                                    || x.getEntityGuid().equals(guid)).collect(Collectors.toList());
        }
    }
}<|MERGE_RESOLUTION|>--- conflicted
+++ resolved
@@ -193,37 +193,17 @@
 
             AtlasPerfMetrics.MetricRecorder recorder = RequestContext.get().startMetricRecord("commitChanges.notify");
             Map<AtlasClassification, Collection<Object>> deleted = RequestContext.get().getDeletedClassificationAndVertices();
-<<<<<<< HEAD
 
             if (MapUtils.isNotEmpty(deleted)) {
                 Map<AtlasEntity, List<AtlasClassification>> entityClassification = getEntityClassificationsMapping(deleted);
 
                 for (Map.Entry<AtlasEntity, List<AtlasClassification>> atlasEntityListEntry : entityClassification.entrySet()) {
                     entityChangeNotifier.onClassificationDeletedFromEntity(atlasEntityListEntry.getKey(), atlasEntityListEntry.getValue());
-=======
-            Set<AtlasVertex> allVertices = new HashSet<>();
-
-            if (MapUtils.isNotEmpty(deleted)) {
-                for (AtlasClassification deletedClassification: deleted.keySet()) {
-                    Collection<Object> vertices =  deleted.get(deletedClassification);
-                    List<AtlasEntity> propagatedEntities = new ArrayList<>();
-
-                    for (Object obj: vertices) {
-                        AtlasVertex vertex = (AtlasVertex) obj;
-                        AtlasEntity entity = instanceConverter.getAndCacheEntity(GraphHelper.getGuid(vertex), IGNORE_REL);
-
-                        allVertices.add(vertex);
-                        propagatedEntities.add(entity);
-                    }
-
-                    entityChangeNotifier.onClassificationsDeletedFromEntities(propagatedEntities, Collections.singletonList(deletedClassification));
->>>>>>> ba89dfbd
                 }
             }
 
             Map<AtlasClassification, Collection<Object>> added = RequestContext.get().getAddedClassificationAndVertices();
             if (MapUtils.isNotEmpty(added)) {
-<<<<<<< HEAD
                 Map<AtlasEntity, List<AtlasClassification>> entityClassification = getEntityClassificationsMapping(added);
 
                 for (Map.Entry<AtlasEntity, List<AtlasClassification>> atlasEntityListEntry : entityClassification.entrySet()) {
@@ -232,26 +212,6 @@
             }
 
             transactionInterceptHelper.intercept();
-=======
-                for (AtlasClassification addedClassification: added.keySet()) {
-                    Collection<Object> vertices =  added.get(addedClassification);
-                    List<AtlasEntity> propagatedEntities = new ArrayList<>();
-
-                    for (Object obj: vertices) {
-                        AtlasVertex vertex = (AtlasVertex) obj;
-                        AtlasEntity entity = instanceConverter.getAndCacheEntity(GraphHelper.getGuid(vertex), IGNORE_REL);
-
-                        allVertices.add(vertex);
-                        propagatedEntities.add(entity);
-                    }
-
-                    entityChangeNotifier.onClassificationsAddedToEntities(propagatedEntities, Collections.singletonList(addedClassification), false);
-                }
-            }
-            entityGraphMapper.updateClassificationText(null, allVertices);
-            transactionInterceptHelper.intercept();
-
->>>>>>> ba89dfbd
             RequestContext.get().endMetricRecord(recorder);
             RequestContext.get().setDelayTagNotifications(false);
         }
@@ -330,12 +290,14 @@
             if (CollectionUtils.isEmpty(list)) {
                 return;
             }
-            String classificationNames = getClassificationNames(list);
-            try {
-                entitiesStore.deleteClassifications(entityGuid, list);
-            } catch (AtlasBaseException e) {
-                LOG.error("Failed to remove classification association between {}, entity with guid {}", classificationNames, entityGuid);
-                throw e;
+
+            for (AtlasClassification c : list) {
+                try {
+                    entitiesStore.deleteClassification(entityGuid, c.getTypeName());
+                } catch (AtlasBaseException e) {
+                    LOG.error("Failed to remove classification association between {}, entity with guid {}", c.getTypeName(), c.getEntityGuid());
+                    throw e;
+                }
             }
         }
 
