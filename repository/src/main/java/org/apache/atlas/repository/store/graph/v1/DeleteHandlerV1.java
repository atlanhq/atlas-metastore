/**
 * Licensed to the Apache Software Foundation (ASF) under one
 * or more contributor license agreements.  See the NOTICE file
 * distributed with this work for additional information
 * regarding copyright ownership.  The ASF licenses this file
 * to you under the Apache License, Version 2.0 (the
 * "License"); you may not use this file except in compliance
 * with the License.  You may obtain a copy of the License at
 *
 *     http://www.apache.org/licenses/LICENSE-2.0
 *
 * Unless required by applicable law or agreed to in writing, software
 * distributed under the License is distributed on an "AS IS" BASIS,
 * WITHOUT WARRANTIES OR CONDITIONS OF ANY KIND, either express or implied.
 * See the License for the specific language governing permissions and
 * limitations under the License.
 */
package org.apache.atlas.repository.store.graph.v1;

import org.apache.atlas.AtlasConfiguration;
import org.apache.atlas.AtlasErrorCode;
import org.apache.atlas.AtlasException;
import org.apache.atlas.DeleteType;
import org.apache.atlas.RequestContext;
import org.apache.atlas.authorize.AtlasPrivilege;
import org.apache.atlas.authorize.AtlasRelationshipAccessRequest;
import org.apache.atlas.authorizer.AtlasAuthorizationUtils;
import org.apache.atlas.exception.AtlasBaseException;
import org.apache.atlas.model.TypeCategory;
import org.apache.atlas.model.instance.AtlasClassification;
import org.apache.atlas.model.instance.AtlasEntity;
import org.apache.atlas.model.instance.AtlasEntityHeader;
import org.apache.atlas.model.instance.AtlasObjectId;
import org.apache.atlas.model.instance.AtlasRelationship;
import org.apache.atlas.model.tasks.AtlasTask;
import org.apache.atlas.model.tasks.TaskSearchResult;
import org.apache.atlas.model.typedef.AtlasRelationshipDef;
import org.apache.atlas.model.typedef.AtlasRelationshipDef.PropagateTags;
import org.apache.atlas.model.typedef.AtlasStructDef.AtlasAttributeDef;
import org.apache.atlas.repository.graph.GraphHelper;
import org.apache.atlas.repository.graphdb.AtlasEdge;
import org.apache.atlas.repository.graphdb.AtlasEdgeDirection;
import org.apache.atlas.repository.graphdb.AtlasGraph;
import org.apache.atlas.repository.graphdb.AtlasVertex;
import org.apache.atlas.repository.graphdb.janus.AtlasJanusGraph;
import org.apache.atlas.repository.store.graph.v2.AtlasGraphUtilsV2;
import org.apache.atlas.repository.store.graph.v2.AtlasRelationshipStoreV2;
import org.apache.atlas.repository.store.graph.v2.EntityGraphRetriever;
import org.apache.atlas.repository.store.graph.v2.tasks.ClassificationTask;
import org.apache.atlas.repository.store.graph.v2.tasks.TaskUtil;
import org.apache.atlas.tasks.TaskManagement;
import org.apache.atlas.type.*;
import org.apache.atlas.type.AtlasStructType.AtlasAttribute;
import org.apache.atlas.type.AtlasStructType.AtlasAttribute.AtlasRelationshipEdgeDirection;
import org.apache.atlas.utils.AtlasEntityUtil;
import org.apache.atlas.utils.AtlasPerfMetrics;
import org.apache.commons.collections.CollectionUtils;
import org.apache.commons.collections.MapUtils;
import org.apache.commons.lang.StringUtils;
import org.apache.tinkerpop.gremlin.process.traversal.dsl.graph.GraphTraversal;
import org.apache.tinkerpop.gremlin.process.traversal.dsl.graph.GraphTraversalSource;
import org.apache.tinkerpop.gremlin.structure.Direction;
import org.apache.tinkerpop.gremlin.structure.Edge;
import org.apache.tinkerpop.gremlin.structure.Vertex;
import org.slf4j.Logger;
import org.slf4j.LoggerFactory;

import java.util.*;
import java.util.concurrent.atomic.AtomicReference;
import java.util.stream.Collectors;

import static org.apache.atlas.model.TypeCategory.*;
import static org.apache.atlas.model.instance.AtlasEntity.Status.ACTIVE;
import static org.apache.atlas.model.instance.AtlasEntity.Status.DELETED;
import static org.apache.atlas.model.instance.AtlasEntity.Status.PURGED;
import static org.apache.atlas.model.typedef.AtlasRelationshipDef.PropagateTags.ONE_TO_TWO;
import static org.apache.atlas.repository.Constants.*;
import static org.apache.atlas.repository.graph.GraphHelper.*;
import static org.apache.atlas.repository.store.graph.v2.AtlasGraphUtilsV2.*;
import static org.apache.atlas.repository.store.graph.v2.preprocessor.PreProcessorUtils.OUTPUT_PORT_GUIDS_ATTR;
import static org.apache.atlas.repository.store.graph.v2.tasks.ClassificationPropagateTaskFactory.CLASSIFICATION_PROPAGATION_ADD;
import static org.apache.atlas.repository.store.graph.v2.tasks.ClassificationPropagateTaskFactory.CLASSIFICATION_PROPAGATION_DELETE;
import static org.apache.atlas.repository.store.graph.v2.tasks.ClassificationPropagateTaskFactory.CLASSIFICATION_REFRESH_PROPAGATION;
import static org.apache.atlas.repository.store.graph.v2.tasks.ClassificationTask.PARAM_ENTITY_GUID;
import static org.apache.atlas.type.AtlasStructType.AtlasAttribute.AtlasRelationshipEdgeDirection.OUT;
import static org.apache.atlas.type.Constants.HAS_LINEAGE;
import static org.apache.atlas.type.Constants.PENDING_TASKS_PROPERTY_KEY;
import static org.apache.atlas.repository.graph.GraphHelper.getTypeName;
import static org.apache.atlas.repository.store.graph.v2.AtlasGraphUtilsV2.getState;
import static org.apache.tinkerpop.gremlin.groovy.jsr223.dsl.credential.__.id;
import static org.apache.tinkerpop.gremlin.groovy.jsr223.dsl.credential.__.outV;

public abstract class DeleteHandlerV1 {
    public static final Logger  LOG = LoggerFactory.getLogger(DeleteHandlerV1.class);

    static final boolean        DEFERRED_ACTION_ENABLED        = AtlasConfiguration.TASKS_USE_ENABLED.getBoolean();
    static final     int        PENDING_TASK_QUERY_SIZE_LIMIT  = 20;

    protected final GraphHelper          graphHelper;
    private   final AtlasTypeRegistry    typeRegistry;
    protected   final EntityGraphRetriever entityRetriever;
    private   final boolean              shouldUpdateInverseReferences;
    private   final boolean              softDelete;
    private   final TaskManagement       taskManagement;
    private   final AtlasGraph           graph;
    private   final TaskUtil             taskUtil;

    public DeleteHandlerV1(AtlasGraph graph, AtlasTypeRegistry typeRegistry, boolean shouldUpdateInverseReference, boolean softDelete,
                           TaskManagement taskManagement, EntityGraphRetriever entityRetriever) {
        this.typeRegistry                  = typeRegistry;
        this.graphHelper                   = new GraphHelper(graph);
        this.entityRetriever               = entityRetriever;
        this.shouldUpdateInverseReferences = shouldUpdateInverseReference;
        this.softDelete                    = softDelete;
        this.taskManagement                = taskManagement;
        this.graph                         = graph;
        this.taskUtil                      = new TaskUtil(graph);
    }

    /**
     * Deletes the specified entity vertices.
     * Deletes any traits, composite entities, and structs owned by each entity.
     * Also deletes all the references from/to the entity.
     *
     * @param instanceVertices
     * @throws AtlasException
     */
    public void deleteEntities(Collection<AtlasVertex> instanceVertices) throws AtlasBaseException {
        final RequestContext   requestContext            = RequestContext.get();
        final Set<AtlasVertex> deletionCandidateVertices = new HashSet<>();

        for (AtlasVertex instanceVertex : instanceVertices) {
            final String             guid  = AtlasGraphUtilsV2.getIdFromVertex(instanceVertex);

            if (skipVertexForDelete(instanceVertex)) {
                if (LOG.isDebugEnabled()) {
                        LOG.debug("Skipping deletion of entity={} as it is already deleted", guid);
                }
                continue;
            }

            // Record all deletion candidate entities in RequestContext
            // and gather deletion candidate vertices.
            for (GraphHelper.VertexInfo vertexInfo : getOwnedVertices(instanceVertex)) {
                AtlasEntityHeader entityHeader = vertexInfo.getEntity();

                if (requestContext.isPurgeRequested()) {
                    entityHeader.setClassifications(entityRetriever.handleGetAllClassifications(vertexInfo.getVertex()));
                }

                requestContext.recordEntityDelete(entityHeader);
                deletionCandidateVertices.add(vertexInfo.getVertex());
            }
        }

        // Delete traits and vertices.
        for (AtlasVertex deletionCandidateVertex : deletionCandidateVertices) {
            RequestContext.get().getDeletedEdgesIds().clear();

            deleteAllClassifications(deletionCandidateVertex);
            deleteTypeVertex(deletionCandidateVertex, isInternalType(deletionCandidateVertex));

            if (DEFERRED_ACTION_ENABLED) {
                Set<String> deletedEdgeIds = RequestContext.get().getDeletedEdgesIds();
                for (String deletedEdgeId : deletedEdgeIds) {
                    AtlasEdge edge = graph.getEdge(deletedEdgeId);
                    createAndQueueClassificationRefreshPropagationTask(edge);
                }
            }
        }
    }

    /**
     * Delete the specified relationship edge.
     *
     * @param edge
     * @throws AtlasBaseException
     */
    public void deleteRelationship(AtlasEdge edge) throws AtlasBaseException {
        deleteRelationships(Collections.singleton(edge), false);
    }

    /**
     * Deletes the specified relationship edges.
     *
     * @param edges
     * @param forceDelete
     * @throws AtlasBaseException
     */
    public void deleteRelationships(Collection<AtlasEdge> edges, final boolean forceDelete) throws AtlasBaseException {
        final boolean isPurgeRequested = RequestContext.get().isPurgeRequested();

        for (AtlasEdge edge : edges) {
            boolean isInternal = isInternalType(edge.getInVertex()) && isInternalType(edge.getOutVertex());
            boolean needToSkip = !isInternal && (!isPurgeRequested && DELETED.equals(getState(edge)));

            if (needToSkip) {
                if (LOG.isDebugEnabled()) {
                    LOG.debug("Skipping deletion of edge={} as it is already deleted", getIdFromEdge(edge));
                }
                continue;
            }
            deleteEdge(edge, isInternal || forceDelete || isCustomRelationship(edge));
        }
    }

    /**
     * Get the GUIDs and vertices for all composite entities owned/contained by the specified root entity AtlasVertex.
     * The graph is traversed from the root entity through to the leaf nodes of the containment graph.
     *
     * @param entityVertex the root entity vertex
     * @return set of VertexInfo for all composite entities
     * @throws AtlasException
     */
    public Collection<GraphHelper.VertexInfo> getOwnedVertices(AtlasVertex entityVertex) throws AtlasBaseException {
        final Map<String, GraphHelper.VertexInfo> vertexInfoMap    = new HashMap<>();
        final Stack<AtlasVertex>                  vertices         = new Stack<>();
        final boolean                             isPurgeRequested = RequestContext.get().isPurgeRequested();

        vertices.push(entityVertex);

        while (vertices.size() > 0) {
            AtlasVertex        vertex = vertices.pop();
            AtlasEntity.Status state  = getState(vertex);

            //If the vertex marked for deletion, if we are not purging, skip it
            if (!isPurgeRequested && DELETED.equals(state)) {
                continue;
            }

            String guid = GraphHelper.getGuid(vertex);

            if (vertexInfoMap.containsKey(guid)) {
                continue;
            }

            String typeName = GraphHelper.getTypeName(vertex);
            AtlasEntityType   entityType = typeRegistry.getEntityTypeByName(typeName);

            Set<String> attributes = entityType.getAllAttributes().values().stream()
                    .filter(x -> x.getAttributeDef().getIncludeInNotification())
                    .map(x -> x.getAttributeDef().getName()).collect(Collectors.toSet());

            AtlasEntityHeader entity     = entityRetriever.toAtlasEntityHeader(vertex, attributes);

            if (entityType == null) {
                throw new AtlasBaseException(AtlasErrorCode.TYPE_NAME_INVALID, TypeCategory.ENTITY.name(), typeName);
            }

            vertexInfoMap.put(guid, new GraphHelper.VertexInfo(entity, vertex));

            for (AtlasStructType.AtlasAttribute attributeInfo : entityType.getOwnedRefAttributes()) {
                String       edgeLabel    = attributeInfo.getRelationshipEdgeLabel();
                AtlasType    attrType     = attributeInfo.getAttributeType();
                TypeCategory typeCategory = attrType.getTypeCategory();

                if (typeCategory == OBJECT_ID_TYPE) {
                    if (attributeInfo.getAttributeDef().isSoftReferenced()) {
                        String        softRefVal = vertex.getProperty(attributeInfo.getVertexPropertyName(), String.class);
                        AtlasObjectId refObjId   = AtlasEntityUtil.parseSoftRefValue(softRefVal);
                        AtlasVertex   refVertex  = refObjId != null ? AtlasGraphUtilsV2.findByGuid(this.graphHelper.getGraph(), refObjId.getGuid()) : null;
                        if (refObjId.getGuid() == null) {
                            LOG.warn("OBJECT_ID_TYPE type category - null guid passed in findByGuid!");
                        }
                        if (refVertex != null) {
                            vertices.push(refVertex);
                        }
                    } else {
                        AtlasEdge edge = graphHelper.getEdgeForLabel(vertex, edgeLabel);

                        if (edge == null || (!isPurgeRequested && DELETED.equals(getState(edge)))) {
                            continue;
                        }

                        vertices.push(edge.getInVertex());
                    }
                } else if (typeCategory == ARRAY || typeCategory == MAP) {
                    TypeCategory elementType = null;

                    if (typeCategory == ARRAY) {
                        elementType = ((AtlasArrayType) attrType).getElementType().getTypeCategory();
                    } else if (typeCategory == MAP) {
                        elementType = ((AtlasMapType) attrType).getValueType().getTypeCategory();
                    }

                    if (elementType != OBJECT_ID_TYPE) {
                        continue;
                    }

                    if (attributeInfo.getAttributeDef().isSoftReferenced()) {
                        if (typeCategory == ARRAY) {
                            List                softRefVal = vertex.getListProperty(attributeInfo.getVertexPropertyName(), List.class);
                            List<AtlasObjectId> refObjIds  = AtlasEntityUtil.parseSoftRefValue(softRefVal);

                            if (CollectionUtils.isNotEmpty(refObjIds)) {
                                for (AtlasObjectId refObjId : refObjIds) {
                                    AtlasVertex refVertex = AtlasGraphUtilsV2.findByGuid(this.graphHelper.getGraph(), refObjId.getGuid());
                                    if (refObjId.getGuid() == null) {
                                        LOG.warn("ARRAY type category - null guid passed in findByGuid!");
                                    }
                                    if (refVertex != null) {
                                        vertices.push(refVertex);
                                    }
                                }
                            }
                        } else if (typeCategory == MAP) {
                            Map                        softRefVal = vertex.getProperty(attributeInfo.getVertexPropertyName(), Map.class);
                            Map<String, AtlasObjectId> refObjIds  = AtlasEntityUtil.parseSoftRefValue(softRefVal);

                            if (MapUtils.isNotEmpty(refObjIds)) {
                                for (AtlasObjectId refObjId : refObjIds.values()) {
                                    AtlasVertex refVertex = AtlasGraphUtilsV2.findByGuid(this.graphHelper.getGraph(), refObjId.getGuid());
                                    if (refObjId.getGuid() == null) {
                                        LOG.warn("MAP type category - null guid passed in findByGuid!");
                                    }

                                    if (refVertex != null) {
                                        vertices.push(refVertex);
                                    }
                                }
                            }
                        }

                    } else {
                        List<AtlasEdge> edges = getCollectionElementsUsingRelationship(vertex, attributeInfo);

                        if (CollectionUtils.isNotEmpty(edges)) {
                            for (AtlasEdge edge : edges) {
                                if (edge == null || (!isPurgeRequested && DELETED.equals(getState(edge)))) {
                                    continue;
                                }

                                vertices.push(edge.getInVertex());
                            }
                        }
                    }
                }
            }
        }

        return vertexInfoMap.values();
    }

    /**
     * Force delete is used to remove struct/trait in case of entity updates
     * @param edge
     * @param typeCategory
     * @param isOwned
     * @param forceDeleteStructTrait
     * @return returns true if the edge reference is hard deleted
     * @throws AtlasException
     */
    public boolean deleteEdgeReference(AtlasEdge edge, TypeCategory typeCategory, boolean isOwned,
                                       boolean forceDeleteStructTrait, AtlasVertex vertex) throws AtlasBaseException {
        // default edge direction is outward
        return deleteEdgeReference(edge, typeCategory, isOwned, forceDeleteStructTrait, OUT, vertex);
    }

    public boolean deleteEdgeReference(AtlasEdge edge, TypeCategory typeCategory, boolean isOwned, boolean forceDeleteStructTrait,
                                       AtlasRelationshipEdgeDirection relationshipDirection, AtlasVertex entityVertex) throws AtlasBaseException {
        AtlasPerfMetrics.MetricRecorder metricRecorder = RequestContext.get().startMetricRecord("deleteEdgeReference");
        try {
            if (LOG.isDebugEnabled()) {
                LOG.debug("Deleting {}, force = {}", string(edge), forceDeleteStructTrait);
            }

            boolean isInternalType = isInternalType(entityVertex);
            boolean forceDelete    = (typeCategory == STRUCT || typeCategory == CLASSIFICATION) && (forceDeleteStructTrait || isInternalType);

            if (LOG.isDebugEnabled()) {
                LOG.debug("isInternal = {}, forceDelete = {}", isInternalType, forceDelete);
            }

            if (typeCategory == STRUCT || typeCategory == CLASSIFICATION || (typeCategory == OBJECT_ID_TYPE && isOwned)) {
                if (LOG.isDebugEnabled()) {
                    LOG.debug("Processing delete for typeCategory={}, isOwned={}", typeCategory, isOwned);
                }
                //If the vertex is of type struct delete the edge and then the reference vertex as the vertex is not shared by any other entities.
                //If the vertex is of type classification, delete the edge and then the reference vertex only if the vertex is not shared by any other propagated entities.
                //If the vertex is of type class, and its composite attribute, this reference vertex' lifecycle is controlled
                //through this delete, hence delete the edge and the reference vertex.
                AtlasVertex vertexForDelete = edge.getInVertex();

                //If deleting the edge and then the in vertex, reverse attribute shouldn't be updated
                deleteEdge(edge, false, forceDelete);
                try {
                    deleteTypeVertex(vertexForDelete, typeCategory, forceDelete);
                }
                catch (IllegalStateException | AtlasBaseException e){
                    e.printStackTrace();
                }
            } else {
                //If the vertex is of type class, and its not a composite attributes, the reference AtlasVertex' lifecycle is not controlled
                //through this delete. Hence just remove the reference edge. Leave the reference AtlasVertex as is

                // for relationship edges, inverse vertex's relationship attribute doesn't need to be updated.
                // only delete the reference relationship edge
                if (GraphHelper.isRelationshipEdge(edge)) {
                    deleteEdge(edge, isInternalType || isCustomRelationship(edge) || isHardDeleteProductRelationship(edge));

                    AtlasVertex referencedVertex = entityRetriever.getReferencedEntityVertex(edge, relationshipDirection, entityVertex);

                    if (referencedVertex != null) {
                        RequestContext requestContext = RequestContext.get();

                        if (!requestContext.isUpdatedEntity(GraphHelper.getGuid(referencedVertex))) {
                            AtlasGraphUtilsV2.setEncodedProperty(referencedVertex, MODIFICATION_TIMESTAMP_PROPERTY_KEY, requestContext.getRequestTime());
                            AtlasGraphUtilsV2.setEncodedProperty(referencedVertex, MODIFIED_BY_KEY, requestContext.getUser());

                            requestContext.recordEntityUpdate(entityRetriever.toAtlasEntityHeader(referencedVertex));
                        }
                    }
                } else {
                    //legacy case - not a relationship edge
                    //If deleting just the edge, reverse attribute should be updated for any references
                    //For example, for the department type system, if the person's manager edge is deleted, subordinates of manager should be updated
                    deleteEdge(edge, true, isInternalType || isCustomRelationship(edge) || isHardDeleteProductRelationship(edge));
                }
            }

            return !softDelete || forceDelete || isCustomRelationship(edge);
        }
        finally {
            RequestContext.get().endMetricRecord(metricRecorder);
        }
    }

    public void addTagPropagation(AtlasEdge edge, PropagateTags propagateTags) throws AtlasBaseException {
        if (edge == null) {
            return;
        }

        AtlasVertex outVertex = edge.getOutVertex();
        AtlasVertex inVertex  = edge.getInVertex();

        if (propagateTags == ONE_TO_TWO || propagateTags == PropagateTags.BOTH) {
            addTagPropagation(outVertex, inVertex, edge);
        }

        if (propagateTags == PropagateTags.TWO_TO_ONE || propagateTags == PropagateTags.BOTH) {
            addTagPropagation(inVertex, outVertex, edge);
        }
    }

    private void addTagPropagation(AtlasVertex fromVertex, AtlasVertex toVertex, AtlasEdge edge) throws AtlasBaseException {
        final List<AtlasVertex> classificationVertices = getPropagationEnabledClassificationVertices(fromVertex);
        String                  relationshipGuid       = getRelationshipGuid(edge);

        if (taskManagement != null && DEFERRED_ACTION_ENABLED) {
            for (AtlasVertex classificationVertex : classificationVertices) {
                createAndQueueTask(CLASSIFICATION_PROPAGATION_ADD, toVertex, classificationVertex.getIdForDisplay(), getTypeName(classificationVertex), relationshipGuid);
            }
        } else {
            final List<AtlasVertex> propagatedEntityVertices = CollectionUtils.isNotEmpty(classificationVertices) ? entityRetriever.getIncludedImpactedVerticesV2(toVertex, relationshipGuid) : null;

            if (CollectionUtils.isNotEmpty(propagatedEntityVertices)) {
                if (LOG.isDebugEnabled()) {
                    LOG.debug("Propagate {} tags: from {} entity to {} entities", classificationVertices.size(), getTypeName(fromVertex), propagatedEntityVertices.size());
                }

                for (AtlasVertex classificationVertex : classificationVertices) {
                    addTagPropagation(classificationVertex, propagatedEntityVertices);
                }
            }
        }
    }

    public List<AtlasVertex> addTagPropagation(AtlasVertex classificationVertex, List<AtlasVertex> propagatedEntityVertices) throws AtlasBaseException {
        List<AtlasVertex> ret = new ArrayList<>();

        if (CollectionUtils.isNotEmpty(propagatedEntityVertices) && classificationVertex != null) {
            String                  classificationName     = getTypeName(classificationVertex);
            AtlasClassificationType classificationType     = typeRegistry.getClassificationTypeByName(classificationName);
            AtlasVertex             associatedEntityVertex = getAssociatedEntityVertex(classificationVertex);

            for (AtlasVertex propagatedEntityVertex : propagatedEntityVertices) {
                if (getClassificationEdge(propagatedEntityVertex, classificationVertex) != null) {
                    if (LOG.isDebugEnabled()) {
                        LOG.debug(" --> Classification edge already exists from [{}] --> [{}][{}] using edge label: [{}]",
                                getTypeName(propagatedEntityVertex), getTypeName(classificationVertex), getTypeName(associatedEntityVertex), classificationName);
                    }

                    continue;
                }
                if (getPropagatedClassificationEdge(propagatedEntityVertex, classificationVertex) != null) {
                    if (LOG.isDebugEnabled()) {
                        LOG.debug(" --> Propagated classification edge already exists from [{}] --> [{}][{}] using edge label: [{}]",
                                getTypeName(propagatedEntityVertex), getTypeName(classificationVertex), getTypeName(associatedEntityVertex), CLASSIFICATION_LABEL);
                    }

                    continue;
                }
                AtlasPerfMetrics.MetricRecorder countMetricRecorder = RequestContext.get().startMetricRecord("countPropagations");

                String          entityTypeName = getTypeName(propagatedEntityVertex);
                AtlasEntityType entityType     = typeRegistry.getEntityTypeByName(entityTypeName);
                String          entityGuid     = getGuid(propagatedEntityVertex);

                if (!classificationType.canApplyToEntityType(entityType)) {
                    if (LOG.isDebugEnabled()) {
                        LOG.debug(" --> Not creating propagated classification edge from [{}] --> [{}][{}], classification is not applicable for entity type",
                                getTypeName(propagatedEntityVertex), getTypeName(classificationVertex), getTypeName(associatedEntityVertex));
                    }

                    continue;
                }

                if (LOG.isDebugEnabled()) {
                    LOG.debug(" --> Adding propagated classification: [{}] to {} ({}) using edge label: [{}]", classificationName, getTypeName(propagatedEntityVertex),
                            GraphHelper.getGuid(propagatedEntityVertex), CLASSIFICATION_LABEL);
                }

                ret.add(propagatedEntityVertex);

                graphHelper.addClassificationEdge(propagatedEntityVertex, classificationVertex, true);

                addToPropagatedClassificationNames(propagatedEntityVertex, classificationName);

                // record add propagation details to send notifications at the end
                RequestContext      context        = RequestContext.get();
                AtlasClassification classification = entityRetriever.toAtlasClassification(classificationVertex);

                context.recordAddedPropagation(entityGuid, classification);
                RequestContext.get().endMetricRecord(countMetricRecorder);
            }
        }
        return ret;
    }

    public void authorizeRemoveRelation(AtlasEdge edge) throws AtlasBaseException {
        AtlasPerfMetrics.MetricRecorder metric = RequestContext.get().startMetricRecord("authoriseRemoveRelation");
        if(!RequestContext.get().isAuthorisedRemoveRelation()) {
            if (isRequestFromWorkFlow()) {
                RequestContext.get().setAuthorisedRemoveRelation(true);
            }
            AtlasEntityHeader end1Entity, end2Entity;
            String relationShipType = getTypeName(edge);
            AtlasRelationshipDef relationshipDef = typeRegistry.getRelationshipDefByName(relationShipType);
            if (relationshipDef == null) {
                return;
            }

            end1Entity = entityRetriever.toAtlasEntityHeaderWithClassifications(edge.getOutVertex());
            end2Entity = entityRetriever.toAtlasEntityHeaderWithClassifications(edge.getInVertex());

            AtlasAuthorizationUtils.verifyAccess(new AtlasRelationshipAccessRequest(typeRegistry, AtlasPrivilege.RELATIONSHIP_REMOVE, relationShipType, end1Entity, end2Entity));
        }
        RequestContext.get().endMetricRecord(metric);
    }


    public Map<AtlasVertex, List<AtlasVertex>> removeTagPropagation(AtlasEdge edge) throws AtlasBaseException {
        AtlasPerfMetrics.MetricRecorder metric = RequestContext.get().startMetricRecord("removeTagPropagationEdge");

        Map<AtlasVertex, List<AtlasVertex>> removePropagationsMap = getRemovePropagationMap(edge);

        if (removePropagationsMap == null) {
            return null;
        }

        boolean isTermEntityEdge = isTermEntityEdge(edge);

        for (AtlasVertex classificationVertex : removePropagationsMap.keySet()) {
            boolean removePropagations = getRemovePropagations(classificationVertex);

            if (isTermEntityEdge || removePropagations) {
                removeTagPropagation(classificationVertex, removePropagationsMap.get(classificationVertex));
            }
        }

        RequestContext.get().endMetricRecord(metric);
        return removePropagationsMap;
    }

    public Map<AtlasVertex, List<AtlasVertex>> getRemovePropagationMap(AtlasEdge edge) throws AtlasBaseException{

        if (edge == null || !isRelationshipEdge(edge)) {
            return null;
        }

        List<AtlasVertex> currentClassificationVertices = getPropagatableClassifications(edge);

        Map<AtlasVertex, List<AtlasVertex>> classificationMapWithEdge     = entityRetriever.getClassificationPropagatedEntitiesMapping(currentClassificationVertices);
        Map<AtlasVertex, List<AtlasVertex>> classificationMapWithOutEdge  = entityRetriever.getClassificationPropagatedEntitiesMapping(currentClassificationVertices, getRelationshipGuid(edge));
        Map<AtlasVertex, List<AtlasVertex>> removePropagationsMap         = new HashMap<>();

        if (MapUtils.isNotEmpty(classificationMapWithEdge) && MapUtils.isEmpty(classificationMapWithOutEdge)) {
            removePropagationsMap.putAll(classificationMapWithEdge);
        } else {
            for (AtlasVertex classificationVertex : classificationMapWithOutEdge.keySet()) {

                List<AtlasVertex> currentPropagatingEntities = classificationMapWithEdge.getOrDefault(classificationVertex, Collections.emptyList());
                List<AtlasVertex> updatedPropagatingEntities = classificationMapWithOutEdge.getOrDefault(classificationVertex, Collections.emptyList());
                List<AtlasVertex> entitiesRemoved            = (List<AtlasVertex>) CollectionUtils.subtract(currentPropagatingEntities, updatedPropagatingEntities);

                if (CollectionUtils.isNotEmpty(entitiesRemoved)) {
                    removePropagationsMap.put(classificationVertex, entitiesRemoved);
                }
            }
        }
        return  removePropagationsMap;
    }

    public boolean isRelationshipEdge(AtlasEdge edge) {
        boolean ret = false;

        if (edge != null) {
            String outVertexType = getTypeName(edge.getOutVertex());
            String inVertexType  = getTypeName(edge.getInVertex());

            ret = GraphHelper.isRelationshipEdge(edge) || edge.getPropertyKeys().contains(RELATIONSHIP_GUID_PROPERTY_KEY) ||
                    (typeRegistry.getEntityTypeByName(outVertexType) != null && typeRegistry.getEntityTypeByName(inVertexType) != null);
        }

        return ret;
    }

    public List<AtlasVertex> removeTagPropagation(AtlasClassification classification, List<AtlasEdge> propagatedEdges) throws AtlasBaseException {
        List<AtlasVertex> ret = new ArrayList<>();

        for (AtlasEdge propagatedEdge : propagatedEdges) {
            AtlasPerfMetrics.MetricRecorder metric = RequestContext.get().startMetricRecord("removeTagPropagationEdges");
            AtlasVertex entityVertex = propagatedEdge.getOutVertex();

            ret.add(entityVertex);

            // record remove propagation details to send notifications inline
            RequestContext.get().recordRemovedPropagation(getGuid(entityVertex), classification);

            deletePropagatedEdge(propagatedEdge);

            RequestContext.get().endMetricRecord(metric);
        }

        return ret;
    }

    public List<AtlasVertex> removeTagPropagation(AtlasVertex classificationVertex) throws AtlasBaseException {
        AtlasPerfMetrics.MetricRecorder metric = RequestContext.get().startMetricRecord("removeTagPropagationVertex");
        List<AtlasVertex> ret = new ArrayList<>();

        if (classificationVertex != null) {
            List<AtlasEdge> propagatedEdges = getPropagatedEdges(classificationVertex);

            if (CollectionUtils.isNotEmpty(propagatedEdges)) {
                AtlasClassification classification = entityRetriever.toAtlasClassification(classificationVertex);

                for (AtlasEdge propagatedEdge : propagatedEdges) {
                    AtlasVertex entityVertex = propagatedEdge.getOutVertex();

                    ret.add(entityVertex);

                    // record remove propagation details to send notifications at the end
                    RequestContext.get().recordRemovedPropagation(getGuid(entityVertex), classification);

                    deletePropagatedEdge(propagatedEdge);
                }
            }
        }
        RequestContext.get().endMetricRecord(metric);
        return ret;
    }

    public List<AtlasVertex> removeTagPropagation(AtlasVertex classificationVertex, List<AtlasVertex> entityVertices) throws AtlasBaseException {
        List<AtlasVertex> ret = new ArrayList<>();
        if (classificationVertex != null && CollectionUtils.isNotEmpty(entityVertices)) {
            AtlasPerfMetrics.MetricRecorder metric = RequestContext.get().startMetricRecord("removeTagPropagationVertices");
            String              classificationName = getClassificationName(classificationVertex);
            AtlasClassification classification     = entityRetriever.toAtlasClassification(classificationVertex);
            String              entityGuid         = getClassificationEntityGuid(classificationVertex);
            RequestContext      context            = RequestContext.get();

            for (AtlasVertex entityVertex : entityVertices) {
                if(!entityVertex.exists()) {
                    continue;
                }
                AtlasEdge propagatedEdge = getPropagatedClassificationEdge(entityVertex, classificationName, entityGuid);

                if (propagatedEdge != null) {
                    deletePropagatedEdge(propagatedEdge);

                    ret.add(entityVertex);

                    // record remove propagation details to send notifications at the end
                    context.recordRemovedPropagation(getGuid(entityVertex), classification);
                }
            }
            RequestContext.get().endMetricRecord(metric);
        }
        return ret;
    }

    public void deletePropagatedClassification(AtlasVertex entityVertex, String classificationName, String associatedEntityGuid) throws AtlasBaseException {
        AtlasPerfMetrics.MetricRecorder metricRecorder = RequestContext.get().startMetricRecord("deletePropagatedClassification");
        AtlasEdge propagatedEdge = getPropagatedClassificationEdge(entityVertex, classificationName, associatedEntityGuid);

        if (propagatedEdge == null) {
            throw new AtlasBaseException(AtlasErrorCode.PROPAGATED_CLASSIFICATION_NOT_ASSOCIATED_WITH_ENTITY, classificationName, associatedEntityGuid, getGuid(entityVertex));
        }

        AtlasVertex classificationVertex = propagatedEdge.getInVertex();

        // do not remove propagated classification with ACTIVE associated entity
        if (getClassificationEntityStatus(classificationVertex) == ACTIVE) {
            throw new AtlasBaseException(AtlasErrorCode.PROPAGATED_CLASSIFICATION_REMOVAL_NOT_SUPPORTED, classificationName, associatedEntityGuid);
        }

        if (LOG.isDebugEnabled()) {
            LOG.debug("Removing propagated classification: [{} - associatedEntityGuid: {}] from: [{}][{}] with edge label: [{}]",
                    classificationName, associatedEntityGuid, getTypeName(entityVertex), getGuid(entityVertex), CLASSIFICATION_LABEL);
        }

        AtlasClassification classification = entityRetriever.toAtlasClassification(classificationVertex);

        // delete classification edge
        deletePropagatedEdge(propagatedEdge);

        // delete classification vertex
        deleteClassificationVertex(classificationVertex, true);

        // record remove propagation details to send notifications at the end
        RequestContext.get().recordRemovedPropagation(getGuid(entityVertex), classification);

        RequestContext.get().endMetricRecord(metricRecorder);
    }

    public void deletePropagatedEdge(AtlasEdge edge) throws AtlasBaseException {
        String      classificationName = AtlasGraphUtilsV2.getEncodedProperty(edge, CLASSIFICATION_EDGE_NAME_PROPERTY_KEY, String.class);
        AtlasVertex entityVertex       = edge.getOutVertex();

        if (LOG.isDebugEnabled()) {
            LOG.debug("Removing propagated classification: [{}] from: [{}][{}] with edge label: [{}]", classificationName,
                    getTypeName(entityVertex), GraphHelper.getGuid(entityVertex), CLASSIFICATION_LABEL);
        }

        removeFromPropagatedClassificationNames(entityVertex, classificationName);

        deleteEdge(edge, true);

        updateModificationMetadata(entityVertex);
    }

    public void deleteEdgeReference(AtlasVertex outVertex, String edgeLabel, TypeCategory typeCategory, boolean isOwned) throws AtlasBaseException {
        AtlasEdge edge = graphHelper.getEdgeForLabel(outVertex, edgeLabel);

        if (edge != null) {
            deleteEdgeReference(edge, typeCategory, isOwned, false, outVertex);
        }
    }

    protected void deleteEdge(AtlasEdge edge, boolean updateInverseAttribute, boolean force) throws AtlasBaseException {
        //update inverse attribute
        AtlasPerfMetrics.MetricRecorder metricRecorder = RequestContext.get().startMetricRecord("deleteEdge");

        try {
            if (updateInverseAttribute) {
                String labelWithoutPrefix = edge.getLabel().substring(GraphHelper.EDGE_LABEL_PREFIX.length());
                AtlasType      parentType = typeRegistry.getType(AtlasGraphUtilsV2.getTypeName(edge.getOutVertex()));

                if (parentType instanceof AtlasEntityType) {
                    AtlasEntityType                parentEntityType = (AtlasEntityType) parentType;
                    AtlasStructType.AtlasAttribute attribute        = parentEntityType.getAttribute(labelWithoutPrefix);

                    if (attribute == null) {
                        attribute = parentEntityType.getRelationshipAttribute(labelWithoutPrefix, AtlasGraphUtilsV2.getTypeName(edge));
                    }

                    if (attribute != null && attribute.getInverseRefAttribute() != null) {
                        deleteEdgeBetweenVertices(edge.getInVertex(), edge.getOutVertex(), attribute.getInverseRefAttribute());
                    }
                }
            }

            if (isClassificationEdge(edge)) {
                AtlasVertex classificationVertex = edge.getInVertex();

                AtlasGraphUtilsV2.setEncodedProperty(classificationVertex, CLASSIFICATION_ENTITY_STATUS,
                        RequestContext.get().getDeleteType() == DeleteType.HARD ? PURGED.name() : DELETED.name());
            }

            deleteEdge(edge, force);
        } finally {
        RequestContext.get().endMetricRecord(metricRecorder);
        }
    }

    protected void deleteTypeVertex(AtlasVertex instanceVertex, TypeCategory typeCategory, boolean force) throws AtlasBaseException {
        switch (typeCategory) {
            case STRUCT:
                deleteTypeVertex(instanceVertex, force);
                break;

            case CLASSIFICATION:
                deleteClassificationVertex(instanceVertex, force);
                break;

            case ENTITY:
            case OBJECT_ID_TYPE:
                deleteEntities(Collections.singletonList(instanceVertex));
                break;

            default:
                throw new IllegalStateException("Type category " + typeCategory + " not handled");
        }
    }

    /**
     * Deleting any type vertex. Goes over the complex attributes and removes the references
     * @param instanceVertex
     * @throws AtlasException
     */
    protected void deleteTypeVertex(AtlasVertex instanceVertex, boolean force) throws AtlasBaseException {
        if (LOG.isDebugEnabled()) {
            LOG.debug("Deleting {}, force={}", string(instanceVertex), force);
        }

        String    typeName   = GraphHelper.getTypeName(instanceVertex);

        if (StringUtils.isNotEmpty(typeName)) {
            AtlasType parentType = typeRegistry.getType(typeName);

            if (parentType instanceof AtlasStructType) {
                AtlasStructType structType   = (AtlasStructType) parentType;
                boolean         isEntityType = (parentType instanceof AtlasEntityType);

                for (AtlasStructType.AtlasAttribute attributeInfo : structType.getAllAttributes().values()) {
                    if (LOG.isDebugEnabled()) {
                        LOG.debug("Deleting attribute {} for {}", attributeInfo.getName(), string(instanceVertex));
                    }

                    boolean   isOwned   = isEntityType && attributeInfo.isOwnedRef();
                    AtlasType attrType  = attributeInfo.getAttributeType();
                    String    edgeLabel = attributeInfo.getRelationshipEdgeLabel();

                    switch (attrType.getTypeCategory()) {
                        case OBJECT_ID_TYPE:
                            //If its class attribute, delete the reference
                            deleteEdgeReference(instanceVertex, edgeLabel, attrType.getTypeCategory(), isOwned);
                            break;

                        case STRUCT:
                            //If its struct attribute, delete the reference
                            deleteEdgeReference(instanceVertex, edgeLabel, attrType.getTypeCategory(), false);
                            break;

                        case ARRAY:
                            //For array attribute, if the element is struct/class, delete all the references
                            AtlasArrayType arrType  = (AtlasArrayType) attrType;
                            AtlasType      elemType = arrType.getElementType();

                            if (isReference(elemType.getTypeCategory())) {
                                List<AtlasEdge> edges = getActiveCollectionElementsUsingRelationship(instanceVertex, attributeInfo);

                                if (CollectionUtils.isNotEmpty(edges)) {
                                    for (AtlasEdge edge : edges) {
                                        deleteEdgeReference(edge, elemType.getTypeCategory(), isOwned, false, instanceVertex);
                                    }
                                }
                            }
                            break;

                        case MAP:
                            //For map attribute, if the value type is struct/class, delete all the references
                            AtlasMapType mapType           = (AtlasMapType) attrType;
                            TypeCategory valueTypeCategory = mapType.getValueType().getTypeCategory();

                            if (isReference(valueTypeCategory)) {
                                List<AtlasEdge> edges = getMapValuesUsingRelationship(instanceVertex, attributeInfo);

                                for (AtlasEdge edge : edges) {
                                    deleteEdgeReference(edge, valueTypeCategory, isOwned, false, instanceVertex);
                                }
                            }
                            break;

                        case PRIMITIVE:
                            // This is different from upstream atlas.
                            // Here we are not deleting the unique property thus users can only restore after deleting an entity.
                            if (attributeInfo.getVertexUniquePropertyName() != null && force) {
                                instanceVertex.removeProperty(attributeInfo.getVertexUniquePropertyName());
                            }
                            break;
                    }
                }
            }
        } else {
            try {
                LOG.error("typeName not found for the vertex {}", instanceVertex.getIdForDisplay());
            } catch (Exception e) {
                LOG.error("Error while writing error log");
                e.printStackTrace();
            }
        }

        deleteVertex(instanceVertex, force);
    }

    protected AtlasAttribute getAttributeForEdge(AtlasEdge edge) throws AtlasBaseException {
        String labelWithoutPrefix        = edge.getLabel().substring(GraphHelper.EDGE_LABEL_PREFIX.length());
        AtlasType       parentType       = typeRegistry.getType(AtlasGraphUtilsV2.getTypeName(edge.getOutVertex()));
        AtlasStructType parentStructType = (AtlasStructType) parentType;
        AtlasStructType.AtlasAttribute attribute = parentStructType.getAttribute(labelWithoutPrefix);
        if (attribute == null) {
            String[] tokenizedLabel = labelWithoutPrefix.split("\\.");
            if (tokenizedLabel.length == 2) {
                String attributeName = tokenizedLabel[1];
                attribute = parentStructType.getAttribute(attributeName);
            }
        }
        return attribute;
    }

    protected abstract void _deleteVertex(AtlasVertex instanceVertex, boolean force);

    protected abstract void deleteEdge(AtlasEdge edge, boolean force) throws AtlasBaseException;

    /**
     * Deletes the edge between outvertex and inVertex. The edge is for attribute attributeName of outVertex
     * @param outVertex
     * @param inVertex
     * @param attribute
     * @throws AtlasException
     */
    protected void deleteEdgeBetweenVertices(AtlasVertex outVertex, AtlasVertex inVertex, AtlasAttribute attribute) throws AtlasBaseException {
        if (LOG.isDebugEnabled()) {
            LOG.debug("Removing edge from {} to {} with attribute name {}", string(outVertex), string(inVertex), attribute.getName());
        }

        if (skipVertexForDelete(outVertex)) {
            return;
        }

        AtlasStructType   parentType   = (AtlasStructType) typeRegistry.getType(GraphHelper.getTypeName(outVertex));
        String            propertyName = getQualifiedAttributePropertyKey(parentType, attribute.getName());
        String            edgeLabel    = attribute.getRelationshipEdgeLabel();
        AtlasEdge         edge         = null;
        AtlasAttributeDef attrDef      = attribute.getAttributeDef();
        AtlasType         attrType     = attribute.getAttributeType();

        switch (attrType.getTypeCategory()) {
            case OBJECT_ID_TYPE: {
                //If its class attribute, its the only edge between two vertices
                if (attrDef.getIsOptional()) {
                    edge = graphHelper.getEdgeForLabel(outVertex, edgeLabel);

                    if (shouldUpdateInverseReferences) {
                        AtlasGraphUtilsV2.setEncodedProperty(outVertex, propertyName, null);
                    }
                } else {
                    // Cannot unset a required attribute.
                    throw new AtlasBaseException("Cannot unset required attribute " + propertyName + " on " + GraphHelper.vertexString(outVertex) + " edge = " + edgeLabel);
                }
            }
            break;

            case ARRAY: {
                //If its array attribute, find the right edge between the two vertices and update array property
                List<AtlasEdge> elementEdges = getCollectionElementsUsingRelationship(outVertex, attribute);

                if (elementEdges != null) {
                    elementEdges = new ArrayList<>(elementEdges);

                    for (AtlasEdge elementEdge : elementEdges) {
                        if (elementEdge == null) {
                            continue;
                        }

                        AtlasVertex elementVertex = elementEdge.getInVertex();

                        if (elementVertex.equals(inVertex)) {
                            edge = elementEdge;

                            //TODO element.size includes deleted items as well. should exclude
                            if (!attrDef.getIsOptional() && elementEdges.size() <= attrDef.getValuesMinCount()) {
                                // Deleting this edge would violate the attribute's lower bound.
                                throw new AtlasBaseException("Cannot remove array element from required attribute " + propertyName + " on " + GraphHelper.getVertexDetails(outVertex) + " " + GraphHelper.getEdgeDetails(elementEdge));
                            }
                        }
                    }
                }
            }
            break;

            case MAP: {
                //If its map attribute, find the right edge between two vertices and update map property
                List<AtlasEdge> mapEdges = getMapValuesUsingRelationship(outVertex, attribute);

                if (mapEdges != null) {
                    mapEdges = new ArrayList<>(mapEdges);

                    for (AtlasEdge mapEdge : mapEdges) {
                        if (mapEdge != null) {
                            AtlasVertex mapVertex = mapEdge.getInVertex();

                            if (mapVertex.getId().toString().equals(inVertex.getId().toString())) {
                                //TODO keys.size includes deleted items as well. should exclude
                                if (attrDef.getIsOptional() || mapEdges.size() > attrDef.getValuesMinCount()) {
                                    edge = mapEdge;
                                } else {
                                    // Deleting this entry would violate the attribute's lower bound.
                                    throw new AtlasBaseException("Cannot remove map entry " + propertyName + " from required attribute " + propertyName + " on " + GraphHelper.getVertexDetails(outVertex) + " " + GraphHelper.getEdgeDetails(mapEdge));
                                }
                                break;
                            }
                        }
                    }
                }
            }
            break;

            case STRUCT:
            case CLASSIFICATION:
                break;

            default:
                throw new IllegalStateException("There can't be an edge from " + GraphHelper.getVertexDetails(outVertex) + " to " + GraphHelper.getVertexDetails(inVertex) + " with attribute name " + attribute.getName() + " which is not class/array/map attribute. found " + attrType.getTypeCategory().name());
        }

        if (edge != null) {
            boolean isInternal = isInternalType(inVertex) && isInternalType(outVertex);
            deleteEdge(edge, isInternal || isCustomRelationship(edge) || isHardDeleteProductRelationship(edge));

            final RequestContext requestContext = RequestContext.get();
            final String         outId          = GraphHelper.getGuid(outVertex);

            if (! requestContext.isUpdatedEntity(outId)) {
                AtlasGraphUtilsV2.setEncodedProperty(outVertex, MODIFICATION_TIMESTAMP_PROPERTY_KEY, requestContext.getRequestTime());
                AtlasGraphUtilsV2.setEncodedProperty(outVertex, MODIFIED_BY_KEY, requestContext.getUser());

                requestContext.recordEntityUpdate(entityRetriever.toAtlasEntityHeader(outVertex));
            }
        }
    }

    protected void deleteVertex(AtlasVertex instanceVertex, boolean force) throws AtlasBaseException {
        if (LOG.isDebugEnabled()) {
            LOG.debug("Setting the external references to {} to null(removing edges)", string(instanceVertex));
        }

        // Delete external references to this vertex - incoming edges from lineage or glossary term edges
        final Iterable<AtlasEdge> incomingEdges    = instanceVertex.getEdges(AtlasEdgeDirection.IN);
        final Iterable<AtlasEdge> outgoingEdges    = instanceVertex.getEdges(AtlasEdgeDirection.OUT);
        final boolean             isPurgeRequested = RequestContext.get().isPurgeRequested();

        if (RequestContext.get().getDeleteType().equals(DeleteType.HARD) || RequestContext.get().getDeleteType().equals(DeleteType.PURGE)) {
            for (AtlasEdge edge : outgoingEdges) {
                if (isRelationshipEdge(edge))
                    AtlasRelationshipStoreV2.recordRelationshipMutation(AtlasRelationshipStoreV2.RelationshipMutation.RELATIONSHIP_HARD_DELETE, edge, entityRetriever);
            }
        }

        for (AtlasEdge edge : incomingEdges) {
            AtlasEntity.Status edgeStatus = getStatus(edge);
            boolean            isProceed   = edgeStatus == (isPurgeRequested ? DELETED : ACTIVE);

            if (isProceed) {
                if (isRelationshipEdge(edge)) {
                    deleteRelationship(edge);
                } else {
                    AtlasVertex    outVertex = edge.getOutVertex();

                    if (!isDeletedEntity(outVertex)) {
                        AtlasVertex inVertex = edge.getInVertex();
                        AtlasAttribute attribute = getAttributeForEdge(edge);

                        deleteEdgeBetweenVertices(outVertex, inVertex, attribute);
                    }
                }
            }
        }

        cleanupDenormalizedAssetReferencesFromProduct(instanceVertex);

        _deleteVertex(instanceVertex, force);
    }

    private boolean isDeletedEntity(AtlasVertex entityVertex) {
        boolean            ret      = false;
        String             outGuid  = GraphHelper.getGuid(entityVertex);
        AtlasEntity.Status outState = GraphHelper.getStatus(entityVertex);

        //If the reference vertex is marked for deletion, skip updating the reference
        if (outState == AtlasEntity.Status.DELETED || (outGuid != null && RequestContext.get().isDeletedEntity(outGuid))) {
            ret = true;
        }

        return ret;
    }

    public void deleteClassificationVertex(AtlasVertex classificationVertex, boolean force) {
        if (LOG.isDebugEnabled()) {
            LOG.debug("Deleting classification vertex", string(classificationVertex));
        }

        // delete classification vertex only if it has no more entity references (direct or propagated)
        if (!hasEntityReferences(classificationVertex)) {
            _deleteVertex(classificationVertex, force);
        }
    }

    private boolean isInternalType(final AtlasVertex instanceVertex) {
        AtlasEntityType entityType = typeRegistry.getEntityTypeByName(GraphHelper.getTypeName(instanceVertex));
        return Objects.nonNull(entityType) && entityType.isInternalType();
    }

    private boolean isCustomRelationship(final AtlasEdge edge) {
        return edge.getLabel().equals(UD_RELATIONSHIP_EDGE_LABEL);
    }

    private boolean isHardDeleteProductRelationship(final AtlasEdge edge) {
        return EDGE_LABELS_FOR_HARD_DELETION.contains(edge.getLabel());
    }

    private void addToPropagatedClassificationNames(AtlasVertex entityVertex, String classificationName) {
        if (LOG.isDebugEnabled()) {
            LOG.debug("Adding property {} = \"{}\" to vertex {}", PROPAGATED_TRAIT_NAMES_PROPERTY_KEY, classificationName, string(entityVertex));
        }
        entityVertex.addListProperty(PROPAGATED_TRAIT_NAMES_PROPERTY_KEY, classificationName);

        entityVertex.setProperty(PROPAGATED_CLASSIFICATION_NAMES_KEY, getDelimitedPropagatedClassificationNames(entityVertex, classificationName));
    }

    public void removeFromPropagatedClassificationNames(AtlasVertex entityVertex, String classificationName) {
        if (entityVertex != null && StringUtils.isNotEmpty(classificationName)) {
            if (LOG.isDebugEnabled()) {
                LOG.debug("Removing from property: {} value: {} in vertex: {}", PROPAGATED_TRAIT_NAMES_PROPERTY_KEY, classificationName, string(entityVertex));
            }

            entityVertex.removePropertyValue(PROPAGATED_TRAIT_NAMES_PROPERTY_KEY, classificationName);

            List<String> propagatedTraitNames = getPropagatedTraitNames(entityVertex);

            if (CollectionUtils.isNotEmpty(propagatedTraitNames)) {
                propagatedTraitNames.remove(classificationName);

                String propClsName = CLASSIFICATION_NAME_DELIMITER + StringUtils.join(propagatedTraitNames, CLASSIFICATION_NAME_DELIMITER) + CLASSIFICATION_NAME_DELIMITER;

                entityVertex.setProperty(PROPAGATED_CLASSIFICATION_NAMES_KEY, propClsName);
            }
        }
    }

    private String getDelimitedPropagatedClassificationNames(AtlasVertex entityVertex, String classificationName) {
        String ret = entityVertex.getProperty(PROPAGATED_CLASSIFICATION_NAMES_KEY, String.class);

        if (StringUtils.isEmpty(ret)) {
            ret = CLASSIFICATION_NAME_DELIMITER + classificationName + CLASSIFICATION_NAME_DELIMITER;
        } else {
            ret = ret + classificationName + CLASSIFICATION_NAME_DELIMITER;
        }

        return ret;
    }

    /**
     * Delete all associated classifications from the specified entity vertex.
     * @param instanceVertex
     * @throws AtlasException
     */
    private void deleteAllClassifications(AtlasVertex instanceVertex) throws AtlasBaseException {
        // If instance is deleted no need to operate classification deleted
        if (!ACTIVE.equals(getState(instanceVertex)))
            return;

        List<AtlasEdge> classificationEdges = getAllClassificationEdges(instanceVertex);

        for (AtlasEdge edge : classificationEdges) {
            AtlasVertex classificationVertex = edge.getInVertex();
            boolean     isClassificationEdge = isClassificationEdge(edge);
            boolean     removePropagations   = getRemovePropagations(classificationVertex);

            if (isClassificationEdge && removePropagations) {
                if (taskManagement != null && DEFERRED_ACTION_ENABLED) {
                    createAndQueueTask(CLASSIFICATION_PROPAGATION_DELETE, instanceVertex, classificationVertex.getIdForDisplay(),getTypeName(classificationVertex) , null);
                } else {
                    removeTagPropagation(classificationVertex);
                }
            }

            deleteEdgeReference(edge, CLASSIFICATION, false, false, instanceVertex);
        }
    }

    private boolean skipVertexForDelete(AtlasVertex vertex) {
        boolean ret = true;

        if(vertex != null) {
            try {
                final RequestContext reqContext = RequestContext.get();
                final String guid = AtlasGraphUtilsV2.getIdFromVertex(vertex);

                if(guid != null && !reqContext.isDeletedEntity(guid)) {
                    final AtlasEntity.Status vertexState = getState(vertex);
                    if (reqContext.isPurgeRequested()) {
                        ret = false; // Delete all ACTIVE or DELETED assets in PURGING
                    } else {
                        ret = vertexState == DELETED; // skip deleting DELETED vertices
                    }
                }
            } catch (IllegalStateException excp) {
                LOG.warn("skipVertexForDelete(): failed guid/state for the vertex", excp);
            }
        }

        return ret;
    }

    public void updateTagPropagations(AtlasEdge edge, AtlasRelationship relationship) throws AtlasBaseException {
        PropagateTags oldTagPropagation = getPropagateTags(edge);
        PropagateTags newTagPropagation = relationship.getPropagateTags();

        if (newTagPropagation != oldTagPropagation) {
            List<AtlasVertex>                   currentClassificationVertices = getPropagatableClassifications(edge);
            Map<AtlasVertex, List<AtlasVertex>> currentClassificationsMap     = entityRetriever.getClassificationPropagatedEntitiesMapping(currentClassificationVertices);

            // Update propagation edge
            AtlasGraphUtilsV2.setEncodedProperty(edge, RELATIONSHIPTYPE_TAG_PROPAGATION_KEY, newTagPropagation.name());

            List<AtlasVertex>                   updatedClassificationVertices = getPropagatableClassifications(edge);
            List<AtlasVertex>                   classificationVerticesUnion   = (List<AtlasVertex>) CollectionUtils.union(currentClassificationVertices, updatedClassificationVertices);
            Map<AtlasVertex, List<AtlasVertex>> updatedClassificationsMap     = entityRetriever.getClassificationPropagatedEntitiesMapping(classificationVerticesUnion);

            // compute add/remove propagations list
            Map<AtlasVertex, List<AtlasVertex>> addPropagationsMap    = new HashMap<>();
            Map<AtlasVertex, List<AtlasVertex>> removePropagationsMap = new HashMap<>();

            if (MapUtils.isEmpty(currentClassificationsMap) && MapUtils.isNotEmpty(updatedClassificationsMap)) {
                addPropagationsMap.putAll(updatedClassificationsMap);

            } else if (MapUtils.isNotEmpty(currentClassificationsMap) && MapUtils.isEmpty(updatedClassificationsMap)) {
                removePropagationsMap.putAll(currentClassificationsMap);

            } else {
                for (AtlasVertex classificationVertex : updatedClassificationsMap.keySet()) {
                    List<AtlasVertex> currentPropagatingEntities = currentClassificationsMap.containsKey(classificationVertex) ? currentClassificationsMap.get(classificationVertex) : Collections.emptyList();
                    List<AtlasVertex> updatedPropagatingEntities = updatedClassificationsMap.containsKey(classificationVertex) ? updatedClassificationsMap.get(classificationVertex) : Collections.emptyList();
                    List<AtlasVertex> entitiesAdded              = (List<AtlasVertex>) CollectionUtils.subtract(updatedPropagatingEntities, currentPropagatingEntities);
                    List<AtlasVertex> entitiesRemoved            = (List<AtlasVertex>) CollectionUtils.subtract(currentPropagatingEntities, updatedPropagatingEntities);

                    if (CollectionUtils.isNotEmpty(entitiesAdded)) {
                        addPropagationsMap.put(classificationVertex, entitiesAdded);
                    }

                    if (CollectionUtils.isNotEmpty(entitiesRemoved)) {
                        removePropagationsMap.put(classificationVertex, entitiesRemoved);
                    }
                }
            }

            for (AtlasVertex classificationVertex : addPropagationsMap.keySet()) {
                List<AtlasVertex> entitiesToAddPropagation = addPropagationsMap.get(classificationVertex);

                addTagPropagation(classificationVertex, entitiesToAddPropagation);
            }

            for (AtlasVertex classificationVertex : removePropagationsMap.keySet()) {
                List<AtlasVertex> entitiesToRemovePropagation = removePropagationsMap.get(classificationVertex);

                removeTagPropagation(classificationVertex, entitiesToRemovePropagation);
            }
        } else {
            // update blocked propagated classifications only if there is no change is tag propagation (don't update both)
            handleBlockedClassifications(edge, relationship.getBlockedPropagatedClassifications());
        }
    }

    public void handleBlockedClassifications(AtlasEdge edge, Set<AtlasClassification> blockedClassifications) throws AtlasBaseException {
        if (blockedClassifications != null) {
            List<AtlasVertex> propagatableClassifications  = getPropagatableClassifications(edge);
            List<String>      currBlockedClassificationIds = getBlockedClassificationIds(edge);
            List<AtlasVertex> currBlockedClassifications   = getVerticesForIds(propagatableClassifications, currBlockedClassificationIds);
            List<AtlasVertex> classificationsToBlock       = new ArrayList<>();
            List<String>      classificationIdsToBlock     = new ArrayList<>();

            for (AtlasClassification blockedClassification : blockedClassifications) {
                AtlasVertex classificationVertex = validateBlockedPropagatedClassification(propagatableClassifications, blockedClassification);

                if (classificationVertex != null) {
                    classificationsToBlock.add(classificationVertex);
                    classificationIdsToBlock.add(classificationVertex.getIdForDisplay());
                }
            }

            setBlockedClassificationIds(edge, classificationIdsToBlock);

            List<AtlasVertex> propagationChangedClassifications = (List<AtlasVertex>) CollectionUtils.disjunction(classificationsToBlock, currBlockedClassifications);

            for (AtlasVertex classificationVertex : propagationChangedClassifications) {
                List<AtlasVertex> propagationsToRemove = new ArrayList<>();
                List<AtlasVertex> propagationsToAdd    = new ArrayList<>();

                entityRetriever.evaluateClassificationPropagation(classificationVertex, propagationsToAdd, propagationsToRemove);

                if (CollectionUtils.isNotEmpty(propagationsToAdd)) {
                    addTagPropagation(classificationVertex, propagationsToAdd);
                }

                if (CollectionUtils.isNotEmpty(propagationsToRemove)) {
                    removeTagPropagation(classificationVertex, propagationsToRemove);
                }
            }
        }
    }

    private List<AtlasVertex> getVerticesForIds(List<AtlasVertex> vertices, List<String> vertexIds) {
        List<AtlasVertex> ret = new ArrayList<>();

        if (CollectionUtils.isNotEmpty(vertexIds)) {
            for (AtlasVertex vertex : vertices) {
                String vertexId = vertex.getIdForDisplay();

                if (vertexIds.contains(vertexId)) {
                    ret.add(vertex);
                }
            }
        }

        return ret;
    }

    // propagated classifications should contain blocked propagated classification
    private AtlasVertex validateBlockedPropagatedClassification(List<AtlasVertex> classificationVertices, AtlasClassification classification) {
        AtlasVertex ret = null;

        for (AtlasVertex vertex : classificationVertices) {
            String classificationName = getClassificationName(vertex);
            String entityGuid         = getClassificationEntityGuid(vertex);

            if (classificationName.equals(classification.getTypeName()) && entityGuid.equals(classification.getEntityGuid())) {
                ret = vertex;
                break;
            }
        }

        return ret;
    }

    private void setBlockedClassificationIds(AtlasEdge edge, List<String> classificationIds) {
        if (edge != null) {
            if (classificationIds.isEmpty()) {
                edge.removeProperty(org.apache.atlas.repository.Constants.RELATIONSHIPTYPE_BLOCKED_PROPAGATED_CLASSIFICATIONS_KEY);
            } else {
                edge.setListProperty(org.apache.atlas.repository.Constants.RELATIONSHIPTYPE_BLOCKED_PROPAGATED_CLASSIFICATIONS_KEY, classificationIds);
            }
        }
    }
    public void createAndQueueTaskWithoutCheck(String taskType, AtlasVertex entityVertex, String classificationVertexId, String classificationTypeName, String relationshipGuid) throws AtlasBaseException {
        String              currentUser = RequestContext.getCurrentUser();
        String              entityGuid  = GraphHelper.getGuid(entityVertex);
        Map<String, Object> taskParams  = ClassificationTask.toParameters(entityGuid, classificationVertexId, relationshipGuid);
        AtlasTask           task        = taskManagement.createTask(taskType, currentUser, taskParams, classificationVertexId, classificationTypeName, entityGuid);

        AtlasGraphUtilsV2.addEncodedProperty(entityVertex, PENDING_TASKS_PROPERTY_KEY, task.getGuid());

        RequestContext.get().queueTask(task);
    }

<<<<<<< HEAD
    public void createAndQueueTaskWithoutCheckV2(String taskType, AtlasVertex entityVertex, String classificationTypeName) {
        String              currentUser = RequestContext.getCurrentUser();
        String              entityGuid  = GraphHelper.getGuid(entityVertex);

        Map<String, Object> taskParams  = new HashMap<>() {{
=======
    public void createAndQueueTaskWithoutCheckV2(String taskType, AtlasVertex entityVertex, String classificationTypeName, String relationshipGuid) throws AtlasBaseException {
        String              currentUser = RequestContext.getCurrentUser();
        String              entityGuid  = GraphHelper.getGuid(entityVertex);

        Map<String, Object> taskParams  = new HashMap<String, Object>() {{
>>>>>>> 49d9a0a7
            put(PARAM_ENTITY_GUID, entityGuid);
            put(TASK_CLASSIFICATION_TYPENAME, classificationTypeName);
        }};

        AtlasTask task = taskManagement.createTaskV2(taskType, currentUser, taskParams, classificationTypeName, entityGuid);
<<<<<<< HEAD
        AtlasGraphUtilsV2.addEncodedProperty(entityVertex, PENDING_TASKS_PROPERTY_KEY, task.getGuid());
=======

        AtlasGraphUtilsV2.addEncodedProperty(entityVertex, PENDING_TASKS_PROPERTY_KEY, task.getGuid());

>>>>>>> 49d9a0a7
        RequestContext.get().queueTask(task);
    }

    public void createAndQueueTask(String taskType, AtlasVertex entityVertex, String classificationVertexId, String classificationTypeName, String relationshipGuid) throws AtlasBaseException {
        if (!CLASSIFICATION_PROPAGATION_DELETE.equals(taskType) && skipClassificationTaskCreation(classificationVertexId)) {
            LOG.info("Task is already scheduled for classification id {}, no need to schedule task for vertex {}", classificationVertexId, entityVertex.getIdForDisplay());
            return;
        }

        createAndQueueTaskWithoutCheck(taskType, entityVertex, classificationVertexId, classificationTypeName, relationshipGuid);
    }

    public void createAndQueueTaskWithoutCheck(String taskType, AtlasVertex entityVertex, String classificationVertexId,String classificationTypeName, String relationshipGuid, Boolean currentRestrictPropagationThroughLineage,Boolean currentRestrictPropogationThroughHierarchy) throws AtlasBaseException {
        String              currentUser = RequestContext.getCurrentUser();
        String              entityGuid  = GraphHelper.getGuid(entityVertex);
        Map<String, Object> taskParams  = ClassificationTask.toParameters(entityGuid, classificationVertexId, relationshipGuid, currentRestrictPropagationThroughLineage,currentRestrictPropogationThroughHierarchy);
        AtlasTask           task        = taskManagement.createTask(taskType, currentUser, taskParams, classificationVertexId, classificationTypeName, entityGuid);

        AtlasGraphUtilsV2.addEncodedProperty(entityVertex, PENDING_TASKS_PROPERTY_KEY, task.getGuid());

        RequestContext.get().queueTask(task);
    }

    public void createAndQueueTask(String taskType, AtlasEdge relationshipEdge, AtlasRelationship relationship) {
        String              currentUser        = RequestContext.getCurrentUser();
        String              relationshipEdgeId = relationshipEdge.getIdForDisplay();
        Map<String, Object> taskParams         = ClassificationTask.toParameters(relationshipEdgeId, relationship);

        AtlasTask           task               = taskManagement.createTask(taskType, currentUser, taskParams);

        AtlasGraphUtilsV2.addItemToListProperty(relationshipEdge, EDGE_PENDING_TASKS_PROPERTY_KEY, task.getGuid());

        RequestContext.get().queueTask(task);
    }

    public void createAndQueueClassificationRefreshPropagationTask(AtlasEdge edge) throws AtlasBaseException{

        if (taskManagement==null) {
            LOG.warn("Task management is null, can't schedule task now");
            return;
        }

        if (edge == null) {
            LOG.warn("Edge is null, can't schedule task now");
            return;
        }

        String      currentUser         = RequestContext.getCurrentUser();
        boolean     isRelationshipEdge  = isRelationshipEdge(edge);
        boolean     isTermEntityEdge    = GraphHelper.isTermEntityEdge(edge);

        if (!isRelationshipEdge) {
            LOG.warn("Edge is not relationship edge, can't schedule task now");
            return;
        }


        AtlasVertex referenceVertex = GraphHelper.getPropagatingVertex(edge);
        if(referenceVertex == null) {
            return;
        }

        List<AtlasVertex> currentClassificationVertices = GraphHelper.getPropagatableClassifications(edge);
        for (AtlasVertex currentClassificationVertex : currentClassificationVertices) {
            String currentClassificationId = currentClassificationVertex.getIdForDisplay();
            String classificationTypeName      = getTypeName(currentClassificationVertex);
            boolean removePropagationOnEntityDelete = GraphHelper.getRemovePropagations(currentClassificationVertex);

            if (!(isTermEntityEdge || removePropagationOnEntityDelete)) {
                LOG.debug("This edge is not term edge or remove propagation isn't enabled");
                continue;
            }

            if(skipClassificationTaskCreation(currentClassificationId)) {
                LOG.info("Task is already scheduled for classification id {}, no need to schedule task for edge {}", currentClassificationId, edge.getIdForDisplay());
                continue;
            }

            Map<String, Object> taskParams = ClassificationTask.toParameters(currentClassificationVertex.getIdForDisplay());
            AtlasTask task  =  taskManagement.createTask(CLASSIFICATION_REFRESH_PROPAGATION, currentUser, taskParams, currentClassificationId, classificationTypeName,GraphHelper.getGuid(referenceVertex));

            RequestContext.get().queueTask(task);
        }

    }

    private boolean skipClassificationTaskCreation(String classificationId) throws AtlasBaseException {
        AtlasPerfMetrics.MetricRecorder metric = RequestContext.get().startMetricRecord("skipClassificationTaskCreation");
        /*
        If any of,
        1. CLASSIFICATION_PROPAGATION_DELETE
        2. CLASSIFICATION_REFRESH_PROPAGATION task scheduled already
        skip classification task creation
         */
        try {

            List<String> taskTypes = Arrays.asList(CLASSIFICATION_REFRESH_PROPAGATION, CLASSIFICATION_PROPAGATION_DELETE);
            List<AtlasTask> tasksInRequestContext = RequestContext.get().getQueuedTasks();
            if (
                    tasksInRequestContext != null &&
                    tasksInRequestContext.stream().filter(Objects::nonNull)
                    .anyMatch(task -> task.getClassificationId().equals(classificationId)
                            && taskTypes.contains(task.getType()) && task.getStatus().equals(AtlasTask.Status.PENDING))
            ) {
                return true;
            }

            TaskSearchResult taskSearchResult = taskUtil.findPendingTasksByClassificationId(0, PENDING_TASK_QUERY_SIZE_LIMIT,
                    classificationId, taskTypes , new ArrayList<>());

            List<AtlasTask> pendingTasks = taskSearchResult.getTasks();
            if(CollectionUtils.isEmpty(pendingTasks)) {
                return false;
            }

            List<AtlasTask> pendingRefreshPropagationTasks = pendingTasks.stream()
                    .filter(task -> CLASSIFICATION_REFRESH_PROPAGATION.equals(task.getType()))
                    .collect(Collectors.toList());

            // Ideally there should be only refresh propagation task
            if (pendingRefreshPropagationTasks.size() > 1) {
                LOG.warn("More than one {} task found for classification id {}", CLASSIFICATION_REFRESH_PROPAGATION, classificationId);
            }

            // if any task have status as PENDING, then skip task creation
            if (
                    pendingTasks.stream()
                    .filter(Objects::nonNull)
                    .anyMatch(task -> task.getClassificationId().equals(classificationId)
                            && taskTypes.contains(task.getType()) && task.getStatus().equals(AtlasTask.Status.PENDING))
            ) {
                return true;
            } else {
                LOG.warn("There is inconsistency " +
                        "in task queue, there are no pending tasks for classification id {} but there are tasks in queue", classificationId);
            }
        } catch (AtlasBaseException e) {
            LOG.error("Error while checking if classification task creation is required for classification id {}", classificationId, e);
            throw e;
        } finally {
            RequestContext.get().endMetricRecord(metric);
        }

        return false;
    }


    public void removeHasLineageOnDelete(Collection<AtlasVertex> vertices) throws AtlasBaseException {
        AtlasPerfMetrics.MetricRecorder metricRecorder = RequestContext.get().startMetricRecord("removeHasLineageOnDelete");

        if (RequestContext.get().skipHasLineageCalculation()) {
            return;
        }

        for (AtlasVertex vertexToBeDeleted : vertices) {
            if (ACTIVE.equals(getStatus(vertexToBeDeleted))) {
                AtlasEntityType entityType = typeRegistry.getEntityTypeByName(getTypeName(vertexToBeDeleted));
                boolean isProcess = entityType.getTypeAndAllSuperTypes().contains(PROCESS_SUPER_TYPE);
                boolean isCatalog = entityType.getTypeAndAllSuperTypes().contains(DATA_SET_SUPER_TYPE);

                if (isCatalog || isProcess) {

                    Iterator<AtlasEdge> edgeIterator = vertexToBeDeleted.getEdges(AtlasEdgeDirection.BOTH, PROCESS_EDGE_LABELS).iterator();

                    Set<AtlasEdge> edgesToBeDeleted = new HashSet<>();

                    while (edgeIterator.hasNext()) {
                        AtlasEdge edge = edgeIterator.next();
                        if (ACTIVE.equals(getStatus(edge))) {
                            edgesToBeDeleted.add(edge);
                        }
                    }

                    resetHasLineageOnInputOutputDelete(edgesToBeDeleted, vertexToBeDeleted);
                }
            }
        }
        RequestContext.get().endMetricRecord(metricRecorder);
    }


    public void resetHasLineageOnInputOutputDelete(Collection<AtlasEdge> removedEdges, AtlasVertex deletedVertex) throws AtlasBaseException {
        AtlasPerfMetrics.MetricRecorder metricRecorder = RequestContext.get().startMetricRecord("resetHasLineageOnInputOutputDelete");

        for (AtlasEdge atlasEdge : removedEdges) {

            boolean isOutputEdge = PROCESS_OUTPUTS.equals(atlasEdge.getLabel());

            AtlasVertex assetVertex = atlasEdge.getInVertex();
            String assetEdgeLabel = getLabel(getGuid(assetVertex), atlasEdge.getLabel());

            boolean assetLabelPairAlreadyProcessed = RequestContext.get().isEdgeLabelAlreadyProcessed(assetEdgeLabel);

            if (!assetLabelPairAlreadyProcessed) {
                RequestContext.get().addEdgeLabel(assetEdgeLabel);
                if (getStatus(assetVertex) == ACTIVE && !assetVertex.equals(deletedVertex)) {
                    updateAssetHasLineageStatus(assetVertex, atlasEdge, removedEdges);
                }
            }

            AtlasVertex processVertex = atlasEdge.getOutVertex();
            String processId = getGuid(processVertex);
            String edgeLabel = isOutputEdge ? PROCESS_OUTPUTS : PROCESS_INPUTS;
            String processEdgeLabel = getLabel(processId, edgeLabel);
            boolean processLabelPairAlreadyProcessed = RequestContext.get().isEdgeLabelAlreadyProcessed(processEdgeLabel);

            if (processLabelPairAlreadyProcessed) {
                continue;
            }

            RequestContext.get().addEdgeLabel(processEdgeLabel);

                if (getStatus(processVertex) == ACTIVE && !processVertex.equals(deletedVertex)) {
                Iterator<AtlasEdge> edgeIterator = GraphHelper.getActiveEdges(processVertex, edgeLabel, AtlasEdgeDirection.BOTH);

                boolean activeEdgeFound = false;

                while (edgeIterator.hasNext()) {
                    AtlasEdge edge = edgeIterator.next();
                    if (!removedEdges.contains(edge)) {
                        AtlasVertex relatedAssetVertex = edge.getInVertex();

                        if (getStatus(relatedAssetVertex) == ACTIVE) {
                            activeEdgeFound = true;
                            break;
                        }
                    }
                }

                if (!activeEdgeFound) {
                    AtlasGraphUtilsV2.setEncodedProperty(processVertex, HAS_LINEAGE, false);

                    String oppositeEdgeLabel = isOutputEdge ? PROCESS_INPUTS : PROCESS_OUTPUTS;

                    processEdgeLabel = getLabel(processId, oppositeEdgeLabel);
                    processLabelPairAlreadyProcessed = RequestContext.get().isEdgeLabelAlreadyProcessed(processEdgeLabel);

                    if (processLabelPairAlreadyProcessed) {
                        continue;
                    }
                    RequestContext.get().addEdgeLabel(processEdgeLabel);

                    Iterator<AtlasEdge> processEdgeIterator = GraphHelper.getActiveEdges(processVertex, oppositeEdgeLabel, AtlasEdgeDirection.BOTH);

                    while (processEdgeIterator.hasNext()) {
                        AtlasEdge edge = processEdgeIterator.next();

                        if (!removedEdges.contains(edge)) {
                            AtlasVertex relatedAssetVertex = edge.getInVertex();
                            updateAssetHasLineageStatus(relatedAssetVertex, edge, removedEdges);
                        }
                    }
                }
            }
        }
        RequestContext.get().endMetricRecord(metricRecorder);
    }
    private boolean isRequestFromWorkFlow() {
        String workflowID = RequestContext.get().getRequestContextHeaders().getOrDefault("x-atlan-agent-workflow-id", "");
        boolean isWorkFlowRequest = !workflowID.isEmpty();
        if(isWorkFlowRequest){
            LOG.info("Authorised one time request for workflow with id : {} ", workflowID);
        }
        return isWorkFlowRequest;
    }

    private String getLabel(String guid, String label){
       return  guid + ":" + label;
    }

    private void updateAssetHasLineageStatus(AtlasVertex assetVertex, AtlasEdge currentEdge, Collection<AtlasEdge> removedEdges) {
        if (AtlasConfiguration.USE_OPTIMISED_LINEAGE_CALCULATION.getBoolean()) {
            updateAssetHasLineageStatusV2(assetVertex, currentEdge, removedEdges);
        }else {
            updateAssetHasLineageStatusV1(assetVertex, currentEdge, removedEdges);
        }

    }
    private void updateAssetHasLineageStatusV1(AtlasVertex assetVertex, AtlasEdge currentEdge, Collection<AtlasEdge> removedEdges) {
        AtlasPerfMetrics.MetricRecorder metricRecorder = RequestContext.get().startMetricRecord("updateAssetHasLineageStatusV1");

        removedEdges.forEach(edge -> RequestContext.get().addToDeletedEdgesIdsForResetHasLineage(edge.getIdForDisplay()));

        Iterator<AtlasEdge> edgeIterator = assetVertex.query()
                .direction(AtlasEdgeDirection.BOTH)
                .label(PROCESS_EDGE_LABELS)
                .has(STATE_PROPERTY_KEY, ACTIVE.name())
                .edges()
                .iterator();

        int processHasLineageCount = 0;

        while (edgeIterator.hasNext()) {
            AtlasEdge edge = edgeIterator.next();
            if (!RequestContext.get().getDeletedEdgesIdsForResetHasLineage().contains(edge.getIdForDisplay()) && !currentEdge.equals(edge)) {
                AtlasVertex relatedProcessVertex = edge.getOutVertex();
                boolean processHasLineage = getEntityHasLineage(relatedProcessVertex);
                if (processHasLineage) {
                    processHasLineageCount++;
                    break;
                }
            }
        }

        if (processHasLineageCount == 0) {
            AtlasGraphUtilsV2.setEncodedProperty(assetVertex, HAS_LINEAGE, false);
        }

        RequestContext.get().endMetricRecord(metricRecorder);
    }

    private void updateAssetHasLineageStatusV2(AtlasVertex assetVertex, AtlasEdge currentEdge, Collection<AtlasEdge> removedEdges) {
        AtlasPerfMetrics.MetricRecorder metricRecorder = RequestContext.get().startMetricRecord("updateAssetHasLineageStatusV2");

        // Add removed edges to the context
        removedEdges.forEach(edge -> RequestContext.get().addToDeletedEdgesIdsForResetHasLineage(edge.getIdForDisplay()));

        // Check for active lineage in outgoing edges first
        boolean hasActiveLineage = hasActiveLineageDirection(assetVertex, currentEdge, Direction.OUT);

        // If no active lineage in outgoing edges, check incoming edges
        if (!hasActiveLineage) {
            hasActiveLineage = hasActiveLineageDirection(assetVertex, currentEdge, Direction.IN);
        }

        // Only update if no active lineage found
        if (!hasActiveLineage) {
            AtlasGraphUtilsV2.setEncodedProperty(assetVertex, HAS_LINEAGE, false);
        }

        RequestContext.get().endMetricRecord(metricRecorder);
    }

    /**
     * Helper method to check for active lineage in a specific direction
     * @param assetVertex The vertex to check
     * @param currentEdge The current edge to exclude
     * @param direction The edge direction to explore
     * @return True if active lineage exists in the specified direction
     */
    private boolean hasActiveLineageDirection(AtlasVertex assetVertex, AtlasEdge currentEdge, Direction direction) {
        GraphTraversalSource g = ((AtlasJanusGraph) graph).getGraph().traversal();
        GraphTraversal<Vertex, Edge> traversal;

        // Create the appropriate directional traversal
        if (direction.equals(Direction.OUT)) {
            traversal = g.V(assetVertex.getId())
                    .outE()
                    .has(STATE_PROPERTY_KEY, ACTIVE_STATE_VALUE);
        } else {
            traversal = g.V(assetVertex.getId())
                    .inE()
                    .has(STATE_PROPERTY_KEY, ACTIVE_STATE_VALUE);
        }

        // Complete the traversal with common operations
        return traversal
                .project("id", HAS_LINEAGE)
                .by(id())
                .by(outV().values(HAS_LINEAGE))
                .toStream()
                .anyMatch(edge -> {
                    Object edgeId = edge.get("id");
                    String edgeIdStr = (edgeId != null) ? edgeId.toString() : "";

                    // Skip if in deleted list or matches current edge
                    if (RequestContext.get().getDeletedEdgesIdsForResetHasLineage().contains(edgeIdStr) ||
                            currentEdge.getIdForDisplay().equals(edgeIdStr)) {
                        return false;
                    }

                    // Check if this edge has lineage
                    return Boolean.TRUE.equals(edge.get(HAS_LINEAGE));
                });
    }

    private void cleanupDenormalizedAssetReferencesFromProduct(AtlasVertex vertex) {
        try {
            DeleteType deleteType = RequestContext.get().getDeleteType();
            if (deleteType != DeleteType.HARD && deleteType != DeleteType.PURGE) {
                return;
            }

            if (isAssetType(vertex)) {
                String guid = GraphHelper.getGuid(vertex);
                int productRefsRemoved = 0;

                try {
                    Iterator<AtlasVertex> products = graph.query()
                        .has("__typeName", DATA_PRODUCT_ENTITY_TYPE)
                        .has(OUTPUT_PORT_GUIDS_ATTR, guid)
                        .vertices().iterator();

                    while (products.hasNext()) {
                        AtlasVertex product = products.next();
                        AtlasGraphUtilsV2.removeItemFromListPropertyValue(product, OUTPUT_PORT_GUIDS_ATTR, guid);
                        productRefsRemoved++;
                    }

                    if (productRefsRemoved > 0) {
                        LOG.info("cleanupDenormalizedProductReferences: successfully cleaned up {} product references for asset: {}", productRefsRemoved, guid);
                    }
                } catch (Exception e) {
                    LOG.error("cleanupDenormalizedAssetReferencesFromProduct: failed to cleanup reference for asset {} from individual product", guid, e);
                }
            }
        }
        catch (Exception e) {
            LOG.error("cleanupDenormalizedAssetReferencesFromProduct: unexpected error during cleanup", e);
        }
    }

    private boolean isAssetType(AtlasVertex vertex) {
        String typeName = GraphHelper.getTypeName(vertex);
        AtlasEntityType entityType = typeRegistry.getEntityTypeByName(typeName);
        
        return entityType != null && entityType.getTypeAndAllSuperTypes().contains("Asset");
    }
}<|MERGE_RESOLUTION|>--- conflicted
+++ resolved
@@ -1355,31 +1355,17 @@
         RequestContext.get().queueTask(task);
     }
 
-<<<<<<< HEAD
     public void createAndQueueTaskWithoutCheckV2(String taskType, AtlasVertex entityVertex, String classificationTypeName) {
         String              currentUser = RequestContext.getCurrentUser();
         String              entityGuid  = GraphHelper.getGuid(entityVertex);
 
         Map<String, Object> taskParams  = new HashMap<>() {{
-=======
-    public void createAndQueueTaskWithoutCheckV2(String taskType, AtlasVertex entityVertex, String classificationTypeName, String relationshipGuid) throws AtlasBaseException {
-        String              currentUser = RequestContext.getCurrentUser();
-        String              entityGuid  = GraphHelper.getGuid(entityVertex);
-
-        Map<String, Object> taskParams  = new HashMap<String, Object>() {{
->>>>>>> 49d9a0a7
             put(PARAM_ENTITY_GUID, entityGuid);
             put(TASK_CLASSIFICATION_TYPENAME, classificationTypeName);
         }};
 
         AtlasTask task = taskManagement.createTaskV2(taskType, currentUser, taskParams, classificationTypeName, entityGuid);
-<<<<<<< HEAD
         AtlasGraphUtilsV2.addEncodedProperty(entityVertex, PENDING_TASKS_PROPERTY_KEY, task.getGuid());
-=======
-
-        AtlasGraphUtilsV2.addEncodedProperty(entityVertex, PENDING_TASKS_PROPERTY_KEY, task.getGuid());
-
->>>>>>> 49d9a0a7
         RequestContext.get().queueTask(task);
     }
 
