/**
 * Licensed to the Apache Software Foundation (ASF) under one
 * or more contributor license agreements.  See the NOTICE file
 * distributed with this work for additional information
 * regarding copyright ownership.  The ASF licenses this file
 * to you under the Apache License, Version 2.0 (the
 * "License"); you may not use this file except in compliance
 * with the License.  You may obtain a copy of the License at
 *
 *     http://www.apache.org/licenses/LICENSE-2.0
 *
 * Unless required by applicable law or agreed to in writing, software
 * distributed under the License is distributed on an "AS IS" BASIS,
 * WITHOUT WARRANTIES OR CONDITIONS OF ANY KIND, either express or implied.
 * See the License for the specific language governing permissions and
 * limitations under the License.
 */
package org.apache.atlas.repository.store.graph.v1;

import org.apache.atlas.AtlasConfiguration;
import org.apache.atlas.AtlasErrorCode;
import org.apache.atlas.AtlasException;
import org.apache.atlas.RequestContext;
import org.apache.atlas.authorize.AtlasAuthorizationUtils;
import org.apache.atlas.authorize.AtlasPrivilege;
import org.apache.atlas.authorize.AtlasRelationshipAccessRequest;
import org.apache.atlas.exception.AtlasBaseException;
import org.apache.atlas.model.TypeCategory;
import org.apache.atlas.model.instance.AtlasClassification;
import org.apache.atlas.model.instance.AtlasEntity;
import org.apache.atlas.model.instance.AtlasEntityHeader;
import org.apache.atlas.model.instance.AtlasObjectId;
import org.apache.atlas.model.instance.AtlasRelationship;
import org.apache.atlas.model.tasks.AtlasTask;
import org.apache.atlas.model.typedef.AtlasRelationshipDef;
import org.apache.atlas.model.typedef.AtlasRelationshipDef.PropagateTags;
import org.apache.atlas.model.typedef.AtlasStructDef.AtlasAttributeDef;
import org.apache.atlas.repository.graph.GraphHelper;
import org.apache.atlas.repository.graphdb.AtlasEdge;
import org.apache.atlas.repository.graphdb.AtlasEdgeDirection;
import org.apache.atlas.repository.graphdb.AtlasGraph;
import org.apache.atlas.repository.graphdb.AtlasVertex;
import org.apache.atlas.repository.store.graph.v2.AtlasGraphUtilsV2;
import org.apache.atlas.repository.store.graph.v2.EntityGraphRetriever;
import org.apache.atlas.DeleteType;
import org.apache.atlas.repository.store.graph.v2.tasks.ClassificationTask;
import org.apache.atlas.tasks.TaskManagement;
import org.apache.atlas.type.*;
import org.apache.atlas.type.AtlasStructType.AtlasAttribute;
import org.apache.atlas.type.AtlasStructType.AtlasAttribute.AtlasRelationshipEdgeDirection;
import org.apache.atlas.utils.AtlasEntityUtil;
import org.apache.atlas.utils.AtlasPerfMetrics;
import org.apache.commons.collections.CollectionUtils;
import org.apache.commons.collections.MapUtils;
import org.apache.commons.lang.StringUtils;
import org.slf4j.Logger;
import org.slf4j.LoggerFactory;

import java.util.*;
import java.util.stream.Collectors;

import static org.apache.atlas.AtlasClient.DATA_SET_SUPER_TYPE;
import static org.apache.atlas.AtlasClient.PROCESS_SUPER_TYPE;
import static org.apache.atlas.model.TypeCategory.*;
import static org.apache.atlas.model.instance.AtlasEntity.Status.ACTIVE;
import static org.apache.atlas.model.instance.AtlasEntity.Status.DELETED;
import static org.apache.atlas.model.instance.AtlasEntity.Status.PURGED;
import static org.apache.atlas.model.typedef.AtlasRelationshipDef.PropagateTags.ONE_TO_TWO;
import static org.apache.atlas.repository.Constants.*;
import static org.apache.atlas.repository.graph.GraphHelper.getTypeName;
import static org.apache.atlas.repository.graph.GraphHelper.*;
import static org.apache.atlas.repository.store.graph.v2.AtlasGraphUtilsV2.getState;
import static org.apache.atlas.repository.store.graph.v2.AtlasGraphUtilsV2.*;
import static org.apache.atlas.repository.store.graph.v2.tasks.ClassificationPropagateTaskFactory.CLASSIFICATION_PROPAGATION_ADD;
import static org.apache.atlas.repository.store.graph.v2.tasks.ClassificationPropagateTaskFactory.CLASSIFICATION_PROPAGATION_DELETE;
import static org.apache.atlas.repository.store.graph.v2.tasks.ClassificationPropagateTaskFactory.CLASSIFICATION_ONLY_PROPAGATION_DELETE;
import static org.apache.atlas.type.AtlasStructType.AtlasAttribute.AtlasRelationshipEdgeDirection.OUT;
import static org.apache.atlas.type.Constants.HAS_LINEAGE;
import static org.apache.atlas.type.Constants.PENDING_TASKS_PROPERTY_KEY;

public abstract class DeleteHandlerV1 {
    public static final Logger LOG = LoggerFactory.getLogger(DeleteHandlerV1.class);

    static final boolean DEFERRED_ACTION_ENABLED = AtlasConfiguration.TASKS_USE_ENABLED.getBoolean();

    protected final GraphHelper          graphHelper;
    private   final AtlasTypeRegistry    typeRegistry;
    private   final EntityGraphRetriever entityRetriever;
    private   final boolean              shouldUpdateInverseReferences;
    private   final boolean              softDelete;
    private   final TaskManagement       taskManagement;


    public DeleteHandlerV1(AtlasGraph graph, AtlasTypeRegistry typeRegistry, boolean shouldUpdateInverseReference, boolean softDelete, TaskManagement taskManagement) {
        this.typeRegistry                  = typeRegistry;
        this.graphHelper                   = new GraphHelper(graph);
        this.entityRetriever               = new EntityGraphRetriever(graph, typeRegistry);
        this.shouldUpdateInverseReferences = shouldUpdateInverseReference;
        this.softDelete                    = softDelete;
        this.taskManagement                = taskManagement;
    }

    /**
     * Deletes the specified entity vertices.
     * Deletes any traits, composite entities, and structs owned by each entity.
     * Also deletes all the references from/to the entity.
     *
     * @param instanceVertices
     * @throws AtlasException
     */
    public void deleteEntities(Collection<AtlasVertex> instanceVertices) throws AtlasBaseException {
        final RequestContext   requestContext            = RequestContext.get();
        final Set<AtlasVertex> deletionCandidateVertices = new HashSet<>();
        final boolean          isPurgeRequested          = requestContext.isPurgeRequested();

        for (AtlasVertex instanceVertex : instanceVertices) {
            final String             guid  = AtlasGraphUtilsV2.getIdFromVertex(instanceVertex);

            if (skipVertexForDelete(instanceVertex)) {
                if (LOG.isDebugEnabled()) {
                    if (isPurgeRequested) {
                        LOG.debug("Skipping purging of entity={} as it is active or already purged", guid);
                    } else {
                        LOG.debug("Skipping deletion of entity={} as it is already deleted", guid);
                    }
                }
                continue;
            }

            // Record all deletion candidate entities in RequestContext
            // and gather deletion candidate vertices.
            for (GraphHelper.VertexInfo vertexInfo : getOwnedVertices(instanceVertex)) {
                AtlasEntityHeader entityHeader = vertexInfo.getEntity();

                if (requestContext.isPurgeRequested()) {
                    entityHeader.setClassifications(entityRetriever.getAllClassifications(vertexInfo.getVertex()));
                }

                requestContext.recordEntityDelete(entityHeader);
                deletionCandidateVertices.add(vertexInfo.getVertex());
            }
        }

        // Delete traits and vertices.
        for (AtlasVertex deletionCandidateVertex : deletionCandidateVertices) {
            RequestContext.get().getDeletedEdgesIds().clear();

            deleteAllClassifications(deletionCandidateVertex);
            deleteTypeVertex(deletionCandidateVertex, isInternalType(deletionCandidateVertex));

            if (DEFERRED_ACTION_ENABLED) {
                createAndQueueTask(CLASSIFICATION_ONLY_PROPAGATION_DELETE, RequestContext.get().getDeletedEdgesIds());
            }
        }
    }

    /**
     * Delete the specified relationship edge.
     *
     * @param edge
     * @throws AtlasBaseException
     */
    public void deleteRelationship(AtlasEdge edge) throws AtlasBaseException {
        deleteRelationships(Collections.singleton(edge), false);
    }

    /**
     * Deletes the specified relationship edges.
     *
     * @param edges
     * @param forceDelete
     * @throws AtlasBaseException
     */
    public void deleteRelationships(Collection<AtlasEdge> edges, final boolean forceDelete) throws AtlasBaseException {
        final boolean isPurgeRequested = RequestContext.get().isPurgeRequested();

        for (AtlasEdge edge : edges) {
            boolean isInternal = isInternalType(edge.getInVertex()) && isInternalType(edge.getOutVertex());
            boolean needToSkip = !isInternal && (getState(edge) == (isPurgeRequested ? ACTIVE : DELETED));

            if (needToSkip) {
                if (LOG.isDebugEnabled()) {
                    if(isPurgeRequested) {
                        LOG.debug("Skipping purging of edge={} as it is active or already purged", getIdFromEdge(edge));
                    } else{
                        LOG.debug("Skipping deletion of edge={} as it is already deleted", getIdFromEdge(edge));
                    }
                }

                continue;
            }

            deleteEdge(edge, isInternal || forceDelete);
        }
    }

    /**
     * Get the GUIDs and vertices for all composite entities owned/contained by the specified root entity AtlasVertex.
     * The graph is traversed from the root entity through to the leaf nodes of the containment graph.
     *
     * @param entityVertex the root entity vertex
     * @return set of VertexInfo for all composite entities
     * @throws AtlasException
     */
    public Collection<GraphHelper.VertexInfo> getOwnedVertices(AtlasVertex entityVertex) throws AtlasBaseException {
        final Map<String, GraphHelper.VertexInfo> vertexInfoMap    = new HashMap<>();
        final Stack<AtlasVertex>                  vertices         = new Stack<>();
        final boolean                             isPurgeRequested = RequestContext.get().isPurgeRequested();

        vertices.push(entityVertex);

        while (vertices.size() > 0) {
            AtlasVertex        vertex = vertices.pop();
            AtlasEntity.Status state  = getState(vertex);

            //In case of purge If the reference vertex is active then skip it or else
            //If the vertex marked for deletion, skip it
            if (state == (isPurgeRequested ? ACTIVE : DELETED)) {
                continue;
            }

            String guid = GraphHelper.getGuid(vertex);

            if (vertexInfoMap.containsKey(guid)) {
                continue;
            }

            String typeName = GraphHelper.getTypeName(vertex);
            AtlasEntityType   entityType = typeRegistry.getEntityTypeByName(typeName);

            Set<String> attributes = entityType.getAllAttributes().values().stream()
                    .filter(x -> x.getAttributeDef().getIncludeInNotification())
                    .map(x -> x.getAttributeDef().getName()).collect(Collectors.toSet());

            AtlasEntityHeader entity     = entityRetriever.toAtlasEntityHeader(vertex, attributes);

            if (entityType == null) {
                throw new AtlasBaseException(AtlasErrorCode.TYPE_NAME_INVALID, TypeCategory.ENTITY.name(), typeName);
            }

            vertexInfoMap.put(guid, new GraphHelper.VertexInfo(entity, vertex));

            for (AtlasStructType.AtlasAttribute attributeInfo : entityType.getOwnedRefAttributes()) {
                String       edgeLabel    = attributeInfo.getRelationshipEdgeLabel();
                AtlasType    attrType     = attributeInfo.getAttributeType();
                TypeCategory typeCategory = attrType.getTypeCategory();

                if (typeCategory == OBJECT_ID_TYPE) {
                    if (attributeInfo.getAttributeDef().isSoftReferenced()) {
                        String        softRefVal = vertex.getProperty(attributeInfo.getVertexPropertyName(), String.class);
                        AtlasObjectId refObjId   = AtlasEntityUtil.parseSoftRefValue(softRefVal);
                        AtlasVertex   refVertex  = refObjId != null ? AtlasGraphUtilsV2.findByGuid(this.graphHelper.getGraph(), refObjId.getGuid()) : null;
                        if (refObjId.getGuid() == null) {
                            LOG.warn("OBJECT_ID_TYPE type category - null guid passed in findByGuid!");
                        }
                        if (refVertex != null) {
                            vertices.push(refVertex);
                        }
                    } else {
                        AtlasEdge edge = graphHelper.getEdgeForLabel(vertex, edgeLabel);

                        if (edge == null || (getState(edge) == (isPurgeRequested ? ACTIVE : DELETED))) {
                            continue;
                        }

                        vertices.push(edge.getInVertex());
                    }
                } else if (typeCategory == ARRAY || typeCategory == MAP) {
                    TypeCategory elementType = null;

                    if (typeCategory == ARRAY) {
                        elementType = ((AtlasArrayType) attrType).getElementType().getTypeCategory();
                    } else if (typeCategory == MAP) {
                        elementType = ((AtlasMapType) attrType).getValueType().getTypeCategory();
                    }

                    if (elementType != OBJECT_ID_TYPE) {
                        continue;
                    }

                    if (attributeInfo.getAttributeDef().isSoftReferenced()) {
                        if (typeCategory == ARRAY) {
                            List                softRefVal = vertex.getListProperty(attributeInfo.getVertexPropertyName(), List.class);
                            List<AtlasObjectId> refObjIds  = AtlasEntityUtil.parseSoftRefValue(softRefVal);

                            if (CollectionUtils.isNotEmpty(refObjIds)) {
                                for (AtlasObjectId refObjId : refObjIds) {
                                    AtlasVertex refVertex = AtlasGraphUtilsV2.findByGuid(this.graphHelper.getGraph(), refObjId.getGuid());
                                    if (refObjId.getGuid() == null) {
                                        LOG.warn("ARRAY type category - null guid passed in findByGuid!");
                                    }
                                    if (refVertex != null) {
                                        vertices.push(refVertex);
                                    }
                                }
                            }
                        } else if (typeCategory == MAP) {
                            Map                        softRefVal = vertex.getProperty(attributeInfo.getVertexPropertyName(), Map.class);
                            Map<String, AtlasObjectId> refObjIds  = AtlasEntityUtil.parseSoftRefValue(softRefVal);

                            if (MapUtils.isNotEmpty(refObjIds)) {
                                for (AtlasObjectId refObjId : refObjIds.values()) {
                                    AtlasVertex refVertex = AtlasGraphUtilsV2.findByGuid(this.graphHelper.getGraph(), refObjId.getGuid());
                                    if (refObjId.getGuid() == null) {
                                        LOG.warn("MAP type category - null guid passed in findByGuid!");
                                    }

                                    if (refVertex != null) {
                                        vertices.push(refVertex);
                                    }
                                }
                            }
                        }

                    } else {
                        List<AtlasEdge> edges = getCollectionElementsUsingRelationship(vertex, attributeInfo);

                        if (CollectionUtils.isNotEmpty(edges)) {
                            for (AtlasEdge edge : edges) {
                                if (edge == null || (getState(edge) == (isPurgeRequested ? ACTIVE : DELETED))) {
                                    continue;
                                }

                                vertices.push(edge.getInVertex());
                            }
                        }
                    }
                }
            }
        }

        return vertexInfoMap.values();
    }

    /**
     * Force delete is used to remove struct/trait in case of entity updates
     * @param edge
     * @param typeCategory
     * @param isOwned
     * @param forceDeleteStructTrait
     * @return returns true if the edge reference is hard deleted
     * @throws AtlasException
     */
    public boolean deleteEdgeReference(AtlasEdge edge, TypeCategory typeCategory, boolean isOwned,
                                       boolean forceDeleteStructTrait, AtlasVertex vertex) throws AtlasBaseException {
        // default edge direction is outward
        return deleteEdgeReference(edge, typeCategory, isOwned, forceDeleteStructTrait, OUT, vertex);
    }

    public boolean deleteEdgeReference(AtlasEdge edge, TypeCategory typeCategory, boolean isOwned, boolean forceDeleteStructTrait,
                                       AtlasRelationshipEdgeDirection relationshipDirection, AtlasVertex entityVertex) throws AtlasBaseException {
        if (LOG.isDebugEnabled()) {
            LOG.debug("Deleting {}, force = {}", string(edge), forceDeleteStructTrait);
        }

        boolean isInternalType = isInternalType(entityVertex);
        boolean forceDelete    = (typeCategory == STRUCT || typeCategory == CLASSIFICATION) && (forceDeleteStructTrait || isInternalType);

        if (LOG.isDebugEnabled()) {
            LOG.debug("isInternal = {}, forceDelete = {}", isInternalType, forceDelete);
        }

        if (typeCategory == STRUCT || typeCategory == CLASSIFICATION || (typeCategory == OBJECT_ID_TYPE && isOwned)) {
            if (LOG.isDebugEnabled()) {
                LOG.debug("Processing delete for typeCategory={}, isOwned={}", typeCategory, isOwned);
            }
            //If the vertex is of type struct delete the edge and then the reference vertex as the vertex is not shared by any other entities.
            //If the vertex is of type classification, delete the edge and then the reference vertex only if the vertex is not shared by any other propagated entities.
            //If the vertex is of type class, and its composite attribute, this reference vertex' lifecycle is controlled
            //through this delete, hence delete the edge and the reference vertex.
            AtlasVertex vertexForDelete = edge.getInVertex();

            //If deleting the edge and then the in vertex, reverse attribute shouldn't be updated
            deleteEdge(edge, false, forceDelete);
            deleteTypeVertex(vertexForDelete, typeCategory, forceDelete);
        } else {
            //If the vertex is of type class, and its not a composite attributes, the reference AtlasVertex' lifecycle is not controlled
            //through this delete. Hence just remove the reference edge. Leave the reference AtlasVertex as is

            // for relationship edges, inverse vertex's relationship attribute doesn't need to be updated.
            // only delete the reference relationship edge
            if (GraphHelper.isRelationshipEdge(edge)) {
                deleteEdge(edge, isInternalType);

                AtlasVertex referencedVertex = entityRetriever.getReferencedEntityVertex(edge, relationshipDirection, entityVertex);

                if (referencedVertex != null) {
                    RequestContext requestContext = RequestContext.get();

                    if (!requestContext.isUpdatedEntity(GraphHelper.getGuid(referencedVertex))) {
                        AtlasGraphUtilsV2.setEncodedProperty(referencedVertex, MODIFICATION_TIMESTAMP_PROPERTY_KEY, requestContext.getRequestTime());
                        AtlasGraphUtilsV2.setEncodedProperty(referencedVertex, MODIFIED_BY_KEY, requestContext.getUser());

                        requestContext.recordEntityUpdate(entityRetriever.toAtlasEntityHeader(referencedVertex));
                    }
                }
            } else {
                //legacy case - not a relationship edge
                //If deleting just the edge, reverse attribute should be updated for any references
                //For example, for the department type system, if the person's manager edge is deleted, subordinates of manager should be updated
                deleteEdge(edge, true, isInternalType);
            }
        }

        return !softDelete || forceDelete;
    }

    public void addTagPropagation(AtlasEdge edge, PropagateTags propagateTags) throws AtlasBaseException {
        if (edge == null) {
            return;
        }

        AtlasVertex outVertex = edge.getOutVertex();
        AtlasVertex inVertex  = edge.getInVertex();

        if (propagateTags == ONE_TO_TWO || propagateTags == PropagateTags.BOTH) {
            addTagPropagation(outVertex, inVertex, edge);
        }

        if (propagateTags == PropagateTags.TWO_TO_ONE || propagateTags == PropagateTags.BOTH) {
            addTagPropagation(inVertex, outVertex, edge);
        }
    }

    private void addTagPropagation(AtlasVertex fromVertex, AtlasVertex toVertex, AtlasEdge edge) throws AtlasBaseException {
        final List<AtlasVertex> classificationVertices = getPropagationEnabledClassificationVertices(fromVertex);
        String                  relationshipGuid       = getRelationshipGuid(edge);

        if (taskManagement != null && DEFERRED_ACTION_ENABLED) {
            for (AtlasVertex classificationVertex : classificationVertices) {
                createAndQueueTask(CLASSIFICATION_PROPAGATION_ADD, toVertex, classificationVertex.getIdForDisplay(), relationshipGuid);
            }
        } else {
            final List<AtlasVertex> propagatedEntityVertices = CollectionUtils.isNotEmpty(classificationVertices) ? entityRetriever.getIncludedImpactedVerticesV2(toVertex, relationshipGuid) : null;

            if (CollectionUtils.isNotEmpty(propagatedEntityVertices)) {
                if (LOG.isDebugEnabled()) {
                    LOG.debug("Propagate {} tags: from {} entity to {} entities", classificationVertices.size(), getTypeName(fromVertex), propagatedEntityVertices.size());
                }

                for (AtlasVertex classificationVertex : classificationVertices) {
                    addTagPropagation(classificationVertex, propagatedEntityVertices);
                }
            }
        }
    }

    public List<AtlasVertex> addTagPropagation(AtlasVertex classificationVertex, List<AtlasVertex> propagatedEntityVertices) throws AtlasBaseException {
        AtlasPerfMetrics.MetricRecorder metricRecorder = RequestContext.get().startMetricRecord("addTagPropagation");
<<<<<<< HEAD
        List<AtlasVertex> ret = new ArrayList<>();
=======
        List<AtlasVertex> ret = null;
>>>>>>> 1fe252a4

        if (CollectionUtils.isNotEmpty(propagatedEntityVertices) && classificationVertex != null) {
            String                  classificationName     = getTypeName(classificationVertex);
            AtlasClassificationType classificationType     = typeRegistry.getClassificationTypeByName(classificationName);
            AtlasVertex             associatedEntityVertex = getAssociatedEntityVertex(classificationVertex);

            for (AtlasVertex propagatedEntityVertex : propagatedEntityVertices) {
                if (getClassificationEdge(propagatedEntityVertex, classificationVertex) != null) {
                    if (LOG.isDebugEnabled()) {
                        LOG.debug(" --> Classification edge already exists from [{}] --> [{}][{}] using edge label: [{}]",
                                getTypeName(propagatedEntityVertex), getTypeName(classificationVertex), getTypeName(associatedEntityVertex), classificationName);
                    }

                    continue;
                } else if (getPropagatedClassificationEdge(propagatedEntityVertex, classificationVertex) != null) {
                    if (LOG.isDebugEnabled()) {
                        LOG.debug(" --> Propagated classification edge already exists from [{}] --> [{}][{}] using edge label: [{}]",
                                getTypeName(propagatedEntityVertex), getTypeName(classificationVertex), getTypeName(associatedEntityVertex), CLASSIFICATION_LABEL);
                    }

                    continue;
                }

                String          entityTypeName = getTypeName(propagatedEntityVertex);
                AtlasEntityType entityType     = typeRegistry.getEntityTypeByName(entityTypeName);
                String          entityGuid     = getGuid(propagatedEntityVertex);

                if (!classificationType.canApplyToEntityType(entityType)) {
                    if (LOG.isDebugEnabled()) {
                        LOG.debug(" --> Not creating propagated classification edge from [{}] --> [{}][{}], classification is not applicable for entity type",
                                getTypeName(propagatedEntityVertex), getTypeName(classificationVertex), getTypeName(associatedEntityVertex));
                    }

                    continue;
                }

                if (LOG.isDebugEnabled()) {
                    LOG.debug(" --> Adding propagated classification: [{}] to {} ({}) using edge label: [{}]", classificationName, getTypeName(propagatedEntityVertex),
                            GraphHelper.getGuid(propagatedEntityVertex), CLASSIFICATION_LABEL);
                }

                ret.add(propagatedEntityVertex);

                graphHelper.addClassificationEdge(propagatedEntityVertex, classificationVertex, true);

                addToPropagatedClassificationNames(propagatedEntityVertex, classificationName);

                // record add propagation details to send notifications at the end
                RequestContext      context        = RequestContext.get();
                AtlasClassification classification = entityRetriever.toAtlasClassification(classificationVertex);

                context.recordAddedPropagation(entityGuid, classification);
            }
        }
        RequestContext.get().endMetricRecord(metricRecorder);
<<<<<<< HEAD
        if (ret.isEmpty()) return null;
=======

>>>>>>> 1fe252a4
        return ret;
    }

    public void authorizeRemoveRelation(AtlasEdge edge) throws AtlasBaseException {
        AtlasPerfMetrics.MetricRecorder metric = RequestContext.get().startMetricRecord("authoriseRemoveRelation");
        AtlasEntityHeader end1Entity, end2Entity;
        String relationShipType = getTypeName(edge);
        AtlasRelationshipDef relationshipDef = typeRegistry.getRelationshipDefByName(relationShipType);
        if (relationshipDef == null) {
            return;
        }

        end1Entity = entityRetriever.toAtlasEntityHeaderWithClassifications(edge.getOutVertex());
        end2Entity = entityRetriever.toAtlasEntityHeaderWithClassifications(edge.getInVertex());

        AtlasAuthorizationUtils.verifyAccess(new AtlasRelationshipAccessRequest(typeRegistry, AtlasPrivilege.RELATIONSHIP_REMOVE, relationShipType, end1Entity, end2Entity ));

        RequestContext.get().endMetricRecord(metric);
    }

    public Map<AtlasVertex, List<AtlasVertex>> removeTagPropagation(AtlasEdge edge) throws AtlasBaseException {
        AtlasPerfMetrics.MetricRecorder metric = RequestContext.get().startMetricRecord("removeTagPropagationEdge");
        if (edge == null || !isRelationshipEdge(edge)) {
            return null;
        }

        List<AtlasVertex> currentClassificationVertices = getPropagatableClassifications(edge);

        Map<AtlasVertex, List<AtlasVertex>> currentClassificationsMap     = entityRetriever.getClassificationPropagatedEntitiesMapping(currentClassificationVertices);
        Map<AtlasVertex, List<AtlasVertex>> updatedClassificationsMap     = entityRetriever.getClassificationPropagatedEntitiesMapping(currentClassificationVertices, getRelationshipGuid(edge));
        Map<AtlasVertex, List<AtlasVertex>> removePropagationsMap         = new HashMap<>();

        if (MapUtils.isNotEmpty(currentClassificationsMap) && MapUtils.isEmpty(updatedClassificationsMap)) {
            removePropagationsMap.putAll(currentClassificationsMap);
        } else {
            for (AtlasVertex classificationVertex : updatedClassificationsMap.keySet()) {
                List<AtlasVertex> currentPropagatingEntities = currentClassificationsMap.containsKey(classificationVertex) ? currentClassificationsMap.get(classificationVertex) : Collections.emptyList();
                List<AtlasVertex> updatedPropagatingEntities = updatedClassificationsMap.containsKey(classificationVertex) ? updatedClassificationsMap.get(classificationVertex) : Collections.emptyList();
                List<AtlasVertex> entitiesRemoved            = (List<AtlasVertex>) CollectionUtils.subtract(currentPropagatingEntities, updatedPropagatingEntities);

                if (CollectionUtils.isNotEmpty(entitiesRemoved)) {
                    removePropagationsMap.put(classificationVertex, entitiesRemoved);
                }
            }
        }

        boolean isTermEntityEdge = isTermEntityEdge(edge);

        for (AtlasVertex classificationVertex : removePropagationsMap.keySet()) {
            boolean removePropagations = getRemovePropagations(classificationVertex);

            if (isTermEntityEdge || removePropagations) {
                removeTagPropagation(classificationVertex, removePropagationsMap.get(classificationVertex));
            }
        }
        RequestContext.get().endMetricRecord(metric);
        return removePropagationsMap;
    }

    public boolean isRelationshipEdge(AtlasEdge edge) {
        boolean ret = false;

        if (edge != null) {
            String outVertexType = getTypeName(edge.getOutVertex());
            String inVertexType  = getTypeName(edge.getInVertex());

            ret = GraphHelper.isRelationshipEdge(edge) || edge.getPropertyKeys().contains(RELATIONSHIP_GUID_PROPERTY_KEY) ||
                    (typeRegistry.getEntityTypeByName(outVertexType) != null && typeRegistry.getEntityTypeByName(inVertexType) != null);
        }

        return ret;
    }

    public List<AtlasVertex> removeTagPropagation(AtlasVertex classificationVertex) throws AtlasBaseException {
        AtlasPerfMetrics.MetricRecorder metric = RequestContext.get().startMetricRecord("removeTagPropagationVertex");
        List<AtlasVertex> ret = new ArrayList<>();

        if (classificationVertex != null) {
            List<AtlasEdge> propagatedEdges = getPropagatedEdges(classificationVertex);

            if (CollectionUtils.isNotEmpty(propagatedEdges)) {
                AtlasClassification classification = entityRetriever.toAtlasClassification(classificationVertex);

                for (AtlasEdge propagatedEdge : propagatedEdges) {
                    AtlasVertex entityVertex = propagatedEdge.getOutVertex();

                    ret.add(entityVertex);

                    // record remove propagation details to send notifications at the end
                    RequestContext.get().recordRemovedPropagation(getGuid(entityVertex), classification);

                    deletePropagatedEdge(propagatedEdge);
                }
            }
        }
        RequestContext.get().endMetricRecord(metric);
        return ret;
    }

    public void removeTagPropagation(AtlasVertex classificationVertex, List<AtlasVertex> entityVertices) throws AtlasBaseException {
        if (classificationVertex != null && CollectionUtils.isNotEmpty(entityVertices)) {
            AtlasPerfMetrics.MetricRecorder metric = RequestContext.get().startMetricRecord("removeTagPropagationVertices");
            String              classificationName = getClassificationName(classificationVertex);
            AtlasClassification classification     = entityRetriever.toAtlasClassification(classificationVertex);
            String              entityGuid         = getClassificationEntityGuid(classificationVertex);
            RequestContext      context            = RequestContext.get();

            for (AtlasVertex entityVertex : entityVertices) {
                AtlasEdge propagatedEdge = getPropagatedClassificationEdge(entityVertex, classificationName, entityGuid);

                if (propagatedEdge != null) {
                    deletePropagatedEdge(propagatedEdge);

                    // record remove propagation details to send notifications at the end
                    context.recordRemovedPropagation(getGuid(entityVertex), classification);
                }
            }
            RequestContext.get().endMetricRecord(metric);
        }
    }

    public void deletePropagatedClassification(AtlasVertex entityVertex, String classificationName, String associatedEntityGuid) throws AtlasBaseException {
        AtlasPerfMetrics.MetricRecorder metricRecorder = RequestContext.get().startMetricRecord("deletePropagatedClassification");
        AtlasEdge propagatedEdge = getPropagatedClassificationEdge(entityVertex, classificationName, associatedEntityGuid);

        if (propagatedEdge == null) {
            throw new AtlasBaseException(AtlasErrorCode.PROPAGATED_CLASSIFICATION_NOT_ASSOCIATED_WITH_ENTITY, classificationName, associatedEntityGuid, getGuid(entityVertex));
        }

        AtlasVertex classificationVertex = propagatedEdge.getInVertex();

        // do not remove propagated classification with ACTIVE associated entity
        if (getClassificationEntityStatus(classificationVertex) == ACTIVE) {
            throw new AtlasBaseException(AtlasErrorCode.PROPAGATED_CLASSIFICATION_REMOVAL_NOT_SUPPORTED, classificationName, associatedEntityGuid);
        }

        if (LOG.isDebugEnabled()) {
            LOG.debug("Removing propagated classification: [{} - associatedEntityGuid: {}] from: [{}][{}] with edge label: [{}]",
                    classificationName, associatedEntityGuid, getTypeName(entityVertex), getGuid(entityVertex), CLASSIFICATION_LABEL);
        }

        AtlasClassification classification = entityRetriever.toAtlasClassification(classificationVertex);

        // delete classification edge
        deletePropagatedEdge(propagatedEdge);

        // delete classification vertex
        deleteClassificationVertex(classificationVertex, true);

        // record remove propagation details to send notifications at the end
        RequestContext.get().recordRemovedPropagation(getGuid(entityVertex), classification);

        RequestContext.get().endMetricRecord(metricRecorder);
    }

    public void deletePropagatedEdge(AtlasEdge edge) throws AtlasBaseException {
        String      classificationName = AtlasGraphUtilsV2.getEncodedProperty(edge, CLASSIFICATION_EDGE_NAME_PROPERTY_KEY, String.class);
        AtlasVertex entityVertex       = edge.getOutVertex();

        if (LOG.isDebugEnabled()) {
            LOG.debug("Removing propagated classification: [{}] from: [{}][{}] with edge label: [{}]", classificationName,
                    getTypeName(entityVertex), GraphHelper.getGuid(entityVertex), CLASSIFICATION_LABEL);
        }

        removeFromPropagatedClassificationNames(entityVertex, classificationName);

        deleteEdge(edge, true);

        updateModificationMetadata(entityVertex);
    }

    public void deleteEdgeReference(AtlasVertex outVertex, String edgeLabel, TypeCategory typeCategory, boolean isOwned) throws AtlasBaseException {
        AtlasEdge edge = graphHelper.getEdgeForLabel(outVertex, edgeLabel);

        if (edge != null) {
            deleteEdgeReference(edge, typeCategory, isOwned, false, outVertex);
        }
    }

    protected void deleteEdge(AtlasEdge edge, boolean updateInverseAttribute, boolean force) throws AtlasBaseException {
        //update inverse attribute
        if (updateInverseAttribute) {
            String labelWithoutPrefix = edge.getLabel().substring(GraphHelper.EDGE_LABEL_PREFIX.length());
            AtlasType      parentType = typeRegistry.getType(AtlasGraphUtilsV2.getTypeName(edge.getOutVertex()));

            if (parentType instanceof AtlasEntityType) {
                AtlasEntityType                parentEntityType = (AtlasEntityType) parentType;
                AtlasStructType.AtlasAttribute attribute        = parentEntityType.getAttribute(labelWithoutPrefix);

                if (attribute == null) {
                    attribute = parentEntityType.getRelationshipAttribute(labelWithoutPrefix, AtlasGraphUtilsV2.getTypeName(edge));
                }

                if (attribute != null && attribute.getInverseRefAttribute() != null) {
                    deleteEdgeBetweenVertices(edge.getInVertex(), edge.getOutVertex(), attribute.getInverseRefAttribute());
                }
            }
        }

        if (isClassificationEdge(edge)) {
            AtlasVertex classificationVertex = edge.getInVertex();

            AtlasGraphUtilsV2.setEncodedProperty(classificationVertex, CLASSIFICATION_ENTITY_STATUS,
                    RequestContext.get().getDeleteType() == DeleteType.HARD ? PURGED.name() : DELETED.name());
        }

        deleteEdge(edge, force);
    }

    protected void deleteTypeVertex(AtlasVertex instanceVertex, TypeCategory typeCategory, boolean force) throws AtlasBaseException {
        switch (typeCategory) {
            case STRUCT:
                deleteTypeVertex(instanceVertex, force);
                break;

            case CLASSIFICATION:
                deleteClassificationVertex(instanceVertex, force);
                break;

            case ENTITY:
            case OBJECT_ID_TYPE:
                deleteEntities(Collections.singletonList(instanceVertex));
                break;

            default:
                throw new IllegalStateException("Type category " + typeCategory + " not handled");
        }
    }

    /**
     * Deleting any type vertex. Goes over the complex attributes and removes the references
     * @param instanceVertex
     * @throws AtlasException
     */
    protected void deleteTypeVertex(AtlasVertex instanceVertex, boolean force) throws AtlasBaseException {
        if (LOG.isDebugEnabled()) {
            LOG.debug("Deleting {}, force={}", string(instanceVertex), force);
        }

        String    typeName   = GraphHelper.getTypeName(instanceVertex);
        AtlasType parentType = typeRegistry.getType(typeName);

        if (parentType instanceof AtlasStructType) {
            AtlasStructType structType   = (AtlasStructType) parentType;
            boolean         isEntityType = (parentType instanceof AtlasEntityType);

            for (AtlasStructType.AtlasAttribute attributeInfo : structType.getAllAttributes().values()) {
                if (LOG.isDebugEnabled()) {
                    LOG.debug("Deleting attribute {} for {}", attributeInfo.getName(), string(instanceVertex));
                }

                boolean   isOwned   = isEntityType && attributeInfo.isOwnedRef();
                AtlasType attrType  = attributeInfo.getAttributeType();
                String    edgeLabel = attributeInfo.getRelationshipEdgeLabel();

                switch (attrType.getTypeCategory()) {
                    case OBJECT_ID_TYPE:
                        //If its class attribute, delete the reference
                        deleteEdgeReference(instanceVertex, edgeLabel, attrType.getTypeCategory(), isOwned);
                        break;

                    case STRUCT:
                        //If its struct attribute, delete the reference
                        deleteEdgeReference(instanceVertex, edgeLabel, attrType.getTypeCategory(), false);
                        break;

                    case ARRAY:
                        //For array attribute, if the element is struct/class, delete all the references
                        AtlasArrayType arrType  = (AtlasArrayType) attrType;
                        AtlasType      elemType = arrType.getElementType();

                        if (isReference(elemType.getTypeCategory())) {
                            List<AtlasEdge> edges = getCollectionElementsUsingRelationship(instanceVertex, attributeInfo);

                            if (CollectionUtils.isNotEmpty(edges)) {
                                for (AtlasEdge edge : edges) {
                                    deleteEdgeReference(edge, elemType.getTypeCategory(), isOwned, false, instanceVertex);
                                }
                            }
                        }
                        break;

                    case MAP:
                        //For map attribute, if the value type is struct/class, delete all the references
                        AtlasMapType mapType           = (AtlasMapType) attrType;
                        TypeCategory valueTypeCategory = mapType.getValueType().getTypeCategory();

                        if (isReference(valueTypeCategory)) {
                            List<AtlasEdge> edges = getMapValuesUsingRelationship(instanceVertex, attributeInfo);

                            for (AtlasEdge edge : edges) {
                                deleteEdgeReference(edge, valueTypeCategory, isOwned, false, instanceVertex);
                            }
                        }
                        break;

                    case PRIMITIVE:
                        // This is different from upstream atlas.
                        // Here we are not deleting the unique property thus users can only restore after deleting an entity.
                        if (attributeInfo.getVertexUniquePropertyName() != null && force) {
                            instanceVertex.removeProperty(attributeInfo.getVertexUniquePropertyName());
                        }
                        break;
                }
            }
        }

        deleteVertex(instanceVertex, force);
    }

    protected AtlasAttribute getAttributeForEdge(AtlasEdge edge) throws AtlasBaseException {
        String labelWithoutPrefix        = edge.getLabel().substring(GraphHelper.EDGE_LABEL_PREFIX.length());
        AtlasType       parentType       = typeRegistry.getType(AtlasGraphUtilsV2.getTypeName(edge.getOutVertex()));
        AtlasStructType parentStructType = (AtlasStructType) parentType;
        AtlasStructType.AtlasAttribute attribute = parentStructType.getAttribute(labelWithoutPrefix);
        if (attribute == null) {
            String[] tokenizedLabel = labelWithoutPrefix.split("\\.");
            if (tokenizedLabel.length == 2) {
                String attributeName = tokenizedLabel[1];
                attribute = parentStructType.getAttribute(attributeName);
            }
        }
        return attribute;
    }

    protected abstract void _deleteVertex(AtlasVertex instanceVertex, boolean force);

    protected abstract void deleteEdge(AtlasEdge edge, boolean force) throws AtlasBaseException;

    /**
     * Deletes the edge between outvertex and inVertex. The edge is for attribute attributeName of outVertex
     * @param outVertex
     * @param inVertex
     * @param attribute
     * @throws AtlasException
     */
    protected void deleteEdgeBetweenVertices(AtlasVertex outVertex, AtlasVertex inVertex, AtlasAttribute attribute) throws AtlasBaseException {
        if (LOG.isDebugEnabled()) {
            LOG.debug("Removing edge from {} to {} with attribute name {}", string(outVertex), string(inVertex), attribute.getName());
        }

        if (skipVertexForDelete(outVertex)) {
            return;
        }

        AtlasStructType   parentType   = (AtlasStructType) typeRegistry.getType(GraphHelper.getTypeName(outVertex));
        String            propertyName = getQualifiedAttributePropertyKey(parentType, attribute.getName());
        String            edgeLabel    = attribute.getRelationshipEdgeLabel();
        AtlasEdge         edge         = null;
        AtlasAttributeDef attrDef      = attribute.getAttributeDef();
        AtlasType         attrType     = attribute.getAttributeType();

        switch (attrType.getTypeCategory()) {
            case OBJECT_ID_TYPE: {
                //If its class attribute, its the only edge between two vertices
                if (attrDef.getIsOptional()) {
                    edge = graphHelper.getEdgeForLabel(outVertex, edgeLabel);

                    if (shouldUpdateInverseReferences) {
                        AtlasGraphUtilsV2.setEncodedProperty(outVertex, propertyName, null);
                    }
                } else {
                    // Cannot unset a required attribute.
                    throw new AtlasBaseException("Cannot unset required attribute " + propertyName + " on " + GraphHelper.vertexString(outVertex) + " edge = " + edgeLabel);
                }
            }
            break;

            case ARRAY: {
                //If its array attribute, find the right edge between the two vertices and update array property
                List<AtlasEdge> elementEdges = getCollectionElementsUsingRelationship(outVertex, attribute);

                if (elementEdges != null) {
                    elementEdges = new ArrayList<>(elementEdges);

                    for (AtlasEdge elementEdge : elementEdges) {
                        if (elementEdge == null) {
                            continue;
                        }

                        AtlasVertex elementVertex = elementEdge.getInVertex();

                        if (elementVertex.equals(inVertex)) {
                            edge = elementEdge;

                            //TODO element.size includes deleted items as well. should exclude
                            if (!attrDef.getIsOptional() && elementEdges.size() <= attrDef.getValuesMinCount()) {
                                // Deleting this edge would violate the attribute's lower bound.
                                throw new AtlasBaseException("Cannot remove array element from required attribute " + propertyName + " on " + GraphHelper.getVertexDetails(outVertex) + " " + GraphHelper.getEdgeDetails(elementEdge));
                            }
                        }
                    }
                }
            }
            break;

            case MAP: {
                //If its map attribute, find the right edge between two vertices and update map property
                List<AtlasEdge> mapEdges = getMapValuesUsingRelationship(outVertex, attribute);

                if (mapEdges != null) {
                    mapEdges = new ArrayList<>(mapEdges);

                    for (AtlasEdge mapEdge : mapEdges) {
                        if (mapEdge != null) {
                            AtlasVertex mapVertex = mapEdge.getInVertex();

                            if (mapVertex.getId().toString().equals(inVertex.getId().toString())) {
                                //TODO keys.size includes deleted items as well. should exclude
                                if (attrDef.getIsOptional() || mapEdges.size() > attrDef.getValuesMinCount()) {
                                    edge = mapEdge;
                                } else {
                                    // Deleting this entry would violate the attribute's lower bound.
                                    throw new AtlasBaseException("Cannot remove map entry " + propertyName + " from required attribute " + propertyName + " on " + GraphHelper.getVertexDetails(outVertex) + " " + GraphHelper.getEdgeDetails(mapEdge));
                                }
                                break;
                            }
                        }
                    }
                }
            }
            break;

            case STRUCT:
            case CLASSIFICATION:
                break;

            default:
                throw new IllegalStateException("There can't be an edge from " + GraphHelper.getVertexDetails(outVertex) + " to " + GraphHelper.getVertexDetails(inVertex) + " with attribute name " + attribute.getName() + " which is not class/array/map attribute. found " + attrType.getTypeCategory().name());
        }

        if (edge != null) {
            deleteEdge(edge, isInternalType(inVertex) && isInternalType(outVertex));

            final RequestContext requestContext = RequestContext.get();
            final String         outId          = GraphHelper.getGuid(outVertex);

            if (! requestContext.isUpdatedEntity(outId)) {
                AtlasGraphUtilsV2.setEncodedProperty(outVertex, MODIFICATION_TIMESTAMP_PROPERTY_KEY, requestContext.getRequestTime());
                AtlasGraphUtilsV2.setEncodedProperty(outVertex, MODIFIED_BY_KEY, requestContext.getUser());

                requestContext.recordEntityUpdate(entityRetriever.toAtlasEntityHeader(outVertex));
            }
        }
    }

    protected void deleteVertex(AtlasVertex instanceVertex, boolean force) throws AtlasBaseException {
        if (LOG.isDebugEnabled()) {
            LOG.debug("Setting the external references to {} to null(removing edges)", string(instanceVertex));
        }

        // Delete external references to this vertex - incoming edges from lineage or glossary term edges
        final Iterable<AtlasEdge> incomingEdges    = instanceVertex.getEdges(AtlasEdgeDirection.IN);
        final boolean             isPurgeRequested = RequestContext.get().isPurgeRequested();

        for (AtlasEdge edge : incomingEdges) {
            AtlasEntity.Status edgeStatus = getStatus(edge);
            boolean            isProceed   = edgeStatus == (isPurgeRequested ? DELETED : ACTIVE);

            if (isProceed) {
                if (isRelationshipEdge(edge)) {
                    deleteRelationship(edge);
                } else {
                    AtlasVertex    outVertex = edge.getOutVertex();

                    if (!isDeletedEntity(outVertex)) {
                        AtlasVertex inVertex = edge.getInVertex();
                        AtlasAttribute attribute = getAttributeForEdge(edge);

                        deleteEdgeBetweenVertices(outVertex, inVertex, attribute);
                    }
                }
            }
        }

        _deleteVertex(instanceVertex, force);
    }

    private boolean isDeletedEntity(AtlasVertex entityVertex) {
        boolean            ret      = false;
        String             outGuid  = GraphHelper.getGuid(entityVertex);
        AtlasEntity.Status outState = GraphHelper.getStatus(entityVertex);

        //If the reference vertex is marked for deletion, skip updating the reference
        if (outState == AtlasEntity.Status.DELETED || (outGuid != null && RequestContext.get().isDeletedEntity(outGuid))) {
            ret = true;
        }

        return ret;
    }

    public void deleteClassificationVertex(AtlasVertex classificationVertex, boolean force) {
        if (LOG.isDebugEnabled()) {
            LOG.debug("Deleting classification vertex", string(classificationVertex));
        }

        // delete classification vertex only if it has no more entity references (direct or propagated)
        if (!hasEntityReferences(classificationVertex)) {
            _deleteVertex(classificationVertex, force);
        }
    }

    private boolean isInternalType(final AtlasVertex instanceVertex) {
        AtlasEntityType entityType = typeRegistry.getEntityTypeByName(GraphHelper.getTypeName(instanceVertex));
        return Objects.nonNull(entityType) && entityType.isInternalType();
    }

    private void addToPropagatedClassificationNames(AtlasVertex entityVertex, String classificationName) {
        if (LOG.isDebugEnabled()) {
            LOG.debug("Adding property {} = \"{}\" to vertex {}", PROPAGATED_TRAIT_NAMES_PROPERTY_KEY, classificationName, string(entityVertex));
        }
        entityVertex.addListProperty(PROPAGATED_TRAIT_NAMES_PROPERTY_KEY, classificationName);

        entityVertex.setProperty(PROPAGATED_CLASSIFICATION_NAMES_KEY, getDelimitedPropagatedClassificationNames(entityVertex, classificationName));
    }

    public void removeFromPropagatedClassificationNames(AtlasVertex entityVertex, String classificationName) {
        if (entityVertex != null && StringUtils.isNotEmpty(classificationName)) {
            if (LOG.isDebugEnabled()) {
                LOG.debug("Removing from property: {} value: {} in vertex: {}", PROPAGATED_TRAIT_NAMES_PROPERTY_KEY, classificationName, string(entityVertex));
            }

            entityVertex.removePropertyValue(PROPAGATED_TRAIT_NAMES_PROPERTY_KEY, classificationName);

            List<String> propagatedTraitNames = getPropagatedTraitNames(entityVertex);

            if (CollectionUtils.isNotEmpty(propagatedTraitNames)) {
                propagatedTraitNames.remove(classificationName);

                String propClsName = CLASSIFICATION_NAME_DELIMITER + StringUtils.join(propagatedTraitNames, CLASSIFICATION_NAME_DELIMITER) + CLASSIFICATION_NAME_DELIMITER;

                entityVertex.setProperty(PROPAGATED_CLASSIFICATION_NAMES_KEY, propClsName);
            }
        }
    }

    private String getDelimitedPropagatedClassificationNames(AtlasVertex entityVertex, String classificationName) {
        String ret = entityVertex.getProperty(PROPAGATED_CLASSIFICATION_NAMES_KEY, String.class);

        if (StringUtils.isEmpty(ret)) {
            ret = CLASSIFICATION_NAME_DELIMITER + classificationName + CLASSIFICATION_NAME_DELIMITER;
        } else {
            ret = ret + classificationName + CLASSIFICATION_NAME_DELIMITER;
        }

        return ret;
    }

    /**
     * Delete all associated classifications from the specified entity vertex.
     * @param instanceVertex
     * @throws AtlasException
     */
    private void deleteAllClassifications(AtlasVertex instanceVertex) throws AtlasBaseException {
        List<AtlasEdge> classificationEdges = getAllClassificationEdges(instanceVertex);

        for (AtlasEdge edge : classificationEdges) {
            AtlasVertex classificationVertex = edge.getInVertex();
            boolean     isClassificationEdge = isClassificationEdge(edge);
            boolean     removePropagations   = getRemovePropagations(classificationVertex);

            if (isClassificationEdge && removePropagations) {
                if (taskManagement != null && DEFERRED_ACTION_ENABLED) {
                    createAndQueueTask(CLASSIFICATION_PROPAGATION_DELETE, instanceVertex, classificationVertex.getIdForDisplay(), null);
                } else {
                    removeTagPropagation(classificationVertex);
                }
            }

            deleteEdgeReference(edge, CLASSIFICATION, false, false, instanceVertex);
        }
    }

    private boolean skipVertexForDelete(AtlasVertex vertex) {
        boolean ret = true;

        if(vertex != null) {
            try {
                final RequestContext reqContext = RequestContext.get();
                final String guid = AtlasGraphUtilsV2.getIdFromVertex(vertex);

                if(guid != null && !reqContext.isDeletedEntity(guid)) {
                    final AtlasEntity.Status vertexState = getState(vertex);
                    if (reqContext.isPurgeRequested()) {
                        ret = vertexState == ACTIVE; // skip purging ACTIVE vertices
                    } else {
                        ret = vertexState == DELETED; // skip deleting DELETED vertices
                    }
                }
            } catch (IllegalStateException excp) {
                LOG.warn("skipVertexForDelete(): failed guid/state for the vertex", excp);
            }
        }

        return ret;
    }

    public void updateTagPropagations(AtlasEdge edge, AtlasRelationship relationship) throws AtlasBaseException {
        PropagateTags oldTagPropagation = getPropagateTags(edge);
        PropagateTags newTagPropagation = relationship.getPropagateTags();

        if (newTagPropagation != oldTagPropagation) {
            List<AtlasVertex>                   currentClassificationVertices = getPropagatableClassifications(edge);
            Map<AtlasVertex, List<AtlasVertex>> currentClassificationsMap     = entityRetriever.getClassificationPropagatedEntitiesMapping(currentClassificationVertices);

            // Update propagation edge
            AtlasGraphUtilsV2.setEncodedProperty(edge, RELATIONSHIPTYPE_TAG_PROPAGATION_KEY, newTagPropagation.name());

            List<AtlasVertex>                   updatedClassificationVertices = getPropagatableClassifications(edge);
            List<AtlasVertex>                   classificationVerticesUnion   = (List<AtlasVertex>) CollectionUtils.union(currentClassificationVertices, updatedClassificationVertices);
            Map<AtlasVertex, List<AtlasVertex>> updatedClassificationsMap     = entityRetriever.getClassificationPropagatedEntitiesMapping(classificationVerticesUnion);

            // compute add/remove propagations list
            Map<AtlasVertex, List<AtlasVertex>> addPropagationsMap    = new HashMap<>();
            Map<AtlasVertex, List<AtlasVertex>> removePropagationsMap = new HashMap<>();

            if (MapUtils.isEmpty(currentClassificationsMap) && MapUtils.isNotEmpty(updatedClassificationsMap)) {
                addPropagationsMap.putAll(updatedClassificationsMap);

            } else if (MapUtils.isNotEmpty(currentClassificationsMap) && MapUtils.isEmpty(updatedClassificationsMap)) {
                removePropagationsMap.putAll(currentClassificationsMap);

            } else {
                for (AtlasVertex classificationVertex : updatedClassificationsMap.keySet()) {
                    List<AtlasVertex> currentPropagatingEntities = currentClassificationsMap.containsKey(classificationVertex) ? currentClassificationsMap.get(classificationVertex) : Collections.emptyList();
                    List<AtlasVertex> updatedPropagatingEntities = updatedClassificationsMap.containsKey(classificationVertex) ? updatedClassificationsMap.get(classificationVertex) : Collections.emptyList();
                    List<AtlasVertex> entitiesAdded              = (List<AtlasVertex>) CollectionUtils.subtract(updatedPropagatingEntities, currentPropagatingEntities);
                    List<AtlasVertex> entitiesRemoved            = (List<AtlasVertex>) CollectionUtils.subtract(currentPropagatingEntities, updatedPropagatingEntities);

                    if (CollectionUtils.isNotEmpty(entitiesAdded)) {
                        addPropagationsMap.put(classificationVertex, entitiesAdded);
                    }

                    if (CollectionUtils.isNotEmpty(entitiesRemoved)) {
                        removePropagationsMap.put(classificationVertex, entitiesRemoved);
                    }
                }
            }

            for (AtlasVertex classificationVertex : addPropagationsMap.keySet()) {
                List<AtlasVertex> entitiesToAddPropagation = addPropagationsMap.get(classificationVertex);

                addTagPropagation(classificationVertex, entitiesToAddPropagation);
            }

            for (AtlasVertex classificationVertex : removePropagationsMap.keySet()) {
                List<AtlasVertex> entitiesToRemovePropagation = removePropagationsMap.get(classificationVertex);

                removeTagPropagation(classificationVertex, entitiesToRemovePropagation);
            }
        } else {
            // update blocked propagated classifications only if there is no change is tag propagation (don't update both)
            handleBlockedClassifications(edge, relationship.getBlockedPropagatedClassifications());
        }
    }

    public void handleBlockedClassifications(AtlasEdge edge, Set<AtlasClassification> blockedClassifications) throws AtlasBaseException {
        if (blockedClassifications != null) {
            List<AtlasVertex> propagatableClassifications  = getPropagatableClassifications(edge);
            List<String>      currBlockedClassificationIds = getBlockedClassificationIds(edge);
            List<AtlasVertex> currBlockedClassifications   = getVerticesForIds(propagatableClassifications, currBlockedClassificationIds);
            List<AtlasVertex> classificationsToBlock       = new ArrayList<>();
            List<String>      classificationIdsToBlock     = new ArrayList<>();

            for (AtlasClassification blockedClassification : blockedClassifications) {
                AtlasVertex classificationVertex = validateBlockedPropagatedClassification(propagatableClassifications, blockedClassification);

                if (classificationVertex != null) {
                    classificationsToBlock.add(classificationVertex);
                    classificationIdsToBlock.add(classificationVertex.getIdForDisplay());
                }
            }

            setBlockedClassificationIds(edge, classificationIdsToBlock);

            List<AtlasVertex> propagationChangedClassifications = (List<AtlasVertex>) CollectionUtils.disjunction(classificationsToBlock, currBlockedClassifications);

            for (AtlasVertex classificationVertex : propagationChangedClassifications) {
                List<AtlasVertex> propagationsToRemove = new ArrayList<>();
                List<AtlasVertex> propagationsToAdd    = new ArrayList<>();

                entityRetriever.evaluateClassificationPropagation(classificationVertex, propagationsToAdd, propagationsToRemove);

                if (CollectionUtils.isNotEmpty(propagationsToAdd)) {
                    addTagPropagation(classificationVertex, propagationsToAdd);
                }

                if (CollectionUtils.isNotEmpty(propagationsToRemove)) {
                    removeTagPropagation(classificationVertex, propagationsToRemove);
                }
            }
        }
    }

    private List<AtlasVertex> getVerticesForIds(List<AtlasVertex> vertices, List<String> vertexIds) {
        List<AtlasVertex> ret = new ArrayList<>();

        if (CollectionUtils.isNotEmpty(vertexIds)) {
            for (AtlasVertex vertex : vertices) {
                String vertexId = vertex.getIdForDisplay();

                if (vertexIds.contains(vertexId)) {
                    ret.add(vertex);
                }
            }
        }

        return ret;
    }

    // propagated classifications should contain blocked propagated classification
    private AtlasVertex validateBlockedPropagatedClassification(List<AtlasVertex> classificationVertices, AtlasClassification classification) {
        AtlasVertex ret = null;

        for (AtlasVertex vertex : classificationVertices) {
            String classificationName = getClassificationName(vertex);
            String entityGuid         = getClassificationEntityGuid(vertex);

            if (classificationName.equals(classification.getTypeName()) && entityGuid.equals(classification.getEntityGuid())) {
                ret = vertex;
                break;
            }
        }

        return ret;
    }

    private void setBlockedClassificationIds(AtlasEdge edge, List<String> classificationIds) {
        if (edge != null) {
            if (classificationIds.isEmpty()) {
                edge.removeProperty(org.apache.atlas.repository.Constants.RELATIONSHIPTYPE_BLOCKED_PROPAGATED_CLASSIFICATIONS_KEY);
            } else {
                edge.setListProperty(org.apache.atlas.repository.Constants.RELATIONSHIPTYPE_BLOCKED_PROPAGATED_CLASSIFICATIONS_KEY, classificationIds);
            }
        }
    }

    public void createAndQueueTask(String taskType, AtlasVertex entityVertex, String classificationVertexId, String relationshipGuid, Boolean currentRestrictPropagationThroughLineage) {
        String              currentUser = RequestContext.getCurrentUser();
        String              entityGuid  = GraphHelper.getGuid(entityVertex);
        Map<String, Object> taskParams  = ClassificationTask.toParameters(entityGuid, classificationVertexId, relationshipGuid, currentRestrictPropagationThroughLineage);
        AtlasTask           task        = taskManagement.createTask(taskType, currentUser, taskParams);

        AtlasGraphUtilsV2.addEncodedProperty(entityVertex, PENDING_TASKS_PROPERTY_KEY, task.getGuid());

        RequestContext.get().queueTask(task);
    }

    public void createAndQueueTask(String taskType, AtlasVertex entityVertex, String classificationVertexId, String relationshipGuid) {
        String              currentUser = RequestContext.getCurrentUser();
        String              entityGuid  = GraphHelper.getGuid(entityVertex);
        Map<String, Object> taskParams  = ClassificationTask.toParameters(entityGuid, classificationVertexId, relationshipGuid);
        AtlasTask           task        = taskManagement.createTask(taskType, currentUser, taskParams);

        AtlasGraphUtilsV2.addEncodedProperty(entityVertex, PENDING_TASKS_PROPERTY_KEY, task.getGuid());

        RequestContext.get().queueTask(task);
    }


    public void createAndQueueTask(String taskType, Set<String> deletedEdgeIds) {
        String currentUser = RequestContext.getCurrentUser();

        if (CollectionUtils.isEmpty(deletedEdgeIds)) {
            return;
        }

        Map<String, Object> taskParams  = ClassificationTask.toParameters(deletedEdgeIds);
        AtlasTask           task        = taskManagement.createTask(taskType, currentUser, taskParams);

        RequestContext.get().queueTask(task);
    }

    public void createAndQueueTask(String taskType, AtlasEdge relationshipEdge, AtlasRelationship relationship) {
        String              currentUser        = RequestContext.getCurrentUser();
        String              relationshipEdgeId = relationshipEdge.getIdForDisplay();
        Map<String, Object> taskParams         = ClassificationTask.toParameters(relationshipEdgeId, relationship);
        AtlasTask           task               = taskManagement.createTask(taskType, currentUser, taskParams);

        AtlasGraphUtilsV2.addItemToListProperty(relationshipEdge, EDGE_PENDING_TASKS_PROPERTY_KEY, task.getGuid());

        RequestContext.get().queueTask(task);
    }

    public void removeHasLineageOnDelete(Collection<AtlasVertex> vertices) {
        AtlasPerfMetrics.MetricRecorder metricRecorder = RequestContext.get().startMetricRecord("removeHasLineageOnDelete");

        for (AtlasVertex vertexToBeDeleted : vertices) {
            if (ACTIVE.equals(getStatus(vertexToBeDeleted))) {
                AtlasEntityType entityType = typeRegistry.getEntityTypeByName(getTypeName(vertexToBeDeleted));
                boolean isProcess = entityType.getTypeAndAllSuperTypes().contains(PROCESS_SUPER_TYPE);
                boolean isCatalog = entityType.getTypeAndAllSuperTypes().contains(DATA_SET_SUPER_TYPE);

                if (isCatalog || isProcess) {

                    Iterator<AtlasEdge> edgeIterator = vertexToBeDeleted.getEdges(AtlasEdgeDirection.BOTH, PROCESS_EDGE_LABELS).iterator();

                    Set<AtlasEdge> edgesToBeDeleted = new HashSet<>();

                    while (edgeIterator.hasNext()) {
                        AtlasEdge edge = edgeIterator.next();
                        if (ACTIVE.equals(getStatus(edge))) {
                            edgesToBeDeleted.add(edge);
                        }
                    }

                    resetHasLineageOnInputOutputDelete(edgesToBeDeleted, vertexToBeDeleted);
                }
            }
        }
        RequestContext.get().endMetricRecord(metricRecorder);
    }


    public void resetHasLineageOnInputOutputDelete(Collection<AtlasEdge> removedEdges, AtlasVertex deletedVertex) {
        AtlasPerfMetrics.MetricRecorder metricRecorder = RequestContext.get().startMetricRecord("resetHasLineageOnInputOutputDelete");

        for (AtlasEdge atlasEdge : removedEdges) {

            boolean isOutputEdge = PROCESS_OUTPUTS.equals(atlasEdge.getLabel());

            AtlasVertex processVertex = atlasEdge.getOutVertex();
            AtlasVertex assetVertex = atlasEdge.getInVertex();

            if (getStatus(assetVertex) == ACTIVE && !assetVertex.equals(deletedVertex)) {
                updateAssetHasLineageStatus(assetVertex, atlasEdge, removedEdges);
            }

            if (getStatus(processVertex) == ACTIVE && !processVertex.equals(deletedVertex)) {
                String edgeLabel = isOutputEdge ? PROCESS_OUTPUTS : PROCESS_INPUTS;

                Iterator<AtlasEdge> edgeIterator = processVertex.getEdges(AtlasEdgeDirection.BOTH, edgeLabel).iterator();
                boolean activeEdgeFound = false;

                while (edgeIterator.hasNext()) {
                    AtlasEdge edge = edgeIterator.next();
                    if (getStatus(edge) == ACTIVE && !removedEdges.contains(edge)) {
                        AtlasVertex relatedAssetVertex = edge.getInVertex();

                        if (getStatus(relatedAssetVertex) == ACTIVE) {
                            activeEdgeFound = true;
                            break;
                        }
                    }
                }

                if (!activeEdgeFound) {
                    AtlasGraphUtilsV2.setEncodedProperty(processVertex, HAS_LINEAGE, false);

                    String oppositeEdgeLabel = isOutputEdge ? PROCESS_INPUTS : PROCESS_OUTPUTS;

                    Iterator<AtlasEdge> processEdgeIterator = processVertex.getEdges(AtlasEdgeDirection.BOTH, oppositeEdgeLabel).iterator();

                    while (processEdgeIterator.hasNext()) {
                        AtlasEdge edge = processEdgeIterator.next();

                        if (!removedEdges.contains(edge)) {
                            AtlasVertex relatedAssetVertex = edge.getInVertex();
                            updateAssetHasLineageStatus(relatedAssetVertex, edge, removedEdges);
                        }
                    }
                }
            }
        }
        RequestContext.get().endMetricRecord(metricRecorder);
    }

    private void updateAssetHasLineageStatus(AtlasVertex assetVertex, AtlasEdge currentEdge, Collection<AtlasEdge> removedEdges) {
        AtlasPerfMetrics.MetricRecorder metricRecorder = RequestContext.get().startMetricRecord("updateAssetHasLineageStatus");

        Iterator<AtlasEdge> edgeIterator = assetVertex.getEdges(AtlasEdgeDirection.BOTH, PROCESS_EDGE_LABELS).iterator();
        int processHasLineageCount = 0;
        while (edgeIterator.hasNext()) {
            AtlasEdge edge = edgeIterator.next();
            if (getStatus(edge) == ACTIVE && !removedEdges.contains(edge) && !currentEdge.equals(edge)) {
                AtlasVertex relatedProcessVertex = edge.getOutVertex();
                boolean processHasLineage = getEntityHasLineage(relatedProcessVertex);
                if (processHasLineage) {
                    processHasLineageCount++;
                    break;
                }
            }
        }

        if (processHasLineageCount == 0) {
            AtlasGraphUtilsV2.setEncodedProperty(assetVertex, HAS_LINEAGE, false);
        }
        RequestContext.get().endMetricRecord(metricRecorder);
    }

}<|MERGE_RESOLUTION|>--- conflicted
+++ resolved
@@ -447,11 +447,7 @@
 
     public List<AtlasVertex> addTagPropagation(AtlasVertex classificationVertex, List<AtlasVertex> propagatedEntityVertices) throws AtlasBaseException {
         AtlasPerfMetrics.MetricRecorder metricRecorder = RequestContext.get().startMetricRecord("addTagPropagation");
-<<<<<<< HEAD
         List<AtlasVertex> ret = new ArrayList<>();
-=======
-        List<AtlasVertex> ret = null;
->>>>>>> 1fe252a4
 
         if (CollectionUtils.isNotEmpty(propagatedEntityVertices) && classificationVertex != null) {
             String                  classificationName     = getTypeName(classificationVertex);
@@ -507,11 +503,7 @@
             }
         }
         RequestContext.get().endMetricRecord(metricRecorder);
-<<<<<<< HEAD
         if (ret.isEmpty()) return null;
-=======
-
->>>>>>> 1fe252a4
         return ret;
     }
 
