--- conflicted
+++ resolved
@@ -742,7 +742,6 @@
     protected void deleteEdge(AtlasEdge edge, boolean updateInverseAttribute, boolean force) throws AtlasBaseException {
         //update inverse attribute
         AtlasPerfMetrics.MetricRecorder metricRecorder = RequestContext.get().startMetricRecord("deleteEdge");
-<<<<<<< HEAD
 
         try {
             if (updateInverseAttribute) {
@@ -757,22 +756,6 @@
                         attribute = parentEntityType.getRelationshipAttribute(labelWithoutPrefix, AtlasGraphUtilsV2.getTypeName(edge));
                     }
 
-=======
-
-        try {
-            if (updateInverseAttribute) {
-                String labelWithoutPrefix = edge.getLabel().substring(GraphHelper.EDGE_LABEL_PREFIX.length());
-                AtlasType      parentType = typeRegistry.getType(AtlasGraphUtilsV2.getTypeName(edge.getOutVertex()));
-
-                if (parentType instanceof AtlasEntityType) {
-                    AtlasEntityType                parentEntityType = (AtlasEntityType) parentType;
-                    AtlasStructType.AtlasAttribute attribute        = parentEntityType.getAttribute(labelWithoutPrefix);
-
-                    if (attribute == null) {
-                        attribute = parentEntityType.getRelationshipAttribute(labelWithoutPrefix, AtlasGraphUtilsV2.getTypeName(edge));
-                    }
-
->>>>>>> 53c998f3
                     if (attribute != null && attribute.getInverseRefAttribute() != null) {
                         deleteEdgeBetweenVertices(edge.getInVertex(), edge.getOutVertex(), attribute.getInverseRefAttribute());
                     }
