/**
 * Licensed to the Apache Software Foundation (ASF) under one
 * or more contributor license agreements.  See the NOTICE file
 * distributed with this work for additional information
 * regarding copyright ownership.  The ASF licenses this file
 * to you under the Apache License, Version 2.0 (the
 * "License"); you may not use this file except in compliance
 * with the License.  You may obtain a copy of the License at
 *
 *     http://www.apache.org/licenses/LICENSE-2.0
 *
 * Unless required by applicable law or agreed to in writing, software
 * distributed under the License is distributed on an "AS IS" BASIS,
 * WITHOUT WARRANTIES OR CONDITIONS OF ANY KIND, either express or implied.
 * See the License for the specific language governing permissions and
 * limitations under the License.
 */
package org.apache.atlas.repository.store.graph.v1;

import org.apache.atlas.AtlasConfiguration;
import org.apache.atlas.AtlasErrorCode;
import org.apache.atlas.AtlasException;
import org.apache.atlas.RequestContext;
import org.apache.atlas.authorize.AtlasAuthorizationUtils;
import org.apache.atlas.authorize.AtlasPrivilege;
import org.apache.atlas.authorize.AtlasRelationshipAccessRequest;
import org.apache.atlas.exception.AtlasBaseException;
import org.apache.atlas.model.TypeCategory;
import org.apache.atlas.model.instance.AtlasClassification;
import org.apache.atlas.model.instance.AtlasEntity;
import org.apache.atlas.model.instance.AtlasEntityHeader;
import org.apache.atlas.model.instance.AtlasObjectId;
import org.apache.atlas.model.instance.AtlasRelationship;
import org.apache.atlas.model.tasks.AtlasTask;
import org.apache.atlas.model.tasks.TaskSearchResult;
import org.apache.atlas.model.typedef.AtlasRelationshipDef;
import org.apache.atlas.model.typedef.AtlasRelationshipDef.PropagateTags;
import org.apache.atlas.model.typedef.AtlasStructDef.AtlasAttributeDef;
import org.apache.atlas.repository.graph.GraphHelper;
import org.apache.atlas.repository.graphdb.AtlasEdge;
import org.apache.atlas.repository.graphdb.AtlasEdgeDirection;
import org.apache.atlas.repository.graphdb.AtlasGraph;
import org.apache.atlas.repository.graphdb.AtlasVertex;
import org.apache.atlas.repository.store.graph.v2.AtlasGraphUtilsV2;
import org.apache.atlas.repository.store.graph.v2.AtlasRelationshipStoreV2;
import org.apache.atlas.repository.store.graph.v2.EntityGraphRetriever;
import org.apache.atlas.DeleteType;
import org.apache.atlas.repository.store.graph.v2.tasks.ClassificationTask;
import org.apache.atlas.repository.store.graph.v2.tasks.TaskUtil;
import org.apache.atlas.tasks.TaskManagement;
import org.apache.atlas.type.*;
import org.apache.atlas.type.AtlasStructType.AtlasAttribute;
import org.apache.atlas.type.AtlasStructType.AtlasAttribute.AtlasRelationshipEdgeDirection;
import org.apache.atlas.utils.AtlasEntityUtil;
import org.apache.atlas.utils.AtlasPerfMetrics;
import org.apache.commons.collections.CollectionUtils;
import org.apache.commons.collections.MapUtils;
import org.apache.commons.lang.StringUtils;
import org.slf4j.Logger;
import org.slf4j.LoggerFactory;
import static org.apache.atlas.repository.graph.GraphHelper.getTypeName;


import java.util.*;
import java.util.stream.Collectors;

import static org.apache.atlas.model.TypeCategory.*;
import static org.apache.atlas.model.instance.AtlasEntity.Status.ACTIVE;
import static org.apache.atlas.model.instance.AtlasEntity.Status.DELETED;
import static org.apache.atlas.model.instance.AtlasEntity.Status.PURGED;
import static org.apache.atlas.model.typedef.AtlasRelationshipDef.PropagateTags.ONE_TO_TWO;
import static org.apache.atlas.repository.Constants.*;
import static org.apache.atlas.repository.graph.GraphHelper.*;
import static org.apache.atlas.repository.store.graph.v2.AtlasGraphUtilsV2.getState;
import static org.apache.atlas.repository.store.graph.v2.AtlasGraphUtilsV2.*;
import static org.apache.atlas.repository.store.graph.v2.tasks.ClassificationPropagateTaskFactory.CLASSIFICATION_PROPAGATION_ADD;
import static org.apache.atlas.repository.store.graph.v2.tasks.ClassificationPropagateTaskFactory.CLASSIFICATION_PROPAGATION_DELETE;
import static org.apache.atlas.repository.store.graph.v2.tasks.ClassificationPropagateTaskFactory.CLASSIFICATION_REFRESH_PROPAGATION;
import static org.apache.atlas.type.AtlasStructType.AtlasAttribute.AtlasRelationshipEdgeDirection.OUT;
import static org.apache.atlas.type.Constants.HAS_LINEAGE;
import static org.apache.atlas.type.Constants.PENDING_TASKS_PROPERTY_KEY;

public abstract class DeleteHandlerV1 {
    public static final Logger  LOG = LoggerFactory.getLogger(DeleteHandlerV1.class);

    static final boolean        DEFERRED_ACTION_ENABLED        = AtlasConfiguration.TASKS_USE_ENABLED.getBoolean();
    static final     int        PENDING_TASK_QUERY_SIZE_LIMIT  = 20;

    protected final GraphHelper          graphHelper;
    private   final AtlasTypeRegistry    typeRegistry;
    protected   final EntityGraphRetriever entityRetriever;
    private   final boolean              shouldUpdateInverseReferences;
    private   final boolean              softDelete;
    private   final TaskManagement       taskManagement;
    private   final AtlasGraph           graph;
    private   final TaskUtil             taskUtil;


    public DeleteHandlerV1(AtlasGraph graph, AtlasTypeRegistry typeRegistry, boolean shouldUpdateInverseReference, boolean softDelete, TaskManagement taskManagement) {
        this.typeRegistry                  = typeRegistry;
        this.graphHelper                   = new GraphHelper(graph);
        this.entityRetriever               = new EntityGraphRetriever(graph, typeRegistry);
        this.shouldUpdateInverseReferences = shouldUpdateInverseReference;
        this.softDelete                    = softDelete;
        this.taskManagement                = taskManagement;
        this.graph                         = graph;
        this.taskUtil                      = new TaskUtil(graph);
    }

    /**
     * Deletes the specified entity vertices.
     * Deletes any traits, composite entities, and structs owned by each entity.
     * Also deletes all the references from/to the entity.
     *
     * @param instanceVertices
     * @throws AtlasException
     */
    public void deleteEntities(Collection<AtlasVertex> instanceVertices) throws AtlasBaseException {
        final RequestContext   requestContext            = RequestContext.get();
        final Set<AtlasVertex> deletionCandidateVertices = new HashSet<>();

        for (AtlasVertex instanceVertex : instanceVertices) {
            final String             guid  = AtlasGraphUtilsV2.getIdFromVertex(instanceVertex);

            if (skipVertexForDelete(instanceVertex)) {
                if (LOG.isDebugEnabled()) {
                        LOG.debug("Skipping deletion of entity={} as it is already deleted", guid);
                }
                continue;
            }

            // Record all deletion candidate entities in RequestContext
            // and gather deletion candidate vertices.
            for (GraphHelper.VertexInfo vertexInfo : getOwnedVertices(instanceVertex)) {
                AtlasEntityHeader entityHeader = vertexInfo.getEntity();

                if (requestContext.isPurgeRequested()) {
                    entityHeader.setClassifications(entityRetriever.getAllClassifications(vertexInfo.getVertex()));
                }

                requestContext.recordEntityDelete(entityHeader);
                deletionCandidateVertices.add(vertexInfo.getVertex());
            }
        }

        // Delete traits and vertices.
        for (AtlasVertex deletionCandidateVertex : deletionCandidateVertices) {
            RequestContext.get().getDeletedEdgesIds().clear();

            deleteAllClassifications(deletionCandidateVertex);
            deleteTypeVertex(deletionCandidateVertex, isInternalType(deletionCandidateVertex));

            if (DEFERRED_ACTION_ENABLED) {
                Set<String> deletedEdgeIds = RequestContext.get().getDeletedEdgesIds();
                for (String deletedEdgeId : deletedEdgeIds) {
                    AtlasEdge edge = graph.getEdge(deletedEdgeId);
                    createAndQueueClassificationRefreshPropagationTask(edge);
                }
            }
        }
    }

    /**
     * Delete the specified relationship edge.
     *
     * @param edge
     * @throws AtlasBaseException
     */
    public void deleteRelationship(AtlasEdge edge) throws AtlasBaseException {
        deleteRelationships(Collections.singleton(edge), false);
    }

    /**
     * Deletes the specified relationship edges.
     *
     * @param edges
     * @param forceDelete
     * @throws AtlasBaseException
     */
    public void deleteRelationships(Collection<AtlasEdge> edges, final boolean forceDelete) throws AtlasBaseException {
        final boolean isPurgeRequested = RequestContext.get().isPurgeRequested();

        for (AtlasEdge edge : edges) {
            boolean isInternal = isInternalType(edge.getInVertex()) && isInternalType(edge.getOutVertex());
            boolean needToSkip = !isInternal && (!isPurgeRequested && DELETED.equals(getState(edge)));

            if (needToSkip) {
                if (LOG.isDebugEnabled()) {
                    LOG.debug("Skipping deletion of edge={} as it is already deleted", getIdFromEdge(edge));
                }
                continue;
            }
            deleteEdge(edge, isInternal || forceDelete || isCustomRelationship(edge));
        }
    }

    /**
     * Get the GUIDs and vertices for all composite entities owned/contained by the specified root entity AtlasVertex.
     * The graph is traversed from the root entity through to the leaf nodes of the containment graph.
     *
     * @param entityVertex the root entity vertex
     * @return set of VertexInfo for all composite entities
     * @throws AtlasException
     */
    public Collection<GraphHelper.VertexInfo> getOwnedVertices(AtlasVertex entityVertex) throws AtlasBaseException {
        final Map<String, GraphHelper.VertexInfo> vertexInfoMap    = new HashMap<>();
        final Stack<AtlasVertex>                  vertices         = new Stack<>();
        final boolean                             isPurgeRequested = RequestContext.get().isPurgeRequested();

        vertices.push(entityVertex);

        while (vertices.size() > 0) {
            AtlasVertex        vertex = vertices.pop();
            AtlasEntity.Status state  = getState(vertex);

            //If the vertex marked for deletion, if we are not purging, skip it
            if (!isPurgeRequested && DELETED.equals(state)) {
                continue;
            }

            String guid = GraphHelper.getGuid(vertex);

            if (vertexInfoMap.containsKey(guid)) {
                continue;
            }

            String typeName = GraphHelper.getTypeName(vertex);
            AtlasEntityType   entityType = typeRegistry.getEntityTypeByName(typeName);

            Set<String> attributes = entityType.getAllAttributes().values().stream()
                    .filter(x -> x.getAttributeDef().getIncludeInNotification())
                    .map(x -> x.getAttributeDef().getName()).collect(Collectors.toSet());

            AtlasEntityHeader entity     = entityRetriever.toAtlasEntityHeader(vertex, attributes);

            if (entityType == null) {
                throw new AtlasBaseException(AtlasErrorCode.TYPE_NAME_INVALID, TypeCategory.ENTITY.name(), typeName);
            }

            vertexInfoMap.put(guid, new GraphHelper.VertexInfo(entity, vertex));

            for (AtlasStructType.AtlasAttribute attributeInfo : entityType.getOwnedRefAttributes()) {
                String       edgeLabel    = attributeInfo.getRelationshipEdgeLabel();
                AtlasType    attrType     = attributeInfo.getAttributeType();
                TypeCategory typeCategory = attrType.getTypeCategory();

                if (typeCategory == OBJECT_ID_TYPE) {
                    if (attributeInfo.getAttributeDef().isSoftReferenced()) {
                        String        softRefVal = vertex.getProperty(attributeInfo.getVertexPropertyName(), String.class);
                        AtlasObjectId refObjId   = AtlasEntityUtil.parseSoftRefValue(softRefVal);
                        AtlasVertex   refVertex  = refObjId != null ? AtlasGraphUtilsV2.findByGuid(this.graphHelper.getGraph(), refObjId.getGuid()) : null;
                        if (refObjId.getGuid() == null) {
                            LOG.warn("OBJECT_ID_TYPE type category - null guid passed in findByGuid!");
                        }
                        if (refVertex != null) {
                            vertices.push(refVertex);
                        }
                    } else {
                        AtlasEdge edge = graphHelper.getEdgeForLabel(vertex, edgeLabel);

                        if (edge == null || (!isPurgeRequested && DELETED.equals(getState(edge)))) {
                            continue;
                        }

                        vertices.push(edge.getInVertex());
                    }
                } else if (typeCategory == ARRAY || typeCategory == MAP) {
                    TypeCategory elementType = null;

                    if (typeCategory == ARRAY) {
                        elementType = ((AtlasArrayType) attrType).getElementType().getTypeCategory();
                    } else if (typeCategory == MAP) {
                        elementType = ((AtlasMapType) attrType).getValueType().getTypeCategory();
                    }

                    if (elementType != OBJECT_ID_TYPE) {
                        continue;
                    }

                    if (attributeInfo.getAttributeDef().isSoftReferenced()) {
                        if (typeCategory == ARRAY) {
                            List                softRefVal = vertex.getListProperty(attributeInfo.getVertexPropertyName(), List.class);
                            List<AtlasObjectId> refObjIds  = AtlasEntityUtil.parseSoftRefValue(softRefVal);

                            if (CollectionUtils.isNotEmpty(refObjIds)) {
                                for (AtlasObjectId refObjId : refObjIds) {
                                    AtlasVertex refVertex = AtlasGraphUtilsV2.findByGuid(this.graphHelper.getGraph(), refObjId.getGuid());
                                    if (refObjId.getGuid() == null) {
                                        LOG.warn("ARRAY type category - null guid passed in findByGuid!");
                                    }
                                    if (refVertex != null) {
                                        vertices.push(refVertex);
                                    }
                                }
                            }
                        } else if (typeCategory == MAP) {
                            Map                        softRefVal = vertex.getProperty(attributeInfo.getVertexPropertyName(), Map.class);
                            Map<String, AtlasObjectId> refObjIds  = AtlasEntityUtil.parseSoftRefValue(softRefVal);

                            if (MapUtils.isNotEmpty(refObjIds)) {
                                for (AtlasObjectId refObjId : refObjIds.values()) {
                                    AtlasVertex refVertex = AtlasGraphUtilsV2.findByGuid(this.graphHelper.getGraph(), refObjId.getGuid());
                                    if (refObjId.getGuid() == null) {
                                        LOG.warn("MAP type category - null guid passed in findByGuid!");
                                    }

                                    if (refVertex != null) {
                                        vertices.push(refVertex);
                                    }
                                }
                            }
                        }

                    } else {
                        List<AtlasEdge> edges = getCollectionElementsUsingRelationship(vertex, attributeInfo);

                        if (CollectionUtils.isNotEmpty(edges)) {
                            for (AtlasEdge edge : edges) {
                                if (edge == null || (!isPurgeRequested && DELETED.equals(getState(edge)))) {
                                    continue;
                                }

                                vertices.push(edge.getInVertex());
                            }
                        }
                    }
                }
            }
        }

        return vertexInfoMap.values();
    }

    /**
     * Force delete is used to remove struct/trait in case of entity updates
     * @param edge
     * @param typeCategory
     * @param isOwned
     * @param forceDeleteStructTrait
     * @return returns true if the edge reference is hard deleted
     * @throws AtlasException
     */
    public boolean deleteEdgeReference(AtlasEdge edge, TypeCategory typeCategory, boolean isOwned,
                                       boolean forceDeleteStructTrait, AtlasVertex vertex) throws AtlasBaseException {
        // default edge direction is outward
        return deleteEdgeReference(edge, typeCategory, isOwned, forceDeleteStructTrait, OUT, vertex);
    }

    public boolean deleteEdgeReference(AtlasEdge edge, TypeCategory typeCategory, boolean isOwned, boolean forceDeleteStructTrait,
                                       AtlasRelationshipEdgeDirection relationshipDirection, AtlasVertex entityVertex) throws AtlasBaseException {
        if (LOG.isDebugEnabled()) {
            LOG.debug("Deleting {}, force = {}", string(edge), forceDeleteStructTrait);
        }

        boolean isInternalType = isInternalType(entityVertex);
        boolean forceDelete    = (typeCategory == STRUCT || typeCategory == CLASSIFICATION) && (forceDeleteStructTrait || isInternalType);

        if (LOG.isDebugEnabled()) {
            LOG.debug("isInternal = {}, forceDelete = {}", isInternalType, forceDelete);
        }

        if (typeCategory == STRUCT || typeCategory == CLASSIFICATION || (typeCategory == OBJECT_ID_TYPE && isOwned)) {
            if (LOG.isDebugEnabled()) {
                LOG.debug("Processing delete for typeCategory={}, isOwned={}", typeCategory, isOwned);
            }
            //If the vertex is of type struct delete the edge and then the reference vertex as the vertex is not shared by any other entities.
            //If the vertex is of type classification, delete the edge and then the reference vertex only if the vertex is not shared by any other propagated entities.
            //If the vertex is of type class, and its composite attribute, this reference vertex' lifecycle is controlled
            //through this delete, hence delete the edge and the reference vertex.
            AtlasVertex vertexForDelete = edge.getInVertex();

            //If deleting the edge and then the in vertex, reverse attribute shouldn't be updated
            deleteEdge(edge, false, forceDelete);
            try {
                deleteTypeVertex(vertexForDelete, typeCategory, forceDelete);
            }
            catch (IllegalStateException | AtlasBaseException e){
                e.printStackTrace();
            }
        } else {
            //If the vertex is of type class, and its not a composite attributes, the reference AtlasVertex' lifecycle is not controlled
            //through this delete. Hence just remove the reference edge. Leave the reference AtlasVertex as is

            // for relationship edges, inverse vertex's relationship attribute doesn't need to be updated.
            // only delete the reference relationship edge
            if (GraphHelper.isRelationshipEdge(edge)) {
                deleteEdge(edge, isInternalType || isCustomRelationship(edge));
                AtlasVertex referencedVertex = entityRetriever.getReferencedEntityVertex(edge, relationshipDirection, entityVertex);

                if (referencedVertex != null) {
                    RequestContext requestContext = RequestContext.get();

                    if (!requestContext.isUpdatedEntity(GraphHelper.getGuid(referencedVertex))) {
                        AtlasGraphUtilsV2.setEncodedProperty(referencedVertex, MODIFICATION_TIMESTAMP_PROPERTY_KEY, requestContext.getRequestTime());
                        AtlasGraphUtilsV2.setEncodedProperty(referencedVertex, MODIFIED_BY_KEY, requestContext.getUser());

                        requestContext.recordEntityUpdate(entityRetriever.toAtlasEntityHeader(referencedVertex));
                    }
                }
            } else {
                //legacy case - not a relationship edge
                //If deleting just the edge, reverse attribute should be updated for any references
                //For example, for the department type system, if the person's manager edge is deleted, subordinates of manager should be updated
                deleteEdge(edge, true, isInternalType || isCustomRelationship(edge));
            }
        }

        return !softDelete || forceDelete || isCustomRelationship(edge);
    }

    public void addTagPropagation(AtlasEdge edge, PropagateTags propagateTags) throws AtlasBaseException {
        if (edge == null) {
            return;
        }

        AtlasVertex outVertex = edge.getOutVertex();
        AtlasVertex inVertex  = edge.getInVertex();

        if (propagateTags == ONE_TO_TWO || propagateTags == PropagateTags.BOTH) {
            addTagPropagation(outVertex, inVertex, edge);
        }

        if (propagateTags == PropagateTags.TWO_TO_ONE || propagateTags == PropagateTags.BOTH) {
            addTagPropagation(inVertex, outVertex, edge);
        }
    }

    private void addTagPropagation(AtlasVertex fromVertex, AtlasVertex toVertex, AtlasEdge edge) throws AtlasBaseException {
        final List<AtlasVertex> classificationVertices = getPropagationEnabledClassificationVertices(fromVertex);
        String                  relationshipGuid       = getRelationshipGuid(edge);

        if (taskManagement != null && DEFERRED_ACTION_ENABLED) {
            for (AtlasVertex classificationVertex : classificationVertices) {
                createAndQueueTask(CLASSIFICATION_PROPAGATION_ADD, toVertex, classificationVertex.getIdForDisplay(), getTypeName(classificationVertex), relationshipGuid);
            }
        } else {
            final List<AtlasVertex> propagatedEntityVertices = CollectionUtils.isNotEmpty(classificationVertices) ? entityRetriever.getIncludedImpactedVerticesV2(toVertex, relationshipGuid) : null;

            if (CollectionUtils.isNotEmpty(propagatedEntityVertices)) {
                if (LOG.isDebugEnabled()) {
                    LOG.debug("Propagate {} tags: from {} entity to {} entities", classificationVertices.size(), getTypeName(fromVertex), propagatedEntityVertices.size());
                }

                for (AtlasVertex classificationVertex : classificationVertices) {
                    addTagPropagation(classificationVertex, propagatedEntityVertices);
                }
            }
        }
    }

    public List<AtlasVertex> addTagPropagation(AtlasVertex classificationVertex, List<AtlasVertex> propagatedEntityVertices) throws AtlasBaseException {
        List<AtlasVertex> ret = new ArrayList<>();

        if (CollectionUtils.isNotEmpty(propagatedEntityVertices) && classificationVertex != null) {
            String                  classificationName     = getTypeName(classificationVertex);
            AtlasClassificationType classificationType     = typeRegistry.getClassificationTypeByName(classificationName);
            AtlasVertex             associatedEntityVertex = getAssociatedEntityVertex(classificationVertex);

            for (AtlasVertex propagatedEntityVertex : propagatedEntityVertices) {
                if (getClassificationEdge(propagatedEntityVertex, classificationVertex) != null) {
                    if (LOG.isDebugEnabled()) {
                        LOG.debug(" --> Classification edge already exists from [{}] --> [{}][{}] using edge label: [{}]",
                                getTypeName(propagatedEntityVertex), getTypeName(classificationVertex), getTypeName(associatedEntityVertex), classificationName);
                    }

                    continue;
                }
                if (getPropagatedClassificationEdge(propagatedEntityVertex, classificationVertex) != null) {
                    if (LOG.isDebugEnabled()) {
                        LOG.debug(" --> Propagated classification edge already exists from [{}] --> [{}][{}] using edge label: [{}]",
                                getTypeName(propagatedEntityVertex), getTypeName(classificationVertex), getTypeName(associatedEntityVertex), CLASSIFICATION_LABEL);
                    }

                    continue;
                }
                AtlasPerfMetrics.MetricRecorder countMetricRecorder = RequestContext.get().startMetricRecord("countPropagations");

                String          entityTypeName = getTypeName(propagatedEntityVertex);
                AtlasEntityType entityType     = typeRegistry.getEntityTypeByName(entityTypeName);
                String          entityGuid     = getGuid(propagatedEntityVertex);

                if (!classificationType.canApplyToEntityType(entityType)) {
                    if (LOG.isDebugEnabled()) {
                        LOG.debug(" --> Not creating propagated classification edge from [{}] --> [{}][{}], classification is not applicable for entity type",
                                getTypeName(propagatedEntityVertex), getTypeName(classificationVertex), getTypeName(associatedEntityVertex));
                    }

                    continue;
                }

                if (LOG.isDebugEnabled()) {
                    LOG.debug(" --> Adding propagated classification: [{}] to {} ({}) using edge label: [{}]", classificationName, getTypeName(propagatedEntityVertex),
                            GraphHelper.getGuid(propagatedEntityVertex), CLASSIFICATION_LABEL);
                }

                ret.add(propagatedEntityVertex);

                graphHelper.addClassificationEdge(propagatedEntityVertex, classificationVertex, true);

                addToPropagatedClassificationNames(propagatedEntityVertex, classificationName);

                // record add propagation details to send notifications at the end
                RequestContext      context        = RequestContext.get();
                AtlasClassification classification = entityRetriever.toAtlasClassification(classificationVertex);

                context.recordAddedPropagation(entityGuid, classification);
                RequestContext.get().endMetricRecord(countMetricRecorder);
            }
        }
        return ret;
    }

    public void authorizeRemoveRelation(AtlasEdge edge) throws AtlasBaseException {
        AtlasPerfMetrics.MetricRecorder metric = RequestContext.get().startMetricRecord("authoriseRemoveRelation");
<<<<<<< HEAD
        if(isRequestFromWF()){
            RequestContext.get().setAuthorisedRemoveRelation(true);
        }
        AtlasEntityHeader end1Entity, end2Entity;
        String relationShipType = getTypeName(edge);
        AtlasRelationshipDef relationshipDef = typeRegistry.getRelationshipDefByName(relationShipType);
        if (relationshipDef == null) {
            return;
        }

        end1Entity = entityRetriever.toAtlasEntityHeaderWithClassifications(edge.getOutVertex());
        end2Entity = entityRetriever.toAtlasEntityHeaderWithClassifications(edge.getInVertex());
=======
        if(!RequestContext.get().isAuthorisedRemoveRelation()) {
            if (isRequestFromWorkFlow()) {
                RequestContext.get().setAuthorisedRemoveRelation(true);
            }
            AtlasEntityHeader end1Entity, end2Entity;
            String relationShipType = getTypeName(edge);
            AtlasRelationshipDef relationshipDef = typeRegistry.getRelationshipDefByName(relationShipType);
            if (relationshipDef == null) {
                return;
            }
>>>>>>> 92718c49

            end1Entity = entityRetriever.toAtlasEntityHeaderWithClassifications(edge.getOutVertex());
            end2Entity = entityRetriever.toAtlasEntityHeaderWithClassifications(edge.getInVertex());

            AtlasAuthorizationUtils.verifyAccess(new AtlasRelationshipAccessRequest(typeRegistry, AtlasPrivilege.RELATIONSHIP_REMOVE, relationShipType, end1Entity, end2Entity));
        }
        RequestContext.get().endMetricRecord(metric);
    }

<<<<<<< HEAD
    private boolean isRequestFromWF() {
        String workflowID = RequestContext.get().getRequestContextHeaders().getOrDefault("x-atlan-agent-workflow-id", "");
        boolean ret = !workflowID.isEmpty();
        if(ret){
            LOG.info("Authorised one time request for workflow with id : {} ", workflowID);
        }
        return ret;
    }
=======
>>>>>>> 92718c49

    public Map<AtlasVertex, List<AtlasVertex>> removeTagPropagation(AtlasEdge edge) throws AtlasBaseException {
        AtlasPerfMetrics.MetricRecorder metric = RequestContext.get().startMetricRecord("removeTagPropagationEdge");

        Map<AtlasVertex, List<AtlasVertex>> removePropagationsMap = getRemovePropagationMap(edge);

        if (removePropagationsMap == null) {
            return null;
        }

        boolean isTermEntityEdge = isTermEntityEdge(edge);

        for (AtlasVertex classificationVertex : removePropagationsMap.keySet()) {
            boolean removePropagations = getRemovePropagations(classificationVertex);

            if (isTermEntityEdge || removePropagations) {
                removeTagPropagation(classificationVertex, removePropagationsMap.get(classificationVertex));
            }
        }

        RequestContext.get().endMetricRecord(metric);
        return removePropagationsMap;
    }

    public Map<AtlasVertex, List<AtlasVertex>> getRemovePropagationMap(AtlasEdge edge) throws AtlasBaseException{

        if (edge == null || !isRelationshipEdge(edge)) {
            return null;
        }

        List<AtlasVertex> currentClassificationVertices = getPropagatableClassifications(edge);

        Map<AtlasVertex, List<AtlasVertex>> classificationMapWithEdge     = entityRetriever.getClassificationPropagatedEntitiesMapping(currentClassificationVertices);
        Map<AtlasVertex, List<AtlasVertex>> classificationMapWithOutEdge  = entityRetriever.getClassificationPropagatedEntitiesMapping(currentClassificationVertices, getRelationshipGuid(edge));
        Map<AtlasVertex, List<AtlasVertex>> removePropagationsMap         = new HashMap<>();

        if (MapUtils.isNotEmpty(classificationMapWithEdge) && MapUtils.isEmpty(classificationMapWithOutEdge)) {
            removePropagationsMap.putAll(classificationMapWithEdge);
        } else {
            for (AtlasVertex classificationVertex : classificationMapWithOutEdge.keySet()) {

                List<AtlasVertex> currentPropagatingEntities = classificationMapWithEdge.getOrDefault(classificationVertex, Collections.emptyList());
                List<AtlasVertex> updatedPropagatingEntities = classificationMapWithOutEdge.getOrDefault(classificationVertex, Collections.emptyList());
                List<AtlasVertex> entitiesRemoved            = (List<AtlasVertex>) CollectionUtils.subtract(currentPropagatingEntities, updatedPropagatingEntities);

                if (CollectionUtils.isNotEmpty(entitiesRemoved)) {
                    removePropagationsMap.put(classificationVertex, entitiesRemoved);
                }
            }
        }
        return  removePropagationsMap;
    }

    public boolean isRelationshipEdge(AtlasEdge edge) {
        boolean ret = false;

        if (edge != null) {
            String outVertexType = getTypeName(edge.getOutVertex());
            String inVertexType  = getTypeName(edge.getInVertex());

            ret = GraphHelper.isRelationshipEdge(edge) || edge.getPropertyKeys().contains(RELATIONSHIP_GUID_PROPERTY_KEY) ||
                    (typeRegistry.getEntityTypeByName(outVertexType) != null && typeRegistry.getEntityTypeByName(inVertexType) != null);
        }

        return ret;
    }

    public List<AtlasVertex> removeTagPropagation(AtlasClassification classification, List<AtlasEdge> propagatedEdges) throws AtlasBaseException {
        List<AtlasVertex> ret = new ArrayList<>();

        for (AtlasEdge propagatedEdge : propagatedEdges) {
            AtlasPerfMetrics.MetricRecorder metric = RequestContext.get().startMetricRecord("removeTagPropagationEdges");
            AtlasVertex entityVertex = propagatedEdge.getOutVertex();

            ret.add(entityVertex);

            // record remove propagation details to send notifications inline
            RequestContext.get().recordRemovedPropagation(getGuid(entityVertex), classification);

            deletePropagatedEdge(propagatedEdge);

            RequestContext.get().endMetricRecord(metric);
        }

        return ret;
    }

    public List<AtlasVertex> removeTagPropagation(AtlasVertex classificationVertex) throws AtlasBaseException {
        AtlasPerfMetrics.MetricRecorder metric = RequestContext.get().startMetricRecord("removeTagPropagationVertex");
        List<AtlasVertex> ret = new ArrayList<>();

        if (classificationVertex != null) {
            List<AtlasEdge> propagatedEdges = getPropagatedEdges(classificationVertex);

            if (CollectionUtils.isNotEmpty(propagatedEdges)) {
                AtlasClassification classification = entityRetriever.toAtlasClassification(classificationVertex);

                for (AtlasEdge propagatedEdge : propagatedEdges) {
                    AtlasVertex entityVertex = propagatedEdge.getOutVertex();

                    ret.add(entityVertex);

                    // record remove propagation details to send notifications at the end
                    RequestContext.get().recordRemovedPropagation(getGuid(entityVertex), classification);

                    deletePropagatedEdge(propagatedEdge);
                }
            }
        }
        RequestContext.get().endMetricRecord(metric);
        return ret;
    }

    public List<AtlasVertex> removeTagPropagation(AtlasVertex classificationVertex, List<AtlasVertex> entityVertices) throws AtlasBaseException {
        List<AtlasVertex> ret = new ArrayList<>();
        if (classificationVertex != null && CollectionUtils.isNotEmpty(entityVertices)) {
            AtlasPerfMetrics.MetricRecorder metric = RequestContext.get().startMetricRecord("removeTagPropagationVertices");
            String              classificationName = getClassificationName(classificationVertex);
            AtlasClassification classification     = entityRetriever.toAtlasClassification(classificationVertex);
            String              entityGuid         = getClassificationEntityGuid(classificationVertex);
            RequestContext      context            = RequestContext.get();

            for (AtlasVertex entityVertex : entityVertices) {
                if(!entityVertex.exists()) {
                    continue;
                }
                AtlasEdge propagatedEdge = getPropagatedClassificationEdge(entityVertex, classificationName, entityGuid);

                if (propagatedEdge != null) {
                    deletePropagatedEdge(propagatedEdge);

                    ret.add(entityVertex);

                    // record remove propagation details to send notifications at the end
                    context.recordRemovedPropagation(getGuid(entityVertex), classification);
                }
            }
            RequestContext.get().endMetricRecord(metric);
        }
        return ret;
    }

    public void deletePropagatedClassification(AtlasVertex entityVertex, String classificationName, String associatedEntityGuid) throws AtlasBaseException {
        AtlasPerfMetrics.MetricRecorder metricRecorder = RequestContext.get().startMetricRecord("deletePropagatedClassification");
        AtlasEdge propagatedEdge = getPropagatedClassificationEdge(entityVertex, classificationName, associatedEntityGuid);

        if (propagatedEdge == null) {
            throw new AtlasBaseException(AtlasErrorCode.PROPAGATED_CLASSIFICATION_NOT_ASSOCIATED_WITH_ENTITY, classificationName, associatedEntityGuid, getGuid(entityVertex));
        }

        AtlasVertex classificationVertex = propagatedEdge.getInVertex();

        // do not remove propagated classification with ACTIVE associated entity
        if (getClassificationEntityStatus(classificationVertex) == ACTIVE) {
            throw new AtlasBaseException(AtlasErrorCode.PROPAGATED_CLASSIFICATION_REMOVAL_NOT_SUPPORTED, classificationName, associatedEntityGuid);
        }

        if (LOG.isDebugEnabled()) {
            LOG.debug("Removing propagated classification: [{} - associatedEntityGuid: {}] from: [{}][{}] with edge label: [{}]",
                    classificationName, associatedEntityGuid, getTypeName(entityVertex), getGuid(entityVertex), CLASSIFICATION_LABEL);
        }

        AtlasClassification classification = entityRetriever.toAtlasClassification(classificationVertex);

        // delete classification edge
        deletePropagatedEdge(propagatedEdge);

        // delete classification vertex
        deleteClassificationVertex(classificationVertex, true);

        // record remove propagation details to send notifications at the end
        RequestContext.get().recordRemovedPropagation(getGuid(entityVertex), classification);

        RequestContext.get().endMetricRecord(metricRecorder);
    }

    public void deletePropagatedEdge(AtlasEdge edge) throws AtlasBaseException {
        String      classificationName = AtlasGraphUtilsV2.getEncodedProperty(edge, CLASSIFICATION_EDGE_NAME_PROPERTY_KEY, String.class);
        AtlasVertex entityVertex       = edge.getOutVertex();

        if (LOG.isDebugEnabled()) {
            LOG.debug("Removing propagated classification: [{}] from: [{}][{}] with edge label: [{}]", classificationName,
                    getTypeName(entityVertex), GraphHelper.getGuid(entityVertex), CLASSIFICATION_LABEL);
        }

        removeFromPropagatedClassificationNames(entityVertex, classificationName);

        deleteEdge(edge, true);

        updateModificationMetadata(entityVertex);
    }

    public void deleteEdgeReference(AtlasVertex outVertex, String edgeLabel, TypeCategory typeCategory, boolean isOwned) throws AtlasBaseException {
        AtlasEdge edge = graphHelper.getEdgeForLabel(outVertex, edgeLabel);

        if (edge != null) {
            deleteEdgeReference(edge, typeCategory, isOwned, false, outVertex);
        }
    }

    protected void deleteEdge(AtlasEdge edge, boolean updateInverseAttribute, boolean force) throws AtlasBaseException {
        //update inverse attribute
        if (updateInverseAttribute) {
            String labelWithoutPrefix = edge.getLabel().substring(GraphHelper.EDGE_LABEL_PREFIX.length());
            AtlasType      parentType = typeRegistry.getType(AtlasGraphUtilsV2.getTypeName(edge.getOutVertex()));

            if (parentType instanceof AtlasEntityType) {
                AtlasEntityType                parentEntityType = (AtlasEntityType) parentType;
                AtlasStructType.AtlasAttribute attribute        = parentEntityType.getAttribute(labelWithoutPrefix);

                if (attribute == null) {
                    attribute = parentEntityType.getRelationshipAttribute(labelWithoutPrefix, AtlasGraphUtilsV2.getTypeName(edge));
                }

                if (attribute != null && attribute.getInverseRefAttribute() != null) {
                    deleteEdgeBetweenVertices(edge.getInVertex(), edge.getOutVertex(), attribute.getInverseRefAttribute());
                }
            }
        }

        if (isClassificationEdge(edge)) {
            AtlasVertex classificationVertex = edge.getInVertex();

            AtlasGraphUtilsV2.setEncodedProperty(classificationVertex, CLASSIFICATION_ENTITY_STATUS,
                    RequestContext.get().getDeleteType() == DeleteType.HARD ? PURGED.name() : DELETED.name());
        }

        deleteEdge(edge, force);
    }

    protected void deleteTypeVertex(AtlasVertex instanceVertex, TypeCategory typeCategory, boolean force) throws AtlasBaseException {
        switch (typeCategory) {
            case STRUCT:
                deleteTypeVertex(instanceVertex, force);
                break;

            case CLASSIFICATION:
                deleteClassificationVertex(instanceVertex, force);
                break;

            case ENTITY:
            case OBJECT_ID_TYPE:
                deleteEntities(Collections.singletonList(instanceVertex));
                break;

            default:
                throw new IllegalStateException("Type category " + typeCategory + " not handled");
        }
    }

    /**
     * Deleting any type vertex. Goes over the complex attributes and removes the references
     * @param instanceVertex
     * @throws AtlasException
     */
    protected void deleteTypeVertex(AtlasVertex instanceVertex, boolean force) throws AtlasBaseException {
        if (LOG.isDebugEnabled()) {
            LOG.debug("Deleting {}, force={}", string(instanceVertex), force);
        }

        String    typeName   = GraphHelper.getTypeName(instanceVertex);

        if (StringUtils.isNotEmpty(typeName)) {
            AtlasType parentType = typeRegistry.getType(typeName);

            if (parentType instanceof AtlasStructType) {
                AtlasStructType structType   = (AtlasStructType) parentType;
                boolean         isEntityType = (parentType instanceof AtlasEntityType);

                for (AtlasStructType.AtlasAttribute attributeInfo : structType.getAllAttributes().values()) {
                    if (LOG.isDebugEnabled()) {
                        LOG.debug("Deleting attribute {} for {}", attributeInfo.getName(), string(instanceVertex));
                    }

                    boolean   isOwned   = isEntityType && attributeInfo.isOwnedRef();
                    AtlasType attrType  = attributeInfo.getAttributeType();
                    String    edgeLabel = attributeInfo.getRelationshipEdgeLabel();

                    switch (attrType.getTypeCategory()) {
                        case OBJECT_ID_TYPE:
                            //If its class attribute, delete the reference
                            deleteEdgeReference(instanceVertex, edgeLabel, attrType.getTypeCategory(), isOwned);
                            break;

                        case STRUCT:
                            //If its struct attribute, delete the reference
                            deleteEdgeReference(instanceVertex, edgeLabel, attrType.getTypeCategory(), false);
                            break;

                        case ARRAY:
                            //For array attribute, if the element is struct/class, delete all the references
                            AtlasArrayType arrType  = (AtlasArrayType) attrType;
                            AtlasType      elemType = arrType.getElementType();

                            if (isReference(elemType.getTypeCategory())) {
                                List<AtlasEdge> edges = getCollectionElementsUsingRelationship(instanceVertex, attributeInfo);

                                if (CollectionUtils.isNotEmpty(edges)) {
                                    for (AtlasEdge edge : edges) {
                                        deleteEdgeReference(edge, elemType.getTypeCategory(), isOwned, false, instanceVertex);
                                    }
                                }
                            }
                            break;

                        case MAP:
                            //For map attribute, if the value type is struct/class, delete all the references
                            AtlasMapType mapType           = (AtlasMapType) attrType;
                            TypeCategory valueTypeCategory = mapType.getValueType().getTypeCategory();

                            if (isReference(valueTypeCategory)) {
                                List<AtlasEdge> edges = getMapValuesUsingRelationship(instanceVertex, attributeInfo);

                                for (AtlasEdge edge : edges) {
                                    deleteEdgeReference(edge, valueTypeCategory, isOwned, false, instanceVertex);
                                }
                            }
                            break;

                        case PRIMITIVE:
                            // This is different from upstream atlas.
                            // Here we are not deleting the unique property thus users can only restore after deleting an entity.
                            if (attributeInfo.getVertexUniquePropertyName() != null && force) {
                                instanceVertex.removeProperty(attributeInfo.getVertexUniquePropertyName());
                            }
                            break;
                    }
                }
            }
        } else {
            try {
                LOG.error("typeName not found for the vertex {}", instanceVertex.getIdForDisplay());
            } catch (Exception e) {
                LOG.error("Error while writing error log");
                e.printStackTrace();
            }
        }

        deleteVertex(instanceVertex, force);
    }

    protected AtlasAttribute getAttributeForEdge(AtlasEdge edge) throws AtlasBaseException {
        String labelWithoutPrefix        = edge.getLabel().substring(GraphHelper.EDGE_LABEL_PREFIX.length());
        AtlasType       parentType       = typeRegistry.getType(AtlasGraphUtilsV2.getTypeName(edge.getOutVertex()));
        AtlasStructType parentStructType = (AtlasStructType) parentType;
        AtlasStructType.AtlasAttribute attribute = parentStructType.getAttribute(labelWithoutPrefix);
        if (attribute == null) {
            String[] tokenizedLabel = labelWithoutPrefix.split("\\.");
            if (tokenizedLabel.length == 2) {
                String attributeName = tokenizedLabel[1];
                attribute = parentStructType.getAttribute(attributeName);
            }
        }
        return attribute;
    }

    protected abstract void _deleteVertex(AtlasVertex instanceVertex, boolean force);

    protected abstract void deleteEdge(AtlasEdge edge, boolean force) throws AtlasBaseException;

    /**
     * Deletes the edge between outvertex and inVertex. The edge is for attribute attributeName of outVertex
     * @param outVertex
     * @param inVertex
     * @param attribute
     * @throws AtlasException
     */
    protected void deleteEdgeBetweenVertices(AtlasVertex outVertex, AtlasVertex inVertex, AtlasAttribute attribute) throws AtlasBaseException {
        if (LOG.isDebugEnabled()) {
            LOG.debug("Removing edge from {} to {} with attribute name {}", string(outVertex), string(inVertex), attribute.getName());
        }

        if (skipVertexForDelete(outVertex)) {
            return;
        }

        AtlasStructType   parentType   = (AtlasStructType) typeRegistry.getType(GraphHelper.getTypeName(outVertex));
        String            propertyName = getQualifiedAttributePropertyKey(parentType, attribute.getName());
        String            edgeLabel    = attribute.getRelationshipEdgeLabel();
        AtlasEdge         edge         = null;
        AtlasAttributeDef attrDef      = attribute.getAttributeDef();
        AtlasType         attrType     = attribute.getAttributeType();

        switch (attrType.getTypeCategory()) {
            case OBJECT_ID_TYPE: {
                //If its class attribute, its the only edge between two vertices
                if (attrDef.getIsOptional()) {
                    edge = graphHelper.getEdgeForLabel(outVertex, edgeLabel);

                    if (shouldUpdateInverseReferences) {
                        AtlasGraphUtilsV2.setEncodedProperty(outVertex, propertyName, null);
                    }
                } else {
                    // Cannot unset a required attribute.
                    throw new AtlasBaseException("Cannot unset required attribute " + propertyName + " on " + GraphHelper.vertexString(outVertex) + " edge = " + edgeLabel);
                }
            }
            break;

            case ARRAY: {
                //If its array attribute, find the right edge between the two vertices and update array property
                List<AtlasEdge> elementEdges = getCollectionElementsUsingRelationship(outVertex, attribute);

                if (elementEdges != null) {
                    elementEdges = new ArrayList<>(elementEdges);

                    for (AtlasEdge elementEdge : elementEdges) {
                        if (elementEdge == null) {
                            continue;
                        }

                        AtlasVertex elementVertex = elementEdge.getInVertex();

                        if (elementVertex.equals(inVertex)) {
                            edge = elementEdge;

                            //TODO element.size includes deleted items as well. should exclude
                            if (!attrDef.getIsOptional() && elementEdges.size() <= attrDef.getValuesMinCount()) {
                                // Deleting this edge would violate the attribute's lower bound.
                                throw new AtlasBaseException("Cannot remove array element from required attribute " + propertyName + " on " + GraphHelper.getVertexDetails(outVertex) + " " + GraphHelper.getEdgeDetails(elementEdge));
                            }
                        }
                    }
                }
            }
            break;

            case MAP: {
                //If its map attribute, find the right edge between two vertices and update map property
                List<AtlasEdge> mapEdges = getMapValuesUsingRelationship(outVertex, attribute);

                if (mapEdges != null) {
                    mapEdges = new ArrayList<>(mapEdges);

                    for (AtlasEdge mapEdge : mapEdges) {
                        if (mapEdge != null) {
                            AtlasVertex mapVertex = mapEdge.getInVertex();

                            if (mapVertex.getId().toString().equals(inVertex.getId().toString())) {
                                //TODO keys.size includes deleted items as well. should exclude
                                if (attrDef.getIsOptional() || mapEdges.size() > attrDef.getValuesMinCount()) {
                                    edge = mapEdge;
                                } else {
                                    // Deleting this entry would violate the attribute's lower bound.
                                    throw new AtlasBaseException("Cannot remove map entry " + propertyName + " from required attribute " + propertyName + " on " + GraphHelper.getVertexDetails(outVertex) + " " + GraphHelper.getEdgeDetails(mapEdge));
                                }
                                break;
                            }
                        }
                    }
                }
            }
            break;

            case STRUCT:
            case CLASSIFICATION:
                break;

            default:
                throw new IllegalStateException("There can't be an edge from " + GraphHelper.getVertexDetails(outVertex) + " to " + GraphHelper.getVertexDetails(inVertex) + " with attribute name " + attribute.getName() + " which is not class/array/map attribute. found " + attrType.getTypeCategory().name());
        }

        if (edge != null) {
            boolean isInternal = isInternalType(inVertex) && isInternalType(outVertex);
            deleteEdge(edge, isInternal || isCustomRelationship(edge));

            final RequestContext requestContext = RequestContext.get();
            final String         outId          = GraphHelper.getGuid(outVertex);

            if (! requestContext.isUpdatedEntity(outId)) {
                AtlasGraphUtilsV2.setEncodedProperty(outVertex, MODIFICATION_TIMESTAMP_PROPERTY_KEY, requestContext.getRequestTime());
                AtlasGraphUtilsV2.setEncodedProperty(outVertex, MODIFIED_BY_KEY, requestContext.getUser());

                requestContext.recordEntityUpdate(entityRetriever.toAtlasEntityHeader(outVertex));
            }
        }
    }

    protected void deleteVertex(AtlasVertex instanceVertex, boolean force) throws AtlasBaseException {
        if (LOG.isDebugEnabled()) {
            LOG.debug("Setting the external references to {} to null(removing edges)", string(instanceVertex));
        }

        // Delete external references to this vertex - incoming edges from lineage or glossary term edges
        final Iterable<AtlasEdge> incomingEdges    = instanceVertex.getEdges(AtlasEdgeDirection.IN);
        final Iterable<AtlasEdge> outgoingEdges    = instanceVertex.getEdges(AtlasEdgeDirection.OUT);
        final boolean             isPurgeRequested = RequestContext.get().isPurgeRequested();

        if (RequestContext.get().getDeleteType().equals(DeleteType.HARD) || RequestContext.get().getDeleteType().equals(DeleteType.PURGE)) {
            for (AtlasEdge edge : outgoingEdges) {
                if (isRelationshipEdge(edge))
                    AtlasRelationshipStoreV2.recordRelationshipMutation(AtlasRelationshipStoreV2.RelationshipMutation.RELATIONSHIP_HARD_DELETE, edge, entityRetriever);
            }
        }

        for (AtlasEdge edge : incomingEdges) {
            AtlasEntity.Status edgeStatus = getStatus(edge);
            boolean            isProceed   = edgeStatus == (isPurgeRequested ? DELETED : ACTIVE);

            if (isProceed) {
                if (isRelationshipEdge(edge)) {
                    deleteRelationship(edge);
                } else {
                    AtlasVertex    outVertex = edge.getOutVertex();

                    if (!isDeletedEntity(outVertex)) {
                        AtlasVertex inVertex = edge.getInVertex();
                        AtlasAttribute attribute = getAttributeForEdge(edge);

                        deleteEdgeBetweenVertices(outVertex, inVertex, attribute);
                    }
                }
            }
        }

        _deleteVertex(instanceVertex, force);
    }

    private boolean isDeletedEntity(AtlasVertex entityVertex) {
        boolean            ret      = false;
        String             outGuid  = GraphHelper.getGuid(entityVertex);
        AtlasEntity.Status outState = GraphHelper.getStatus(entityVertex);

        //If the reference vertex is marked for deletion, skip updating the reference
        if (outState == AtlasEntity.Status.DELETED || (outGuid != null && RequestContext.get().isDeletedEntity(outGuid))) {
            ret = true;
        }

        return ret;
    }

    public void deleteClassificationVertex(AtlasVertex classificationVertex, boolean force) {
        if (LOG.isDebugEnabled()) {
            LOG.debug("Deleting classification vertex", string(classificationVertex));
        }

        // delete classification vertex only if it has no more entity references (direct or propagated)
        if (!hasEntityReferences(classificationVertex)) {
            _deleteVertex(classificationVertex, force);
        }
    }

    private boolean isInternalType(final AtlasVertex instanceVertex) {
        AtlasEntityType entityType = typeRegistry.getEntityTypeByName(GraphHelper.getTypeName(instanceVertex));
        return Objects.nonNull(entityType) && entityType.isInternalType();
    }

    private boolean isCustomRelationship(final AtlasEdge edge) {
        return edge.getLabel().equals(UD_RELATIONSHIP_EDGE_LABEL);
    }

    private void addToPropagatedClassificationNames(AtlasVertex entityVertex, String classificationName) {
        if (LOG.isDebugEnabled()) {
            LOG.debug("Adding property {} = \"{}\" to vertex {}", PROPAGATED_TRAIT_NAMES_PROPERTY_KEY, classificationName, string(entityVertex));
        }
        entityVertex.addListProperty(PROPAGATED_TRAIT_NAMES_PROPERTY_KEY, classificationName);

        entityVertex.setProperty(PROPAGATED_CLASSIFICATION_NAMES_KEY, getDelimitedPropagatedClassificationNames(entityVertex, classificationName));
    }

    public void removeFromPropagatedClassificationNames(AtlasVertex entityVertex, String classificationName) {
        if (entityVertex != null && StringUtils.isNotEmpty(classificationName)) {
            if (LOG.isDebugEnabled()) {
                LOG.debug("Removing from property: {} value: {} in vertex: {}", PROPAGATED_TRAIT_NAMES_PROPERTY_KEY, classificationName, string(entityVertex));
            }

            entityVertex.removePropertyValue(PROPAGATED_TRAIT_NAMES_PROPERTY_KEY, classificationName);

            List<String> propagatedTraitNames = getPropagatedTraitNames(entityVertex);

            if (CollectionUtils.isNotEmpty(propagatedTraitNames)) {
                propagatedTraitNames.remove(classificationName);

                String propClsName = CLASSIFICATION_NAME_DELIMITER + StringUtils.join(propagatedTraitNames, CLASSIFICATION_NAME_DELIMITER) + CLASSIFICATION_NAME_DELIMITER;

                entityVertex.setProperty(PROPAGATED_CLASSIFICATION_NAMES_KEY, propClsName);
            }
        }
    }

    private String getDelimitedPropagatedClassificationNames(AtlasVertex entityVertex, String classificationName) {
        String ret = entityVertex.getProperty(PROPAGATED_CLASSIFICATION_NAMES_KEY, String.class);

        if (StringUtils.isEmpty(ret)) {
            ret = CLASSIFICATION_NAME_DELIMITER + classificationName + CLASSIFICATION_NAME_DELIMITER;
        } else {
            ret = ret + classificationName + CLASSIFICATION_NAME_DELIMITER;
        }

        return ret;
    }

    /**
     * Delete all associated classifications from the specified entity vertex.
     * @param instanceVertex
     * @throws AtlasException
     */
    private void deleteAllClassifications(AtlasVertex instanceVertex) throws AtlasBaseException {
        // If instance is deleted no need to operate classification deleted
        if (!ACTIVE.equals(getState(instanceVertex)))
            return;

        List<AtlasEdge> classificationEdges = getAllClassificationEdges(instanceVertex);

        for (AtlasEdge edge : classificationEdges) {
            AtlasVertex classificationVertex = edge.getInVertex();
            boolean     isClassificationEdge = isClassificationEdge(edge);
            boolean     removePropagations   = getRemovePropagations(classificationVertex);

            if (isClassificationEdge && removePropagations) {
                if (taskManagement != null && DEFERRED_ACTION_ENABLED) {
                    createAndQueueTask(CLASSIFICATION_PROPAGATION_DELETE, instanceVertex, classificationVertex.getIdForDisplay(),getTypeName(classificationVertex) , null);
                } else {
                    removeTagPropagation(classificationVertex);
                }
            }

            deleteEdgeReference(edge, CLASSIFICATION, false, false, instanceVertex);
        }
    }

    private boolean skipVertexForDelete(AtlasVertex vertex) {
        boolean ret = true;

        if(vertex != null) {
            try {
                final RequestContext reqContext = RequestContext.get();
                final String guid = AtlasGraphUtilsV2.getIdFromVertex(vertex);

                if(guid != null && !reqContext.isDeletedEntity(guid)) {
                    final AtlasEntity.Status vertexState = getState(vertex);
                    if (reqContext.isPurgeRequested()) {
                        ret = false; // Delete all ACTIVE or DELETED assets in PURGING
                    } else {
                        ret = vertexState == DELETED; // skip deleting DELETED vertices
                    }
                }
            } catch (IllegalStateException excp) {
                LOG.warn("skipVertexForDelete(): failed guid/state for the vertex", excp);
            }
        }

        return ret;
    }

    public void updateTagPropagations(AtlasEdge edge, AtlasRelationship relationship) throws AtlasBaseException {
        PropagateTags oldTagPropagation = getPropagateTags(edge);
        PropagateTags newTagPropagation = relationship.getPropagateTags();

        if (newTagPropagation != oldTagPropagation) {
            List<AtlasVertex>                   currentClassificationVertices = getPropagatableClassifications(edge);
            Map<AtlasVertex, List<AtlasVertex>> currentClassificationsMap     = entityRetriever.getClassificationPropagatedEntitiesMapping(currentClassificationVertices);

            // Update propagation edge
            AtlasGraphUtilsV2.setEncodedProperty(edge, RELATIONSHIPTYPE_TAG_PROPAGATION_KEY, newTagPropagation.name());

            List<AtlasVertex>                   updatedClassificationVertices = getPropagatableClassifications(edge);
            List<AtlasVertex>                   classificationVerticesUnion   = (List<AtlasVertex>) CollectionUtils.union(currentClassificationVertices, updatedClassificationVertices);
            Map<AtlasVertex, List<AtlasVertex>> updatedClassificationsMap     = entityRetriever.getClassificationPropagatedEntitiesMapping(classificationVerticesUnion);

            // compute add/remove propagations list
            Map<AtlasVertex, List<AtlasVertex>> addPropagationsMap    = new HashMap<>();
            Map<AtlasVertex, List<AtlasVertex>> removePropagationsMap = new HashMap<>();

            if (MapUtils.isEmpty(currentClassificationsMap) && MapUtils.isNotEmpty(updatedClassificationsMap)) {
                addPropagationsMap.putAll(updatedClassificationsMap);

            } else if (MapUtils.isNotEmpty(currentClassificationsMap) && MapUtils.isEmpty(updatedClassificationsMap)) {
                removePropagationsMap.putAll(currentClassificationsMap);

            } else {
                for (AtlasVertex classificationVertex : updatedClassificationsMap.keySet()) {
                    List<AtlasVertex> currentPropagatingEntities = currentClassificationsMap.containsKey(classificationVertex) ? currentClassificationsMap.get(classificationVertex) : Collections.emptyList();
                    List<AtlasVertex> updatedPropagatingEntities = updatedClassificationsMap.containsKey(classificationVertex) ? updatedClassificationsMap.get(classificationVertex) : Collections.emptyList();
                    List<AtlasVertex> entitiesAdded              = (List<AtlasVertex>) CollectionUtils.subtract(updatedPropagatingEntities, currentPropagatingEntities);
                    List<AtlasVertex> entitiesRemoved            = (List<AtlasVertex>) CollectionUtils.subtract(currentPropagatingEntities, updatedPropagatingEntities);

                    if (CollectionUtils.isNotEmpty(entitiesAdded)) {
                        addPropagationsMap.put(classificationVertex, entitiesAdded);
                    }

                    if (CollectionUtils.isNotEmpty(entitiesRemoved)) {
                        removePropagationsMap.put(classificationVertex, entitiesRemoved);
                    }
                }
            }

            // update the 'assetsCountToPropagate' on in memory java object.
            AtlasTask currentTask = RequestContext.get().getCurrentTask();
            currentTask.setAssetsCountToPropagate((long) addPropagationsMap.size() + removePropagationsMap.size() - 1);

            //update the 'assetsCountToPropagate' in the current task vertex.
            AtlasVertex currentTaskVertex = (AtlasVertex) graph.query().has(TASK_GUID, currentTask.getGuid()).vertices().iterator().next();
            currentTaskVertex.setProperty(TASK_ASSET_COUNT_TO_PROPAGATE, currentTask.getAssetsCountToPropagate());
            graph.commit();

            int propagatedCount = 0;
            for (AtlasVertex classificationVertex : addPropagationsMap.keySet()) {
                List<AtlasVertex> entitiesToAddPropagation = addPropagationsMap.get(classificationVertex);

                addTagPropagation(classificationVertex, entitiesToAddPropagation);
                propagatedCount++;
                if (propagatedCount == 100){
                    currentTask.setAssetsCountPropagated(currentTask.getAssetsCountPropagated() + propagatedCount - 1);
                    currentTaskVertex.setProperty(TASK_ASSET_COUNT_PROPAGATED, currentTask.getAssetsCountPropagated());
                    propagatedCount = 0;
                }
            }

            for (AtlasVertex classificationVertex : removePropagationsMap.keySet()) {
                List<AtlasVertex> entitiesToRemovePropagation = removePropagationsMap.get(classificationVertex);

                removeTagPropagation(classificationVertex, entitiesToRemovePropagation);
                propagatedCount++;
                if (propagatedCount == 100){
                    currentTask.setAssetsCountPropagated(currentTask.getAssetsCountPropagated() + propagatedCount);
                    currentTaskVertex.setProperty(TASK_ASSET_COUNT_PROPAGATED, currentTask.getAssetsCountPropagated());
                    propagatedCount = 0;
                }
            }
            if (propagatedCount != 0){
                currentTask.setAssetsCountPropagated(currentTask.getAssetsCountPropagated() + propagatedCount);
                currentTaskVertex.setProperty(TASK_ASSET_COUNT_PROPAGATED, currentTask.getAssetsCountPropagated());
            }
        } else {
            // update blocked propagated classifications only if there is no change is tag propagation (don't update both)
            handleBlockedClassifications(edge, relationship.getBlockedPropagatedClassifications());
        }
    }


    public void handleBlockedClassifications(AtlasEdge edge, Set<AtlasClassification> blockedClassifications) throws AtlasBaseException {
        if (blockedClassifications != null) {
            List<AtlasVertex> propagatableClassifications  = getPropagatableClassifications(edge);
            List<String>      currBlockedClassificationIds = getBlockedClassificationIds(edge);
            List<AtlasVertex> currBlockedClassifications   = getVerticesForIds(propagatableClassifications, currBlockedClassificationIds);
            List<AtlasVertex> classificationsToBlock       = new ArrayList<>();
            List<String>      classificationIdsToBlock     = new ArrayList<>();

            for (AtlasClassification blockedClassification : blockedClassifications) {
                AtlasVertex classificationVertex = validateBlockedPropagatedClassification(propagatableClassifications, blockedClassification);

                if (classificationVertex != null) {
                    classificationsToBlock.add(classificationVertex);
                    classificationIdsToBlock.add(classificationVertex.getIdForDisplay());
                }
            }

            setBlockedClassificationIds(edge, classificationIdsToBlock);

            List<AtlasVertex> propagationChangedClassifications = (List<AtlasVertex>) CollectionUtils.disjunction(classificationsToBlock, currBlockedClassifications);

            for (AtlasVertex classificationVertex : propagationChangedClassifications) {
                List<AtlasVertex> propagationsToRemove = new ArrayList<>();
                List<AtlasVertex> propagationsToAdd    = new ArrayList<>();

                entityRetriever.evaluateClassificationPropagation(classificationVertex, propagationsToAdd, propagationsToRemove);

                if (CollectionUtils.isNotEmpty(propagationsToAdd)) {
                    addTagPropagation(classificationVertex, propagationsToAdd);
                }

                if (CollectionUtils.isNotEmpty(propagationsToRemove)) {
                    removeTagPropagation(classificationVertex, propagationsToRemove);
                }
            }
        }
    }

    private List<AtlasVertex> getVerticesForIds(List<AtlasVertex> vertices, List<String> vertexIds) {
        List<AtlasVertex> ret = new ArrayList<>();

        if (CollectionUtils.isNotEmpty(vertexIds)) {
            for (AtlasVertex vertex : vertices) {
                String vertexId = vertex.getIdForDisplay();

                if (vertexIds.contains(vertexId)) {
                    ret.add(vertex);
                }
            }
        }

        return ret;
    }

    // propagated classifications should contain blocked propagated classification
    private AtlasVertex validateBlockedPropagatedClassification(List<AtlasVertex> classificationVertices, AtlasClassification classification) {
        AtlasVertex ret = null;

        for (AtlasVertex vertex : classificationVertices) {
            String classificationName = getClassificationName(vertex);
            String entityGuid         = getClassificationEntityGuid(vertex);

            if (classificationName.equals(classification.getTypeName()) && entityGuid.equals(classification.getEntityGuid())) {
                ret = vertex;
                break;
            }
        }

        return ret;
    }

    private void setBlockedClassificationIds(AtlasEdge edge, List<String> classificationIds) {
        if (edge != null) {
            if (classificationIds.isEmpty()) {
                edge.removeProperty(org.apache.atlas.repository.Constants.RELATIONSHIPTYPE_BLOCKED_PROPAGATED_CLASSIFICATIONS_KEY);
            } else {
                edge.setListProperty(org.apache.atlas.repository.Constants.RELATIONSHIPTYPE_BLOCKED_PROPAGATED_CLASSIFICATIONS_KEY, classificationIds);
            }
        }
    }
    public void createAndQueueTaskWithoutCheck(String taskType, AtlasVertex entityVertex, String classificationVertexId, String classificationTypeName, String relationshipGuid) throws AtlasBaseException {
        String              currentUser = RequestContext.getCurrentUser();
        String              entityGuid  = GraphHelper.getGuid(entityVertex);
        Map<String, Object> taskParams  = ClassificationTask.toParameters(entityGuid, classificationVertexId, relationshipGuid);
        AtlasTask           task        = taskManagement.createTask(taskType, currentUser, taskParams, classificationVertexId, classificationTypeName, entityGuid);

        AtlasGraphUtilsV2.addEncodedProperty(entityVertex, PENDING_TASKS_PROPERTY_KEY, task.getGuid());

        RequestContext.get().queueTask(task);
    }

    public void createAndQueueTask(String taskType, AtlasVertex entityVertex, String classificationVertexId, String classificationTypeName, String relationshipGuid) throws AtlasBaseException {
        if (!CLASSIFICATION_PROPAGATION_DELETE.equals(taskType) && skipClassificationTaskCreation(classificationVertexId)) {
            LOG.info("Task is already scheduled for classification id {}, no need to schedule task for vertex {}", classificationVertexId, entityVertex.getIdForDisplay());
            return;
        }

        createAndQueueTaskWithoutCheck(taskType, entityVertex, classificationVertexId, classificationTypeName, relationshipGuid);
    }

    public void createAndQueueTaskWithoutCheck(String taskType, AtlasVertex entityVertex, String classificationVertexId,String classificationTypeName, String relationshipGuid, Boolean currentRestrictPropagationThroughLineage,Boolean currentRestrictPropogationThroughHierarchy) throws AtlasBaseException {
        String              currentUser = RequestContext.getCurrentUser();
        String              entityGuid  = GraphHelper.getGuid(entityVertex);
        Map<String, Object> taskParams  = ClassificationTask.toParameters(entityGuid, classificationVertexId, relationshipGuid, currentRestrictPropagationThroughLineage,currentRestrictPropogationThroughHierarchy);
        AtlasTask           task        = taskManagement.createTask(taskType, currentUser, taskParams, classificationVertexId, classificationTypeName, entityGuid);

        AtlasGraphUtilsV2.addEncodedProperty(entityVertex, PENDING_TASKS_PROPERTY_KEY, task.getGuid());

        RequestContext.get().queueTask(task);
    }

    public void createAndQueueTask(String taskType, AtlasEdge relationshipEdge, AtlasRelationship relationship) {
        String              currentUser        = RequestContext.getCurrentUser();
        String              relationshipEdgeId = relationshipEdge.getIdForDisplay();
        Map<String, Object> taskParams         = ClassificationTask.toParameters(relationshipEdgeId, relationship);

        AtlasTask           task               = taskManagement.createTask(taskType, currentUser, taskParams);

        AtlasGraphUtilsV2.addItemToListProperty(relationshipEdge, EDGE_PENDING_TASKS_PROPERTY_KEY, task.getGuid());

        RequestContext.get().queueTask(task);
    }

    public void createAndQueueClassificationRefreshPropagationTask(AtlasEdge edge) throws AtlasBaseException{

        if (taskManagement==null) {
            LOG.warn("Task management is null, can't schedule task now");
            return;
        }

        String      currentUser         = RequestContext.getCurrentUser();
        boolean     isRelationshipEdge  = isRelationshipEdge(edge);
        boolean     isTermEntityEdge    = GraphHelper.isTermEntityEdge(edge);

        if (edge == null || !isRelationshipEdge) {
            LOG.warn("Edge is null or it is not relationship edge, can't schedule task now");
            return;
        }


        AtlasVertex referenceVertex = GraphHelper.getPropagatingVertex(edge);
        if(referenceVertex == null) {
            return;
        }

        List<AtlasVertex> currentClassificationVertices = GraphHelper.getPropagatableClassifications(edge);
        for (AtlasVertex currentClassificationVertex : currentClassificationVertices) {
            String currentClassificationId = currentClassificationVertex.getIdForDisplay();
            String classificationTypeName      = getTypeName(currentClassificationVertex);
            boolean removePropagationOnEntityDelete = GraphHelper.getRemovePropagations(currentClassificationVertex);

            if (!(isTermEntityEdge || removePropagationOnEntityDelete)) {
                LOG.debug("This edge is not term edge or remove propagation isn't enabled");
                continue;
            }

            if(skipClassificationTaskCreation(currentClassificationId)) {
                LOG.info("Task is already scheduled for classification id {}, no need to schedule task for edge {}", currentClassificationId, edge.getIdForDisplay());
                continue;
            }

            Map<String, Object> taskParams = ClassificationTask.toParameters(currentClassificationVertex.getIdForDisplay());
            AtlasTask task  =  taskManagement.createTask(CLASSIFICATION_REFRESH_PROPAGATION, currentUser, taskParams, currentClassificationId, classificationTypeName,GraphHelper.getGuid(referenceVertex));

            RequestContext.get().queueTask(task);
        }

    }

    private boolean skipClassificationTaskCreation(String classificationId) throws AtlasBaseException {
        AtlasPerfMetrics.MetricRecorder metric = RequestContext.get().startMetricRecord("skipClassificationTaskCreation");
        /*
        If any of,
        1. CLASSIFICATION_PROPAGATION_DELETE
        2. CLASSIFICATION_REFRESH_PROPAGATION task scheduled already
        skip classification task creation
         */
        try {

            List<String> taskTypes = Arrays.asList(CLASSIFICATION_REFRESH_PROPAGATION, CLASSIFICATION_PROPAGATION_DELETE);
            List<AtlasTask> tasksInRequestContext = RequestContext.get().getQueuedTasks();
            if (
                    tasksInRequestContext != null &&
                    tasksInRequestContext.stream().filter(Objects::nonNull)
                    .anyMatch(task -> task.getClassificationId().equals(classificationId)
                            && taskTypes.contains(task.getType()) && task.getStatus().equals(AtlasTask.Status.PENDING))
            ) {
                return true;
            }

            TaskSearchResult taskSearchResult = taskUtil.findPendingTasksByClassificationId(0, PENDING_TASK_QUERY_SIZE_LIMIT,
                    classificationId, taskTypes , new ArrayList<>());

            List<AtlasTask> pendingTasks = taskSearchResult.getTasks();
            if(CollectionUtils.isEmpty(pendingTasks)) {
                return false;
            }

            List<AtlasTask> pendingRefreshPropagationTasks = pendingTasks.stream()
                    .filter(task -> CLASSIFICATION_REFRESH_PROPAGATION.equals(task.getType()))
                    .collect(Collectors.toList());

            // Ideally there should be only refresh propagation task
            if (pendingRefreshPropagationTasks.size() > 1) {
                LOG.warn("More than one {} task found for classification id {}", CLASSIFICATION_REFRESH_PROPAGATION, classificationId);
            }

            // if any task have status as PENDING, then skip task creation
            if (
                    pendingTasks.stream()
                    .filter(Objects::nonNull)
                    .anyMatch(task -> task.getClassificationId().equals(classificationId)
                            && taskTypes.contains(task.getType()) && task.getStatus().equals(AtlasTask.Status.PENDING))
            ) {
                return true;
            } else {
                LOG.warn("There is inconsistency " +
                        "in task queue, there are no pending tasks for classification id {} but there are tasks in queue", classificationId);
            }
        } catch (AtlasBaseException e) {
            LOG.error("Error while checking if classification task creation is required for classification id {}", classificationId, e);
            throw e;
        } finally {
            RequestContext.get().endMetricRecord(metric);
        }

        return false;
    }


    public void removeHasLineageOnDelete(Collection<AtlasVertex> vertices) throws AtlasBaseException {
        AtlasPerfMetrics.MetricRecorder metricRecorder = RequestContext.get().startMetricRecord("removeHasLineageOnDelete");

        for (AtlasVertex vertexToBeDeleted : vertices) {
            if (ACTIVE.equals(getStatus(vertexToBeDeleted))) {
                AtlasEntityType entityType = typeRegistry.getEntityTypeByName(getTypeName(vertexToBeDeleted));
                boolean isProcess = entityType.getTypeAndAllSuperTypes().contains(PROCESS_SUPER_TYPE);
                boolean isCatalog = entityType.getTypeAndAllSuperTypes().contains(DATA_SET_SUPER_TYPE);

                if (isCatalog || isProcess) {

                    Iterator<AtlasEdge> edgeIterator = vertexToBeDeleted.getEdges(AtlasEdgeDirection.BOTH, PROCESS_EDGE_LABELS).iterator();

                    Set<AtlasEdge> edgesToBeDeleted = new HashSet<>();

                    while (edgeIterator.hasNext()) {
                        AtlasEdge edge = edgeIterator.next();
                        if (ACTIVE.equals(getStatus(edge))) {
                            edgesToBeDeleted.add(edge);
                        }
                    }

                    resetHasLineageOnInputOutputDelete(edgesToBeDeleted, vertexToBeDeleted);
                }
            }
        }
        RequestContext.get().endMetricRecord(metricRecorder);
    }


    public void resetHasLineageOnInputOutputDelete(Collection<AtlasEdge> removedEdges, AtlasVertex deletedVertex) throws AtlasBaseException {
        AtlasPerfMetrics.MetricRecorder metricRecorder = RequestContext.get().startMetricRecord("resetHasLineageOnInputOutputDelete");

        for (AtlasEdge atlasEdge : removedEdges) {

            boolean isOutputEdge = PROCESS_OUTPUTS.equals(atlasEdge.getLabel());

            AtlasVertex assetVertex = atlasEdge.getInVertex();
            String assetEdgeLabel = getLabel(getGuid(assetVertex), atlasEdge.getLabel());

            boolean assetLabelPairAlreadyProcessed = RequestContext.get().isEdgeLabelAlreadyProcessed(assetEdgeLabel);

            if (!assetLabelPairAlreadyProcessed) {
                RequestContext.get().addEdgeLabel(assetEdgeLabel);
                if (getStatus(assetVertex) == ACTIVE && !assetVertex.equals(deletedVertex)) {
                    updateAssetHasLineageStatus(assetVertex, atlasEdge, removedEdges);
                }
            }

            AtlasVertex processVertex = atlasEdge.getOutVertex();
            String processId = getGuid(processVertex);
            String edgeLabel = isOutputEdge ? PROCESS_OUTPUTS : PROCESS_INPUTS;
            String processEdgeLabel = getLabel(processId, edgeLabel);
            boolean processLabelPairAlreadyProcessed = RequestContext.get().isEdgeLabelAlreadyProcessed(processEdgeLabel);

            if (processLabelPairAlreadyProcessed) {
                continue;
            }

            RequestContext.get().addEdgeLabel(processEdgeLabel);

                if (getStatus(processVertex) == ACTIVE && !processVertex.equals(deletedVertex)) {
                Iterator<AtlasEdge> edgeIterator = GraphHelper.getActiveEdges(processVertex, edgeLabel, AtlasEdgeDirection.BOTH);

                boolean activeEdgeFound = false;

                while (edgeIterator.hasNext()) {
                    AtlasEdge edge = edgeIterator.next();
                    if (!removedEdges.contains(edge)) {
                        AtlasVertex relatedAssetVertex = edge.getInVertex();

                        if (getStatus(relatedAssetVertex) == ACTIVE) {
                            activeEdgeFound = true;
                            break;
                        }
                    }
                }

                if (!activeEdgeFound) {
                    AtlasGraphUtilsV2.setEncodedProperty(processVertex, HAS_LINEAGE, false);

                    String oppositeEdgeLabel = isOutputEdge ? PROCESS_INPUTS : PROCESS_OUTPUTS;

                    processEdgeLabel = getLabel(processId, oppositeEdgeLabel);
                    processLabelPairAlreadyProcessed = RequestContext.get().isEdgeLabelAlreadyProcessed(processEdgeLabel);

                    if (processLabelPairAlreadyProcessed) {
                        continue;
                    }
                    RequestContext.get().addEdgeLabel(processEdgeLabel);

                    Iterator<AtlasEdge> processEdgeIterator = GraphHelper.getActiveEdges(processVertex, oppositeEdgeLabel, AtlasEdgeDirection.BOTH);

                    while (processEdgeIterator.hasNext()) {
                        AtlasEdge edge = processEdgeIterator.next();

                        if (!removedEdges.contains(edge)) {
                            AtlasVertex relatedAssetVertex = edge.getInVertex();
                            updateAssetHasLineageStatus(relatedAssetVertex, edge, removedEdges);
                        }
                    }
                }
            }
        }
        RequestContext.get().endMetricRecord(metricRecorder);
    }
    private boolean isRequestFromWorkFlow() {
        String workflowID = RequestContext.get().getRequestContextHeaders().getOrDefault("x-atlan-agent-workflow-id", "");
        boolean isWorkFlowRequest = !workflowID.isEmpty();
        if(isWorkFlowRequest){
            LOG.info("Authorised one time request for workflow with id : {} ", workflowID);
        }
        return isWorkFlowRequest;
    }

    private String getLabel(String guid, String label){
       return  guid + ":" + label;
    }

    private void updateAssetHasLineageStatus(AtlasVertex assetVertex, AtlasEdge currentEdge, Collection<AtlasEdge> removedEdges) {
        AtlasPerfMetrics.MetricRecorder metricRecorder = RequestContext.get().startMetricRecord("updateAssetHasLineageStatus");

        removedEdges.forEach(edge -> RequestContext.get().addToDeletedEdgesIdsForResetHasLineage(edge.getIdForDisplay()));

        Iterator<AtlasEdge> edgeIterator = assetVertex.query()
                .direction(AtlasEdgeDirection.BOTH)
                .label(PROCESS_EDGE_LABELS)
                .has(STATE_PROPERTY_KEY, ACTIVE.name())
                .edges()
                .iterator();

        int processHasLineageCount = 0;
        while (edgeIterator.hasNext()) {
            AtlasEdge edge = edgeIterator.next();
            if (!RequestContext.get().getDeletedEdgesIdsForResetHasLineage().contains(edge.getIdForDisplay()) && !currentEdge.equals(edge)) {
                AtlasVertex relatedProcessVertex = edge.getOutVertex();
                boolean processHasLineage = getEntityHasLineage(relatedProcessVertex);
                if (processHasLineage) {
                    processHasLineageCount++;
                    break;
                }
            }
        }

        if (processHasLineageCount == 0) {
            AtlasGraphUtilsV2.setEncodedProperty(assetVertex, HAS_LINEAGE, false);
        }

        RequestContext.get().endMetricRecord(metricRecorder);
    }

}<|MERGE_RESOLUTION|>--- conflicted
+++ resolved
@@ -512,20 +512,6 @@
 
     public void authorizeRemoveRelation(AtlasEdge edge) throws AtlasBaseException {
         AtlasPerfMetrics.MetricRecorder metric = RequestContext.get().startMetricRecord("authoriseRemoveRelation");
-<<<<<<< HEAD
-        if(isRequestFromWF()){
-            RequestContext.get().setAuthorisedRemoveRelation(true);
-        }
-        AtlasEntityHeader end1Entity, end2Entity;
-        String relationShipType = getTypeName(edge);
-        AtlasRelationshipDef relationshipDef = typeRegistry.getRelationshipDefByName(relationShipType);
-        if (relationshipDef == null) {
-            return;
-        }
-
-        end1Entity = entityRetriever.toAtlasEntityHeaderWithClassifications(edge.getOutVertex());
-        end2Entity = entityRetriever.toAtlasEntityHeaderWithClassifications(edge.getInVertex());
-=======
         if(!RequestContext.get().isAuthorisedRemoveRelation()) {
             if (isRequestFromWorkFlow()) {
                 RequestContext.get().setAuthorisedRemoveRelation(true);
@@ -536,7 +522,6 @@
             if (relationshipDef == null) {
                 return;
             }
->>>>>>> 92718c49
 
             end1Entity = entityRetriever.toAtlasEntityHeaderWithClassifications(edge.getOutVertex());
             end2Entity = entityRetriever.toAtlasEntityHeaderWithClassifications(edge.getInVertex());
@@ -546,17 +531,6 @@
         RequestContext.get().endMetricRecord(metric);
     }
 
-<<<<<<< HEAD
-    private boolean isRequestFromWF() {
-        String workflowID = RequestContext.get().getRequestContextHeaders().getOrDefault("x-atlan-agent-workflow-id", "");
-        boolean ret = !workflowID.isEmpty();
-        if(ret){
-            LOG.info("Authorised one time request for workflow with id : {} ", workflowID);
-        }
-        return ret;
-    }
-=======
->>>>>>> 92718c49
 
     public Map<AtlasVertex, List<AtlasVertex>> removeTagPropagation(AtlasEdge edge) throws AtlasBaseException {
         AtlasPerfMetrics.MetricRecorder metric = RequestContext.get().startMetricRecord("removeTagPropagationEdge");
