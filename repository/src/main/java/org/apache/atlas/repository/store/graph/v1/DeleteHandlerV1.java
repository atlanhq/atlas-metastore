/**
 * Licensed to the Apache Software Foundation (ASF) under one
 * or more contributor license agreements.  See the NOTICE file
 * distributed with this work for additional information
 * regarding copyright ownership.  The ASF licenses this file
 * to you under the Apache License, Version 2.0 (the
 * "License"); you may not use this file except in compliance
 * with the License.  You may obtain a copy of the License at
 *
 *     http://www.apache.org/licenses/LICENSE-2.0
 *
 * Unless required by applicable law or agreed to in writing, software
 * distributed under the License is distributed on an "AS IS" BASIS,
 * WITHOUT WARRANTIES OR CONDITIONS OF ANY KIND, either express or implied.
 * See the License for the specific language governing permissions and
 * limitations under the License.
 */
package org.apache.atlas.repository.store.graph.v1;

import org.apache.atlas.AtlasConfiguration;
import org.apache.atlas.AtlasErrorCode;
import org.apache.atlas.AtlasException;
import org.apache.atlas.RequestContext;
import org.apache.atlas.authorize.AtlasAuthorizationUtils;
import org.apache.atlas.authorize.AtlasPrivilege;
import org.apache.atlas.authorize.AtlasRelationshipAccessRequest;
import org.apache.atlas.exception.AtlasBaseException;
import org.apache.atlas.model.TypeCategory;
import org.apache.atlas.model.instance.AtlasClassification;
import org.apache.atlas.model.instance.AtlasEntity;
import org.apache.atlas.model.instance.AtlasEntityHeader;
import org.apache.atlas.model.instance.AtlasObjectId;
import org.apache.atlas.model.instance.AtlasRelationship;
import org.apache.atlas.model.tasks.AtlasTask;
import org.apache.atlas.model.tasks.TaskSearchResult;
import org.apache.atlas.model.typedef.AtlasRelationshipDef;
import org.apache.atlas.model.typedef.AtlasRelationshipDef.PropagateTags;
import org.apache.atlas.model.typedef.AtlasStructDef.AtlasAttributeDef;
import org.apache.atlas.repository.graph.GraphHelper;
import org.apache.atlas.repository.graphdb.AtlasEdge;
import org.apache.atlas.repository.graphdb.AtlasEdgeDirection;
import org.apache.atlas.repository.graphdb.AtlasGraph;
import org.apache.atlas.repository.graphdb.AtlasVertex;
import org.apache.atlas.repository.store.graph.v2.AtlasGraphUtilsV2;
import org.apache.atlas.repository.store.graph.v2.AtlasRelationshipStoreV2;
import org.apache.atlas.repository.store.graph.v2.EntityGraphRetriever;
import org.apache.atlas.DeleteType;
import org.apache.atlas.repository.store.graph.v2.tasks.ClassificationTask;
import org.apache.atlas.repository.store.graph.v2.tasks.TaskUtil;
import org.apache.atlas.tasks.TaskManagement;
import org.apache.atlas.type.*;
import org.apache.atlas.type.AtlasStructType.AtlasAttribute;
import org.apache.atlas.type.AtlasStructType.AtlasAttribute.AtlasRelationshipEdgeDirection;
import org.apache.atlas.utils.AtlasEntityUtil;
import org.apache.atlas.utils.AtlasPerfMetrics;
import org.apache.commons.collections.CollectionUtils;
import org.apache.commons.collections.MapUtils;
import org.apache.commons.lang.StringUtils;
import org.slf4j.Logger;
import org.slf4j.LoggerFactory;
import static org.apache.atlas.repository.graph.GraphHelper.getTypeName;

import java.util.*;
import java.util.function.BiConsumer;
import java.util.stream.Collectors;

import static org.apache.atlas.AtlasClient.DATA_SET_SUPER_TYPE;
import static org.apache.atlas.AtlasClient.PROCESS_SUPER_TYPE;
import static org.apache.atlas.model.TypeCategory.*;
import static org.apache.atlas.model.instance.AtlasEntity.Status.ACTIVE;
import static org.apache.atlas.model.instance.AtlasEntity.Status.DELETED;
import static org.apache.atlas.model.instance.AtlasEntity.Status.PURGED;
import static org.apache.atlas.model.typedef.AtlasRelationshipDef.PropagateTags.ONE_TO_TWO;
import static org.apache.atlas.repository.Constants.*;
import static org.apache.atlas.repository.graph.GraphHelper.*;
import static org.apache.atlas.repository.store.graph.v2.AtlasGraphUtilsV2.getState;
import static org.apache.atlas.repository.store.graph.v2.AtlasGraphUtilsV2.*;
import static org.apache.atlas.repository.store.graph.v2.tasks.ClassificationPropagateTaskFactory.CLASSIFICATION_PROPAGATION_ADD;
import static org.apache.atlas.repository.store.graph.v2.tasks.ClassificationPropagateTaskFactory.CLASSIFICATION_PROPAGATION_DELETE;
import static org.apache.atlas.repository.store.graph.v2.tasks.ClassificationPropagateTaskFactory.CLASSIFICATION_REFRESH_PROPAGATION;
import static org.apache.atlas.type.AtlasStructType.AtlasAttribute.AtlasRelationshipEdgeDirection.OUT;
import static org.apache.atlas.type.Constants.HAS_LINEAGE;
import static org.apache.atlas.type.Constants.PENDING_TASKS_PROPERTY_KEY;

public abstract class DeleteHandlerV1 {
    public static final Logger  LOG = LoggerFactory.getLogger(DeleteHandlerV1.class);

    static final boolean        DEFERRED_ACTION_ENABLED        = AtlasConfiguration.TASKS_USE_ENABLED.getBoolean();
    static final     int        PENDING_TASK_QUERY_SIZE_LIMIT  = 20;

    protected final GraphHelper          graphHelper;
    private   final AtlasTypeRegistry    typeRegistry;
    protected   final EntityGraphRetriever entityRetriever;
    private   final boolean              shouldUpdateInverseReferences;
    private   final boolean              softDelete;
    private   final TaskManagement       taskManagement;
    private   final AtlasGraph           graph;
    private   final TaskUtil             taskUtil;
    private static final int CHUNK_SIZE            = AtlasConfiguration.TASKS_GRAPH_COMMIT_CHUNK_SIZE.getInt();

    public void updateTaskVertexProperty(String propertyKey, long value, boolean isIncremental, BiConsumer<AtlasTask, Long> taskSetter) {
        AtlasTask currentTask = RequestContext.get().getCurrentTask();
        AtlasVertex currentTaskVertex = (AtlasVertex) graph.query()
                .has(TASK_GUID, currentTask.getGuid())
                .vertices().iterator().next();

        Long valueFromTaskVertex = currentTaskVertex.getProperty(propertyKey, Long.class);
        long valueToPushToTaskVertex = isIncremental ? (valueFromTaskVertex != null ? valueFromTaskVertex : 0L) + value : value;
        if (taskSetter != null) {
            taskSetter.accept(currentTask, valueToPushToTaskVertex);
        }

<<<<<<< HEAD
=======
        currentTaskVertex.setProperty(propertyKey, valueToPushToTaskVertex);
    }

>>>>>>> 164ec29f
    public DeleteHandlerV1(AtlasGraph graph, AtlasTypeRegistry typeRegistry, boolean shouldUpdateInverseReference, boolean softDelete, TaskManagement taskManagement) {
        this.typeRegistry                  = typeRegistry;
        this.graphHelper                   = new GraphHelper(graph);
        this.entityRetriever               = new EntityGraphRetriever(graph, typeRegistry);
        this.shouldUpdateInverseReferences = shouldUpdateInverseReference;
        this.softDelete                    = softDelete;
        this.taskManagement                = taskManagement;
        this.graph                         = graph;
        this.taskUtil                      = new TaskUtil(graph);
    }

    /**
     * Deletes the specified entity vertices.
     * Deletes any traits, composite entities, and structs owned by each entity.
     * Also deletes all the references from/to the entity.
     *
     * @param instanceVertices
     * @throws AtlasException
     */
    public void deleteEntities(Collection<AtlasVertex> instanceVertices) throws AtlasBaseException {
        final RequestContext   requestContext            = RequestContext.get();
        final Set<AtlasVertex> deletionCandidateVertices = new HashSet<>();

        for (AtlasVertex instanceVertex : instanceVertices) {
            final String             guid  = AtlasGraphUtilsV2.getIdFromVertex(instanceVertex);

            if (skipVertexForDelete(instanceVertex)) {
                if (LOG.isDebugEnabled()) {
                        LOG.debug("Skipping deletion of entity={} as it is already deleted", guid);
                }
                continue;
            }

            // Record all deletion candidate entities in RequestContext
            // and gather deletion candidate vertices.
            for (GraphHelper.VertexInfo vertexInfo : getOwnedVertices(instanceVertex)) {
                AtlasEntityHeader entityHeader = vertexInfo.getEntity();

                if (requestContext.isPurgeRequested()) {
                    entityHeader.setClassifications(entityRetriever.getAllClassifications(vertexInfo.getVertex()));
                }

                requestContext.recordEntityDelete(entityHeader);
                deletionCandidateVertices.add(vertexInfo.getVertex());
            }
        }

        // Delete traits and vertices.
        for (AtlasVertex deletionCandidateVertex : deletionCandidateVertices) {
            RequestContext.get().getDeletedEdgesIds().clear();

            deleteAllClassifications(deletionCandidateVertex);
            deleteTypeVertex(deletionCandidateVertex, isInternalType(deletionCandidateVertex));

            if (DEFERRED_ACTION_ENABLED) {
                Set<String> deletedEdgeIds = RequestContext.get().getDeletedEdgesIds();
                for (String deletedEdgeId : deletedEdgeIds) {
                    AtlasEdge edge = graph.getEdge(deletedEdgeId);
                    createAndQueueClassificationRefreshPropagationTask(edge);
                }
            }
        }
    }

    /**
     * Delete the specified relationship edge.
     *
     * @param edge
     * @throws AtlasBaseException
     */
    public void deleteRelationship(AtlasEdge edge) throws AtlasBaseException {
        deleteRelationships(Collections.singleton(edge), false);
    }

    /**
     * Deletes the specified relationship edges.
     *
     * @param edges
     * @param forceDelete
     * @throws AtlasBaseException
     */
    public void deleteRelationships(Collection<AtlasEdge> edges, final boolean forceDelete) throws AtlasBaseException {
        final boolean isPurgeRequested = RequestContext.get().isPurgeRequested();

        for (AtlasEdge edge : edges) {
            boolean isInternal = isInternalType(edge.getInVertex()) && isInternalType(edge.getOutVertex());
            boolean needToSkip = !isInternal && (!isPurgeRequested && DELETED.equals(getState(edge)));

            if (needToSkip) {
                if (LOG.isDebugEnabled()) {
                    LOG.debug("Skipping deletion of edge={} as it is already deleted", getIdFromEdge(edge));
                }
                continue;
            }
            deleteEdge(edge, isInternal || forceDelete || isCustomRelationship(edge));
        }
    }

    /**
     * Get the GUIDs and vertices for all composite entities owned/contained by the specified root entity AtlasVertex.
     * The graph is traversed from the root entity through to the leaf nodes of the containment graph.
     *
     * @param entityVertex the root entity vertex
     * @return set of VertexInfo for all composite entities
     * @throws AtlasException
     */
    public Collection<GraphHelper.VertexInfo> getOwnedVertices(AtlasVertex entityVertex) throws AtlasBaseException {
        final Map<String, GraphHelper.VertexInfo> vertexInfoMap    = new HashMap<>();
        final Stack<AtlasVertex>                  vertices         = new Stack<>();
        final boolean                             isPurgeRequested = RequestContext.get().isPurgeRequested();

        vertices.push(entityVertex);

        while (vertices.size() > 0) {
            AtlasVertex        vertex = vertices.pop();
            AtlasEntity.Status state  = getState(vertex);

            //If the vertex marked for deletion, if we are not purging, skip it
            if (!isPurgeRequested && DELETED.equals(state)) {
                continue;
            }

            String guid = GraphHelper.getGuid(vertex);

            if (vertexInfoMap.containsKey(guid)) {
                continue;
            }

            String typeName = GraphHelper.getTypeName(vertex);
            AtlasEntityType   entityType = typeRegistry.getEntityTypeByName(typeName);

            Set<String> attributes = entityType.getAllAttributes().values().stream()
                    .filter(x -> x.getAttributeDef().getIncludeInNotification())
                    .map(x -> x.getAttributeDef().getName()).collect(Collectors.toSet());

            AtlasEntityHeader entity     = entityRetriever.toAtlasEntityHeader(vertex, attributes);

            if (entityType == null) {
                throw new AtlasBaseException(AtlasErrorCode.TYPE_NAME_INVALID, TypeCategory.ENTITY.name(), typeName);
            }

            vertexInfoMap.put(guid, new GraphHelper.VertexInfo(entity, vertex));

            for (AtlasStructType.AtlasAttribute attributeInfo : entityType.getOwnedRefAttributes()) {
                String       edgeLabel    = attributeInfo.getRelationshipEdgeLabel();
                AtlasType    attrType     = attributeInfo.getAttributeType();
                TypeCategory typeCategory = attrType.getTypeCategory();

                if (typeCategory == OBJECT_ID_TYPE) {
                    if (attributeInfo.getAttributeDef().isSoftReferenced()) {
                        String        softRefVal = vertex.getProperty(attributeInfo.getVertexPropertyName(), String.class);
                        AtlasObjectId refObjId   = AtlasEntityUtil.parseSoftRefValue(softRefVal);
                        AtlasVertex   refVertex  = refObjId != null ? AtlasGraphUtilsV2.findByGuid(this.graphHelper.getGraph(), refObjId.getGuid()) : null;
                        if (refObjId.getGuid() == null) {
                            LOG.warn("OBJECT_ID_TYPE type category - null guid passed in findByGuid!");
                        }
                        if (refVertex != null) {
                            vertices.push(refVertex);
                        }
                    } else {
                        AtlasEdge edge = graphHelper.getEdgeForLabel(vertex, edgeLabel);

                        if (edge == null || (!isPurgeRequested && DELETED.equals(getState(edge)))) {
                            continue;
                        }

                        vertices.push(edge.getInVertex());
                    }
                } else if (typeCategory == ARRAY || typeCategory == MAP) {
                    TypeCategory elementType = null;

                    if (typeCategory == ARRAY) {
                        elementType = ((AtlasArrayType) attrType).getElementType().getTypeCategory();
                    } else if (typeCategory == MAP) {
                        elementType = ((AtlasMapType) attrType).getValueType().getTypeCategory();
                    }

                    if (elementType != OBJECT_ID_TYPE) {
                        continue;
                    }

                    if (attributeInfo.getAttributeDef().isSoftReferenced()) {
                        if (typeCategory == ARRAY) {
                            List                softRefVal = vertex.getListProperty(attributeInfo.getVertexPropertyName(), List.class);
                            List<AtlasObjectId> refObjIds  = AtlasEntityUtil.parseSoftRefValue(softRefVal);

                            if (CollectionUtils.isNotEmpty(refObjIds)) {
                                for (AtlasObjectId refObjId : refObjIds) {
                                    AtlasVertex refVertex = AtlasGraphUtilsV2.findByGuid(this.graphHelper.getGraph(), refObjId.getGuid());
                                    if (refObjId.getGuid() == null) {
                                        LOG.warn("ARRAY type category - null guid passed in findByGuid!");
                                    }
                                    if (refVertex != null) {
                                        vertices.push(refVertex);
                                    }
                                }
                            }
                        } else if (typeCategory == MAP) {
                            Map                        softRefVal = vertex.getProperty(attributeInfo.getVertexPropertyName(), Map.class);
                            Map<String, AtlasObjectId> refObjIds  = AtlasEntityUtil.parseSoftRefValue(softRefVal);

                            if (MapUtils.isNotEmpty(refObjIds)) {
                                for (AtlasObjectId refObjId : refObjIds.values()) {
                                    AtlasVertex refVertex = AtlasGraphUtilsV2.findByGuid(this.graphHelper.getGraph(), refObjId.getGuid());
                                    if (refObjId.getGuid() == null) {
                                        LOG.warn("MAP type category - null guid passed in findByGuid!");
                                    }

                                    if (refVertex != null) {
                                        vertices.push(refVertex);
                                    }
                                }
                            }
                        }

                    } else {
                        List<AtlasEdge> edges = getCollectionElementsUsingRelationship(vertex, attributeInfo);

                        if (CollectionUtils.isNotEmpty(edges)) {
                            for (AtlasEdge edge : edges) {
                                if (edge == null || (!isPurgeRequested && DELETED.equals(getState(edge)))) {
                                    continue;
                                }

                                vertices.push(edge.getInVertex());
                            }
                        }
                    }
                }
            }
        }

        return vertexInfoMap.values();
    }

    /**
     * Force delete is used to remove struct/trait in case of entity updates
     * @param edge
     * @param typeCategory
     * @param isOwned
     * @param forceDeleteStructTrait
     * @return returns true if the edge reference is hard deleted
     * @throws AtlasException
     */
    public boolean deleteEdgeReference(AtlasEdge edge, TypeCategory typeCategory, boolean isOwned,
                                       boolean forceDeleteStructTrait, AtlasVertex vertex) throws AtlasBaseException {
        // default edge direction is outward
        return deleteEdgeReference(edge, typeCategory, isOwned, forceDeleteStructTrait, OUT, vertex);
    }

    public boolean deleteEdgeReference(AtlasEdge edge, TypeCategory typeCategory, boolean isOwned, boolean forceDeleteStructTrait,
                                       AtlasRelationshipEdgeDirection relationshipDirection, AtlasVertex entityVertex) throws AtlasBaseException {
        if (LOG.isDebugEnabled()) {
            LOG.debug("Deleting {}, force = {}", string(edge), forceDeleteStructTrait);
        }

        boolean isInternalType = isInternalType(entityVertex);
        boolean forceDelete    = (typeCategory == STRUCT || typeCategory == CLASSIFICATION) && (forceDeleteStructTrait || isInternalType);

        if (LOG.isDebugEnabled()) {
            LOG.debug("isInternal = {}, forceDelete = {}", isInternalType, forceDelete);
        }

        if (typeCategory == STRUCT || typeCategory == CLASSIFICATION || (typeCategory == OBJECT_ID_TYPE && isOwned)) {
            if (LOG.isDebugEnabled()) {
                LOG.debug("Processing delete for typeCategory={}, isOwned={}", typeCategory, isOwned);
            }
            //If the vertex is of type struct delete the edge and then the reference vertex as the vertex is not shared by any other entities.
            //If the vertex is of type classification, delete the edge and then the reference vertex only if the vertex is not shared by any other propagated entities.
            //If the vertex is of type class, and its composite attribute, this reference vertex' lifecycle is controlled
            //through this delete, hence delete the edge and the reference vertex.
            AtlasVertex vertexForDelete = edge.getInVertex();

            //If deleting the edge and then the in vertex, reverse attribute shouldn't be updated
            deleteEdge(edge, false, forceDelete);
            try {
                deleteTypeVertex(vertexForDelete, typeCategory, forceDelete);
            }
            catch (IllegalStateException | AtlasBaseException e){
                e.printStackTrace();
            }
        } else {
            //If the vertex is of type class, and its not a composite attributes, the reference AtlasVertex' lifecycle is not controlled
            //through this delete. Hence just remove the reference edge. Leave the reference AtlasVertex as is

            // for relationship edges, inverse vertex's relationship attribute doesn't need to be updated.
            // only delete the reference relationship edge
            if (GraphHelper.isRelationshipEdge(edge)) {
                deleteEdge(edge, isInternalType || isCustomRelationship(edge));
                AtlasVertex referencedVertex = entityRetriever.getReferencedEntityVertex(edge, relationshipDirection, entityVertex);

                if (referencedVertex != null) {
                    RequestContext requestContext = RequestContext.get();

                    if (!requestContext.isUpdatedEntity(GraphHelper.getGuid(referencedVertex))) {
                        AtlasGraphUtilsV2.setEncodedProperty(referencedVertex, MODIFICATION_TIMESTAMP_PROPERTY_KEY, requestContext.getRequestTime());
                        AtlasGraphUtilsV2.setEncodedProperty(referencedVertex, MODIFIED_BY_KEY, requestContext.getUser());

                        requestContext.recordEntityUpdate(entityRetriever.toAtlasEntityHeader(referencedVertex));
                    }
                }
            } else {
                //legacy case - not a relationship edge
                //If deleting just the edge, reverse attribute should be updated for any references
                //For example, for the department type system, if the person's manager edge is deleted, subordinates of manager should be updated
                deleteEdge(edge, true, isInternalType || isCustomRelationship(edge));
            }
        }

        return !softDelete || forceDelete || isCustomRelationship(edge);
    }

    public void addTagPropagation(AtlasEdge edge, PropagateTags propagateTags) throws AtlasBaseException {
        if (edge == null) {
            return;
        }

        AtlasVertex outVertex = edge.getOutVertex();
        AtlasVertex inVertex  = edge.getInVertex();

        if (propagateTags == ONE_TO_TWO || propagateTags == PropagateTags.BOTH) {
            addTagPropagation(outVertex, inVertex, edge);
        }

        if (propagateTags == PropagateTags.TWO_TO_ONE || propagateTags == PropagateTags.BOTH) {
            addTagPropagation(inVertex, outVertex, edge);
        }
    }

    private void addTagPropagation(AtlasVertex fromVertex, AtlasVertex toVertex, AtlasEdge edge) throws AtlasBaseException {
        final List<AtlasVertex> classificationVertices = getPropagationEnabledClassificationVertices(fromVertex);
        String                  relationshipGuid       = getRelationshipGuid(edge);

        if (taskManagement != null && DEFERRED_ACTION_ENABLED) {
            for (AtlasVertex classificationVertex : classificationVertices) {
                createAndQueueTask(CLASSIFICATION_PROPAGATION_ADD, toVertex, classificationVertex.getIdForDisplay(), getTypeName(classificationVertex), relationshipGuid);
            }
        } else {
            final List<AtlasVertex> propagatedEntityVertices = CollectionUtils.isNotEmpty(classificationVertices) ? entityRetriever.getIncludedImpactedVerticesV2(toVertex, relationshipGuid) : null;

            if (CollectionUtils.isNotEmpty(propagatedEntityVertices)) {
                if (LOG.isDebugEnabled()) {
                    LOG.debug("Propagate {} tags: from {} entity to {} entities", classificationVertices.size(), getTypeName(fromVertex), propagatedEntityVertices.size());
                }

                for (AtlasVertex classificationVertex : classificationVertices) {
                    addTagPropagation(classificationVertex, propagatedEntityVertices);
                }
            }
        }
    }

    public List<AtlasVertex> addTagPropagation(AtlasVertex classificationVertex, List<AtlasVertex> propagatedEntityVertices) throws AtlasBaseException {
        List<AtlasVertex> ret = new ArrayList<>();

        if (CollectionUtils.isNotEmpty(propagatedEntityVertices) && classificationVertex != null) {
            String                  classificationName     = getTypeName(classificationVertex);
            AtlasClassificationType classificationType     = typeRegistry.getClassificationTypeByName(classificationName);
            AtlasVertex             associatedEntityVertex = getAssociatedEntityVertex(classificationVertex);

            for (AtlasVertex propagatedEntityVertex : propagatedEntityVertices) {
                if (getClassificationEdge(propagatedEntityVertex, classificationVertex) != null) {
                    if (LOG.isDebugEnabled()) {
                        LOG.debug(" --> Classification edge already exists from [{}] --> [{}][{}] using edge label: [{}]",
                                getTypeName(propagatedEntityVertex), getTypeName(classificationVertex), getTypeName(associatedEntityVertex), classificationName);
                    }

                    continue;
                }
                if (getPropagatedClassificationEdge(propagatedEntityVertex, classificationVertex) != null) {
                    if (LOG.isDebugEnabled()) {
                        LOG.debug(" --> Propagated classification edge already exists from [{}] --> [{}][{}] using edge label: [{}]",
                                getTypeName(propagatedEntityVertex), getTypeName(classificationVertex), getTypeName(associatedEntityVertex), CLASSIFICATION_LABEL);
                    }

                    continue;
                }
                AtlasPerfMetrics.MetricRecorder countMetricRecorder = RequestContext.get().startMetricRecord("countPropagations");

                String          entityTypeName = getTypeName(propagatedEntityVertex);
                AtlasEntityType entityType     = typeRegistry.getEntityTypeByName(entityTypeName);
                String          entityGuid     = getGuid(propagatedEntityVertex);

                if (!classificationType.canApplyToEntityType(entityType)) {
                    if (LOG.isDebugEnabled()) {
                        LOG.debug(" --> Not creating propagated classification edge from [{}] --> [{}][{}], classification is not applicable for entity type",
                                getTypeName(propagatedEntityVertex), getTypeName(classificationVertex), getTypeName(associatedEntityVertex));
                    }

                    continue;
                }

                if (LOG.isDebugEnabled()) {
                    LOG.debug(" --> Adding propagated classification: [{}] to {} ({}) using edge label: [{}]", classificationName, getTypeName(propagatedEntityVertex),
                            GraphHelper.getGuid(propagatedEntityVertex), CLASSIFICATION_LABEL);
                }

                ret.add(propagatedEntityVertex);

                graphHelper.addClassificationEdge(propagatedEntityVertex, classificationVertex, true);

                addToPropagatedClassificationNames(propagatedEntityVertex, classificationName);

                // record add propagation details to send notifications at the end
                RequestContext      context        = RequestContext.get();
                AtlasClassification classification = entityRetriever.toAtlasClassification(classificationVertex);

                context.recordAddedPropagation(entityGuid, classification);
                RequestContext.get().endMetricRecord(countMetricRecorder);
            }
        }
        return ret;
    }

    public void authorizeRemoveRelation(AtlasEdge edge) throws AtlasBaseException {
        AtlasPerfMetrics.MetricRecorder metric = RequestContext.get().startMetricRecord("authoriseRemoveRelation");
        if(!RequestContext.get().isAuthorisedRemoveRelation()) {
            if (isRequestFromWorkFlow()) {
                RequestContext.get().setAuthorisedRemoveRelation(true);
            }
            AtlasEntityHeader end1Entity, end2Entity;
            String relationShipType = getTypeName(edge);
            AtlasRelationshipDef relationshipDef = typeRegistry.getRelationshipDefByName(relationShipType);
            if (relationshipDef == null) {
                return;
            }

            end1Entity = entityRetriever.toAtlasEntityHeaderWithClassifications(edge.getOutVertex());
            end2Entity = entityRetriever.toAtlasEntityHeaderWithClassifications(edge.getInVertex());

            AtlasAuthorizationUtils.verifyAccess(new AtlasRelationshipAccessRequest(typeRegistry, AtlasPrivilege.RELATIONSHIP_REMOVE, relationShipType, end1Entity, end2Entity));
        }
        RequestContext.get().endMetricRecord(metric);
    }


    public Map<AtlasVertex, List<AtlasVertex>> removeTagPropagation(AtlasEdge edge) throws AtlasBaseException {
        AtlasPerfMetrics.MetricRecorder metric = RequestContext.get().startMetricRecord("removeTagPropagationEdge");

        Map<AtlasVertex, List<AtlasVertex>> removePropagationsMap = getRemovePropagationMap(edge);

        if (removePropagationsMap == null) {
            return null;
        }

        boolean isTermEntityEdge = isTermEntityEdge(edge);

        for (AtlasVertex classificationVertex : removePropagationsMap.keySet()) {
            boolean removePropagations = getRemovePropagations(classificationVertex);

            if (isTermEntityEdge || removePropagations) {
                removeTagPropagation(classificationVertex, removePropagationsMap.get(classificationVertex));
            }
        }

        RequestContext.get().endMetricRecord(metric);
        return removePropagationsMap;
    }

    public Map<AtlasVertex, List<AtlasVertex>> getRemovePropagationMap(AtlasEdge edge) throws AtlasBaseException{

        if (edge == null || !isRelationshipEdge(edge)) {
            return null;
        }

        List<AtlasVertex> currentClassificationVertices = getPropagatableClassifications(edge);

        Map<AtlasVertex, List<AtlasVertex>> classificationMapWithEdge     = entityRetriever.getClassificationPropagatedEntitiesMapping(currentClassificationVertices);
        Map<AtlasVertex, List<AtlasVertex>> classificationMapWithOutEdge  = entityRetriever.getClassificationPropagatedEntitiesMapping(currentClassificationVertices, getRelationshipGuid(edge));
        Map<AtlasVertex, List<AtlasVertex>> removePropagationsMap         = new HashMap<>();

        if (MapUtils.isNotEmpty(classificationMapWithEdge) && MapUtils.isEmpty(classificationMapWithOutEdge)) {
            removePropagationsMap.putAll(classificationMapWithEdge);
        } else {
            for (AtlasVertex classificationVertex : classificationMapWithOutEdge.keySet()) {

                List<AtlasVertex> currentPropagatingEntities = classificationMapWithEdge.getOrDefault(classificationVertex, Collections.emptyList());
                List<AtlasVertex> updatedPropagatingEntities = classificationMapWithOutEdge.getOrDefault(classificationVertex, Collections.emptyList());
                List<AtlasVertex> entitiesRemoved            = (List<AtlasVertex>) CollectionUtils.subtract(currentPropagatingEntities, updatedPropagatingEntities);

                if (CollectionUtils.isNotEmpty(entitiesRemoved)) {
                    removePropagationsMap.put(classificationVertex, entitiesRemoved);
                }
            }
        }
        return  removePropagationsMap;
    }

    public boolean isRelationshipEdge(AtlasEdge edge) {
        boolean ret = false;

        if (edge != null) {
            String outVertexType = getTypeName(edge.getOutVertex());
            String inVertexType  = getTypeName(edge.getInVertex());

            ret = GraphHelper.isRelationshipEdge(edge) || edge.getPropertyKeys().contains(RELATIONSHIP_GUID_PROPERTY_KEY) ||
                    (typeRegistry.getEntityTypeByName(outVertexType) != null && typeRegistry.getEntityTypeByName(inVertexType) != null);
        }

        return ret;
    }

    public List<AtlasVertex> removeTagPropagation(AtlasClassification classification, List<AtlasEdge> propagatedEdges) throws AtlasBaseException {
        List<AtlasVertex> ret = new ArrayList<>();

        for (AtlasEdge propagatedEdge : propagatedEdges) {
            AtlasPerfMetrics.MetricRecorder metric = RequestContext.get().startMetricRecord("removeTagPropagationEdges");
            AtlasVertex entityVertex = propagatedEdge.getOutVertex();

            ret.add(entityVertex);

            // record remove propagation details to send notifications inline
            RequestContext.get().recordRemovedPropagation(getGuid(entityVertex), classification);

            deletePropagatedEdge(propagatedEdge);

            RequestContext.get().endMetricRecord(metric);
        }

        return ret;
    }

    public List<AtlasVertex> removeTagPropagation(AtlasVertex classificationVertex) throws AtlasBaseException {
        AtlasPerfMetrics.MetricRecorder metric = RequestContext.get().startMetricRecord("removeTagPropagationVertex");
        List<AtlasVertex> ret = new ArrayList<>();

        if (classificationVertex != null) {
            List<AtlasEdge> propagatedEdges = getPropagatedEdges(classificationVertex);

            if (CollectionUtils.isNotEmpty(propagatedEdges)) {
                AtlasClassification classification = entityRetriever.toAtlasClassification(classificationVertex);

                for (AtlasEdge propagatedEdge : propagatedEdges) {
                    AtlasVertex entityVertex = propagatedEdge.getOutVertex();

                    ret.add(entityVertex);

                    // record remove propagation details to send notifications at the end
                    RequestContext.get().recordRemovedPropagation(getGuid(entityVertex), classification);

                    deletePropagatedEdge(propagatedEdge);
                }
            }
        }
        RequestContext.get().endMetricRecord(metric);
        return ret;
    }

    public List<AtlasVertex> removeTagPropagation(AtlasVertex classificationVertex, List<AtlasVertex> entityVertices) throws AtlasBaseException {
        List<AtlasVertex> ret = new ArrayList<>();
        if (classificationVertex != null && CollectionUtils.isNotEmpty(entityVertices)) {
            AtlasPerfMetrics.MetricRecorder metric = RequestContext.get().startMetricRecord("removeTagPropagationVertices");
            String              classificationName = getClassificationName(classificationVertex);
            AtlasClassification classification     = entityRetriever.toAtlasClassification(classificationVertex);
            String              entityGuid         = getClassificationEntityGuid(classificationVertex);
            RequestContext      context            = RequestContext.get();

            for (AtlasVertex entityVertex : entityVertices) {
                if(!entityVertex.exists()) {
                    continue;
                }
                AtlasEdge propagatedEdge = getPropagatedClassificationEdge(entityVertex, classificationName, entityGuid);

                if (propagatedEdge != null) {
                    deletePropagatedEdge(propagatedEdge);

                    ret.add(entityVertex);

                    // record remove propagation details to send notifications at the end
                    context.recordRemovedPropagation(getGuid(entityVertex), classification);
                }
            }
            RequestContext.get().endMetricRecord(metric);
        }
        return ret;
    }

    public void deletePropagatedClassification(AtlasVertex entityVertex, String classificationName, String associatedEntityGuid) throws AtlasBaseException {
        AtlasPerfMetrics.MetricRecorder metricRecorder = RequestContext.get().startMetricRecord("deletePropagatedClassification");
        AtlasEdge propagatedEdge = getPropagatedClassificationEdge(entityVertex, classificationName, associatedEntityGuid);

        if (propagatedEdge == null) {
            throw new AtlasBaseException(AtlasErrorCode.PROPAGATED_CLASSIFICATION_NOT_ASSOCIATED_WITH_ENTITY, classificationName, associatedEntityGuid, getGuid(entityVertex));
        }

        AtlasVertex classificationVertex = propagatedEdge.getInVertex();

        // do not remove propagated classification with ACTIVE associated entity
        if (getClassificationEntityStatus(classificationVertex) == ACTIVE) {
            throw new AtlasBaseException(AtlasErrorCode.PROPAGATED_CLASSIFICATION_REMOVAL_NOT_SUPPORTED, classificationName, associatedEntityGuid);
        }

        if (LOG.isDebugEnabled()) {
            LOG.debug("Removing propagated classification: [{} - associatedEntityGuid: {}] from: [{}][{}] with edge label: [{}]",
                    classificationName, associatedEntityGuid, getTypeName(entityVertex), getGuid(entityVertex), CLASSIFICATION_LABEL);
        }

        AtlasClassification classification = entityRetriever.toAtlasClassification(classificationVertex);

        // delete classification edge
        deletePropagatedEdge(propagatedEdge);

        // delete classification vertex
        deleteClassificationVertex(classificationVertex, true);

        // record remove propagation details to send notifications at the end
        RequestContext.get().recordRemovedPropagation(getGuid(entityVertex), classification);

        RequestContext.get().endMetricRecord(metricRecorder);
    }

    public void deletePropagatedEdge(AtlasEdge edge) throws AtlasBaseException {
        String      classificationName = AtlasGraphUtilsV2.getEncodedProperty(edge, CLASSIFICATION_EDGE_NAME_PROPERTY_KEY, String.class);
        AtlasVertex entityVertex       = edge.getOutVertex();

        if (LOG.isDebugEnabled()) {
            LOG.debug("Removing propagated classification: [{}] from: [{}][{}] with edge label: [{}]", classificationName,
                    getTypeName(entityVertex), GraphHelper.getGuid(entityVertex), CLASSIFICATION_LABEL);
        }

        removeFromPropagatedClassificationNames(entityVertex, classificationName);

        deleteEdge(edge, true);

        updateModificationMetadata(entityVertex);
    }

    public void deleteEdgeReference(AtlasVertex outVertex, String edgeLabel, TypeCategory typeCategory, boolean isOwned) throws AtlasBaseException {
        AtlasEdge edge = graphHelper.getEdgeForLabel(outVertex, edgeLabel);

        if (edge != null) {
            deleteEdgeReference(edge, typeCategory, isOwned, false, outVertex);
        }
    }

    protected void deleteEdge(AtlasEdge edge, boolean updateInverseAttribute, boolean force) throws AtlasBaseException {
        //update inverse attribute
        if (updateInverseAttribute) {
            String labelWithoutPrefix = edge.getLabel().substring(GraphHelper.EDGE_LABEL_PREFIX.length());
            AtlasType      parentType = typeRegistry.getType(AtlasGraphUtilsV2.getTypeName(edge.getOutVertex()));

            if (parentType instanceof AtlasEntityType) {
                AtlasEntityType                parentEntityType = (AtlasEntityType) parentType;
                AtlasStructType.AtlasAttribute attribute        = parentEntityType.getAttribute(labelWithoutPrefix);

                if (attribute == null) {
                    attribute = parentEntityType.getRelationshipAttribute(labelWithoutPrefix, AtlasGraphUtilsV2.getTypeName(edge));
                }

                if (attribute != null && attribute.getInverseRefAttribute() != null) {
                    deleteEdgeBetweenVertices(edge.getInVertex(), edge.getOutVertex(), attribute.getInverseRefAttribute());
                }
            }
        }

        if (isClassificationEdge(edge)) {
            AtlasVertex classificationVertex = edge.getInVertex();

            AtlasGraphUtilsV2.setEncodedProperty(classificationVertex, CLASSIFICATION_ENTITY_STATUS,
                    RequestContext.get().getDeleteType() == DeleteType.HARD ? PURGED.name() : DELETED.name());
        }

        deleteEdge(edge, force);
    }

    protected void deleteTypeVertex(AtlasVertex instanceVertex, TypeCategory typeCategory, boolean force) throws AtlasBaseException {
        switch (typeCategory) {
            case STRUCT:
                deleteTypeVertex(instanceVertex, force);
                break;

            case CLASSIFICATION:
                deleteClassificationVertex(instanceVertex, force);
                break;

            case ENTITY:
            case OBJECT_ID_TYPE:
                deleteEntities(Collections.singletonList(instanceVertex));
                break;

            default:
                throw new IllegalStateException("Type category " + typeCategory + " not handled");
        }
    }

    /**
     * Deleting any type vertex. Goes over the complex attributes and removes the references
     * @param instanceVertex
     * @throws AtlasException
     */
    protected void deleteTypeVertex(AtlasVertex instanceVertex, boolean force) throws AtlasBaseException {
        if (LOG.isDebugEnabled()) {
            LOG.debug("Deleting {}, force={}", string(instanceVertex), force);
        }

        String    typeName   = GraphHelper.getTypeName(instanceVertex);

        if (StringUtils.isNotEmpty(typeName)) {
            AtlasType parentType = typeRegistry.getType(typeName);

            if (parentType instanceof AtlasStructType) {
                AtlasStructType structType   = (AtlasStructType) parentType;
                boolean         isEntityType = (parentType instanceof AtlasEntityType);

                for (AtlasStructType.AtlasAttribute attributeInfo : structType.getAllAttributes().values()) {
                    if (LOG.isDebugEnabled()) {
                        LOG.debug("Deleting attribute {} for {}", attributeInfo.getName(), string(instanceVertex));
                    }

                    boolean   isOwned   = isEntityType && attributeInfo.isOwnedRef();
                    AtlasType attrType  = attributeInfo.getAttributeType();
                    String    edgeLabel = attributeInfo.getRelationshipEdgeLabel();

                    switch (attrType.getTypeCategory()) {
                        case OBJECT_ID_TYPE:
                            //If its class attribute, delete the reference
                            deleteEdgeReference(instanceVertex, edgeLabel, attrType.getTypeCategory(), isOwned);
                            break;

                        case STRUCT:
                            //If its struct attribute, delete the reference
                            deleteEdgeReference(instanceVertex, edgeLabel, attrType.getTypeCategory(), false);
                            break;

                        case ARRAY:
                            //For array attribute, if the element is struct/class, delete all the references
                            AtlasArrayType arrType  = (AtlasArrayType) attrType;
                            AtlasType      elemType = arrType.getElementType();

                            if (isReference(elemType.getTypeCategory())) {
                                List<AtlasEdge> edges = getActiveCollectionElementsUsingRelationship(instanceVertex, attributeInfo);

                                if (CollectionUtils.isNotEmpty(edges)) {
                                    for (AtlasEdge edge : edges) {
                                        deleteEdgeReference(edge, elemType.getTypeCategory(), isOwned, false, instanceVertex);
                                    }
                                }
                            }
                            break;

                        case MAP:
                            //For map attribute, if the value type is struct/class, delete all the references
                            AtlasMapType mapType           = (AtlasMapType) attrType;
                            TypeCategory valueTypeCategory = mapType.getValueType().getTypeCategory();

                            if (isReference(valueTypeCategory)) {
                                List<AtlasEdge> edges = getMapValuesUsingRelationship(instanceVertex, attributeInfo);

                                for (AtlasEdge edge : edges) {
                                    deleteEdgeReference(edge, valueTypeCategory, isOwned, false, instanceVertex);
                                }
                            }
                            break;

                        case PRIMITIVE:
                            // This is different from upstream atlas.
                            // Here we are not deleting the unique property thus users can only restore after deleting an entity.
                            if (attributeInfo.getVertexUniquePropertyName() != null && force) {
                                instanceVertex.removeProperty(attributeInfo.getVertexUniquePropertyName());
                            }
                            break;
                    }
                }
            }
        } else {
            try {
                LOG.error("typeName not found for the vertex {}", instanceVertex.getIdForDisplay());
            } catch (Exception e) {
                LOG.error("Error while writing error log");
                e.printStackTrace();
            }
        }

        deleteVertex(instanceVertex, force);
    }

    protected AtlasAttribute getAttributeForEdge(AtlasEdge edge) throws AtlasBaseException {
        String labelWithoutPrefix        = edge.getLabel().substring(GraphHelper.EDGE_LABEL_PREFIX.length());
        AtlasType       parentType       = typeRegistry.getType(AtlasGraphUtilsV2.getTypeName(edge.getOutVertex()));
        AtlasStructType parentStructType = (AtlasStructType) parentType;
        AtlasStructType.AtlasAttribute attribute = parentStructType.getAttribute(labelWithoutPrefix);
        if (attribute == null) {
            String[] tokenizedLabel = labelWithoutPrefix.split("\\.");
            if (tokenizedLabel.length == 2) {
                String attributeName = tokenizedLabel[1];
                attribute = parentStructType.getAttribute(attributeName);
            }
        }
        return attribute;
    }

    protected abstract void _deleteVertex(AtlasVertex instanceVertex, boolean force);

    protected abstract void deleteEdge(AtlasEdge edge, boolean force) throws AtlasBaseException;

    /**
     * Deletes the edge between outvertex and inVertex. The edge is for attribute attributeName of outVertex
     * @param outVertex
     * @param inVertex
     * @param attribute
     * @throws AtlasException
     */
    protected void deleteEdgeBetweenVertices(AtlasVertex outVertex, AtlasVertex inVertex, AtlasAttribute attribute) throws AtlasBaseException {
        if (LOG.isDebugEnabled()) {
            LOG.debug("Removing edge from {} to {} with attribute name {}", string(outVertex), string(inVertex), attribute.getName());
        }

        if (skipVertexForDelete(outVertex)) {
            return;
        }

        AtlasStructType   parentType   = (AtlasStructType) typeRegistry.getType(GraphHelper.getTypeName(outVertex));
        String            propertyName = getQualifiedAttributePropertyKey(parentType, attribute.getName());
        String            edgeLabel    = attribute.getRelationshipEdgeLabel();
        AtlasEdge         edge         = null;
        AtlasAttributeDef attrDef      = attribute.getAttributeDef();
        AtlasType         attrType     = attribute.getAttributeType();

        switch (attrType.getTypeCategory()) {
            case OBJECT_ID_TYPE: {
                //If its class attribute, its the only edge between two vertices
                if (attrDef.getIsOptional()) {
                    edge = graphHelper.getEdgeForLabel(outVertex, edgeLabel);

                    if (shouldUpdateInverseReferences) {
                        AtlasGraphUtilsV2.setEncodedProperty(outVertex, propertyName, null);
                    }
                } else {
                    // Cannot unset a required attribute.
                    throw new AtlasBaseException("Cannot unset required attribute " + propertyName + " on " + GraphHelper.vertexString(outVertex) + " edge = " + edgeLabel);
                }
            }
            break;

            case ARRAY: {
                //If its array attribute, find the right edge between the two vertices and update array property
                List<AtlasEdge> elementEdges = getCollectionElementsUsingRelationship(outVertex, attribute);

                if (elementEdges != null) {
                    elementEdges = new ArrayList<>(elementEdges);

                    for (AtlasEdge elementEdge : elementEdges) {
                        if (elementEdge == null) {
                            continue;
                        }

                        AtlasVertex elementVertex = elementEdge.getInVertex();

                        if (elementVertex.equals(inVertex)) {
                            edge = elementEdge;

                            //TODO element.size includes deleted items as well. should exclude
                            if (!attrDef.getIsOptional() && elementEdges.size() <= attrDef.getValuesMinCount()) {
                                // Deleting this edge would violate the attribute's lower bound.
                                throw new AtlasBaseException("Cannot remove array element from required attribute " + propertyName + " on " + GraphHelper.getVertexDetails(outVertex) + " " + GraphHelper.getEdgeDetails(elementEdge));
                            }
                        }
                    }
                }
            }
            break;

            case MAP: {
                //If its map attribute, find the right edge between two vertices and update map property
                List<AtlasEdge> mapEdges = getMapValuesUsingRelationship(outVertex, attribute);

                if (mapEdges != null) {
                    mapEdges = new ArrayList<>(mapEdges);

                    for (AtlasEdge mapEdge : mapEdges) {
                        if (mapEdge != null) {
                            AtlasVertex mapVertex = mapEdge.getInVertex();

                            if (mapVertex.getId().toString().equals(inVertex.getId().toString())) {
                                //TODO keys.size includes deleted items as well. should exclude
                                if (attrDef.getIsOptional() || mapEdges.size() > attrDef.getValuesMinCount()) {
                                    edge = mapEdge;
                                } else {
                                    // Deleting this entry would violate the attribute's lower bound.
                                    throw new AtlasBaseException("Cannot remove map entry " + propertyName + " from required attribute " + propertyName + " on " + GraphHelper.getVertexDetails(outVertex) + " " + GraphHelper.getEdgeDetails(mapEdge));
                                }
                                break;
                            }
                        }
                    }
                }
            }
            break;

            case STRUCT:
            case CLASSIFICATION:
                break;

            default:
                throw new IllegalStateException("There can't be an edge from " + GraphHelper.getVertexDetails(outVertex) + " to " + GraphHelper.getVertexDetails(inVertex) + " with attribute name " + attribute.getName() + " which is not class/array/map attribute. found " + attrType.getTypeCategory().name());
        }

        if (edge != null) {
            boolean isInternal = isInternalType(inVertex) && isInternalType(outVertex);
            deleteEdge(edge, isInternal || isCustomRelationship(edge));

            final RequestContext requestContext = RequestContext.get();
            final String         outId          = GraphHelper.getGuid(outVertex);

            if (! requestContext.isUpdatedEntity(outId)) {
                AtlasGraphUtilsV2.setEncodedProperty(outVertex, MODIFICATION_TIMESTAMP_PROPERTY_KEY, requestContext.getRequestTime());
                AtlasGraphUtilsV2.setEncodedProperty(outVertex, MODIFIED_BY_KEY, requestContext.getUser());

                requestContext.recordEntityUpdate(entityRetriever.toAtlasEntityHeader(outVertex));
            }
        }
    }

    protected void deleteVertex(AtlasVertex instanceVertex, boolean force) throws AtlasBaseException {
        if (LOG.isDebugEnabled()) {
            LOG.debug("Setting the external references to {} to null(removing edges)", string(instanceVertex));
        }

        // Delete external references to this vertex - incoming edges from lineage or glossary term edges
        final Iterable<AtlasEdge> incomingEdges    = instanceVertex.getEdges(AtlasEdgeDirection.IN);
        final Iterable<AtlasEdge> outgoingEdges    = instanceVertex.getEdges(AtlasEdgeDirection.OUT);
        final boolean             isPurgeRequested = RequestContext.get().isPurgeRequested();

        if (RequestContext.get().getDeleteType().equals(DeleteType.HARD) || RequestContext.get().getDeleteType().equals(DeleteType.PURGE)) {
            for (AtlasEdge edge : outgoingEdges) {
                if (isRelationshipEdge(edge))
                    AtlasRelationshipStoreV2.recordRelationshipMutation(AtlasRelationshipStoreV2.RelationshipMutation.RELATIONSHIP_HARD_DELETE, edge, entityRetriever);
            }
        }

        for (AtlasEdge edge : incomingEdges) {
            AtlasEntity.Status edgeStatus = getStatus(edge);
            boolean            isProceed   = edgeStatus == (isPurgeRequested ? DELETED : ACTIVE);

            if (isProceed) {
                if (isRelationshipEdge(edge)) {
                    deleteRelationship(edge);
                } else {
                    AtlasVertex    outVertex = edge.getOutVertex();

                    if (!isDeletedEntity(outVertex)) {
                        AtlasVertex inVertex = edge.getInVertex();
                        AtlasAttribute attribute = getAttributeForEdge(edge);

                        deleteEdgeBetweenVertices(outVertex, inVertex, attribute);
                    }
                }
            }
        }

        _deleteVertex(instanceVertex, force);
    }

    private boolean isDeletedEntity(AtlasVertex entityVertex) {
        boolean            ret      = false;
        String             outGuid  = GraphHelper.getGuid(entityVertex);
        AtlasEntity.Status outState = GraphHelper.getStatus(entityVertex);

        //If the reference vertex is marked for deletion, skip updating the reference
        if (outState == AtlasEntity.Status.DELETED || (outGuid != null && RequestContext.get().isDeletedEntity(outGuid))) {
            ret = true;
        }

        return ret;
    }

    public void deleteClassificationVertex(AtlasVertex classificationVertex, boolean force) {
        if (LOG.isDebugEnabled()) {
            LOG.debug("Deleting classification vertex", string(classificationVertex));
        }

        // delete classification vertex only if it has no more entity references (direct or propagated)
        if (!hasEntityReferences(classificationVertex)) {
            _deleteVertex(classificationVertex, force);
        }
    }

    private boolean isInternalType(final AtlasVertex instanceVertex) {
        AtlasEntityType entityType = typeRegistry.getEntityTypeByName(GraphHelper.getTypeName(instanceVertex));
        return Objects.nonNull(entityType) && entityType.isInternalType();
    }

    private boolean isCustomRelationship(final AtlasEdge edge) {
        return edge.getLabel().equals(UD_RELATIONSHIP_EDGE_LABEL);
    }

    private void addToPropagatedClassificationNames(AtlasVertex entityVertex, String classificationName) {
        if (LOG.isDebugEnabled()) {
            LOG.debug("Adding property {} = \"{}\" to vertex {}", PROPAGATED_TRAIT_NAMES_PROPERTY_KEY, classificationName, string(entityVertex));
        }
        entityVertex.addListProperty(PROPAGATED_TRAIT_NAMES_PROPERTY_KEY, classificationName);

        entityVertex.setProperty(PROPAGATED_CLASSIFICATION_NAMES_KEY, getDelimitedPropagatedClassificationNames(entityVertex, classificationName));
    }

    public void removeFromPropagatedClassificationNames(AtlasVertex entityVertex, String classificationName) {
        if (entityVertex != null && StringUtils.isNotEmpty(classificationName)) {
            if (LOG.isDebugEnabled()) {
                LOG.debug("Removing from property: {} value: {} in vertex: {}", PROPAGATED_TRAIT_NAMES_PROPERTY_KEY, classificationName, string(entityVertex));
            }

            entityVertex.removePropertyValue(PROPAGATED_TRAIT_NAMES_PROPERTY_KEY, classificationName);

            List<String> propagatedTraitNames = getPropagatedTraitNames(entityVertex);

            if (CollectionUtils.isNotEmpty(propagatedTraitNames)) {
                propagatedTraitNames.remove(classificationName);

                String propClsName = CLASSIFICATION_NAME_DELIMITER + StringUtils.join(propagatedTraitNames, CLASSIFICATION_NAME_DELIMITER) + CLASSIFICATION_NAME_DELIMITER;

                entityVertex.setProperty(PROPAGATED_CLASSIFICATION_NAMES_KEY, propClsName);
            }
        }
    }

    private String getDelimitedPropagatedClassificationNames(AtlasVertex entityVertex, String classificationName) {
        String ret = entityVertex.getProperty(PROPAGATED_CLASSIFICATION_NAMES_KEY, String.class);

        if (StringUtils.isEmpty(ret)) {
            ret = CLASSIFICATION_NAME_DELIMITER + classificationName + CLASSIFICATION_NAME_DELIMITER;
        } else {
            ret = ret + classificationName + CLASSIFICATION_NAME_DELIMITER;
        }

        return ret;
    }

    /**
     * Delete all associated classifications from the specified entity vertex.
     * @param instanceVertex
     * @throws AtlasException
     */
    private void deleteAllClassifications(AtlasVertex instanceVertex) throws AtlasBaseException {
        // If instance is deleted no need to operate classification deleted
        if (!ACTIVE.equals(getState(instanceVertex)))
            return;

        List<AtlasEdge> classificationEdges = getAllClassificationEdges(instanceVertex);

        for (AtlasEdge edge : classificationEdges) {
            AtlasVertex classificationVertex = edge.getInVertex();
            boolean     isClassificationEdge = isClassificationEdge(edge);
            boolean     removePropagations   = getRemovePropagations(classificationVertex);

            if (isClassificationEdge && removePropagations) {
                if (taskManagement != null && DEFERRED_ACTION_ENABLED) {
                    createAndQueueTask(CLASSIFICATION_PROPAGATION_DELETE, instanceVertex, classificationVertex.getIdForDisplay(),getTypeName(classificationVertex) , null);
                } else {
                    removeTagPropagation(classificationVertex);
                }
            }

            deleteEdgeReference(edge, CLASSIFICATION, false, false, instanceVertex);
        }
    }

    private boolean skipVertexForDelete(AtlasVertex vertex) {
        boolean ret = true;

        if(vertex != null) {
            try {
                final RequestContext reqContext = RequestContext.get();
                final String guid = AtlasGraphUtilsV2.getIdFromVertex(vertex);

                if(guid != null && !reqContext.isDeletedEntity(guid)) {
                    final AtlasEntity.Status vertexState = getState(vertex);
                    if (reqContext.isPurgeRequested()) {
                        ret = false; // Delete all ACTIVE or DELETED assets in PURGING
                    } else {
                        ret = vertexState == DELETED; // skip deleting DELETED vertices
                    }
                }
            } catch (IllegalStateException excp) {
                LOG.warn("skipVertexForDelete(): failed guid/state for the vertex", excp);
            }
        }

        return ret;
    }

    public void updateTagPropagations(AtlasEdge edge, AtlasRelationship relationship) throws AtlasBaseException {
        PropagateTags oldTagPropagation = getPropagateTags(edge);
        PropagateTags newTagPropagation = relationship.getPropagateTags();

        if (newTagPropagation != oldTagPropagation) {
            List<AtlasVertex>                   currentClassificationVertices = getPropagatableClassifications(edge);
            Map<AtlasVertex, List<AtlasVertex>> currentClassificationsMap     = entityRetriever.getClassificationPropagatedEntitiesMapping(currentClassificationVertices);

            // Update propagation edge
            AtlasGraphUtilsV2.setEncodedProperty(edge, RELATIONSHIPTYPE_TAG_PROPAGATION_KEY, newTagPropagation.name());

            List<AtlasVertex>                   updatedClassificationVertices = getPropagatableClassifications(edge);
            List<AtlasVertex>                   classificationVerticesUnion   = (List<AtlasVertex>) CollectionUtils.union(currentClassificationVertices, updatedClassificationVertices);
            Map<AtlasVertex, List<AtlasVertex>> updatedClassificationsMap     = entityRetriever.getClassificationPropagatedEntitiesMapping(classificationVerticesUnion);

            // compute add/remove propagations list
            Map<AtlasVertex, List<AtlasVertex>> addPropagationsMap    = new HashMap<>();
            Map<AtlasVertex, List<AtlasVertex>> removePropagationsMap = new HashMap<>();

            if (MapUtils.isEmpty(currentClassificationsMap) && MapUtils.isNotEmpty(updatedClassificationsMap)) {
                addPropagationsMap.putAll(updatedClassificationsMap);

            } else if (MapUtils.isNotEmpty(currentClassificationsMap) && MapUtils.isEmpty(updatedClassificationsMap)) {
                removePropagationsMap.putAll(currentClassificationsMap);

            } else {
                for (AtlasVertex classificationVertex : updatedClassificationsMap.keySet()) {
                    List<AtlasVertex> currentPropagatingEntities = currentClassificationsMap.containsKey(classificationVertex) ? currentClassificationsMap.get(classificationVertex) : Collections.emptyList();
                    List<AtlasVertex> updatedPropagatingEntities = updatedClassificationsMap.containsKey(classificationVertex) ? updatedClassificationsMap.get(classificationVertex) : Collections.emptyList();
                    List<AtlasVertex> entitiesAdded              = (List<AtlasVertex>) CollectionUtils.subtract(updatedPropagatingEntities, currentPropagatingEntities);
                    List<AtlasVertex> entitiesRemoved            = (List<AtlasVertex>) CollectionUtils.subtract(currentPropagatingEntities, updatedPropagatingEntities);

                    if (CollectionUtils.isNotEmpty(entitiesAdded)) {
                        addPropagationsMap.put(classificationVertex, entitiesAdded);
                    }

                    if (CollectionUtils.isNotEmpty(entitiesRemoved)) {
                        removePropagationsMap.put(classificationVertex, entitiesRemoved);
                    }
                }
            }

            taskManagement.updateTaskVertexProperty(TASK_ASSET_COUNT_TO_PROPAGATE, graph, addPropagationsMap.size() + removePropagationsMap.size(), false, AtlasTask::setAssetsCountToPropagate);

            int propagatedCount = 0;
            for (AtlasVertex classificationVertex : addPropagationsMap.keySet()) {
                List<AtlasVertex> entitiesToAddPropagation = addPropagationsMap.get(classificationVertex);

                addTagPropagation(classificationVertex, entitiesToAddPropagation);
                propagatedCount++;
                if (propagatedCount == CHUNK_SIZE){
                    taskManagement.updateTaskVertexProperty(TASK_ASSET_COUNT_PROPAGATED, graph, propagatedCount - 1, true, AtlasTask::setAssetsCountPropagated);
                    propagatedCount = 0;
                }
            }

            for (AtlasVertex classificationVertex : removePropagationsMap.keySet()) {
                List<AtlasVertex> entitiesToRemovePropagation = removePropagationsMap.get(classificationVertex);

                removeTagPropagation(classificationVertex, entitiesToRemovePropagation);
                propagatedCount++;
                if (propagatedCount == CHUNK_SIZE){
                    taskManagement.updateTaskVertexProperty(TASK_ASSET_COUNT_PROPAGATED, graph, propagatedCount, true, AtlasTask::setAssetsCountPropagated);
                    propagatedCount = 0;
                }
            }
            if (propagatedCount != 0){
                taskManagement.updateTaskVertexProperty(TASK_ASSET_COUNT_PROPAGATED, graph, propagatedCount, true, AtlasTask::setAssetsCountPropagated);
            }
        } else {
            // update blocked propagated classifications only if there is no change is tag propagation (don't update both)
            handleBlockedClassifications(edge, relationship.getBlockedPropagatedClassifications());
        }
    }

    public void handleBlockedClassifications(AtlasEdge edge, Set<AtlasClassification> blockedClassifications) throws AtlasBaseException {
        if (blockedClassifications != null) {
            List<AtlasVertex> propagatableClassifications  = getPropagatableClassifications(edge);
            List<String>      currBlockedClassificationIds = getBlockedClassificationIds(edge);
            List<AtlasVertex> currBlockedClassifications   = getVerticesForIds(propagatableClassifications, currBlockedClassificationIds);
            List<AtlasVertex> classificationsToBlock       = new ArrayList<>();
            List<String>      classificationIdsToBlock     = new ArrayList<>();

            for (AtlasClassification blockedClassification : blockedClassifications) {
                AtlasVertex classificationVertex = validateBlockedPropagatedClassification(propagatableClassifications, blockedClassification);

                if (classificationVertex != null) {
                    classificationsToBlock.add(classificationVertex);
                    classificationIdsToBlock.add(classificationVertex.getIdForDisplay());
                }
            }

            setBlockedClassificationIds(edge, classificationIdsToBlock);

            List<AtlasVertex> propagationChangedClassifications = (List<AtlasVertex>) CollectionUtils.disjunction(classificationsToBlock, currBlockedClassifications);

            for (AtlasVertex classificationVertex : propagationChangedClassifications) {
                List<AtlasVertex> propagationsToRemove = new ArrayList<>();
                List<AtlasVertex> propagationsToAdd    = new ArrayList<>();

                entityRetriever.evaluateClassificationPropagation(classificationVertex, propagationsToAdd, propagationsToRemove);

                if (CollectionUtils.isNotEmpty(propagationsToAdd)) {
                    addTagPropagation(classificationVertex, propagationsToAdd);
                }

                if (CollectionUtils.isNotEmpty(propagationsToRemove)) {
                    removeTagPropagation(classificationVertex, propagationsToRemove);
                }
            }
        }
    }

    private List<AtlasVertex> getVerticesForIds(List<AtlasVertex> vertices, List<String> vertexIds) {
        List<AtlasVertex> ret = new ArrayList<>();

        if (CollectionUtils.isNotEmpty(vertexIds)) {
            for (AtlasVertex vertex : vertices) {
                String vertexId = vertex.getIdForDisplay();

                if (vertexIds.contains(vertexId)) {
                    ret.add(vertex);
                }
            }
        }

        return ret;
    }

    // propagated classifications should contain blocked propagated classification
    private AtlasVertex validateBlockedPropagatedClassification(List<AtlasVertex> classificationVertices, AtlasClassification classification) {
        AtlasVertex ret = null;

        for (AtlasVertex vertex : classificationVertices) {
            String classificationName = getClassificationName(vertex);
            String entityGuid         = getClassificationEntityGuid(vertex);

            if (classificationName.equals(classification.getTypeName()) && entityGuid.equals(classification.getEntityGuid())) {
                ret = vertex;
                break;
            }
        }

        return ret;
    }

    private void setBlockedClassificationIds(AtlasEdge edge, List<String> classificationIds) {
        if (edge != null) {
            if (classificationIds.isEmpty()) {
                edge.removeProperty(org.apache.atlas.repository.Constants.RELATIONSHIPTYPE_BLOCKED_PROPAGATED_CLASSIFICATIONS_KEY);
            } else {
                edge.setListProperty(org.apache.atlas.repository.Constants.RELATIONSHIPTYPE_BLOCKED_PROPAGATED_CLASSIFICATIONS_KEY, classificationIds);
            }
        }
    }
    public void createAndQueueTaskWithoutCheck(String taskType, AtlasVertex entityVertex, String classificationVertexId, String classificationTypeName, String relationshipGuid) throws AtlasBaseException {
        String              currentUser = RequestContext.getCurrentUser();
        String              entityGuid  = GraphHelper.getGuid(entityVertex);
        Map<String, Object> taskParams  = ClassificationTask.toParameters(entityGuid, classificationVertexId, relationshipGuid);
        AtlasTask           task        = taskManagement.createTask(taskType, currentUser, taskParams, classificationVertexId, classificationTypeName, entityGuid);

        AtlasGraphUtilsV2.addEncodedProperty(entityVertex, PENDING_TASKS_PROPERTY_KEY, task.getGuid());

        RequestContext.get().queueTask(task);
    }

    public void createAndQueueTask(String taskType, AtlasVertex entityVertex, String classificationVertexId, String classificationTypeName, String relationshipGuid) throws AtlasBaseException {
        if (!CLASSIFICATION_PROPAGATION_DELETE.equals(taskType) && skipClassificationTaskCreation(classificationVertexId)) {
            LOG.info("Task is already scheduled for classification id {}, no need to schedule task for vertex {}", classificationVertexId, entityVertex.getIdForDisplay());
            return;
        }

        createAndQueueTaskWithoutCheck(taskType, entityVertex, classificationVertexId, classificationTypeName, relationshipGuid);
    }

    public void createAndQueueTaskWithoutCheck(String taskType, AtlasVertex entityVertex, String classificationVertexId,String classificationTypeName, String relationshipGuid, Boolean currentRestrictPropagationThroughLineage,Boolean currentRestrictPropogationThroughHierarchy) throws AtlasBaseException {
        String              currentUser = RequestContext.getCurrentUser();
        String              entityGuid  = GraphHelper.getGuid(entityVertex);
        Map<String, Object> taskParams  = ClassificationTask.toParameters(entityGuid, classificationVertexId, relationshipGuid, currentRestrictPropagationThroughLineage,currentRestrictPropogationThroughHierarchy);
        AtlasTask           task        = taskManagement.createTask(taskType, currentUser, taskParams, classificationVertexId, classificationTypeName, entityGuid);

        AtlasGraphUtilsV2.addEncodedProperty(entityVertex, PENDING_TASKS_PROPERTY_KEY, task.getGuid());

        RequestContext.get().queueTask(task);
    }

    public void createAndQueueTask(String taskType, AtlasEdge relationshipEdge, AtlasRelationship relationship) {
        String              currentUser        = RequestContext.getCurrentUser();
        String              relationshipEdgeId = relationshipEdge.getIdForDisplay();
        Map<String, Object> taskParams         = ClassificationTask.toParameters(relationshipEdgeId, relationship);

        AtlasTask           task               = taskManagement.createTask(taskType, currentUser, taskParams);

        AtlasGraphUtilsV2.addItemToListProperty(relationshipEdge, EDGE_PENDING_TASKS_PROPERTY_KEY, task.getGuid());

        RequestContext.get().queueTask(task);
    }

    public void createAndQueueClassificationRefreshPropagationTask(AtlasEdge edge) throws AtlasBaseException{

        if (taskManagement==null) {
            LOG.warn("Task management is null, can't schedule task now");
            return;
        }

        String      currentUser         = RequestContext.getCurrentUser();
        boolean     isRelationshipEdge  = isRelationshipEdge(edge);
        boolean     isTermEntityEdge    = GraphHelper.isTermEntityEdge(edge);

        if (edge == null || !isRelationshipEdge) {
            LOG.warn("Edge is null or it is not relationship edge, can't schedule task now");
            return;
        }


        AtlasVertex referenceVertex = GraphHelper.getPropagatingVertex(edge);
        if(referenceVertex == null) {
            return;
        }

        List<AtlasVertex> currentClassificationVertices = GraphHelper.getPropagatableClassifications(edge);
        for (AtlasVertex currentClassificationVertex : currentClassificationVertices) {
            String currentClassificationId = currentClassificationVertex.getIdForDisplay();
            String classificationTypeName      = getTypeName(currentClassificationVertex);
            boolean removePropagationOnEntityDelete = GraphHelper.getRemovePropagations(currentClassificationVertex);

            if (!(isTermEntityEdge || removePropagationOnEntityDelete)) {
                LOG.debug("This edge is not term edge or remove propagation isn't enabled");
                continue;
            }

            if(skipClassificationTaskCreation(currentClassificationId)) {
                LOG.info("Task is already scheduled for classification id {}, no need to schedule task for edge {}", currentClassificationId, edge.getIdForDisplay());
                continue;
            }

            Map<String, Object> taskParams = ClassificationTask.toParameters(currentClassificationVertex.getIdForDisplay());
            AtlasTask task  =  taskManagement.createTask(CLASSIFICATION_REFRESH_PROPAGATION, currentUser, taskParams, currentClassificationId, classificationTypeName,GraphHelper.getGuid(referenceVertex));

            RequestContext.get().queueTask(task);
        }

    }

    private boolean skipClassificationTaskCreation(String classificationId) throws AtlasBaseException {
        AtlasPerfMetrics.MetricRecorder metric = RequestContext.get().startMetricRecord("skipClassificationTaskCreation");
        /*
        If any of,
        1. CLASSIFICATION_PROPAGATION_DELETE
        2. CLASSIFICATION_REFRESH_PROPAGATION task scheduled already
        skip classification task creation
         */
        try {

            List<String> taskTypes = Arrays.asList(CLASSIFICATION_REFRESH_PROPAGATION, CLASSIFICATION_PROPAGATION_DELETE);
            List<AtlasTask> tasksInRequestContext = RequestContext.get().getQueuedTasks();
            if (
                    tasksInRequestContext != null &&
                    tasksInRequestContext.stream().filter(Objects::nonNull)
                    .anyMatch(task -> task.getClassificationId().equals(classificationId)
                            && taskTypes.contains(task.getType()) && task.getStatus().equals(AtlasTask.Status.PENDING))
            ) {
                return true;
            }

            TaskSearchResult taskSearchResult = taskUtil.findPendingTasksByClassificationId(0, PENDING_TASK_QUERY_SIZE_LIMIT,
                    classificationId, taskTypes , new ArrayList<>());

            List<AtlasTask> pendingTasks = taskSearchResult.getTasks();
            if(CollectionUtils.isEmpty(pendingTasks)) {
                return false;
            }

            List<AtlasTask> pendingRefreshPropagationTasks = pendingTasks.stream()
                    .filter(task -> CLASSIFICATION_REFRESH_PROPAGATION.equals(task.getType()))
                    .collect(Collectors.toList());

            // Ideally there should be only refresh propagation task
            if (pendingRefreshPropagationTasks.size() > 1) {
                LOG.warn("More than one {} task found for classification id {}", CLASSIFICATION_REFRESH_PROPAGATION, classificationId);
            }

            // if any task have status as PENDING, then skip task creation
            if (
                    pendingTasks.stream()
                    .filter(Objects::nonNull)
                    .anyMatch(task -> task.getClassificationId().equals(classificationId)
                            && taskTypes.contains(task.getType()) && task.getStatus().equals(AtlasTask.Status.PENDING))
            ) {
                return true;
            } else {
                LOG.warn("There is inconsistency " +
                        "in task queue, there are no pending tasks for classification id {} but there are tasks in queue", classificationId);
            }
        } catch (AtlasBaseException e) {
            LOG.error("Error while checking if classification task creation is required for classification id {}", classificationId, e);
            throw e;
        } finally {
            RequestContext.get().endMetricRecord(metric);
        }

        return false;
    }


    public void removeHasLineageOnDelete(Collection<AtlasVertex> vertices) throws AtlasBaseException {
        AtlasPerfMetrics.MetricRecorder metricRecorder = RequestContext.get().startMetricRecord("removeHasLineageOnDelete");

        for (AtlasVertex vertexToBeDeleted : vertices) {
            if (ACTIVE.equals(getStatus(vertexToBeDeleted))) {
                AtlasEntityType entityType = typeRegistry.getEntityTypeByName(getTypeName(vertexToBeDeleted));
                boolean isProcess = entityType.getTypeAndAllSuperTypes().contains(PROCESS_SUPER_TYPE);
                boolean isCatalog = entityType.getTypeAndAllSuperTypes().contains(DATA_SET_SUPER_TYPE);

                if (isCatalog || isProcess) {

                    Iterator<AtlasEdge> edgeIterator = vertexToBeDeleted.getEdges(AtlasEdgeDirection.BOTH, PROCESS_EDGE_LABELS).iterator();

                    Set<AtlasEdge> edgesToBeDeleted = new HashSet<>();

                    while (edgeIterator.hasNext()) {
                        AtlasEdge edge = edgeIterator.next();
                        if (ACTIVE.equals(getStatus(edge))) {
                            edgesToBeDeleted.add(edge);
                        }
                    }

                    resetHasLineageOnInputOutputDelete(edgesToBeDeleted, vertexToBeDeleted);
                }
            }
        }
        RequestContext.get().endMetricRecord(metricRecorder);
    }


    public void resetHasLineageOnInputOutputDelete(Collection<AtlasEdge> removedEdges, AtlasVertex deletedVertex) throws AtlasBaseException {
        AtlasPerfMetrics.MetricRecorder metricRecorder = RequestContext.get().startMetricRecord("resetHasLineageOnInputOutputDelete");

        for (AtlasEdge atlasEdge : removedEdges) {

            boolean isOutputEdge = PROCESS_OUTPUTS.equals(atlasEdge.getLabel());

            AtlasVertex assetVertex = atlasEdge.getInVertex();
            String assetEdgeLabel = getLabel(getGuid(assetVertex), atlasEdge.getLabel());

            boolean assetLabelPairAlreadyProcessed = RequestContext.get().isEdgeLabelAlreadyProcessed(assetEdgeLabel);

            if (!assetLabelPairAlreadyProcessed) {
                RequestContext.get().addEdgeLabel(assetEdgeLabel);
                if (getStatus(assetVertex) == ACTIVE && !assetVertex.equals(deletedVertex)) {
                    updateAssetHasLineageStatus(assetVertex, atlasEdge, removedEdges);
                }
            }

            AtlasVertex processVertex = atlasEdge.getOutVertex();
            String processId = getGuid(processVertex);
            String edgeLabel = isOutputEdge ? PROCESS_OUTPUTS : PROCESS_INPUTS;
            String processEdgeLabel = getLabel(processId, edgeLabel);
            boolean processLabelPairAlreadyProcessed = RequestContext.get().isEdgeLabelAlreadyProcessed(processEdgeLabel);

            if (processLabelPairAlreadyProcessed) {
                continue;
            }

            RequestContext.get().addEdgeLabel(processEdgeLabel);

                if (getStatus(processVertex) == ACTIVE && !processVertex.equals(deletedVertex)) {
                Iterator<AtlasEdge> edgeIterator = GraphHelper.getActiveEdges(processVertex, edgeLabel, AtlasEdgeDirection.BOTH);

                boolean activeEdgeFound = false;

                while (edgeIterator.hasNext()) {
                    AtlasEdge edge = edgeIterator.next();
                    if (!removedEdges.contains(edge)) {
                        AtlasVertex relatedAssetVertex = edge.getInVertex();

                        if (getStatus(relatedAssetVertex) == ACTIVE) {
                            activeEdgeFound = true;
                            break;
                        }
                    }
                }

                if (!activeEdgeFound) {
                    AtlasGraphUtilsV2.setEncodedProperty(processVertex, HAS_LINEAGE, false);

                    String oppositeEdgeLabel = isOutputEdge ? PROCESS_INPUTS : PROCESS_OUTPUTS;

                    processEdgeLabel = getLabel(processId, oppositeEdgeLabel);
                    processLabelPairAlreadyProcessed = RequestContext.get().isEdgeLabelAlreadyProcessed(processEdgeLabel);

                    if (processLabelPairAlreadyProcessed) {
                        continue;
                    }
                    RequestContext.get().addEdgeLabel(processEdgeLabel);

                    Iterator<AtlasEdge> processEdgeIterator = GraphHelper.getActiveEdges(processVertex, oppositeEdgeLabel, AtlasEdgeDirection.BOTH);

                    while (processEdgeIterator.hasNext()) {
                        AtlasEdge edge = processEdgeIterator.next();

                        if (!removedEdges.contains(edge)) {
                            AtlasVertex relatedAssetVertex = edge.getInVertex();
                            updateAssetHasLineageStatus(relatedAssetVertex, edge, removedEdges);
                        }
                    }
                }
            }
        }
        RequestContext.get().endMetricRecord(metricRecorder);
    }
    private boolean isRequestFromWorkFlow() {
        String workflowID = RequestContext.get().getRequestContextHeaders().getOrDefault("x-atlan-agent-workflow-id", "");
        boolean isWorkFlowRequest = !workflowID.isEmpty();
        if(isWorkFlowRequest){
            LOG.info("Authorised one time request for workflow with id : {} ", workflowID);
        }
        return isWorkFlowRequest;
    }

    private String getLabel(String guid, String label){
       return  guid + ":" + label;
    }

    private void updateAssetHasLineageStatus(AtlasVertex assetVertex, AtlasEdge currentEdge, Collection<AtlasEdge> removedEdges) {
        AtlasPerfMetrics.MetricRecorder metricRecorder = RequestContext.get().startMetricRecord("updateAssetHasLineageStatus");

        removedEdges.forEach(edge -> RequestContext.get().addToDeletedEdgesIdsForResetHasLineage(edge.getIdForDisplay()));

        Iterator<AtlasEdge> edgeIterator = assetVertex.query()
                .direction(AtlasEdgeDirection.BOTH)
                .label(PROCESS_EDGE_LABELS)
                .has(STATE_PROPERTY_KEY, ACTIVE.name())
                .edges()
                .iterator();

        int processHasLineageCount = 0;
        while (edgeIterator.hasNext()) {
            AtlasEdge edge = edgeIterator.next();
            if (!RequestContext.get().getDeletedEdgesIdsForResetHasLineage().contains(edge.getIdForDisplay()) && !currentEdge.equals(edge)) {
                AtlasVertex relatedProcessVertex = edge.getOutVertex();
                boolean processHasLineage = getEntityHasLineage(relatedProcessVertex);
                if (processHasLineage) {
                    processHasLineageCount++;
                    break;
                }
            }
        }

        if (processHasLineageCount == 0) {
            AtlasGraphUtilsV2.setEncodedProperty(assetVertex, HAS_LINEAGE, false);
        }

        RequestContext.get().endMetricRecord(metricRecorder);
    }

}<|MERGE_RESOLUTION|>--- conflicted
+++ resolved
@@ -110,12 +110,9 @@
             taskSetter.accept(currentTask, valueToPushToTaskVertex);
         }
 
-<<<<<<< HEAD
-=======
         currentTaskVertex.setProperty(propertyKey, valueToPushToTaskVertex);
     }
 
->>>>>>> 164ec29f
     public DeleteHandlerV1(AtlasGraph graph, AtlasTypeRegistry typeRegistry, boolean shouldUpdateInverseReference, boolean softDelete, TaskManagement taskManagement) {
         this.typeRegistry                  = typeRegistry;
         this.graphHelper                   = new GraphHelper(graph);
