/**
 * Licensed to the Apache Software Foundation (ASF) under one
 * or more contributor license agreements.  See the NOTICE file
 * distributed with this work for additional information
 * regarding copyright ownership.  The ASF licenses this file
 * to you under the Apache License, Version 2.0 (the
 * "License"); you may not use this file except in compliance
 * with the License.  You may obtain a copy of the License at
 *
 *     http://www.apache.org/licenses/LICENSE-2.0
 *
 * Unless required by applicable law or agreed to in writing, software
 * distributed under the License is distributed on an "AS IS" BASIS,
 * WITHOUT WARRANTIES OR CONDITIONS OF ANY KIND, either express or implied.
 * See the License for the specific language governing permissions and
 * limitations under the License.
 */
package org.apache.atlas.repository.store.graph.v1;

import org.apache.atlas.AtlasConfiguration;
import org.apache.atlas.AtlasErrorCode;
import org.apache.atlas.AtlasException;
import org.apache.atlas.DeleteType;
import org.apache.atlas.RequestContext;
import org.apache.atlas.authorize.AtlasPrivilege;
import org.apache.atlas.authorize.AtlasRelationshipAccessRequest;
import org.apache.atlas.authorizer.AtlasAuthorizationUtils;
import org.apache.atlas.exception.AtlasBaseException;
import org.apache.atlas.model.Tag;
import org.apache.atlas.model.TypeCategory;
import org.apache.atlas.model.instance.AtlasClassification;
import org.apache.atlas.model.instance.AtlasEntity;
import org.apache.atlas.model.instance.AtlasEntityHeader;
import org.apache.atlas.model.instance.AtlasObjectId;
import org.apache.atlas.model.instance.AtlasRelationship;
import org.apache.atlas.model.tasks.AtlasTask;
import org.apache.atlas.model.tasks.TaskSearchResult;
import org.apache.atlas.model.typedef.AtlasRelationshipDef;
import org.apache.atlas.model.typedef.AtlasRelationshipDef.PropagateTags;
import org.apache.atlas.model.typedef.AtlasStructDef.AtlasAttributeDef;
import org.apache.atlas.repository.graph.GraphHelper;
import org.apache.atlas.repository.graphdb.AtlasEdge;
import org.apache.atlas.repository.graphdb.AtlasEdgeDirection;
import org.apache.atlas.repository.graphdb.AtlasGraph;
import org.apache.atlas.repository.graphdb.AtlasVertex;
import org.apache.atlas.repository.graphdb.janus.AtlasJanusGraph;
import org.apache.atlas.repository.store.graph.v2.AtlasGraphUtilsV2;
import org.apache.atlas.repository.store.graph.v2.AtlasRelationshipStoreV2;
import org.apache.atlas.repository.store.graph.v2.EntityGraphRetriever;
import org.apache.atlas.repository.store.graph.v2.tags.TagDAO;
import org.apache.atlas.repository.store.graph.v2.tags.TagDAOCassandraImpl;
import org.apache.atlas.repository.store.graph.v2.tasks.ClassificationTask;
import org.apache.atlas.repository.store.graph.v2.tasks.TaskUtil;
import org.apache.atlas.service.FeatureFlagStore;
import org.apache.atlas.tasks.TaskManagement;
import org.apache.atlas.type.*;
import org.apache.atlas.type.AtlasStructType.AtlasAttribute;
import org.apache.atlas.type.AtlasStructType.AtlasAttribute.AtlasRelationshipEdgeDirection;
import org.apache.atlas.utils.AtlasEntityUtil;
import org.apache.atlas.utils.AtlasPerfMetrics;
import org.apache.commons.collections.CollectionUtils;
import org.apache.commons.collections.MapUtils;
import org.apache.commons.lang.StringUtils;
import org.apache.tinkerpop.gremlin.process.traversal.dsl.graph.GraphTraversal;
import org.apache.tinkerpop.gremlin.process.traversal.dsl.graph.GraphTraversalSource;
import org.apache.tinkerpop.gremlin.structure.Direction;
import org.apache.tinkerpop.gremlin.structure.Edge;
import org.apache.tinkerpop.gremlin.structure.Vertex;
import org.janusgraph.util.encoding.LongEncoding;
import org.slf4j.Logger;
import org.slf4j.LoggerFactory;

import java.util.*;
import java.util.stream.Collectors;

import static org.apache.atlas.model.TypeCategory.*;
import static org.apache.atlas.model.instance.AtlasEntity.Status.ACTIVE;
import static org.apache.atlas.model.instance.AtlasEntity.Status.DELETED;
import static org.apache.atlas.model.instance.AtlasEntity.Status.PURGED;
import static org.apache.atlas.model.tasks.AtlasTask.Status.PENDING;
import static org.apache.atlas.model.typedef.AtlasRelationshipDef.PropagateTags.ONE_TO_TWO;
import static org.apache.atlas.repository.Constants.*;
import static org.apache.atlas.repository.graph.GraphHelper.*;
import static org.apache.atlas.repository.store.graph.v2.AtlasGraphUtilsV2.*;
import static org.apache.atlas.repository.store.graph.v2.tasks.ClassificationPropagateTaskFactory.CLASSIFICATION_PROPAGATION_ADD;
import static org.apache.atlas.repository.store.graph.v2.tasks.ClassificationPropagateTaskFactory.CLASSIFICATION_PROPAGATION_DELETE;
import static org.apache.atlas.repository.store.graph.v2.tasks.ClassificationPropagateTaskFactory.CLASSIFICATION_REFRESH_PROPAGATION;
import static org.apache.atlas.repository.store.graph.v2.tasks.ClassificationTask.*;
import static org.apache.atlas.type.AtlasStructType.AtlasAttribute.AtlasRelationshipEdgeDirection.OUT;
import static org.apache.atlas.type.Constants.HAS_LINEAGE;
import static org.apache.atlas.type.Constants.PENDING_TASKS_PROPERTY_KEY;
import static org.apache.atlas.repository.graph.GraphHelper.getTypeName;
import static org.apache.atlas.repository.store.graph.v2.AtlasGraphUtilsV2.getState;
import static org.apache.tinkerpop.gremlin.groovy.jsr223.dsl.credential.__.id;
import static org.apache.tinkerpop.gremlin.groovy.jsr223.dsl.credential.__.outV;

public abstract class DeleteHandlerV1 {
    public static final Logger  LOG = LoggerFactory.getLogger(DeleteHandlerV1.class);

    static final boolean        DEFERRED_ACTION_ENABLED        = AtlasConfiguration.TASKS_USE_ENABLED.getBoolean();
    static final     int        PENDING_TASK_QUERY_SIZE_PAGE_SIZE = AtlasConfiguration.TASKS_PENDING_TASK_QUERY_SIZE_PAGE_SIZE.getInt();
    static final     int        PENDING_TASK_QUERY_SIZE_LIMIT  = 20;

    protected final GraphHelper          graphHelper;
    private   final AtlasTypeRegistry    typeRegistry;
    protected   final EntityGraphRetriever entityRetriever;
    private   final boolean              shouldUpdateInverseReferences;
    private   final boolean              softDelete;
    private   final TaskManagement       taskManagement;
    private   final AtlasGraph           graph;
    private   final TaskUtil             taskUtil;
    private   final TagDAO               tagDAO;

    private static final List<String> taskTypesToSkip = Arrays.asList(CLASSIFICATION_REFRESH_PROPAGATION, CLASSIFICATION_PROPAGATION_DELETE);

    public DeleteHandlerV1(AtlasGraph graph, AtlasTypeRegistry typeRegistry, boolean shouldUpdateInverseReference, boolean softDelete,
                           TaskManagement taskManagement, EntityGraphRetriever entityRetriever) {
        this.typeRegistry                  = typeRegistry;
        this.graphHelper                   = new GraphHelper(graph);
        this.entityRetriever               = entityRetriever;
        this.shouldUpdateInverseReferences = shouldUpdateInverseReference;
        this.softDelete                    = softDelete;
        this.taskManagement                = taskManagement;
        this.graph                         = graph;
        this.tagDAO                        = TagDAOCassandraImpl.getInstance();
        this.taskUtil                      = new TaskUtil(graph);
    }

    /**
     * Deletes the specified entity vertices.
     * Deletes any traits, composite entities, and structs owned by each entity.
     * Also deletes all the references from/to the entity.
     *
     * @param instanceVertices
     * @throws AtlasException
     */
    public void deleteEntities(Collection<AtlasVertex> instanceVertices) throws AtlasBaseException
    {
        LOG.info("deleteEntities invoked. Requested vertices size: {}", instanceVertices != null ? instanceVertices.size() : 0);

        final RequestContext   requestContext            = RequestContext.get();
        final Set<AtlasVertex> deletionCandidateVertices = new HashSet<>();

        if (CollectionUtils.isEmpty(instanceVertices)) {
            return;
        }

        for (AtlasVertex instanceVertex : instanceVertices) {
            final String guid = AtlasGraphUtilsV2.getIdFromVertex(instanceVertex);

            LOG.info("Evaluating vertex for deletion. guid={}, vertexId={}", guid, instanceVertex.getIdForDisplay());

            if (skipVertexForDelete(instanceVertex)) {
                LOG.info("Skipping deletion of entity={} as it is already deleted", guid);
                continue;
            }

            for (GraphHelper.VertexInfo vertexInfo : getOwnedVertices(instanceVertex)) {
                AtlasEntityHeader entityHeader = vertexInfo.getEntity();

                if (requestContext.isPurgeRequested()) {
                    entityHeader.setClassifications(
                            entityRetriever.handleGetAllClassifications(vertexInfo.getVertex()));
                }

                requestContext.recordEntityDelete(entityHeader);
                deletionCandidateVertices.add(vertexInfo.getVertex());

                LOG.info("Marked vertexId={} (guid={}) as deletion candidate. Total candidates so far: {}",
                         vertexInfo.getVertex().getIdForDisplay(), entityHeader.getGuid(),
                         deletionCandidateVertices.size());
            }
        }

        LOG.info("Total deletion candidate vertices to process: {}", deletionCandidateVertices.size());

        for (AtlasVertex deletionCandidateVertex : deletionCandidateVertices) {
            LOG.info("Processing deletion for candidate vertexId={}", deletionCandidateVertex.getIdForDisplay());

            RequestContext.get().getDeletedEdgesIds().clear();

            if (FeatureFlagStore.isTagV2Enabled()) {
                deleteAllClassificationsV2(deletionCandidateVertex);
            } else {
                deleteAllClassifications(deletionCandidateVertex);

                deleteTypeVertex(deletionCandidateVertex, isInternalType(deletionCandidateVertex));

                // We need this to trigger refresh propagation task for the propagated tags on the asset which is being deleted
                if (DEFERRED_ACTION_ENABLED) {
                    Set<String> deletedEdgeIds = RequestContext.get().getDeletedEdgesIds();
                    for (String deletedEdgeId : deletedEdgeIds) {
                        AtlasEdge edge = graph.getEdge(deletedEdgeId);
                        if (edge != null) {
                            createAndQueueClassificationRefreshPropagationTask(edge);
                        } else {
                            LOG.info(
                                    "Could not find edge with id={} while scheduling classification refresh task",
                                    deletedEdgeId);
                        }
                    }
                }
            }

        }
        LOG.info("deleteEntities completed. Total vertices processed: {}", deletionCandidateVertices.size());
    }

    /**
     * Delete the specified relationship edge.
     *
     * @param edge
     * @throws AtlasBaseException
     */
    public void deleteRelationship(AtlasEdge edge) throws AtlasBaseException {
        deleteRelationships(Collections.singleton(edge), false);
    }

    /**
     * Deletes the specified relationship edges.
     *
     * @param edges
     * @param forceDelete
     * @throws AtlasBaseException
     */
    public void deleteRelationships(Collection<AtlasEdge> edges, final boolean forceDelete) throws AtlasBaseException {
        final boolean isPurgeRequested = RequestContext.get().isPurgeRequested();

        for (AtlasEdge edge : edges) {
            boolean isInternal = isInternalType(edge.getInVertex()) && isInternalType(edge.getOutVertex());
            boolean needToSkip = !isInternal && (!isPurgeRequested && DELETED.equals(getState(edge)));

            if (needToSkip) {
                if (LOG.isDebugEnabled()) {
                    LOG.debug("Skipping deletion of edge={} as it is already deleted", getIdFromEdge(edge));
                }
                continue;
            }
            deleteEdge(edge, isInternal || forceDelete || isCustomRelationship(edge));
        }
    }

    /**
     * Get the GUIDs and vertices for all composite entities owned/contained by the specified root entity AtlasVertex.
     * The graph is traversed from the root entity through to the leaf nodes of the containment graph.
     *
     * @param entityVertex the root entity vertex
     * @return set of VertexInfo for all composite entities
     * @throws AtlasException
     */
    public Collection<GraphHelper.VertexInfo> getOwnedVertices(AtlasVertex entityVertex) throws AtlasBaseException {
        final Map<String, GraphHelper.VertexInfo> vertexInfoMap    = new HashMap<>();
        final Stack<AtlasVertex>                  vertices         = new Stack<>();
        final boolean                             isPurgeRequested = RequestContext.get().isPurgeRequested();

        vertices.push(entityVertex);

        while (vertices.size() > 0) {
            AtlasVertex        vertex = vertices.pop();
            AtlasEntity.Status state  = getState(vertex);

            //If the vertex marked for deletion, if we are not purging, skip it
            if (!isPurgeRequested && DELETED.equals(state)) {
                continue;
            }

            String guid = GraphHelper.getGuid(vertex);

            if (vertexInfoMap.containsKey(guid)) {
                continue;
            }

            String typeName = GraphHelper.getTypeName(vertex);
            AtlasEntityType   entityType = typeRegistry.getEntityTypeByName(typeName);

            Set<String> attributes = entityType.getAllAttributes().values().stream()
                    .filter(x -> x.getAttributeDef().getIncludeInNotification())
                    .map(x -> x.getAttributeDef().getName()).collect(Collectors.toSet());

            AtlasEntityHeader entity     = entityRetriever.toAtlasEntityHeader(vertex, attributes);

            if (entityType == null) {
                throw new AtlasBaseException(AtlasErrorCode.TYPE_NAME_INVALID, TypeCategory.ENTITY.name(), typeName);
            }
            entity.setVertexId(vertex.getIdForDisplay());
            entity.setDocId(LongEncoding.encode(Long.parseLong(vertex.getIdForDisplay())));
            entity.setSuperTypeNames(entityType.getAllSuperTypes());
            vertexInfoMap.put(guid, new GraphHelper.VertexInfo(entity, vertex));

            for (AtlasStructType.AtlasAttribute attributeInfo : entityType.getOwnedRefAttributes()) {
                String       edgeLabel    = attributeInfo.getRelationshipEdgeLabel();
                AtlasType    attrType     = attributeInfo.getAttributeType();
                TypeCategory typeCategory = attrType.getTypeCategory();

                if (typeCategory == OBJECT_ID_TYPE) {
                    if (attributeInfo.getAttributeDef().isSoftReferenced()) {
                        String        softRefVal = vertex.getProperty(attributeInfo.getVertexPropertyName(), String.class);
                        AtlasObjectId refObjId   = AtlasEntityUtil.parseSoftRefValue(softRefVal);
                        AtlasVertex   refVertex  = refObjId != null ? AtlasGraphUtilsV2.findByGuid(this.graphHelper.getGraph(), refObjId.getGuid()) : null;
                        if (refObjId.getGuid() == null) {
                            LOG.warn("OBJECT_ID_TYPE type category - null guid passed in findByGuid!");
                        }
                        if (refVertex != null) {
                            vertices.push(refVertex);
                        }
                    } else {
                        AtlasEdge edge = graphHelper.getEdgeForLabel(vertex, edgeLabel);

                        if (edge == null || (!isPurgeRequested && DELETED.equals(getState(edge)))) {
                            continue;
                        }

                        vertices.push(edge.getInVertex());
                    }
                } else if (typeCategory == ARRAY || typeCategory == MAP) {
                    TypeCategory elementType = null;

                    if (typeCategory == ARRAY) {
                        elementType = ((AtlasArrayType) attrType).getElementType().getTypeCategory();
                    } else if (typeCategory == MAP) {
                        elementType = ((AtlasMapType) attrType).getValueType().getTypeCategory();
                    }

                    if (elementType != OBJECT_ID_TYPE) {
                        continue;
                    }

                    if (attributeInfo.getAttributeDef().isSoftReferenced()) {
                        if (typeCategory == ARRAY) {
                            List                softRefVal = vertex.getListProperty(attributeInfo.getVertexPropertyName(), List.class);
                            List<AtlasObjectId> refObjIds  = AtlasEntityUtil.parseSoftRefValue(softRefVal);

                            if (CollectionUtils.isNotEmpty(refObjIds)) {
                                for (AtlasObjectId refObjId : refObjIds) {
                                    AtlasVertex refVertex = AtlasGraphUtilsV2.findByGuid(this.graphHelper.getGraph(), refObjId.getGuid());
                                    if (refObjId.getGuid() == null) {
                                        LOG.warn("ARRAY type category - null guid passed in findByGuid!");
                                    }
                                    if (refVertex != null) {
                                        vertices.push(refVertex);
                                    }
                                }
                            }
                        } else if (typeCategory == MAP) {
                            Map                        softRefVal = vertex.getProperty(attributeInfo.getVertexPropertyName(), Map.class);
                            Map<String, AtlasObjectId> refObjIds  = AtlasEntityUtil.parseSoftRefValue(softRefVal);

                            if (MapUtils.isNotEmpty(refObjIds)) {
                                for (AtlasObjectId refObjId : refObjIds.values()) {
                                    AtlasVertex refVertex = AtlasGraphUtilsV2.findByGuid(this.graphHelper.getGraph(), refObjId.getGuid());
                                    if (refObjId.getGuid() == null) {
                                        LOG.warn("MAP type category - null guid passed in findByGuid!");
                                    }

                                    if (refVertex != null) {
                                        vertices.push(refVertex);
                                    }
                                }
                            }
                        }

                    } else {
                        List<AtlasEdge> edges = getCollectionElementsUsingRelationship(vertex, attributeInfo);

                        if (CollectionUtils.isNotEmpty(edges)) {
                            for (AtlasEdge edge : edges) {
                                if (edge == null || (!isPurgeRequested && DELETED.equals(getState(edge)))) {
                                    continue;
                                }

                                vertices.push(edge.getInVertex());
                            }
                        }
                    }
                }
            }
        }

        return vertexInfoMap.values();
    }

    /**
     * Force delete is used to remove struct/trait in case of entity updates
     * @param edge
     * @param typeCategory
     * @param isOwned
     * @param forceDeleteStructTrait
     * @return returns true if the edge reference is hard deleted
     * @throws AtlasException
     */
    public boolean deleteEdgeReference(AtlasEdge edge, TypeCategory typeCategory, boolean isOwned,
                                       boolean forceDeleteStructTrait, AtlasVertex vertex) throws AtlasBaseException {
        // default edge direction is outward
        return deleteEdgeReference(edge, typeCategory, isOwned, forceDeleteStructTrait, OUT, vertex);
    }

    public boolean deleteEdgeReference(AtlasEdge edge, TypeCategory typeCategory, boolean isOwned, boolean forceDeleteStructTrait,
                                       AtlasRelationshipEdgeDirection relationshipDirection, AtlasVertex entityVertex) throws AtlasBaseException {
        AtlasPerfMetrics.MetricRecorder metricRecorder = RequestContext.get().startMetricRecord("deleteEdgeReference");
        try {
            if (LOG.isDebugEnabled()) {
                LOG.debug("Deleting {}, force = {}", string(edge), forceDeleteStructTrait);
            }

            boolean isInternalType = isInternalType(entityVertex);
            boolean forceDelete    = (typeCategory == STRUCT || typeCategory == CLASSIFICATION) && (forceDeleteStructTrait || isInternalType);

            if (LOG.isDebugEnabled()) {
                LOG.debug("isInternal = {}, forceDelete = {}", isInternalType, forceDelete);
            }

            if (typeCategory == STRUCT || typeCategory == CLASSIFICATION || (typeCategory == OBJECT_ID_TYPE && isOwned)) {
                if (LOG.isDebugEnabled()) {
                    LOG.debug("Processing for typeCategory={}, isOwned={}", typeCategory, isOwned);
                }
                //If the vertex is of type struct delete the edge and then the reference vertex as the vertex is not shared by any other entities.
                //If the vertex is of type classification, delete the edge and then the reference vertex only if the vertex is not shared by any other propagated entities.
                //If the vertex is of type class, and its composite attribute, this reference vertex' lifecycle is controlled
                //through this delete, hence delete the edge and the reference vertex.
                AtlasVertex vertexForDelete = edge.getInVertex();

                //If deleting the edge and then the in vertex, reverse attribute shouldn't be updated
                deleteEdge(edge, false, forceDelete);
                try {
                    deleteTypeVertex(vertexForDelete, typeCategory, forceDelete);
                }
                catch (IllegalStateException | AtlasBaseException e){
                    e.printStackTrace();
                }
            } else {
                //If the vertex is of type class, and its not a composite attributes, the reference AtlasVertex' lifecycle is not controlled
                //through this delete. Hence just remove the reference edge. Leave the reference AtlasVertex as is

                // for relationship edges, inverse vertex's relationship attribute doesn't need to be updated.
                // only delete the reference relationship edge
                if (GraphHelper.isRelationshipEdge(edge)) {
                    deleteEdge(edge, isInternalType || isCustomRelationship(edge) || isHardDeleteProductRelationship(edge));

                    AtlasVertex referencedVertex = entityRetriever.getReferencedEntityVertex(edge, relationshipDirection, entityVertex);

                    if (referencedVertex != null) {
                        RequestContext requestContext = RequestContext.get();

                        if (!requestContext.isUpdatedEntity(GraphHelper.getGuid(referencedVertex))) {
                            AtlasGraphUtilsV2.setEncodedProperty(referencedVertex, MODIFICATION_TIMESTAMP_PROPERTY_KEY, requestContext.getRequestTime());
                            AtlasGraphUtilsV2.setEncodedProperty(referencedVertex, MODIFIED_BY_KEY, requestContext.getUser());

                            requestContext.recordEntityUpdate(entityRetriever.toAtlasEntityHeader(referencedVertex));
                        }
                    }
                } else {
                    //legacy case - not a relationship edge
                    //If deleting just the edge, reverse attribute should be updated for any references
                    //For example, for the department type system, if the person's manager edge is deleted, subordinates of manager should be updated
                    deleteEdge(edge, true, isInternalType || isCustomRelationship(edge) || isHardDeleteProductRelationship(edge));
                }
            }

            return !softDelete || forceDelete || isCustomRelationship(edge);
        }
        finally {
            RequestContext.get().endMetricRecord(metricRecorder);
        }
    }

    public void addTagPropagation(AtlasEdge edge, PropagateTags propagateTags) throws AtlasBaseException {
        if (edge == null) {
            return;
        }

        AtlasVertex outVertex = edge.getOutVertex();
        AtlasVertex inVertex  = edge.getInVertex();

        if (propagateTags == ONE_TO_TWO || propagateTags == PropagateTags.BOTH) {
            addTagPropagation(outVertex, inVertex, edge);
        }

        if (propagateTags == PropagateTags.TWO_TO_ONE || propagateTags == PropagateTags.BOTH) {
            addTagPropagation(inVertex, outVertex, edge);
        }
    }

    private void addTagPropagation(AtlasVertex fromVertex, AtlasVertex toVertex, AtlasEdge edge) throws AtlasBaseException {
        if(FeatureFlagStore.isTagV2Enabled()) {
            // foreground
            // classificationTypeName can be empty
            List<Tag> tags = tagDAO.getAllTagsByVertexId(fromVertex.getIdForDisplay());

            if (CollectionUtils.isNotEmpty(tags)) {
                boolean shouldCreateTask = tags.stream().anyMatch(Tag::isPropagatable);

                if (shouldCreateTask) {
                    createAndQueueTaskWithoutCheckV2(CLASSIFICATION_PROPAGATION_ADD, fromVertex, toVertex, "");
                }
            }
        } else {
            final List<AtlasVertex> classificationVertices = getPropagationEnabledClassificationVertices(fromVertex);
            String relationshipGuid = getRelationshipGuid(edge);

            if (taskManagement != null && DEFERRED_ACTION_ENABLED) {
                for (AtlasVertex classificationVertex : classificationVertices) {
                    createAndQueueTask(CLASSIFICATION_PROPAGATION_ADD, toVertex, classificationVertex.getIdForDisplay(), getTypeName(classificationVertex), relationshipGuid);
                }
            } else {
                final List<AtlasVertex> propagatedEntityVertices = CollectionUtils.isNotEmpty(classificationVertices) ? entityRetriever.getIncludedImpactedVerticesV2(toVertex, relationshipGuid) : null;

                if (CollectionUtils.isNotEmpty(propagatedEntityVertices)) {
                    if (LOG.isDebugEnabled()) {
                        LOG.debug("Propagate {} tags: from {} entity to {} entities", classificationVertices.size(), getTypeName(fromVertex), propagatedEntityVertices.size());
                    }

                    for (AtlasVertex classificationVertex : classificationVertices) {
                        addTagPropagation(classificationVertex, propagatedEntityVertices);
                    }
                }
            }
        }
    }

    public List<AtlasVertex> addTagPropagation(AtlasVertex classificationVertex, List<AtlasVertex> propagatedEntityVertices) throws AtlasBaseException {
        List<AtlasVertex> ret = new ArrayList<>();

        if (CollectionUtils.isNotEmpty(propagatedEntityVertices) && classificationVertex != null) {
            String                  classificationName     = getTypeName(classificationVertex);
            AtlasClassificationType classificationType     = typeRegistry.getClassificationTypeByName(classificationName);
            AtlasVertex             associatedEntityVertex = getAssociatedEntityVertex(classificationVertex);

            for (AtlasVertex propagatedEntityVertex : propagatedEntityVertices) {
                if (getClassificationEdge(propagatedEntityVertex, classificationVertex) != null) {
                    if (LOG.isDebugEnabled()) {
                        LOG.debug(" --> Classification edge already exists from [{}] --> [{}][{}] using edge label: [{}]",
                                getTypeName(propagatedEntityVertex), getTypeName(classificationVertex), getTypeName(associatedEntityVertex), classificationName);
                    }

                    continue;
                }
                if (getPropagatedClassificationEdge(propagatedEntityVertex, classificationVertex) != null) {
                    if (LOG.isDebugEnabled()) {
                        LOG.debug(" --> Propagated classification edge already exists from [{}] --> [{}][{}] using edge label: [{}]",
                                getTypeName(propagatedEntityVertex), getTypeName(classificationVertex), getTypeName(associatedEntityVertex), CLASSIFICATION_LABEL);
                    }

                    continue;
                }
                AtlasPerfMetrics.MetricRecorder countMetricRecorder = RequestContext.get().startMetricRecord("countPropagations");

                String          entityTypeName = getTypeName(propagatedEntityVertex);
                AtlasEntityType entityType     = typeRegistry.getEntityTypeByName(entityTypeName);
                String          entityGuid     = getGuid(propagatedEntityVertex);

                if (!classificationType.canApplyToEntityType(entityType)) {
                    if (LOG.isDebugEnabled()) {
                        LOG.debug(" --> Not creating propagated classification edge from [{}] --> [{}][{}], classification is not applicable for entity type",
                                getTypeName(propagatedEntityVertex), getTypeName(classificationVertex), getTypeName(associatedEntityVertex));
                    }

                    continue;
                }

                if (LOG.isDebugEnabled()) {
                    LOG.debug(" --> Adding propagated classification: [{}] to {} ({}) using edge label: [{}]", classificationName, getTypeName(propagatedEntityVertex),
                            GraphHelper.getGuid(propagatedEntityVertex), CLASSIFICATION_LABEL);
                }

                ret.add(propagatedEntityVertex);

                graphHelper.addClassificationEdge(propagatedEntityVertex, classificationVertex, true);

                addToPropagatedClassificationNames(propagatedEntityVertex, classificationName);

                // record add propagation details to send notifications at the end
                RequestContext      context        = RequestContext.get();
                AtlasClassification classification = entityRetriever.toAtlasClassification(classificationVertex);

                context.recordAddedPropagation(entityGuid, classification);
                RequestContext.get().endMetricRecord(countMetricRecorder);
            }
        }
        return ret;
    }

    public void authorizeRemoveRelation(AtlasEdge edge) throws AtlasBaseException {
        AtlasPerfMetrics.MetricRecorder metric = RequestContext.get().startMetricRecord("authoriseRemoveRelation");
        if(!RequestContext.get().isAuthorisedRemoveRelation()) {
            if (isRequestFromWorkFlow()) {
                RequestContext.get().setAuthorisedRemoveRelation(true);
            }
            AtlasEntityHeader end1Entity, end2Entity;
            String relationShipType = getTypeName(edge);
            AtlasRelationshipDef relationshipDef = typeRegistry.getRelationshipDefByName(relationShipType);
            if (relationshipDef == null) {
                return;
            }

            end1Entity = entityRetriever.toAtlasEntityHeaderWithClassifications(edge.getOutVertex());
            end2Entity = entityRetriever.toAtlasEntityHeaderWithClassifications(edge.getInVertex());

            AtlasAuthorizationUtils.verifyAccess(new AtlasRelationshipAccessRequest(typeRegistry, AtlasPrivilege.RELATIONSHIP_REMOVE, relationShipType, end1Entity, end2Entity));
        }
        RequestContext.get().endMetricRecord(metric);
    }


    public Map<AtlasVertex, List<AtlasVertex>> removeTagPropagation(AtlasEdge edge) throws AtlasBaseException {
        AtlasPerfMetrics.MetricRecorder metric = RequestContext.get().startMetricRecord("removeTagPropagationEdge");

        Map<AtlasVertex, List<AtlasVertex>> removePropagationsMap = getRemovePropagationMap(edge);

        if (removePropagationsMap == null) {
            return null;
        }

        boolean isTermEntityEdge = isTermEntityEdge(edge);

        for (AtlasVertex classificationVertex : removePropagationsMap.keySet()) {
            boolean removePropagations = getRemovePropagations(classificationVertex);

            if (isTermEntityEdge || removePropagations) {
                removeTagPropagation(classificationVertex, removePropagationsMap.get(classificationVertex));
            }
        }

        RequestContext.get().endMetricRecord(metric);
        return removePropagationsMap;
    }

    public Map<AtlasVertex, List<AtlasVertex>> getRemovePropagationMap(AtlasEdge edge) throws AtlasBaseException{

        if (edge == null || !isRelationshipEdge(edge)) {
            return null;
        }

        List<AtlasVertex> currentClassificationVertices = getPropagatableClassifications(edge);

        Map<AtlasVertex, List<AtlasVertex>> classificationMapWithEdge     = entityRetriever.getClassificationPropagatedEntitiesMapping(currentClassificationVertices);
        Map<AtlasVertex, List<AtlasVertex>> classificationMapWithOutEdge  = entityRetriever.getClassificationPropagatedEntitiesMapping(currentClassificationVertices, getRelationshipGuid(edge));
        Map<AtlasVertex, List<AtlasVertex>> removePropagationsMap         = new HashMap<>();

        if (MapUtils.isNotEmpty(classificationMapWithEdge) && MapUtils.isEmpty(classificationMapWithOutEdge)) {
            removePropagationsMap.putAll(classificationMapWithEdge);
        } else {
            for (AtlasVertex classificationVertex : classificationMapWithOutEdge.keySet()) {

                List<AtlasVertex> currentPropagatingEntities = classificationMapWithEdge.getOrDefault(classificationVertex, Collections.emptyList());
                List<AtlasVertex> updatedPropagatingEntities = classificationMapWithOutEdge.getOrDefault(classificationVertex, Collections.emptyList());
                List<AtlasVertex> entitiesRemoved            = (List<AtlasVertex>) CollectionUtils.subtract(currentPropagatingEntities, updatedPropagatingEntities);

                if (CollectionUtils.isNotEmpty(entitiesRemoved)) {
                    removePropagationsMap.put(classificationVertex, entitiesRemoved);
                }
            }
        }
        return  removePropagationsMap;
    }

    public boolean isRelationshipEdge(AtlasEdge edge) {
        boolean ret = false;

        if (edge != null) {
            String outVertexType = getTypeName(edge.getOutVertex());
            String inVertexType  = getTypeName(edge.getInVertex());

            ret = GraphHelper.isRelationshipEdge(edge) || edge.getPropertyKeys().contains(RELATIONSHIP_GUID_PROPERTY_KEY) ||
                    (typeRegistry.getEntityTypeByName(outVertexType) != null && typeRegistry.getEntityTypeByName(inVertexType) != null);
        }

        return ret;
    }

    public List<AtlasVertex> removeTagPropagation(AtlasClassification classification, List<AtlasEdge> propagatedEdges) throws AtlasBaseException {
        List<AtlasVertex> ret = new ArrayList<>();

        for (AtlasEdge propagatedEdge : propagatedEdges) {
            AtlasPerfMetrics.MetricRecorder metric = RequestContext.get().startMetricRecord("removeTagPropagationEdges");
            AtlasVertex entityVertex = propagatedEdge.getOutVertex();

            ret.add(entityVertex);

            // record remove propagation details to send notifications inline
            RequestContext.get().recordRemovedPropagation(getGuid(entityVertex), classification);

            deletePropagatedEdge(propagatedEdge);

            RequestContext.get().endMetricRecord(metric);
        }

        return ret;
    }

    public List<AtlasVertex> removeTagPropagation(AtlasVertex classificationVertex) throws AtlasBaseException {
        AtlasPerfMetrics.MetricRecorder metric = RequestContext.get().startMetricRecord("removeTagPropagationVertex");
        List<AtlasVertex> ret = new ArrayList<>();

        if (classificationVertex != null) {
            List<AtlasEdge> propagatedEdges = getPropagatedEdges(classificationVertex);

            if (CollectionUtils.isNotEmpty(propagatedEdges)) {
                AtlasClassification classification = entityRetriever.toAtlasClassification(classificationVertex);

                for (AtlasEdge propagatedEdge : propagatedEdges) {
                    AtlasVertex entityVertex = propagatedEdge.getOutVertex();

                    ret.add(entityVertex);

                    // record remove propagation details to send notifications at the end
                    RequestContext.get().recordRemovedPropagation(getGuid(entityVertex), classification);

                    deletePropagatedEdge(propagatedEdge);
                }
            }
        }
        RequestContext.get().endMetricRecord(metric);
        return ret;
    }

    public List<AtlasVertex> removeTagPropagation(AtlasVertex classificationVertex, List<AtlasVertex> entityVertices) throws AtlasBaseException {
        List<AtlasVertex> ret = new ArrayList<>();
        if (classificationVertex != null && CollectionUtils.isNotEmpty(entityVertices)) {
            AtlasPerfMetrics.MetricRecorder metric = RequestContext.get().startMetricRecord("removeTagPropagationVertices");
            String              classificationName = getClassificationName(classificationVertex);
            AtlasClassification classification     = entityRetriever.toAtlasClassification(classificationVertex);
            String              entityGuid         = getClassificationEntityGuid(classificationVertex);
            RequestContext      context            = RequestContext.get();

            for (AtlasVertex entityVertex : entityVertices) {
                if(!entityVertex.exists()) {
                    continue;
                }
                AtlasEdge propagatedEdge = getPropagatedClassificationEdge(entityVertex, classificationName, entityGuid);

                if (propagatedEdge != null) {
                    deletePropagatedEdge(propagatedEdge);

                    ret.add(entityVertex);

                    // record remove propagation details to send notifications at the end
                    context.recordRemovedPropagation(getGuid(entityVertex), classification);
                }
            }
            RequestContext.get().endMetricRecord(metric);
        }
        return ret;
    }

    public void deletePropagatedClassification(AtlasVertex entityVertex, String classificationName, String associatedEntityGuid) throws AtlasBaseException {
        AtlasPerfMetrics.MetricRecorder metricRecorder = RequestContext.get().startMetricRecord("deletePropagatedClassification");
        AtlasEdge propagatedEdge = getPropagatedClassificationEdge(entityVertex, classificationName, associatedEntityGuid);

        if (propagatedEdge == null) {
            throw new AtlasBaseException(AtlasErrorCode.PROPAGATED_CLASSIFICATION_NOT_ASSOCIATED_WITH_ENTITY, classificationName, associatedEntityGuid, getGuid(entityVertex));
        }

        AtlasVertex classificationVertex = propagatedEdge.getInVertex();

        // do not remove propagated classification with ACTIVE associated entity
        if (getClassificationEntityStatus(classificationVertex) == ACTIVE) {
            throw new AtlasBaseException(AtlasErrorCode.PROPAGATED_CLASSIFICATION_REMOVAL_NOT_SUPPORTED, classificationName, associatedEntityGuid);
        }

        if (LOG.isDebugEnabled()) {
            LOG.debug("Removing propagated classification: [{} - associatedEntityGuid: {}] from: [{}][{}] with edge label: [{}]",
                    classificationName, associatedEntityGuid, getTypeName(entityVertex), getGuid(entityVertex), CLASSIFICATION_LABEL);
        }

        AtlasClassification classification = entityRetriever.toAtlasClassification(classificationVertex);

        // delete classification edge
        deletePropagatedEdge(propagatedEdge);

        // delete classification vertex
        deleteClassificationVertex(classificationVertex, true);

        // record remove propagation details to send notifications at the end
        RequestContext.get().recordRemovedPropagation(getGuid(entityVertex), classification);

        RequestContext.get().endMetricRecord(metricRecorder);
    }

    public void deletePropagatedEdge(AtlasEdge edge) throws AtlasBaseException {
        String      classificationName = AtlasGraphUtilsV2.getEncodedProperty(edge, CLASSIFICATION_EDGE_NAME_PROPERTY_KEY, String.class);
        AtlasVertex entityVertex       = edge.getOutVertex();

        if (LOG.isDebugEnabled()) {
            LOG.debug("Removing propagated classification: [{}] from: [{}][{}] with edge label: [{}]", classificationName,
                    getTypeName(entityVertex), GraphHelper.getGuid(entityVertex), CLASSIFICATION_LABEL);
        }

        removeFromPropagatedClassificationNames(entityVertex, classificationName);

        deleteEdge(edge, true);

        updateModificationMetadata(entityVertex);
    }

    public void deleteEdgeReference(AtlasVertex outVertex, String edgeLabel, TypeCategory typeCategory, boolean isOwned) throws AtlasBaseException {
        AtlasEdge edge = graphHelper.getEdgeForLabel(outVertex, edgeLabel);

        if (edge != null) {
            deleteEdgeReference(edge, typeCategory, isOwned, false, outVertex);
        }
    }

    protected void deleteEdge(AtlasEdge edge, boolean updateInverseAttribute, boolean force) throws AtlasBaseException {
        //update inverse attribute
        AtlasPerfMetrics.MetricRecorder metricRecorder = RequestContext.get().startMetricRecord("deleteEdge");

        try {
            if (updateInverseAttribute) {
                String labelWithoutPrefix = edge.getLabel().substring(GraphHelper.EDGE_LABEL_PREFIX.length());
                AtlasType      parentType = typeRegistry.getType(AtlasGraphUtilsV2.getTypeName(edge.getOutVertex()));

                if (parentType instanceof AtlasEntityType) {
                    AtlasEntityType                parentEntityType = (AtlasEntityType) parentType;
                    AtlasStructType.AtlasAttribute attribute        = parentEntityType.getAttribute(labelWithoutPrefix);

                    if (attribute == null) {
                        attribute = parentEntityType.getRelationshipAttribute(labelWithoutPrefix, AtlasGraphUtilsV2.getTypeName(edge));
                    }

                    if (attribute != null && attribute.getInverseRefAttribute() != null) {
                        deleteEdgeBetweenVertices(edge.getInVertex(), edge.getOutVertex(), attribute.getInverseRefAttribute());
                    }
                }
            }

            if (isClassificationEdge(edge)) {
                AtlasVertex classificationVertex = edge.getInVertex();

                AtlasGraphUtilsV2.setEncodedProperty(classificationVertex, CLASSIFICATION_ENTITY_STATUS,
                        RequestContext.get().getDeleteType() == DeleteType.HARD ? PURGED.name() : DELETED.name());
            }

            deleteEdge(edge, force);
        } finally {
        RequestContext.get().endMetricRecord(metricRecorder);
        }
    }

    protected void deleteTypeVertex(AtlasVertex instanceVertex, TypeCategory typeCategory, boolean force) throws AtlasBaseException {
        switch (typeCategory) {
            case STRUCT:
                deleteTypeVertex(instanceVertex, force);
                break;

            case CLASSIFICATION:
                deleteClassificationVertex(instanceVertex, force);
                break;

            case ENTITY:
            case OBJECT_ID_TYPE:
                deleteEntities(Collections.singletonList(instanceVertex));
                break;

            default:
                throw new IllegalStateException("Type category " + typeCategory + " not handled");
        }
    }

    /**
     * Deleting any type vertex. Goes over the complex attributes and removes the references
     * @param instanceVertex
     * @throws AtlasException
     */
    protected void deleteTypeVertex(AtlasVertex instanceVertex, boolean force) throws AtlasBaseException {
        if (LOG.isDebugEnabled()) {
            LOG.debug("Deleting {}, force={}", string(instanceVertex), force);
        }

        String    typeName   = GraphHelper.getTypeName(instanceVertex);

        if (StringUtils.isNotEmpty(typeName)) {
            AtlasType parentType = typeRegistry.getType(typeName);

            if (parentType instanceof AtlasStructType) {
                AtlasStructType structType   = (AtlasStructType) parentType;
                boolean         isEntityType = (parentType instanceof AtlasEntityType);

                for (AtlasStructType.AtlasAttribute attributeInfo : structType.getAllAttributes().values()) {
                    if (LOG.isDebugEnabled()) {
                        LOG.debug("Deleting attribute {} for {}", attributeInfo.getName(), string(instanceVertex));
                    }

                    boolean   isOwned   = isEntityType && attributeInfo.isOwnedRef();
                    AtlasType attrType  = attributeInfo.getAttributeType();
                    String    edgeLabel = attributeInfo.getRelationshipEdgeLabel();

                    switch (attrType.getTypeCategory()) {
                        case OBJECT_ID_TYPE:
                            //If its class attribute, delete the reference
                            deleteEdgeReference(instanceVertex, edgeLabel, attrType.getTypeCategory(), isOwned);
                            break;

                        case STRUCT:
                            //If its struct attribute, delete the reference
                            deleteEdgeReference(instanceVertex, edgeLabel, attrType.getTypeCategory(), false);
                            break;

                        case ARRAY:
                            //For array attribute, if the element is struct/class, delete all the references
                            AtlasArrayType arrType  = (AtlasArrayType) attrType;
                            AtlasType      elemType = arrType.getElementType();

                            if (isReference(elemType.getTypeCategory())) {
                                List<AtlasEdge> edges = getActiveCollectionElementsUsingRelationship(instanceVertex, attributeInfo);

                                if (CollectionUtils.isNotEmpty(edges)) {
                                    for (AtlasEdge edge : edges) {
                                        deleteEdgeReference(edge, elemType.getTypeCategory(), isOwned, false, instanceVertex);
                                    }
                                }
                            }
                            break;

                        case MAP:
                            //For map attribute, if the value type is struct/class, delete all the references
                            AtlasMapType mapType           = (AtlasMapType) attrType;
                            TypeCategory valueTypeCategory = mapType.getValueType().getTypeCategory();

                            if (isReference(valueTypeCategory)) {
                                List<AtlasEdge> edges = getMapValuesUsingRelationship(instanceVertex, attributeInfo);

                                for (AtlasEdge edge : edges) {
                                    deleteEdgeReference(edge, valueTypeCategory, isOwned, false, instanceVertex);
                                }
                            }
                            break;

                        case PRIMITIVE:
                            // This is different from upstream atlas.
                            // Here we are not deleting the unique property thus users can only restore after deleting an entity.
                            if (attributeInfo.getVertexUniquePropertyName() != null && force) {
                                instanceVertex.removeProperty(attributeInfo.getVertexUniquePropertyName());
                            }
                            break;
                    }
                }
            }
        } else {
            try {
                LOG.error("typeName not found for the vertex {}", instanceVertex.getIdForDisplay());
            } catch (Exception e) {
                LOG.error("Error while writing error log");
                e.printStackTrace();
            }
        }

        deleteVertex(instanceVertex, force);
    }

    protected AtlasAttribute getAttributeForEdge(AtlasEdge edge) throws AtlasBaseException {
        String labelWithoutPrefix        = edge.getLabel().substring(GraphHelper.EDGE_LABEL_PREFIX.length());
        AtlasType       parentType       = typeRegistry.getType(AtlasGraphUtilsV2.getTypeName(edge.getOutVertex()));
        AtlasStructType parentStructType = (AtlasStructType) parentType;
        AtlasStructType.AtlasAttribute attribute = parentStructType.getAttribute(labelWithoutPrefix);
        if (attribute == null) {
            String[] tokenizedLabel = labelWithoutPrefix.split("\\.");
            if (tokenizedLabel.length == 2) {
                String attributeName = tokenizedLabel[1];
                attribute = parentStructType.getAttribute(attributeName);
            }
        }
        return attribute;
    }

    protected abstract void _deleteVertex(AtlasVertex instanceVertex, boolean force);

    protected abstract void deleteEdge(AtlasEdge edge, boolean force) throws AtlasBaseException;

    /**
     * Deletes the edge between outvertex and inVertex. The edge is for attribute attributeName of outVertex
     * @param outVertex
     * @param inVertex
     * @param attribute
     * @throws AtlasException
     */
    protected void deleteEdgeBetweenVertices(AtlasVertex outVertex, AtlasVertex inVertex, AtlasAttribute attribute) throws AtlasBaseException {
        if (LOG.isDebugEnabled()) {
            LOG.debug("Removing edge from {} to {} with attribute name {}", string(outVertex), string(inVertex), attribute.getName());
        }

        if (skipVertexForDelete(outVertex)) {
            return;
        }

        AtlasStructType   parentType   = (AtlasStructType) typeRegistry.getType(GraphHelper.getTypeName(outVertex));
        String            propertyName = getQualifiedAttributePropertyKey(parentType, attribute.getName());
        String            edgeLabel    = attribute.getRelationshipEdgeLabel();
        AtlasEdge         edge         = null;
        AtlasAttributeDef attrDef      = attribute.getAttributeDef();
        AtlasType         attrType     = attribute.getAttributeType();

        switch (attrType.getTypeCategory()) {
            case OBJECT_ID_TYPE: {
                //If its class attribute, its the only edge between two vertices
                if (attrDef.getIsOptional()) {
                    edge = graphHelper.getEdgeForLabel(outVertex, edgeLabel);

                    if (shouldUpdateInverseReferences) {
                        AtlasGraphUtilsV2.setEncodedProperty(outVertex, propertyName, null);
                    }
                } else {
                    // Cannot unset a required attribute.
                    throw new AtlasBaseException("Cannot unset required attribute " + propertyName + " on " + GraphHelper.vertexString(outVertex) + " edge = " + edgeLabel);
                }
            }
            break;

            case ARRAY: {
                //If its array attribute, find the right edge between the two vertices and update array property
                List<AtlasEdge> elementEdges = getCollectionElementsUsingRelationship(outVertex, attribute);

                if (elementEdges != null) {
                    elementEdges = new ArrayList<>(elementEdges);

                    for (AtlasEdge elementEdge : elementEdges) {
                        if (elementEdge == null) {
                            continue;
                        }

                        AtlasVertex elementVertex = elementEdge.getInVertex();

                        if (elementVertex.equals(inVertex)) {
                            edge = elementEdge;

                            //TODO element.size includes deleted items as well. should exclude
                            if (!attrDef.getIsOptional() && elementEdges.size() <= attrDef.getValuesMinCount()) {
                                // Deleting this edge would violate the attribute's lower bound.
                                throw new AtlasBaseException("Cannot remove array element from required attribute " + propertyName + " on " + GraphHelper.getVertexDetails(outVertex) + " " + GraphHelper.getEdgeDetails(elementEdge));
                            }
                        }
                    }
                }
            }
            break;

            case MAP: {
                //If its map attribute, find the right edge between two vertices and update map property
                List<AtlasEdge> mapEdges = getMapValuesUsingRelationship(outVertex, attribute);

                if (mapEdges != null) {
                    mapEdges = new ArrayList<>(mapEdges);

                    for (AtlasEdge mapEdge : mapEdges) {
                        if (mapEdge != null) {
                            AtlasVertex mapVertex = mapEdge.getInVertex();

                            if (mapVertex.getId().toString().equals(inVertex.getId().toString())) {
                                //TODO keys.size includes deleted items as well. should exclude
                                if (attrDef.getIsOptional() || mapEdges.size() > attrDef.getValuesMinCount()) {
                                    edge = mapEdge;
                                } else {
                                    // Deleting this entry would violate the attribute's lower bound.
                                    throw new AtlasBaseException("Cannot remove map entry " + propertyName + " from required attribute " + propertyName + " on " + GraphHelper.getVertexDetails(outVertex) + " " + GraphHelper.getEdgeDetails(mapEdge));
                                }
                                break;
                            }
                        }
                    }
                }
            }
            break;

            case STRUCT:
            case CLASSIFICATION:
                break;

            default:
                throw new IllegalStateException("There can't be an edge from " + GraphHelper.getVertexDetails(outVertex) + " to " + GraphHelper.getVertexDetails(inVertex) + " with attribute name " + attribute.getName() + " which is not class/array/map attribute. found " + attrType.getTypeCategory().name());
        }

        if (edge != null) {
            boolean isInternal = isInternalType(inVertex) && isInternalType(outVertex);
            deleteEdge(edge, isInternal || isCustomRelationship(edge) || isHardDeleteProductRelationship(edge));

            final RequestContext requestContext = RequestContext.get();
            final String         outId          = GraphHelper.getGuid(outVertex);

            if (! requestContext.isUpdatedEntity(outId)) {
                AtlasGraphUtilsV2.setEncodedProperty(outVertex, MODIFICATION_TIMESTAMP_PROPERTY_KEY, requestContext.getRequestTime());
                AtlasGraphUtilsV2.setEncodedProperty(outVertex, MODIFIED_BY_KEY, requestContext.getUser());

                requestContext.recordEntityUpdate(entityRetriever.toAtlasEntityHeader(outVertex));
            }
        }
    }

    protected void deleteVertex(AtlasVertex instanceVertex, boolean force) throws AtlasBaseException {
        if (LOG.isDebugEnabled()) {
            LOG.debug("Setting the external references to {} to null(removing edges)", string(instanceVertex));
        }

        // Delete external references to this vertex - incoming edges from lineage or glossary term edges
        final Iterable<AtlasEdge> incomingEdges    = instanceVertex.getEdges(AtlasEdgeDirection.IN);
        final Iterable<AtlasEdge> outgoingEdges    = instanceVertex.getEdges(AtlasEdgeDirection.OUT);
        final boolean             isPurgeRequested = RequestContext.get().isPurgeRequested();

        if (RequestContext.get().getDeleteType().equals(DeleteType.HARD) || RequestContext.get().getDeleteType().equals(DeleteType.PURGE)) {
            for (AtlasEdge edge : outgoingEdges) {
                if (isRelationshipEdge(edge))
                    AtlasRelationshipStoreV2.recordRelationshipMutation(AtlasRelationshipStoreV2.RelationshipMutation.RELATIONSHIP_HARD_DELETE, edge, entityRetriever);
            }
        }

        for (AtlasEdge edge : incomingEdges) {
            AtlasEntity.Status edgeStatus = getStatus(edge);
            boolean            isProceed   = edgeStatus == (isPurgeRequested ? DELETED : ACTIVE);

            if (isProceed) {
                if (isRelationshipEdge(edge)) {
                    deleteRelationship(edge);
                } else {
                    AtlasVertex    outVertex = edge.getOutVertex();

                    if (!isDeletedEntity(outVertex)) {
                        AtlasVertex inVertex = edge.getInVertex();
                        AtlasAttribute attribute = getAttributeForEdge(edge);

                        deleteEdgeBetweenVertices(outVertex, inVertex, attribute);
                    }
                }
            }
        }

        _deleteVertex(instanceVertex, force);
    }

    private boolean isDeletedEntity(AtlasVertex entityVertex) {
        boolean            ret      = false;
        String             outGuid  = GraphHelper.getGuid(entityVertex);
        AtlasEntity.Status outState = GraphHelper.getStatus(entityVertex);

        //If the reference vertex is marked for deletion, skip updating the reference
        if (outState == AtlasEntity.Status.DELETED || (outGuid != null && RequestContext.get().isDeletedEntity(outGuid))) {
            ret = true;
        }

        return ret;
    }

    public void deleteClassificationVertex(AtlasVertex classificationVertex, boolean force) {
        if (LOG.isDebugEnabled()) {
            LOG.debug("Deleting classification vertex", string(classificationVertex));
        }

        // delete classification vertex only if it has no more entity references (direct or propagated)
        if (!hasEntityReferences(classificationVertex)) {
            _deleteVertex(classificationVertex, force);
        }
    }

    private boolean isInternalType(final AtlasVertex instanceVertex) {
        AtlasEntityType entityType = typeRegistry.getEntityTypeByName(GraphHelper.getTypeName(instanceVertex));
        return Objects.nonNull(entityType) && entityType.isInternalType();
    }

    private boolean isCustomRelationship(final AtlasEdge edge) {
        return edge.getLabel().equals(UD_RELATIONSHIP_EDGE_LABEL);
    }

    private boolean isHardDeleteProductRelationship(final AtlasEdge edge) {
        return EDGE_LABELS_FOR_HARD_DELETION.contains(edge.getLabel());
    }

    private void addToPropagatedClassificationNames(AtlasVertex entityVertex, String classificationName) {
        if (LOG.isDebugEnabled()) {
            LOG.debug("Adding property {} = \"{}\" to vertex {}", PROPAGATED_TRAIT_NAMES_PROPERTY_KEY, classificationName, string(entityVertex));
        }
        entityVertex.addListProperty(PROPAGATED_TRAIT_NAMES_PROPERTY_KEY, classificationName);

        entityVertex.setProperty(PROPAGATED_CLASSIFICATION_NAMES_KEY, getDelimitedPropagatedClassificationNames(entityVertex, classificationName));
    }

    public void removeFromPropagatedClassificationNames(AtlasVertex entityVertex, String classificationName) {
        if (entityVertex != null && StringUtils.isNotEmpty(classificationName)) {
            if (LOG.isDebugEnabled()) {
                LOG.debug("Removing from property: {} value: {} in vertex: {}", PROPAGATED_TRAIT_NAMES_PROPERTY_KEY, classificationName, string(entityVertex));
            }

            entityVertex.removePropertyValue(PROPAGATED_TRAIT_NAMES_PROPERTY_KEY, classificationName);

            List<String> propagatedTraitNames = getPropagatedTraitNames(entityVertex);

            if (CollectionUtils.isNotEmpty(propagatedTraitNames)) {
                propagatedTraitNames.remove(classificationName);

                String propClsName = CLASSIFICATION_NAME_DELIMITER + StringUtils.join(propagatedTraitNames, CLASSIFICATION_NAME_DELIMITER) + CLASSIFICATION_NAME_DELIMITER;

                entityVertex.setProperty(PROPAGATED_CLASSIFICATION_NAMES_KEY, propClsName);
            }
        }
    }

    private String getDelimitedPropagatedClassificationNames(AtlasVertex entityVertex, String classificationName) {
        String ret = entityVertex.getProperty(PROPAGATED_CLASSIFICATION_NAMES_KEY, String.class);

        if (StringUtils.isEmpty(ret)) {
            ret = CLASSIFICATION_NAME_DELIMITER + classificationName + CLASSIFICATION_NAME_DELIMITER;
        } else {
            ret = ret + classificationName + CLASSIFICATION_NAME_DELIMITER;
        }

        return ret;
    }

    private void deleteAllClassificationsV2(AtlasVertex deletionCandidateVertex) throws AtlasBaseException {
        // Create Delete propagation task only for direct tags, propagated tags will be handled in refresh task created later in the same flow
        List<Tag> tags = tagDAO.getAllTagsByVertexId(deletionCandidateVertex.getIdForDisplay());
        try {
            tags.stream()
                    .filter(t -> !t.isPropagated())
                    .filter(Tag::getRemovePropagationsOnEntityDelete)
                    .forEach(t -> createAndQueueTaskWithoutCheckV2(CLASSIFICATION_PROPAGATION_DELETE, deletionCandidateVertex, null, t.getTagTypeName()));

            if (RequestContext.get().getDeleteType() == DeleteType.HARD || RequestContext.get().getDeleteType() == DeleteType.PURGE)
                tagDAO.deleteTags(tags);

            deleteTypeVertex(deletionCandidateVertex, isInternalType(deletionCandidateVertex));

            if (CollectionUtils.isNotEmpty(RequestContext.get().getDeletedEdgesIds())) {
                for (Tag tag: tags) {
                    if (!tag.isPropagated()) {
                        continue;
                    }
                    String entityGuid = TagDAOCassandraImpl.toAtlasClassification(tag.getTagMetaJson()).getEntityGuid();
                    String tagTypeName = tag.getTagTypeName();

                    if (skipClassificationTaskCreationV2(entityGuid, tagTypeName)) {
                        LOG.info("Task is already scheduled for tag:entity pair {}:{}, no need to schedule task", tagTypeName, entityGuid);
                        continue;
                    }

                    // Create refresh propagation task only if SOFT deleted edges
                    // For HARD deleted edges, HardDeleteHandlerV1.deleteEdge calls createAndQueueClassificationRefreshPropagationTask
                    taskManagement.createTaskV2(CLASSIFICATION_REFRESH_PROPAGATION,
                            RequestContext.getCurrentUser(),
                            new HashMap<>() {{
                                put(PARAM_ENTITY_GUID, entityGuid);
                                put(PARAM_CLASSIFICATION_NAME, tagTypeName);
                            }},
                            tagTypeName,
                            entityGuid
                    );
                }
            }

        } catch (AtlasBaseException e) {
            LOG.error("Error while deleting tags for vertex: {}", deletionCandidateVertex.getIdForDisplay());
            throw e;
        }
    }

    /**
     * Delete all associated classifications from the specified entity vertex.
     * @param instanceVertex
     * @throws AtlasException
     */
    private void deleteAllClassifications(AtlasVertex instanceVertex) throws AtlasBaseException {
        // If instance is deleted no need to operate classification deleted
        if (!ACTIVE.equals(getState(instanceVertex)))
            return;

        List<AtlasEdge> classificationEdges = getAllClassificationEdges(instanceVertex);

        for (AtlasEdge edge : classificationEdges) {
            AtlasVertex classificationVertex = edge.getInVertex();
            boolean     isClassificationEdge = isClassificationEdge(edge);
            boolean     removePropagations   = getRemovePropagations(classificationVertex);

            if (isClassificationEdge && removePropagations) {
                if (taskManagement != null && DEFERRED_ACTION_ENABLED) {
                    createAndQueueTask(CLASSIFICATION_PROPAGATION_DELETE, instanceVertex, classificationVertex.getIdForDisplay(),getTypeName(classificationVertex) , null);
                } else {
                    removeTagPropagation(classificationVertex);
                }
            }

            deleteEdgeReference(edge, CLASSIFICATION, false, false, instanceVertex);
        }
    }

    private boolean skipVertexForDelete(AtlasVertex vertex) {
        boolean ret = true;

        if(vertex != null) {
            try {
                final RequestContext reqContext = RequestContext.get();
                final String guid = AtlasGraphUtilsV2.getIdFromVertex(vertex);

                if(guid != null && !reqContext.isDeletedEntity(guid)) {
                    final AtlasEntity.Status vertexState = getState(vertex);
                    if (reqContext.isPurgeRequested()) {
                        ret = false; // Delete all ACTIVE or DELETED assets in PURGING
                    } else {
                        ret = vertexState == DELETED; // skip deleting DELETED vertices
                    }
                }
            } catch (IllegalStateException excp) {
                LOG.warn("skipVertexForDelete(): failed guid/state for the vertex", excp);
            }
        }

        return ret;
    }

    public void updateTagPropagations(AtlasEdge edge, AtlasRelationship relationship) throws AtlasBaseException {
        PropagateTags oldTagPropagation = getPropagateTags(edge);
        PropagateTags newTagPropagation = relationship.getPropagateTags();

        if (newTagPropagation != oldTagPropagation) {
            List<AtlasVertex>                   currentClassificationVertices = getPropagatableClassifications(edge);
            Map<AtlasVertex, List<AtlasVertex>> currentClassificationsMap     = entityRetriever.getClassificationPropagatedEntitiesMapping(currentClassificationVertices);

            // Update propagation edge
            AtlasGraphUtilsV2.setEncodedProperty(edge, RELATIONSHIPTYPE_TAG_PROPAGATION_KEY, newTagPropagation.name());

            List<AtlasVertex>                   updatedClassificationVertices = getPropagatableClassifications(edge);
            List<AtlasVertex>                   classificationVerticesUnion   = (List<AtlasVertex>) CollectionUtils.union(currentClassificationVertices, updatedClassificationVertices);
            Map<AtlasVertex, List<AtlasVertex>> updatedClassificationsMap     = entityRetriever.getClassificationPropagatedEntitiesMapping(classificationVerticesUnion);

            // compute add/remove propagations list
            Map<AtlasVertex, List<AtlasVertex>> addPropagationsMap    = new HashMap<>();
            Map<AtlasVertex, List<AtlasVertex>> removePropagationsMap = new HashMap<>();

            if (MapUtils.isEmpty(currentClassificationsMap) && MapUtils.isNotEmpty(updatedClassificationsMap)) {
                addPropagationsMap.putAll(updatedClassificationsMap);

            } else if (MapUtils.isNotEmpty(currentClassificationsMap) && MapUtils.isEmpty(updatedClassificationsMap)) {
                removePropagationsMap.putAll(currentClassificationsMap);

            } else {
                for (AtlasVertex classificationVertex : updatedClassificationsMap.keySet()) {
                    List<AtlasVertex> currentPropagatingEntities = currentClassificationsMap.containsKey(classificationVertex) ? currentClassificationsMap.get(classificationVertex) : Collections.emptyList();
                    List<AtlasVertex> updatedPropagatingEntities = updatedClassificationsMap.containsKey(classificationVertex) ? updatedClassificationsMap.get(classificationVertex) : Collections.emptyList();
                    List<AtlasVertex> entitiesAdded              = (List<AtlasVertex>) CollectionUtils.subtract(updatedPropagatingEntities, currentPropagatingEntities);
                    List<AtlasVertex> entitiesRemoved            = (List<AtlasVertex>) CollectionUtils.subtract(currentPropagatingEntities, updatedPropagatingEntities);

                    if (CollectionUtils.isNotEmpty(entitiesAdded)) {
                        addPropagationsMap.put(classificationVertex, entitiesAdded);
                    }

                    if (CollectionUtils.isNotEmpty(entitiesRemoved)) {
                        removePropagationsMap.put(classificationVertex, entitiesRemoved);
                    }
                }
            }

            for (AtlasVertex classificationVertex : addPropagationsMap.keySet()) {
                List<AtlasVertex> entitiesToAddPropagation = addPropagationsMap.get(classificationVertex);

                addTagPropagation(classificationVertex, entitiesToAddPropagation);
            }

            for (AtlasVertex classificationVertex : removePropagationsMap.keySet()) {
                List<AtlasVertex> entitiesToRemovePropagation = removePropagationsMap.get(classificationVertex);

                removeTagPropagation(classificationVertex, entitiesToRemovePropagation);
            }
        } else {
            // update blocked propagated classifications only if there is no change is tag propagation (don't update both)
            handleBlockedClassifications(edge, relationship.getBlockedPropagatedClassifications());
        }
    }

    public void handleBlockedClassifications(AtlasEdge edge, Set<AtlasClassification> blockedClassifications) throws AtlasBaseException {
        if (blockedClassifications != null) {
            List<AtlasVertex> propagatableClassifications  = getPropagatableClassifications(edge);
            List<String>      currBlockedClassificationIds = getBlockedClassificationIds(edge);
            List<AtlasVertex> currBlockedClassifications   = getVerticesForIds(propagatableClassifications, currBlockedClassificationIds);
            List<AtlasVertex> classificationsToBlock       = new ArrayList<>();
            List<String>      classificationIdsToBlock     = new ArrayList<>();

            for (AtlasClassification blockedClassification : blockedClassifications) {
                AtlasVertex classificationVertex = validateBlockedPropagatedClassification(propagatableClassifications, blockedClassification);

                if (classificationVertex != null) {
                    classificationsToBlock.add(classificationVertex);
                    classificationIdsToBlock.add(classificationVertex.getIdForDisplay());
                }
            }

            setBlockedClassificationIds(edge, classificationIdsToBlock);

            List<AtlasVertex> propagationChangedClassifications = (List<AtlasVertex>) CollectionUtils.disjunction(classificationsToBlock, currBlockedClassifications);

            for (AtlasVertex classificationVertex : propagationChangedClassifications) {
                List<AtlasVertex> propagationsToRemove = new ArrayList<>();
                List<AtlasVertex> propagationsToAdd    = new ArrayList<>();

                entityRetriever.evaluateClassificationPropagation(classificationVertex, propagationsToAdd, propagationsToRemove);

                if (CollectionUtils.isNotEmpty(propagationsToAdd)) {
                    addTagPropagation(classificationVertex, propagationsToAdd);
                }

                if (CollectionUtils.isNotEmpty(propagationsToRemove)) {
                    removeTagPropagation(classificationVertex, propagationsToRemove);
                }
            }
        }
    }

    private List<AtlasVertex> getVerticesForIds(List<AtlasVertex> vertices, List<String> vertexIds) {
        List<AtlasVertex> ret = new ArrayList<>();

        if (CollectionUtils.isNotEmpty(vertexIds)) {
            for (AtlasVertex vertex : vertices) {
                String vertexId = vertex.getIdForDisplay();

                if (vertexIds.contains(vertexId)) {
                    ret.add(vertex);
                }
            }
        }

        return ret;
    }

    // propagated classifications should contain blocked propagated classification
    private AtlasVertex validateBlockedPropagatedClassification(List<AtlasVertex> classificationVertices, AtlasClassification classification) {
        AtlasVertex ret = null;

        for (AtlasVertex vertex : classificationVertices) {
            String classificationName = getClassificationName(vertex);
            String entityGuid         = getClassificationEntityGuid(vertex);

            if (classificationName.equals(classification.getTypeName()) && entityGuid.equals(classification.getEntityGuid())) {
                ret = vertex;
                break;
            }
        }

        return ret;
    }

    private void setBlockedClassificationIds(AtlasEdge edge, List<String> classificationIds) {
        if (edge != null) {
            if (classificationIds.isEmpty()) {
                edge.removeProperty(org.apache.atlas.repository.Constants.RELATIONSHIPTYPE_BLOCKED_PROPAGATED_CLASSIFICATIONS_KEY);
            } else {
                edge.setListProperty(org.apache.atlas.repository.Constants.RELATIONSHIPTYPE_BLOCKED_PROPAGATED_CLASSIFICATIONS_KEY, classificationIds);
            }
        }
    }
    public void createAndQueueTaskWithoutCheck(String taskType, AtlasVertex entityVertex, String classificationVertexId, String classificationTypeName, String relationshipGuid) throws AtlasBaseException {
        String              currentUser = RequestContext.getCurrentUser();
        String              entityGuid  = GraphHelper.getGuid(entityVertex);
        Map<String, Object> taskParams  = ClassificationTask.toParameters(entityGuid, classificationVertexId, relationshipGuid);
        AtlasTask           task        = taskManagement.createTask(taskType, currentUser, taskParams, classificationVertexId, classificationTypeName, entityGuid);

        AtlasGraphUtilsV2.addEncodedProperty(entityVertex, PENDING_TASKS_PROPERTY_KEY, task.getGuid());

        RequestContext.get().queueTask(task);
    }

    public void createAndQueueTaskWithoutCheckV2(String taskType, AtlasVertex fromVertex, AtlasVertex toVertex, String classificationTypeName) {
        String              currentUser = RequestContext.getCurrentUser();
        String              entityGuid  = GraphHelper.getGuid(fromVertex);
        String              toEntityGuid  = toVertex != null ? GraphHelper.getGuid(toVertex) : null;

        Map<String, Object> taskParams  = new HashMap<>() {{
            put(PARAM_ENTITY_GUID, entityGuid);
            put(PARAM_SOURCE_VERTEX_ID, fromVertex.getIdForDisplay());
            put(TASK_CLASSIFICATION_TYPENAME, classificationTypeName);
            put(PARAM_TO_ENTITY_GUID, toEntityGuid);
        }};

        AtlasTask task = taskManagement.createTaskV2(taskType, currentUser, taskParams, classificationTypeName, entityGuid);
        AtlasGraphUtilsV2.addEncodedProperty(fromVertex, PENDING_TASKS_PROPERTY_KEY, task.getGuid());
        RequestContext.get().queueTask(task);
    }

    public void createAndQueueTask(String taskType, AtlasVertex entityVertex, String classificationVertexId, String classificationTypeName, String relationshipGuid) throws AtlasBaseException {
        if (!CLASSIFICATION_PROPAGATION_DELETE.equals(taskType) && skipClassificationTaskCreation(classificationVertexId)) {
            LOG.info("Task is already scheduled for classification id {}, no need to schedule task for vertex {}", classificationVertexId, entityVertex.getIdForDisplay());
            return;
        }

        createAndQueueTaskWithoutCheck(taskType, entityVertex, classificationVertexId, classificationTypeName, relationshipGuid);
    }

    public void createAndQueueTaskWithoutCheck(String taskType, AtlasVertex entityVertex, String classificationVertexId,String classificationTypeName, String relationshipGuid, Boolean currentRestrictPropagationThroughLineage,Boolean currentRestrictPropogationThroughHierarchy) throws AtlasBaseException {
        String              currentUser = RequestContext.getCurrentUser();
        String              entityGuid  = GraphHelper.getGuid(entityVertex);
        Map<String, Object> taskParams  = ClassificationTask.toParameters(entityGuid, classificationVertexId, relationshipGuid, currentRestrictPropagationThroughLineage,currentRestrictPropogationThroughHierarchy);
        AtlasTask           task        = taskManagement.createTask(taskType, currentUser, taskParams, classificationVertexId, classificationTypeName, entityGuid);

        AtlasGraphUtilsV2.addEncodedProperty(entityVertex, PENDING_TASKS_PROPERTY_KEY, task.getGuid());

        RequestContext.get().queueTask(task);
    }

    public void createAndQueueTask(String taskType, AtlasEdge relationshipEdge, AtlasRelationship relationship) {
        String              currentUser        = RequestContext.getCurrentUser();
        String              relationshipEdgeId = relationshipEdge.getIdForDisplay();
        Map<String, Object> taskParams         = ClassificationTask.toParameters(relationshipEdgeId, relationship);

        AtlasTask           task               = taskManagement.createTask(taskType, currentUser, taskParams);

        AtlasGraphUtilsV2.addItemToListProperty(relationshipEdge, EDGE_PENDING_TASKS_PROPERTY_KEY, task.getGuid());

        RequestContext.get().queueTask(task);
    }

    public void createAndQueueClassificationRefreshPropagationTask(AtlasEdge edge) throws AtlasBaseException{

        if (taskManagement==null) {
            LOG.warn("Task management is null, can't schedule task now");
            return;
        }

        if (edge == null) {
            LOG.warn("Edge is null, can't schedule task now");
            return;
        }

        String      currentUser         = RequestContext.getCurrentUser();
        boolean     isRelationshipEdge  = isRelationshipEdge(edge);
        boolean     isTermEntityEdge    = GraphHelper.isTermEntityEdge(edge);

        if (!isRelationshipEdge) {
            LOG.warn("Edge is not relationship edge, can't schedule task now");
            return;
        }


        AtlasVertex referenceVertex = GraphHelper.getPropagatingVertex(edge);
        if(referenceVertex == null) {
            return;
        }

        if (!FeatureFlagStore.isTagV2Enabled()) {
            LOG.info("JanusGraph optimisations are not enabled, scheduling task for edge {}", edge.getIdForDisplay());
            // Existing flow as it is
            List<AtlasVertex> currentClassificationVertices = GraphHelper.getPropagatableClassifications(edge);
            for (AtlasVertex currentClassificationVertex : currentClassificationVertices) {
                String currentClassificationId = currentClassificationVertex.getIdForDisplay();
                String classificationTypeName = getTypeName(currentClassificationVertex);
                boolean removePropagationOnEntityDelete = GraphHelper.getRemovePropagations(currentClassificationVertex);

                if (!(isTermEntityEdge || removePropagationOnEntityDelete)) {
                    LOG.debug("This edge is not term edge or remove propagation isn't enabled");
                    continue;
                }

                if (skipClassificationTaskCreation(currentClassificationId)) {
                    LOG.info("Task is already scheduled for classification id {}, no need to schedule task for edge {}", currentClassificationId, edge.getIdForDisplay());
                    continue;
                }

                Map<String, Object> taskParams = ClassificationTask.toParameters(currentClassificationVertex.getIdForDisplay());
                AtlasTask task = taskManagement.createTask(CLASSIFICATION_REFRESH_PROPAGATION, currentUser, taskParams, currentClassificationId, classificationTypeName, GraphHelper.getGuid(referenceVertex));

                RequestContext.get().queueTask(task);
            }
        } else {
            LOG.info("JanusGraph optimisations are enabled, scheduling task for edge {}", edge.getIdForDisplay());
            // V2 for tag optimisations
            List<AtlasClassification> currentClassificationVertices = GraphHelper.getPropagatableClassificationsV2(edge);
            for (AtlasClassification tag : currentClassificationVertices) {
                String entityGuid = tag.getEntityGuid();
                String tagTypeName = tag.getTypeName();
                boolean removePropagationOnEntityDelete = tag.getRemovePropagationsOnEntityDelete() != null && tag.getRemovePropagationsOnEntityDelete();

                if (!(isTermEntityEdge || removePropagationOnEntityDelete)) {
                    if (LOG.isDebugEnabled())
                        LOG.debug("This edge is not term edge or remove propagation isn't enabled");
                    continue;
                }
                if (skipClassificationTaskCreationV2(entityGuid, tagTypeName)) {
                    LOG.info("Task is already scheduled for tag:entity pair {}:{}, no need to schedule task for edge {}", tagTypeName, entityGuid, edge.getIdForDisplay());
                    continue;
                }

                Map<String, Object> taskParams = new HashMap<>() {{
                                        put(PARAM_ENTITY_GUID, entityGuid);
                                        put(PARAM_CLASSIFICATION_NAME, tagTypeName);
                                    }};

                AtlasTask task = taskManagement.createTaskV2(CLASSIFICATION_REFRESH_PROPAGATION, currentUser, taskParams, tagTypeName, entityGuid);

                RequestContext.get().queueTask(task);
            }
        }

    }

    private boolean skipClassificationTaskCreation(String classificationId) throws AtlasBaseException {
        AtlasPerfMetrics.MetricRecorder metric = RequestContext.get().startMetricRecord("skipClassificationTaskCreation");
        /*
        If any of,
        1. CLASSIFICATION_PROPAGATION_DELETE
        2. CLASSIFICATION_REFRESH_PROPAGATION task scheduled already
        skip classification task creation
         */
        try {

            List<String> taskTypes = Arrays.asList(CLASSIFICATION_REFRESH_PROPAGATION, CLASSIFICATION_PROPAGATION_DELETE);
            List<AtlasTask> tasksInRequestContext = RequestContext.get().getQueuedTasks();
            if (
                    tasksInRequestContext != null &&
                    tasksInRequestContext.stream().filter(Objects::nonNull)
                    .anyMatch(task -> Objects.equals(task.getClassificationId(), classificationId)
                            && taskTypes.contains(task.getType()) && PENDING.equals(task.getStatus()))
            ) {
                return true;
            }

            TaskSearchResult taskSearchResult = taskUtil.findPendingTasksByClassificationId(0, PENDING_TASK_QUERY_SIZE_LIMIT,
                    classificationId, taskTypes , new ArrayList<>());

            List<AtlasTask> pendingTasks = taskSearchResult.getTasks();
            if(CollectionUtils.isEmpty(pendingTasks)) {
                return false;
            }

            List<AtlasTask> pendingRefreshPropagationTasks = pendingTasks.stream()
                    .filter(task -> CLASSIFICATION_REFRESH_PROPAGATION.equals(task.getType()))
                    .collect(Collectors.toList());

            // Ideally there should be only refresh propagation task
            if (pendingRefreshPropagationTasks.size() > 1) {
                LOG.warn("More than one {} task found for classification id {}", CLASSIFICATION_REFRESH_PROPAGATION, classificationId);
            }

            // if any task have status as PENDING, then skip task creation
            if (
                    pendingTasks.stream()
                    .filter(Objects::nonNull)
                    .anyMatch(task -> Objects.equals(task.getClassificationId(), classificationId)
                            && taskTypes.contains(task.getType()) && PENDING.equals(task.getStatus()))
            ) {
                return true;
            } else {
                LOG.warn("There is inconsistency in task queue, there are no pending tasks for classification id {} but there are tasks in queue", classificationId);
            }
        } catch (AtlasBaseException e) {
            LOG.error("Error while checking if classification task creation is required for classification id {}", classificationId, e);
            throw e;
        } finally {
            RequestContext.get().endMetricRecord(metric);
        }

        return false;
    }

    public void removeHasLineageOnDelete(Collection<AtlasVertex> vertices) throws AtlasBaseException {
        AtlasPerfMetrics.MetricRecorder metricRecorder = RequestContext.get().startMetricRecord("removeHasLineageOnDelete");

<<<<<<< HEAD
        // Timing: Lineage calculation
=======
>>>>>>> abd50882
        long lineageCalcStart = System.currentTimeMillis();

        if (RequestContext.get().skipHasLineageCalculation()) {
            return;
        }

        for (AtlasVertex vertexToBeDeleted : vertices) {
            if (ACTIVE.equals(getStatus(vertexToBeDeleted))) {
                AtlasEntityType entityType = typeRegistry.getEntityTypeByName(getTypeName(vertexToBeDeleted));
                boolean isProcess = entityType.getTypeAndAllSuperTypes().contains(PROCESS_SUPER_TYPE);
                boolean isCatalog = entityType.getTypeAndAllSuperTypes().contains(DATA_SET_SUPER_TYPE);

                if (isCatalog || isProcess) {

                    Iterator<AtlasEdge> edgeIterator = vertexToBeDeleted.getEdges(AtlasEdgeDirection.BOTH, PROCESS_EDGE_LABELS).iterator();

                    Set<AtlasEdge> edgesToBeDeleted = new HashSet<>();

                    while (edgeIterator.hasNext()) {
                        AtlasEdge edge = edgeIterator.next();
                        if (ACTIVE.equals(getStatus(edge))) {
                            edgesToBeDeleted.add(edge);
                        }
                    }

                    resetHasLineageOnInputOutputDelete(edgesToBeDeleted, vertexToBeDeleted);
                }
            }
        }
<<<<<<< HEAD

        // Record lineage calculation time
        long lineageCalcTime = System.currentTimeMillis() - lineageCalcStart;
        RequestContext.get().addLineageCalcTime(lineageCalcTime);

=======
        // Record lineage calculation time
        long lineageCalcTime = System.currentTimeMillis() - lineageCalcStart;
        RequestContext.get().addLineageCalcTime(lineageCalcTime);
>>>>>>> abd50882
        RequestContext.get().endMetricRecord(metricRecorder);
    }

    public void resetHasLineageOnInputOutputDelete(Collection<AtlasEdge> removedEdges, AtlasVertex deletedVertex) throws AtlasBaseException {
        AtlasPerfMetrics.MetricRecorder metricRecorder = RequestContext.get().startMetricRecord("resetHasLineageOnInputOutputDelete");

        // Timing: Lineage calculation
        long lineageCalcStart = System.currentTimeMillis();

        for (AtlasEdge atlasEdge : removedEdges) {

            boolean isOutputEdge = PROCESS_OUTPUTS.equals(atlasEdge.getLabel());

            AtlasVertex assetVertex = atlasEdge.getInVertex();
            String assetEdgeLabel = getLabel(getGuid(assetVertex), atlasEdge.getLabel());

            boolean assetLabelPairAlreadyProcessed = RequestContext.get().isEdgeLabelAlreadyProcessed(assetEdgeLabel);

            if (!assetLabelPairAlreadyProcessed) {
                RequestContext.get().addEdgeLabel(assetEdgeLabel);
                if (getStatus(assetVertex) == ACTIVE && !assetVertex.equals(deletedVertex)) {
                    updateAssetHasLineageStatus(assetVertex, atlasEdge, removedEdges);
                }
            }

            AtlasVertex processVertex = atlasEdge.getOutVertex();
            String processId = getGuid(processVertex);
            String edgeLabel = isOutputEdge ? PROCESS_OUTPUTS : PROCESS_INPUTS;
            String processEdgeLabel = getLabel(processId, edgeLabel);
            boolean processLabelPairAlreadyProcessed = RequestContext.get().isEdgeLabelAlreadyProcessed(processEdgeLabel);

            if (processLabelPairAlreadyProcessed) {
                continue;
            }

            RequestContext.get().addEdgeLabel(processEdgeLabel);

                if (getStatus(processVertex) == ACTIVE && !processVertex.equals(deletedVertex)) {
                Iterator<AtlasEdge> edgeIterator = GraphHelper.getActiveEdges(processVertex, edgeLabel, AtlasEdgeDirection.BOTH);

                boolean activeEdgeFound = false;

                while (edgeIterator.hasNext()) {
                    AtlasEdge edge = edgeIterator.next();
                    if (!removedEdges.contains(edge)) {
                        AtlasVertex relatedAssetVertex = edge.getInVertex();

                        if (getStatus(relatedAssetVertex) == ACTIVE) {
                            activeEdgeFound = true;
                            break;
                        }
                    }
                }

                if (!activeEdgeFound) {
                    AtlasGraphUtilsV2.setEncodedProperty(processVertex, HAS_LINEAGE, false);
                    AtlasEntity diffEntity = entityRetriever.getOrInitializeDiffEntity(processVertex);
                    diffEntity.setAttribute(HAS_LINEAGE, false);
                    // Add removed relationship attribute for notification
                    addRemovedProcessRelationshipToDiffEntity(diffEntity, atlasEdge, removedEdges);

                    String oppositeEdgeLabel = isOutputEdge ? PROCESS_INPUTS : PROCESS_OUTPUTS;

                    processEdgeLabel = getLabel(processId, oppositeEdgeLabel);
                    processLabelPairAlreadyProcessed = RequestContext.get().isEdgeLabelAlreadyProcessed(processEdgeLabel);

                    if (processLabelPairAlreadyProcessed) {
                        continue;
                    }
                    RequestContext.get().addEdgeLabel(processEdgeLabel);

                    Iterator<AtlasEdge> processEdgeIterator = GraphHelper.getActiveEdges(processVertex, oppositeEdgeLabel, AtlasEdgeDirection.BOTH);

                    while (processEdgeIterator.hasNext()) {
                        AtlasEdge edge = processEdgeIterator.next();

                        if (!removedEdges.contains(edge)) {
                            AtlasVertex relatedAssetVertex = edge.getInVertex();
                            updateAssetHasLineageStatus(relatedAssetVertex, edge, removedEdges);
                        }
                    }
                }
            }
        }
<<<<<<< HEAD

        // Record lineage calculation time
        long lineageCalcTime = System.currentTimeMillis() - lineageCalcStart;
        RequestContext.get().addLineageCalcTime(lineageCalcTime);

=======
        // Record lineage calculation time
        long lineageCalcTime = System.currentTimeMillis() - lineageCalcStart;
        RequestContext.get().addLineageCalcTime(lineageCalcTime);
>>>>>>> abd50882
        RequestContext.get().endMetricRecord(metricRecorder);
    }

    private boolean skipClassificationTaskCreationV2(String entityGuid, String tagTypeName) throws AtlasBaseException {
        AtlasPerfMetrics.MetricRecorder metric = RequestContext.get().startMetricRecord("skipClassificationTaskCreationV2");
        /*
        If any of,
        1. CLASSIFICATION_PROPAGATION_DELETE
        2. CLASSIFICATION_REFRESH_PROPAGATION task scheduled already
        skip classification task creation
         */
        try {
            List<AtlasTask> tasksInRequestContext = RequestContext.get().getQueuedTasks();
            if (hasDuplicateTask(tasksInRequestContext, entityGuid, tagTypeName))
                return true;

            // Paginate through ES results and validate each page against the graph
            boolean hasMorePages = true;
            int from = 0;
            final int pageSize = PENDING_TASK_QUERY_SIZE_PAGE_SIZE;

            while (hasMorePages) {
                List<AtlasTask> potentialDuplicates = taskUtil.findAPageOfPendingTasks(from, pageSize, entityGuid, tagTypeName, taskTypesToSkip);

                // Validate the true status of tasks in this page against the graph
                boolean hasDuplicates = hasDuplicateTask(potentialDuplicates, entityGuid, tagTypeName);
                if (hasDuplicates) {
                    long refreshTaskCount = potentialDuplicates.stream()
                            .filter(task -> isDuplicateTask(task, entityGuid, tagTypeName)) // Ensure we only count true duplicates
                            .filter(task -> CLASSIFICATION_REFRESH_PROPAGATION.equals(task.getType()))
                            .count();

                    if (refreshTaskCount > 1) {
                        LOG.warn("More than one {} task found for tag:entity pair {}:{}", CLASSIFICATION_REFRESH_PROPAGATION, tagTypeName, entityGuid);
                    }
                    return true;
                }

                if (potentialDuplicates.size() < pageSize) {
                    hasMorePages = false;
                } else {
                    from += pageSize;
                }
            }

        } catch (AtlasBaseException e) {
            LOG.error("Error while checking if classification task creation is required for tag:entity pair {}:{}", tagTypeName, entityGuid, e);
            throw e;
        } finally {
            RequestContext.get().endMetricRecord(metric);
        }

        return false;
    }

    private boolean hasDuplicateTask(List<AtlasTask> tasks, String entityGuid, String tagTypeName) {
        return CollectionUtils.isNotEmpty(tasks) &&
                tasks.stream()
                .filter(Objects::nonNull)
                .anyMatch(task -> isDuplicateTask(task, entityGuid, tagTypeName));
    }

    private boolean isDuplicateTask(AtlasTask task, String entityGuid, String tagTypeName) {
        return task != null
                && Objects.equals(task.getEntityGuid(), entityGuid)
                && Objects.equals(task.getTagTypeName(), tagTypeName)
                && task.getType() != null && taskTypesToSkip.contains(task.getType())
                && Objects.equals(task.getStatus(), PENDING);
    }

    private boolean isRequestFromWorkFlow() {
        String workflowID = RequestContext.get().getRequestContextHeaders().getOrDefault("x-atlan-agent-workflow-id", "");
        boolean isWorkFlowRequest = !workflowID.isEmpty();
        if(isWorkFlowRequest){
            LOG.info("Authorised one time request for workflow with id : {} ", workflowID);
        }
        return isWorkFlowRequest;
    }

    private String getLabel(String guid, String label){
       return  guid + ":" + label;
    }

    private void updateAssetHasLineageStatus(AtlasVertex assetVertex, AtlasEdge currentEdge, Collection<AtlasEdge> removedEdges) {
        if (AtlasConfiguration.USE_OPTIMISED_LINEAGE_CALCULATION.getBoolean()) {
            updateAssetHasLineageStatusV2(assetVertex, currentEdge, removedEdges);
        }else {
            updateAssetHasLineageStatusV1(assetVertex, currentEdge, removedEdges);
        }

    }
    private void updateAssetHasLineageStatusV1(AtlasVertex assetVertex, AtlasEdge currentEdge, Collection<AtlasEdge> removedEdges) {
        AtlasPerfMetrics.MetricRecorder metricRecorder = RequestContext.get().startMetricRecord("updateAssetHasLineageStatusV1");

        removedEdges.forEach(edge -> RequestContext.get().addToDeletedEdgesIdsForResetHasLineage(edge.getIdForDisplay()));

        Iterator<AtlasEdge> edgeIterator = assetVertex.query()
                .direction(AtlasEdgeDirection.BOTH)
                .label(PROCESS_EDGE_LABELS)
                .has(STATE_PROPERTY_KEY, ACTIVE.name())
                .edges()
                .iterator();

        int processHasLineageCount = 0;

        while (edgeIterator.hasNext()) {
            AtlasEdge edge = edgeIterator.next();
            if (!RequestContext.get().getDeletedEdgesIdsForResetHasLineage().contains(edge.getIdForDisplay()) && !currentEdge.equals(edge)) {
                AtlasVertex relatedProcessVertex = edge.getOutVertex();
                boolean processHasLineage = getEntityHasLineage(relatedProcessVertex);
                if (processHasLineage) {
                    processHasLineageCount++;
                    break;
                }
            }
        }

        if (processHasLineageCount == 0) {
            AtlasGraphUtilsV2.setEncodedProperty(assetVertex, HAS_LINEAGE, false);
            AtlasEntity diffEntity = entityRetriever.getOrInitializeDiffEntity(assetVertex);
            diffEntity.setAttribute(HAS_LINEAGE, false);
            // Add removed relationship attribute for notification
            addRemovedProcessRelationshipToDiffEntity(diffEntity, currentEdge, removedEdges);
        }

        RequestContext.get().endMetricRecord(metricRecorder);
    }


    /**
     * Helper method to add removed process relationship to diff entity's removedRelationshipAttributes
     * when hasLineage changes to false
     */
    private void addRemovedProcessRelationshipToDiffEntity(AtlasEntity diffEntity, AtlasEdge removedEdge, Collection<AtlasEdge> removedEdgesList) {
        try {
            // Null checks for input parameters
            if (diffEntity == null) {
                LOG.warn("Cannot add removed process relationship: diffEntity is null");
                return;
            }

            if (removedEdge == null) {
                LOG.warn("Cannot add removed process relationship: currentEdge is null");
                return;
            }


            String edgeIdForDisplay = removedEdge.getIdForDisplay();
            boolean isEdgeInDeletedList = false;
            if (edgeIdForDisplay != null && RequestContext.get() != null) {
                isEdgeInDeletedList = RequestContext.get().getDeletedEdgesIdsForResetHasLineage().contains(edgeIdForDisplay);
            }

            Set<AtlasEdge> removedEdges = new HashSet<>(removedEdgesList);
            if (!isEdgeInDeletedList && !removedEdges.contains(removedEdge)) {
                // Edge is not deleted and not in the deleted list, skip processing
                return;
            }

            // Get vertices from the edge
            AtlasVertex vertexA = removedEdge.getOutVertex();
            AtlasVertex vertexB = removedEdge.getInVertex();
            String edgeLabel = removedEdge.getLabel();

            if (edgeLabel == null) {
                LOG.warn("Cannot add removed process relationship: edgeLabel is null");
                return;
            }

            // Determine which end the diffEntity corresponds to
            // vertexA (OutVertex) corresponds to EndDef1, vertexB (InVertex) corresponds to EndDef2
            AtlasRelationshipDef relationshipDef = typeRegistry.getRelationshipDefByLabel(edgeLabel);
            if (relationshipDef == null) {
                LOG.warn("Cannot add removed process relationship: relationshipDef not found for edgeLabel: {}", edgeLabel);
                return;
            }

            AtlasVertex otherVertex;
            AtlasVertex diffVertex;
            String attributeName;
            if (diffEntity.getGuid().equals(GraphHelper.getGuid(vertexA))) {
                otherVertex = vertexB;
                diffVertex = vertexA;
                // diffEntity is EndDef1 (OutVertex)
                attributeName = relationshipDef.getEndDef1().getName();
            } else {
                otherVertex = vertexA;
                diffVertex = vertexB;
                // diffEntity is EndDef2 (InVertex)
                attributeName = relationshipDef.getEndDef2().getName();
            }

            if (otherVertex == null) {
                LOG.warn("Cannot add removed process relationship: otherVertex is null");
                return;
            }

            if (diffVertex == null) {
                LOG.warn("Cannot add removed process relationship: diffVertex is null");
                return;
            }



            AtlasEntityType entityType = typeRegistry.getEntityTypeByName(getTypeName(diffVertex));
            AtlasAttribute relationshipAttribute = entityType != null ?
                entityType.getRelationshipAttribute(attributeName, relationshipDef.getName()) : null;

            TypeCategory typeCategory = relationshipAttribute != null && relationshipAttribute.getAttributeType() != null ?
                relationshipAttribute.getAttributeType().getTypeCategory() : null;

            AtlasObjectId objectId = new AtlasObjectId(getGuid(otherVertex), getTypeName(otherVertex));

            // If attribute is an array type, pass as a list; otherwise pass as a single object
            if (typeCategory == TypeCategory.ARRAY) {
                diffEntity.setRemovedRelationshipAttribute(attributeName, Collections.singletonList(objectId));
            } else {
                diffEntity.setRemovedRelationshipAttribute(attributeName, objectId);
            }
        } catch (Exception e) {
            LOG.warn("Failed to add removed process relationship to diff entity for notification: {}", e.getMessage(), e);
        }
    }

    private void updateAssetHasLineageStatusV2(AtlasVertex assetVertex, AtlasEdge currentEdge, Collection<AtlasEdge> removedEdges) {
        AtlasPerfMetrics.MetricRecorder metricRecorder = RequestContext.get().startMetricRecord("updateAssetHasLineageStatusV2");

        // Add removed edges to the context
        removedEdges.forEach(edge -> RequestContext.get().addToDeletedEdgesIdsForResetHasLineage(edge.getIdForDisplay()));

        // Check for active lineage in outgoing edges first
        boolean hasActiveLineage = hasActiveLineageDirection(assetVertex, currentEdge, Direction.OUT);

        // If no active lineage in outgoing edges, check incoming edges
        if (!hasActiveLineage) {
            hasActiveLineage = hasActiveLineageDirection(assetVertex, currentEdge, Direction.IN);
        }

        // Only update if no active lineage found
        if (!hasActiveLineage) {
            AtlasGraphUtilsV2.setEncodedProperty(assetVertex, HAS_LINEAGE, false);
            AtlasEntity diffEntity = entityRetriever.getOrInitializeDiffEntity(assetVertex);
            diffEntity.setAttribute(HAS_LINEAGE, false);
            // Add removed relationship attribute for notification
            addRemovedProcessRelationshipToDiffEntity(diffEntity, currentEdge, removedEdges);
        }

        RequestContext.get().endMetricRecord(metricRecorder);
    }

    /**
     * Helper method to check for active lineage in a specific direction
     * @param assetVertex The vertex to check
     * @param currentEdge The current edge to exclude
     * @param direction The edge direction to explore
     * @return True if active lineage exists in the specified direction
     */
    private boolean hasActiveLineageDirection(AtlasVertex assetVertex, AtlasEdge currentEdge, Direction direction) {
        GraphTraversalSource g = ((AtlasJanusGraph) graph).getGraph().traversal();
        GraphTraversal<Vertex, Edge> traversal;

        // Create the appropriate directional traversal
        if (direction.equals(Direction.OUT)) {
            traversal = g.V(assetVertex.getId())
                    .outE()
                    .has(STATE_PROPERTY_KEY, ACTIVE_STATE_VALUE);
        } else {
            traversal = g.V(assetVertex.getId())
                    .inE()
                    .has(STATE_PROPERTY_KEY, ACTIVE_STATE_VALUE);
        }

        // Complete the traversal with common operations
        return traversal
                .project("id", HAS_LINEAGE)
                .by(id())
                .by(outV().values(HAS_LINEAGE))
                .toStream()
                .anyMatch(edge -> {
                    Object edgeId = edge.get("id");
                    String edgeIdStr = (edgeId != null) ? edgeId.toString() : "";

                    // Skip if in deleted list or matches current edge
                    if (RequestContext.get().getDeletedEdgesIdsForResetHasLineage().contains(edgeIdStr) ||
                            currentEdge.getIdForDisplay().equals(edgeIdStr)) {
                        return false;
                    }

                    // Check if this edge has lineage
                    return Boolean.TRUE.equals(edge.get(HAS_LINEAGE));
                });
    }
}<|MERGE_RESOLUTION|>--- conflicted
+++ resolved
@@ -1646,10 +1646,6 @@
     public void removeHasLineageOnDelete(Collection<AtlasVertex> vertices) throws AtlasBaseException {
         AtlasPerfMetrics.MetricRecorder metricRecorder = RequestContext.get().startMetricRecord("removeHasLineageOnDelete");
 
-<<<<<<< HEAD
-        // Timing: Lineage calculation
-=======
->>>>>>> abd50882
         long lineageCalcStart = System.currentTimeMillis();
 
         if (RequestContext.get().skipHasLineageCalculation()) {
@@ -1679,17 +1675,9 @@
                 }
             }
         }
-<<<<<<< HEAD
-
         // Record lineage calculation time
         long lineageCalcTime = System.currentTimeMillis() - lineageCalcStart;
         RequestContext.get().addLineageCalcTime(lineageCalcTime);
-
-=======
-        // Record lineage calculation time
-        long lineageCalcTime = System.currentTimeMillis() - lineageCalcStart;
-        RequestContext.get().addLineageCalcTime(lineageCalcTime);
->>>>>>> abd50882
         RequestContext.get().endMetricRecord(metricRecorder);
     }
 
@@ -1774,17 +1762,9 @@
                 }
             }
         }
-<<<<<<< HEAD
-
         // Record lineage calculation time
         long lineageCalcTime = System.currentTimeMillis() - lineageCalcStart;
         RequestContext.get().addLineageCalcTime(lineageCalcTime);
-
-=======
-        // Record lineage calculation time
-        long lineageCalcTime = System.currentTimeMillis() - lineageCalcStart;
-        RequestContext.get().addLineageCalcTime(lineageCalcTime);
->>>>>>> abd50882
         RequestContext.get().endMetricRecord(metricRecorder);
     }
 
@@ -1878,7 +1858,6 @@
     }
     private void updateAssetHasLineageStatusV1(AtlasVertex assetVertex, AtlasEdge currentEdge, Collection<AtlasEdge> removedEdges) {
         AtlasPerfMetrics.MetricRecorder metricRecorder = RequestContext.get().startMetricRecord("updateAssetHasLineageStatusV1");
-
         removedEdges.forEach(edge -> RequestContext.get().addToDeletedEdgesIdsForResetHasLineage(edge.getIdForDisplay()));
 
         Iterator<AtlasEdge> edgeIterator = assetVertex.query()
