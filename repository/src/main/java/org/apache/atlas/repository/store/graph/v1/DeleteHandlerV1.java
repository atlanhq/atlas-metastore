/**
 * Licensed to the Apache Software Foundation (ASF) under one
 * or more contributor license agreements.  See the NOTICE file
 * distributed with this work for additional information
 * regarding copyright ownership.  The ASF licenses this file
 * to you under the Apache License, Version 2.0 (the
 * "License"); you may not use this file except in compliance
 * with the License.  You may obtain a copy of the License at
 *
 *     http://www.apache.org/licenses/LICENSE-2.0
 *
 * Unless required by applicable law or agreed to in writing, software
 * distributed under the License is distributed on an "AS IS" BASIS,
 * WITHOUT WARRANTIES OR CONDITIONS OF ANY KIND, either express or implied.
 * See the License for the specific language governing permissions and
 * limitations under the License.
 */
package org.apache.atlas.repository.store.graph.v1;

import org.apache.atlas.AtlasConfiguration;
import org.apache.atlas.AtlasErrorCode;
import org.apache.atlas.AtlasException;
import org.apache.atlas.DeleteType;
import org.apache.atlas.RequestContext;
import org.apache.atlas.kafka.KafkaNotification;
import org.apache.atlas.authorize.AtlasAuthorizationUtils;
import org.apache.atlas.authorize.AtlasPrivilege;
import org.apache.atlas.authorize.AtlasRelationshipAccessRequest;
import org.apache.atlas.exception.AtlasBaseException;
import org.apache.atlas.model.TypeCategory;
import org.apache.atlas.model.instance.AtlasClassification;
import org.apache.atlas.model.instance.AtlasEntity;
import org.apache.atlas.model.instance.AtlasEntityHeader;
import org.apache.atlas.model.instance.AtlasObjectId;
import org.apache.atlas.model.instance.AtlasRelationship;
import org.apache.atlas.model.tasks.AtlasTask;
import org.apache.atlas.model.tasks.TaskSearchResult;
import org.apache.atlas.model.typedef.AtlasRelationshipDef;
import org.apache.atlas.model.typedef.AtlasRelationshipDef.PropagateTags;
import org.apache.atlas.model.typedef.AtlasStructDef.AtlasAttributeDef;
import org.apache.atlas.notification.NotificationInterface;
import org.apache.atlas.repository.graph.GraphHelper;
import org.apache.atlas.repository.graphdb.AtlasEdge;
import org.apache.atlas.repository.graphdb.AtlasEdgeDirection;
import org.apache.atlas.repository.graphdb.AtlasGraph;
import org.apache.atlas.repository.graphdb.AtlasVertex;
import org.apache.atlas.repository.store.graph.v2.AtlasGraphUtilsV2;
import org.apache.atlas.repository.store.graph.v2.AtlasRelationshipStoreV2;
import org.apache.atlas.repository.store.graph.v2.EntityGraphRetriever;
import org.apache.atlas.repository.store.graph.v2.tasks.ClassificationTask;
import org.apache.atlas.repository.store.graph.v2.tasks.TaskUtil;
import org.apache.atlas.tasks.TaskManagement;
import org.apache.atlas.type.*;
import org.apache.atlas.type.AtlasStructType.AtlasAttribute;
import org.apache.atlas.type.AtlasStructType.AtlasAttribute.AtlasRelationshipEdgeDirection;
import org.apache.atlas.utils.AtlasEntityUtil;
import org.apache.atlas.utils.AtlasPerfMetrics;
import org.apache.commons.collections.CollectionUtils;
import org.apache.commons.collections.MapUtils;
import org.apache.commons.lang.StringUtils;
import org.slf4j.Logger;
import org.slf4j.LoggerFactory;
import static org.apache.atlas.repository.graph.GraphHelper.getTypeName;

import java.util.*;
import java.util.stream.Collectors;

import static org.apache.atlas.AtlasClient.DATA_SET_SUPER_TYPE;
import static org.apache.atlas.AtlasClient.PROCESS_SUPER_TYPE;
import static org.apache.atlas.model.TypeCategory.*;
import static org.apache.atlas.model.instance.AtlasEntity.Status.ACTIVE;
import static org.apache.atlas.model.instance.AtlasEntity.Status.DELETED;
import static org.apache.atlas.model.instance.AtlasEntity.Status.PURGED;
import static org.apache.atlas.model.typedef.AtlasRelationshipDef.PropagateTags.ONE_TO_TWO;
import static org.apache.atlas.repository.Constants.*;
import static org.apache.atlas.repository.graph.GraphHelper.*;
import static org.apache.atlas.repository.store.graph.v2.AtlasGraphUtilsV2.*;
import static org.apache.atlas.repository.store.graph.v2.tasks.ClassificationPropagateTaskFactory.CLASSIFICATION_PROPAGATION_ADD;
import static org.apache.atlas.repository.store.graph.v2.tasks.ClassificationPropagateTaskFactory.CLASSIFICATION_PROPAGATION_DELETE;
import static org.apache.atlas.repository.store.graph.v2.tasks.ClassificationPropagateTaskFactory.CLASSIFICATION_REFRESH_PROPAGATION;
import static org.apache.atlas.type.AtlasStructType.AtlasAttribute.AtlasRelationshipEdgeDirection.OUT;
import static org.apache.atlas.type.Constants.HAS_LINEAGE;
import static org.apache.atlas.type.Constants.PENDING_TASKS_PROPERTY_KEY;
import static org.apache.atlas.repository.graph.GraphHelper.getTypeName;
import static org.apache.atlas.repository.store.graph.v2.AtlasGraphUtilsV2.getState;

public abstract class DeleteHandlerV1 {
    public static final Logger  LOG = LoggerFactory.getLogger(DeleteHandlerV1.class);

    static final boolean        DEFERRED_ACTION_ENABLED        = AtlasConfiguration.TASKS_USE_ENABLED.getBoolean();
    static final     int        PENDING_TASK_QUERY_SIZE_LIMIT  = 20;

    protected final GraphHelper          graphHelper;
    private   final AtlasTypeRegistry    typeRegistry;
    protected   final EntityGraphRetriever entityRetriever;
    private   final boolean              shouldUpdateInverseReferences;
    private   final boolean              softDelete;
    private   final TaskManagement       taskManagement;
    private   final AtlasGraph           graph;
    private   final TaskUtil             taskUtil;
    private static final int CHUNK_SIZE            = AtlasConfiguration.TASKS_GRAPH_COMMIT_CHUNK_SIZE.getInt();

<<<<<<< HEAD
    KafkaNotification kfknotif;
    int numPartitions = Integer.parseInt(TAG_PROP_EVENTS_PARTITION_COUNT); // Total number of partitions in the Kafka topic
    
=======
>>>>>>> 48e07f4e
    public DeleteHandlerV1(AtlasGraph graph, AtlasTypeRegistry typeRegistry, boolean shouldUpdateInverseReference, boolean softDelete, TaskManagement taskManagement) {
        this.typeRegistry                  = typeRegistry;
        this.graphHelper                   = new GraphHelper(graph);
        this.entityRetriever               = new EntityGraphRetriever(graph, typeRegistry);
        this.shouldUpdateInverseReferences = shouldUpdateInverseReference;
        this.softDelete                    = softDelete;
        this.taskManagement                = taskManagement;
        this.graph                         = graph;
        this.taskUtil                      = new TaskUtil(graph);
    }

    /**
     * Deletes the specified entity vertices.
     * Deletes any traits, composite entities, and structs owned by each entity.
     * Also deletes all the references from/to the entity.
     *
     * @param instanceVertices
     * @throws AtlasException
     */
    public void deleteEntities(Collection<AtlasVertex> instanceVertices) throws AtlasBaseException {
        final RequestContext   requestContext            = RequestContext.get();
        final Set<AtlasVertex> deletionCandidateVertices = new HashSet<>();

        for (AtlasVertex instanceVertex : instanceVertices) {
            final String             guid  = AtlasGraphUtilsV2.getIdFromVertex(instanceVertex);

            if (skipVertexForDelete(instanceVertex)) {
                if (LOG.isDebugEnabled()) {
                        LOG.debug("Skipping deletion of entity={} as it is already deleted", guid);
                }
                continue;
            }

            // Record all deletion candidate entities in RequestContext
            // and gather deletion candidate vertices.
            for (GraphHelper.VertexInfo vertexInfo : getOwnedVertices(instanceVertex)) {
                AtlasEntityHeader entityHeader = vertexInfo.getEntity();

                if (requestContext.isPurgeRequested()) {
                    entityHeader.setClassifications(entityRetriever.getAllClassifications(vertexInfo.getVertex()));
                }

                requestContext.recordEntityDelete(entityHeader);
                deletionCandidateVertices.add(vertexInfo.getVertex());
            }
        }

        // Delete traits and vertices.
        for (AtlasVertex deletionCandidateVertex : deletionCandidateVertices) {
            RequestContext.get().getDeletedEdgesIds().clear();

            deleteAllClassifications(deletionCandidateVertex);
            deleteTypeVertex(deletionCandidateVertex, isInternalType(deletionCandidateVertex));

            if (DEFERRED_ACTION_ENABLED) {
                Set<String> deletedEdgeIds = RequestContext.get().getDeletedEdgesIds();
                for (String deletedEdgeId : deletedEdgeIds) {
                    AtlasEdge edge = graph.getEdge(deletedEdgeId);
                    createAndQueueClassificationRefreshPropagationTask(edge);
                }
            }
        }
    }

    /**
     * Delete the specified relationship edge.
     *
     * @param edge
     * @throws AtlasBaseException
     */
    public void deleteRelationship(AtlasEdge edge) throws AtlasBaseException {
        deleteRelationships(Collections.singleton(edge), false);
    }

    /**
     * Deletes the specified relationship edges.
     *
     * @param edges
     * @param forceDelete
     * @throws AtlasBaseException
     */
    public void deleteRelationships(Collection<AtlasEdge> edges, final boolean forceDelete) throws AtlasBaseException {
        final boolean isPurgeRequested = RequestContext.get().isPurgeRequested();

        for (AtlasEdge edge : edges) {
            boolean isInternal = isInternalType(edge.getInVertex()) && isInternalType(edge.getOutVertex());
            boolean needToSkip = !isInternal && (!isPurgeRequested && DELETED.equals(getState(edge)));

            if (needToSkip) {
                if (LOG.isDebugEnabled()) {
                    LOG.debug("Skipping deletion of edge={} as it is already deleted", getIdFromEdge(edge));
                }
                continue;
            }
            deleteEdge(edge, isInternal || forceDelete || isCustomRelationship(edge));
        }
    }

    /**
     * Get the GUIDs and vertices for all composite entities owned/contained by the specified root entity AtlasVertex.
     * The graph is traversed from the root entity through to the leaf nodes of the containment graph.
     *
     * @param entityVertex the root entity vertex
     * @return set of VertexInfo for all composite entities
     * @throws AtlasException
     */
    public Collection<GraphHelper.VertexInfo> getOwnedVertices(AtlasVertex entityVertex) throws AtlasBaseException {
        final Map<String, GraphHelper.VertexInfo> vertexInfoMap    = new HashMap<>();
        final Stack<AtlasVertex>                  vertices         = new Stack<>();
        final boolean                             isPurgeRequested = RequestContext.get().isPurgeRequested();

        vertices.push(entityVertex);

        while (vertices.size() > 0) {
            AtlasVertex        vertex = vertices.pop();
            AtlasEntity.Status state  = getState(vertex);

            //If the vertex marked for deletion, if we are not purging, skip it
            if (!isPurgeRequested && DELETED.equals(state)) {
                continue;
            }

            String guid = GraphHelper.getGuid(vertex);

            if (vertexInfoMap.containsKey(guid)) {
                continue;
            }

            String typeName = GraphHelper.getTypeName(vertex);
            AtlasEntityType   entityType = typeRegistry.getEntityTypeByName(typeName);

            Set<String> attributes = entityType.getAllAttributes().values().stream()
                    .filter(x -> x.getAttributeDef().getIncludeInNotification())
                    .map(x -> x.getAttributeDef().getName()).collect(Collectors.toSet());

            AtlasEntityHeader entity     = entityRetriever.toAtlasEntityHeader(vertex, attributes);

            if (entityType == null) {
                throw new AtlasBaseException(AtlasErrorCode.TYPE_NAME_INVALID, TypeCategory.ENTITY.name(), typeName);
            }

            vertexInfoMap.put(guid, new GraphHelper.VertexInfo(entity, vertex));

            for (AtlasStructType.AtlasAttribute attributeInfo : entityType.getOwnedRefAttributes()) {
                String       edgeLabel    = attributeInfo.getRelationshipEdgeLabel();
                AtlasType    attrType     = attributeInfo.getAttributeType();
                TypeCategory typeCategory = attrType.getTypeCategory();

                if (typeCategory == OBJECT_ID_TYPE) {
                    if (attributeInfo.getAttributeDef().isSoftReferenced()) {
                        String        softRefVal = vertex.getProperty(attributeInfo.getVertexPropertyName(), String.class);
                        AtlasObjectId refObjId   = AtlasEntityUtil.parseSoftRefValue(softRefVal);
                        AtlasVertex   refVertex  = refObjId != null ? AtlasGraphUtilsV2.findByGuid(this.graphHelper.getGraph(), refObjId.getGuid()) : null;
                        if (refObjId.getGuid() == null) {
                            LOG.warn("OBJECT_ID_TYPE type category - null guid passed in findByGuid!");
                        }
                        if (refVertex != null) {
                            vertices.push(refVertex);
                        }
                    } else {
                        AtlasEdge edge = graphHelper.getEdgeForLabel(vertex, edgeLabel);

                        if (edge == null || (!isPurgeRequested && DELETED.equals(getState(edge)))) {
                            continue;
                        }

                        vertices.push(edge.getInVertex());
                    }
                } else if (typeCategory == ARRAY || typeCategory == MAP) {
                    TypeCategory elementType = null;

                    if (typeCategory == ARRAY) {
                        elementType = ((AtlasArrayType) attrType).getElementType().getTypeCategory();
                    } else if (typeCategory == MAP) {
                        elementType = ((AtlasMapType) attrType).getValueType().getTypeCategory();
                    }

                    if (elementType != OBJECT_ID_TYPE) {
                        continue;
                    }

                    if (attributeInfo.getAttributeDef().isSoftReferenced()) {
                        if (typeCategory == ARRAY) {
                            List                softRefVal = vertex.getListProperty(attributeInfo.getVertexPropertyName(), List.class);
                            List<AtlasObjectId> refObjIds  = AtlasEntityUtil.parseSoftRefValue(softRefVal);

                            if (CollectionUtils.isNotEmpty(refObjIds)) {
                                for (AtlasObjectId refObjId : refObjIds) {
                                    AtlasVertex refVertex = AtlasGraphUtilsV2.findByGuid(this.graphHelper.getGraph(), refObjId.getGuid());
                                    if (refObjId.getGuid() == null) {
                                        LOG.warn("ARRAY type category - null guid passed in findByGuid!");
                                    }
                                    if (refVertex != null) {
                                        vertices.push(refVertex);
                                    }
                                }
                            }
                        } else if (typeCategory == MAP) {
                            Map                        softRefVal = vertex.getProperty(attributeInfo.getVertexPropertyName(), Map.class);
                            Map<String, AtlasObjectId> refObjIds  = AtlasEntityUtil.parseSoftRefValue(softRefVal);

                            if (MapUtils.isNotEmpty(refObjIds)) {
                                for (AtlasObjectId refObjId : refObjIds.values()) {
                                    AtlasVertex refVertex = AtlasGraphUtilsV2.findByGuid(this.graphHelper.getGraph(), refObjId.getGuid());
                                    if (refObjId.getGuid() == null) {
                                        LOG.warn("MAP type category - null guid passed in findByGuid!");
                                    }

                                    if (refVertex != null) {
                                        vertices.push(refVertex);
                                    }
                                }
                            }
                        }

                    } else {
                        List<AtlasEdge> edges = getCollectionElementsUsingRelationship(vertex, attributeInfo);

                        if (CollectionUtils.isNotEmpty(edges)) {
                            for (AtlasEdge edge : edges) {
                                if (edge == null || (!isPurgeRequested && DELETED.equals(getState(edge)))) {
                                    continue;
                                }

                                vertices.push(edge.getInVertex());
                            }
                        }
                    }
                }
            }
        }

        return vertexInfoMap.values();
    }

    /**
     * Force delete is used to remove struct/trait in case of entity updates
     * @param edge
     * @param typeCategory
     * @param isOwned
     * @param forceDeleteStructTrait
     * @return returns true if the edge reference is hard deleted
     * @throws AtlasException
     */
    public boolean deleteEdgeReference(AtlasEdge edge, TypeCategory typeCategory, boolean isOwned,
                                       boolean forceDeleteStructTrait, AtlasVertex vertex) throws AtlasBaseException {
        // default edge direction is outward
        return deleteEdgeReference(edge, typeCategory, isOwned, forceDeleteStructTrait, OUT, vertex);
    }

    public boolean deleteEdgeReference(AtlasEdge edge, TypeCategory typeCategory, boolean isOwned, boolean forceDeleteStructTrait,
                                       AtlasRelationshipEdgeDirection relationshipDirection, AtlasVertex entityVertex) throws AtlasBaseException {
        AtlasPerfMetrics.MetricRecorder metricRecorder = RequestContext.get().startMetricRecord("deleteEdgeReference");
        try {
            if (LOG.isDebugEnabled()) {
                LOG.debug("Deleting {}, force = {}", string(edge), forceDeleteStructTrait);
            }

            boolean isInternalType = isInternalType(entityVertex);
            boolean forceDelete    = (typeCategory == STRUCT || typeCategory == CLASSIFICATION) && (forceDeleteStructTrait || isInternalType);

            if (LOG.isDebugEnabled()) {
                LOG.debug("isInternal = {}, forceDelete = {}", isInternalType, forceDelete);
            }

            if (typeCategory == STRUCT || typeCategory == CLASSIFICATION || (typeCategory == OBJECT_ID_TYPE && isOwned)) {
                if (LOG.isDebugEnabled()) {
                    LOG.debug("Processing delete for typeCategory={}, isOwned={}", typeCategory, isOwned);
                }
                //If the vertex is of type struct delete the edge and then the reference vertex as the vertex is not shared by any other entities.
                //If the vertex is of type classification, delete the edge and then the reference vertex only if the vertex is not shared by any other propagated entities.
                //If the vertex is of type class, and its composite attribute, this reference vertex' lifecycle is controlled
                //through this delete, hence delete the edge and the reference vertex.
                AtlasVertex vertexForDelete = edge.getInVertex();

                //If deleting the edge and then the in vertex, reverse attribute shouldn't be updated
                deleteEdge(edge, false, forceDelete);
                try {
                    deleteTypeVertex(vertexForDelete, typeCategory, forceDelete);
                }
                catch (IllegalStateException | AtlasBaseException e){
                    e.printStackTrace();
                }
            } else {
                //If the vertex is of type class, and its not a composite attributes, the reference AtlasVertex' lifecycle is not controlled
                //through this delete. Hence just remove the reference edge. Leave the reference AtlasVertex as is

                // for relationship edges, inverse vertex's relationship attribute doesn't need to be updated.
                // only delete the reference relationship edge
                if (GraphHelper.isRelationshipEdge(edge)) {
                    deleteEdge(edge, isInternalType || isCustomRelationship(edge) || isHardDeleteProductRelationship(edge));

                    AtlasVertex referencedVertex = entityRetriever.getReferencedEntityVertex(edge, relationshipDirection, entityVertex);

                    if (referencedVertex != null) {
                        RequestContext requestContext = RequestContext.get();

                        if (!requestContext.isUpdatedEntity(GraphHelper.getGuid(referencedVertex))) {
                            AtlasGraphUtilsV2.setEncodedProperty(referencedVertex, MODIFICATION_TIMESTAMP_PROPERTY_KEY, requestContext.getRequestTime());
                            AtlasGraphUtilsV2.setEncodedProperty(referencedVertex, MODIFIED_BY_KEY, requestContext.getUser());

                            requestContext.recordEntityUpdate(entityRetriever.toAtlasEntityHeader(referencedVertex));
                        }
                    }
                } else {
                    //legacy case - not a relationship edge
                    //If deleting just the edge, reverse attribute should be updated for any references
                    //For example, for the department type system, if the person's manager edge is deleted, subordinates of manager should be updated
                    deleteEdge(edge, true, isInternalType || isCustomRelationship(edge) || isHardDeleteProductRelationship(edge));
                }
            }

            return !softDelete || forceDelete || isCustomRelationship(edge);
        }
        finally {
            RequestContext.get().endMetricRecord(metricRecorder);
        }
    }

    public void addTagPropagation(AtlasEdge edge, PropagateTags propagateTags) throws AtlasBaseException {
        if (edge == null) {
            return;
        }

        AtlasVertex outVertex = edge.getOutVertex();
        AtlasVertex inVertex  = edge.getInVertex();

        if (propagateTags == ONE_TO_TWO || propagateTags == PropagateTags.BOTH) {
            addTagPropagation(outVertex, inVertex, edge);
        }

        if (propagateTags == PropagateTags.TWO_TO_ONE || propagateTags == PropagateTags.BOTH) {
            addTagPropagation(inVertex, outVertex, edge);
        }
    }

    private void addTagPropagation(AtlasVertex fromVertex, AtlasVertex toVertex, AtlasEdge edge) throws AtlasBaseException {
        final List<AtlasVertex> classificationVertices = getPropagationEnabledClassificationVertices(fromVertex);
        String                  relationshipGuid       = getRelationshipGuid(edge);

        if (taskManagement != null && DEFERRED_ACTION_ENABLED) {
            for (AtlasVertex classificationVertex : classificationVertices) {
                createAndQueueTask(CLASSIFICATION_PROPAGATION_ADD, toVertex, classificationVertex.getIdForDisplay(), getTypeName(classificationVertex), relationshipGuid);
            }
        } else {
            final List<AtlasVertex> propagatedEntityVertices = CollectionUtils.isNotEmpty(classificationVertices) ? entityRetriever.getIncludedImpactedVerticesV2(toVertex, relationshipGuid) : null;

            if (CollectionUtils.isNotEmpty(propagatedEntityVertices)) {
                if (LOG.isDebugEnabled()) {
                    LOG.debug("Propagate {} tags: from {} entity to {} entities", classificationVertices.size(), getTypeName(fromVertex), propagatedEntityVertices.size());
                }

                for (AtlasVertex classificationVertex : classificationVertices) {
                    addTagPropagation(classificationVertex, propagatedEntityVertices);
                }
            }
        }
    }

    public List<AtlasVertex> addTagPropagation(AtlasVertex classificationVertex, List<AtlasVertex> propagatedEntityVertices) throws AtlasBaseException {
        List<AtlasVertex> ret = new ArrayList<>();

        if (CollectionUtils.isNotEmpty(propagatedEntityVertices) && classificationVertex != null) {
            String                  classificationName     = getTypeName(classificationVertex);
            AtlasClassificationType classificationType     = typeRegistry.getClassificationTypeByName(classificationName);
            AtlasVertex             associatedEntityVertex = getAssociatedEntityVertex(classificationVertex);

            for (AtlasVertex propagatedEntityVertex : propagatedEntityVertices) {
                if (getClassificationEdge(propagatedEntityVertex, classificationVertex) != null) {
                    if (LOG.isDebugEnabled()) {
                        LOG.debug(" --> Classification edge already exists from [{}] --> [{}][{}] using edge label: [{}]",
                                getTypeName(propagatedEntityVertex), getTypeName(classificationVertex), getTypeName(associatedEntityVertex), classificationName);
                    }

                    continue;
                }
                if (getPropagatedClassificationEdge(propagatedEntityVertex, classificationVertex) != null) {
                    if (LOG.isDebugEnabled()) {
                        LOG.debug(" --> Propagated classification edge already exists from [{}] --> [{}][{}] using edge label: [{}]",
                                getTypeName(propagatedEntityVertex), getTypeName(classificationVertex), getTypeName(associatedEntityVertex), CLASSIFICATION_LABEL);
                    }

                    continue;
                }
                AtlasPerfMetrics.MetricRecorder countMetricRecorder = RequestContext.get().startMetricRecord("countPropagations");

                String          entityTypeName = getTypeName(propagatedEntityVertex);
                AtlasEntityType entityType     = typeRegistry.getEntityTypeByName(entityTypeName);
                String          entityGuid     = getGuid(propagatedEntityVertex);

                if (!classificationType.canApplyToEntityType(entityType)) {
                    if (LOG.isDebugEnabled()) {
                        LOG.debug(" --> Not creating propagated classification edge from [{}] --> [{}][{}], classification is not applicable for entity type",
                                getTypeName(propagatedEntityVertex), getTypeName(classificationVertex), getTypeName(associatedEntityVertex));
                    }

                    continue;
                }

                if (LOG.isDebugEnabled()) {
                    LOG.debug(" --> Adding propagated classification: [{}] to {} ({}) using edge label: [{}]", classificationName, getTypeName(propagatedEntityVertex),
                            GraphHelper.getGuid(propagatedEntityVertex), CLASSIFICATION_LABEL);
                }

                ret.add(propagatedEntityVertex);

                graphHelper.addClassificationEdge(propagatedEntityVertex, classificationVertex, true);

                addToPropagatedClassificationNames(propagatedEntityVertex, classificationName);

                // record add propagation details to send notifications at the end
                RequestContext      context        = RequestContext.get();
                AtlasClassification classification = entityRetriever.toAtlasClassification(classificationVertex);

                context.recordAddedPropagation(entityGuid, classification);
                RequestContext.get().endMetricRecord(countMetricRecorder);
            }
        }
        return ret;
    }

    public void authorizeRemoveRelation(AtlasEdge edge) throws AtlasBaseException {
        AtlasPerfMetrics.MetricRecorder metric = RequestContext.get().startMetricRecord("authoriseRemoveRelation");
        AtlasEntityHeader end1Entity, end2Entity;
        String relationShipType = getTypeName(edge);
        AtlasRelationshipDef relationshipDef = typeRegistry.getRelationshipDefByName(relationShipType);
        if (relationshipDef == null) {
            return;
        }

        end1Entity = entityRetriever.toAtlasEntityHeaderWithClassifications(edge.getOutVertex());
        end2Entity = entityRetriever.toAtlasEntityHeaderWithClassifications(edge.getInVertex());

        AtlasAuthorizationUtils.verifyAccess(new AtlasRelationshipAccessRequest(typeRegistry, AtlasPrivilege.RELATIONSHIP_REMOVE, relationShipType, end1Entity, end2Entity ));

        RequestContext.get().endMetricRecord(metric);
    }

    public Map<AtlasVertex, List<AtlasVertex>> removeTagPropagation(AtlasEdge edge) throws AtlasBaseException {
        AtlasPerfMetrics.MetricRecorder metric = RequestContext.get().startMetricRecord("removeTagPropagationEdge");

        Map<AtlasVertex, List<AtlasVertex>> removePropagationsMap = getRemovePropagationMap(edge);

        if (removePropagationsMap == null) {
            return null;
        }

        boolean isTermEntityEdge = isTermEntityEdge(edge);

        for (AtlasVertex classificationVertex : removePropagationsMap.keySet()) {
            boolean removePropagations = getRemovePropagations(classificationVertex);

            if (isTermEntityEdge || removePropagations) {
                removeTagPropagation(classificationVertex, removePropagationsMap.get(classificationVertex));
            }
        }

        RequestContext.get().endMetricRecord(metric);
        return removePropagationsMap;
    }

    public Map<AtlasVertex, List<AtlasVertex>> getRemovePropagationMap(AtlasEdge edge) throws AtlasBaseException{

        if (edge == null || !isRelationshipEdge(edge)) {
            return null;
        }

        List<AtlasVertex> currentClassificationVertices = getPropagatableClassifications(edge);

        Map<AtlasVertex, List<AtlasVertex>> classificationMapWithEdge     = entityRetriever.getClassificationPropagatedEntitiesMapping(currentClassificationVertices);
        Map<AtlasVertex, List<AtlasVertex>> classificationMapWithOutEdge  = entityRetriever.getClassificationPropagatedEntitiesMapping(currentClassificationVertices, getRelationshipGuid(edge));
        Map<AtlasVertex, List<AtlasVertex>> removePropagationsMap         = new HashMap<>();

        if (MapUtils.isNotEmpty(classificationMapWithEdge) && MapUtils.isEmpty(classificationMapWithOutEdge)) {
            removePropagationsMap.putAll(classificationMapWithEdge);
        } else {
            for (AtlasVertex classificationVertex : classificationMapWithOutEdge.keySet()) {

                List<AtlasVertex> currentPropagatingEntities = classificationMapWithEdge.getOrDefault(classificationVertex, Collections.emptyList());
                List<AtlasVertex> updatedPropagatingEntities = classificationMapWithOutEdge.getOrDefault(classificationVertex, Collections.emptyList());
                List<AtlasVertex> entitiesRemoved            = (List<AtlasVertex>) CollectionUtils.subtract(currentPropagatingEntities, updatedPropagatingEntities);

                if (CollectionUtils.isNotEmpty(entitiesRemoved)) {
                    removePropagationsMap.put(classificationVertex, entitiesRemoved);
                }
            }
        }
        return  removePropagationsMap;
    }

    public boolean isRelationshipEdge(AtlasEdge edge) {
        boolean ret = false;

        if (edge != null) {
            String outVertexType = getTypeName(edge.getOutVertex());
            String inVertexType  = getTypeName(edge.getInVertex());

            ret = GraphHelper.isRelationshipEdge(edge) || edge.getPropertyKeys().contains(RELATIONSHIP_GUID_PROPERTY_KEY) ||
                    (typeRegistry.getEntityTypeByName(outVertexType) != null && typeRegistry.getEntityTypeByName(inVertexType) != null);
        }

        return ret;
    }

    public List<AtlasVertex> removeTagPropagation(AtlasClassification classification, List<AtlasEdge> propagatedEdges) throws AtlasBaseException {
        List<AtlasVertex> ret = new ArrayList<>();

        for (AtlasEdge propagatedEdge : propagatedEdges) {
            AtlasPerfMetrics.MetricRecorder metric = RequestContext.get().startMetricRecord("removeTagPropagationEdges");
            AtlasVertex entityVertex = propagatedEdge.getOutVertex();

            ret.add(entityVertex);

            // record remove propagation details to send notifications inline
            RequestContext.get().recordRemovedPropagation(getGuid(entityVertex), classification);

            deletePropagatedEdge(propagatedEdge);

            RequestContext.get().endMetricRecord(metric);
        }

        return ret;
    }

    public List<AtlasVertex> removeTagPropagation(AtlasVertex classificationVertex) throws AtlasBaseException {
        AtlasPerfMetrics.MetricRecorder metric = RequestContext.get().startMetricRecord("removeTagPropagationVertex");
        List<AtlasVertex> ret = new ArrayList<>();

        if (classificationVertex != null) {
            List<AtlasEdge> propagatedEdges = getPropagatedEdges(classificationVertex);

            if (CollectionUtils.isNotEmpty(propagatedEdges)) {
                AtlasClassification classification = entityRetriever.toAtlasClassification(classificationVertex);

                for (AtlasEdge propagatedEdge : propagatedEdges) {
                    AtlasVertex entityVertex = propagatedEdge.getOutVertex();

                    ret.add(entityVertex);

                    // record remove propagation details to send notifications at the end
                    RequestContext.get().recordRemovedPropagation(getGuid(entityVertex), classification);

                    deletePropagatedEdge(propagatedEdge);
                }
            }
        }
        RequestContext.get().endMetricRecord(metric);
        return ret;
    }

    public List<AtlasVertex> removeTagPropagation(AtlasVertex classificationVertex, List<AtlasVertex> entityVertices) throws AtlasBaseException {
        List<AtlasVertex> ret = new ArrayList<>();
        if (classificationVertex != null && CollectionUtils.isNotEmpty(entityVertices)) {
            AtlasPerfMetrics.MetricRecorder metric = RequestContext.get().startMetricRecord("removeTagPropagationVertices");
            String              classificationName = getClassificationName(classificationVertex);
            AtlasClassification classification     = entityRetriever.toAtlasClassification(classificationVertex);
            String              entityGuid         = getClassificationEntityGuid(classificationVertex);
            RequestContext      context            = RequestContext.get();

            for (AtlasVertex entityVertex : entityVertices) {
                if(!entityVertex.exists()) {
                    continue;
                }
                AtlasEdge propagatedEdge = getPropagatedClassificationEdge(entityVertex, classificationName, entityGuid);

                if (propagatedEdge != null) {
                    deletePropagatedEdge(propagatedEdge);

                    ret.add(entityVertex);

                    // record remove propagation details to send notifications at the end
                    context.recordRemovedPropagation(getGuid(entityVertex), classification);
                }
            }
            RequestContext.get().endMetricRecord(metric);
        }
        return ret;
    }

    public void deletePropagatedClassification(AtlasVertex entityVertex, String classificationName, String associatedEntityGuid) throws AtlasBaseException {
        AtlasPerfMetrics.MetricRecorder metricRecorder = RequestContext.get().startMetricRecord("deletePropagatedClassification");
        AtlasEdge propagatedEdge = getPropagatedClassificationEdge(entityVertex, classificationName, associatedEntityGuid);

        if (propagatedEdge == null) {
            throw new AtlasBaseException(AtlasErrorCode.PROPAGATED_CLASSIFICATION_NOT_ASSOCIATED_WITH_ENTITY, classificationName, associatedEntityGuid, getGuid(entityVertex));
        }

        AtlasVertex classificationVertex = propagatedEdge.getInVertex();

        // do not remove propagated classification with ACTIVE associated entity
        if (getClassificationEntityStatus(classificationVertex) == ACTIVE) {
            throw new AtlasBaseException(AtlasErrorCode.PROPAGATED_CLASSIFICATION_REMOVAL_NOT_SUPPORTED, classificationName, associatedEntityGuid);
        }

        if (LOG.isDebugEnabled()) {
            LOG.debug("Removing propagated classification: [{} - associatedEntityGuid: {}] from: [{}][{}] with edge label: [{}]",
                    classificationName, associatedEntityGuid, getTypeName(entityVertex), getGuid(entityVertex), CLASSIFICATION_LABEL);
        }

        AtlasClassification classification = entityRetriever.toAtlasClassification(classificationVertex);

        // delete classification edge
        deletePropagatedEdge(propagatedEdge);

        // delete classification vertex
        deleteClassificationVertex(classificationVertex, true);

        // record remove propagation details to send notifications at the end
        RequestContext.get().recordRemovedPropagation(getGuid(entityVertex), classification);

        RequestContext.get().endMetricRecord(metricRecorder);
    }

    public void deletePropagatedEdge(AtlasEdge edge) throws AtlasBaseException {
        String      classificationName = AtlasGraphUtilsV2.getEncodedProperty(edge, CLASSIFICATION_EDGE_NAME_PROPERTY_KEY, String.class);
        AtlasVertex entityVertex       = edge.getOutVertex();

        if (LOG.isDebugEnabled()) {
            LOG.debug("Removing propagated classification: [{}] from: [{}][{}] with edge label: [{}]", classificationName,
                    getTypeName(entityVertex), GraphHelper.getGuid(entityVertex), CLASSIFICATION_LABEL);
        }

        removeFromPropagatedClassificationNames(entityVertex, classificationName);

        deleteEdge(edge, true);

        updateModificationMetadata(entityVertex);
    }

    public void deleteEdgeReference(AtlasVertex outVertex, String edgeLabel, TypeCategory typeCategory, boolean isOwned) throws AtlasBaseException {
        AtlasEdge edge = graphHelper.getEdgeForLabel(outVertex, edgeLabel);

        if (edge != null) {
            deleteEdgeReference(edge, typeCategory, isOwned, false, outVertex);
        }
    }

    protected void deleteEdge(AtlasEdge edge, boolean updateInverseAttribute, boolean force) throws AtlasBaseException {
        //update inverse attribute
        AtlasPerfMetrics.MetricRecorder metricRecorder = RequestContext.get().startMetricRecord("deleteEdge");

        try {
            if (updateInverseAttribute) {
                String labelWithoutPrefix = edge.getLabel().substring(GraphHelper.EDGE_LABEL_PREFIX.length());
                AtlasType      parentType = typeRegistry.getType(AtlasGraphUtilsV2.getTypeName(edge.getOutVertex()));

                if (parentType instanceof AtlasEntityType) {
                    AtlasEntityType                parentEntityType = (AtlasEntityType) parentType;
                    AtlasStructType.AtlasAttribute attribute        = parentEntityType.getAttribute(labelWithoutPrefix);

                    if (attribute == null) {
                        attribute = parentEntityType.getRelationshipAttribute(labelWithoutPrefix, AtlasGraphUtilsV2.getTypeName(edge));
                    }

                    if (attribute != null && attribute.getInverseRefAttribute() != null) {
                        deleteEdgeBetweenVertices(edge.getInVertex(), edge.getOutVertex(), attribute.getInverseRefAttribute());
                    }
                }
            }

            if (isClassificationEdge(edge)) {
                AtlasVertex classificationVertex = edge.getInVertex();

                AtlasGraphUtilsV2.setEncodedProperty(classificationVertex, CLASSIFICATION_ENTITY_STATUS,
                        RequestContext.get().getDeleteType() == DeleteType.HARD ? PURGED.name() : DELETED.name());
            }

            deleteEdge(edge, force);
        } finally {
        RequestContext.get().endMetricRecord(metricRecorder);
        }
    }

    protected void deleteTypeVertex(AtlasVertex instanceVertex, TypeCategory typeCategory, boolean force) throws AtlasBaseException {
        switch (typeCategory) {
            case STRUCT:
                deleteTypeVertex(instanceVertex, force);
                break;

            case CLASSIFICATION:
                deleteClassificationVertex(instanceVertex, force);
                break;

            case ENTITY:
            case OBJECT_ID_TYPE:
                deleteEntities(Collections.singletonList(instanceVertex));
                break;

            default:
                throw new IllegalStateException("Type category " + typeCategory + " not handled");
        }
    }

    /**
     * Deleting any type vertex. Goes over the complex attributes and removes the references
     * @param instanceVertex
     * @throws AtlasException
     */
    protected void deleteTypeVertex(AtlasVertex instanceVertex, boolean force) throws AtlasBaseException {
        if (LOG.isDebugEnabled()) {
            LOG.debug("Deleting {}, force={}", string(instanceVertex), force);
        }

        String    typeName   = GraphHelper.getTypeName(instanceVertex);

        if (StringUtils.isNotEmpty(typeName)) {
            AtlasType parentType = typeRegistry.getType(typeName);

            if (parentType instanceof AtlasStructType) {
                AtlasStructType structType   = (AtlasStructType) parentType;
                boolean         isEntityType = (parentType instanceof AtlasEntityType);

                for (AtlasStructType.AtlasAttribute attributeInfo : structType.getAllAttributes().values()) {
                    if (LOG.isDebugEnabled()) {
                        LOG.debug("Deleting attribute {} for {}", attributeInfo.getName(), string(instanceVertex));
                    }

                    boolean   isOwned   = isEntityType && attributeInfo.isOwnedRef();
                    AtlasType attrType  = attributeInfo.getAttributeType();
                    String    edgeLabel = attributeInfo.getRelationshipEdgeLabel();

                    switch (attrType.getTypeCategory()) {
                        case OBJECT_ID_TYPE:
                            //If its class attribute, delete the reference
                            deleteEdgeReference(instanceVertex, edgeLabel, attrType.getTypeCategory(), isOwned);
                            break;

                        case STRUCT:
                            //If its struct attribute, delete the reference
                            deleteEdgeReference(instanceVertex, edgeLabel, attrType.getTypeCategory(), false);
                            break;

                        case ARRAY:
                            //For array attribute, if the element is struct/class, delete all the references
                            AtlasArrayType arrType  = (AtlasArrayType) attrType;
                            AtlasType      elemType = arrType.getElementType();

                            if (isReference(elemType.getTypeCategory())) {
                                List<AtlasEdge> edges = getCollectionElementsUsingRelationship(instanceVertex, attributeInfo);

                                if (CollectionUtils.isNotEmpty(edges)) {
                                    for (AtlasEdge edge : edges) {
                                        deleteEdgeReference(edge, elemType.getTypeCategory(), isOwned, false, instanceVertex);
                                    }
                                }
                            }
                            break;

                        case MAP:
                            //For map attribute, if the value type is struct/class, delete all the references
                            AtlasMapType mapType           = (AtlasMapType) attrType;
                            TypeCategory valueTypeCategory = mapType.getValueType().getTypeCategory();

                            if (isReference(valueTypeCategory)) {
                                List<AtlasEdge> edges = getMapValuesUsingRelationship(instanceVertex, attributeInfo);

                                for (AtlasEdge edge : edges) {
                                    deleteEdgeReference(edge, valueTypeCategory, isOwned, false, instanceVertex);
                                }
                            }
                            break;

                        case PRIMITIVE:
                            // This is different from upstream atlas.
                            // Here we are not deleting the unique property thus users can only restore after deleting an entity.
                            if (attributeInfo.getVertexUniquePropertyName() != null && force) {
                                instanceVertex.removeProperty(attributeInfo.getVertexUniquePropertyName());
                            }
                            break;
                    }
                }
            }
        } else {
            try {
                LOG.error("typeName not found for the vertex {}", instanceVertex.getIdForDisplay());
            } catch (Exception e) {
                LOG.error("Error while writing error log");
                e.printStackTrace();
            }
        }

        deleteVertex(instanceVertex, force);
    }

    protected AtlasAttribute getAttributeForEdge(AtlasEdge edge) throws AtlasBaseException {
        String labelWithoutPrefix        = edge.getLabel().substring(GraphHelper.EDGE_LABEL_PREFIX.length());
        AtlasType       parentType       = typeRegistry.getType(AtlasGraphUtilsV2.getTypeName(edge.getOutVertex()));
        AtlasStructType parentStructType = (AtlasStructType) parentType;
        AtlasStructType.AtlasAttribute attribute = parentStructType.getAttribute(labelWithoutPrefix);
        if (attribute == null) {
            String[] tokenizedLabel = labelWithoutPrefix.split("\\.");
            if (tokenizedLabel.length == 2) {
                String attributeName = tokenizedLabel[1];
                attribute = parentStructType.getAttribute(attributeName);
            }
        }
        return attribute;
    }

    protected abstract void _deleteVertex(AtlasVertex instanceVertex, boolean force);

    protected abstract void deleteEdge(AtlasEdge edge, boolean force) throws AtlasBaseException;

    /**
     * Deletes the edge between outvertex and inVertex. The edge is for attribute attributeName of outVertex
     * @param outVertex
     * @param inVertex
     * @param attribute
     * @throws AtlasException
     */
    protected void deleteEdgeBetweenVertices(AtlasVertex outVertex, AtlasVertex inVertex, AtlasAttribute attribute) throws AtlasBaseException {
        if (LOG.isDebugEnabled()) {
            LOG.debug("Removing edge from {} to {} with attribute name {}", string(outVertex), string(inVertex), attribute.getName());
        }

        if (skipVertexForDelete(outVertex)) {
            return;
        }

        AtlasStructType   parentType   = (AtlasStructType) typeRegistry.getType(GraphHelper.getTypeName(outVertex));
        String            propertyName = getQualifiedAttributePropertyKey(parentType, attribute.getName());
        String            edgeLabel    = attribute.getRelationshipEdgeLabel();
        AtlasEdge         edge         = null;
        AtlasAttributeDef attrDef      = attribute.getAttributeDef();
        AtlasType         attrType     = attribute.getAttributeType();

        switch (attrType.getTypeCategory()) {
            case OBJECT_ID_TYPE: {
                //If its class attribute, its the only edge between two vertices
                if (attrDef.getIsOptional()) {
                    edge = graphHelper.getEdgeForLabel(outVertex, edgeLabel);

                    if (shouldUpdateInverseReferences) {
                        AtlasGraphUtilsV2.setEncodedProperty(outVertex, propertyName, null);
                    }
                } else {
                    // Cannot unset a required attribute.
                    throw new AtlasBaseException("Cannot unset required attribute " + propertyName + " on " + GraphHelper.vertexString(outVertex) + " edge = " + edgeLabel);
                }
            }
            break;

            case ARRAY: {
                //If its array attribute, find the right edge between the two vertices and update array property
                List<AtlasEdge> elementEdges = getCollectionElementsUsingRelationship(outVertex, attribute);

                if (elementEdges != null) {
                    elementEdges = new ArrayList<>(elementEdges);

                    for (AtlasEdge elementEdge : elementEdges) {
                        if (elementEdge == null) {
                            continue;
                        }

                        AtlasVertex elementVertex = elementEdge.getInVertex();

                        if (elementVertex.equals(inVertex)) {
                            edge = elementEdge;

                            //TODO element.size includes deleted items as well. should exclude
                            if (!attrDef.getIsOptional() && elementEdges.size() <= attrDef.getValuesMinCount()) {
                                // Deleting this edge would violate the attribute's lower bound.
                                throw new AtlasBaseException("Cannot remove array element from required attribute " + propertyName + " on " + GraphHelper.getVertexDetails(outVertex) + " " + GraphHelper.getEdgeDetails(elementEdge));
                            }
                        }
                    }
                }
            }
            break;

            case MAP: {
                //If its map attribute, find the right edge between two vertices and update map property
                List<AtlasEdge> mapEdges = getMapValuesUsingRelationship(outVertex, attribute);

                if (mapEdges != null) {
                    mapEdges = new ArrayList<>(mapEdges);

                    for (AtlasEdge mapEdge : mapEdges) {
                        if (mapEdge != null) {
                            AtlasVertex mapVertex = mapEdge.getInVertex();

                            if (mapVertex.getId().toString().equals(inVertex.getId().toString())) {
                                //TODO keys.size includes deleted items as well. should exclude
                                if (attrDef.getIsOptional() || mapEdges.size() > attrDef.getValuesMinCount()) {
                                    edge = mapEdge;
                                } else {
                                    // Deleting this entry would violate the attribute's lower bound.
                                    throw new AtlasBaseException("Cannot remove map entry " + propertyName + " from required attribute " + propertyName + " on " + GraphHelper.getVertexDetails(outVertex) + " " + GraphHelper.getEdgeDetails(mapEdge));
                                }
                                break;
                            }
                        }
                    }
                }
            }
            break;

            case STRUCT:
            case CLASSIFICATION:
                break;

            default:
                throw new IllegalStateException("There can't be an edge from " + GraphHelper.getVertexDetails(outVertex) + " to " + GraphHelper.getVertexDetails(inVertex) + " with attribute name " + attribute.getName() + " which is not class/array/map attribute. found " + attrType.getTypeCategory().name());
        }

        if (edge != null) {
            boolean isInternal = isInternalType(inVertex) && isInternalType(outVertex);
            deleteEdge(edge, isInternal || isCustomRelationship(edge) || isHardDeleteProductRelationship(edge));

            final RequestContext requestContext = RequestContext.get();
            final String         outId          = GraphHelper.getGuid(outVertex);

            if (! requestContext.isUpdatedEntity(outId)) {
                AtlasGraphUtilsV2.setEncodedProperty(outVertex, MODIFICATION_TIMESTAMP_PROPERTY_KEY, requestContext.getRequestTime());
                AtlasGraphUtilsV2.setEncodedProperty(outVertex, MODIFIED_BY_KEY, requestContext.getUser());

                requestContext.recordEntityUpdate(entityRetriever.toAtlasEntityHeader(outVertex));
            }
        }
    }

    protected void deleteVertex(AtlasVertex instanceVertex, boolean force) throws AtlasBaseException {
        if (LOG.isDebugEnabled()) {
            LOG.debug("Setting the external references to {} to null(removing edges)", string(instanceVertex));
        }

        // Delete external references to this vertex - incoming edges from lineage or glossary term edges
        final Iterable<AtlasEdge> incomingEdges    = instanceVertex.getEdges(AtlasEdgeDirection.IN);
        final Iterable<AtlasEdge> outgoingEdges    = instanceVertex.getEdges(AtlasEdgeDirection.OUT);
        final boolean             isPurgeRequested = RequestContext.get().isPurgeRequested();

        if (RequestContext.get().getDeleteType().equals(DeleteType.HARD) || RequestContext.get().getDeleteType().equals(DeleteType.PURGE)) {
            for (AtlasEdge edge : outgoingEdges) {
                if (isRelationshipEdge(edge))
                    AtlasRelationshipStoreV2.recordRelationshipMutation(AtlasRelationshipStoreV2.RelationshipMutation.RELATIONSHIP_HARD_DELETE, edge, entityRetriever);
            }
        }

        for (AtlasEdge edge : incomingEdges) {
            AtlasEntity.Status edgeStatus = getStatus(edge);
            boolean            isProceed   = edgeStatus == (isPurgeRequested ? DELETED : ACTIVE);

            if (isProceed) {
                if (isRelationshipEdge(edge)) {
                    deleteRelationship(edge);
                } else {
                    AtlasVertex    outVertex = edge.getOutVertex();

                    if (!isDeletedEntity(outVertex)) {
                        AtlasVertex inVertex = edge.getInVertex();
                        AtlasAttribute attribute = getAttributeForEdge(edge);

                        deleteEdgeBetweenVertices(outVertex, inVertex, attribute);
                    }
                }
            }
        }

        _deleteVertex(instanceVertex, force);
    }

    private boolean isDeletedEntity(AtlasVertex entityVertex) {
        boolean            ret      = false;
        String             outGuid  = GraphHelper.getGuid(entityVertex);
        AtlasEntity.Status outState = GraphHelper.getStatus(entityVertex);

        //If the reference vertex is marked for deletion, skip updating the reference
        if (outState == AtlasEntity.Status.DELETED || (outGuid != null && RequestContext.get().isDeletedEntity(outGuid))) {
            ret = true;
        }

        return ret;
    }

    public void deleteClassificationVertex(AtlasVertex classificationVertex, boolean force) {
        if (LOG.isDebugEnabled()) {
            LOG.debug("Deleting classification vertex", string(classificationVertex));
        }

        // delete classification vertex only if it has no more entity references (direct or propagated)
        if (!hasEntityReferences(classificationVertex)) {
            _deleteVertex(classificationVertex, force);
        }
    }

    private boolean isInternalType(final AtlasVertex instanceVertex) {
        AtlasEntityType entityType = typeRegistry.getEntityTypeByName(GraphHelper.getTypeName(instanceVertex));
        return Objects.nonNull(entityType) && entityType.isInternalType();
    }

    private boolean isCustomRelationship(final AtlasEdge edge) {
        return edge.getLabel().equals(UD_RELATIONSHIP_EDGE_LABEL);
    }

    private boolean isHardDeleteProductRelationship(final AtlasEdge edge) {
        return EDGE_LABELS_FOR_HARD_DELETION.contains(edge.getLabel());
    }

    private void addToPropagatedClassificationNames(AtlasVertex entityVertex, String classificationName) {
        if (LOG.isDebugEnabled()) {
            LOG.debug("Adding property {} = \"{}\" to vertex {}", PROPAGATED_TRAIT_NAMES_PROPERTY_KEY, classificationName, string(entityVertex));
        }
        entityVertex.addListProperty(PROPAGATED_TRAIT_NAMES_PROPERTY_KEY, classificationName);

        entityVertex.setProperty(PROPAGATED_CLASSIFICATION_NAMES_KEY, getDelimitedPropagatedClassificationNames(entityVertex, classificationName));
    }

    public void removeFromPropagatedClassificationNames(AtlasVertex entityVertex, String classificationName) {
        if (entityVertex != null && StringUtils.isNotEmpty(classificationName)) {
            if (LOG.isDebugEnabled()) {
                LOG.debug("Removing from property: {} value: {} in vertex: {}", PROPAGATED_TRAIT_NAMES_PROPERTY_KEY, classificationName, string(entityVertex));
            }

            entityVertex.removePropertyValue(PROPAGATED_TRAIT_NAMES_PROPERTY_KEY, classificationName);

            List<String> propagatedTraitNames = getPropagatedTraitNames(entityVertex);

            if (CollectionUtils.isNotEmpty(propagatedTraitNames)) {
                propagatedTraitNames.remove(classificationName);

                String propClsName = CLASSIFICATION_NAME_DELIMITER + StringUtils.join(propagatedTraitNames, CLASSIFICATION_NAME_DELIMITER) + CLASSIFICATION_NAME_DELIMITER;

                entityVertex.setProperty(PROPAGATED_CLASSIFICATION_NAMES_KEY, propClsName);
            }
        }
    }

    private String getDelimitedPropagatedClassificationNames(AtlasVertex entityVertex, String classificationName) {
        String ret = entityVertex.getProperty(PROPAGATED_CLASSIFICATION_NAMES_KEY, String.class);

        if (StringUtils.isEmpty(ret)) {
            ret = CLASSIFICATION_NAME_DELIMITER + classificationName + CLASSIFICATION_NAME_DELIMITER;
        } else {
            ret = ret + classificationName + CLASSIFICATION_NAME_DELIMITER;
        }

        return ret;
    }

    /**
     * Delete all associated classifications from the specified entity vertex.
     * @param instanceVertex
     * @throws AtlasException
     */
    private void deleteAllClassifications(AtlasVertex instanceVertex) throws AtlasBaseException {
        // If instance is deleted no need to operate classification deleted
        if (!ACTIVE.equals(getState(instanceVertex)))
            return;

        List<AtlasEdge> classificationEdges = getAllClassificationEdges(instanceVertex);

        for (AtlasEdge edge : classificationEdges) {
            AtlasVertex classificationVertex = edge.getInVertex();
            boolean     isClassificationEdge = isClassificationEdge(edge);
            boolean     removePropagations   = getRemovePropagations(classificationVertex);

            if (isClassificationEdge && removePropagations) {
                if (taskManagement != null && DEFERRED_ACTION_ENABLED) {
                    createAndQueueTask(CLASSIFICATION_PROPAGATION_DELETE, instanceVertex, classificationVertex.getIdForDisplay(),getTypeName(classificationVertex) , null);
                } else {
                    removeTagPropagation(classificationVertex);
                }
            }

            deleteEdgeReference(edge, CLASSIFICATION, false, false, instanceVertex);
        }
    }

    private boolean skipVertexForDelete(AtlasVertex vertex) {
        boolean ret = true;

        if(vertex != null) {
            try {
                final RequestContext reqContext = RequestContext.get();
                final String guid = AtlasGraphUtilsV2.getIdFromVertex(vertex);

                if(guid != null && !reqContext.isDeletedEntity(guid)) {
                    final AtlasEntity.Status vertexState = getState(vertex);
                    if (reqContext.isPurgeRequested()) {
                        ret = false; // Delete all ACTIVE or DELETED assets in PURGING
                    } else {
                        ret = vertexState == DELETED; // skip deleting DELETED vertices
                    }
                }
            } catch (IllegalStateException excp) {
                LOG.warn("skipVertexForDelete(): failed guid/state for the vertex", excp);
            }
        }

        return ret;
    }

    public void updateTagPropagations(AtlasEdge edge, AtlasRelationship relationship) throws AtlasBaseException {
        PropagateTags oldTagPropagation = getPropagateTags(edge);
        PropagateTags newTagPropagation = relationship.getPropagateTags();

        if (newTagPropagation != oldTagPropagation) {
            List<AtlasVertex>                   currentClassificationVertices = getPropagatableClassifications(edge);
            Map<AtlasVertex, List<AtlasVertex>> currentClassificationsMap     = entityRetriever.getClassificationPropagatedEntitiesMapping(currentClassificationVertices);

            // Update propagation edge
            AtlasGraphUtilsV2.setEncodedProperty(edge, RELATIONSHIPTYPE_TAG_PROPAGATION_KEY, newTagPropagation.name());

            List<AtlasVertex>                   updatedClassificationVertices = getPropagatableClassifications(edge);
            List<AtlasVertex>                   classificationVerticesUnion   = (List<AtlasVertex>) CollectionUtils.union(currentClassificationVertices, updatedClassificationVertices);
            Map<AtlasVertex, List<AtlasVertex>> updatedClassificationsMap     = entityRetriever.getClassificationPropagatedEntitiesMapping(classificationVerticesUnion);

            // compute add/remove propagations list
            Map<AtlasVertex, List<AtlasVertex>> addPropagationsMap    = new HashMap<>();
            Map<AtlasVertex, List<AtlasVertex>> removePropagationsMap = new HashMap<>();

            if (MapUtils.isEmpty(currentClassificationsMap) && MapUtils.isNotEmpty(updatedClassificationsMap)) {
                addPropagationsMap.putAll(updatedClassificationsMap);

            } else if (MapUtils.isNotEmpty(currentClassificationsMap) && MapUtils.isEmpty(updatedClassificationsMap)) {
                removePropagationsMap.putAll(currentClassificationsMap);

            } else {
                for (AtlasVertex classificationVertex : updatedClassificationsMap.keySet()) {
                    List<AtlasVertex> currentPropagatingEntities = currentClassificationsMap.containsKey(classificationVertex) ? currentClassificationsMap.get(classificationVertex) : Collections.emptyList();
                    List<AtlasVertex> updatedPropagatingEntities = updatedClassificationsMap.containsKey(classificationVertex) ? updatedClassificationsMap.get(classificationVertex) : Collections.emptyList();
                    List<AtlasVertex> entitiesAdded              = (List<AtlasVertex>) CollectionUtils.subtract(updatedPropagatingEntities, currentPropagatingEntities);
                    List<AtlasVertex> entitiesRemoved            = (List<AtlasVertex>) CollectionUtils.subtract(currentPropagatingEntities, updatedPropagatingEntities);

                    if (CollectionUtils.isNotEmpty(entitiesAdded)) {
                        addPropagationsMap.put(classificationVertex, entitiesAdded);
                    }

                    if (CollectionUtils.isNotEmpty(entitiesRemoved)) {
                        removePropagationsMap.put(classificationVertex, entitiesRemoved);
                    }
                }
            }

            // Update TASK_ASSET_COUNT_TO_PROPAGATE with the number of assets to propagate
            int assetsToPropagate = addPropagationsMap.values().stream().mapToInt(List::size).sum()
                                  + removePropagationsMap.values().stream().mapToInt(List::size).sum();
            taskManagement.updateTaskVertexProperty(TASK_ASSET_COUNT_TO_PROPAGATE, graph, assetsToPropagate);

            int propagatedCount = 0;
            for (AtlasVertex classificationVertex : addPropagationsMap.keySet()) {
                Map<String, Object> kafkaMessage = kfknotif.createObjectPropKafkaMessage(classificationVertex, graph, CLASSIFICATION_PROPAGATION_ADD, classificationVertex.getIdForDisplay());
                int partition = Math.abs((Integer) kafkaMessage.get("parentTaskGuid")) % numPartitions;
                LOG.debug("sending message with  guid={} to partition={}",kafkaMessage.get("parentTaskVertexId"), partition);
                kfknotif.sendInternal(NotificationInterface.NotificationType.EMIT_SUB_TASKS, Collections.singletonList(kafkaMessage.toString()), partition);
                LOG.debug("Message with guid={} sent to partition={} sent successfully.",kafkaMessage.get("parentTaskVertexId"), partition );

                List<AtlasVertex> entitiesToAddPropagation = addPropagationsMap.get(classificationVertex);

                addTagPropagation(classificationVertex, entitiesToAddPropagation);
                propagatedCount++;
                if (propagatedCount == CHUNK_SIZE){
                    taskManagement.updateTaskVertexProperty(TASK_ASSET_COUNT_PROPAGATED, graph, propagatedCount - 1);
                    propagatedCount = 0;
                }
            }

            for (AtlasVertex classificationVertex : removePropagationsMap.keySet()) {
                Map<String, Object> kafkaMessage = kfknotif.createObjectPropKafkaMessage(classificationVertex, graph, CLASSIFICATION_PROPAGATION_DELETE, classificationVertex.getIdForDisplay());
                int partition = Math.abs((Integer) kafkaMessage.get("parentTaskGuid")) % numPartitions;
                LOG.debug("sending message with  guid={} to partition={}",kafkaMessage.get("parentTaskVertexId"), partition);
                kfknotif.sendInternal(NotificationInterface.NotificationType.EMIT_SUB_TASKS, Collections.singletonList(kafkaMessage.toString()), partition);
                LOG.debug("Message with guid={} sent to partition={} sent successfully.",kafkaMessage.get("parentTaskVertexId"), partition );

                List<AtlasVertex> entitiesToRemovePropagation = removePropagationsMap.get(classificationVertex);

                removeTagPropagation(classificationVertex, entitiesToRemovePropagation);
                propagatedCount++;
                if (propagatedCount == CHUNK_SIZE){
                    taskManagement.updateTaskVertexProperty(TASK_ASSET_COUNT_PROPAGATED, graph, propagatedCount);
                    propagatedCount = 0;
                }
            }
            if (propagatedCount != 0){
                taskManagement.updateTaskVertexProperty(TASK_ASSET_COUNT_PROPAGATED, graph, propagatedCount);
            }
        } else {
            // update blocked propagated classifications only if there is no change is tag propagation (don't update both)
            handleBlockedClassifications(edge, relationship.getBlockedPropagatedClassifications());
        }
    }
    public void handleBlockedClassifications(AtlasEdge edge, Set<AtlasClassification> blockedClassifications) throws AtlasBaseException {
        if (blockedClassifications != null) {
            List<AtlasVertex> propagatableClassifications  = getPropagatableClassifications(edge);
            List<String>      currBlockedClassificationIds = getBlockedClassificationIds(edge);
            List<AtlasVertex> currBlockedClassifications   = getVerticesForIds(propagatableClassifications, currBlockedClassificationIds);
            List<AtlasVertex> classificationsToBlock       = new ArrayList<>();
            List<String>      classificationIdsToBlock     = new ArrayList<>();

            for (AtlasClassification blockedClassification : blockedClassifications) {
                AtlasVertex classificationVertex = validateBlockedPropagatedClassification(propagatableClassifications, blockedClassification);

                if (classificationVertex != null) {
                    classificationsToBlock.add(classificationVertex);
                    classificationIdsToBlock.add(classificationVertex.getIdForDisplay());
                }
            }

            setBlockedClassificationIds(edge, classificationIdsToBlock);

            List<AtlasVertex> propagationChangedClassifications = (List<AtlasVertex>) CollectionUtils.disjunction(classificationsToBlock, currBlockedClassifications);

            for (AtlasVertex classificationVertex : propagationChangedClassifications) {
                List<AtlasVertex> propagationsToRemove = new ArrayList<>();
                List<AtlasVertex> propagationsToAdd    = new ArrayList<>();

                entityRetriever.evaluateClassificationPropagation(classificationVertex, propagationsToAdd, propagationsToRemove);

                if (CollectionUtils.isNotEmpty(propagationsToAdd)) {
                    addTagPropagation(classificationVertex, propagationsToAdd);
                }

                if (CollectionUtils.isNotEmpty(propagationsToRemove)) {
                    removeTagPropagation(classificationVertex, propagationsToRemove);
                }
            }
        }
    }

    private List<AtlasVertex> getVerticesForIds(List<AtlasVertex> vertices, List<String> vertexIds) {
        List<AtlasVertex> ret = new ArrayList<>();

        if (CollectionUtils.isNotEmpty(vertexIds)) {
            for (AtlasVertex vertex : vertices) {
                String vertexId = vertex.getIdForDisplay();

                if (vertexIds.contains(vertexId)) {
                    ret.add(vertex);
                }
            }
        }

        return ret;
    }

    // propagated classifications should contain blocked propagated classification
    private AtlasVertex validateBlockedPropagatedClassification(List<AtlasVertex> classificationVertices, AtlasClassification classification) {
        AtlasVertex ret = null;

        for (AtlasVertex vertex : classificationVertices) {
            String classificationName = getClassificationName(vertex);
            String entityGuid         = getClassificationEntityGuid(vertex);

            if (classificationName.equals(classification.getTypeName()) && entityGuid.equals(classification.getEntityGuid())) {
                ret = vertex;
                break;
            }
        }

        return ret;
    }

    private void setBlockedClassificationIds(AtlasEdge edge, List<String> classificationIds) {
        if (edge != null) {
            if (classificationIds.isEmpty()) {
                edge.removeProperty(org.apache.atlas.repository.Constants.RELATIONSHIPTYPE_BLOCKED_PROPAGATED_CLASSIFICATIONS_KEY);
            } else {
                edge.setListProperty(org.apache.atlas.repository.Constants.RELATIONSHIPTYPE_BLOCKED_PROPAGATED_CLASSIFICATIONS_KEY, classificationIds);
            }
        }
    }
    public void createAndQueueTaskWithoutCheck(String taskType, AtlasVertex entityVertex, String classificationVertexId, String classificationTypeName, String relationshipGuid) throws AtlasBaseException {
        String              currentUser = RequestContext.getCurrentUser();
        String              entityGuid  = GraphHelper.getGuid(entityVertex);
        Map<String, Object> taskParams  = ClassificationTask.toParameters(entityGuid, classificationVertexId, relationshipGuid);
        AtlasTask           task        = taskManagement.createTask(taskType, currentUser, taskParams, classificationVertexId, classificationTypeName, entityGuid);

        AtlasGraphUtilsV2.addEncodedProperty(entityVertex, PENDING_TASKS_PROPERTY_KEY, task.getGuid());

        RequestContext.get().queueTask(task);
    }

    public void createAndQueueTask(String taskType, AtlasVertex entityVertex, String classificationVertexId, String classificationTypeName, String relationshipGuid) throws AtlasBaseException {
        if (!CLASSIFICATION_PROPAGATION_DELETE.equals(taskType) && skipClassificationTaskCreation(classificationVertexId)) {
            LOG.info("Task is already scheduled for classification id {}, no need to schedule task for vertex {}", classificationVertexId, entityVertex.getIdForDisplay());
            return;
        }

        createAndQueueTaskWithoutCheck(taskType, entityVertex, classificationVertexId, classificationTypeName, relationshipGuid);
    }

    public void createAndQueueTaskWithoutCheck(String taskType, AtlasVertex entityVertex, String classificationVertexId,String classificationTypeName, String relationshipGuid, Boolean currentRestrictPropagationThroughLineage,Boolean currentRestrictPropogationThroughHierarchy) throws AtlasBaseException {
        String              currentUser = RequestContext.getCurrentUser();
        String              entityGuid  = GraphHelper.getGuid(entityVertex);
        Map<String, Object> taskParams  = ClassificationTask.toParameters(entityGuid, classificationVertexId, relationshipGuid, currentRestrictPropagationThroughLineage,currentRestrictPropogationThroughHierarchy);
        AtlasTask           task        = taskManagement.createTask(taskType, currentUser, taskParams, classificationVertexId, classificationTypeName, entityGuid);

        AtlasGraphUtilsV2.addEncodedProperty(entityVertex, PENDING_TASKS_PROPERTY_KEY, task.getGuid());

        RequestContext.get().queueTask(task);
    }

    public void createAndQueueTask(String taskType, AtlasEdge relationshipEdge, AtlasRelationship relationship) {
        String              currentUser        = RequestContext.getCurrentUser();
        String              relationshipEdgeId = relationshipEdge.getIdForDisplay();
        Map<String, Object> taskParams         = ClassificationTask.toParameters(relationshipEdgeId, relationship);

        AtlasTask           task               = taskManagement.createTask(taskType, currentUser, taskParams);

        AtlasGraphUtilsV2.addItemToListProperty(relationshipEdge, EDGE_PENDING_TASKS_PROPERTY_KEY, task.getGuid());

        RequestContext.get().queueTask(task);
    }

    public void createAndQueueClassificationRefreshPropagationTask(AtlasEdge edge) throws AtlasBaseException{

        if (taskManagement==null) {
            LOG.warn("Task management is null, can't schedule task now");
            return;
        }

        String      currentUser         = RequestContext.getCurrentUser();
        boolean     isRelationshipEdge  = isRelationshipEdge(edge);
        boolean     isTermEntityEdge    = GraphHelper.isTermEntityEdge(edge);

        if (edge == null || !isRelationshipEdge) {
            LOG.warn("Edge is null or it is not relationship edge, can't schedule task now");
            return;
        }


        AtlasVertex referenceVertex = GraphHelper.getPropagatingVertex(edge);
        if(referenceVertex == null) {
            return;
        }

        List<AtlasVertex> currentClassificationVertices = GraphHelper.getPropagatableClassifications(edge);
        for (AtlasVertex currentClassificationVertex : currentClassificationVertices) {
            String currentClassificationId = currentClassificationVertex.getIdForDisplay();
            String classificationTypeName      = getTypeName(currentClassificationVertex);
            boolean removePropagationOnEntityDelete = GraphHelper.getRemovePropagations(currentClassificationVertex);

            if (!(isTermEntityEdge || removePropagationOnEntityDelete)) {
                LOG.debug("This edge is not term edge or remove propagation isn't enabled");
                continue;
            }

            if(skipClassificationTaskCreation(currentClassificationId)) {
                LOG.info("Task is already scheduled for classification id {}, no need to schedule task for edge {}", currentClassificationId, edge.getIdForDisplay());
                continue;
            }

            Map<String, Object> taskParams = ClassificationTask.toParameters(currentClassificationVertex.getIdForDisplay());
            AtlasTask task  =  taskManagement.createTask(CLASSIFICATION_REFRESH_PROPAGATION, currentUser, taskParams, currentClassificationId, classificationTypeName,GraphHelper.getGuid(referenceVertex));

            RequestContext.get().queueTask(task);
        }

    }

    private boolean skipClassificationTaskCreation(String classificationId) throws AtlasBaseException {
        AtlasPerfMetrics.MetricRecorder metric = RequestContext.get().startMetricRecord("skipClassificationTaskCreation");
        /*
        If any of,
        1. CLASSIFICATION_PROPAGATION_DELETE
        2. CLASSIFICATION_REFRESH_PROPAGATION task scheduled already
        skip classification task creation
         */
        try {

            List<String> taskTypes = Arrays.asList(CLASSIFICATION_REFRESH_PROPAGATION, CLASSIFICATION_PROPAGATION_DELETE);
            List<AtlasTask> tasksInRequestContext = RequestContext.get().getQueuedTasks();
            if (
                    tasksInRequestContext != null &&
                    tasksInRequestContext.stream().filter(Objects::nonNull)
                    .anyMatch(task -> task.getClassificationId().equals(classificationId)
                            && taskTypes.contains(task.getType()) && task.getStatus().equals(AtlasTask.Status.PENDING))
            ) {
                return true;
            }

            TaskSearchResult taskSearchResult = taskUtil.findPendingTasksByClassificationId(0, PENDING_TASK_QUERY_SIZE_LIMIT,
                    classificationId, taskTypes , new ArrayList<>());

            List<AtlasTask> pendingTasks = taskSearchResult.getTasks();
            if(CollectionUtils.isEmpty(pendingTasks)) {
                return false;
            }

            List<AtlasTask> pendingRefreshPropagationTasks = pendingTasks.stream()
                    .filter(task -> CLASSIFICATION_REFRESH_PROPAGATION.equals(task.getType()))
                    .collect(Collectors.toList());

            // Ideally there should be only refresh propagation task
            if (pendingRefreshPropagationTasks.size() > 1) {
                LOG.warn("More than one {} task found for classification id {}", CLASSIFICATION_REFRESH_PROPAGATION, classificationId);
            }

            // if any task have status as PENDING, then skip task creation
            if (
                    pendingTasks.stream()
                    .filter(Objects::nonNull)
                    .anyMatch(task -> task.getClassificationId().equals(classificationId)
                            && taskTypes.contains(task.getType()) && task.getStatus().equals(AtlasTask.Status.PENDING))
            ) {
                return true;
            } else {
                LOG.warn("There is inconsistency " +
                        "in task queue, there are no pending tasks for classification id {} but there are tasks in queue", classificationId);
            }
        } catch (AtlasBaseException e) {
            LOG.error("Error while checking if classification task creation is required for classification id {}", classificationId, e);
            throw e;
        } finally {
            RequestContext.get().endMetricRecord(metric);
        }

        return false;
    }


    public void removeHasLineageOnDelete(Collection<AtlasVertex> vertices) throws AtlasBaseException {
        AtlasPerfMetrics.MetricRecorder metricRecorder = RequestContext.get().startMetricRecord("removeHasLineageOnDelete");

        if (RequestContext.get().skipHasLineageCalculation()) {
            return;
        }

        for (AtlasVertex vertexToBeDeleted : vertices) {
            if (ACTIVE.equals(getStatus(vertexToBeDeleted))) {
                AtlasEntityType entityType = typeRegistry.getEntityTypeByName(getTypeName(vertexToBeDeleted));
                boolean isProcess = entityType.getTypeAndAllSuperTypes().contains(PROCESS_SUPER_TYPE);
                boolean isCatalog = entityType.getTypeAndAllSuperTypes().contains(DATA_SET_SUPER_TYPE);

                if (isCatalog || isProcess) {

                    Iterator<AtlasEdge> edgeIterator = vertexToBeDeleted.getEdges(AtlasEdgeDirection.BOTH, PROCESS_EDGE_LABELS).iterator();

                    Set<AtlasEdge> edgesToBeDeleted = new HashSet<>();

                    while (edgeIterator.hasNext()) {
                        AtlasEdge edge = edgeIterator.next();
                        if (ACTIVE.equals(getStatus(edge))) {
                            edgesToBeDeleted.add(edge);
                        }
                    }

                    resetHasLineageOnInputOutputDelete(edgesToBeDeleted, vertexToBeDeleted);
                }
            }
        }
        RequestContext.get().endMetricRecord(metricRecorder);
    }


    public void resetHasLineageOnInputOutputDelete(Collection<AtlasEdge> removedEdges, AtlasVertex deletedVertex) throws AtlasBaseException {
        AtlasPerfMetrics.MetricRecorder metricRecorder = RequestContext.get().startMetricRecord("resetHasLineageOnInputOutputDelete");

        for (AtlasEdge atlasEdge : removedEdges) {

            boolean isOutputEdge = PROCESS_OUTPUTS.equals(atlasEdge.getLabel());

            AtlasVertex assetVertex = atlasEdge.getInVertex();
            String assetEdgeLabel = getLabel(getGuid(assetVertex), atlasEdge.getLabel());

            boolean assetLabelPairAlreadyProcessed = RequestContext.get().isEdgeLabelAlreadyProcessed(assetEdgeLabel);

            if (!assetLabelPairAlreadyProcessed) {
                RequestContext.get().addEdgeLabel(assetEdgeLabel);
                if (getStatus(assetVertex) == ACTIVE && !assetVertex.equals(deletedVertex)) {
                    updateAssetHasLineageStatus(assetVertex, atlasEdge, removedEdges);
                }
            }

            AtlasVertex processVertex = atlasEdge.getOutVertex();
            String processId = getGuid(processVertex);
            String edgeLabel = isOutputEdge ? PROCESS_OUTPUTS : PROCESS_INPUTS;
            String processEdgeLabel = getLabel(processId, edgeLabel);
            boolean processLabelPairAlreadyProcessed = RequestContext.get().isEdgeLabelAlreadyProcessed(processEdgeLabel);

            if (processLabelPairAlreadyProcessed) {
                continue;
            }

            RequestContext.get().addEdgeLabel(processEdgeLabel);

                if (getStatus(processVertex) == ACTIVE && !processVertex.equals(deletedVertex)) {
                Iterator<AtlasEdge> edgeIterator = GraphHelper.getActiveEdges(processVertex, edgeLabel, AtlasEdgeDirection.BOTH);

                boolean activeEdgeFound = false;

                while (edgeIterator.hasNext()) {
                    AtlasEdge edge = edgeIterator.next();
                    if (!removedEdges.contains(edge)) {
                        AtlasVertex relatedAssetVertex = edge.getInVertex();

                        if (getStatus(relatedAssetVertex) == ACTIVE) {
                            activeEdgeFound = true;
                            break;
                        }
                    }
                }

                if (!activeEdgeFound) {
                    AtlasGraphUtilsV2.setEncodedProperty(processVertex, HAS_LINEAGE, false);

                    String oppositeEdgeLabel = isOutputEdge ? PROCESS_INPUTS : PROCESS_OUTPUTS;

                    processEdgeLabel = getLabel(processId, oppositeEdgeLabel);
                    processLabelPairAlreadyProcessed = RequestContext.get().isEdgeLabelAlreadyProcessed(processEdgeLabel);

                    if (processLabelPairAlreadyProcessed) {
                        continue;
                    }
                    RequestContext.get().addEdgeLabel(processEdgeLabel);

                    Iterator<AtlasEdge> processEdgeIterator = GraphHelper.getActiveEdges(processVertex, oppositeEdgeLabel, AtlasEdgeDirection.BOTH);

                    while (processEdgeIterator.hasNext()) {
                        AtlasEdge edge = processEdgeIterator.next();

                        if (!removedEdges.contains(edge)) {
                            AtlasVertex relatedAssetVertex = edge.getInVertex();
                            updateAssetHasLineageStatus(relatedAssetVertex, edge, removedEdges);
                        }
                    }
                }
            }
        }
        RequestContext.get().endMetricRecord(metricRecorder);
    }

    private String getLabel(String guid, String label){
       return  guid + ":" + label;
    }

    private void updateAssetHasLineageStatus(AtlasVertex assetVertex, AtlasEdge currentEdge, Collection<AtlasEdge> removedEdges) {
        AtlasPerfMetrics.MetricRecorder metricRecorder = RequestContext.get().startMetricRecord("updateAssetHasLineageStatus");

        removedEdges.forEach(edge -> RequestContext.get().addToDeletedEdgesIdsForResetHasLineage(edge.getIdForDisplay()));

        Iterator<AtlasEdge> edgeIterator = assetVertex.query()
                .direction(AtlasEdgeDirection.BOTH)
                .label(PROCESS_EDGE_LABELS)
                .has(STATE_PROPERTY_KEY, ACTIVE.name())
                .edges()
                .iterator();

        int processHasLineageCount = 0;
        while (edgeIterator.hasNext()) {
            AtlasEdge edge = edgeIterator.next();
            if (!RequestContext.get().getDeletedEdgesIdsForResetHasLineage().contains(edge.getIdForDisplay()) && !currentEdge.equals(edge)) {
                AtlasVertex relatedProcessVertex = edge.getOutVertex();
                boolean processHasLineage = getEntityHasLineage(relatedProcessVertex);
                if (processHasLineage) {
                    processHasLineageCount++;
                    break;
                }
            }
        }

        if (processHasLineageCount == 0) {
            AtlasGraphUtilsV2.setEncodedProperty(assetVertex, HAS_LINEAGE, false);
        }

        RequestContext.get().endMetricRecord(metricRecorder);
    }

}<|MERGE_RESOLUTION|>--- conflicted
+++ resolved
@@ -100,12 +100,8 @@
     private   final TaskUtil             taskUtil;
     private static final int CHUNK_SIZE            = AtlasConfiguration.TASKS_GRAPH_COMMIT_CHUNK_SIZE.getInt();
 
-<<<<<<< HEAD
     KafkaNotification kfknotif;
     int numPartitions = Integer.parseInt(TAG_PROP_EVENTS_PARTITION_COUNT); // Total number of partitions in the Kafka topic
-    
-=======
->>>>>>> 48e07f4e
     public DeleteHandlerV1(AtlasGraph graph, AtlasTypeRegistry typeRegistry, boolean shouldUpdateInverseReference, boolean softDelete, TaskManagement taskManagement) {
         this.typeRegistry                  = typeRegistry;
         this.graphHelper                   = new GraphHelper(graph);
