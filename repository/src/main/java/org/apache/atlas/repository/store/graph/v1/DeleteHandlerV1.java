--- conflicted
+++ resolved
@@ -208,15 +208,12 @@
 
         while (vertices.size() > 0) {
             AtlasVertex        vertex = vertices.pop();
-<<<<<<< HEAD
-=======
             AtlasEntity.Status state  = getState(vertex);
 
             //If the vertex marked for deletion, if we are not purging, skip it
             if (!isPurgeRequested && DELETED.equals(state)) {
                 continue;
             }
->>>>>>> d2f256fe
 
             String guid = GraphHelper.getGuid(vertex);
 
@@ -1098,11 +1095,7 @@
      */
     private void deleteAllClassifications(AtlasVertex instanceVertex) throws AtlasBaseException {
         // If instance is deleted no need to operate classification deleted
-<<<<<<< HEAD
-        if (getState(instanceVertex).equals(DELETED))
-=======
         if (!ACTIVE.equals(getState(instanceVertex)))
->>>>>>> d2f256fe
             return;
 
         List<AtlasEdge> classificationEdges = getAllClassificationEdges(instanceVertex);
