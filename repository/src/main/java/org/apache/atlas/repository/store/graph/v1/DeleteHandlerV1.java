/**
 * Licensed to the Apache Software Foundation (ASF) under one
 * or more contributor license agreements.  See the NOTICE file
 * distributed with this work for additional information
 * regarding copyright ownership.  The ASF licenses this file
 * to you under the Apache License, Version 2.0 (the
 * "License"); you may not use this file except in compliance
 * with the License.  You may obtain a copy of the License at
 *
 *     http://www.apache.org/licenses/LICENSE-2.0
 *
 * Unless required by applicable law or agreed to in writing, software
 * distributed under the License is distributed on an "AS IS" BASIS,
 * WITHOUT WARRANTIES OR CONDITIONS OF ANY KIND, either express or implied.
 * See the License for the specific language governing permissions and
 * limitations under the License.
 */
package org.apache.atlas.repository.store.graph.v1;

import org.apache.atlas.AtlasConfiguration;
import org.apache.atlas.AtlasErrorCode;
import org.apache.atlas.AtlasException;
import org.apache.atlas.DeleteType;
import org.apache.atlas.RequestContext;
import org.apache.atlas.authorize.AtlasAuthorizationUtils;
import org.apache.atlas.authorize.AtlasPrivilege;
import org.apache.atlas.authorize.AtlasRelationshipAccessRequest;
import org.apache.atlas.exception.AtlasBaseException;
import org.apache.atlas.model.TypeCategory;
import org.apache.atlas.model.instance.AtlasClassification;
import org.apache.atlas.model.instance.AtlasEntity;
import org.apache.atlas.model.instance.AtlasEntityHeader;
import org.apache.atlas.model.instance.AtlasObjectId;
import org.apache.atlas.model.instance.AtlasRelationship;
import org.apache.atlas.model.tasks.AtlasTask;
import org.apache.atlas.model.tasks.TaskSearchResult;
import org.apache.atlas.model.typedef.AtlasRelationshipDef;
import org.apache.atlas.model.typedef.AtlasRelationshipDef.PropagateTags;
import org.apache.atlas.model.typedef.AtlasStructDef.AtlasAttributeDef;
import org.apache.atlas.repository.graph.GraphHelper;
import org.apache.atlas.repository.graphdb.AtlasEdge;
import org.apache.atlas.repository.graphdb.AtlasEdgeDirection;
import org.apache.atlas.repository.graphdb.AtlasGraph;
import org.apache.atlas.repository.graphdb.AtlasVertex;
import org.apache.atlas.repository.store.graph.v2.AtlasGraphUtilsV2;
import org.apache.atlas.repository.store.graph.v2.AtlasRelationshipStoreV2;
import org.apache.atlas.repository.store.graph.v2.EntityGraphRetriever;
import org.apache.atlas.repository.store.graph.v2.tasks.ClassificationTask;
import org.apache.atlas.repository.store.graph.v2.tasks.TaskUtil;
import org.apache.atlas.tasks.TaskManagement;
import org.apache.atlas.type.*;
import org.apache.atlas.type.AtlasStructType.AtlasAttribute;
import org.apache.atlas.type.AtlasStructType.AtlasAttribute.AtlasRelationshipEdgeDirection;
import org.apache.atlas.utils.AtlasEntityUtil;
import org.apache.atlas.utils.AtlasPerfMetrics;
import org.apache.commons.collections.CollectionUtils;
import org.apache.commons.collections.MapUtils;
import org.apache.commons.lang.StringUtils;
import org.slf4j.Logger;
import org.slf4j.LoggerFactory;
<<<<<<< HEAD
import static org.apache.atlas.repository.graph.GraphHelper.getTypeName;
=======
>>>>>>> 927a3ddc

import java.util.*;
import java.util.stream.Collectors;

import static org.apache.atlas.AtlasClient.DATA_SET_SUPER_TYPE;
import static org.apache.atlas.AtlasClient.PROCESS_SUPER_TYPE;
import static org.apache.atlas.model.TypeCategory.*;
import static org.apache.atlas.model.instance.AtlasEntity.Status.ACTIVE;
import static org.apache.atlas.model.instance.AtlasEntity.Status.DELETED;
import static org.apache.atlas.model.instance.AtlasEntity.Status.PURGED;
import static org.apache.atlas.model.typedef.AtlasRelationshipDef.PropagateTags.ONE_TO_TWO;
import static org.apache.atlas.repository.Constants.*;
import static org.apache.atlas.repository.graph.GraphHelper.*;
import static org.apache.atlas.repository.store.graph.v2.AtlasGraphUtilsV2.*;
import static org.apache.atlas.repository.store.graph.v2.tasks.ClassificationPropagateTaskFactory.CLASSIFICATION_PROPAGATION_ADD;
import static org.apache.atlas.repository.store.graph.v2.tasks.ClassificationPropagateTaskFactory.CLASSIFICATION_PROPAGATION_DELETE;
import static org.apache.atlas.repository.store.graph.v2.tasks.ClassificationPropagateTaskFactory.CLASSIFICATION_REFRESH_PROPAGATION;
import static org.apache.atlas.type.AtlasStructType.AtlasAttribute.AtlasRelationshipEdgeDirection.OUT;
import static org.apache.atlas.type.Constants.HAS_LINEAGE;
import static org.apache.atlas.type.Constants.PENDING_TASKS_PROPERTY_KEY;
import static org.apache.atlas.repository.graph.GraphHelper.getTypeName;
import static org.apache.atlas.repository.store.graph.v2.AtlasGraphUtilsV2.getState;

public abstract class DeleteHandlerV1 {
    public static final Logger  LOG = LoggerFactory.getLogger(DeleteHandlerV1.class);

    static final boolean        DEFERRED_ACTION_ENABLED        = AtlasConfiguration.TASKS_USE_ENABLED.getBoolean();
    static final     int        PENDING_TASK_QUERY_SIZE_LIMIT  = 20;

    protected final GraphHelper          graphHelper;
    private   final AtlasTypeRegistry    typeRegistry;
    protected   final EntityGraphRetriever entityRetriever;
    private   final boolean              shouldUpdateInverseReferences;
    private   final boolean              softDelete;
    private   final TaskManagement       taskManagement;
    private   final AtlasGraph           graph;
    private   final TaskUtil             taskUtil;
<<<<<<< HEAD
    private static final int CHUNK_SIZE            = AtlasConfiguration.TASKS_GRAPH_COMMIT_CHUNK_SIZE.getInt();
=======
>>>>>>> 927a3ddc

    public DeleteHandlerV1(AtlasGraph graph, AtlasTypeRegistry typeRegistry, boolean shouldUpdateInverseReference, boolean softDelete, TaskManagement taskManagement) {
        this.typeRegistry                  = typeRegistry;
        this.graphHelper                   = new GraphHelper(graph);
        this.entityRetriever               = new EntityGraphRetriever(graph, typeRegistry);
        this.shouldUpdateInverseReferences = shouldUpdateInverseReference;
        this.softDelete                    = softDelete;
        this.taskManagement                = taskManagement;
        this.graph                         = graph;
        this.taskUtil                      = new TaskUtil(graph);
    }

    /**
     * Deletes the specified entity vertices.
     * Deletes any traits, composite entities, and structs owned by each entity.
     * Also deletes all the references from/to the entity.
     *
     * @param instanceVertices
     * @throws AtlasException
     */
    public void deleteEntities(Collection<AtlasVertex> instanceVertices) throws AtlasBaseException {
        final RequestContext   requestContext            = RequestContext.get();
        final Set<AtlasVertex> deletionCandidateVertices = new HashSet<>();

        for (AtlasVertex instanceVertex : instanceVertices) {
            final String             guid  = AtlasGraphUtilsV2.getIdFromVertex(instanceVertex);

            if (skipVertexForDelete(instanceVertex)) {
                if (LOG.isDebugEnabled()) {
                        LOG.debug("Skipping deletion of entity={} as it is already deleted", guid);
                }
                continue;
            }

            // Record all deletion candidate entities in RequestContext
            // and gather deletion candidate vertices.
            for (GraphHelper.VertexInfo vertexInfo : getOwnedVertices(instanceVertex)) {
                AtlasEntityHeader entityHeader = vertexInfo.getEntity();

                if (requestContext.isPurgeRequested()) {
                    entityHeader.setClassifications(entityRetriever.getAllClassifications(vertexInfo.getVertex()));
                }

                requestContext.recordEntityDelete(entityHeader);
                deletionCandidateVertices.add(vertexInfo.getVertex());
            }
        }

        // Delete traits and vertices.
        for (AtlasVertex deletionCandidateVertex : deletionCandidateVertices) {
            RequestContext.get().getDeletedEdgesIds().clear();

            deleteAllClassifications(deletionCandidateVertex);
            deleteTypeVertex(deletionCandidateVertex, isInternalType(deletionCandidateVertex));

            if (DEFERRED_ACTION_ENABLED) {
                Set<String> deletedEdgeIds = RequestContext.get().getDeletedEdgesIds();
                for (String deletedEdgeId : deletedEdgeIds) {
                    AtlasEdge edge = graph.getEdge(deletedEdgeId);
                    createAndQueueClassificationRefreshPropagationTask(edge);
                }
            }
        }
    }

    /**
     * Delete the specified relationship edge.
     *
     * @param edge
     * @throws AtlasBaseException
     */
    public void deleteRelationship(AtlasEdge edge) throws AtlasBaseException {
        deleteRelationships(Collections.singleton(edge), false);
    }

    /**
     * Deletes the specified relationship edges.
     *
     * @param edges
     * @param forceDelete
     * @throws AtlasBaseException
     */
    public void deleteRelationships(Collection<AtlasEdge> edges, final boolean forceDelete) throws AtlasBaseException {
        final boolean isPurgeRequested = RequestContext.get().isPurgeRequested();

        for (AtlasEdge edge : edges) {
            boolean isInternal = isInternalType(edge.getInVertex()) && isInternalType(edge.getOutVertex());
            boolean needToSkip = !isInternal && (!isPurgeRequested && DELETED.equals(getState(edge)));

            if (needToSkip) {
                if (LOG.isDebugEnabled()) {
                    LOG.debug("Skipping deletion of edge={} as it is already deleted", getIdFromEdge(edge));
                }
                continue;
            }
            deleteEdge(edge, isInternal || forceDelete || isCustomRelationship(edge));
        }
    }

    /**
     * Get the GUIDs and vertices for all composite entities owned/contained by the specified root entity AtlasVertex.
     * The graph is traversed from the root entity through to the leaf nodes of the containment graph.
     *
     * @param entityVertex the root entity vertex
     * @return set of VertexInfo for all composite entities
     * @throws AtlasException
     */
    public Collection<GraphHelper.VertexInfo> getOwnedVertices(AtlasVertex entityVertex) throws AtlasBaseException {
        final Map<String, GraphHelper.VertexInfo> vertexInfoMap    = new HashMap<>();
        final Stack<AtlasVertex>                  vertices         = new Stack<>();
        final boolean                             isPurgeRequested = RequestContext.get().isPurgeRequested();

        vertices.push(entityVertex);

        while (vertices.size() > 0) {
            AtlasVertex        vertex = vertices.pop();
            AtlasEntity.Status state  = getState(vertex);

            //If the vertex marked for deletion, if we are not purging, skip it
            if (!isPurgeRequested && DELETED.equals(state)) {
                continue;
            }

            String guid = GraphHelper.getGuid(vertex);

            if (vertexInfoMap.containsKey(guid)) {
                continue;
            }

            String typeName = GraphHelper.getTypeName(vertex);
            AtlasEntityType   entityType = typeRegistry.getEntityTypeByName(typeName);

            Set<String> attributes = entityType.getAllAttributes().values().stream()
                    .filter(x -> x.getAttributeDef().getIncludeInNotification())
                    .map(x -> x.getAttributeDef().getName()).collect(Collectors.toSet());

            AtlasEntityHeader entity     = entityRetriever.toAtlasEntityHeader(vertex, attributes);

            if (entityType == null) {
                throw new AtlasBaseException(AtlasErrorCode.TYPE_NAME_INVALID, TypeCategory.ENTITY.name(), typeName);
            }

            vertexInfoMap.put(guid, new GraphHelper.VertexInfo(entity, vertex));

            for (AtlasStructType.AtlasAttribute attributeInfo : entityType.getOwnedRefAttributes()) {
                String       edgeLabel    = attributeInfo.getRelationshipEdgeLabel();
                AtlasType    attrType     = attributeInfo.getAttributeType();
                TypeCategory typeCategory = attrType.getTypeCategory();

                if (typeCategory == OBJECT_ID_TYPE) {
                    if (attributeInfo.getAttributeDef().isSoftReferenced()) {
                        String        softRefVal = vertex.getProperty(attributeInfo.getVertexPropertyName(), String.class);
                        AtlasObjectId refObjId   = AtlasEntityUtil.parseSoftRefValue(softRefVal);
                        AtlasVertex   refVertex  = refObjId != null ? AtlasGraphUtilsV2.findByGuid(this.graphHelper.getGraph(), refObjId.getGuid()) : null;
                        if (refObjId.getGuid() == null) {
                            LOG.warn("OBJECT_ID_TYPE type category - null guid passed in findByGuid!");
                        }
                        if (refVertex != null) {
                            vertices.push(refVertex);
                        }
                    } else {
                        AtlasEdge edge = graphHelper.getEdgeForLabel(vertex, edgeLabel);

                        if (edge == null || (!isPurgeRequested && DELETED.equals(getState(edge)))) {
                            continue;
                        }

                        vertices.push(edge.getInVertex());
                    }
                } else if (typeCategory == ARRAY || typeCategory == MAP) {
                    TypeCategory elementType = null;

                    if (typeCategory == ARRAY) {
                        elementType = ((AtlasArrayType) attrType).getElementType().getTypeCategory();
                    } else if (typeCategory == MAP) {
                        elementType = ((AtlasMapType) attrType).getValueType().getTypeCategory();
                    }

                    if (elementType != OBJECT_ID_TYPE) {
                        continue;
                    }

                    if (attributeInfo.getAttributeDef().isSoftReferenced()) {
                        if (typeCategory == ARRAY) {
                            List                softRefVal = vertex.getListProperty(attributeInfo.getVertexPropertyName(), List.class);
                            List<AtlasObjectId> refObjIds  = AtlasEntityUtil.parseSoftRefValue(softRefVal);

                            if (CollectionUtils.isNotEmpty(refObjIds)) {
                                for (AtlasObjectId refObjId : refObjIds) {
                                    AtlasVertex refVertex = AtlasGraphUtilsV2.findByGuid(this.graphHelper.getGraph(), refObjId.getGuid());
                                    if (refObjId.getGuid() == null) {
                                        LOG.warn("ARRAY type category - null guid passed in findByGuid!");
                                    }
                                    if (refVertex != null) {
                                        vertices.push(refVertex);
                                    }
                                }
                            }
                        } else if (typeCategory == MAP) {
                            Map                        softRefVal = vertex.getProperty(attributeInfo.getVertexPropertyName(), Map.class);
                            Map<String, AtlasObjectId> refObjIds  = AtlasEntityUtil.parseSoftRefValue(softRefVal);

                            if (MapUtils.isNotEmpty(refObjIds)) {
                                for (AtlasObjectId refObjId : refObjIds.values()) {
                                    AtlasVertex refVertex = AtlasGraphUtilsV2.findByGuid(this.graphHelper.getGraph(), refObjId.getGuid());
                                    if (refObjId.getGuid() == null) {
                                        LOG.warn("MAP type category - null guid passed in findByGuid!");
                                    }

                                    if (refVertex != null) {
                                        vertices.push(refVertex);
                                    }
                                }
                            }
                        }

                    } else {
                        List<AtlasEdge> edges = getCollectionElementsUsingRelationship(vertex, attributeInfo);

                        if (CollectionUtils.isNotEmpty(edges)) {
                            for (AtlasEdge edge : edges) {
                                if (edge == null || (!isPurgeRequested && DELETED.equals(getState(edge)))) {
                                    continue;
                                }

                                vertices.push(edge.getInVertex());
                            }
                        }
                    }
                }
            }
        }

        return vertexInfoMap.values();
    }

    /**
     * Force delete is used to remove struct/trait in case of entity updates
     * @param edge
     * @param typeCategory
     * @param isOwned
     * @param forceDeleteStructTrait
     * @return returns true if the edge reference is hard deleted
     * @throws AtlasException
     */
    public boolean deleteEdgeReference(AtlasEdge edge, TypeCategory typeCategory, boolean isOwned,
                                       boolean forceDeleteStructTrait, AtlasVertex vertex) throws AtlasBaseException {
        // default edge direction is outward
        return deleteEdgeReference(edge, typeCategory, isOwned, forceDeleteStructTrait, OUT, vertex);
    }

    public boolean deleteEdgeReference(AtlasEdge edge, TypeCategory typeCategory, boolean isOwned, boolean forceDeleteStructTrait,
                                       AtlasRelationshipEdgeDirection relationshipDirection, AtlasVertex entityVertex) throws AtlasBaseException {
        AtlasPerfMetrics.MetricRecorder metricRecorder = RequestContext.get().startMetricRecord("deleteEdgeReference");
        try {
            if (LOG.isDebugEnabled()) {
                LOG.debug("Deleting {}, force = {}", string(edge), forceDeleteStructTrait);
            }

            boolean isInternalType = isInternalType(entityVertex);
            boolean forceDelete    = (typeCategory == STRUCT || typeCategory == CLASSIFICATION) && (forceDeleteStructTrait || isInternalType);

            if (LOG.isDebugEnabled()) {
                LOG.debug("isInternal = {}, forceDelete = {}", isInternalType, forceDelete);
            }

            if (typeCategory == STRUCT || typeCategory == CLASSIFICATION || (typeCategory == OBJECT_ID_TYPE && isOwned)) {
                if (LOG.isDebugEnabled()) {
                    LOG.debug("Processing delete for typeCategory={}, isOwned={}", typeCategory, isOwned);
                }
                //If the vertex is of type struct delete the edge and then the reference vertex as the vertex is not shared by any other entities.
                //If the vertex is of type classification, delete the edge and then the reference vertex only if the vertex is not shared by any other propagated entities.
                //If the vertex is of type class, and its composite attribute, this reference vertex' lifecycle is controlled
                //through this delete, hence delete the edge and the reference vertex.
                AtlasVertex vertexForDelete = edge.getInVertex();

                //If deleting the edge and then the in vertex, reverse attribute shouldn't be updated
                deleteEdge(edge, false, forceDelete);
                try {
                    deleteTypeVertex(vertexForDelete, typeCategory, forceDelete);
                }
                catch (IllegalStateException | AtlasBaseException e){
                    e.printStackTrace();
                }
            } else {
                //If the vertex is of type class, and its not a composite attributes, the reference AtlasVertex' lifecycle is not controlled
                //through this delete. Hence just remove the reference edge. Leave the reference AtlasVertex as is

                // for relationship edges, inverse vertex's relationship attribute doesn't need to be updated.
                // only delete the reference relationship edge
                if (GraphHelper.isRelationshipEdge(edge)) {
                    deleteEdge(edge, isInternalType || isCustomRelationship(edge) || isHardDeleteProductRelationship(edge));

                    AtlasVertex referencedVertex = entityRetriever.getReferencedEntityVertex(edge, relationshipDirection, entityVertex);

                    if (referencedVertex != null) {
                        RequestContext requestContext = RequestContext.get();

                        if (!requestContext.isUpdatedEntity(GraphHelper.getGuid(referencedVertex))) {
                            AtlasGraphUtilsV2.setEncodedProperty(referencedVertex, MODIFICATION_TIMESTAMP_PROPERTY_KEY, requestContext.getRequestTime());
                            AtlasGraphUtilsV2.setEncodedProperty(referencedVertex, MODIFIED_BY_KEY, requestContext.getUser());

                            requestContext.recordEntityUpdate(entityRetriever.toAtlasEntityHeader(referencedVertex));
                        }
                    }
                } else {
                    //legacy case - not a relationship edge
                    //If deleting just the edge, reverse attribute should be updated for any references
                    //For example, for the department type system, if the person's manager edge is deleted, subordinates of manager should be updated
                    deleteEdge(edge, true, isInternalType || isCustomRelationship(edge) || isHardDeleteProductRelationship(edge));
                }
            }

            return !softDelete || forceDelete || isCustomRelationship(edge);
        }
        finally {
            RequestContext.get().endMetricRecord(metricRecorder);
        }
    }

    public void addTagPropagation(AtlasEdge edge, PropagateTags propagateTags) throws AtlasBaseException {
        if (edge == null) {
            return;
        }

        AtlasVertex outVertex = edge.getOutVertex();
        AtlasVertex inVertex  = edge.getInVertex();

        if (propagateTags == ONE_TO_TWO || propagateTags == PropagateTags.BOTH) {
            addTagPropagation(outVertex, inVertex, edge);
        }

        if (propagateTags == PropagateTags.TWO_TO_ONE || propagateTags == PropagateTags.BOTH) {
            addTagPropagation(inVertex, outVertex, edge);
        }
    }

    private void addTagPropagation(AtlasVertex fromVertex, AtlasVertex toVertex, AtlasEdge edge) throws AtlasBaseException {
        final List<AtlasVertex> classificationVertices = getPropagationEnabledClassificationVertices(fromVertex);
        String                  relationshipGuid       = getRelationshipGuid(edge);

        if (taskManagement != null && DEFERRED_ACTION_ENABLED) {
            for (AtlasVertex classificationVertex : classificationVertices) {
                createAndQueueTask(CLASSIFICATION_PROPAGATION_ADD, toVertex, classificationVertex.getIdForDisplay(), getTypeName(classificationVertex), relationshipGuid);
            }
        } else {
            final List<AtlasVertex> propagatedEntityVertices = CollectionUtils.isNotEmpty(classificationVertices) ? entityRetriever.getIncludedImpactedVerticesV2(toVertex, relationshipGuid) : null;

            if (CollectionUtils.isNotEmpty(propagatedEntityVertices)) {
                if (LOG.isDebugEnabled()) {
                    LOG.debug("Propagate {} tags: from {} entity to {} entities", classificationVertices.size(), getTypeName(fromVertex), propagatedEntityVertices.size());
                }

                for (AtlasVertex classificationVertex : classificationVertices) {
                    addTagPropagation(classificationVertex, propagatedEntityVertices);
                }
            }
        }
    }

    public List<AtlasVertex> addTagPropagation(AtlasVertex classificationVertex, List<AtlasVertex> propagatedEntityVertices) throws AtlasBaseException {
        List<AtlasVertex> ret = new ArrayList<>();

        if (CollectionUtils.isNotEmpty(propagatedEntityVertices) && classificationVertex != null) {
            String                  classificationName     = getTypeName(classificationVertex);
            AtlasClassificationType classificationType     = typeRegistry.getClassificationTypeByName(classificationName);
            AtlasVertex             associatedEntityVertex = getAssociatedEntityVertex(classificationVertex);

            for (AtlasVertex propagatedEntityVertex : propagatedEntityVertices) {
                if (getClassificationEdge(propagatedEntityVertex, classificationVertex) != null) {
                    if (LOG.isDebugEnabled()) {
                        LOG.debug(" --> Classification edge already exists from [{}] --> [{}][{}] using edge label: [{}]",
                                getTypeName(propagatedEntityVertex), getTypeName(classificationVertex), getTypeName(associatedEntityVertex), classificationName);
                    }

                    continue;
                }
                if (getPropagatedClassificationEdge(propagatedEntityVertex, classificationVertex) != null) {
                    if (LOG.isDebugEnabled()) {
                        LOG.debug(" --> Propagated classification edge already exists from [{}] --> [{}][{}] using edge label: [{}]",
                                getTypeName(propagatedEntityVertex), getTypeName(classificationVertex), getTypeName(associatedEntityVertex), CLASSIFICATION_LABEL);
                    }

                    continue;
                }
                AtlasPerfMetrics.MetricRecorder countMetricRecorder = RequestContext.get().startMetricRecord("countPropagations");

                String          entityTypeName = getTypeName(propagatedEntityVertex);
                AtlasEntityType entityType     = typeRegistry.getEntityTypeByName(entityTypeName);
                String          entityGuid     = getGuid(propagatedEntityVertex);

                if (!classificationType.canApplyToEntityType(entityType)) {
                    if (LOG.isDebugEnabled()) {
                        LOG.debug(" --> Not creating propagated classification edge from [{}] --> [{}][{}], classification is not applicable for entity type",
                                getTypeName(propagatedEntityVertex), getTypeName(classificationVertex), getTypeName(associatedEntityVertex));
                    }

                    continue;
                }

                if (LOG.isDebugEnabled()) {
                    LOG.debug(" --> Adding propagated classification: [{}] to {} ({}) using edge label: [{}]", classificationName, getTypeName(propagatedEntityVertex),
                            GraphHelper.getGuid(propagatedEntityVertex), CLASSIFICATION_LABEL);
                }

                ret.add(propagatedEntityVertex);

                graphHelper.addClassificationEdge(propagatedEntityVertex, classificationVertex, true);

                addToPropagatedClassificationNames(propagatedEntityVertex, classificationName);

                // record add propagation details to send notifications at the end
                RequestContext      context        = RequestContext.get();
                AtlasClassification classification = entityRetriever.toAtlasClassification(classificationVertex);

                context.recordAddedPropagation(entityGuid, classification);
                RequestContext.get().endMetricRecord(countMetricRecorder);
            }
        }
        return ret;
    }

    public void authorizeRemoveRelation(AtlasEdge edge) throws AtlasBaseException {
        AtlasPerfMetrics.MetricRecorder metric = RequestContext.get().startMetricRecord("authoriseRemoveRelation");
        if(!RequestContext.get().isAuthorisedRemoveRelation()) {
            if (isRequestFromWorkFlow()) {
                RequestContext.get().setAuthorisedRemoveRelation(true);
            }
            AtlasEntityHeader end1Entity, end2Entity;
            String relationShipType = getTypeName(edge);
            AtlasRelationshipDef relationshipDef = typeRegistry.getRelationshipDefByName(relationShipType);
            if (relationshipDef == null) {
                return;
            }

            end1Entity = entityRetriever.toAtlasEntityHeaderWithClassifications(edge.getOutVertex());
            end2Entity = entityRetriever.toAtlasEntityHeaderWithClassifications(edge.getInVertex());

            AtlasAuthorizationUtils.verifyAccess(new AtlasRelationshipAccessRequest(typeRegistry, AtlasPrivilege.RELATIONSHIP_REMOVE, relationShipType, end1Entity, end2Entity));
        }
        RequestContext.get().endMetricRecord(metric);
    }


    public Map<AtlasVertex, List<AtlasVertex>> removeTagPropagation(AtlasEdge edge) throws AtlasBaseException {
        AtlasPerfMetrics.MetricRecorder metric = RequestContext.get().startMetricRecord("removeTagPropagationEdge");

        Map<AtlasVertex, List<AtlasVertex>> removePropagationsMap = getRemovePropagationMap(edge);

        if (removePropagationsMap == null) {
            return null;
        }

        boolean isTermEntityEdge = isTermEntityEdge(edge);

        for (AtlasVertex classificationVertex : removePropagationsMap.keySet()) {
            boolean removePropagations = getRemovePropagations(classificationVertex);

            if (isTermEntityEdge || removePropagations) {
                removeTagPropagation(classificationVertex, removePropagationsMap.get(classificationVertex));
            }
        }

        RequestContext.get().endMetricRecord(metric);
        return removePropagationsMap;
    }

    public Map<AtlasVertex, List<AtlasVertex>> getRemovePropagationMap(AtlasEdge edge) throws AtlasBaseException{

        if (edge == null || !isRelationshipEdge(edge)) {
            return null;
        }

        List<AtlasVertex> currentClassificationVertices = getPropagatableClassifications(edge);

        Map<AtlasVertex, List<AtlasVertex>> classificationMapWithEdge     = entityRetriever.getClassificationPropagatedEntitiesMapping(currentClassificationVertices);
        Map<AtlasVertex, List<AtlasVertex>> classificationMapWithOutEdge  = entityRetriever.getClassificationPropagatedEntitiesMapping(currentClassificationVertices, getRelationshipGuid(edge));
        Map<AtlasVertex, List<AtlasVertex>> removePropagationsMap         = new HashMap<>();

        if (MapUtils.isNotEmpty(classificationMapWithEdge) && MapUtils.isEmpty(classificationMapWithOutEdge)) {
            removePropagationsMap.putAll(classificationMapWithEdge);
        } else {
            for (AtlasVertex classificationVertex : classificationMapWithOutEdge.keySet()) {

                List<AtlasVertex> currentPropagatingEntities = classificationMapWithEdge.getOrDefault(classificationVertex, Collections.emptyList());
                List<AtlasVertex> updatedPropagatingEntities = classificationMapWithOutEdge.getOrDefault(classificationVertex, Collections.emptyList());
                List<AtlasVertex> entitiesRemoved            = (List<AtlasVertex>) CollectionUtils.subtract(currentPropagatingEntities, updatedPropagatingEntities);

                if (CollectionUtils.isNotEmpty(entitiesRemoved)) {
                    removePropagationsMap.put(classificationVertex, entitiesRemoved);
                }
            }
        }
        return  removePropagationsMap;
    }

    public boolean isRelationshipEdge(AtlasEdge edge) {
        boolean ret = false;

        if (edge != null) {
            String outVertexType = getTypeName(edge.getOutVertex());
            String inVertexType  = getTypeName(edge.getInVertex());

            ret = GraphHelper.isRelationshipEdge(edge) || edge.getPropertyKeys().contains(RELATIONSHIP_GUID_PROPERTY_KEY) ||
                    (typeRegistry.getEntityTypeByName(outVertexType) != null && typeRegistry.getEntityTypeByName(inVertexType) != null);
        }

        return ret;
    }

    public List<AtlasVertex> removeTagPropagation(AtlasClassification classification, List<AtlasEdge> propagatedEdges) throws AtlasBaseException {
        List<AtlasVertex> ret = new ArrayList<>();

        for (AtlasEdge propagatedEdge : propagatedEdges) {
            AtlasPerfMetrics.MetricRecorder metric = RequestContext.get().startMetricRecord("removeTagPropagationEdges");
            AtlasVertex entityVertex = propagatedEdge.getOutVertex();

            ret.add(entityVertex);

            // record remove propagation details to send notifications inline
            RequestContext.get().recordRemovedPropagation(getGuid(entityVertex), classification);

            deletePropagatedEdge(propagatedEdge);

            RequestContext.get().endMetricRecord(metric);
        }

        return ret;
    }

    public List<AtlasVertex> removeTagPropagation(AtlasVertex classificationVertex) throws AtlasBaseException {
        AtlasPerfMetrics.MetricRecorder metric = RequestContext.get().startMetricRecord("removeTagPropagationVertex");
        List<AtlasVertex> ret = new ArrayList<>();

        if (classificationVertex != null) {
            List<AtlasEdge> propagatedEdges = getPropagatedEdges(classificationVertex);

            if (CollectionUtils.isNotEmpty(propagatedEdges)) {
                AtlasClassification classification = entityRetriever.toAtlasClassification(classificationVertex);

                for (AtlasEdge propagatedEdge : propagatedEdges) {
                    AtlasVertex entityVertex = propagatedEdge.getOutVertex();

                    ret.add(entityVertex);

                    // record remove propagation details to send notifications at the end
                    RequestContext.get().recordRemovedPropagation(getGuid(entityVertex), classification);

                    deletePropagatedEdge(propagatedEdge);
                }
            }
        }
        RequestContext.get().endMetricRecord(metric);
        return ret;
    }

    public List<AtlasVertex> removeTagPropagation(AtlasVertex classificationVertex, List<AtlasVertex> entityVertices) throws AtlasBaseException {
        List<AtlasVertex> ret = new ArrayList<>();
        if (classificationVertex != null && CollectionUtils.isNotEmpty(entityVertices)) {
            AtlasPerfMetrics.MetricRecorder metric = RequestContext.get().startMetricRecord("removeTagPropagationVertices");
            String              classificationName = getClassificationName(classificationVertex);
            AtlasClassification classification     = entityRetriever.toAtlasClassification(classificationVertex);
            String              entityGuid         = getClassificationEntityGuid(classificationVertex);
            RequestContext      context            = RequestContext.get();

            for (AtlasVertex entityVertex : entityVertices) {
                if(!entityVertex.exists()) {
                    continue;
                }
                AtlasEdge propagatedEdge = getPropagatedClassificationEdge(entityVertex, classificationName, entityGuid);

                if (propagatedEdge != null) {
                    deletePropagatedEdge(propagatedEdge);

                    ret.add(entityVertex);

                    // record remove propagation details to send notifications at the end
                    context.recordRemovedPropagation(getGuid(entityVertex), classification);
                }
            }
            RequestContext.get().endMetricRecord(metric);
        }
        return ret;
    }

    public void deletePropagatedClassification(AtlasVertex entityVertex, String classificationName, String associatedEntityGuid) throws AtlasBaseException {
        AtlasPerfMetrics.MetricRecorder metricRecorder = RequestContext.get().startMetricRecord("deletePropagatedClassification");
        AtlasEdge propagatedEdge = getPropagatedClassificationEdge(entityVertex, classificationName, associatedEntityGuid);

        if (propagatedEdge == null) {
            throw new AtlasBaseException(AtlasErrorCode.PROPAGATED_CLASSIFICATION_NOT_ASSOCIATED_WITH_ENTITY, classificationName, associatedEntityGuid, getGuid(entityVertex));
        }

        AtlasVertex classificationVertex = propagatedEdge.getInVertex();

        // do not remove propagated classification with ACTIVE associated entity
        if (getClassificationEntityStatus(classificationVertex) == ACTIVE) {
            throw new AtlasBaseException(AtlasErrorCode.PROPAGATED_CLASSIFICATION_REMOVAL_NOT_SUPPORTED, classificationName, associatedEntityGuid);
        }

        if (LOG.isDebugEnabled()) {
            LOG.debug("Removing propagated classification: [{} - associatedEntityGuid: {}] from: [{}][{}] with edge label: [{}]",
                    classificationName, associatedEntityGuid, getTypeName(entityVertex), getGuid(entityVertex), CLASSIFICATION_LABEL);
        }

        AtlasClassification classification = entityRetriever.toAtlasClassification(classificationVertex);

        // delete classification edge
        deletePropagatedEdge(propagatedEdge);

        // delete classification vertex
        deleteClassificationVertex(classificationVertex, true);

        // record remove propagation details to send notifications at the end
        RequestContext.get().recordRemovedPropagation(getGuid(entityVertex), classification);

        RequestContext.get().endMetricRecord(metricRecorder);
    }

    public void deletePropagatedEdge(AtlasEdge edge) throws AtlasBaseException {
        String      classificationName = AtlasGraphUtilsV2.getEncodedProperty(edge, CLASSIFICATION_EDGE_NAME_PROPERTY_KEY, String.class);
        AtlasVertex entityVertex       = edge.getOutVertex();

        if (LOG.isDebugEnabled()) {
            LOG.debug("Removing propagated classification: [{}] from: [{}][{}] with edge label: [{}]", classificationName,
                    getTypeName(entityVertex), GraphHelper.getGuid(entityVertex), CLASSIFICATION_LABEL);
        }

        removeFromPropagatedClassificationNames(entityVertex, classificationName);

        deleteEdge(edge, true);

        updateModificationMetadata(entityVertex);
    }

    public void deleteEdgeReference(AtlasVertex outVertex, String edgeLabel, TypeCategory typeCategory, boolean isOwned) throws AtlasBaseException {
        AtlasEdge edge = graphHelper.getEdgeForLabel(outVertex, edgeLabel);

        if (edge != null) {
            deleteEdgeReference(edge, typeCategory, isOwned, false, outVertex);
        }
    }

    protected void deleteEdge(AtlasEdge edge, boolean updateInverseAttribute, boolean force) throws AtlasBaseException {
        //update inverse attribute
        AtlasPerfMetrics.MetricRecorder metricRecorder = RequestContext.get().startMetricRecord("deleteEdge");

        try {
            if (updateInverseAttribute) {
                String labelWithoutPrefix = edge.getLabel().substring(GraphHelper.EDGE_LABEL_PREFIX.length());
                AtlasType      parentType = typeRegistry.getType(AtlasGraphUtilsV2.getTypeName(edge.getOutVertex()));

                if (parentType instanceof AtlasEntityType) {
                    AtlasEntityType                parentEntityType = (AtlasEntityType) parentType;
                    AtlasStructType.AtlasAttribute attribute        = parentEntityType.getAttribute(labelWithoutPrefix);

                    if (attribute == null) {
                        attribute = parentEntityType.getRelationshipAttribute(labelWithoutPrefix, AtlasGraphUtilsV2.getTypeName(edge));
                    }

                    if (attribute != null && attribute.getInverseRefAttribute() != null) {
                        deleteEdgeBetweenVertices(edge.getInVertex(), edge.getOutVertex(), attribute.getInverseRefAttribute());
                    }
                }
            }

            if (isClassificationEdge(edge)) {
                AtlasVertex classificationVertex = edge.getInVertex();

                AtlasGraphUtilsV2.setEncodedProperty(classificationVertex, CLASSIFICATION_ENTITY_STATUS,
                        RequestContext.get().getDeleteType() == DeleteType.HARD ? PURGED.name() : DELETED.name());
            }

            deleteEdge(edge, force);
        } finally {
        RequestContext.get().endMetricRecord(metricRecorder);
        }
    }

    protected void deleteTypeVertex(AtlasVertex instanceVertex, TypeCategory typeCategory, boolean force) throws AtlasBaseException {
        switch (typeCategory) {
            case STRUCT:
                deleteTypeVertex(instanceVertex, force);
                break;

            case CLASSIFICATION:
                deleteClassificationVertex(instanceVertex, force);
                break;

            case ENTITY:
            case OBJECT_ID_TYPE:
                deleteEntities(Collections.singletonList(instanceVertex));
                break;

            default:
                throw new IllegalStateException("Type category " + typeCategory + " not handled");
        }
    }

    /**
     * Deleting any type vertex. Goes over the complex attributes and removes the references
     * @param instanceVertex
     * @throws AtlasException
     */
    protected void deleteTypeVertex(AtlasVertex instanceVertex, boolean force) throws AtlasBaseException {
        if (LOG.isDebugEnabled()) {
            LOG.debug("Deleting {}, force={}", string(instanceVertex), force);
        }

        String    typeName   = GraphHelper.getTypeName(instanceVertex);

        if (StringUtils.isNotEmpty(typeName)) {
            AtlasType parentType = typeRegistry.getType(typeName);

            if (parentType instanceof AtlasStructType) {
                AtlasStructType structType   = (AtlasStructType) parentType;
                boolean         isEntityType = (parentType instanceof AtlasEntityType);

                for (AtlasStructType.AtlasAttribute attributeInfo : structType.getAllAttributes().values()) {
                    if (LOG.isDebugEnabled()) {
                        LOG.debug("Deleting attribute {} for {}", attributeInfo.getName(), string(instanceVertex));
                    }

                    boolean   isOwned   = isEntityType && attributeInfo.isOwnedRef();
                    AtlasType attrType  = attributeInfo.getAttributeType();
                    String    edgeLabel = attributeInfo.getRelationshipEdgeLabel();

                    switch (attrType.getTypeCategory()) {
                        case OBJECT_ID_TYPE:
                            //If its class attribute, delete the reference
                            deleteEdgeReference(instanceVertex, edgeLabel, attrType.getTypeCategory(), isOwned);
                            break;

                        case STRUCT:
                            //If its struct attribute, delete the reference
                            deleteEdgeReference(instanceVertex, edgeLabel, attrType.getTypeCategory(), false);
                            break;

                        case ARRAY:
                            //For array attribute, if the element is struct/class, delete all the references
                            AtlasArrayType arrType  = (AtlasArrayType) attrType;
                            AtlasType      elemType = arrType.getElementType();

                            if (isReference(elemType.getTypeCategory())) {
                                List<AtlasEdge> edges = getActiveCollectionElementsUsingRelationship(instanceVertex, attributeInfo);

                                if (CollectionUtils.isNotEmpty(edges)) {
                                    for (AtlasEdge edge : edges) {
                                        deleteEdgeReference(edge, elemType.getTypeCategory(), isOwned, false, instanceVertex);
                                    }
                                }
                            }
                            break;

                        case MAP:
                            //For map attribute, if the value type is struct/class, delete all the references
                            AtlasMapType mapType           = (AtlasMapType) attrType;
                            TypeCategory valueTypeCategory = mapType.getValueType().getTypeCategory();

                            if (isReference(valueTypeCategory)) {
                                List<AtlasEdge> edges = getMapValuesUsingRelationship(instanceVertex, attributeInfo);

                                for (AtlasEdge edge : edges) {
                                    deleteEdgeReference(edge, valueTypeCategory, isOwned, false, instanceVertex);
                                }
                            }
                            break;

                        case PRIMITIVE:
                            // This is different from upstream atlas.
                            // Here we are not deleting the unique property thus users can only restore after deleting an entity.
                            if (attributeInfo.getVertexUniquePropertyName() != null && force) {
                                instanceVertex.removeProperty(attributeInfo.getVertexUniquePropertyName());
                            }
                            break;
                    }
                }
            }
        } else {
            try {
                LOG.error("typeName not found for the vertex {}", instanceVertex.getIdForDisplay());
            } catch (Exception e) {
                LOG.error("Error while writing error log");
                e.printStackTrace();
            }
        }

        deleteVertex(instanceVertex, force);
    }

    protected AtlasAttribute getAttributeForEdge(AtlasEdge edge) throws AtlasBaseException {
        String labelWithoutPrefix        = edge.getLabel().substring(GraphHelper.EDGE_LABEL_PREFIX.length());
        AtlasType       parentType       = typeRegistry.getType(AtlasGraphUtilsV2.getTypeName(edge.getOutVertex()));
        AtlasStructType parentStructType = (AtlasStructType) parentType;
        AtlasStructType.AtlasAttribute attribute = parentStructType.getAttribute(labelWithoutPrefix);
        if (attribute == null) {
            String[] tokenizedLabel = labelWithoutPrefix.split("\\.");
            if (tokenizedLabel.length == 2) {
                String attributeName = tokenizedLabel[1];
                attribute = parentStructType.getAttribute(attributeName);
            }
        }
        return attribute;
    }

    protected abstract void _deleteVertex(AtlasVertex instanceVertex, boolean force);

    protected abstract void deleteEdge(AtlasEdge edge, boolean force) throws AtlasBaseException;

    /**
     * Deletes the edge between outvertex and inVertex. The edge is for attribute attributeName of outVertex
     * @param outVertex
     * @param inVertex
     * @param attribute
     * @throws AtlasException
     */
    protected void deleteEdgeBetweenVertices(AtlasVertex outVertex, AtlasVertex inVertex, AtlasAttribute attribute) throws AtlasBaseException {
        if (LOG.isDebugEnabled()) {
            LOG.debug("Removing edge from {} to {} with attribute name {}", string(outVertex), string(inVertex), attribute.getName());
        }

        if (skipVertexForDelete(outVertex)) {
            return;
        }

        AtlasStructType   parentType   = (AtlasStructType) typeRegistry.getType(GraphHelper.getTypeName(outVertex));
        String            propertyName = getQualifiedAttributePropertyKey(parentType, attribute.getName());
        String            edgeLabel    = attribute.getRelationshipEdgeLabel();
        AtlasEdge         edge         = null;
        AtlasAttributeDef attrDef      = attribute.getAttributeDef();
        AtlasType         attrType     = attribute.getAttributeType();

        switch (attrType.getTypeCategory()) {
            case OBJECT_ID_TYPE: {
                //If its class attribute, its the only edge between two vertices
                if (attrDef.getIsOptional()) {
                    edge = graphHelper.getEdgeForLabel(outVertex, edgeLabel);

                    if (shouldUpdateInverseReferences) {
                        AtlasGraphUtilsV2.setEncodedProperty(outVertex, propertyName, null);
                    }
                } else {
                    // Cannot unset a required attribute.
                    throw new AtlasBaseException("Cannot unset required attribute " + propertyName + " on " + GraphHelper.vertexString(outVertex) + " edge = " + edgeLabel);
                }
            }
            break;

            case ARRAY: {
                //If its array attribute, find the right edge between the two vertices and update array property
                List<AtlasEdge> elementEdges = getCollectionElementsUsingRelationship(outVertex, attribute);

                if (elementEdges != null) {
                    elementEdges = new ArrayList<>(elementEdges);

                    for (AtlasEdge elementEdge : elementEdges) {
                        if (elementEdge == null) {
                            continue;
                        }

                        AtlasVertex elementVertex = elementEdge.getInVertex();

                        if (elementVertex.equals(inVertex)) {
                            edge = elementEdge;

                            //TODO element.size includes deleted items as well. should exclude
                            if (!attrDef.getIsOptional() && elementEdges.size() <= attrDef.getValuesMinCount()) {
                                // Deleting this edge would violate the attribute's lower bound.
                                throw new AtlasBaseException("Cannot remove array element from required attribute " + propertyName + " on " + GraphHelper.getVertexDetails(outVertex) + " " + GraphHelper.getEdgeDetails(elementEdge));
                            }
                        }
                    }
                }
            }
            break;

            case MAP: {
                //If its map attribute, find the right edge between two vertices and update map property
                List<AtlasEdge> mapEdges = getMapValuesUsingRelationship(outVertex, attribute);

                if (mapEdges != null) {
                    mapEdges = new ArrayList<>(mapEdges);

                    for (AtlasEdge mapEdge : mapEdges) {
                        if (mapEdge != null) {
                            AtlasVertex mapVertex = mapEdge.getInVertex();

                            if (mapVertex.getId().toString().equals(inVertex.getId().toString())) {
                                //TODO keys.size includes deleted items as well. should exclude
                                if (attrDef.getIsOptional() || mapEdges.size() > attrDef.getValuesMinCount()) {
                                    edge = mapEdge;
                                } else {
                                    // Deleting this entry would violate the attribute's lower bound.
                                    throw new AtlasBaseException("Cannot remove map entry " + propertyName + " from required attribute " + propertyName + " on " + GraphHelper.getVertexDetails(outVertex) + " " + GraphHelper.getEdgeDetails(mapEdge));
                                }
                                break;
                            }
                        }
                    }
                }
            }
            break;

            case STRUCT:
            case CLASSIFICATION:
                break;

            default:
                throw new IllegalStateException("There can't be an edge from " + GraphHelper.getVertexDetails(outVertex) + " to " + GraphHelper.getVertexDetails(inVertex) + " with attribute name " + attribute.getName() + " which is not class/array/map attribute. found " + attrType.getTypeCategory().name());
        }

        if (edge != null) {
            boolean isInternal = isInternalType(inVertex) && isInternalType(outVertex);
            deleteEdge(edge, isInternal || isCustomRelationship(edge) || isHardDeleteProductRelationship(edge));

            final RequestContext requestContext = RequestContext.get();
            final String         outId          = GraphHelper.getGuid(outVertex);

            if (! requestContext.isUpdatedEntity(outId)) {
                AtlasGraphUtilsV2.setEncodedProperty(outVertex, MODIFICATION_TIMESTAMP_PROPERTY_KEY, requestContext.getRequestTime());
                AtlasGraphUtilsV2.setEncodedProperty(outVertex, MODIFIED_BY_KEY, requestContext.getUser());

                requestContext.recordEntityUpdate(entityRetriever.toAtlasEntityHeader(outVertex));
            }
        }
    }

    protected void deleteVertex(AtlasVertex instanceVertex, boolean force) throws AtlasBaseException {
        if (LOG.isDebugEnabled()) {
            LOG.debug("Setting the external references to {} to null(removing edges)", string(instanceVertex));
        }

        // Delete external references to this vertex - incoming edges from lineage or glossary term edges
        final Iterable<AtlasEdge> incomingEdges    = instanceVertex.getEdges(AtlasEdgeDirection.IN);
        final Iterable<AtlasEdge> outgoingEdges    = instanceVertex.getEdges(AtlasEdgeDirection.OUT);
        final boolean             isPurgeRequested = RequestContext.get().isPurgeRequested();

        if (RequestContext.get().getDeleteType().equals(DeleteType.HARD) || RequestContext.get().getDeleteType().equals(DeleteType.PURGE)) {
            for (AtlasEdge edge : outgoingEdges) {
                if (isRelationshipEdge(edge))
                    AtlasRelationshipStoreV2.recordRelationshipMutation(AtlasRelationshipStoreV2.RelationshipMutation.RELATIONSHIP_HARD_DELETE, edge, entityRetriever);
            }
        }

        for (AtlasEdge edge : incomingEdges) {
            AtlasEntity.Status edgeStatus = getStatus(edge);
            boolean            isProceed   = edgeStatus == (isPurgeRequested ? DELETED : ACTIVE);

            if (isProceed) {
                if (isRelationshipEdge(edge)) {
                    deleteRelationship(edge);
                } else {
                    AtlasVertex    outVertex = edge.getOutVertex();

                    if (!isDeletedEntity(outVertex)) {
                        AtlasVertex inVertex = edge.getInVertex();
                        AtlasAttribute attribute = getAttributeForEdge(edge);

                        deleteEdgeBetweenVertices(outVertex, inVertex, attribute);
                    }
                }
            }
        }

        _deleteVertex(instanceVertex, force);
    }

    private boolean isDeletedEntity(AtlasVertex entityVertex) {
        boolean            ret      = false;
        String             outGuid  = GraphHelper.getGuid(entityVertex);
        AtlasEntity.Status outState = GraphHelper.getStatus(entityVertex);

        //If the reference vertex is marked for deletion, skip updating the reference
        if (outState == AtlasEntity.Status.DELETED || (outGuid != null && RequestContext.get().isDeletedEntity(outGuid))) {
            ret = true;
        }

        return ret;
    }

    public void deleteClassificationVertex(AtlasVertex classificationVertex, boolean force) {
        if (LOG.isDebugEnabled()) {
            LOG.debug("Deleting classification vertex", string(classificationVertex));
        }

        // delete classification vertex only if it has no more entity references (direct or propagated)
        if (!hasEntityReferences(classificationVertex)) {
            _deleteVertex(classificationVertex, force);
        }
    }

    private boolean isInternalType(final AtlasVertex instanceVertex) {
        AtlasEntityType entityType = typeRegistry.getEntityTypeByName(GraphHelper.getTypeName(instanceVertex));
        return Objects.nonNull(entityType) && entityType.isInternalType();
    }

    private boolean isCustomRelationship(final AtlasEdge edge) {
        return edge.getLabel().equals(UD_RELATIONSHIP_EDGE_LABEL);
    }

    private boolean isHardDeleteProductRelationship(final AtlasEdge edge) {
        return EDGE_LABELS_FOR_HARD_DELETION.contains(edge.getLabel());
    }

    private void addToPropagatedClassificationNames(AtlasVertex entityVertex, String classificationName) {
        if (LOG.isDebugEnabled()) {
            LOG.debug("Adding property {} = \"{}\" to vertex {}", PROPAGATED_TRAIT_NAMES_PROPERTY_KEY, classificationName, string(entityVertex));
        }
        entityVertex.addListProperty(PROPAGATED_TRAIT_NAMES_PROPERTY_KEY, classificationName);

        entityVertex.setProperty(PROPAGATED_CLASSIFICATION_NAMES_KEY, getDelimitedPropagatedClassificationNames(entityVertex, classificationName));
    }

    public void removeFromPropagatedClassificationNames(AtlasVertex entityVertex, String classificationName) {
        if (entityVertex != null && StringUtils.isNotEmpty(classificationName)) {
            if (LOG.isDebugEnabled()) {
                LOG.debug("Removing from property: {} value: {} in vertex: {}", PROPAGATED_TRAIT_NAMES_PROPERTY_KEY, classificationName, string(entityVertex));
            }

            entityVertex.removePropertyValue(PROPAGATED_TRAIT_NAMES_PROPERTY_KEY, classificationName);

            List<String> propagatedTraitNames = getPropagatedTraitNames(entityVertex);

            if (CollectionUtils.isNotEmpty(propagatedTraitNames)) {
                propagatedTraitNames.remove(classificationName);

                String propClsName = CLASSIFICATION_NAME_DELIMITER + StringUtils.join(propagatedTraitNames, CLASSIFICATION_NAME_DELIMITER) + CLASSIFICATION_NAME_DELIMITER;

                entityVertex.setProperty(PROPAGATED_CLASSIFICATION_NAMES_KEY, propClsName);
            }
        }
    }

    private String getDelimitedPropagatedClassificationNames(AtlasVertex entityVertex, String classificationName) {
        String ret = entityVertex.getProperty(PROPAGATED_CLASSIFICATION_NAMES_KEY, String.class);

        if (StringUtils.isEmpty(ret)) {
            ret = CLASSIFICATION_NAME_DELIMITER + classificationName + CLASSIFICATION_NAME_DELIMITER;
        } else {
            ret = ret + classificationName + CLASSIFICATION_NAME_DELIMITER;
        }

        return ret;
    }

    /**
     * Delete all associated classifications from the specified entity vertex.
     * @param instanceVertex
     * @throws AtlasException
     */
    private void deleteAllClassifications(AtlasVertex instanceVertex) throws AtlasBaseException {
        // If instance is deleted no need to operate classification deleted
        if (!ACTIVE.equals(getState(instanceVertex)))
            return;

        List<AtlasEdge> classificationEdges = getAllClassificationEdges(instanceVertex);

        for (AtlasEdge edge : classificationEdges) {
            AtlasVertex classificationVertex = edge.getInVertex();
            boolean     isClassificationEdge = isClassificationEdge(edge);
            boolean     removePropagations   = getRemovePropagations(classificationVertex);

            if (isClassificationEdge && removePropagations) {
                if (taskManagement != null && DEFERRED_ACTION_ENABLED) {
                    createAndQueueTask(CLASSIFICATION_PROPAGATION_DELETE, instanceVertex, classificationVertex.getIdForDisplay(),getTypeName(classificationVertex) , null);
                } else {
                    removeTagPropagation(classificationVertex);
                }
            }

            deleteEdgeReference(edge, CLASSIFICATION, false, false, instanceVertex);
        }
    }

    private boolean skipVertexForDelete(AtlasVertex vertex) {
        boolean ret = true;

        if(vertex != null) {
            try {
                final RequestContext reqContext = RequestContext.get();
                final String guid = AtlasGraphUtilsV2.getIdFromVertex(vertex);

                if(guid != null && !reqContext.isDeletedEntity(guid)) {
                    final AtlasEntity.Status vertexState = getState(vertex);
                    if (reqContext.isPurgeRequested()) {
                        ret = false; // Delete all ACTIVE or DELETED assets in PURGING
                    } else {
                        ret = vertexState == DELETED; // skip deleting DELETED vertices
                    }
                }
            } catch (IllegalStateException excp) {
                LOG.warn("skipVertexForDelete(): failed guid/state for the vertex", excp);
            }
        }

        return ret;
    }

    public void updateTagPropagations(AtlasEdge edge, AtlasRelationship relationship) throws AtlasBaseException {
        PropagateTags oldTagPropagation = getPropagateTags(edge);
        PropagateTags newTagPropagation = relationship.getPropagateTags();

        if (newTagPropagation != oldTagPropagation) {
            List<AtlasVertex>                   currentClassificationVertices = getPropagatableClassifications(edge);
            Map<AtlasVertex, List<AtlasVertex>> currentClassificationsMap     = entityRetriever.getClassificationPropagatedEntitiesMapping(currentClassificationVertices);

            // Update propagation edge
            AtlasGraphUtilsV2.setEncodedProperty(edge, RELATIONSHIPTYPE_TAG_PROPAGATION_KEY, newTagPropagation.name());

            List<AtlasVertex>                   updatedClassificationVertices = getPropagatableClassifications(edge);
            List<AtlasVertex>                   classificationVerticesUnion   = (List<AtlasVertex>) CollectionUtils.union(currentClassificationVertices, updatedClassificationVertices);
            Map<AtlasVertex, List<AtlasVertex>> updatedClassificationsMap     = entityRetriever.getClassificationPropagatedEntitiesMapping(classificationVerticesUnion);

            // compute add/remove propagations list
            Map<AtlasVertex, List<AtlasVertex>> addPropagationsMap    = new HashMap<>();
            Map<AtlasVertex, List<AtlasVertex>> removePropagationsMap = new HashMap<>();

            if (MapUtils.isEmpty(currentClassificationsMap) && MapUtils.isNotEmpty(updatedClassificationsMap)) {
                addPropagationsMap.putAll(updatedClassificationsMap);

            } else if (MapUtils.isNotEmpty(currentClassificationsMap) && MapUtils.isEmpty(updatedClassificationsMap)) {
                removePropagationsMap.putAll(currentClassificationsMap);

            } else {
                for (AtlasVertex classificationVertex : updatedClassificationsMap.keySet()) {
                    List<AtlasVertex> currentPropagatingEntities = currentClassificationsMap.containsKey(classificationVertex) ? currentClassificationsMap.get(classificationVertex) : Collections.emptyList();
                    List<AtlasVertex> updatedPropagatingEntities = updatedClassificationsMap.containsKey(classificationVertex) ? updatedClassificationsMap.get(classificationVertex) : Collections.emptyList();
                    List<AtlasVertex> entitiesAdded              = (List<AtlasVertex>) CollectionUtils.subtract(updatedPropagatingEntities, currentPropagatingEntities);
                    List<AtlasVertex> entitiesRemoved            = (List<AtlasVertex>) CollectionUtils.subtract(currentPropagatingEntities, updatedPropagatingEntities);

                    if (CollectionUtils.isNotEmpty(entitiesAdded)) {
                        addPropagationsMap.put(classificationVertex, entitiesAdded);
                    }

                    if (CollectionUtils.isNotEmpty(entitiesRemoved)) {
                        removePropagationsMap.put(classificationVertex, entitiesRemoved);
                    }
                }
            }

            taskManagement.updateTaskVertexProperty(TASK_ASSET_COUNT_TO_PROPAGATE, graph, addPropagationsMap.size() + removePropagationsMap.size());

            int propagatedCount = 0;
            for (AtlasVertex classificationVertex : addPropagationsMap.keySet()) {
                List<AtlasVertex> entitiesToAddPropagation = addPropagationsMap.get(classificationVertex);

                addTagPropagation(classificationVertex, entitiesToAddPropagation);
                propagatedCount++;
                if (propagatedCount == CHUNK_SIZE){
                    taskManagement.updateTaskVertexProperty(TASK_ASSET_COUNT_PROPAGATED, graph, propagatedCount - 1);
                    propagatedCount = 0;
                }
            }

            for (AtlasVertex classificationVertex : removePropagationsMap.keySet()) {
                List<AtlasVertex> entitiesToRemovePropagation = removePropagationsMap.get(classificationVertex);

                removeTagPropagation(classificationVertex, entitiesToRemovePropagation);
                propagatedCount++;
                if (propagatedCount == CHUNK_SIZE){
                    taskManagement.updateTaskVertexProperty(TASK_ASSET_COUNT_PROPAGATED, graph, propagatedCount);
                    propagatedCount = 0;
                }
            }
            if (propagatedCount != 0){
                taskManagement.updateTaskVertexProperty(TASK_ASSET_COUNT_PROPAGATED, graph, propagatedCount);
            }
        } else {
            // update blocked propagated classifications only if there is no change is tag propagation (don't update both)
            handleBlockedClassifications(edge, relationship.getBlockedPropagatedClassifications());
        }
    }

    public void handleBlockedClassifications(AtlasEdge edge, Set<AtlasClassification> blockedClassifications) throws AtlasBaseException {
        if (blockedClassifications != null) {
            List<AtlasVertex> propagatableClassifications  = getPropagatableClassifications(edge);
            List<String>      currBlockedClassificationIds = getBlockedClassificationIds(edge);
            List<AtlasVertex> currBlockedClassifications   = getVerticesForIds(propagatableClassifications, currBlockedClassificationIds);
            List<AtlasVertex> classificationsToBlock       = new ArrayList<>();
            List<String>      classificationIdsToBlock     = new ArrayList<>();

            for (AtlasClassification blockedClassification : blockedClassifications) {
                AtlasVertex classificationVertex = validateBlockedPropagatedClassification(propagatableClassifications, blockedClassification);

                if (classificationVertex != null) {
                    classificationsToBlock.add(classificationVertex);
                    classificationIdsToBlock.add(classificationVertex.getIdForDisplay());
                }
            }

            setBlockedClassificationIds(edge, classificationIdsToBlock);

            List<AtlasVertex> propagationChangedClassifications = (List<AtlasVertex>) CollectionUtils.disjunction(classificationsToBlock, currBlockedClassifications);

            for (AtlasVertex classificationVertex : propagationChangedClassifications) {
                List<AtlasVertex> propagationsToRemove = new ArrayList<>();
                List<AtlasVertex> propagationsToAdd    = new ArrayList<>();

                entityRetriever.evaluateClassificationPropagation(classificationVertex, propagationsToAdd, propagationsToRemove);

                if (CollectionUtils.isNotEmpty(propagationsToAdd)) {
                    addTagPropagation(classificationVertex, propagationsToAdd);
                }

                if (CollectionUtils.isNotEmpty(propagationsToRemove)) {
                    removeTagPropagation(classificationVertex, propagationsToRemove);
                }
            }
        }
    }

    private List<AtlasVertex> getVerticesForIds(List<AtlasVertex> vertices, List<String> vertexIds) {
        List<AtlasVertex> ret = new ArrayList<>();

        if (CollectionUtils.isNotEmpty(vertexIds)) {
            for (AtlasVertex vertex : vertices) {
                String vertexId = vertex.getIdForDisplay();

                if (vertexIds.contains(vertexId)) {
                    ret.add(vertex);
                }
            }
        }

        return ret;
    }

    // propagated classifications should contain blocked propagated classification
    private AtlasVertex validateBlockedPropagatedClassification(List<AtlasVertex> classificationVertices, AtlasClassification classification) {
        AtlasVertex ret = null;

        for (AtlasVertex vertex : classificationVertices) {
            String classificationName = getClassificationName(vertex);
            String entityGuid         = getClassificationEntityGuid(vertex);

            if (classificationName.equals(classification.getTypeName()) && entityGuid.equals(classification.getEntityGuid())) {
                ret = vertex;
                break;
            }
        }

        return ret;
    }

    private void setBlockedClassificationIds(AtlasEdge edge, List<String> classificationIds) {
        if (edge != null) {
            if (classificationIds.isEmpty()) {
                edge.removeProperty(org.apache.atlas.repository.Constants.RELATIONSHIPTYPE_BLOCKED_PROPAGATED_CLASSIFICATIONS_KEY);
            } else {
                edge.setListProperty(org.apache.atlas.repository.Constants.RELATIONSHIPTYPE_BLOCKED_PROPAGATED_CLASSIFICATIONS_KEY, classificationIds);
            }
        }
    }
    public void createAndQueueTaskWithoutCheck(String taskType, AtlasVertex entityVertex, String classificationVertexId, String classificationTypeName, String relationshipGuid) throws AtlasBaseException {
        String              currentUser = RequestContext.getCurrentUser();
        String              entityGuid  = GraphHelper.getGuid(entityVertex);
        Map<String, Object> taskParams  = ClassificationTask.toParameters(entityGuid, classificationVertexId, relationshipGuid);
        AtlasTask           task        = taskManagement.createTask(taskType, currentUser, taskParams, classificationVertexId, classificationTypeName, entityGuid);

        AtlasGraphUtilsV2.addEncodedProperty(entityVertex, PENDING_TASKS_PROPERTY_KEY, task.getGuid());

        RequestContext.get().queueTask(task);
    }

    public void createAndQueueTask(String taskType, AtlasVertex entityVertex, String classificationVertexId, String classificationTypeName, String relationshipGuid) throws AtlasBaseException {
        if (!CLASSIFICATION_PROPAGATION_DELETE.equals(taskType) && skipClassificationTaskCreation(classificationVertexId)) {
            LOG.info("Task is already scheduled for classification id {}, no need to schedule task for vertex {}", classificationVertexId, entityVertex.getIdForDisplay());
            return;
        }

        createAndQueueTaskWithoutCheck(taskType, entityVertex, classificationVertexId, classificationTypeName, relationshipGuid);
    }

    public void createAndQueueTaskWithoutCheck(String taskType, AtlasVertex entityVertex, String classificationVertexId,String classificationTypeName, String relationshipGuid, Boolean currentRestrictPropagationThroughLineage,Boolean currentRestrictPropogationThroughHierarchy) throws AtlasBaseException {
        String              currentUser = RequestContext.getCurrentUser();
        String              entityGuid  = GraphHelper.getGuid(entityVertex);
        Map<String, Object> taskParams  = ClassificationTask.toParameters(entityGuid, classificationVertexId, relationshipGuid, currentRestrictPropagationThroughLineage,currentRestrictPropogationThroughHierarchy);
        AtlasTask           task        = taskManagement.createTask(taskType, currentUser, taskParams, classificationVertexId, classificationTypeName, entityGuid);

        AtlasGraphUtilsV2.addEncodedProperty(entityVertex, PENDING_TASKS_PROPERTY_KEY, task.getGuid());

        RequestContext.get().queueTask(task);
    }

    public void createAndQueueTask(String taskType, AtlasEdge relationshipEdge, AtlasRelationship relationship) {
        String              currentUser        = RequestContext.getCurrentUser();
        String              relationshipEdgeId = relationshipEdge.getIdForDisplay();
        Map<String, Object> taskParams         = ClassificationTask.toParameters(relationshipEdgeId, relationship);

        AtlasTask           task               = taskManagement.createTask(taskType, currentUser, taskParams);

        AtlasGraphUtilsV2.addItemToListProperty(relationshipEdge, EDGE_PENDING_TASKS_PROPERTY_KEY, task.getGuid());

        RequestContext.get().queueTask(task);
    }

    public void createAndQueueClassificationRefreshPropagationTask(AtlasEdge edge) throws AtlasBaseException{

        if (taskManagement==null) {
            LOG.warn("Task management is null, can't schedule task now");
            return;
        }

        String      currentUser         = RequestContext.getCurrentUser();
        boolean     isRelationshipEdge  = isRelationshipEdge(edge);
        boolean     isTermEntityEdge    = GraphHelper.isTermEntityEdge(edge);

        if (edge == null || !isRelationshipEdge) {
            LOG.warn("Edge is null or it is not relationship edge, can't schedule task now");
            return;
        }


        AtlasVertex referenceVertex = GraphHelper.getPropagatingVertex(edge);
        if(referenceVertex == null) {
            return;
        }

        List<AtlasVertex> currentClassificationVertices = GraphHelper.getPropagatableClassifications(edge);
        for (AtlasVertex currentClassificationVertex : currentClassificationVertices) {
            String currentClassificationId = currentClassificationVertex.getIdForDisplay();
            String classificationTypeName      = getTypeName(currentClassificationVertex);
            boolean removePropagationOnEntityDelete = GraphHelper.getRemovePropagations(currentClassificationVertex);

            if (!(isTermEntityEdge || removePropagationOnEntityDelete)) {
                LOG.debug("This edge is not term edge or remove propagation isn't enabled");
                continue;
            }

            if(skipClassificationTaskCreation(currentClassificationId)) {
                LOG.info("Task is already scheduled for classification id {}, no need to schedule task for edge {}", currentClassificationId, edge.getIdForDisplay());
                continue;
            }

            Map<String, Object> taskParams = ClassificationTask.toParameters(currentClassificationVertex.getIdForDisplay());
            AtlasTask task  =  taskManagement.createTask(CLASSIFICATION_REFRESH_PROPAGATION, currentUser, taskParams, currentClassificationId, classificationTypeName,GraphHelper.getGuid(referenceVertex));

            RequestContext.get().queueTask(task);
        }

    }

    private boolean skipClassificationTaskCreation(String classificationId) throws AtlasBaseException {
        AtlasPerfMetrics.MetricRecorder metric = RequestContext.get().startMetricRecord("skipClassificationTaskCreation");
        /*
        If any of,
        1. CLASSIFICATION_PROPAGATION_DELETE
        2. CLASSIFICATION_REFRESH_PROPAGATION task scheduled already
        skip classification task creation
         */
        try {

            List<String> taskTypes = Arrays.asList(CLASSIFICATION_REFRESH_PROPAGATION, CLASSIFICATION_PROPAGATION_DELETE);
            List<AtlasTask> tasksInRequestContext = RequestContext.get().getQueuedTasks();
            if (
                    tasksInRequestContext != null &&
                    tasksInRequestContext.stream().filter(Objects::nonNull)
                    .anyMatch(task -> task.getClassificationId().equals(classificationId)
                            && taskTypes.contains(task.getType()) && task.getStatus().equals(AtlasTask.Status.PENDING))
            ) {
                return true;
            }

            TaskSearchResult taskSearchResult = taskUtil.findPendingTasksByClassificationId(0, PENDING_TASK_QUERY_SIZE_LIMIT,
                    classificationId, taskTypes , new ArrayList<>());

            List<AtlasTask> pendingTasks = taskSearchResult.getTasks();
            if(CollectionUtils.isEmpty(pendingTasks)) {
                return false;
            }

            List<AtlasTask> pendingRefreshPropagationTasks = pendingTasks.stream()
                    .filter(task -> CLASSIFICATION_REFRESH_PROPAGATION.equals(task.getType()))
                    .collect(Collectors.toList());

            // Ideally there should be only refresh propagation task
            if (pendingRefreshPropagationTasks.size() > 1) {
                LOG.warn("More than one {} task found for classification id {}", CLASSIFICATION_REFRESH_PROPAGATION, classificationId);
            }

            // if any task have status as PENDING, then skip task creation
            if (
                    pendingTasks.stream()
                    .filter(Objects::nonNull)
                    .anyMatch(task -> task.getClassificationId().equals(classificationId)
                            && taskTypes.contains(task.getType()) && task.getStatus().equals(AtlasTask.Status.PENDING))
            ) {
                return true;
            } else {
                LOG.warn("There is inconsistency " +
                        "in task queue, there are no pending tasks for classification id {} but there are tasks in queue", classificationId);
            }
        } catch (AtlasBaseException e) {
            LOG.error("Error while checking if classification task creation is required for classification id {}", classificationId, e);
            throw e;
        } finally {
            RequestContext.get().endMetricRecord(metric);
        }

        return false;
    }


    public void removeHasLineageOnDelete(Collection<AtlasVertex> vertices) throws AtlasBaseException {
        AtlasPerfMetrics.MetricRecorder metricRecorder = RequestContext.get().startMetricRecord("removeHasLineageOnDelete");

        if (RequestContext.get().skipHasLineageCalculation()) {
            return;
        }

        for (AtlasVertex vertexToBeDeleted : vertices) {
            if (ACTIVE.equals(getStatus(vertexToBeDeleted))) {
                AtlasEntityType entityType = typeRegistry.getEntityTypeByName(getTypeName(vertexToBeDeleted));
                boolean isProcess = entityType.getTypeAndAllSuperTypes().contains(PROCESS_SUPER_TYPE);
                boolean isCatalog = entityType.getTypeAndAllSuperTypes().contains(DATA_SET_SUPER_TYPE);

                if (isCatalog || isProcess) {

                    Iterator<AtlasEdge> edgeIterator = vertexToBeDeleted.getEdges(AtlasEdgeDirection.BOTH, PROCESS_EDGE_LABELS).iterator();

                    Set<AtlasEdge> edgesToBeDeleted = new HashSet<>();

                    while (edgeIterator.hasNext()) {
                        AtlasEdge edge = edgeIterator.next();
                        if (ACTIVE.equals(getStatus(edge))) {
                            edgesToBeDeleted.add(edge);
                        }
                    }

                    resetHasLineageOnInputOutputDelete(edgesToBeDeleted, vertexToBeDeleted);
                }
            }
        }
        RequestContext.get().endMetricRecord(metricRecorder);
    }


    public void resetHasLineageOnInputOutputDelete(Collection<AtlasEdge> removedEdges, AtlasVertex deletedVertex) throws AtlasBaseException {
        AtlasPerfMetrics.MetricRecorder metricRecorder = RequestContext.get().startMetricRecord("resetHasLineageOnInputOutputDelete");

        for (AtlasEdge atlasEdge : removedEdges) {

            boolean isOutputEdge = PROCESS_OUTPUTS.equals(atlasEdge.getLabel());

            AtlasVertex assetVertex = atlasEdge.getInVertex();
            String assetEdgeLabel = getLabel(getGuid(assetVertex), atlasEdge.getLabel());

            boolean assetLabelPairAlreadyProcessed = RequestContext.get().isEdgeLabelAlreadyProcessed(assetEdgeLabel);

            if (!assetLabelPairAlreadyProcessed) {
                RequestContext.get().addEdgeLabel(assetEdgeLabel);
                if (getStatus(assetVertex) == ACTIVE && !assetVertex.equals(deletedVertex)) {
                    updateAssetHasLineageStatus(assetVertex, atlasEdge, removedEdges);
                }
            }

            AtlasVertex processVertex = atlasEdge.getOutVertex();
            String processId = getGuid(processVertex);
            String edgeLabel = isOutputEdge ? PROCESS_OUTPUTS : PROCESS_INPUTS;
            String processEdgeLabel = getLabel(processId, edgeLabel);
            boolean processLabelPairAlreadyProcessed = RequestContext.get().isEdgeLabelAlreadyProcessed(processEdgeLabel);

            if (processLabelPairAlreadyProcessed) {
                continue;
            }

            RequestContext.get().addEdgeLabel(processEdgeLabel);

                if (getStatus(processVertex) == ACTIVE && !processVertex.equals(deletedVertex)) {
                Iterator<AtlasEdge> edgeIterator = GraphHelper.getActiveEdges(processVertex, edgeLabel, AtlasEdgeDirection.BOTH);

                boolean activeEdgeFound = false;

                while (edgeIterator.hasNext()) {
                    AtlasEdge edge = edgeIterator.next();
                    if (!removedEdges.contains(edge)) {
                        AtlasVertex relatedAssetVertex = edge.getInVertex();

                        if (getStatus(relatedAssetVertex) == ACTIVE) {
                            activeEdgeFound = true;
                            break;
                        }
                    }
                }

                if (!activeEdgeFound) {
                    AtlasGraphUtilsV2.setEncodedProperty(processVertex, HAS_LINEAGE, false);

                    String oppositeEdgeLabel = isOutputEdge ? PROCESS_INPUTS : PROCESS_OUTPUTS;

                    processEdgeLabel = getLabel(processId, oppositeEdgeLabel);
                    processLabelPairAlreadyProcessed = RequestContext.get().isEdgeLabelAlreadyProcessed(processEdgeLabel);

                    if (processLabelPairAlreadyProcessed) {
                        continue;
                    }
                    RequestContext.get().addEdgeLabel(processEdgeLabel);

                    Iterator<AtlasEdge> processEdgeIterator = GraphHelper.getActiveEdges(processVertex, oppositeEdgeLabel, AtlasEdgeDirection.BOTH);

                    while (processEdgeIterator.hasNext()) {
                        AtlasEdge edge = processEdgeIterator.next();

                        if (!removedEdges.contains(edge)) {
                            AtlasVertex relatedAssetVertex = edge.getInVertex();
                            updateAssetHasLineageStatus(relatedAssetVertex, edge, removedEdges);
                        }
                    }
                }
            }
        }
        RequestContext.get().endMetricRecord(metricRecorder);
    }
    private boolean isRequestFromWorkFlow() {
        String workflowID = RequestContext.get().getRequestContextHeaders().getOrDefault("x-atlan-agent-workflow-id", "");
        boolean isWorkFlowRequest = !workflowID.isEmpty();
        if(isWorkFlowRequest){
            LOG.info("Authorised one time request for workflow with id : {} ", workflowID);
        }
        return isWorkFlowRequest;
    }

    private String getLabel(String guid, String label){
       return  guid + ":" + label;
    }

    private void updateAssetHasLineageStatus(AtlasVertex assetVertex, AtlasEdge currentEdge, Collection<AtlasEdge> removedEdges) {
        AtlasPerfMetrics.MetricRecorder metricRecorder = RequestContext.get().startMetricRecord("updateAssetHasLineageStatus");

        removedEdges.forEach(edge -> RequestContext.get().addToDeletedEdgesIdsForResetHasLineage(edge.getIdForDisplay()));

        Iterator<AtlasEdge> edgeIterator = assetVertex.query()
                .direction(AtlasEdgeDirection.BOTH)
                .label(PROCESS_EDGE_LABELS)
                .has(STATE_PROPERTY_KEY, ACTIVE.name())
                .edges()
                .iterator();

        int processHasLineageCount = 0;
        while (edgeIterator.hasNext()) {
            AtlasEdge edge = edgeIterator.next();
            if (!RequestContext.get().getDeletedEdgesIdsForResetHasLineage().contains(edge.getIdForDisplay()) && !currentEdge.equals(edge)) {
                AtlasVertex relatedProcessVertex = edge.getOutVertex();
                boolean processHasLineage = getEntityHasLineage(relatedProcessVertex);
                if (processHasLineage) {
                    processHasLineageCount++;
                    break;
                }
            }
        }

        if (processHasLineageCount == 0) {
            AtlasGraphUtilsV2.setEncodedProperty(assetVertex, HAS_LINEAGE, false);
        }

        RequestContext.get().endMetricRecord(metricRecorder);
    }

}<|MERGE_RESOLUTION|>--- conflicted
+++ resolved
@@ -58,10 +58,7 @@
 import org.apache.commons.lang.StringUtils;
 import org.slf4j.Logger;
 import org.slf4j.LoggerFactory;
-<<<<<<< HEAD
 import static org.apache.atlas.repository.graph.GraphHelper.getTypeName;
-=======
->>>>>>> 927a3ddc
 
 import java.util.*;
 import java.util.stream.Collectors;
@@ -99,10 +96,7 @@
     private   final TaskManagement       taskManagement;
     private   final AtlasGraph           graph;
     private   final TaskUtil             taskUtil;
-<<<<<<< HEAD
     private static final int CHUNK_SIZE            = AtlasConfiguration.TASKS_GRAPH_COMMIT_CHUNK_SIZE.getInt();
-=======
->>>>>>> 927a3ddc
 
     public DeleteHandlerV1(AtlasGraph graph, AtlasTypeRegistry typeRegistry, boolean shouldUpdateInverseReference, boolean softDelete, TaskManagement taskManagement) {
         this.typeRegistry                  = typeRegistry;
