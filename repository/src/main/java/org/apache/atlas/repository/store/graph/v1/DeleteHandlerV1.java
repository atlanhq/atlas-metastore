/**
 * Licensed to the Apache Software Foundation (ASF) under one
 * or more contributor license agreements.  See the NOTICE file
 * distributed with this work for additional information
 * regarding copyright ownership.  The ASF licenses this file
 * to you under the Apache License, Version 2.0 (the
 * "License"); you may not use this file except in compliance
 * with the License.  You may obtain a copy of the License at
 *
 *     http://www.apache.org/licenses/LICENSE-2.0
 *
 * Unless required by applicable law or agreed to in writing, software
 * distributed under the License is distributed on an "AS IS" BASIS,
 * WITHOUT WARRANTIES OR CONDITIONS OF ANY KIND, either express or implied.
 * See the License for the specific language governing permissions and
 * limitations under the License.
 */
package org.apache.atlas.repository.store.graph.v1;

import org.apache.atlas.AtlasConfiguration;
import org.apache.atlas.AtlasErrorCode;
import org.apache.atlas.AtlasException;
import org.apache.atlas.DeleteType;
import org.apache.atlas.RequestContext;
import org.apache.atlas.authorize.AtlasPrivilege;
import org.apache.atlas.authorize.AtlasRelationshipAccessRequest;
import org.apache.atlas.authorizer.AtlasAuthorizationUtils;
import org.apache.atlas.exception.AtlasBaseException;
import org.apache.atlas.model.Tag;
import org.apache.atlas.model.TypeCategory;
import org.apache.atlas.model.instance.AtlasClassification;
import org.apache.atlas.model.instance.AtlasEntity;
import org.apache.atlas.model.instance.AtlasEntityHeader;
import org.apache.atlas.model.instance.AtlasObjectId;
import org.apache.atlas.model.instance.AtlasRelationship;
import org.apache.atlas.model.tasks.AtlasTask;
import org.apache.atlas.model.tasks.TaskSearchResult;
import org.apache.atlas.model.typedef.AtlasRelationshipDef;
import org.apache.atlas.model.typedef.AtlasRelationshipDef.PropagateTags;
import org.apache.atlas.model.typedef.AtlasStructDef.AtlasAttributeDef;
import org.apache.atlas.repository.graph.GraphHelper;
import org.apache.atlas.repository.graphdb.AtlasEdge;
import org.apache.atlas.repository.graphdb.AtlasEdgeDirection;
import org.apache.atlas.repository.graphdb.AtlasGraph;
import org.apache.atlas.repository.graphdb.AtlasVertex;
import org.apache.atlas.repository.graphdb.janus.AtlasJanusGraph;
import org.apache.atlas.repository.store.graph.v2.AtlasGraphUtilsV2;
import org.apache.atlas.repository.store.graph.v2.AtlasRelationshipStoreV2;
import org.apache.atlas.repository.store.graph.v2.EntityGraphRetriever;
import org.apache.atlas.repository.store.graph.v2.tags.TagDAO;
import org.apache.atlas.repository.store.graph.v2.tags.TagDAOCassandraImpl;
import org.apache.atlas.repository.store.graph.v2.tasks.ClassificationTask;
import org.apache.atlas.repository.store.graph.v2.tasks.TaskUtil;
import org.apache.atlas.service.FeatureFlagStore;
import org.apache.atlas.tasks.TaskManagement;
import org.apache.atlas.type.*;
import org.apache.atlas.type.AtlasStructType.AtlasAttribute;
import org.apache.atlas.type.AtlasStructType.AtlasAttribute.AtlasRelationshipEdgeDirection;
import org.apache.atlas.utils.AtlasEntityUtil;
import org.apache.atlas.utils.AtlasPerfMetrics;
import org.apache.commons.collections.CollectionUtils;
import org.apache.commons.collections.MapUtils;
import org.apache.commons.lang.StringUtils;
import org.apache.tinkerpop.gremlin.process.traversal.dsl.graph.GraphTraversal;
import org.apache.tinkerpop.gremlin.process.traversal.dsl.graph.GraphTraversalSource;
import org.apache.tinkerpop.gremlin.structure.Direction;
import org.apache.tinkerpop.gremlin.structure.Edge;
import org.apache.tinkerpop.gremlin.structure.Vertex;
import org.janusgraph.util.encoding.LongEncoding;
import org.slf4j.Logger;
import org.slf4j.LoggerFactory;

import java.util.*;
import java.util.stream.Collectors;

import static org.apache.atlas.model.TypeCategory.*;
import static org.apache.atlas.model.instance.AtlasEntity.Status.ACTIVE;
import static org.apache.atlas.model.instance.AtlasEntity.Status.DELETED;
import static org.apache.atlas.model.instance.AtlasEntity.Status.PURGED;
import static org.apache.atlas.model.tasks.AtlasTask.Status.PENDING;
import static org.apache.atlas.model.typedef.AtlasRelationshipDef.PropagateTags.ONE_TO_TWO;
import static org.apache.atlas.repository.Constants.*;
import static org.apache.atlas.repository.graph.GraphHelper.*;
import static org.apache.atlas.repository.store.graph.v2.AtlasGraphUtilsV2.*;
import static org.apache.atlas.repository.store.graph.v2.tasks.ClassificationPropagateTaskFactory.CLASSIFICATION_PROPAGATION_ADD;
import static org.apache.atlas.repository.store.graph.v2.tasks.ClassificationPropagateTaskFactory.CLASSIFICATION_PROPAGATION_DELETE;
import static org.apache.atlas.repository.store.graph.v2.tasks.ClassificationPropagateTaskFactory.CLASSIFICATION_REFRESH_PROPAGATION;
import static org.apache.atlas.repository.store.graph.v2.tasks.ClassificationTask.*;
import static org.apache.atlas.type.AtlasStructType.AtlasAttribute.AtlasRelationshipEdgeDirection.OUT;
import static org.apache.atlas.type.Constants.HAS_LINEAGE;
import static org.apache.atlas.type.Constants.PENDING_TASKS_PROPERTY_KEY;
import static org.apache.atlas.repository.graph.GraphHelper.getTypeName;
import static org.apache.atlas.repository.store.graph.v2.AtlasGraphUtilsV2.getState;
import static org.apache.tinkerpop.gremlin.groovy.jsr223.dsl.credential.__.id;
import static org.apache.tinkerpop.gremlin.groovy.jsr223.dsl.credential.__.outV;

public abstract class DeleteHandlerV1 {
    public static final Logger  LOG = LoggerFactory.getLogger(DeleteHandlerV1.class);

    static final boolean        DEFERRED_ACTION_ENABLED        = AtlasConfiguration.TASKS_USE_ENABLED.getBoolean();
    static final     int        PENDING_TASK_QUERY_SIZE_PAGE_SIZE = AtlasConfiguration.TASKS_PENDING_TASK_QUERY_SIZE_PAGE_SIZE.getInt();
    static final     int        PENDING_TASK_QUERY_SIZE_LIMIT  = 20;

    protected final GraphHelper          graphHelper;
    private   final AtlasTypeRegistry    typeRegistry;
    protected   final EntityGraphRetriever entityRetriever;
    private   final boolean              shouldUpdateInverseReferences;
    private   final boolean              softDelete;
    private   final TaskManagement       taskManagement;
    private   final AtlasGraph           graph;
    private   final TaskUtil             taskUtil;
    private   final TagDAO               tagDAO;

    private static final List<String> taskTypesToSkip = Arrays.asList(CLASSIFICATION_REFRESH_PROPAGATION, CLASSIFICATION_PROPAGATION_DELETE);

    public DeleteHandlerV1(AtlasGraph graph, AtlasTypeRegistry typeRegistry, boolean shouldUpdateInverseReference, boolean softDelete,
                           TaskManagement taskManagement, EntityGraphRetriever entityRetriever) {
        this.typeRegistry                  = typeRegistry;
        this.graphHelper                   = new GraphHelper(graph);
        this.entityRetriever               = entityRetriever;
        this.shouldUpdateInverseReferences = shouldUpdateInverseReference;
        this.softDelete                    = softDelete;
        this.taskManagement                = taskManagement;
        this.graph                         = graph;
        this.tagDAO                        = TagDAOCassandraImpl.getInstance();
        this.taskUtil                      = new TaskUtil(graph);
    }

    /**
     * Deletes the specified entity vertices.
     * Deletes any traits, composite entities, and structs owned by each entity.
     * Also deletes all the references from/to the entity.
     *
     * @param instanceVertices
     * @throws AtlasException
     */
    public void deleteEntities(Collection<AtlasVertex> instanceVertices) throws AtlasBaseException
    {
        LOG.info("deleteEntities invoked. Requested vertices size: {}", instanceVertices != null ? instanceVertices.size() : 0);

        final RequestContext   requestContext            = RequestContext.get();
        final Set<AtlasVertex> deletionCandidateVertices = new HashSet<>();

        if (CollectionUtils.isEmpty(instanceVertices)) {
            return;
        }

        for (AtlasVertex instanceVertex : instanceVertices) {
            final String guid = AtlasGraphUtilsV2.getIdFromVertex(instanceVertex);

            LOG.info("Evaluating vertex for deletion. guid={}, vertexId={}", guid, instanceVertex.getIdForDisplay());

            if (skipVertexForDelete(instanceVertex)) {
                LOG.info("Skipping deletion of entity={} as it is already deleted", guid);
                continue;
            }

            for (GraphHelper.VertexInfo vertexInfo : getOwnedVertices(instanceVertex)) {
                AtlasEntityHeader entityHeader = vertexInfo.getEntity();

                if (requestContext.isPurgeRequested()) {
                    entityHeader.setClassifications(
                            entityRetriever.handleGetAllClassifications(vertexInfo.getVertex()));
                }

                requestContext.recordEntityDelete(entityHeader);
                deletionCandidateVertices.add(vertexInfo.getVertex());

                LOG.info("Marked vertexId={} (guid={}) as deletion candidate. Total candidates so far: {}",
                         vertexInfo.getVertex().getIdForDisplay(), entityHeader.getGuid(),
                         deletionCandidateVertices.size());
            }
        }

        LOG.info("Total deletion candidate vertices to process: {}", deletionCandidateVertices.size());

        for (AtlasVertex deletionCandidateVertex : deletionCandidateVertices) {
            LOG.info("Processing deletion for candidate vertexId={}", deletionCandidateVertex.getIdForDisplay());

            RequestContext.get().getDeletedEdgesIds().clear();

            if (FeatureFlagStore.isTagV2Enabled()) {
                deleteAllClassificationsV2(deletionCandidateVertex);
            } else {
                deleteAllClassifications(deletionCandidateVertex);

                deleteTypeVertex(deletionCandidateVertex, isInternalType(deletionCandidateVertex));

                // We need this to trigger refresh propagation task for the propagated tags on the asset which is being deleted
                if (DEFERRED_ACTION_ENABLED) {
                    Set<String> deletedEdgeIds = RequestContext.get().getDeletedEdgesIds();
                    for (String deletedEdgeId : deletedEdgeIds) {
                        AtlasEdge edge = graph.getEdge(deletedEdgeId);
                        if (edge != null) {
                            createAndQueueClassificationRefreshPropagationTask(edge);
                        } else {
                            LOG.info(
                                    "Could not find edge with id={} while scheduling classification refresh task",
                                    deletedEdgeId);
                        }
                    }
                }
            }

        }
        LOG.info("deleteEntities completed. Total vertices processed: {}", deletionCandidateVertices.size());
    }

    /**
     * Delete the specified relationship edge.
     *
     * @param edge
     * @throws AtlasBaseException
     */
    public void deleteRelationship(AtlasEdge edge) throws AtlasBaseException {
        deleteRelationships(Collections.singleton(edge), false);
    }

    /**
     * Deletes the specified relationship edges.
     *
     * @param edges
     * @param forceDelete
     * @throws AtlasBaseException
     */
    public void deleteRelationships(Collection<AtlasEdge> edges, final boolean forceDelete) throws AtlasBaseException {
        final boolean isPurgeRequested = RequestContext.get().isPurgeRequested();

        for (AtlasEdge edge : edges) {
            boolean isInternal = isInternalType(edge.getInVertex()) && isInternalType(edge.getOutVertex());
            boolean needToSkip = !isInternal && (!isPurgeRequested && DELETED.equals(getState(edge)));

            if (needToSkip) {
                if (LOG.isDebugEnabled()) {
                    LOG.debug("Skipping deletion of edge={} as it is already deleted", getIdFromEdge(edge));
                }
                continue;
            }
            deleteEdge(edge, isInternal || forceDelete || isCustomRelationship(edge));
        }
    }

    /**
     * Get the GUIDs and vertices for all composite entities owned/contained by the specified root entity AtlasVertex.
     * The graph is traversed from the root entity through to the leaf nodes of the containment graph.
     *
     * @param entityVertex the root entity vertex
     * @return set of VertexInfo for all composite entities
     * @throws AtlasException
     */
    public Collection<GraphHelper.VertexInfo> getOwnedVertices(AtlasVertex entityVertex) throws AtlasBaseException {
        final Map<String, GraphHelper.VertexInfo> vertexInfoMap    = new HashMap<>();
        final Stack<AtlasVertex>                  vertices         = new Stack<>();
        final boolean                             isPurgeRequested = RequestContext.get().isPurgeRequested();

        vertices.push(entityVertex);

        while (vertices.size() > 0) {
            AtlasVertex        vertex = vertices.pop();
            AtlasEntity.Status state  = getState(vertex);

            //If the vertex marked for deletion, if we are not purging, skip it
            if (!isPurgeRequested && DELETED.equals(state)) {
                continue;
            }

            String guid = GraphHelper.getGuid(vertex);

            if (vertexInfoMap.containsKey(guid)) {
                continue;
            }

            String typeName = GraphHelper.getTypeName(vertex);
            AtlasEntityType   entityType = typeRegistry.getEntityTypeByName(typeName);

            Set<String> attributes = entityType.getAllAttributes().values().stream()
                    .filter(x -> x.getAttributeDef().getIncludeInNotification())
                    .map(x -> x.getAttributeDef().getName()).collect(Collectors.toSet());

            AtlasEntityHeader entity     = entityRetriever.toAtlasEntityHeader(vertex, attributes);

            if (entityType == null) {
                throw new AtlasBaseException(AtlasErrorCode.TYPE_NAME_INVALID, TypeCategory.ENTITY.name(), typeName);
            }
            entity.setVertexId(vertex.getIdForDisplay());
            entity.setDocId(LongEncoding.encode(Long.parseLong(vertex.getIdForDisplay())));
            entity.setSuperTypeNames(entityType.getAllSuperTypes());
            vertexInfoMap.put(guid, new GraphHelper.VertexInfo(entity, vertex));

            for (AtlasStructType.AtlasAttribute attributeInfo : entityType.getOwnedRefAttributes()) {
                String       edgeLabel    = attributeInfo.getRelationshipEdgeLabel();
                AtlasType    attrType     = attributeInfo.getAttributeType();
                TypeCategory typeCategory = attrType.getTypeCategory();

                if (typeCategory == OBJECT_ID_TYPE) {
                    if (attributeInfo.getAttributeDef().isSoftReferenced()) {
                        String        softRefVal = vertex.getProperty(attributeInfo.getVertexPropertyName(), String.class);
                        AtlasObjectId refObjId   = AtlasEntityUtil.parseSoftRefValue(softRefVal);
                        AtlasVertex   refVertex  = refObjId != null ? AtlasGraphUtilsV2.findByGuid(this.graphHelper.getGraph(), refObjId.getGuid()) : null;
                        if (refObjId.getGuid() == null) {
                            LOG.warn("OBJECT_ID_TYPE type category - null guid passed in findByGuid!");
                        }
                        if (refVertex != null) {
                            vertices.push(refVertex);
                        }
                    } else {
                        AtlasEdge edge = graphHelper.getEdgeForLabel(vertex, edgeLabel);

                        if (edge == null || (!isPurgeRequested && DELETED.equals(getState(edge)))) {
                            continue;
                        }

                        vertices.push(edge.getInVertex());
                    }
                } else if (typeCategory == ARRAY || typeCategory == MAP) {
                    TypeCategory elementType = null;

                    if (typeCategory == ARRAY) {
                        elementType = ((AtlasArrayType) attrType).getElementType().getTypeCategory();
                    } else if (typeCategory == MAP) {
                        elementType = ((AtlasMapType) attrType).getValueType().getTypeCategory();
                    }

                    if (elementType != OBJECT_ID_TYPE) {
                        continue;
                    }

                    if (attributeInfo.getAttributeDef().isSoftReferenced()) {
                        if (typeCategory == ARRAY) {
                            List                softRefVal = vertex.getListProperty(attributeInfo.getVertexPropertyName(), List.class);
                            List<AtlasObjectId> refObjIds  = AtlasEntityUtil.parseSoftRefValue(softRefVal);

                            if (CollectionUtils.isNotEmpty(refObjIds)) {
                                for (AtlasObjectId refObjId : refObjIds) {
                                    AtlasVertex refVertex = AtlasGraphUtilsV2.findByGuid(this.graphHelper.getGraph(), refObjId.getGuid());
                                    if (refObjId.getGuid() == null) {
                                        LOG.warn("ARRAY type category - null guid passed in findByGuid!");
                                    }
                                    if (refVertex != null) {
                                        vertices.push(refVertex);
                                    }
                                }
                            }
                        } else if (typeCategory == MAP) {
                            Map                        softRefVal = vertex.getProperty(attributeInfo.getVertexPropertyName(), Map.class);
                            Map<String, AtlasObjectId> refObjIds  = AtlasEntityUtil.parseSoftRefValue(softRefVal);

                            if (MapUtils.isNotEmpty(refObjIds)) {
                                for (AtlasObjectId refObjId : refObjIds.values()) {
                                    AtlasVertex refVertex = AtlasGraphUtilsV2.findByGuid(this.graphHelper.getGraph(), refObjId.getGuid());
                                    if (refObjId.getGuid() == null) {
                                        LOG.warn("MAP type category - null guid passed in findByGuid!");
                                    }

                                    if (refVertex != null) {
                                        vertices.push(refVertex);
                                    }
                                }
                            }
                        }

                    } else {
                        List<AtlasEdge> edges = getCollectionElementsUsingRelationship(vertex, attributeInfo);

                        if (CollectionUtils.isNotEmpty(edges)) {
                            for (AtlasEdge edge : edges) {
                                if (edge == null || (!isPurgeRequested && DELETED.equals(getState(edge)))) {
                                    continue;
                                }

                                vertices.push(edge.getInVertex());
                            }
                        }
                    }
                }
            }
        }

        return vertexInfoMap.values();
    }

    /**
     * Force delete is used to remove struct/trait in case of entity updates
     * @param edge
     * @param typeCategory
     * @param isOwned
     * @param forceDeleteStructTrait
     * @return returns true if the edge reference is hard deleted
     * @throws AtlasException
     */
    public boolean deleteEdgeReference(AtlasEdge edge, TypeCategory typeCategory, boolean isOwned,
                                       boolean forceDeleteStructTrait, AtlasVertex vertex) throws AtlasBaseException {
        // default edge direction is outward
        return deleteEdgeReference(edge, typeCategory, isOwned, forceDeleteStructTrait, OUT, vertex);
    }

    public boolean deleteEdgeReference(AtlasEdge edge, TypeCategory typeCategory, boolean isOwned, boolean forceDeleteStructTrait,
                                       AtlasRelationshipEdgeDirection relationshipDirection, AtlasVertex entityVertex) throws AtlasBaseException {
        AtlasPerfMetrics.MetricRecorder metricRecorder = RequestContext.get().startMetricRecord("deleteEdgeReference");
        try {
            if (LOG.isDebugEnabled()) {
                LOG.debug("Deleting {}, force = {}", string(edge), forceDeleteStructTrait);
            }

            boolean isInternalType = isInternalType(entityVertex);
            boolean forceDelete    = (typeCategory == STRUCT || typeCategory == CLASSIFICATION) && (forceDeleteStructTrait || isInternalType);

            if (LOG.isDebugEnabled()) {
                LOG.debug("isInternal = {}, forceDelete = {}", isInternalType, forceDelete);
            }

            if (typeCategory == STRUCT || typeCategory == CLASSIFICATION || (typeCategory == OBJECT_ID_TYPE && isOwned)) {
                if (LOG.isDebugEnabled()) {
                    LOG.debug("Processing for typeCategory={}, isOwned={}", typeCategory, isOwned);
                }
                //If the vertex is of type struct delete the edge and then the reference vertex as the vertex is not shared by any other entities.
                //If the vertex is of type classification, delete the edge and then the reference vertex only if the vertex is not shared by any other propagated entities.
                //If the vertex is of type class, and its composite attribute, this reference vertex' lifecycle is controlled
                //through this delete, hence delete the edge and the reference vertex.
                AtlasVertex vertexForDelete = edge.getInVertex();

                //If deleting the edge and then the in vertex, reverse attribute shouldn't be updated
                deleteEdge(edge, false, forceDelete);
                try {
                    deleteTypeVertex(vertexForDelete, typeCategory, forceDelete);
                }
                catch (IllegalStateException | AtlasBaseException e){
                    e.printStackTrace();
                }
            } else {
                //If the vertex is of type class, and its not a composite attributes, the reference AtlasVertex' lifecycle is not controlled
                //through this delete. Hence just remove the reference edge. Leave the reference AtlasVertex as is

                // for relationship edges, inverse vertex's relationship attribute doesn't need to be updated.
                // only delete the reference relationship edge
                if (GraphHelper.isRelationshipEdge(edge)) {
                    deleteEdge(edge, isInternalType || isCustomRelationship(edge) || isHardDeleteProductRelationship(edge));

                    AtlasVertex referencedVertex = entityRetriever.getReferencedEntityVertex(edge, relationshipDirection, entityVertex);

                    if (referencedVertex != null) {
                        RequestContext requestContext = RequestContext.get();

                        if (!requestContext.isUpdatedEntity(GraphHelper.getGuid(referencedVertex))) {
                            AtlasGraphUtilsV2.setEncodedProperty(referencedVertex, MODIFICATION_TIMESTAMP_PROPERTY_KEY, requestContext.getRequestTime());
                            AtlasGraphUtilsV2.setEncodedProperty(referencedVertex, MODIFIED_BY_KEY, requestContext.getUser());

                            requestContext.recordEntityUpdate(entityRetriever.toAtlasEntityHeader(referencedVertex));
                        }
                    }
                } else {
                    //legacy case - not a relationship edge
                    //If deleting just the edge, reverse attribute should be updated for any references
                    //For example, for the department type system, if the person's manager edge is deleted, subordinates of manager should be updated
                    deleteEdge(edge, true, isInternalType || isCustomRelationship(edge) || isHardDeleteProductRelationship(edge));
                }
            }

            return !softDelete || forceDelete || isCustomRelationship(edge);
        }
        finally {
            RequestContext.get().endMetricRecord(metricRecorder);
        }
    }

    public void addTagPropagation(AtlasEdge edge, PropagateTags propagateTags) throws AtlasBaseException {
        if (edge == null) {
            return;
        }

        AtlasVertex outVertex = edge.getOutVertex();
        AtlasVertex inVertex  = edge.getInVertex();

        if (propagateTags == ONE_TO_TWO || propagateTags == PropagateTags.BOTH) {
            addTagPropagation(outVertex, inVertex, edge);
        }

        if (propagateTags == PropagateTags.TWO_TO_ONE || propagateTags == PropagateTags.BOTH) {
            addTagPropagation(inVertex, outVertex, edge);
        }
    }

    private void addTagPropagation(AtlasVertex fromVertex, AtlasVertex toVertex, AtlasEdge edge) throws AtlasBaseException {
        if(FeatureFlagStore.isTagV2Enabled()) {
            // foreground
            // classificationTypeName can be empty
            List<Tag> tags = tagDAO.getAllTagsByVertexId(fromVertex.getIdForDisplay());

            if (CollectionUtils.isNotEmpty(tags)) {
                boolean shouldCreateTask = tags.stream().anyMatch(Tag::isPropagatable);

                if (shouldCreateTask) {
                    createAndQueueTaskWithoutCheckV2(CLASSIFICATION_PROPAGATION_ADD, fromVertex, toVertex, "");
                }
            }
        } else {
            final List<AtlasVertex> classificationVertices = getPropagationEnabledClassificationVertices(fromVertex);
            String relationshipGuid = getRelationshipGuid(edge);

            if (taskManagement != null && DEFERRED_ACTION_ENABLED) {
                for (AtlasVertex classificationVertex : classificationVertices) {
                    createAndQueueTask(CLASSIFICATION_PROPAGATION_ADD, toVertex, classificationVertex.getIdForDisplay(), getTypeName(classificationVertex), relationshipGuid);
                }
            } else {
                final List<AtlasVertex> propagatedEntityVertices = CollectionUtils.isNotEmpty(classificationVertices) ? entityRetriever.getIncludedImpactedVerticesV2(toVertex, relationshipGuid) : null;

                if (CollectionUtils.isNotEmpty(propagatedEntityVertices)) {
                    if (LOG.isDebugEnabled()) {
                        LOG.debug("Propagate {} tags: from {} entity to {} entities", classificationVertices.size(), getTypeName(fromVertex), propagatedEntityVertices.size());
                    }

                    for (AtlasVertex classificationVertex : classificationVertices) {
                        addTagPropagation(classificationVertex, propagatedEntityVertices);
                    }
                }
            }
        }
    }

    public List<AtlasVertex> addTagPropagation(AtlasVertex classificationVertex, List<AtlasVertex> propagatedEntityVertices) throws AtlasBaseException {
        List<AtlasVertex> ret = new ArrayList<>();

        if (CollectionUtils.isNotEmpty(propagatedEntityVertices) && classificationVertex != null) {
            String                  classificationName     = getTypeName(classificationVertex);
            AtlasClassificationType classificationType     = typeRegistry.getClassificationTypeByName(classificationName);
            AtlasVertex             associatedEntityVertex = getAssociatedEntityVertex(classificationVertex);

            for (AtlasVertex propagatedEntityVertex : propagatedEntityVertices) {
                if (getClassificationEdge(propagatedEntityVertex, classificationVertex) != null) {
                    if (LOG.isDebugEnabled()) {
                        LOG.debug(" --> Classification edge already exists from [{}] --> [{}][{}] using edge label: [{}]",
                                getTypeName(propagatedEntityVertex), getTypeName(classificationVertex), getTypeName(associatedEntityVertex), classificationName);
                    }

                    continue;
                }
                if (getPropagatedClassificationEdge(propagatedEntityVertex, classificationVertex) != null) {
                    if (LOG.isDebugEnabled()) {
                        LOG.debug(" --> Propagated classification edge already exists from [{}] --> [{}][{}] using edge label: [{}]",
                                getTypeName(propagatedEntityVertex), getTypeName(classificationVertex), getTypeName(associatedEntityVertex), CLASSIFICATION_LABEL);
                    }

                    continue;
                }
                AtlasPerfMetrics.MetricRecorder countMetricRecorder = RequestContext.get().startMetricRecord("countPropagations");

                String          entityTypeName = getTypeName(propagatedEntityVertex);
                AtlasEntityType entityType     = typeRegistry.getEntityTypeByName(entityTypeName);
                String          entityGuid     = getGuid(propagatedEntityVertex);

                if (!classificationType.canApplyToEntityType(entityType)) {
                    if (LOG.isDebugEnabled()) {
                        LOG.debug(" --> Not creating propagated classification edge from [{}] --> [{}][{}], classification is not applicable for entity type",
                                getTypeName(propagatedEntityVertex), getTypeName(classificationVertex), getTypeName(associatedEntityVertex));
                    }

                    continue;
                }

                if (LOG.isDebugEnabled()) {
                    LOG.debug(" --> Adding propagated classification: [{}] to {} ({}) using edge label: [{}]", classificationName, getTypeName(propagatedEntityVertex),
                            GraphHelper.getGuid(propagatedEntityVertex), CLASSIFICATION_LABEL);
                }

                ret.add(propagatedEntityVertex);

                graphHelper.addClassificationEdge(propagatedEntityVertex, classificationVertex, true);

                addToPropagatedClassificationNames(propagatedEntityVertex, classificationName);

                // record add propagation details to send notifications at the end
                RequestContext      context        = RequestContext.get();
                AtlasClassification classification = entityRetriever.toAtlasClassification(classificationVertex);

                context.recordAddedPropagation(entityGuid, classification);
                RequestContext.get().endMetricRecord(countMetricRecorder);
            }
        }
        return ret;
    }

    public void authorizeRemoveRelation(AtlasEdge edge) throws AtlasBaseException {
        AtlasPerfMetrics.MetricRecorder metric = RequestContext.get().startMetricRecord("authoriseRemoveRelation");
        if(!RequestContext.get().isAuthorisedRemoveRelation()) {
            if (isRequestFromWorkFlow()) {
                RequestContext.get().setAuthorisedRemoveRelation(true);
            }
            AtlasEntityHeader end1Entity, end2Entity;
            String relationShipType = getTypeName(edge);
            AtlasRelationshipDef relationshipDef = typeRegistry.getRelationshipDefByName(relationShipType);
            if (relationshipDef == null) {
                return;
            }

            end1Entity = entityRetriever.toAtlasEntityHeaderWithClassifications(edge.getOutVertex());
            end2Entity = entityRetriever.toAtlasEntityHeaderWithClassifications(edge.getInVertex());

            AtlasAuthorizationUtils.verifyAccess(new AtlasRelationshipAccessRequest(typeRegistry, AtlasPrivilege.RELATIONSHIP_REMOVE, relationShipType, end1Entity, end2Entity));
        }
        RequestContext.get().endMetricRecord(metric);
    }


    public Map<AtlasVertex, List<AtlasVertex>> removeTagPropagation(AtlasEdge edge) throws AtlasBaseException {
        AtlasPerfMetrics.MetricRecorder metric = RequestContext.get().startMetricRecord("removeTagPropagationEdge");

        Map<AtlasVertex, List<AtlasVertex>> removePropagationsMap = getRemovePropagationMap(edge);

        if (removePropagationsMap == null) {
            return null;
        }

        boolean isTermEntityEdge = isTermEntityEdge(edge);

        for (AtlasVertex classificationVertex : removePropagationsMap.keySet()) {
            boolean removePropagations = getRemovePropagations(classificationVertex);

            if (isTermEntityEdge || removePropagations) {
                removeTagPropagation(classificationVertex, removePropagationsMap.get(classificationVertex));
            }
        }

        RequestContext.get().endMetricRecord(metric);
        return removePropagationsMap;
    }

    public Map<AtlasVertex, List<AtlasVertex>> getRemovePropagationMap(AtlasEdge edge) throws AtlasBaseException{

        if (edge == null || !isRelationshipEdge(edge)) {
            return null;
        }

        List<AtlasVertex> currentClassificationVertices = getPropagatableClassifications(edge);

        Map<AtlasVertex, List<AtlasVertex>> classificationMapWithEdge     = entityRetriever.getClassificationPropagatedEntitiesMapping(currentClassificationVertices);
        Map<AtlasVertex, List<AtlasVertex>> classificationMapWithOutEdge  = entityRetriever.getClassificationPropagatedEntitiesMapping(currentClassificationVertices, getRelationshipGuid(edge));
        Map<AtlasVertex, List<AtlasVertex>> removePropagationsMap         = new HashMap<>();

        if (MapUtils.isNotEmpty(classificationMapWithEdge) && MapUtils.isEmpty(classificationMapWithOutEdge)) {
            removePropagationsMap.putAll(classificationMapWithEdge);
        } else {
            for (AtlasVertex classificationVertex : classificationMapWithOutEdge.keySet()) {

                List<AtlasVertex> currentPropagatingEntities = classificationMapWithEdge.getOrDefault(classificationVertex, Collections.emptyList());
                List<AtlasVertex> updatedPropagatingEntities = classificationMapWithOutEdge.getOrDefault(classificationVertex, Collections.emptyList());
                List<AtlasVertex> entitiesRemoved            = (List<AtlasVertex>) CollectionUtils.subtract(currentPropagatingEntities, updatedPropagatingEntities);

                if (CollectionUtils.isNotEmpty(entitiesRemoved)) {
                    removePropagationsMap.put(classificationVertex, entitiesRemoved);
                }
            }
        }
        return  removePropagationsMap;
    }

    public boolean isRelationshipEdge(AtlasEdge edge) {
        boolean ret = false;

        if (edge != null) {
            String outVertexType = getTypeName(edge.getOutVertex());
            String inVertexType  = getTypeName(edge.getInVertex());

            ret = GraphHelper.isRelationshipEdge(edge) || edge.getPropertyKeys().contains(RELATIONSHIP_GUID_PROPERTY_KEY) ||
                    (typeRegistry.getEntityTypeByName(outVertexType) != null && typeRegistry.getEntityTypeByName(inVertexType) != null);
        }

        return ret;
    }

    public List<AtlasVertex> removeTagPropagation(AtlasClassification classification, List<AtlasEdge> propagatedEdges) throws AtlasBaseException {
        List<AtlasVertex> ret = new ArrayList<>();

        for (AtlasEdge propagatedEdge : propagatedEdges) {
            AtlasPerfMetrics.MetricRecorder metric = RequestContext.get().startMetricRecord("removeTagPropagationEdges");
            AtlasVertex entityVertex = propagatedEdge.getOutVertex();

            ret.add(entityVertex);

            // record remove propagation details to send notifications inline
            RequestContext.get().recordRemovedPropagation(getGuid(entityVertex), classification);

            deletePropagatedEdge(propagatedEdge);

            RequestContext.get().endMetricRecord(metric);
        }

        return ret;
    }

    public List<AtlasVertex> removeTagPropagation(AtlasVertex classificationVertex) throws AtlasBaseException {
        AtlasPerfMetrics.MetricRecorder metric = RequestContext.get().startMetricRecord("removeTagPropagationVertex");
        List<AtlasVertex> ret = new ArrayList<>();

        if (classificationVertex != null) {
            List<AtlasEdge> propagatedEdges = getPropagatedEdges(classificationVertex);

            if (CollectionUtils.isNotEmpty(propagatedEdges)) {
                AtlasClassification classification = entityRetriever.toAtlasClassification(classificationVertex);

                for (AtlasEdge propagatedEdge : propagatedEdges) {
                    AtlasVertex entityVertex = propagatedEdge.getOutVertex();

                    ret.add(entityVertex);

                    // record remove propagation details to send notifications at the end
                    RequestContext.get().recordRemovedPropagation(getGuid(entityVertex), classification);

                    deletePropagatedEdge(propagatedEdge);
                }
            }
        }
        RequestContext.get().endMetricRecord(metric);
        return ret;
    }

    public List<AtlasVertex> removeTagPropagation(AtlasVertex classificationVertex, List<AtlasVertex> entityVertices) throws AtlasBaseException {
        List<AtlasVertex> ret = new ArrayList<>();
        if (classificationVertex != null && CollectionUtils.isNotEmpty(entityVertices)) {
            AtlasPerfMetrics.MetricRecorder metric = RequestContext.get().startMetricRecord("removeTagPropagationVertices");
            String              classificationName = getClassificationName(classificationVertex);
            AtlasClassification classification     = entityRetriever.toAtlasClassification(classificationVertex);
            String              entityGuid         = getClassificationEntityGuid(classificationVertex);
            RequestContext      context            = RequestContext.get();

            for (AtlasVertex entityVertex : entityVertices) {
                if(!entityVertex.exists()) {
                    continue;
                }
                AtlasEdge propagatedEdge = getPropagatedClassificationEdge(entityVertex, classificationName, entityGuid);

                if (propagatedEdge != null) {
                    deletePropagatedEdge(propagatedEdge);

                    ret.add(entityVertex);

                    // record remove propagation details to send notifications at the end
                    context.recordRemovedPropagation(getGuid(entityVertex), classification);
                }
            }
            RequestContext.get().endMetricRecord(metric);
        }
        return ret;
    }

    public void deletePropagatedClassification(AtlasVertex entityVertex, String classificationName, String associatedEntityGuid) throws AtlasBaseException {
        AtlasPerfMetrics.MetricRecorder metricRecorder = RequestContext.get().startMetricRecord("deletePropagatedClassification");
        AtlasEdge propagatedEdge = getPropagatedClassificationEdge(entityVertex, classificationName, associatedEntityGuid);

        if (propagatedEdge == null) {
            throw new AtlasBaseException(AtlasErrorCode.PROPAGATED_CLASSIFICATION_NOT_ASSOCIATED_WITH_ENTITY, classificationName, associatedEntityGuid, getGuid(entityVertex));
        }

        AtlasVertex classificationVertex = propagatedEdge.getInVertex();

        // do not remove propagated classification with ACTIVE associated entity
        if (getClassificationEntityStatus(classificationVertex) == ACTIVE) {
            throw new AtlasBaseException(AtlasErrorCode.PROPAGATED_CLASSIFICATION_REMOVAL_NOT_SUPPORTED, classificationName, associatedEntityGuid);
        }

        if (LOG.isDebugEnabled()) {
            LOG.debug("Removing propagated classification: [{} - associatedEntityGuid: {}] from: [{}][{}] with edge label: [{}]",
                    classificationName, associatedEntityGuid, getTypeName(entityVertex), getGuid(entityVertex), CLASSIFICATION_LABEL);
        }

        AtlasClassification classification = entityRetriever.toAtlasClassification(classificationVertex);

        // delete classification edge
        deletePropagatedEdge(propagatedEdge);

        // delete classification vertex
        deleteClassificationVertex(classificationVertex, true);

        // record remove propagation details to send notifications at the end
        RequestContext.get().recordRemovedPropagation(getGuid(entityVertex), classification);

        RequestContext.get().endMetricRecord(metricRecorder);
    }

    public void deletePropagatedEdge(AtlasEdge edge) throws AtlasBaseException {
        String      classificationName = AtlasGraphUtilsV2.getEncodedProperty(edge, CLASSIFICATION_EDGE_NAME_PROPERTY_KEY, String.class);
        AtlasVertex entityVertex       = edge.getOutVertex();

        if (LOG.isDebugEnabled()) {
            LOG.debug("Removing propagated classification: [{}] from: [{}][{}] with edge label: [{}]", classificationName,
                    getTypeName(entityVertex), GraphHelper.getGuid(entityVertex), CLASSIFICATION_LABEL);
        }

        removeFromPropagatedClassificationNames(entityVertex, classificationName);

        deleteEdge(edge, true);

        updateModificationMetadata(entityVertex);
    }

    public void deleteEdgeReference(AtlasVertex outVertex, String edgeLabel, TypeCategory typeCategory, boolean isOwned) throws AtlasBaseException {
        AtlasEdge edge = graphHelper.getEdgeForLabel(outVertex, edgeLabel);

        if (edge != null) {
            deleteEdgeReference(edge, typeCategory, isOwned, false, outVertex);
        }
    }

    protected void deleteEdge(AtlasEdge edge, boolean updateInverseAttribute, boolean force) throws AtlasBaseException {
        //update inverse attribute
        AtlasPerfMetrics.MetricRecorder metricRecorder = RequestContext.get().startMetricRecord("deleteEdge");

        try {
            if (updateInverseAttribute) {
                String labelWithoutPrefix = edge.getLabel().substring(GraphHelper.EDGE_LABEL_PREFIX.length());
                AtlasType      parentType = typeRegistry.getType(AtlasGraphUtilsV2.getTypeName(edge.getOutVertex()));

                if (parentType instanceof AtlasEntityType) {
                    AtlasEntityType                parentEntityType = (AtlasEntityType) parentType;
                    AtlasStructType.AtlasAttribute attribute        = parentEntityType.getAttribute(labelWithoutPrefix);

                    if (attribute == null) {
                        attribute = parentEntityType.getRelationshipAttribute(labelWithoutPrefix, AtlasGraphUtilsV2.getTypeName(edge));
                    }

                    if (attribute != null && attribute.getInverseRefAttribute() != null) {
                        deleteEdgeBetweenVertices(edge.getInVertex(), edge.getOutVertex(), attribute.getInverseRefAttribute());
                    }
                }
            }

            if (isClassificationEdge(edge)) {
                AtlasVertex classificationVertex = edge.getInVertex();

                AtlasGraphUtilsV2.setEncodedProperty(classificationVertex, CLASSIFICATION_ENTITY_STATUS,
                        RequestContext.get().getDeleteType() == DeleteType.HARD ? PURGED.name() : DELETED.name());
            }

            deleteEdge(edge, force);
        } finally {
        RequestContext.get().endMetricRecord(metricRecorder);
        }
    }

    protected void deleteTypeVertex(AtlasVertex instanceVertex, TypeCategory typeCategory, boolean force) throws AtlasBaseException {
        switch (typeCategory) {
            case STRUCT:
                deleteTypeVertex(instanceVertex, force);
                break;

            case CLASSIFICATION:
                deleteClassificationVertex(instanceVertex, force);
                break;

            case ENTITY:
            case OBJECT_ID_TYPE:
                deleteEntities(Collections.singletonList(instanceVertex));
                break;

            default:
                throw new IllegalStateException("Type category " + typeCategory + " not handled");
        }
    }

    /**
     * Deleting any type vertex. Goes over the complex attributes and removes the references
     * @param instanceVertex
     * @throws AtlasException
     */
    protected void deleteTypeVertex(AtlasVertex instanceVertex, boolean force) throws AtlasBaseException {
        if (LOG.isDebugEnabled()) {
            LOG.debug("Deleting {}, force={}", string(instanceVertex), force);
        }

        String    typeName   = GraphHelper.getTypeName(instanceVertex);

        if (StringUtils.isNotEmpty(typeName)) {
            AtlasType parentType = typeRegistry.getType(typeName);

            if (parentType instanceof AtlasStructType) {
                AtlasStructType structType   = (AtlasStructType) parentType;
                boolean         isEntityType = (parentType instanceof AtlasEntityType);

                for (AtlasStructType.AtlasAttribute attributeInfo : structType.getAllAttributes().values()) {
                    if (LOG.isDebugEnabled()) {
                        LOG.debug("Deleting attribute {} for {}", attributeInfo.getName(), string(instanceVertex));
                    }

                    boolean   isOwned   = isEntityType && attributeInfo.isOwnedRef();
                    AtlasType attrType  = attributeInfo.getAttributeType();
                    String    edgeLabel = attributeInfo.getRelationshipEdgeLabel();

                    switch (attrType.getTypeCategory()) {
                        case OBJECT_ID_TYPE:
                            //If its class attribute, delete the reference
                            deleteEdgeReference(instanceVertex, edgeLabel, attrType.getTypeCategory(), isOwned);
                            break;

                        case STRUCT:
                            //If its struct attribute, delete the reference
                            deleteEdgeReference(instanceVertex, edgeLabel, attrType.getTypeCategory(), false);
                            break;

                        case ARRAY:
                            //For array attribute, if the element is struct/class, delete all the references
                            AtlasArrayType arrType  = (AtlasArrayType) attrType;
                            AtlasType      elemType = arrType.getElementType();

                            if (isReference(elemType.getTypeCategory())) {
                                List<AtlasEdge> edges = getActiveCollectionElementsUsingRelationship(instanceVertex, attributeInfo);

                                if (CollectionUtils.isNotEmpty(edges)) {
                                    for (AtlasEdge edge : edges) {
                                        deleteEdgeReference(edge, elemType.getTypeCategory(), isOwned, false, instanceVertex);
                                    }
                                }
                            }
                            break;

                        case MAP:
                            //For map attribute, if the value type is struct/class, delete all the references
                            AtlasMapType mapType           = (AtlasMapType) attrType;
                            TypeCategory valueTypeCategory = mapType.getValueType().getTypeCategory();

                            if (isReference(valueTypeCategory)) {
                                List<AtlasEdge> edges = getMapValuesUsingRelationship(instanceVertex, attributeInfo);

                                for (AtlasEdge edge : edges) {
                                    deleteEdgeReference(edge, valueTypeCategory, isOwned, false, instanceVertex);
                                }
                            }
                            break;

                        case PRIMITIVE:
                            // This is different from upstream atlas.
                            // Here we are not deleting the unique property thus users can only restore after deleting an entity.
                            if (attributeInfo.getVertexUniquePropertyName() != null && force) {
                                instanceVertex.removeProperty(attributeInfo.getVertexUniquePropertyName());
                            }
                            break;
                    }
                }
            }
        } else {
            try {
                LOG.error("typeName not found for the vertex {}", instanceVertex.getIdForDisplay());
            } catch (Exception e) {
                LOG.error("Error while writing error log");
                e.printStackTrace();
            }
        }

        deleteVertex(instanceVertex, force);
    }

    protected AtlasAttribute getAttributeForEdge(AtlasEdge edge) throws AtlasBaseException {
        String labelWithoutPrefix        = edge.getLabel().substring(GraphHelper.EDGE_LABEL_PREFIX.length());
        AtlasType       parentType       = typeRegistry.getType(AtlasGraphUtilsV2.getTypeName(edge.getOutVertex()));
        AtlasStructType parentStructType = (AtlasStructType) parentType;
        AtlasStructType.AtlasAttribute attribute = parentStructType.getAttribute(labelWithoutPrefix);
        if (attribute == null) {
            String[] tokenizedLabel = labelWithoutPrefix.split("\\.");
            if (tokenizedLabel.length == 2) {
                String attributeName = tokenizedLabel[1];
                attribute = parentStructType.getAttribute(attributeName);
            }
        }
        return attribute;
    }

    protected abstract void _deleteVertex(AtlasVertex instanceVertex, boolean force);

    protected abstract void deleteEdge(AtlasEdge edge, boolean force) throws AtlasBaseException;

    /**
     * Deletes the edge between outvertex and inVertex. The edge is for attribute attributeName of outVertex
     * @param outVertex
     * @param inVertex
     * @param attribute
     * @throws AtlasException
     */
    protected void deleteEdgeBetweenVertices(AtlasVertex outVertex, AtlasVertex inVertex, AtlasAttribute attribute) throws AtlasBaseException {
        if (LOG.isDebugEnabled()) {
            LOG.debug("Removing edge from {} to {} with attribute name {}", string(outVertex), string(inVertex), attribute.getName());
        }

        if (skipVertexForDelete(outVertex)) {
            return;
        }

        AtlasStructType   parentType   = (AtlasStructType) typeRegistry.getType(GraphHelper.getTypeName(outVertex));
        String            propertyName = getQualifiedAttributePropertyKey(parentType, attribute.getName());
        String            edgeLabel    = attribute.getRelationshipEdgeLabel();
        AtlasEdge         edge         = null;
        AtlasAttributeDef attrDef      = attribute.getAttributeDef();
        AtlasType         attrType     = attribute.getAttributeType();

        switch (attrType.getTypeCategory()) {
            case OBJECT_ID_TYPE: {
                //If its class attribute, its the only edge between two vertices
                if (attrDef.getIsOptional()) {
                    edge = graphHelper.getEdgeForLabel(outVertex, edgeLabel);

                    if (shouldUpdateInverseReferences) {
                        AtlasGraphUtilsV2.setEncodedProperty(outVertex, propertyName, null);
                    }
                } else {
                    // Cannot unset a required attribute.
                    throw new AtlasBaseException("Cannot unset required attribute " + propertyName + " on " + GraphHelper.vertexString(outVertex) + " edge = " + edgeLabel);
                }
            }
            break;

            case ARRAY: {
                //If its array attribute, find the right edge between the two vertices and update array property
                List<AtlasEdge> elementEdges = getCollectionElementsUsingRelationship(outVertex, attribute);

                if (elementEdges != null) {
                    elementEdges = new ArrayList<>(elementEdges);

                    for (AtlasEdge elementEdge : elementEdges) {
                        if (elementEdge == null) {
                            continue;
                        }

                        AtlasVertex elementVertex = elementEdge.getInVertex();

                        if (elementVertex.equals(inVertex)) {
                            edge = elementEdge;

                            //TODO element.size includes deleted items as well. should exclude
                            if (!attrDef.getIsOptional() && elementEdges.size() <= attrDef.getValuesMinCount()) {
                                // Deleting this edge would violate the attribute's lower bound.
                                throw new AtlasBaseException("Cannot remove array element from required attribute " + propertyName + " on " + GraphHelper.getVertexDetails(outVertex) + " " + GraphHelper.getEdgeDetails(elementEdge));
                            }
                        }
                    }
                }
            }
            break;

            case MAP: {
                //If its map attribute, find the right edge between two vertices and update map property
                List<AtlasEdge> mapEdges = getMapValuesUsingRelationship(outVertex, attribute);

                if (mapEdges != null) {
                    mapEdges = new ArrayList<>(mapEdges);

                    for (AtlasEdge mapEdge : mapEdges) {
                        if (mapEdge != null) {
                            AtlasVertex mapVertex = mapEdge.getInVertex();

                            if (mapVertex.getId().toString().equals(inVertex.getId().toString())) {
                                //TODO keys.size includes deleted items as well. should exclude
                                if (attrDef.getIsOptional() || mapEdges.size() > attrDef.getValuesMinCount()) {
                                    edge = mapEdge;
                                } else {
                                    // Deleting this entry would violate the attribute's lower bound.
                                    throw new AtlasBaseException("Cannot remove map entry " + propertyName + " from required attribute " + propertyName + " on " + GraphHelper.getVertexDetails(outVertex) + " " + GraphHelper.getEdgeDetails(mapEdge));
                                }
                                break;
                            }
                        }
                    }
                }
            }
            break;

            case STRUCT:
            case CLASSIFICATION:
                break;

            default:
                throw new IllegalStateException("There can't be an edge from " + GraphHelper.getVertexDetails(outVertex) + " to " + GraphHelper.getVertexDetails(inVertex) + " with attribute name " + attribute.getName() + " which is not class/array/map attribute. found " + attrType.getTypeCategory().name());
        }

        if (edge != null) {
            boolean isInternal = isInternalType(inVertex) && isInternalType(outVertex);
            deleteEdge(edge, isInternal || isCustomRelationship(edge) || isHardDeleteProductRelationship(edge));

            final RequestContext requestContext = RequestContext.get();
            final String         outId          = GraphHelper.getGuid(outVertex);

            if (! requestContext.isUpdatedEntity(outId)) {
                AtlasGraphUtilsV2.setEncodedProperty(outVertex, MODIFICATION_TIMESTAMP_PROPERTY_KEY, requestContext.getRequestTime());
                AtlasGraphUtilsV2.setEncodedProperty(outVertex, MODIFIED_BY_KEY, requestContext.getUser());

                requestContext.recordEntityUpdate(entityRetriever.toAtlasEntityHeader(outVertex));
            }
        }
    }

    protected void deleteVertex(AtlasVertex instanceVertex, boolean force) throws AtlasBaseException {
        if (LOG.isDebugEnabled()) {
            LOG.debug("Setting the external references to {} to null(removing edges)", string(instanceVertex));
        }

        // Delete external references to this vertex - incoming edges from lineage or glossary term edges
        final Iterable<AtlasEdge> incomingEdges    = instanceVertex.getEdges(AtlasEdgeDirection.IN);
        final Iterable<AtlasEdge> outgoingEdges    = instanceVertex.getEdges(AtlasEdgeDirection.OUT);
        final boolean             isPurgeRequested = RequestContext.get().isPurgeRequested();

        if (RequestContext.get().getDeleteType().equals(DeleteType.HARD) || RequestContext.get().getDeleteType().equals(DeleteType.PURGE)) {
            for (AtlasEdge edge : outgoingEdges) {
                if (isRelationshipEdge(edge))
                    AtlasRelationshipStoreV2.recordRelationshipMutation(AtlasRelationshipStoreV2.RelationshipMutation.RELATIONSHIP_HARD_DELETE, edge, entityRetriever);
            }
        }

        for (AtlasEdge edge : incomingEdges) {
            AtlasEntity.Status edgeStatus = getStatus(edge);
            boolean            isProceed   = edgeStatus == (isPurgeRequested ? DELETED : ACTIVE);

            if (isProceed) {
                if (isRelationshipEdge(edge)) {
                    deleteRelationship(edge);
                } else {
                    AtlasVertex    outVertex = edge.getOutVertex();

                    if (!isDeletedEntity(outVertex)) {
                        AtlasVertex inVertex = edge.getInVertex();
                        AtlasAttribute attribute = getAttributeForEdge(edge);

                        deleteEdgeBetweenVertices(outVertex, inVertex, attribute);
                    }
                }
            }
        }

        _deleteVertex(instanceVertex, force);
    }

    private boolean isDeletedEntity(AtlasVertex entityVertex) {
        boolean            ret      = false;
        String             outGuid  = GraphHelper.getGuid(entityVertex);
        AtlasEntity.Status outState = GraphHelper.getStatus(entityVertex);

        //If the reference vertex is marked for deletion, skip updating the reference
        if (outState == AtlasEntity.Status.DELETED || (outGuid != null && RequestContext.get().isDeletedEntity(outGuid))) {
            ret = true;
        }

        return ret;
    }

    public void deleteClassificationVertex(AtlasVertex classificationVertex, boolean force) {
        if (LOG.isDebugEnabled()) {
            LOG.debug("Deleting classification vertex", string(classificationVertex));
        }

        // delete classification vertex only if it has no more entity references (direct or propagated)
        if (!hasEntityReferences(classificationVertex)) {
            _deleteVertex(classificationVertex, force);
        }
    }

    private boolean isInternalType(final AtlasVertex instanceVertex) {
        AtlasEntityType entityType = typeRegistry.getEntityTypeByName(GraphHelper.getTypeName(instanceVertex));
        return Objects.nonNull(entityType) && entityType.isInternalType();
    }

    private boolean isCustomRelationship(final AtlasEdge edge) {
        return edge.getLabel().equals(UD_RELATIONSHIP_EDGE_LABEL);
    }

    private boolean isHardDeleteProductRelationship(final AtlasEdge edge) {
        return EDGE_LABELS_FOR_HARD_DELETION.contains(edge.getLabel());
    }

    private void addToPropagatedClassificationNames(AtlasVertex entityVertex, String classificationName) {
        if (LOG.isDebugEnabled()) {
            LOG.debug("Adding property {} = \"{}\" to vertex {}", PROPAGATED_TRAIT_NAMES_PROPERTY_KEY, classificationName, string(entityVertex));
        }
        entityVertex.addListProperty(PROPAGATED_TRAIT_NAMES_PROPERTY_KEY, classificationName);

        entityVertex.setProperty(PROPAGATED_CLASSIFICATION_NAMES_KEY, getDelimitedPropagatedClassificationNames(entityVertex, classificationName));
    }

    public void removeFromPropagatedClassificationNames(AtlasVertex entityVertex, String classificationName) {
        if (entityVertex != null && StringUtils.isNotEmpty(classificationName)) {
            if (LOG.isDebugEnabled()) {
                LOG.debug("Removing from property: {} value: {} in vertex: {}", PROPAGATED_TRAIT_NAMES_PROPERTY_KEY, classificationName, string(entityVertex));
            }

            entityVertex.removePropertyValue(PROPAGATED_TRAIT_NAMES_PROPERTY_KEY, classificationName);

            List<String> propagatedTraitNames = getPropagatedTraitNames(entityVertex);

            if (CollectionUtils.isNotEmpty(propagatedTraitNames)) {
                propagatedTraitNames.remove(classificationName);

                String propClsName = CLASSIFICATION_NAME_DELIMITER + StringUtils.join(propagatedTraitNames, CLASSIFICATION_NAME_DELIMITER) + CLASSIFICATION_NAME_DELIMITER;

                entityVertex.setProperty(PROPAGATED_CLASSIFICATION_NAMES_KEY, propClsName);
            }
        }
    }

    private String getDelimitedPropagatedClassificationNames(AtlasVertex entityVertex, String classificationName) {
        String ret = entityVertex.getProperty(PROPAGATED_CLASSIFICATION_NAMES_KEY, String.class);

        if (StringUtils.isEmpty(ret)) {
            ret = CLASSIFICATION_NAME_DELIMITER + classificationName + CLASSIFICATION_NAME_DELIMITER;
        } else {
            ret = ret + classificationName + CLASSIFICATION_NAME_DELIMITER;
        }

        return ret;
    }

    private void deleteAllClassificationsV2(AtlasVertex deletionCandidateVertex) throws AtlasBaseException {
        // Create Delete propagation task only for direct tags, propagated tags will be handled in refresh task created later in the same flow
        List<Tag> tags = tagDAO.getAllTagsByVertexId(deletionCandidateVertex.getIdForDisplay());
        try {
            tags.stream()
                    .filter(t -> !t.isPropagated())
                    .filter(Tag::getRemovePropagationsOnEntityDelete)
                    .forEach(t -> createAndQueueTaskWithoutCheckV2(CLASSIFICATION_PROPAGATION_DELETE, deletionCandidateVertex, null, t.getTagTypeName()));

            if (RequestContext.get().getDeleteType() == DeleteType.HARD || RequestContext.get().getDeleteType() == DeleteType.PURGE)
                tagDAO.deleteTags(tags);

            deleteTypeVertex(deletionCandidateVertex, isInternalType(deletionCandidateVertex));

            if (CollectionUtils.isNotEmpty(RequestContext.get().getDeletedEdgesIds())) {
                for (Tag tag: tags) {
                    if (!tag.isPropagated()) {
                        continue;
                    }
                    String entityGuid = TagDAOCassandraImpl.toAtlasClassification(tag.getTagMetaJson()).getEntityGuid();
                    String tagTypeName = tag.getTagTypeName();

                    if (skipClassificationTaskCreationV2(entityGuid, tagTypeName)) {
                        LOG.info("Task is already scheduled for tag:entity pair {}:{}, no need to schedule task", tagTypeName, entityGuid);
                        continue;
                    }

                    // Create refresh propagation task only if SOFT deleted edges
                    // For HARD deleted edges, HardDeleteHandlerV1.deleteEdge calls createAndQueueClassificationRefreshPropagationTask
                    taskManagement.createTaskV2(CLASSIFICATION_REFRESH_PROPAGATION,
                            RequestContext.getCurrentUser(),
                            new HashMap<>() {{
                                put(PARAM_ENTITY_GUID, entityGuid);
                                put(PARAM_CLASSIFICATION_NAME, tagTypeName);
                            }},
                            tagTypeName,
                            entityGuid
                    );
                }
            }

        } catch (AtlasBaseException e) {
            LOG.error("Error while deleting tags for vertex: {}", deletionCandidateVertex.getIdForDisplay());
            throw e;
        }
    }

    /**
     * Delete all associated classifications from the specified entity vertex.
     * @param instanceVertex
     * @throws AtlasException
     */
    private void deleteAllClassifications(AtlasVertex instanceVertex) throws AtlasBaseException {
        // If instance is deleted no need to operate classification deleted
        if (!ACTIVE.equals(getState(instanceVertex)))
            return;

        List<AtlasEdge> classificationEdges = getAllClassificationEdges(instanceVertex);

        for (AtlasEdge edge : classificationEdges) {
            AtlasVertex classificationVertex = edge.getInVertex();
            boolean     isClassificationEdge = isClassificationEdge(edge);
            boolean     removePropagations   = getRemovePropagations(classificationVertex);

            if (isClassificationEdge && removePropagations) {
                if (taskManagement != null && DEFERRED_ACTION_ENABLED) {
                    createAndQueueTask(CLASSIFICATION_PROPAGATION_DELETE, instanceVertex, classificationVertex.getIdForDisplay(),getTypeName(classificationVertex) , null);
                } else {
                    removeTagPropagation(classificationVertex);
                }
            }

            deleteEdgeReference(edge, CLASSIFICATION, false, false, instanceVertex);
        }
    }

    private boolean skipVertexForDelete(AtlasVertex vertex) {
        boolean ret = true;

        if(vertex != null) {
            try {
                final RequestContext reqContext = RequestContext.get();
                final String guid = AtlasGraphUtilsV2.getIdFromVertex(vertex);

                if(guid != null && !reqContext.isDeletedEntity(guid)) {
                    final AtlasEntity.Status vertexState = getState(vertex);
                    if (reqContext.isPurgeRequested()) {
                        ret = false; // Delete all ACTIVE or DELETED assets in PURGING
                    } else {
                        ret = vertexState == DELETED; // skip deleting DELETED vertices
                    }
                }
            } catch (IllegalStateException excp) {
                LOG.warn("skipVertexForDelete(): failed guid/state for the vertex", excp);
            }
        }

        return ret;
    }

    public void updateTagPropagations(AtlasEdge edge, AtlasRelationship relationship) throws AtlasBaseException {
        PropagateTags oldTagPropagation = getPropagateTags(edge);
        PropagateTags newTagPropagation = relationship.getPropagateTags();

        if (newTagPropagation != oldTagPropagation) {
            List<AtlasVertex>                   currentClassificationVertices = getPropagatableClassifications(edge);
            Map<AtlasVertex, List<AtlasVertex>> currentClassificationsMap     = entityRetriever.getClassificationPropagatedEntitiesMapping(currentClassificationVertices);

            // Update propagation edge
            AtlasGraphUtilsV2.setEncodedProperty(edge, RELATIONSHIPTYPE_TAG_PROPAGATION_KEY, newTagPropagation.name());

            List<AtlasVertex>                   updatedClassificationVertices = getPropagatableClassifications(edge);
            List<AtlasVertex>                   classificationVerticesUnion   = (List<AtlasVertex>) CollectionUtils.union(currentClassificationVertices, updatedClassificationVertices);
            Map<AtlasVertex, List<AtlasVertex>> updatedClassificationsMap     = entityRetriever.getClassificationPropagatedEntitiesMapping(classificationVerticesUnion);

            // compute add/remove propagations list
            Map<AtlasVertex, List<AtlasVertex>> addPropagationsMap    = new HashMap<>();
            Map<AtlasVertex, List<AtlasVertex>> removePropagationsMap = new HashMap<>();

            if (MapUtils.isEmpty(currentClassificationsMap) && MapUtils.isNotEmpty(updatedClassificationsMap)) {
                addPropagationsMap.putAll(updatedClassificationsMap);

            } else if (MapUtils.isNotEmpty(currentClassificationsMap) && MapUtils.isEmpty(updatedClassificationsMap)) {
                removePropagationsMap.putAll(currentClassificationsMap);

            } else {
                for (AtlasVertex classificationVertex : updatedClassificationsMap.keySet()) {
                    List<AtlasVertex> currentPropagatingEntities = currentClassificationsMap.containsKey(classificationVertex) ? currentClassificationsMap.get(classificationVertex) : Collections.emptyList();
                    List<AtlasVertex> updatedPropagatingEntities = updatedClassificationsMap.containsKey(classificationVertex) ? updatedClassificationsMap.get(classificationVertex) : Collections.emptyList();
                    List<AtlasVertex> entitiesAdded              = (List<AtlasVertex>) CollectionUtils.subtract(updatedPropagatingEntities, currentPropagatingEntities);
                    List<AtlasVertex> entitiesRemoved            = (List<AtlasVertex>) CollectionUtils.subtract(currentPropagatingEntities, updatedPropagatingEntities);

                    if (CollectionUtils.isNotEmpty(entitiesAdded)) {
                        addPropagationsMap.put(classificationVertex, entitiesAdded);
                    }

                    if (CollectionUtils.isNotEmpty(entitiesRemoved)) {
                        removePropagationsMap.put(classificationVertex, entitiesRemoved);
                    }
                }
            }

            for (AtlasVertex classificationVertex : addPropagationsMap.keySet()) {
                List<AtlasVertex> entitiesToAddPropagation = addPropagationsMap.get(classificationVertex);

                addTagPropagation(classificationVertex, entitiesToAddPropagation);
            }

            for (AtlasVertex classificationVertex : removePropagationsMap.keySet()) {
                List<AtlasVertex> entitiesToRemovePropagation = removePropagationsMap.get(classificationVertex);

                removeTagPropagation(classificationVertex, entitiesToRemovePropagation);
            }
        } else {
            // update blocked propagated classifications only if there is no change is tag propagation (don't update both)
            handleBlockedClassifications(edge, relationship.getBlockedPropagatedClassifications());
        }
    }

    public void handleBlockedClassifications(AtlasEdge edge, Set<AtlasClassification> blockedClassifications) throws AtlasBaseException {
        if (blockedClassifications != null) {
            List<AtlasVertex> propagatableClassifications  = getPropagatableClassifications(edge);
            List<String>      currBlockedClassificationIds = getBlockedClassificationIds(edge);
            List<AtlasVertex> currBlockedClassifications   = getVerticesForIds(propagatableClassifications, currBlockedClassificationIds);
            List<AtlasVertex> classificationsToBlock       = new ArrayList<>();
            List<String>      classificationIdsToBlock     = new ArrayList<>();

            for (AtlasClassification blockedClassification : blockedClassifications) {
                AtlasVertex classificationVertex = validateBlockedPropagatedClassification(propagatableClassifications, blockedClassification);

                if (classificationVertex != null) {
                    classificationsToBlock.add(classificationVertex);
                    classificationIdsToBlock.add(classificationVertex.getIdForDisplay());
                }
            }

            setBlockedClassificationIds(edge, classificationIdsToBlock);

            List<AtlasVertex> propagationChangedClassifications = (List<AtlasVertex>) CollectionUtils.disjunction(classificationsToBlock, currBlockedClassifications);

            for (AtlasVertex classificationVertex : propagationChangedClassifications) {
                List<AtlasVertex> propagationsToRemove = new ArrayList<>();
                List<AtlasVertex> propagationsToAdd    = new ArrayList<>();

                entityRetriever.evaluateClassificationPropagation(classificationVertex, propagationsToAdd, propagationsToRemove);

                if (CollectionUtils.isNotEmpty(propagationsToAdd)) {
                    addTagPropagation(classificationVertex, propagationsToAdd);
                }

                if (CollectionUtils.isNotEmpty(propagationsToRemove)) {
                    removeTagPropagation(classificationVertex, propagationsToRemove);
                }
            }
        }
    }

    private List<AtlasVertex> getVerticesForIds(List<AtlasVertex> vertices, List<String> vertexIds) {
        List<AtlasVertex> ret = new ArrayList<>();

        if (CollectionUtils.isNotEmpty(vertexIds)) {
            for (AtlasVertex vertex : vertices) {
                String vertexId = vertex.getIdForDisplay();

                if (vertexIds.contains(vertexId)) {
                    ret.add(vertex);
                }
            }
        }

        return ret;
    }

    // propagated classifications should contain blocked propagated classification
    private AtlasVertex validateBlockedPropagatedClassification(List<AtlasVertex> classificationVertices, AtlasClassification classification) {
        AtlasVertex ret = null;

        for (AtlasVertex vertex : classificationVertices) {
            String classificationName = getClassificationName(vertex);
            String entityGuid         = getClassificationEntityGuid(vertex);

            if (classificationName.equals(classification.getTypeName()) && entityGuid.equals(classification.getEntityGuid())) {
                ret = vertex;
                break;
            }
        }

        return ret;
    }

    private void setBlockedClassificationIds(AtlasEdge edge, List<String> classificationIds) {
        if (edge != null) {
            if (classificationIds.isEmpty()) {
                edge.removeProperty(org.apache.atlas.repository.Constants.RELATIONSHIPTYPE_BLOCKED_PROPAGATED_CLASSIFICATIONS_KEY);
            } else {
                edge.setListProperty(org.apache.atlas.repository.Constants.RELATIONSHIPTYPE_BLOCKED_PROPAGATED_CLASSIFICATIONS_KEY, classificationIds);
            }
        }
    }
    public void createAndQueueTaskWithoutCheck(String taskType, AtlasVertex entityVertex, String classificationVertexId, String classificationTypeName, String relationshipGuid) throws AtlasBaseException {
        String              currentUser = RequestContext.getCurrentUser();
        String              entityGuid  = GraphHelper.getGuid(entityVertex);
        Map<String, Object> taskParams  = ClassificationTask.toParameters(entityGuid, classificationVertexId, relationshipGuid);
        AtlasTask           task        = taskManagement.createTask(taskType, currentUser, taskParams, classificationVertexId, classificationTypeName, entityGuid);

        AtlasGraphUtilsV2.addEncodedProperty(entityVertex, PENDING_TASKS_PROPERTY_KEY, task.getGuid());

        RequestContext.get().queueTask(task);
    }

    public void createAndQueueTaskWithoutCheckV2(String taskType, AtlasVertex fromVertex, AtlasVertex toVertex, String classificationTypeName) {
        String              currentUser = RequestContext.getCurrentUser();
        String              entityGuid  = GraphHelper.getGuid(fromVertex);
        String              toEntityGuid  = toVertex != null ? GraphHelper.getGuid(toVertex) : null;

        Map<String, Object> taskParams  = new HashMap<>() {{
            put(PARAM_ENTITY_GUID, entityGuid);
            put(PARAM_SOURCE_VERTEX_ID, fromVertex.getIdForDisplay());
            put(TASK_CLASSIFICATION_TYPENAME, classificationTypeName);
            put(PARAM_TO_ENTITY_GUID, toEntityGuid);
        }};

        AtlasTask task = taskManagement.createTaskV2(taskType, currentUser, taskParams, classificationTypeName, entityGuid);
        AtlasGraphUtilsV2.addEncodedProperty(fromVertex, PENDING_TASKS_PROPERTY_KEY, task.getGuid());
        RequestContext.get().queueTask(task);
    }

    public void createAndQueueTask(String taskType, AtlasVertex entityVertex, String classificationVertexId, String classificationTypeName, String relationshipGuid) throws AtlasBaseException {
        if (!CLASSIFICATION_PROPAGATION_DELETE.equals(taskType) && skipClassificationTaskCreation(classificationVertexId)) {
            LOG.info("Task is already scheduled for classification id {}, no need to schedule task for vertex {}", classificationVertexId, entityVertex.getIdForDisplay());
            return;
        }

        createAndQueueTaskWithoutCheck(taskType, entityVertex, classificationVertexId, classificationTypeName, relationshipGuid);
    }

    public void createAndQueueTaskWithoutCheck(String taskType, AtlasVertex entityVertex, String classificationVertexId,String classificationTypeName, String relationshipGuid, Boolean currentRestrictPropagationThroughLineage,Boolean currentRestrictPropogationThroughHierarchy) throws AtlasBaseException {
        String              currentUser = RequestContext.getCurrentUser();
        String              entityGuid  = GraphHelper.getGuid(entityVertex);
        Map<String, Object> taskParams  = ClassificationTask.toParameters(entityGuid, classificationVertexId, relationshipGuid, currentRestrictPropagationThroughLineage,currentRestrictPropogationThroughHierarchy);
        AtlasTask           task        = taskManagement.createTask(taskType, currentUser, taskParams, classificationVertexId, classificationTypeName, entityGuid);

        AtlasGraphUtilsV2.addEncodedProperty(entityVertex, PENDING_TASKS_PROPERTY_KEY, task.getGuid());

        RequestContext.get().queueTask(task);
    }

    public void createAndQueueTask(String taskType, AtlasEdge relationshipEdge, AtlasRelationship relationship) {
        String              currentUser        = RequestContext.getCurrentUser();
        String              relationshipEdgeId = relationshipEdge.getIdForDisplay();
        Map<String, Object> taskParams         = ClassificationTask.toParameters(relationshipEdgeId, relationship);

        AtlasTask           task               = taskManagement.createTask(taskType, currentUser, taskParams);

        AtlasGraphUtilsV2.addItemToListProperty(relationshipEdge, EDGE_PENDING_TASKS_PROPERTY_KEY, task.getGuid());

        RequestContext.get().queueTask(task);
    }

    public void createAndQueueClassificationRefreshPropagationTask(AtlasEdge edge) throws AtlasBaseException{

        if (taskManagement==null) {
            LOG.warn("Task management is null, can't schedule task now");
            return;
        }

        if (edge == null) {
            LOG.warn("Edge is null, can't schedule task now");
            return;
        }

        String      currentUser         = RequestContext.getCurrentUser();
        boolean     isRelationshipEdge  = isRelationshipEdge(edge);
        boolean     isTermEntityEdge    = GraphHelper.isTermEntityEdge(edge);

        if (!isRelationshipEdge) {
            LOG.warn("Edge is not relationship edge, can't schedule task now");
            return;
        }


        AtlasVertex referenceVertex = GraphHelper.getPropagatingVertex(edge);
        if(referenceVertex == null) {
            return;
        }

        if (!FeatureFlagStore.isTagV2Enabled()) {
            LOG.info("JanusGraph optimisations are not enabled, scheduling task for edge {}", edge.getIdForDisplay());
            // Existing flow as it is
            List<AtlasVertex> currentClassificationVertices = GraphHelper.getPropagatableClassifications(edge);
            for (AtlasVertex currentClassificationVertex : currentClassificationVertices) {
                String currentClassificationId = currentClassificationVertex.getIdForDisplay();
                String classificationTypeName = getTypeName(currentClassificationVertex);
                boolean removePropagationOnEntityDelete = GraphHelper.getRemovePropagations(currentClassificationVertex);

                if (!(isTermEntityEdge || removePropagationOnEntityDelete)) {
                    LOG.debug("This edge is not term edge or remove propagation isn't enabled");
                    continue;
                }

                if (skipClassificationTaskCreation(currentClassificationId)) {
                    LOG.info("Task is already scheduled for classification id {}, no need to schedule task for edge {}", currentClassificationId, edge.getIdForDisplay());
                    continue;
                }

                Map<String, Object> taskParams = ClassificationTask.toParameters(currentClassificationVertex.getIdForDisplay());
                AtlasTask task = taskManagement.createTask(CLASSIFICATION_REFRESH_PROPAGATION, currentUser, taskParams, currentClassificationId, classificationTypeName, GraphHelper.getGuid(referenceVertex));

                RequestContext.get().queueTask(task);
            }
        } else {
            LOG.info("JanusGraph optimisations are enabled, scheduling task for edge {}", edge.getIdForDisplay());
            // V2 for tag optimisations
            List<AtlasClassification> currentClassificationVertices = GraphHelper.getPropagatableClassificationsV2(edge);
            for (AtlasClassification tag : currentClassificationVertices) {
                String entityGuid = tag.getEntityGuid();
                String tagTypeName = tag.getTypeName();
                boolean removePropagationOnEntityDelete = tag.getRemovePropagationsOnEntityDelete() != null && tag.getRemovePropagationsOnEntityDelete();

                if (!(isTermEntityEdge || removePropagationOnEntityDelete)) {
                    if (LOG.isDebugEnabled())
                        LOG.debug("This edge is not term edge or remove propagation isn't enabled");
                    continue;
                }
                if (skipClassificationTaskCreationV2(entityGuid, tagTypeName)) {
                    LOG.info("Task is already scheduled for tag:entity pair {}:{}, no need to schedule task for edge {}", tagTypeName, entityGuid, edge.getIdForDisplay());
                    continue;
                }

                Map<String, Object> taskParams = new HashMap<>() {{
                                        put(PARAM_ENTITY_GUID, entityGuid);
                                        put(PARAM_CLASSIFICATION_NAME, tagTypeName);
                                    }};

                AtlasTask task = taskManagement.createTaskV2(CLASSIFICATION_REFRESH_PROPAGATION, currentUser, taskParams, tagTypeName, entityGuid);

                RequestContext.get().queueTask(task);
            }
        }

    }

    private boolean skipClassificationTaskCreation(String classificationId) throws AtlasBaseException {
        AtlasPerfMetrics.MetricRecorder metric = RequestContext.get().startMetricRecord("skipClassificationTaskCreation");
        /*
        If any of,
        1. CLASSIFICATION_PROPAGATION_DELETE
        2. CLASSIFICATION_REFRESH_PROPAGATION task scheduled already
        skip classification task creation
         */
        try {

            List<String> taskTypes = Arrays.asList(CLASSIFICATION_REFRESH_PROPAGATION, CLASSIFICATION_PROPAGATION_DELETE);
            List<AtlasTask> tasksInRequestContext = RequestContext.get().getQueuedTasks();
            if (
                    tasksInRequestContext != null &&
                    tasksInRequestContext.stream().filter(Objects::nonNull)
                    .anyMatch(task -> Objects.equals(task.getClassificationId(), classificationId)
                            && taskTypes.contains(task.getType()) && PENDING.equals(task.getStatus()))
            ) {
                return true;
            }

            TaskSearchResult taskSearchResult = taskUtil.findPendingTasksByClassificationId(0, PENDING_TASK_QUERY_SIZE_LIMIT,
                    classificationId, taskTypes , new ArrayList<>());

            List<AtlasTask> pendingTasks = taskSearchResult.getTasks();
            if(CollectionUtils.isEmpty(pendingTasks)) {
                return false;
            }

            List<AtlasTask> pendingRefreshPropagationTasks = pendingTasks.stream()
                    .filter(task -> CLASSIFICATION_REFRESH_PROPAGATION.equals(task.getType()))
                    .collect(Collectors.toList());

            // Ideally there should be only refresh propagation task
            if (pendingRefreshPropagationTasks.size() > 1) {
                LOG.warn("More than one {} task found for classification id {}", CLASSIFICATION_REFRESH_PROPAGATION, classificationId);
            }

            // if any task have status as PENDING, then skip task creation
            if (
                    pendingTasks.stream()
                    .filter(Objects::nonNull)
                    .anyMatch(task -> Objects.equals(task.getClassificationId(), classificationId)
                            && taskTypes.contains(task.getType()) && PENDING.equals(task.getStatus()))
            ) {
                return true;
            } else {
                LOG.warn("There is inconsistency in task queue, there are no pending tasks for classification id {} but there are tasks in queue", classificationId);
            }
        } catch (AtlasBaseException e) {
            LOG.error("Error while checking if classification task creation is required for classification id {}", classificationId, e);
            throw e;
        } finally {
            RequestContext.get().endMetricRecord(metric);
        }

        return false;
    }

    public void removeHasLineageOnDelete(Collection<AtlasVertex> vertices) throws AtlasBaseException {
        AtlasPerfMetrics.MetricRecorder metricRecorder = RequestContext.get().startMetricRecord("removeHasLineageOnDelete");

<<<<<<< HEAD
        // Timing: Lineage calculation
=======
>>>>>>> 0265744f
        long lineageCalcStart = System.currentTimeMillis();

        if (RequestContext.get().skipHasLineageCalculation()) {
            return;
        }

        for (AtlasVertex vertexToBeDeleted : vertices) {
            if (ACTIVE.equals(getStatus(vertexToBeDeleted))) {
                AtlasEntityType entityType = typeRegistry.getEntityTypeByName(getTypeName(vertexToBeDeleted));
                boolean isProcess = entityType.getTypeAndAllSuperTypes().contains(PROCESS_SUPER_TYPE);
                boolean isCatalog = entityType.getTypeAndAllSuperTypes().contains(DATA_SET_SUPER_TYPE);

                if (isCatalog || isProcess) {

                    Iterator<AtlasEdge> edgeIterator = vertexToBeDeleted.getEdges(AtlasEdgeDirection.BOTH, PROCESS_EDGE_LABELS).iterator();

                    Set<AtlasEdge> edgesToBeDeleted = new HashSet<>();

                    while (edgeIterator.hasNext()) {
                        AtlasEdge edge = edgeIterator.next();
                        if (ACTIVE.equals(getStatus(edge))) {
                            edgesToBeDeleted.add(edge);
                        }
                    }

                    resetHasLineageOnInputOutputDelete(edgesToBeDeleted, vertexToBeDeleted);
                }
            }
        }
<<<<<<< HEAD

        // Record lineage calculation time
        long lineageCalcTime = System.currentTimeMillis() - lineageCalcStart;
        RequestContext.get().addLineageCalcTime(lineageCalcTime);

=======
        // Record lineage calculation time
        long lineageCalcTime = System.currentTimeMillis() - lineageCalcStart;
        RequestContext.get().addLineageCalcTime(lineageCalcTime);
>>>>>>> 0265744f
        RequestContext.get().endMetricRecord(metricRecorder);
    }

    public void resetHasLineageOnInputOutputDelete(Collection<AtlasEdge> removedEdges, AtlasVertex deletedVertex) throws AtlasBaseException {
        AtlasPerfMetrics.MetricRecorder metricRecorder = RequestContext.get().startMetricRecord("resetHasLineageOnInputOutputDelete");

        // Timing: Lineage calculation
        long lineageCalcStart = System.currentTimeMillis();

        for (AtlasEdge atlasEdge : removedEdges) {

            boolean isOutputEdge = PROCESS_OUTPUTS.equals(atlasEdge.getLabel());

            AtlasVertex assetVertex = atlasEdge.getInVertex();
            String assetEdgeLabel = getLabel(getGuid(assetVertex), atlasEdge.getLabel());

            boolean assetLabelPairAlreadyProcessed = RequestContext.get().isEdgeLabelAlreadyProcessed(assetEdgeLabel);

            if (!assetLabelPairAlreadyProcessed) {
                RequestContext.get().addEdgeLabel(assetEdgeLabel);
                if (getStatus(assetVertex) == ACTIVE && !assetVertex.equals(deletedVertex)) {
                    updateAssetHasLineageStatus(assetVertex, atlasEdge, removedEdges);
                }
            }

            AtlasVertex processVertex = atlasEdge.getOutVertex();
            String processId = getGuid(processVertex);
            String edgeLabel = isOutputEdge ? PROCESS_OUTPUTS : PROCESS_INPUTS;
            String processEdgeLabel = getLabel(processId, edgeLabel);
            boolean processLabelPairAlreadyProcessed = RequestContext.get().isEdgeLabelAlreadyProcessed(processEdgeLabel);

            if (processLabelPairAlreadyProcessed) {
                continue;
            }

            RequestContext.get().addEdgeLabel(processEdgeLabel);

                if (getStatus(processVertex) == ACTIVE && !processVertex.equals(deletedVertex)) {
                Iterator<AtlasEdge> edgeIterator = GraphHelper.getActiveEdges(processVertex, edgeLabel, AtlasEdgeDirection.BOTH);

                boolean activeEdgeFound = false;

                while (edgeIterator.hasNext()) {
                    AtlasEdge edge = edgeIterator.next();
                    if (!removedEdges.contains(edge)) {
                        AtlasVertex relatedAssetVertex = edge.getInVertex();

                        if (getStatus(relatedAssetVertex) == ACTIVE) {
                            activeEdgeFound = true;
                            break;
                        }
                    }
                }

                if (!activeEdgeFound) {
                    AtlasGraphUtilsV2.setEncodedProperty(processVertex, HAS_LINEAGE, false);
                    AtlasEntity diffEntity = entityRetriever.getOrInitializeDiffEntity(processVertex);
                    diffEntity.setAttribute(HAS_LINEAGE, false);
                    // Add removed relationship attribute for notification
                    addRemovedProcessRelationshipToDiffEntity(diffEntity, atlasEdge, removedEdges);

                    String oppositeEdgeLabel = isOutputEdge ? PROCESS_INPUTS : PROCESS_OUTPUTS;

                    processEdgeLabel = getLabel(processId, oppositeEdgeLabel);
                    processLabelPairAlreadyProcessed = RequestContext.get().isEdgeLabelAlreadyProcessed(processEdgeLabel);

                    if (processLabelPairAlreadyProcessed) {
                        continue;
                    }
                    RequestContext.get().addEdgeLabel(processEdgeLabel);

                    Iterator<AtlasEdge> processEdgeIterator = GraphHelper.getActiveEdges(processVertex, oppositeEdgeLabel, AtlasEdgeDirection.BOTH);

                    while (processEdgeIterator.hasNext()) {
                        AtlasEdge edge = processEdgeIterator.next();

                        if (!removedEdges.contains(edge)) {
                            AtlasVertex relatedAssetVertex = edge.getInVertex();
                            updateAssetHasLineageStatus(relatedAssetVertex, edge, removedEdges);
                        }
                    }
                }
            }
        }
<<<<<<< HEAD

        // Record lineage calculation time
        long lineageCalcTime = System.currentTimeMillis() - lineageCalcStart;
        RequestContext.get().addLineageCalcTime(lineageCalcTime);

=======
        // Record lineage calculation time
        long lineageCalcTime = System.currentTimeMillis() - lineageCalcStart;
        RequestContext.get().addLineageCalcTime(lineageCalcTime);
>>>>>>> 0265744f
        RequestContext.get().endMetricRecord(metricRecorder);
    }

    private boolean skipClassificationTaskCreationV2(String entityGuid, String tagTypeName) throws AtlasBaseException {
        AtlasPerfMetrics.MetricRecorder metric = RequestContext.get().startMetricRecord("skipClassificationTaskCreationV2");
        /*
        If any of,
        1. CLASSIFICATION_PROPAGATION_DELETE
        2. CLASSIFICATION_REFRESH_PROPAGATION task scheduled already
        skip classification task creation
         */
        try {
            List<AtlasTask> tasksInRequestContext = RequestContext.get().getQueuedTasks();
            if (hasDuplicateTask(tasksInRequestContext, entityGuid, tagTypeName))
                return true;

            // Paginate through ES results and validate each page against the graph
            boolean hasMorePages = true;
            int from = 0;
            final int pageSize = PENDING_TASK_QUERY_SIZE_PAGE_SIZE;

            while (hasMorePages) {
                List<AtlasTask> potentialDuplicates = taskUtil.findAPageOfPendingTasks(from, pageSize, entityGuid, tagTypeName, taskTypesToSkip);

                // Validate the true status of tasks in this page against the graph
                boolean hasDuplicates = hasDuplicateTask(potentialDuplicates, entityGuid, tagTypeName);
                if (hasDuplicates) {
                    long refreshTaskCount = potentialDuplicates.stream()
                            .filter(task -> isDuplicateTask(task, entityGuid, tagTypeName)) // Ensure we only count true duplicates
                            .filter(task -> CLASSIFICATION_REFRESH_PROPAGATION.equals(task.getType()))
                            .count();

                    if (refreshTaskCount > 1) {
                        LOG.warn("More than one {} task found for tag:entity pair {}:{}", CLASSIFICATION_REFRESH_PROPAGATION, tagTypeName, entityGuid);
                    }
                    return true;
                }

                if (potentialDuplicates.size() < pageSize) {
                    hasMorePages = false;
                } else {
                    from += pageSize;
                }
            }

        } catch (AtlasBaseException e) {
            LOG.error("Error while checking if classification task creation is required for tag:entity pair {}:{}", tagTypeName, entityGuid, e);
            throw e;
        } finally {
            RequestContext.get().endMetricRecord(metric);
        }

        return false;
    }

    private boolean hasDuplicateTask(List<AtlasTask> tasks, String entityGuid, String tagTypeName) {
        return CollectionUtils.isNotEmpty(tasks) &&
                tasks.stream()
                .filter(Objects::nonNull)
                .anyMatch(task -> isDuplicateTask(task, entityGuid, tagTypeName));
    }

    private boolean isDuplicateTask(AtlasTask task, String entityGuid, String tagTypeName) {
        return task != null
                && Objects.equals(task.getEntityGuid(), entityGuid)
                && Objects.equals(task.getTagTypeName(), tagTypeName)
                && task.getType() != null && taskTypesToSkip.contains(task.getType())
                && Objects.equals(task.getStatus(), PENDING);
    }

    private boolean isRequestFromWorkFlow() {
        String workflowID = RequestContext.get().getRequestContextHeaders().getOrDefault("x-atlan-agent-workflow-id", "");
        boolean isWorkFlowRequest = !workflowID.isEmpty();
        if(isWorkFlowRequest){
            LOG.info("Authorised one time request for workflow with id : {} ", workflowID);
        }
        return isWorkFlowRequest;
    }

    private String getLabel(String guid, String label){
       return  guid + ":" + label;
    }

    private void updateAssetHasLineageStatus(AtlasVertex assetVertex, AtlasEdge currentEdge, Collection<AtlasEdge> removedEdges) {
        if (AtlasConfiguration.USE_OPTIMISED_LINEAGE_CALCULATION.getBoolean()) {
            updateAssetHasLineageStatusV2(assetVertex, currentEdge, removedEdges);
        }else {
            updateAssetHasLineageStatusV1(assetVertex, currentEdge, removedEdges);
        }

    }
    private void updateAssetHasLineageStatusV1(AtlasVertex assetVertex, AtlasEdge currentEdge, Collection<AtlasEdge> removedEdges) {
        AtlasPerfMetrics.MetricRecorder metricRecorder = RequestContext.get().startMetricRecord("updateAssetHasLineageStatusV1");

        removedEdges.forEach(edge -> RequestContext.get().addToDeletedEdgesIdsForResetHasLineage(edge.getIdForDisplay()));

        Iterator<AtlasEdge> edgeIterator = assetVertex.query()
                .direction(AtlasEdgeDirection.BOTH)
                .label(PROCESS_EDGE_LABELS)
                .has(STATE_PROPERTY_KEY, ACTIVE.name())
                .edges()
                .iterator();

        int processHasLineageCount = 0;

        while (edgeIterator.hasNext()) {
            AtlasEdge edge = edgeIterator.next();
            if (!RequestContext.get().getDeletedEdgesIdsForResetHasLineage().contains(edge.getIdForDisplay()) && !currentEdge.equals(edge)) {
                AtlasVertex relatedProcessVertex = edge.getOutVertex();
                boolean processHasLineage = getEntityHasLineage(relatedProcessVertex);
                if (processHasLineage) {
                    processHasLineageCount++;
                    break;
                }
            }
        }

        if (processHasLineageCount == 0) {
            AtlasGraphUtilsV2.setEncodedProperty(assetVertex, HAS_LINEAGE, false);
            AtlasEntity diffEntity = entityRetriever.getOrInitializeDiffEntity(assetVertex);
            diffEntity.setAttribute(HAS_LINEAGE, false);
            // Add removed relationship attribute for notification
            addRemovedProcessRelationshipToDiffEntity(diffEntity, currentEdge, removedEdges);
        }

        RequestContext.get().endMetricRecord(metricRecorder);
    }


    /**
     * Helper method to add removed process relationship to diff entity's removedRelationshipAttributes
     * when hasLineage changes to false
     */
    private void addRemovedProcessRelationshipToDiffEntity(AtlasEntity diffEntity, AtlasEdge removedEdge, Collection<AtlasEdge> removedEdgesList) {
        try {
            // Null checks for input parameters
            if (diffEntity == null) {
                LOG.warn("Cannot add removed process relationship: diffEntity is null");
                return;
            }

            if (removedEdge == null) {
                LOG.warn("Cannot add removed process relationship: currentEdge is null");
                return;
            }


            String edgeIdForDisplay = removedEdge.getIdForDisplay();
            boolean isEdgeInDeletedList = false;
            if (edgeIdForDisplay != null && RequestContext.get() != null) {
                isEdgeInDeletedList = RequestContext.get().getDeletedEdgesIdsForResetHasLineage().contains(edgeIdForDisplay);
            }

            Set<AtlasEdge> removedEdges = new HashSet<>(removedEdgesList);
            if (!isEdgeInDeletedList && !removedEdges.contains(removedEdge)) {
                // Edge is not deleted and not in the deleted list, skip processing
                return;
            }

            // Get vertices from the edge
            AtlasVertex vertexA = removedEdge.getOutVertex();
            AtlasVertex vertexB = removedEdge.getInVertex();
            String edgeLabel = removedEdge.getLabel();

            if (edgeLabel == null) {
                LOG.warn("Cannot add removed process relationship: edgeLabel is null");
                return;
            }

            // Determine which end the diffEntity corresponds to
            // vertexA (OutVertex) corresponds to EndDef1, vertexB (InVertex) corresponds to EndDef2
            AtlasRelationshipDef relationshipDef = typeRegistry.getRelationshipDefByLabel(edgeLabel);
            if (relationshipDef == null) {
                LOG.warn("Cannot add removed process relationship: relationshipDef not found for edgeLabel: {}", edgeLabel);
                return;
            }

            AtlasVertex otherVertex;
            AtlasVertex diffVertex;
            String attributeName;
            if (diffEntity.getGuid().equals(GraphHelper.getGuid(vertexA))) {
                otherVertex = vertexB;
                diffVertex = vertexA;
                // diffEntity is EndDef1 (OutVertex)
                attributeName = relationshipDef.getEndDef1().getName();
            } else {
                otherVertex = vertexA;
                diffVertex = vertexB;
                // diffEntity is EndDef2 (InVertex)
                attributeName = relationshipDef.getEndDef2().getName();
            }

            if (otherVertex == null) {
                LOG.warn("Cannot add removed process relationship: otherVertex is null");
                return;
            }

            if (diffVertex == null) {
                LOG.warn("Cannot add removed process relationship: diffVertex is null");
                return;
            }



            AtlasEntityType entityType = typeRegistry.getEntityTypeByName(getTypeName(diffVertex));
            AtlasAttribute relationshipAttribute = entityType != null ?
                entityType.getRelationshipAttribute(attributeName, relationshipDef.getName()) : null;

            TypeCategory typeCategory = relationshipAttribute != null && relationshipAttribute.getAttributeType() != null ?
                relationshipAttribute.getAttributeType().getTypeCategory() : null;

            AtlasObjectId objectId = new AtlasObjectId(getGuid(otherVertex), getTypeName(otherVertex));

            // If attribute is an array type, pass as a list; otherwise pass as a single object
            if (typeCategory == TypeCategory.ARRAY) {
                diffEntity.addOrAppendRemovedRelationshipAttribute(attributeName, objectId);
            } else {
                diffEntity.setRemovedRelationshipAttribute(attributeName, objectId);
            }
        } catch (Exception e) {
            LOG.warn("Failed to add removed process relationship to diff entity for notification: {}", e.getMessage(), e);
        }
    }

    private void updateAssetHasLineageStatusV2(AtlasVertex assetVertex, AtlasEdge currentEdge, Collection<AtlasEdge> removedEdges) {
        AtlasPerfMetrics.MetricRecorder metricRecorder = RequestContext.get().startMetricRecord("updateAssetHasLineageStatusV2");

        // Add removed edges to the context
        removedEdges.forEach(edge -> RequestContext.get().addToDeletedEdgesIdsForResetHasLineage(edge.getIdForDisplay()));

        // Check for active lineage in outgoing edges first
        boolean hasActiveLineage = hasActiveLineageDirection(assetVertex, currentEdge, Direction.OUT);

        // If no active lineage in outgoing edges, check incoming edges
        if (!hasActiveLineage) {
            hasActiveLineage = hasActiveLineageDirection(assetVertex, currentEdge, Direction.IN);
        }

        // Only update if no active lineage found
        if (!hasActiveLineage) {
            AtlasGraphUtilsV2.setEncodedProperty(assetVertex, HAS_LINEAGE, false);
            AtlasEntity diffEntity = entityRetriever.getOrInitializeDiffEntity(assetVertex);
            diffEntity.setAttribute(HAS_LINEAGE, false);
            // Add removed relationship attribute for notification
            addRemovedProcessRelationshipToDiffEntity(diffEntity, currentEdge, removedEdges);
        }

        RequestContext.get().endMetricRecord(metricRecorder);
    }

    /**
     * Helper method to check for active lineage in a specific direction
     * @param assetVertex The vertex to check
     * @param currentEdge The current edge to exclude
     * @param direction The edge direction to explore
     * @return True if active lineage exists in the specified direction
     */
    private boolean hasActiveLineageDirection(AtlasVertex assetVertex, AtlasEdge currentEdge, Direction direction) {
        GraphTraversalSource g = ((AtlasJanusGraph) graph).getGraph().traversal();
        GraphTraversal<Vertex, Edge> traversal;

        // Create the appropriate directional traversal
        if (direction.equals(Direction.OUT)) {
            traversal = g.V(assetVertex.getId())
                    .outE()
                    .has(STATE_PROPERTY_KEY, ACTIVE_STATE_VALUE);
        } else {
            traversal = g.V(assetVertex.getId())
                    .inE()
                    .has(STATE_PROPERTY_KEY, ACTIVE_STATE_VALUE);
        }

        // Complete the traversal with common operations
        return traversal
                .project("id", HAS_LINEAGE)
                .by(id())
                .by(outV().values(HAS_LINEAGE))
                .toStream()
                .anyMatch(edge -> {
                    Object edgeId = edge.get("id");
                    String edgeIdStr = (edgeId != null) ? edgeId.toString() : "";

                    // Skip if in deleted list or matches current edge
                    if (RequestContext.get().getDeletedEdgesIdsForResetHasLineage().contains(edgeIdStr) ||
                            currentEdge.getIdForDisplay().equals(edgeIdStr)) {
                        return false;
                    }

                    // Check if this edge has lineage
                    return Boolean.TRUE.equals(edge.get(HAS_LINEAGE));
                });
    }
}<|MERGE_RESOLUTION|>--- conflicted
+++ resolved
@@ -1646,10 +1646,6 @@
     public void removeHasLineageOnDelete(Collection<AtlasVertex> vertices) throws AtlasBaseException {
         AtlasPerfMetrics.MetricRecorder metricRecorder = RequestContext.get().startMetricRecord("removeHasLineageOnDelete");
 
-<<<<<<< HEAD
-        // Timing: Lineage calculation
-=======
->>>>>>> 0265744f
         long lineageCalcStart = System.currentTimeMillis();
 
         if (RequestContext.get().skipHasLineageCalculation()) {
@@ -1679,17 +1675,9 @@
                 }
             }
         }
-<<<<<<< HEAD
-
         // Record lineage calculation time
         long lineageCalcTime = System.currentTimeMillis() - lineageCalcStart;
         RequestContext.get().addLineageCalcTime(lineageCalcTime);
-
-=======
-        // Record lineage calculation time
-        long lineageCalcTime = System.currentTimeMillis() - lineageCalcStart;
-        RequestContext.get().addLineageCalcTime(lineageCalcTime);
->>>>>>> 0265744f
         RequestContext.get().endMetricRecord(metricRecorder);
     }
 
@@ -1774,17 +1762,9 @@
                 }
             }
         }
-<<<<<<< HEAD
-
         // Record lineage calculation time
         long lineageCalcTime = System.currentTimeMillis() - lineageCalcStart;
         RequestContext.get().addLineageCalcTime(lineageCalcTime);
-
-=======
-        // Record lineage calculation time
-        long lineageCalcTime = System.currentTimeMillis() - lineageCalcStart;
-        RequestContext.get().addLineageCalcTime(lineageCalcTime);
->>>>>>> 0265744f
         RequestContext.get().endMetricRecord(metricRecorder);
     }
 
@@ -1878,7 +1858,6 @@
     }
     private void updateAssetHasLineageStatusV1(AtlasVertex assetVertex, AtlasEdge currentEdge, Collection<AtlasEdge> removedEdges) {
         AtlasPerfMetrics.MetricRecorder metricRecorder = RequestContext.get().startMetricRecord("updateAssetHasLineageStatusV1");
-
         removedEdges.forEach(edge -> RequestContext.get().addToDeletedEdgesIdsForResetHasLineage(edge.getIdForDisplay()));
 
         Iterator<AtlasEdge> edgeIterator = assetVertex.query()
@@ -1925,7 +1904,7 @@
                 LOG.warn("Cannot add removed process relationship: diffEntity is null");
                 return;
             }
-
+            
             if (removedEdge == null) {
                 LOG.warn("Cannot add removed process relationship: currentEdge is null");
                 return;
@@ -1943,7 +1922,7 @@
                 // Edge is not deleted and not in the deleted list, skip processing
                 return;
             }
-
+            
             // Get vertices from the edge
             AtlasVertex vertexA = removedEdge.getOutVertex();
             AtlasVertex vertexB = removedEdge.getInVertex();
@@ -1976,7 +1955,7 @@
                 // diffEntity is EndDef2 (InVertex)
                 attributeName = relationshipDef.getEndDef2().getName();
             }
-
+            
             if (otherVertex == null) {
                 LOG.warn("Cannot add removed process relationship: otherVertex is null");
                 return;
@@ -1990,14 +1969,14 @@
 
 
             AtlasEntityType entityType = typeRegistry.getEntityTypeByName(getTypeName(diffVertex));
-            AtlasAttribute relationshipAttribute = entityType != null ?
+            AtlasAttribute relationshipAttribute = entityType != null ? 
                 entityType.getRelationshipAttribute(attributeName, relationshipDef.getName()) : null;
-
+            
             TypeCategory typeCategory = relationshipAttribute != null && relationshipAttribute.getAttributeType() != null ?
                 relationshipAttribute.getAttributeType().getTypeCategory() : null;
-
+            
             AtlasObjectId objectId = new AtlasObjectId(getGuid(otherVertex), getTypeName(otherVertex));
-
+            
             // If attribute is an array type, pass as a list; otherwise pass as a single object
             if (typeCategory == TypeCategory.ARRAY) {
                 diffEntity.addOrAppendRemovedRelationshipAttribute(attributeName, objectId);
