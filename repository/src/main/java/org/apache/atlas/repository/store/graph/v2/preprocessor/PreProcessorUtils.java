package org.apache.atlas.repository.store.graph.v2.preprocessor;

import org.apache.atlas.AtlasErrorCode;
import org.apache.atlas.discovery.EntityDiscoveryService;
import org.apache.atlas.exception.AtlasBaseException;
import org.apache.atlas.model.discovery.IndexSearchParams;
import org.apache.atlas.model.instance.AtlasEntity;
import org.apache.atlas.model.instance.AtlasEntityHeader;
import org.apache.atlas.model.instance.AtlasObjectId;
import org.apache.atlas.repository.graphdb.AtlasVertex;
import org.apache.atlas.repository.store.graph.v2.EntityGraphRetriever;
import org.apache.atlas.repository.store.graph.v2.EntityMutationContext;
import org.apache.atlas.type.AtlasEntityType;
import org.apache.atlas.type.AtlasStructType;
import org.apache.atlas.type.AtlasTypeRegistry;
import org.apache.atlas.util.NanoIdUtils;
import org.apache.atlas.utils.AtlasEntityUtil;
import org.apache.commons.collections.CollectionUtils;
import org.apache.commons.lang.StringUtils;
import org.slf4j.Logger;
import org.slf4j.LoggerFactory;

import java.util.*;

import static org.apache.atlas.repository.Constants.NAME;
import static org.apache.atlas.repository.Constants.QUERY_COLLECTION_ENTITY_TYPE;
import static org.apache.atlas.repository.Constants.QUALIFIED_NAME;
import static org.apache.atlas.repository.Constants.ENTITY_TYPE_PROPERTY_KEY;
import static org.apache.atlas.repository.Constants.STAKEHOLDER_ENTITY_TYPE;
import static org.apache.atlas.repository.util.AtlasEntityUtils.mapOf;

public class PreProcessorUtils {
    private static final Logger LOG = LoggerFactory.getLogger(PreProcessorUtils.class);

    private static final char[] invalidNameChars = {'@'};

    //Glossary models constants
    public static final String ANCHOR            = "anchor";
    public static final String CATEGORY_TERMS    = "terms";
    public static final String CATEGORY_PARENT   = "parentCategory";
    public static final String CATEGORY_CHILDREN = "childrenCategories";
    public static final String GLOSSARY_TERM_REL_TYPE = "AtlasGlossaryTermAnchor";
    public static final String GLOSSARY_CATEGORY_REL_TYPE = "AtlasGlossaryCategoryAnchor";

    //DataMesh models constants
    public static final String PARENT_DOMAIN_REL_TYPE = "parentDomain";
    public static final String SUB_DOMAIN_REL_TYPE = "subDomains";
    public static final String DATA_PRODUCT_REL_TYPE = "dataProducts";
<<<<<<< HEAD
    public static final String DATA_DOMAIN = "dataDomain";
=======
    public static final String MIGRATION_CUSTOM_ATTRIBUTE = "isQualifiedNameMigrated";
    public static final String DATA_DOMAIN_REL_TYPE = "dataDomain";
>>>>>>> 607e4703

    public static final String MESH_POLICY_CATEGORY = "datamesh";

    public static final String DATA_PRODUCT_EDGE_LABEL     = "__DataDomain.dataProducts";
    public static final String DOMAIN_PARENT_EDGE_LABEL    = "__DataDomain.subDomains";
    public static final String DATA_PRODUCT_TYPE = "DataProduct";
    public static final String MIGRATION_CUSTOM_ATTRIBUTE = "isQualifiedNameMigrated";
    public static final String PARENT_DOMAIN_QN_ATTR = "parentDomainQualifiedName";
    public static final String SUPER_DOMAIN_QN_ATTR = "superDomainQualifiedName";


    //Migration Constants
<<<<<<< HEAD
    public static final String MIGRATION = "MIGRATION_";
    public static final String DATA_MESH_QN = MIGRATION + "DATA_MESH_QN";
    public static final String IN_PROGRESS = "IN_PROGRESS";
    public static final String SUCCESSFUL = "SUCCESSFUL";
    public static final String PARTIAL_SUCCESSFUL = "PARTIAL_SUCCESSFUL";
=======
    public static final String MIGRATION = "MIGRATION:";
    public static final String DATA_MESH_QN = MIGRATION + "DATA_MESH_QN";
    public static final String IN_PROGRESS = "IN_PROGRESS";
    public static final String SUCCESSFUL = "SUCCESSFUL";
>>>>>>> 607e4703

    public static final String FAILED = "FAILED";

    //Query models constants
    public static final String PREFIX_QUERY_QN   = "default/collection/";
    public static final String COLLECTION_QUALIFIED_NAME = "collectionQualifiedName";
    public static final String PARENT_QUALIFIED_NAME = "parentQualifiedName";
    public static final String PARENT_ATTRIBUTE_NAME    = "parent";

    /**
     * Folder,Collection, Query relations
     */

    public static final String CHILDREN_QUERIES = "__Namespace.childrenQueries";
    public static final String CHILDREN_FOLDERS = "__Namespace.childrenFolders";

    public static String getUUID(){
        return NanoIdUtils.randomNanoId();
    }

    public static String getUserName(){
        return NanoIdUtils.randomNanoId();
    }

    public static boolean isNameInvalid(String name) {
        return StringUtils.containsAny(name, invalidNameChars);
    }

    public static String getCollectionPropertyName(AtlasVertex parentVertex) {
        return QUERY_COLLECTION_ENTITY_TYPE.equals(parentVertex.getProperty(ENTITY_TYPE_PROPERTY_KEY, String.class)) ? QUALIFIED_NAME : COLLECTION_QUALIFIED_NAME;
    }

    public static String updateQueryResourceAttributes(AtlasTypeRegistry typeRegistry, EntityGraphRetriever entityRetriever,
                                                                       AtlasEntity entity, AtlasVertex vertex, EntityMutationContext context) throws AtlasBaseException {
        AtlasEntityType entityType      = typeRegistry.getEntityTypeByName(entity.getTypeName());
        AtlasObjectId newParentObjectId = (AtlasObjectId) entity.getRelationshipAttribute(PARENT_ATTRIBUTE_NAME);
        String relationshipType         = AtlasEntityUtil.getRelationshipType(newParentObjectId);
        AtlasStructType.AtlasAttribute parentAttribute  = entityType.getRelationshipAttribute(PARENT_ATTRIBUTE_NAME, relationshipType);
        AtlasObjectId currentParentObjectId = (AtlasObjectId) entityRetriever.getEntityAttribute(vertex, parentAttribute);
        //Qualified name of the folder/query will not be updated if parent attribute is not changed
        String qualifiedName      = vertex.getProperty(QUALIFIED_NAME, String.class);
        entity.setAttribute(QUALIFIED_NAME, qualifiedName);

        //Check if parent attribute is changed
        if (currentParentObjectId == null || parentAttribute.getAttributeType().areEqualValues(currentParentObjectId, newParentObjectId, context.getGuidAssignments())) {
            return null;
        }

        AtlasVertex currentParentVertex         = entityRetriever.getEntityVertex(currentParentObjectId);
        AtlasVertex newParentVertex             = entityRetriever.getEntityVertex(newParentObjectId);

        if (currentParentVertex == null || newParentVertex == null) {
            LOG.error("Current or New parent vertex is null");
            throw new AtlasBaseException("Current or New parent vertex is null");
        }

        String currentCollectionQualifiedName   = currentParentVertex.getProperty(getCollectionPropertyName(currentParentVertex), String.class);
        String newCollectionQualifiedName       = newParentVertex.getProperty(getCollectionPropertyName(newParentVertex), String.class);
        String updatedParentQualifiedName       = newParentVertex.getProperty(QUALIFIED_NAME, String.class);

        if (StringUtils.isEmpty(newCollectionQualifiedName) || StringUtils.isEmpty(currentCollectionQualifiedName)) {
            LOG.error("Collection qualified name in parent or current entity is empty or null");
            throw new AtlasBaseException("Collection qualified name in parent or current entity is empty or null");
        }

        entity.setAttribute(PARENT_QUALIFIED_NAME, updatedParentQualifiedName);

        if(currentCollectionQualifiedName.equals(newCollectionQualifiedName)) {
            return null;
        }

        String updatedQualifiedName = qualifiedName.replaceAll(currentCollectionQualifiedName, newCollectionQualifiedName);
        //Update this values into AtlasEntity
        entity.setAttribute(QUALIFIED_NAME, updatedQualifiedName);
        entity.setAttribute(COLLECTION_QUALIFIED_NAME, newCollectionQualifiedName);

        return newCollectionQualifiedName;
    }

    public static List<AtlasEntityHeader> indexSearchPaginated(Map<String, Object> dsl, Set<String> attributes, EntityDiscoveryService discovery) throws AtlasBaseException {
        IndexSearchParams searchParams = new IndexSearchParams();
        List<AtlasEntityHeader> ret = new ArrayList<>();

        if (CollectionUtils.isNotEmpty(attributes)) {
            searchParams.setAttributes(attributes);
        }

        List<Map> sortList = new ArrayList<>(0);
        sortList.add(mapOf("__timestamp", mapOf("order", "asc")));
        sortList.add(mapOf("__guid", mapOf("order", "asc")));
        dsl.put("sort", sortList);

        int from = 0;
        int size = 100;
        boolean hasMore = true;
        do {
            dsl.put("from", from);
            dsl.put("size", size);
            searchParams.setDsl(dsl);

            List<AtlasEntityHeader> headers = discovery.directIndexSearch(searchParams).getEntities();

            if (CollectionUtils.isNotEmpty(headers)) {
                ret.addAll(headers);
            } else {
                hasMore = false;
            }

            from += size;

        } while (hasMore);

        return ret;
    }

    public static void verifyDuplicateAssetByName(String typeName, String assetName, EntityDiscoveryService discovery, String errorMessage) throws AtlasBaseException {
        boolean exists = false;

        List<Map<String, Object>> mustClauseList = new ArrayList();
        mustClauseList.add(mapOf("term", mapOf("__typeName.keyword", typeName)));
        mustClauseList.add(mapOf("term", mapOf("__state", "ACTIVE")));
        mustClauseList.add(mapOf("term", mapOf("name.keyword", assetName)));


        Map<String, Object> bool = mapOf("must", mustClauseList);

        Map<String, Object> dsl = mapOf("query", mapOf("bool", bool));

        List<AtlasEntityHeader> assets = indexSearchPaginated(dsl, null, discovery);

        if (CollectionUtils.isNotEmpty(assets)) {
            throw new AtlasBaseException(AtlasErrorCode.BAD_REQUEST, errorMessage);
        }
    }
}<|MERGE_RESOLUTION|>--- conflicted
+++ resolved
@@ -22,11 +22,9 @@
 
 import java.util.*;
 
-import static org.apache.atlas.repository.Constants.NAME;
 import static org.apache.atlas.repository.Constants.QUERY_COLLECTION_ENTITY_TYPE;
 import static org.apache.atlas.repository.Constants.QUALIFIED_NAME;
 import static org.apache.atlas.repository.Constants.ENTITY_TYPE_PROPERTY_KEY;
-import static org.apache.atlas.repository.Constants.STAKEHOLDER_ENTITY_TYPE;
 import static org.apache.atlas.repository.util.AtlasEntityUtils.mapOf;
 
 public class PreProcessorUtils {
@@ -46,36 +44,23 @@
     public static final String PARENT_DOMAIN_REL_TYPE = "parentDomain";
     public static final String SUB_DOMAIN_REL_TYPE = "subDomains";
     public static final String DATA_PRODUCT_REL_TYPE = "dataProducts";
-<<<<<<< HEAD
-    public static final String DATA_DOMAIN = "dataDomain";
-=======
     public static final String MIGRATION_CUSTOM_ATTRIBUTE = "isQualifiedNameMigrated";
     public static final String DATA_DOMAIN_REL_TYPE = "dataDomain";
->>>>>>> 607e4703
 
     public static final String MESH_POLICY_CATEGORY = "datamesh";
 
     public static final String DATA_PRODUCT_EDGE_LABEL     = "__DataDomain.dataProducts";
     public static final String DOMAIN_PARENT_EDGE_LABEL    = "__DataDomain.subDomains";
-    public static final String DATA_PRODUCT_TYPE = "DataProduct";
-    public static final String MIGRATION_CUSTOM_ATTRIBUTE = "isQualifiedNameMigrated";
+
     public static final String PARENT_DOMAIN_QN_ATTR = "parentDomainQualifiedName";
     public static final String SUPER_DOMAIN_QN_ATTR = "superDomainQualifiedName";
 
 
     //Migration Constants
-<<<<<<< HEAD
-    public static final String MIGRATION = "MIGRATION_";
-    public static final String DATA_MESH_QN = MIGRATION + "DATA_MESH_QN";
-    public static final String IN_PROGRESS = "IN_PROGRESS";
-    public static final String SUCCESSFUL = "SUCCESSFUL";
-    public static final String PARTIAL_SUCCESSFUL = "PARTIAL_SUCCESSFUL";
-=======
     public static final String MIGRATION = "MIGRATION:";
     public static final String DATA_MESH_QN = MIGRATION + "DATA_MESH_QN";
     public static final String IN_PROGRESS = "IN_PROGRESS";
     public static final String SUCCESSFUL = "SUCCESSFUL";
->>>>>>> 607e4703
 
     public static final String FAILED = "FAILED";
 
