--- conflicted
+++ resolved
@@ -45,10 +45,6 @@
     public static final String GLOSSARY_TERM_REL_TYPE = "AtlasGlossaryTermAnchor";
     public static final String GLOSSARY_CATEGORY_REL_TYPE = "AtlasGlossaryCategoryAnchor";
     public static final String INIT_LEXORANK_OFFSET = "0|100000:";
-<<<<<<< HEAD
-    public static final String INIT_TERM_LEXORANK_OFFSET = "0|500000:";
-=======
->>>>>>> 1c0b9aef
 
     //DataMesh models constants
     public static final String PARENT_DOMAIN_REL_TYPE = "parentDomain";
