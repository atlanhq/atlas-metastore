--- conflicted
+++ resolved
@@ -60,10 +60,7 @@
     public static final String DATA_PRODUCT_EDGE_LABEL     = "__DataDomain.dataProducts";
     public static final String DOMAIN_PARENT_EDGE_LABEL    = "__DataDomain.subDomains";
     public static final String STAKEHOLDER_EDGE_LABEL =  "__DataDomain.stakeholders";
-<<<<<<< HEAD
-=======
     public static final String STAKEHOLDER_TITLE_EDGE_LABEL = "__StakeholderTitle.stakeholders";
->>>>>>> 64d1997a
 
 
     public static final String PARENT_DOMAIN_QN_ATTR = "parentDomainQualifiedName";
