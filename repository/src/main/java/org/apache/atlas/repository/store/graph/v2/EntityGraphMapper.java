--- conflicted
+++ resolved
@@ -2259,13 +2259,9 @@
             for (AtlasObjectId objectId : customRelationships) {
                 if (objectId instanceof AtlasRelatedObjectId) {
                     AtlasRelatedObjectId relatedObjectId = (AtlasRelatedObjectId) objectId;
-<<<<<<< HEAD
-                    validateCustomRelationshipAttributeValueCase(relatedObjectId.getRelationshipAttributes().getAttributes());
-=======
                     if (relatedObjectId.getRelationshipAttributes() != null) {
                         validateCustomRelationshipAttributeValueCase(relatedObjectId.getRelationshipAttributes().getAttributes());
                     }
->>>>>>> 5531f53b
                 }
             }
         }
