--- conflicted
+++ resolved
@@ -5273,11 +5273,7 @@
 
                 if (entity != null) {
                     vertex.setProperty(CLASSIFICATION_TEXT_KEY, fullTextMapperV2.getClassificationTextForEntity(entity));
-<<<<<<< HEAD
-                    totalUpdated++;
-=======
                     entityBatch.add(entity);
->>>>>>> 9d1c073f
                 }
             }
             totalUpdated += entityBatch.size();
@@ -5473,11 +5469,7 @@
         if (CollectionUtils.isEmpty(verticesToAddClassification)) {
             LOG.debug("propagateClassification(entityGuid={}, classificationVertexId={}): found no entities to propagate the classification", sourceEntityId, classificationId);
             // return only
-<<<<<<< HEAD
-            return verticesIdsToRemove.size();
-=======
             return verticesToRemove.size();
->>>>>>> 9d1c073f
         }
         processClassificationPropagationAddition(verticesToAddClassification, currentClassificationVertex);
 
