--- conflicted
+++ resolved
@@ -3281,8 +3281,7 @@
             }
 
             AtlasClassification classification = entityRetriever.toAtlasClassification(classificationVertex);
-<<<<<<< HEAD
-
+          
             List<AtlasEdge> propagatedEdges = getPropagatedEdges(classificationVertex);
             if (propagatedEdges.isEmpty()) {
                 LOG.warn("deleteClassificationPropagation(classificationVertexId={}): classification edges empty", classificationVertexId);
@@ -3327,33 +3326,6 @@
 
             deleteDelegate.getHandler().deleteClassificationVertex(classificationVertex, true, deletedEdgeCountDown);
 
-=======
-
-            int verticesCount = 0;
-
-            List<AtlasEntity> propagatedEntities = new ArrayList<>();
-
-            do {
-                List<AtlasVertex> entityVertices = deleteDelegate.getHandler().removeTagPropagation(classificationVertex, CHUNK_SIZE);
-                if (CollectionUtils.isEmpty(entityVertices)) {
-                    continue;
-                }
-                List<String> impactedGuids = entityVertices.stream().map(x -> GraphHelper.getGuid(x)).collect(Collectors.toList());
-                GraphTransactionInterceptor.lockObjectAndReleasePostCommit(impactedGuids);
-                List<AtlasEntity>   chunkedPropagatedEntities = updateClassificationText(classification, entityVertices);
-                propagatedEntities.addAll(chunkedPropagatedEntities);
-
-                entityChangeNotifier.onClassificationsDeletedFromEntities(chunkedPropagatedEntities, Collections.singletonList(classification));
-
-                verticesCount = entityVertices.size();
-
-                transactionInterceptHelper.intercept();
-
-            } while (verticesCount >= CHUNK_SIZE);
-
-            deleteDelegate.getHandler().deleteClassificationVertex(classificationVertex, true);
-
->>>>>>> 8dfacd49
             transactionInterceptHelper.intercept();
 
             return deletedPropagationsGuid;
