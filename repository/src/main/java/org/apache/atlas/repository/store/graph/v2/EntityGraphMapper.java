/**
 * Licensed to the Apache Software Foundation (ASF) under one
 * or more contributor license agreements.  See the NOTICE file
 * distributed with this work for additional information
 * regarding copyright ownership.  The ASF licenses this file
 * to you under the Apache License, Version 2.0 (the
 * "License"); you may not use this file except in compliance
 * with the License.  You may obtain a copy of the License at
 *
 *     http://www.apache.org/licenses/LICENSE-2.0
 *
 * Unless required by applicable law or agreed to in writing, software
 * distributed under the License is distributed on an "AS IS" BASIS,
 * WITHOUT WARRANTIES OR CONDITIONS OF ANY KIND, either express or implied.
 * See the License for the specific language governing permissions and
 * limitations under the License.
 */
package org.apache.atlas.repository.store.graph.v2;


import com.google.common.annotations.VisibleForTesting;
import org.apache.atlas.*;
import org.apache.atlas.annotation.GraphTransaction;
import org.apache.atlas.authorize.AtlasAuthorizationUtils;
import org.apache.atlas.authorize.AtlasEntityAccessRequest;
import org.apache.atlas.authorize.AtlasPrivilege;
import org.apache.atlas.authorizer.AuthorizerUtils;
import org.apache.atlas.exception.AtlasBaseException;
import org.apache.atlas.exception.EntityNotFoundException;
import org.apache.atlas.model.TimeBoundary;
import org.apache.atlas.model.TypeCategory;
import org.apache.atlas.model.instance.AtlasClassification;
import org.apache.atlas.model.instance.AtlasEntity;
import org.apache.atlas.model.instance.AtlasEntityHeader;
import org.apache.atlas.model.instance.AtlasObjectId;
import org.apache.atlas.model.instance.AtlasRelatedObjectId;
import org.apache.atlas.model.instance.AtlasRelationship;
import org.apache.atlas.model.instance.AtlasStruct;
import org.apache.atlas.model.instance.EntityMutationResponse;
import org.apache.atlas.model.instance.EntityMutations;
import org.apache.atlas.model.instance.EntityMutations.EntityOperation;
import org.apache.atlas.model.tasks.AtlasTask;
import org.apache.atlas.model.typedef.AtlasEntityDef;
import org.apache.atlas.model.typedef.AtlasEntityDef.AtlasRelationshipAttributeDef;
import org.apache.atlas.model.typedef.AtlasRelationshipDef;
import org.apache.atlas.model.typedef.AtlasStructDef.AtlasAttributeDef;
import org.apache.atlas.model.typedef.AtlasStructDef.AtlasAttributeDef.Cardinality;
import org.apache.atlas.repository.Constants;
import org.apache.atlas.repository.RepositoryException;
import org.apache.atlas.repository.converters.AtlasInstanceConverter;
import org.apache.atlas.repository.graph.GraphHelper;
import org.apache.atlas.repository.graph.IFullTextMapper;
import org.apache.atlas.repository.graphdb.AtlasEdge;
import org.apache.atlas.repository.graphdb.AtlasEdgeDirection;
import org.apache.atlas.repository.graphdb.AtlasGraph;
import org.apache.atlas.repository.graphdb.AtlasVertex;
import org.apache.atlas.repository.store.graph.AtlasRelationshipStore;
import org.apache.atlas.repository.store.graph.EntityGraphDiscoveryContext;
import org.apache.atlas.repository.store.graph.v1.DeleteHandlerDelegate;
import org.apache.atlas.repository.store.graph.v2.tasks.ClassificationTask;
import org.apache.atlas.tasks.TaskManagement;
import org.apache.atlas.type.AtlasArrayType;
import org.apache.atlas.repository.store.graph.v1.RestoreHandlerV1;
import org.apache.atlas.type.AtlasBuiltInTypes;
import org.apache.atlas.type.AtlasBusinessMetadataType.AtlasBusinessAttribute;
import org.apache.atlas.type.AtlasClassificationType;
import org.apache.atlas.type.AtlasEntityType;
import org.apache.atlas.type.AtlasMapType;
import org.apache.atlas.type.AtlasStructType;
import org.apache.atlas.type.AtlasStructType.AtlasAttribute;
import org.apache.atlas.type.AtlasStructType.AtlasAttribute.AtlasRelationshipEdgeDirection;
import org.apache.atlas.type.AtlasType;
import org.apache.atlas.type.AtlasTypeRegistry;
import org.apache.atlas.type.AtlasTypeUtil;
import org.apache.atlas.utils.AtlasEntityUtil;
import org.apache.atlas.utils.AtlasJson;
import org.apache.atlas.utils.AtlasPerfMetrics;
import org.apache.atlas.utils.AtlasPerfMetrics.MetricRecorder;
import org.apache.atlas.utils.AtlasPerfTracer;
import org.apache.commons.codec.digest.DigestUtils;
import org.apache.commons.collections.CollectionUtils;
import org.apache.commons.collections.MapUtils;
import org.apache.commons.lang3.StringUtils;
import org.slf4j.Logger;
import org.slf4j.LoggerFactory;
import org.springframework.stereotype.Component;

import javax.inject.Inject;
import java.util.ArrayList;
import java.util.Collection;
import java.util.Collections;
import java.util.HashMap;
import java.util.HashSet;
import java.util.Iterator;
import java.util.List;
import java.util.Map;
import java.util.NoSuchElementException;
import java.util.Objects;
import java.util.Set;
import java.util.UUID;
import java.util.Date;
import java.util.regex.Matcher;
import java.util.regex.Pattern;
import java.util.stream.Collectors;

import static org.apache.atlas.AtlasConfiguration.LABEL_MAX_LENGTH;
import static org.apache.atlas.AtlasConfiguration.STORE_DIFFERENTIAL_AUDITS;
import static org.apache.atlas.model.TypeCategory.ARRAY;
import static org.apache.atlas.model.TypeCategory.CLASSIFICATION;
import static org.apache.atlas.model.instance.AtlasEntity.Status.ACTIVE;
import static org.apache.atlas.model.instance.AtlasEntity.Status.DELETED;
import static org.apache.atlas.model.instance.AtlasRelatedObjectId.KEY_RELATIONSHIP_ATTRIBUTES;
import static org.apache.atlas.model.instance.EntityMutations.EntityOperation.CREATE;
import static org.apache.atlas.model.instance.EntityMutations.EntityOperation.DELETE;
import static org.apache.atlas.model.instance.EntityMutations.EntityOperation.PARTIAL_UPDATE;
import static org.apache.atlas.model.instance.EntityMutations.EntityOperation.UPDATE;
import static org.apache.atlas.model.typedef.AtlasStructDef.AtlasAttributeDef.Cardinality.SET;
import static org.apache.atlas.repository.Constants.*;
import static org.apache.atlas.repository.graph.GraphHelper.getClassificationEdge;
import static org.apache.atlas.repository.graph.GraphHelper.getClassificationVertex;
import static org.apache.atlas.repository.graph.GraphHelper.getCollectionElementsUsingRelationship;
import static org.apache.atlas.repository.graph.GraphHelper.getDelimitedClassificationNames;
import static org.apache.atlas.repository.graph.GraphHelper.getLabels;
import static org.apache.atlas.repository.graph.GraphHelper.getMapElementsProperty;
import static org.apache.atlas.repository.graph.GraphHelper.getStatus;
import static org.apache.atlas.repository.graph.GraphHelper.getTraitLabel;
import static org.apache.atlas.repository.graph.GraphHelper.getTraitNames;
import static org.apache.atlas.repository.graph.GraphHelper.getTypeName;
import static org.apache.atlas.repository.graph.GraphHelper.getTypeNames;
import static org.apache.atlas.repository.graph.GraphHelper.isPropagationEnabled;
import static org.apache.atlas.repository.graph.GraphHelper.isRelationshipEdge;
import static org.apache.atlas.repository.graph.GraphHelper.string;
import static org.apache.atlas.repository.graph.GraphHelper.updateModificationMetadata;
import static org.apache.atlas.repository.graph.GraphHelper.getEntityHasLineage;
import static org.apache.atlas.repository.graph.GraphHelper.isTermEntityEdge;
import static org.apache.atlas.repository.graph.GraphHelper.getRemovePropagations;
import static org.apache.atlas.repository.graph.GraphHelper.getPropagatedEdges;
import static org.apache.atlas.repository.graph.GraphHelper.getPropagatableClassifications;
import static org.apache.atlas.repository.graph.GraphHelper.getClassificationEntityGuid;
import static org.apache.atlas.repository.store.graph.v2.AtlasGraphUtilsV2.*;
import static org.apache.atlas.repository.store.graph.v2.tasks.ClassificationPropagateTaskFactory.CLASSIFICATION_PROPAGATION_ADD;
import static org.apache.atlas.repository.store.graph.v2.tasks.ClassificationPropagateTaskFactory.CLASSIFICATION_PROPAGATION_DELETE;
import static org.apache.atlas.type.AtlasStructType.AtlasAttribute.AtlasRelationshipEdgeDirection.IN;
import static org.apache.atlas.type.AtlasStructType.AtlasAttribute.AtlasRelationshipEdgeDirection.OUT;
import static org.apache.atlas.type.Constants.PENDING_TASKS_PROPERTY_KEY;
import static org.apache.atlas.type.Constants.CATEGORIES_PARENT_PROPERTY_KEY;
import static org.apache.atlas.type.Constants.CATEGORIES_PROPERTY_KEY;
import static org.apache.atlas.type.Constants.GLOSSARY_PROPERTY_KEY;
import static org.apache.atlas.type.Constants.HAS_LINEAGE;
import static org.apache.atlas.type.Constants.MEANINGS_PROPERTY_KEY;
import static org.apache.atlas.type.Constants.MEANINGS_TEXT_PROPERTY_KEY;
import static org.apache.atlas.type.Constants.MEANING_NAMES_PROPERTY_KEY;


@Component
public class EntityGraphMapper {
    private static final Logger LOG      = LoggerFactory.getLogger(EntityGraphMapper.class);
    private static final Logger PERF_LOG = AtlasPerfTracer.getPerfLogger("entityGraphMapper");

    private static final String  SOFT_REF_FORMAT                   = "%s:%s";
    private static final int     INDEXED_STR_SAFE_LEN              = AtlasConfiguration.GRAPHSTORE_INDEXED_STRING_SAFE_LENGTH.getInt();
    private static final boolean WARN_ON_NO_RELATIONSHIP           = AtlasConfiguration.RELATIONSHIP_WARN_NO_RELATIONSHIPS.getBoolean();
    private static final String  CUSTOM_ATTRIBUTE_KEY_SPECIAL_PREFIX = AtlasConfiguration.CUSTOM_ATTRIBUTE_KEY_SPECIAL_PREFIX.getString();

    private static final String  CLASSIFICATION_NAME_DELIMITER     = "|";
    private static final Pattern CUSTOM_ATTRIBUTE_KEY_REGEX        = Pattern.compile("^[a-zA-Z0-9_-]*$");
    private static final Pattern LABEL_REGEX                       = Pattern.compile("^[a-zA-Z0-9_-]*$");
    private static final int     CUSTOM_ATTRIBUTE_KEY_MAX_LENGTH   = AtlasConfiguration.CUSTOM_ATTRIBUTE_KEY_MAX_LENGTH.getInt();
    private static final int     CUSTOM_ATTRIBUTE_VALUE_MAX_LENGTH = AtlasConfiguration.CUSTOM_ATTRIBUTE_VALUE_MAX_LENGTH.getInt();

    private static final String TYPE_GLOSSARY= "AtlasGlossary";
    private static final String TYPE_CATEGORY= "AtlasGlossaryCategory";
    private static final String TYPE_TERM = "AtlasGlossaryTerm";
    private static final String TYPE_PROCESS = "Process";
    private static final String ATTR_MEANINGS = "meanings";
    private static final String ATTR_ANCHOR = "anchor";
    private static final String ATTR_CATEGORIES = "categories";
    private static final List<String> ALLOWED_DATATYPES_FOR_DEFAULT_NULL = new ArrayList() {
        {
            add("int");
            add("long");
            add("float");
        }
    };

    private static final boolean ENTITY_CHANGE_NOTIFY_IGNORE_RELATIONSHIP_ATTRIBUTES = AtlasConfiguration.ENTITY_CHANGE_NOTIFY_IGNORE_RELATIONSHIP_ATTRIBUTES.getBoolean();
    private static final boolean CLASSIFICATION_PROPAGATION_DEFAULT                  = AtlasConfiguration.CLASSIFICATION_PROPAGATION_DEFAULT.getBoolean();
    private static final boolean RESTRICT_PROPAGATION_THROUGH_LINEAGE_DEFAULT        = false;
    private              boolean DEFERRED_ACTION_ENABLED                             = AtlasConfiguration.TASKS_USE_ENABLED.getBoolean();
    private              boolean DIFFERENTIAL_AUDITS                                 = STORE_DIFFERENTIAL_AUDITS.getBoolean();

    private static final int     MAX_NUMBER_OF_RETRIES = AtlasConfiguration.MAX_NUMBER_OF_RETRIES.getInt();
    private static final int     CHUNK_SIZE            = AtlasConfiguration.TASKS_GRAPH_COMMIT_CHUNK_SIZE.getInt();

    private final GraphHelper               graphHelper;
    private final AtlasGraph                graph;
    private final DeleteHandlerDelegate     deleteDelegate;
    private final RestoreHandlerV1          restoreHandlerV1;
    private final AtlasTypeRegistry         typeRegistry;
    private final AtlasRelationshipStore    relationshipStore;
    private final IAtlasEntityChangeNotifier entityChangeNotifier;
    private final AtlasInstanceConverter    instanceConverter;
    private final EntityGraphRetriever      entityRetriever;
    private final IFullTextMapper           fullTextMapperV2;
    private final TaskManagement            taskManagement;
    private final TransactionInterceptHelper   transactionInterceptHelper;

    @Inject
    public EntityGraphMapper(DeleteHandlerDelegate deleteDelegate, RestoreHandlerV1 restoreHandlerV1, AtlasTypeRegistry typeRegistry, AtlasGraph graph,
                             AtlasRelationshipStore relationshipStore, IAtlasEntityChangeNotifier entityChangeNotifier,
                             AtlasInstanceConverter instanceConverter, IFullTextMapper fullTextMapperV2,
                             TaskManagement taskManagement, TransactionInterceptHelper transactionInterceptHelper) {
        this.restoreHandlerV1 = restoreHandlerV1;
        this.graphHelper          = new GraphHelper(graph);
        this.deleteDelegate       = deleteDelegate;
        this.typeRegistry         = typeRegistry;
        this.graph                = graph;
        this.relationshipStore    = relationshipStore;
        this.entityChangeNotifier = entityChangeNotifier;
        this.instanceConverter    = instanceConverter;
        this.entityRetriever      = new EntityGraphRetriever(graph, typeRegistry);
        this.fullTextMapperV2     = fullTextMapperV2;
        this.taskManagement       = taskManagement;
        this.transactionInterceptHelper = transactionInterceptHelper;
    }

    @VisibleForTesting
    public void setTasksUseFlag(boolean value) {
        DEFERRED_ACTION_ENABLED = value;
    }

    public AtlasVertex createVertex(AtlasEntity entity) throws AtlasBaseException {
        final String guid = UUID.randomUUID().toString();
        return createVertexWithGuid(entity, guid);
    }

    public AtlasVertex createShellEntityVertex(AtlasObjectId objectId, EntityGraphDiscoveryContext context) throws AtlasBaseException {
        if (LOG.isDebugEnabled()) {
            LOG.debug("==> createShellEntityVertex({})", objectId.getTypeName());
        }

        final String    guid       = UUID.randomUUID().toString();
        AtlasEntityType entityType = typeRegistry.getEntityTypeByName(objectId.getTypeName());
        AtlasVertex     ret        = createStructVertex(objectId);

        for (String superTypeName : entityType.getAllSuperTypes()) {
            AtlasGraphUtilsV2.addEncodedProperty(ret, SUPER_TYPES_PROPERTY_KEY, superTypeName);
        }

        AtlasGraphUtilsV2.setEncodedProperty(ret, GUID_PROPERTY_KEY, guid);
        AtlasGraphUtilsV2.setEncodedProperty(ret, VERSION_PROPERTY_KEY, getEntityVersion(null));
        AtlasGraphUtilsV2.setEncodedProperty(ret, IS_INCOMPLETE_PROPERTY_KEY, INCOMPLETE_ENTITY_VALUE);

        // map unique attributes
        Map<String, Object>   uniqueAttributes = objectId.getUniqueAttributes();
        EntityMutationContext mutationContext  = new EntityMutationContext(context);

        for (AtlasAttribute attribute : entityType.getUniqAttributes().values()) {
            String attrName  = attribute.getName();

            if (uniqueAttributes.containsKey(attrName)) {
                Object attrValue = attribute.getAttributeType().getNormalizedValue(uniqueAttributes.get(attrName));

                mapAttribute(attribute, attrValue, ret, CREATE, mutationContext);
            }
        }

        GraphTransactionInterceptor.addToVertexCache(guid, ret);

        return ret;
    }

    public AtlasVertex createVertexWithGuid(AtlasEntity entity, String guid) throws AtlasBaseException {
        if (LOG.isDebugEnabled()) {
            LOG.debug("==> createVertexWithGuid({})", entity.getTypeName());
        }

        AtlasEntityType entityType = typeRegistry.getEntityTypeByName(entity.getTypeName());
        AtlasVertex     ret        = createStructVertex(entity);

        for (String superTypeName : entityType.getAllSuperTypes()) {
            AtlasGraphUtilsV2.addEncodedProperty(ret, SUPER_TYPES_PROPERTY_KEY, superTypeName);
        }

        AtlasGraphUtilsV2.setEncodedProperty(ret, GUID_PROPERTY_KEY, guid);
        AtlasGraphUtilsV2.setEncodedProperty(ret, VERSION_PROPERTY_KEY, getEntityVersion(entity));

        setCustomAttributes(ret, entity);

        if (CollectionUtils.isNotEmpty(entity.getLabels())) {
            setLabels(ret, entity.getLabels());
        }

        GraphTransactionInterceptor.addToVertexCache(guid, ret);

        return ret;
    }

    public void updateSystemAttributes(AtlasVertex vertex, AtlasEntity entity) throws AtlasBaseException {
        if (entity.getVersion() != null) {
            AtlasGraphUtilsV2.setEncodedProperty(vertex, VERSION_PROPERTY_KEY, entity.getVersion());
        }

        if (entity.getCreateTime() != null) {
            AtlasGraphUtilsV2.setEncodedProperty(vertex, TIMESTAMP_PROPERTY_KEY, entity.getCreateTime().getTime());
        }

        if (entity.getUpdateTime() != null) {
            AtlasGraphUtilsV2.setEncodedProperty(vertex, MODIFICATION_TIMESTAMP_PROPERTY_KEY, entity.getUpdateTime().getTime());
        }

        if (StringUtils.isNotEmpty(entity.getCreatedBy())) {
            AtlasGraphUtilsV2.setEncodedProperty(vertex, CREATED_BY_KEY, entity.getCreatedBy());
        }

        if (StringUtils.isNotEmpty(entity.getUpdatedBy())) {
            AtlasGraphUtilsV2.setEncodedProperty(vertex, MODIFIED_BY_KEY, entity.getUpdatedBy());
        }

        if (StringUtils.isNotEmpty(entity.getHomeId())) {
            AtlasGraphUtilsV2.setEncodedProperty(vertex, HOME_ID_KEY, entity.getHomeId());
        }

        if (entity.isProxy() != null) {
            AtlasGraphUtilsV2.setEncodedProperty(vertex, IS_PROXY_KEY, entity.isProxy());
        }

        if (entity.getProvenanceType() != null) {
            AtlasGraphUtilsV2.setEncodedProperty(vertex, PROVENANCE_TYPE_KEY, entity.getProvenanceType());
        }

        if (entity.getCustomAttributes() != null) {
            setCustomAttributes(vertex, entity);
        }

        if (entity.getLabels() != null) {
            setLabels(vertex, entity.getLabels());
        }
    }

    public EntityMutationResponse mapAttributesAndClassifications(EntityMutationContext context,
                                                                  final boolean isPartialUpdate,
                                                                  final boolean replaceClassifications,
                                                                  boolean replaceBusinessAttributes,
                                                                  boolean isOverwriteBusinessAttribute) throws AtlasBaseException {

        MetricRecorder metric = RequestContext.get().startMetricRecord("mapAttributesAndClassifications");

        EntityMutationResponse resp = new EntityMutationResponse();
        RequestContext reqContext = RequestContext.get();

        if (CollectionUtils.isNotEmpty(context.getEntitiesToRestore())) {
            restoreHandlerV1.restoreEntities(context.getEntitiesToRestore());
        }

        Collection<AtlasEntity> createdEntities = context.getCreatedEntities();
        Collection<AtlasEntity> updatedEntities = context.getUpdatedEntities();
        Collection<AtlasEntity> appendEntities = context.getUpdatedEntitiesForAppendRelationshipAttribute();
<<<<<<< HEAD
=======
        Collection<AtlasEntity> removeEntities = context.getEntitiesUpdatedWithRemoveRelationshipAttribute();
>>>>>>> 4295aeac

        if (CollectionUtils.isNotEmpty(createdEntities)) {
            for (AtlasEntity createdEntity : createdEntities) {
                try {
                    reqContext.getDeletedEdgesIds().clear();

                    String guid = createdEntity.getGuid();
                    AtlasVertex vertex = context.getVertex(guid);
                    AtlasEntityType entityType = context.getType(guid);

                    mapAttributes(createdEntity, entityType, vertex, CREATE, context);
                    mapRelationshipAttributes(createdEntity, entityType, vertex, CREATE, context);

                    setCustomAttributes(vertex, createdEntity);
                    setSystemAttributesToEntity(vertex, createdEntity);
                    resp.addEntity(CREATE, constructHeader(createdEntity, vertex, entityType.getAllAttributes()));
                    addClassifications(context, guid, createdEntity.getClassifications());

                    if (MapUtils.isNotEmpty(createdEntity.getBusinessAttributes())) {
                        addOrUpdateBusinessAttributes(vertex, entityType, createdEntity.getBusinessAttributes());
                    }

                    Set<AtlasEdge> inOutEdges = getNewCreatedInputOutputEdges(guid);

                    if (inOutEdges != null && inOutEdges.size() > 0) {
                        boolean isRestoreEntity = false;
                        if (CollectionUtils.isNotEmpty(context.getEntitiesToRestore())) {
                            isRestoreEntity = context.getEntitiesToRestore().contains(vertex);
                        }
                        addHasLineage(inOutEdges, isRestoreEntity);
                    }

                    Set<AtlasEdge> removedEdges = getRemovedInputOutputEdges(guid);

                    if (removedEdges != null && removedEdges.size() > 0) {
                        deleteDelegate.getHandler().resetHasLineageOnInputOutputDelete(removedEdges, null);
                    }

                    reqContext.cache(createdEntity);

                    if (DEFERRED_ACTION_ENABLED) {
                        Set<String> deletedEdgeIds = reqContext.getDeletedEdgesIds();
                        for (String deletedEdgeId : deletedEdgeIds) {
                            AtlasEdge edge = graph.getEdge(deletedEdgeId);
                            deleteDelegate.getHandler().createAndQueueClassificationRefreshPropagationTask(edge);
                        }
                    }
                } catch (AtlasBaseException baseException) {
                    setEntityGuidToException(createdEntity, baseException, context);
                    throw baseException;
                }
            }
        }

        EntityOperation updateType = isPartialUpdate ? PARTIAL_UPDATE : UPDATE;

        if (CollectionUtils.isNotEmpty(updatedEntities)) {
            for (AtlasEntity updatedEntity : updatedEntities) {
                try {
                    reqContext.getDeletedEdgesIds().clear();

                    String guid = updatedEntity.getGuid();
                    AtlasVertex vertex = context.getVertex(guid);
                    AtlasEntityType entityType = context.getType(guid);

                    mapAttributes(updatedEntity, entityType, vertex, updateType, context);
                    mapRelationshipAttributes(updatedEntity, entityType, vertex, UPDATE, context);

                    setCustomAttributes(vertex, updatedEntity);

                    if (replaceClassifications) {
                        deleteClassifications(guid);
                        addClassifications(context, guid, updatedEntity.getClassifications());
                    }

                    if (replaceBusinessAttributes) {
                        if (MapUtils.isEmpty(updatedEntity.getBusinessAttributes()) && isOverwriteBusinessAttribute) {
                            Map<String, Map<String, Object>> businessMetadata = entityRetriever.getBusinessMetadata(vertex);
                            if (MapUtils.isNotEmpty(businessMetadata)) {
                                removeBusinessAttributes(vertex, entityType, businessMetadata);
                            }
                        } else {
                            addOrUpdateBusinessAttributes(guid, updatedEntity.getBusinessAttributes(), isOverwriteBusinessAttribute);
                        }
                    }

                    setSystemAttributesToEntity(vertex, updatedEntity);
                    resp.addEntity(updateType, constructHeader(updatedEntity, vertex, entityType.getAllAttributes()));

                    // Add hasLineage for newly created edges
                    Set<AtlasEdge> newlyCreatedEdges = getNewCreatedInputOutputEdges(guid);
                    if (newlyCreatedEdges.size() > 0) {
                        addHasLineage(newlyCreatedEdges, false);
                    }

                    // Add hasLineage for restored edges
                    if (CollectionUtils.isNotEmpty(context.getEntitiesToRestore()) && context.getEntitiesToRestore().contains(vertex)) {
                        Set<AtlasEdge> restoredInputOutputEdges = getRestoredInputOutputEdges(vertex);
                        addHasLineage(restoredInputOutputEdges, true);
                    }

                    Set<AtlasEdge> removedEdges = getRemovedInputOutputEdges(guid);

                    if (removedEdges != null && removedEdges.size() > 0) {
                        deleteDelegate.getHandler().resetHasLineageOnInputOutputDelete(removedEdges, null);
                    }

                    reqContext.cache(updatedEntity);

                    if (DEFERRED_ACTION_ENABLED) {
                        Set<String> deletedEdgeIds = reqContext.getDeletedEdgesIds();
                        for (String deletedEdgeId : deletedEdgeIds) {
                            AtlasEdge edge = graph.getEdge(deletedEdgeId);
                            deleteDelegate.getHandler().createAndQueueClassificationRefreshPropagationTask(edge);
                        }
                    }

                } catch (AtlasBaseException baseException) {
                    setEntityGuidToException(updatedEntity, baseException, context);
                    throw baseException;
                }
            }
<<<<<<< HEAD
        } else if (CollectionUtils.isNotEmpty(appendEntities)) {
            for (AtlasEntity entity : appendEntities) {
                String guid = entity.getGuid();
                AtlasVertex vertex = context.getVertex(guid);
                AtlasEntityType entityType = context.getType(guid);
                mapAppendRelationshipAttributes(entity, entityType, vertex, UPDATE, context);
=======
        } else {

            if (CollectionUtils.isNotEmpty(appendEntities)) {
                for (AtlasEntity entity : appendEntities) {
                    String guid = entity.getGuid();
                    AtlasVertex vertex = context.getVertex(guid);
                    AtlasEntityType entityType = context.getType(guid);
                    mapAppendRemoveRelationshipAttributes(entity, entityType, vertex, UPDATE, context, true, false);
                }
            }

            if (CollectionUtils.isNotEmpty(removeEntities)) {
                for (AtlasEntity entity : removeEntities) {
                    String guid = entity.getGuid();
                    AtlasVertex vertex = context.getVertex(guid);
                    AtlasEntityType entityType = context.getType(guid);
                    mapAppendRemoveRelationshipAttributes(entity, entityType, vertex, UPDATE, context, false, true);
                }
>>>>>>> 4295aeac
            }
        }


        if (CollectionUtils.isNotEmpty(context.getEntitiesToDelete())) {
            deleteDelegate.getHandler().deleteEntities(context.getEntitiesToDelete());
        }

        RequestContext req = RequestContext.get();

        if(!req.isPurgeRequested()) {
            for (AtlasEntityHeader entity : req.getDeletedEntities()) {
                resp.addEntity(DELETE, entity);
            }
        }

        for (AtlasEntityHeader entity : req.getUpdatedEntities()) {
            resp.addEntity(updateType, entity);
        }

        if (req.getRestoredEntities() != null && req.getRestoredEntities().size() > 0) {
            for (AtlasEntityHeader entity : req.getRestoredEntities()) {
                resp.addEntity(UPDATE, entity);
            }
        }

        RequestContext.get().endMetricRecord(metric);

        return resp;
    }

    private void setSystemAttributesToEntity(AtlasVertex entityVertex, AtlasEntity createdEntity) {

        createdEntity.setCreatedBy(GraphHelper.getCreatedByAsString(entityVertex));
        createdEntity.setUpdatedBy(GraphHelper.getModifiedByAsString(entityVertex));
        createdEntity.setCreateTime(new Date(GraphHelper.getCreatedTime(entityVertex)));
        createdEntity.setUpdateTime(new Date(GraphHelper.getModifiedTime(entityVertex)));


        if (DIFFERENTIAL_AUDITS) {
            AtlasEntity diffEntity = RequestContext.get().getDifferentialEntity(createdEntity.getGuid());
            if (diffEntity != null) {
                diffEntity.setUpdateTime(createdEntity.getUpdateTime());
                diffEntity.setUpdatedBy(createdEntity.getUpdatedBy());
            }
        }
    }


    private void setEntityGuidToException(AtlasEntity entity, AtlasBaseException exception, EntityMutationContext context) {
        String guid;
        try {
            guid = context.getGuidAssignments().entrySet().stream().filter(x -> entity.getGuid().equals(x.getValue())).findFirst().get().getKey();
        } catch (NoSuchElementException noSuchElementException) {
            guid = entity.getGuid();
        }

        exception.setEntityGuid(guid);
    }

    public void setCustomAttributes(AtlasVertex vertex, AtlasEntity entity) {
        String customAttributesString = getCustomAttributesString(entity);

        if (customAttributesString != null) {
            AtlasGraphUtilsV2.setEncodedProperty(vertex, CUSTOM_ATTRIBUTES_PROPERTY_KEY, customAttributesString);
        }
    }

    public void mapGlossaryRelationshipAttribute(AtlasAttribute attribute, AtlasObjectId glossaryObjectId,
                                                 AtlasVertex entityVertex, EntityMutationContext context) throws AtlasBaseException {

        mapAttribute(attribute, glossaryObjectId, entityVertex, EntityMutations.EntityOperation.UPDATE, context);
    }

    public void setLabels(AtlasVertex vertex, Set<String> labels) throws AtlasBaseException {
        final Set<String> currentLabels = getLabels(vertex);
        final Set<String> addedLabels;
        final Set<String> removedLabels;

        if (CollectionUtils.isEmpty(currentLabels)) {
            addedLabels   = labels;
            removedLabels = null;
        } else if (CollectionUtils.isEmpty(labels)) {
            addedLabels   = null;
            removedLabels = currentLabels;
        } else {
            addedLabels   = new HashSet<String>(CollectionUtils.subtract(labels, currentLabels));
            removedLabels = new HashSet<String>(CollectionUtils.subtract(currentLabels, labels));
        }

        updateLabels(vertex, labels);

        entityChangeNotifier.onLabelsUpdatedFromEntity(graphHelper.getGuid(vertex), addedLabels, removedLabels);
    }

    public void addLabels(AtlasVertex vertex, Set<String> labels) throws AtlasBaseException {
        if (CollectionUtils.isNotEmpty(labels)) {
            final Set<String> existingLabels = graphHelper.getLabels(vertex);
            final Set<String> updatedLabels;

            if (CollectionUtils.isEmpty(existingLabels)) {
                updatedLabels = labels;
            } else {
                updatedLabels = new HashSet<>(existingLabels);
                updatedLabels.addAll(labels);
            }
            if (!updatedLabels.equals(existingLabels)) {
                updateLabels(vertex, updatedLabels);
                updatedLabels.removeAll(existingLabels);
                entityChangeNotifier.onLabelsUpdatedFromEntity(graphHelper.getGuid(vertex), updatedLabels, null);
            }
        }
    }

    public void removeLabels(AtlasVertex vertex, Set<String> labels) throws AtlasBaseException {
        if (CollectionUtils.isNotEmpty(labels)) {
            final Set<String> existingLabels = graphHelper.getLabels(vertex);
            Set<String> updatedLabels;

            if (CollectionUtils.isNotEmpty(existingLabels)) {
                updatedLabels = new HashSet<>(existingLabels);
                updatedLabels.removeAll(labels);

                if (!updatedLabels.equals(existingLabels)) {
                    updateLabels(vertex, updatedLabels);
                    existingLabels.removeAll(updatedLabels);
                    entityChangeNotifier.onLabelsUpdatedFromEntity(graphHelper.getGuid(vertex), null, existingLabels);
                }
            }
        }
    }

    public void addOrUpdateBusinessAttributes(String guid, Map<String, Map<String, Object>> businessAttrbutes, boolean isOverwrite) throws AtlasBaseException {
        if (StringUtils.isEmpty(guid)) {
            throw new AtlasBaseException(AtlasErrorCode.INVALID_PARAMETERS, "guid is null/empty");
        }

        if (MapUtils.isEmpty(businessAttrbutes)) {
            return;
        }

        AtlasVertex entityVertex = AtlasGraphUtilsV2.findByGuid(graph, guid);

        if (entityVertex == null) {
            throw new AtlasBaseException(AtlasErrorCode.INSTANCE_GUID_NOT_FOUND, guid);
        }

        String                           typeName                     = getTypeName(entityVertex);
        AtlasEntityType                  entityType                   = typeRegistry.getEntityTypeByName(typeName);
        AtlasEntityHeader                entityHeader                 = entityRetriever.toAtlasEntityHeaderWithClassifications(entityVertex);
        Map<String, Map<String, Object>> currEntityBusinessAttributes = entityRetriever.getBusinessMetadata(entityVertex);
        Set<String>                      updatedBusinessMetadataNames = new HashSet<>();

        for (String bmName : entityType.getBusinessAttributes().keySet()) {
            Map<String, Object> bmAttrs     = businessAttrbutes.get(bmName);
            Map<String, Object> currBmAttrs = currEntityBusinessAttributes != null ? currEntityBusinessAttributes.get(bmName) : null;

            if (MapUtils.isEmpty(bmAttrs) && MapUtils.isEmpty(currBmAttrs)) { // no change
                continue;
            } else if (Objects.equals(bmAttrs, currBmAttrs)) { // no change
                continue;
            }

            updatedBusinessMetadataNames.add(bmName);
        }

        AtlasEntityAccessRequest.AtlasEntityAccessRequestBuilder requestBuilder = new AtlasEntityAccessRequest.AtlasEntityAccessRequestBuilder(typeRegistry, AtlasPrivilege.ENTITY_UPDATE_BUSINESS_METADATA, entityHeader);

        for (String bmName : updatedBusinessMetadataNames) {
            requestBuilder.setBusinessMetadata(bmName);

            AtlasAuthorizationUtils.verifyAccess(requestBuilder.build(), "add/update business-metadata: guid=", guid, ", business-metadata-name=", bmName);
        }

        if (isOverwrite) {
            setBusinessAttributes(entityVertex, entityType, businessAttrbutes);
        } else {
            addOrUpdateBusinessAttributes(entityVertex, entityType, businessAttrbutes);
        }
    }

    /*
     * reset/overwrite business attributes of the entity with given values
     */
    public void setBusinessAttributes(AtlasVertex entityVertex, AtlasEntityType entityType, Map<String, Map<String, Object>> businessAttributes) throws AtlasBaseException {
        if (LOG.isDebugEnabled()) {
            LOG.debug("==> setBusinessAttributes(entityVertex={}, entityType={}, businessAttributes={}", entityVertex, entityType.getTypeName(), businessAttributes);
        }

        validateBusinessAttributes(entityVertex, entityType, businessAttributes, true);

        Map<String, Map<String, AtlasBusinessAttribute>> entityTypeBusinessAttributes = entityType.getBusinessAttributes();
        Map<String, Map<String, Object>>                 updatedBusinessAttributes    = new HashMap<>();

        for (Map.Entry<String, Map<String, AtlasBusinessAttribute>> entry : entityTypeBusinessAttributes.entrySet()) {
            String                              bmName             = entry.getKey();
            Map<String, AtlasBusinessAttribute> bmAttributes       = entry.getValue();
            Map<String, Object>                 entityBmAttributes = MapUtils.isEmpty(businessAttributes) ? null : businessAttributes.get(bmName);

            for (AtlasBusinessAttribute bmAttribute : bmAttributes.values()) {
                String bmAttrName          = bmAttribute.getName();
                Object bmAttrExistingValue = null;
                boolean isArrayOfPrimitiveType = false;
                boolean isArrayOfEnum = false;
                if (bmAttribute.getAttributeType().getTypeCategory().equals(ARRAY)) {
                    AtlasArrayType bmAttributeType = (AtlasArrayType) bmAttribute.getAttributeType();
                    AtlasType elementType = bmAttributeType.getElementType();
                    isArrayOfPrimitiveType = elementType.getTypeCategory().equals(TypeCategory.PRIMITIVE);
                    isArrayOfEnum = elementType.getTypeCategory().equals(TypeCategory.ENUM);
                }
                if (isArrayOfPrimitiveType || isArrayOfEnum) {
                    bmAttrExistingValue = entityVertex.getPropertyValues(bmAttribute.getVertexPropertyName(), Object.class);
                } else {
                    bmAttrExistingValue = entityVertex.getProperty(bmAttribute.getVertexPropertyName(), Object.class);
                }
                Object bmAttrNewValue      = MapUtils.isEmpty(entityBmAttributes) ? null : entityBmAttributes.get(bmAttrName);

                if (bmAttrExistingValue == null) {
                    if (bmAttrNewValue != null) {
                        if (LOG.isDebugEnabled()) {
                            LOG.debug("setBusinessAttributes(): adding {}.{}={}", bmName, bmAttribute.getName(), bmAttrNewValue);
                        }

                        mapAttribute(bmAttribute, bmAttrNewValue, entityVertex, CREATE, new EntityMutationContext());

                        addToUpdatedBusinessAttributes(updatedBusinessAttributes, bmAttribute, bmAttrNewValue);
                    }
                } else {
                    if (bmAttrNewValue != null) {
                        if (!Objects.equals(bmAttrExistingValue, bmAttrNewValue)) {
                            if (LOG.isDebugEnabled()) {
                                LOG.debug("setBusinessAttributes(): updating {}.{}={}", bmName, bmAttribute.getName(), bmAttrNewValue);
                            }

                            mapAttribute(bmAttribute, bmAttrNewValue, entityVertex, UPDATE, new EntityMutationContext());

                            addToUpdatedBusinessAttributes(updatedBusinessAttributes, bmAttribute, bmAttrNewValue);
                        }
                    } else {
                        if (LOG.isDebugEnabled()) {
                            LOG.debug("setBusinessAttributes(): removing {}.{}", bmName, bmAttribute.getName());
                        }

                        entityVertex.removeProperty(bmAttribute.getVertexPropertyName());

                        addToUpdatedBusinessAttributes(updatedBusinessAttributes, bmAttribute, bmAttrNewValue);
                    }
                }
            }
        }

        if (MapUtils.isNotEmpty(updatedBusinessAttributes)) {
            entityChangeNotifier.onBusinessAttributesUpdated(AtlasGraphUtilsV2.getIdFromVertex(entityVertex), updatedBusinessAttributes);
        }

        if (LOG.isDebugEnabled()) {
            LOG.debug("<== setBusinessAttributes(entityVertex={}, entityType={}, businessAttributes={}", entityVertex, entityType.getTypeName(), businessAttributes);
        }
    }

    /*
     * add or update the given business attributes on the entity
     */
    public void addOrUpdateBusinessAttributes(AtlasVertex entityVertex, AtlasEntityType entityType, Map<String, Map<String, Object>> businessAttributes) throws AtlasBaseException {
        if (LOG.isDebugEnabled()) {
            LOG.debug("==> addOrUpdateBusinessAttributes(entityVertex={}, entityType={}, businessAttributes={}", entityVertex, entityType.getTypeName(), businessAttributes);
        }

        validateBusinessAttributes(entityVertex, entityType, businessAttributes, true);

        Map<String, Map<String, AtlasBusinessAttribute>> entityTypeBusinessAttributes = entityType.getBusinessAttributes();
        Map<String, Map<String, Object>>                 updatedBusinessAttributes    = new HashMap<>();

        if (MapUtils.isNotEmpty(entityTypeBusinessAttributes) && MapUtils.isNotEmpty(businessAttributes)) {
            for (Map.Entry<String, Map<String, AtlasBusinessAttribute>> entry : entityTypeBusinessAttributes.entrySet()) {
                String                              bmName             = entry.getKey();
                Map<String, AtlasBusinessAttribute> bmAttributes       = entry.getValue();
                Map<String, Object>                 entityBmAttributes = businessAttributes.get(bmName);

                if (MapUtils.isEmpty(entityBmAttributes) && !businessAttributes.containsKey(bmName)) {
                    continue;
                }

                for (AtlasBusinessAttribute bmAttribute : bmAttributes.values()) {
                    String bmAttrName = bmAttribute.getName();

                    if (MapUtils.isEmpty(entityBmAttributes)) {
                        entityVertex.removeProperty(bmAttribute.getVertexPropertyName());
                        addToUpdatedBusinessAttributes(updatedBusinessAttributes, bmAttribute, null);
                        continue;

                    } else if (!entityBmAttributes.containsKey(bmAttrName)) {
                        //since overwriteBusinessAttributes is false, ignore in case BM attr is not passed at all
                        continue;
                    }

                    Object bmAttrValue   = entityBmAttributes.get(bmAttrName);
                    Object existingValue = null;
                    boolean isArrayOfPrimitiveType = false;
                    boolean isArrayOfEnum = false;
                    if (bmAttribute.getAttributeType().getTypeCategory().equals(ARRAY)) {
                        AtlasArrayType bmAttributeType = (AtlasArrayType) bmAttribute.getAttributeType();
                        AtlasType elementType = bmAttributeType.getElementType();
                        isArrayOfPrimitiveType = elementType.getTypeCategory().equals(TypeCategory.PRIMITIVE);
                        isArrayOfEnum = elementType.getTypeCategory().equals(TypeCategory.ENUM);
                    }
                    if (isArrayOfPrimitiveType || isArrayOfEnum) {
                        existingValue = entityVertex.getPropertyValues(bmAttribute.getVertexPropertyName(), Object.class);
                    } else {
                        existingValue = entityVertex.getProperty(bmAttribute.getVertexPropertyName(), Object.class);
                    }

                    if (existingValue == null) {
                        if (bmAttrValue != null) {
                            mapAttribute(bmAttribute, bmAttrValue, entityVertex, CREATE, new EntityMutationContext());

                            addToUpdatedBusinessAttributes(updatedBusinessAttributes, bmAttribute, bmAttrValue);
                        }
                    } else {
                        if (!Objects.equals(existingValue, bmAttrValue)) {

                            if( bmAttrValue != null) {
                                mapAttribute(bmAttribute, bmAttrValue, entityVertex, UPDATE, new EntityMutationContext());

                                addToUpdatedBusinessAttributes(updatedBusinessAttributes, bmAttribute, bmAttrValue);
                            } else {
                                entityVertex.removeProperty(bmAttribute.getVertexPropertyName());
                                addToUpdatedBusinessAttributes(updatedBusinessAttributes, bmAttribute, null);
                            }
                        }
                    }
                }
            }
        }

        if (MapUtils.isNotEmpty(updatedBusinessAttributes)) {
            entityChangeNotifier.onBusinessAttributesUpdated(AtlasGraphUtilsV2.getIdFromVertex(entityVertex), updatedBusinessAttributes);
        }

        if (LOG.isDebugEnabled()) {
            LOG.debug("<== addOrUpdateBusinessAttributes(entityVertex={}, entityType={}, businessAttributes={}", entityVertex, entityType.getTypeName(), businessAttributes);
        }
    }

    /*
     * remove the given business attributes from the entity
     */
    public void removeBusinessAttributes(AtlasVertex entityVertex, AtlasEntityType entityType, Map<String, Map<String, Object>> businessAttributes) throws AtlasBaseException {
        if (LOG.isDebugEnabled()) {
            LOG.debug("==> removeBusinessAttributes(entityVertex={}, entityType={}, businessAttributes={}", entityVertex, entityType.getTypeName(), businessAttributes);
        }

        AtlasEntityHeader               entityHeader   = entityRetriever.toAtlasEntityHeaderWithClassifications(entityVertex);
        AtlasEntityAccessRequest.AtlasEntityAccessRequestBuilder requestBuilder = new AtlasEntityAccessRequest.AtlasEntityAccessRequestBuilder(typeRegistry, AtlasPrivilege.ENTITY_UPDATE_BUSINESS_METADATA, entityHeader);

        for (String bmName : businessAttributes.keySet()) {
            requestBuilder.setBusinessMetadata(bmName);

            AtlasAuthorizationUtils.verifyAccess(requestBuilder.build(), "remove business-metadata: guid=", entityHeader.getGuid(), ", business-metadata=", bmName);
        }

        Map<String, Map<String, AtlasBusinessAttribute>> entityTypeBusinessAttributes = entityType.getBusinessAttributes();
        Map<String, Map<String, Object>>                 updatedBusinessAttributes    = new HashMap<>();

        if (MapUtils.isNotEmpty(entityTypeBusinessAttributes) && MapUtils.isNotEmpty(businessAttributes)) {
            for (Map.Entry<String, Map<String, AtlasBusinessAttribute>> entry : entityTypeBusinessAttributes.entrySet()) {
                String                              bmName       = entry.getKey();
                Map<String, AtlasBusinessAttribute> bmAttributes = entry.getValue();

                if (!businessAttributes.containsKey(bmName)) { // nothing to remove for this business-metadata
                    continue;
                }

                Map<String, Object> entityBmAttributes = businessAttributes.get(bmName);

                for (AtlasBusinessAttribute bmAttribute : bmAttributes.values()) {
                    // if (entityBmAttributes is empty) remove all attributes in this business-metadata
                    // else remove the attribute only if its given in entityBmAttributes
                    if (MapUtils.isEmpty(entityBmAttributes) || entityBmAttributes.containsKey(bmAttribute.getName())) {
                        entityVertex.removeProperty(bmAttribute.getVertexPropertyName());

                        addToUpdatedBusinessAttributes(updatedBusinessAttributes, bmAttribute, null);
                    }
                }
            }
        }

        if (MapUtils.isNotEmpty(updatedBusinessAttributes)) {
            entityChangeNotifier.onBusinessAttributesUpdated(AtlasGraphUtilsV2.getIdFromVertex(entityVertex), updatedBusinessAttributes);
        }

        if (LOG.isDebugEnabled()) {
            LOG.debug("<== removeBusinessAttributes(entityVertex={}, entityType={}, businessAttributes={}", entityVertex, entityType.getTypeName(), businessAttributes);
        }
    }

    private AtlasVertex createStructVertex(AtlasStruct struct) {
        return createStructVertex(struct.getTypeName());
    }

    private AtlasVertex createStructVertex(AtlasObjectId objectId) {
        return createStructVertex(objectId.getTypeName());
    }

    private AtlasVertex createStructVertex(String typeName) {
        if (LOG.isDebugEnabled()) {
            LOG.debug("==> createStructVertex({})", typeName);
        }

        final AtlasVertex ret = graph.addVertex();

        AtlasGraphUtilsV2.setEncodedProperty(ret, ENTITY_TYPE_PROPERTY_KEY, typeName);
        AtlasGraphUtilsV2.setEncodedProperty(ret, STATE_PROPERTY_KEY, AtlasEntity.Status.ACTIVE.name());
        AtlasGraphUtilsV2.setEncodedProperty(ret, TIMESTAMP_PROPERTY_KEY, RequestContext.get().getRequestTime());
        AtlasGraphUtilsV2.setEncodedProperty(ret, MODIFICATION_TIMESTAMP_PROPERTY_KEY, RequestContext.get().getRequestTime());
        AtlasGraphUtilsV2.setEncodedProperty(ret, CREATED_BY_KEY, RequestContext.get().getUser());
        AtlasGraphUtilsV2.setEncodedProperty(ret, MODIFIED_BY_KEY, RequestContext.get().getUser());

        if (LOG.isDebugEnabled()) {
            LOG.debug("<== createStructVertex({})", typeName);
        }

        return ret;
    }

    private AtlasVertex createClassificationVertex(AtlasClassification classification) {
        if (LOG.isDebugEnabled()) {
            LOG.debug("==> createVertex({})", classification.getTypeName());
        }

        AtlasClassificationType classificationType = typeRegistry.getClassificationTypeByName(classification.getTypeName());

        AtlasVertex ret = createStructVertex(classification);

        AtlasGraphUtilsV2.addEncodedProperty(ret, SUPER_TYPES_PROPERTY_KEY, classificationType.getAllSuperTypes());
        AtlasGraphUtilsV2.setEncodedProperty(ret, CLASSIFICATION_ENTITY_GUID, classification.getEntityGuid());
        AtlasGraphUtilsV2.setEncodedProperty(ret, CLASSIFICATION_ENTITY_STATUS, classification.getEntityStatus().name());

        return ret;
    }

    private void mapAttributes(AtlasStruct struct, AtlasVertex vertex, EntityOperation op, EntityMutationContext context) throws AtlasBaseException {
        mapAttributes(struct, getStructType(struct.getTypeName()), vertex, op, context);
    }

    private void mapAttributes(AtlasStruct struct, AtlasStructType structType, AtlasVertex vertex, EntityOperation op, EntityMutationContext context) throws AtlasBaseException {
        if (LOG.isDebugEnabled()) {
            LOG.debug("==> mapAttributes({}, {})", op, struct.getTypeName());
        }

        if (MapUtils.isNotEmpty(struct.getAttributes())) {
            MetricRecorder metric = RequestContext.get().startMetricRecord("mapAttributes");

            List<String> timestampAutoUpdateAttributes = new ArrayList<>();
            List<String> userAutoUpdateAttributes = new ArrayList<>();

            if (op.equals(CREATE)) {
                for (AtlasAttribute attribute : structType.getAllAttributes().values()) {
                    Object attrValue = struct.getAttribute(attribute.getName());
                    Object attrOldValue = null;
                    boolean isArrayOfPrimitiveType = false;
                    boolean isArrayOfEnum = false;
                    if (attribute.getAttributeType().getTypeCategory().equals(ARRAY)) {
                        AtlasArrayType attributeType = (AtlasArrayType) attribute.getAttributeType();
                        AtlasType elementType = attributeType.getElementType();
                        isArrayOfPrimitiveType = elementType.getTypeCategory().equals(TypeCategory.PRIMITIVE);
                        isArrayOfEnum = elementType.getTypeCategory().equals(TypeCategory.ENUM);
                    }
                    if (isArrayOfPrimitiveType || isArrayOfEnum) {
                        attrOldValue = vertex.getPropertyValues(attribute.getVertexPropertyName(),attribute.getClass());
                    } else {
                        attrOldValue = vertex.getProperty(attribute.getVertexPropertyName(),attribute.getClass());
                    }
                    if (attrValue!= null && !attrValue.equals(attrOldValue)) {
                        addValuesToAutoUpdateAttributesList(attribute, userAutoUpdateAttributes, timestampAutoUpdateAttributes);
                    }

                    mapAttribute(attribute, attrValue, vertex, op, context);
                }

            } else if (op.equals(UPDATE) || op.equals(PARTIAL_UPDATE)) {
                for (String attrName : struct.getAttributes().keySet()) {
                    AtlasAttribute attribute = structType.getAttribute(attrName);

                    if (attribute != null) {
                        Object attrValue = struct.getAttribute(attrName);
                        Object attrOldValue = null;
                        boolean isArrayOfPrimitiveType = false;
                        boolean isArrayOfEnum = false;

                        boolean isStruct = (TypeCategory.STRUCT == attribute.getDefinedInType().getTypeCategory()
                                || TypeCategory.STRUCT == attribute.getAttributeType().getTypeCategory());

                        if (attribute.getAttributeType().getTypeCategory().equals(ARRAY)) {
                            AtlasArrayType attributeType = (AtlasArrayType) attribute.getAttributeType();
                            AtlasType elementType = attributeType.getElementType();
                            isArrayOfPrimitiveType = elementType.getTypeCategory().equals(TypeCategory.PRIMITIVE);
                            isArrayOfEnum = elementType.getTypeCategory().equals(TypeCategory.ENUM);
                        }

                        if (isArrayOfPrimitiveType || isArrayOfEnum) {
                            attrOldValue = vertex.getPropertyValues(attribute.getVertexPropertyName(),attribute.getClass());
                        } else if (isStruct) {
                            String edgeLabel = AtlasGraphUtilsV2.getEdgeLabel(attribute.getName());
                            attrOldValue = getCollectionElementsUsingRelationship(vertex, attribute, edgeLabel);
                        } else {
                            attrOldValue = vertex.getProperty(attribute.getVertexPropertyName(),attribute.getClass());
                        }

                        if (attrValue != null && !attrValue.equals(attrOldValue)) {
                            addValuesToAutoUpdateAttributesList(attribute, userAutoUpdateAttributes, timestampAutoUpdateAttributes);
                        }

                        mapAttribute(attribute, attrValue, vertex, op, context);
                    } else {
                        LOG.warn("mapAttributes(): invalid attribute {}.{}. Ignored..", struct.getTypeName(), attrName);
                    }
                }
            }

            updateModificationMetadata(vertex);
            graphHelper.updateMetadataAttributes(vertex, timestampAutoUpdateAttributes, "timestamp");
            graphHelper.updateMetadataAttributes(vertex, userAutoUpdateAttributes, "user");

            RequestContext.get().endMetricRecord(metric);
        }

        if (LOG.isDebugEnabled()) {
            LOG.debug("<== mapAttributes({}, {})", op, struct.getTypeName());
        }
    }

    private void addValuesToAutoUpdateAttributesList(AtlasAttribute attribute, List<String> userAutoUpdateAttributes, List<String> timestampAutoUpdateAttributes) {
        HashMap<String, ArrayList> autoUpdateAttributes =  attribute.getAttributeDef().getAutoUpdateAttributes();
        if (autoUpdateAttributes != null) {
            List<String> userAttributes = autoUpdateAttributes.get("user");
            if (userAttributes != null && userAttributes.size() > 0) {
                userAutoUpdateAttributes.addAll(userAttributes);
            }
            List<String> timestampAttributes = autoUpdateAttributes.get("timestamp");
            if (timestampAttributes != null && timestampAttributes.size() > 0) {
                timestampAutoUpdateAttributes.addAll(timestampAttributes);
            }
        }
    }

    private void mapRelationshipAttributes(AtlasEntity entity, AtlasEntityType entityType, AtlasVertex vertex, EntityOperation op,
                                           EntityMutationContext context) throws AtlasBaseException {
        if (LOG.isDebugEnabled()) {
            LOG.debug("==> mapRelationshipAttributes({}, {})", op, entity.getTypeName());
        }

        if (MapUtils.isNotEmpty(entity.getRelationshipAttributes())) {
            MetricRecorder metric = RequestContext.get().startMetricRecord("mapRelationshipAttributes");

            if (op.equals(CREATE)) {
                for (String attrName : entityType.getRelationshipAttributes().keySet()) {
                    Object         attrValue    = entity.getRelationshipAttribute(attrName);
                    String         relationType = AtlasEntityUtil.getRelationshipType(attrValue);
                    AtlasAttribute attribute    = entityType.getRelationshipAttribute(attrName, relationType);

                    mapAttribute(attribute, attrValue, vertex, op, context);
                }

            } else if (op.equals(UPDATE) || op.equals(PARTIAL_UPDATE)) {
                // relationship attributes mapping
                for (String attrName : entityType.getRelationshipAttributes().keySet()) {
                    if (entity.hasRelationshipAttribute(attrName)) {
                        Object         attrValue    = entity.getRelationshipAttribute(attrName);
                        String         relationType = AtlasEntityUtil.getRelationshipType(attrValue);
                        AtlasAttribute attribute    = entityType.getRelationshipAttribute(attrName, relationType);

                        mapAttribute(attribute, attrValue, vertex, op, context);
                    }
                }
            }

            updateModificationMetadata(vertex);

            RequestContext.get().endMetricRecord(metric);
        }

        if (LOG.isDebugEnabled()) {
            LOG.debug("<== mapRelationshipAttributes({}, {})", op, entity.getTypeName());
        }
    }

<<<<<<< HEAD
    private void mapAppendRelationshipAttributes(AtlasEntity entity, AtlasEntityType entityType, AtlasVertex vertex, EntityOperation op,
                                           EntityMutationContext context) throws AtlasBaseException {
        if (LOG.isDebugEnabled()) {
            LOG.debug("==> mapRelationshipAttributes({}, {})", op, entity.getTypeName());
        }

        if (MapUtils.isNotEmpty(entity.getAppendRelationshipAttributes())) {
            MetricRecorder metric = RequestContext.get().startMetricRecord("mapRelationshipAttributes");

            if (op.equals(CREATE)) {
                for (String attrName : entityType.getRelationshipAttributes().keySet()) {
                    Object         attrValue    = entity.getAppendRelationshipAttribute(attrName);
                    String         relationType = AtlasEntityUtil.getRelationshipType(attrValue);
                    AtlasAttribute attribute    = entityType.getRelationshipAttribute(attrName, relationType);

                    mapAttribute(attribute, attrValue, vertex, op, context);
                }

            } else if (op.equals(UPDATE) || op.equals(PARTIAL_UPDATE)) {
=======
    private void mapAppendRemoveRelationshipAttributes(AtlasEntity entity, AtlasEntityType entityType, AtlasVertex vertex, EntityOperation op,
                                                       EntityMutationContext context, boolean isAppendOp, boolean isRemoveOp) throws AtlasBaseException {
        if (LOG.isDebugEnabled()) {
            LOG.debug("==> mapAppendRemoveRelationshipAttributes({}, {})", op, entity.getTypeName());
        }

        MetricRecorder metric = RequestContext.get().startMetricRecord("mapAppendRemoveRelationshipAttributes");

        if (isAppendOp && MapUtils.isNotEmpty(entity.getAppendRelationshipAttributes())) {
         if (op.equals(UPDATE) || op.equals(PARTIAL_UPDATE)) {
>>>>>>> 4295aeac
                // relationship attributes mapping
                for (String attrName : entityType.getRelationshipAttributes().keySet()) {
                    if (entity.hasAppendRelationshipAttribute(attrName)) {
                        Object         attrValue    = entity.getAppendRelationshipAttribute(attrName);
                        String         relationType = AtlasEntityUtil.getRelationshipType(attrValue);
                        AtlasAttribute attribute    = entityType.getRelationshipAttribute(attrName, relationType);
<<<<<<< HEAD

                        mapAppendRelationshipAttribute(attribute, attrValue, vertex, op, context);
                    }
                }
            }

            updateModificationMetadata(vertex);

            RequestContext.get().endMetricRecord(metric);
        }

        if (LOG.isDebugEnabled()) {
            LOG.debug("<== mapRelationshipAttributes({}, {})", op, entity.getTypeName());
        }
    }
=======
                        mapAttribute(attribute, attrValue, vertex, op, context, true, isRemoveOp);
                    }
                }
            }
        }

        if (isRemoveOp && MapUtils.isNotEmpty(entity.getRemoveRelationshipAttributes())) {
            if (op.equals(UPDATE) || op.equals(PARTIAL_UPDATE)) {
                // relationship attributes mapping
                for (String attrName : entityType.getRelationshipAttributes().keySet()) {
                    if (entity.hasRemoveRelationshipAttribute(attrName)) {
                        Object         attrValue    = entity.getRemoveRelationshipAttribute(attrName);
                        String         relationType = AtlasEntityUtil.getRelationshipType(attrValue);
                        AtlasAttribute attribute    = entityType.getRelationshipAttribute(attrName, relationType);
                        mapAttribute(attribute, attrValue, vertex, op, context, isAppendOp, true);
                    }
                }
            }
        }

        updateModificationMetadata(vertex);

        RequestContext.get().endMetricRecord(metric);

        if (LOG.isDebugEnabled()) {
            LOG.debug("<== mapAppendRemoveRelationshipAttributes({}, {})", op, entity.getTypeName());
        }
    }

>>>>>>> 4295aeac
    private void mapAttribute(AtlasAttribute attribute, Object attrValue, AtlasVertex vertex, EntityOperation op, EntityMutationContext context) throws AtlasBaseException {
       mapAttribute(attribute, attrValue, vertex, op, context, false, false);
    }

    private void mapAttribute(AtlasAttribute attribute, Object attrValue, AtlasVertex vertex, EntityOperation op, EntityMutationContext context, boolean isAppendOp, boolean isRemoveOp) throws AtlasBaseException {
        boolean isDeletedEntity = context.isDeletedEntity(vertex);
        AtlasType         attrType     = attribute.getAttributeType();
        if (attrValue == null) {
            AtlasAttributeDef attributeDef = attribute.getAttributeDef();

            if (attrType.getTypeCategory() == TypeCategory.PRIMITIVE) {
                if (attributeDef.getDefaultValue() != null) {
                    attrValue = attrType.createDefaultValue(attributeDef.getDefaultValue());
                } else if (attributeDef.getIsDefaultValueNull() && ALLOWED_DATATYPES_FOR_DEFAULT_NULL.contains(attribute.getTypeName())) {
                    attrValue = null;
                } else {
                    if (attribute.getAttributeDef().getIsOptional()) {
                        attrValue = attrType.createOptionalDefaultValue();
                    } else {
                        attrValue = attrType.createDefaultValue();
                    }
                }
            }
        }

        if (attrType.getTypeCategory() == TypeCategory.PRIMITIVE || attrType.getTypeCategory() == TypeCategory.ENUM) {
            mapPrimitiveValue(vertex, attribute, attrValue, isDeletedEntity);
        } else {
            AttributeMutationContext ctx = new AttributeMutationContext(op, vertex, attribute, attrValue);
<<<<<<< HEAD
            mapToVertexByTypeCategory(ctx, context, false);
        }
    }

    private void mapAppendRelationshipAttribute(AtlasAttribute attribute, Object attrValue, AtlasVertex vertex, EntityOperation op, EntityMutationContext context) throws AtlasBaseException {
        boolean isDeletedEntity = context.isDeletedEntity(vertex);
        AtlasType         attrType     = attribute.getAttributeType();
        if (attrValue == null) {
            AtlasAttributeDef attributeDef = attribute.getAttributeDef();

            if (attrType.getTypeCategory() == TypeCategory.PRIMITIVE) {
                if (attributeDef.getDefaultValue() != null) {
                    attrValue = attrType.createDefaultValue(attributeDef.getDefaultValue());
                } else if (attributeDef.getIsDefaultValueNull() && ALLOWED_DATATYPES_FOR_DEFAULT_NULL.contains(attribute.getTypeName())) {
                    attrValue = null;
                } else {
                    if (attribute.getAttributeDef().getIsOptional()) {
                        attrValue = attrType.createOptionalDefaultValue();
                    } else {
                        attrValue = attrType.createDefaultValue();
                    }
                }
            }
        }

        if (attrType.getTypeCategory() == TypeCategory.PRIMITIVE || attrType.getTypeCategory() == TypeCategory.ENUM) {
            mapPrimitiveValue(vertex, attribute, attrValue, isDeletedEntity);
        } else {
            AttributeMutationContext ctx = new AttributeMutationContext(op, vertex, attribute, attrValue);
            mapToVertexByTypeCategory(ctx, context, true);
        }
    }

    private Object mapToVertexByTypeCategory(AttributeMutationContext ctx, EntityMutationContext context, boolean isAppendOperation) throws AtlasBaseException {
=======
            mapToVertexByTypeCategory(ctx, context, isAppendOp, isRemoveOp);
        }
    }

    private Object mapToVertexByTypeCategory(AttributeMutationContext ctx, EntityMutationContext context, boolean isAppendOp, boolean isRemoveOp) throws AtlasBaseException {
>>>>>>> 4295aeac
        if (ctx.getOp() == CREATE && ctx.getValue() == null) {
            return null;
        }

        switch (ctx.getAttrType().getTypeCategory()) {
            case PRIMITIVE:
            case ENUM:
                return mapPrimitiveValue(ctx, context);

            case STRUCT: {
                String    edgeLabel   = AtlasGraphUtilsV2.getEdgeLabel(ctx.getVertexProperty());
                AtlasEdge currentEdge = graphHelper.getEdgeForLabel(ctx.getReferringVertex(), edgeLabel);
                AtlasEdge edge        = currentEdge != null ? currentEdge : null;

                ctx.setExistingEdge(edge);

                AtlasEdge newEdge = mapStructValue(ctx, context);

                if (currentEdge != null && !currentEdge.equals(newEdge)) {
                    deleteDelegate.getHandler().deleteEdgeReference(currentEdge, ctx.getAttrType().getTypeCategory(), false, true, ctx.getReferringVertex());
                }

                return newEdge;
            }

            case OBJECT_ID_TYPE: {
                if (ctx.getAttributeDef().isSoftReferenced()) {
                    return mapSoftRefValueWithUpdate(ctx, context);
                }

                AtlasRelationshipEdgeDirection edgeDirection = ctx.getAttribute().getRelationshipEdgeDirection();
                String edgeLabel = ctx.getAttribute().getRelationshipEdgeLabel();

                // if relationshipDefs doesn't exist, use legacy way of finding edge label.
                if (StringUtils.isEmpty(edgeLabel)) {
                    edgeLabel = AtlasGraphUtilsV2.getEdgeLabel(ctx.getVertexProperty());
                }

                String    relationshipGuid = getRelationshipGuid(ctx.getValue());
                AtlasEdge currentEdge;

                // if relationshipGuid is assigned in AtlasRelatedObjectId use it to fetch existing AtlasEdge
                if (StringUtils.isNotEmpty(relationshipGuid) && !RequestContext.get().isImportInProgress()) {
                    currentEdge = graphHelper.getEdgeForGUID(relationshipGuid);
                } else {
                    currentEdge = graphHelper.getEdgeForLabel(ctx.getReferringVertex(), edgeLabel, edgeDirection);
                }

                AtlasEdge newEdge = null;

                if (ctx.getValue() != null) {
                    AtlasEntityType instanceType = getInstanceType(ctx.getValue(), context);
                    AtlasEdge       edge         = currentEdge != null ? currentEdge : null;

                    ctx.setElementType(instanceType);
                    ctx.setExistingEdge(edge);

                    newEdge = mapObjectIdValueUsingRelationship(ctx, context);

                    // legacy case update inverse attribute
                    if (ctx.getAttribute().getInverseRefAttribute() != null) {
                        // Update the inverse reference using relationship on the target entity
                        addInverseReference(context, ctx.getAttribute().getInverseRefAttribute(), newEdge, getRelationshipAttributes(ctx.getValue()));
                    }
                }

                // created new relationship,
                // record entity update on both vertices of the new relationship
                if (currentEdge == null && newEdge != null) {

                    // based on relationship edge direction record update only on attribute vertex
                    if (edgeDirection == IN) {
                        recordEntityUpdate(newEdge.getOutVertex());

                    } else {
                        recordEntityUpdate(newEdge.getInVertex());
                    }
                }

                // update references, if current and new edge don't match
                // record entity update on new reference and delete(edge) old reference.
                if (currentEdge != null && !currentEdge.equals(newEdge)) {

                    //record entity update on new edge
                    if (isRelationshipEdge(newEdge)) {
                        AtlasVertex attrVertex = context.getDiscoveryContext().getResolvedEntityVertex(getGuid(ctx.getValue()));

                        recordEntityUpdate(attrVertex);
                    }

                    //delete old reference
                    deleteDelegate.getHandler().deleteEdgeReference(currentEdge, ctx.getAttrType().getTypeCategory(), ctx.getAttribute().isOwnedRef(),
                            true, ctx.getAttribute().getRelationshipEdgeDirection(), ctx.getReferringVertex());
                }

                if (edgeLabel.equals(GLOSSARY_TERMS_EDGE_LABEL) || edgeLabel.equals(GLOSSARY_CATEGORY_EDGE_LABEL)) {
                    addGlossaryAttr(ctx, newEdge);
                }

                if (CATEGORY_PARENT_EDGE_LABEL.equals(edgeLabel)) {
                    addCatParentAttr(ctx, newEdge);
                }

                return newEdge;
            }

            case MAP:
                return mapMapValue(ctx, context);

            case ARRAY:
<<<<<<< HEAD
                if (isAppendOperation){
                    return appendArrayValue(ctx, context);
                }
=======
                if (isAppendOp){
                    return appendArrayValue(ctx, context);
                }

                if (isRemoveOp){
                  return removeArrayValue(ctx, context);
                }

>>>>>>> 4295aeac
                return mapArrayValue(ctx, context);

            default:
                throw new AtlasBaseException(AtlasErrorCode.TYPE_CATEGORY_INVALID, ctx.getAttrType().getTypeCategory().name());
        }
    }

    private String mapSoftRefValue(AttributeMutationContext ctx, EntityMutationContext context) {
        String ret = null;

        if (ctx.getValue() instanceof AtlasObjectId) {
            AtlasObjectId objectId = (AtlasObjectId) ctx.getValue();
            String        typeName = objectId.getTypeName();
            String        guid     = AtlasTypeUtil.isUnAssignedGuid(objectId.getGuid()) ? context.getGuidAssignments().get(objectId.getGuid()) : objectId.getGuid();

            ret = AtlasEntityUtil.formatSoftRefValue(typeName, guid);
        } else {
            if (ctx.getValue() != null) {
                LOG.warn("mapSoftRefValue: Was expecting AtlasObjectId, but found: {}", ctx.getValue().getClass());
            }
        }

        setAssignedGuid(ctx.getValue(), context);

        return ret;
    }

    private Object mapSoftRefValueWithUpdate(AttributeMutationContext ctx, EntityMutationContext context) {
        String softRefValue = mapSoftRefValue(ctx, context);

        AtlasGraphUtilsV2.setProperty(ctx.getReferringVertex(), ctx.getVertexProperty(), softRefValue);

        return softRefValue;
    }

    private void addInverseReference(EntityMutationContext context, AtlasAttribute inverseAttribute, AtlasEdge edge, Map<String, Object> relationshipAttributes) throws AtlasBaseException {
        AtlasStructType inverseType      = inverseAttribute.getDefinedInType();
        AtlasVertex     inverseVertex    = edge.getInVertex();
        String          inverseEdgeLabel = inverseAttribute.getRelationshipEdgeLabel();
        AtlasEdge       inverseEdge      = graphHelper.getEdgeForLabel(inverseVertex, inverseEdgeLabel);
        String          propertyName     = AtlasGraphUtilsV2.getQualifiedAttributePropertyKey(inverseType, inverseAttribute.getName());

        // create new inverse reference
        AtlasEdge newEdge = createInverseReferenceUsingRelationship(context, inverseAttribute, edge, relationshipAttributes);

        boolean inverseUpdated = true;
        switch (inverseAttribute.getAttributeType().getTypeCategory()) {
        case OBJECT_ID_TYPE:
            if (inverseEdge != null) {
                if (!inverseEdge.equals(newEdge)) {
                    // Disconnect old reference
                    deleteDelegate.getHandler().deleteEdgeReference(inverseEdge, inverseAttribute.getAttributeType().getTypeCategory(),
                                                      inverseAttribute.isOwnedRef(), true, inverseVertex);
                }
                else {
                    // Edge already exists for this attribute between these vertices.
                    inverseUpdated = false;
                }
            }
            break;
        case ARRAY:
            // Add edge ID to property value
            List<String> elements = inverseVertex.getProperty(propertyName, List.class);
            if (newEdge != null && elements == null) {
                elements = new ArrayList<>();
                elements.add(newEdge.getId().toString());
                inverseVertex.setProperty(propertyName, elements);
            }
            else {
               if (newEdge != null && !elements.contains(newEdge.getId().toString())) {
                    elements.add(newEdge.getId().toString());
                    inverseVertex.setProperty(propertyName, elements);
               }
               else {
                   // Property value list already contains the edge ID.
                   inverseUpdated = false;
               }
            }
            break;
        default:
            break;
        }

        if (inverseUpdated) {
            RequestContext requestContext = RequestContext.get();

            if (!requestContext.isDeletedEntity(graphHelper.getGuid(inverseVertex))) {
                updateModificationMetadata(inverseVertex);

                requestContext.recordEntityUpdate(entityRetriever.toAtlasEntityHeader(inverseVertex));
            }
        }
    }

    private AtlasEdge createInverseReferenceUsingRelationship(EntityMutationContext context, AtlasAttribute inverseAttribute, AtlasEdge edge, Map<String, Object> relationshipAttributes) throws AtlasBaseException {
        if (LOG.isDebugEnabled()) {
            LOG.debug("==> createInverseReferenceUsingRelationship()");
        }

        String      inverseAttributeName   = inverseAttribute.getName();
        AtlasType   inverseAttributeType   = inverseAttribute.getDefinedInType();
        AtlasVertex inverseVertex          = edge.getInVertex();
        AtlasVertex vertex                 = edge.getOutVertex();
        AtlasEdge   ret;

        if (inverseAttributeType instanceof AtlasEntityType) {
            AtlasEntityType entityType = (AtlasEntityType) inverseAttributeType;

            if (entityType.hasRelationshipAttribute(inverseAttributeName)) {
                String relationshipName = graphHelper.getRelationshipTypeName(inverseVertex, entityType, inverseAttributeName);

                ret = getOrCreateRelationship(inverseVertex, vertex, relationshipName, relationshipAttributes);

            } else {
                if (LOG.isDebugEnabled()) {
                    LOG.debug("No RelationshipDef defined between {} and {} on attribute: {}", inverseAttributeType,
                              AtlasGraphUtilsV2.getTypeName(vertex), inverseAttributeName);
                }
                // if no RelationshipDef found, use legacy way to create edges
                ret = createInverseReference(inverseAttribute, (AtlasStructType) inverseAttributeType, inverseVertex, vertex);
            }
        } else {
            // inverseAttribute not of type AtlasEntityType, use legacy way to create edges
            ret = createInverseReference(inverseAttribute, (AtlasStructType) inverseAttributeType, inverseVertex, vertex);
        }

        if (LOG.isDebugEnabled()) {
            LOG.debug("<== createInverseReferenceUsingRelationship()");
        }

        updateRelationshipGuidForImport(context, inverseAttributeName, inverseVertex, ret);

        return ret;
    }

    private void updateRelationshipGuidForImport(EntityMutationContext context, String inverseAttributeName, AtlasVertex inverseVertex, AtlasEdge edge) throws AtlasBaseException {
        if (!RequestContext.get().isImportInProgress()) {
            return;
        }

        String parentGuid = graphHelper.getGuid(inverseVertex);
        if(StringUtils.isEmpty(parentGuid)) {
            return;
        }

        AtlasEntity entity = context.getCreatedOrUpdatedEntity(parentGuid);
        if(entity == null) {
            return;
        }

        String parentRelationshipGuid = getRelationshipGuid(entity.getRelationshipAttribute(inverseAttributeName));
        if(StringUtils.isEmpty(parentRelationshipGuid)) {
            return;
        }

        AtlasGraphUtilsV2.setEncodedProperty(edge, RELATIONSHIP_GUID_PROPERTY_KEY, parentRelationshipGuid);
    }

    // legacy method to create edges for inverse reference
    private AtlasEdge createInverseReference(AtlasAttribute inverseAttribute, AtlasStructType inverseAttributeType,
                                             AtlasVertex inverseVertex, AtlasVertex vertex) throws AtlasBaseException {

        String propertyName     = AtlasGraphUtilsV2.getQualifiedAttributePropertyKey(inverseAttributeType, inverseAttribute.getName());
        String inverseEdgeLabel = AtlasGraphUtilsV2.getEdgeLabel(propertyName);
        AtlasEdge ret;

        try {
            ret = graphHelper.getOrCreateEdge(inverseVertex, vertex, inverseEdgeLabel);

        } catch (RepositoryException e) {
            throw new AtlasBaseException(AtlasErrorCode.INTERNAL_ERROR, e);
        }

        return ret;
    }

    private Object mapPrimitiveValue(AttributeMutationContext ctx, EntityMutationContext context) {
        return mapPrimitiveValue(ctx.getReferringVertex(), ctx.getAttribute(), ctx.getValue(), context.isDeletedEntity(ctx.referringVertex));
    }

    private Object mapPrimitiveValue(AtlasVertex vertex, AtlasAttribute attribute, Object valueFromEntity, boolean isDeletedEntity) {
        boolean isIndexableStrAttr = attribute.getAttributeDef().getIsIndexable() && attribute.getAttributeType() instanceof AtlasBuiltInTypes.AtlasStringType;

        Object ret = valueFromEntity;

        // Janus bug, when an indexed string attribute has a value longer than a certain length then the reverse indexed key generated by JanusGraph
        // exceeds the HBase row length's hard limit (Short.MAX). This trimming and hashing procedure is to circumvent that limitation
        if (ret != null && isIndexableStrAttr) {
            String value = ret.toString();

            if (value.length() > INDEXED_STR_SAFE_LEN) {
                RequestContext requestContext = RequestContext.get();

                final int trimmedLength;

                if (requestContext.getAttemptCount() <= 1) { // if this is the first attempt, try saving as it is; trim on retry
                    trimmedLength = value.length();
                } else if (requestContext.getAttemptCount() >= requestContext.getMaxAttempts()) { // if this is the last attempt, set to 'safe_len'
                    trimmedLength = INDEXED_STR_SAFE_LEN;
                } else if (requestContext.getAttemptCount() == 2) { // based on experimentation, string length of 4 times 'safe_len' succeeds
                    trimmedLength = Math.min(4 * INDEXED_STR_SAFE_LEN, value.length());
                } else if (requestContext.getAttemptCount() == 3) { // if length of 4 times 'safe_len' failed, try twice 'safe_len'
                    trimmedLength = Math.min(2 * INDEXED_STR_SAFE_LEN, value.length());
                } else { // if twice the 'safe_len' failed, trim to 'safe_len'
                    trimmedLength = INDEXED_STR_SAFE_LEN;
                }

                if (trimmedLength < value.length()) {
                    LOG.warn("Length of indexed attribute {} is {} characters, longer than safe-limit {}; trimming to {} - attempt #{}", attribute.getQualifiedName(), value.length(), INDEXED_STR_SAFE_LEN, trimmedLength, requestContext.getAttemptCount());

                    String checksumSuffix = ":" + DigestUtils.shaHex(value); // Storing SHA checksum in case verification is needed after retrieval

                    ret = value.substring(0, trimmedLength - checksumSuffix.length()) + checksumSuffix;
                } else {
                    LOG.warn("Length of indexed attribute {} is {} characters, longer than safe-limit {}", attribute.getQualifiedName(), value.length(), INDEXED_STR_SAFE_LEN);
                }
            }
        }

        AtlasGraphUtilsV2.setEncodedProperty(vertex, attribute.getVertexPropertyName(), ret);

        String uniqPropName = attribute != null ? attribute.getVertexUniquePropertyName() : null;

        if (uniqPropName != null) {
            // Removing AtlasGraphUtilsV2.getState(vertex) == DELETED condition below to keep the unique contrain even if asset is deleted.
            if (isDeletedEntity) {
                vertex.removeProperty(uniqPropName);
            } else {
                AtlasGraphUtilsV2.setEncodedProperty(vertex, uniqPropName, ret);
            }
        }

        return ret;
    }

    private AtlasEdge mapStructValue(AttributeMutationContext ctx, EntityMutationContext context) throws AtlasBaseException {
        if (LOG.isDebugEnabled()) {
            LOG.debug("==> mapStructValue({})", ctx);
        }

        AtlasEdge ret = null;

        if (ctx.getCurrentEdge() != null) {
            AtlasStruct structVal = null;
            if (ctx.getValue() instanceof AtlasStruct) {
                structVal = (AtlasStruct)ctx.getValue();
            } else if (ctx.getValue() instanceof Map) {
                structVal = new AtlasStruct(ctx.getAttrType().getTypeName(), (Map) AtlasTypeUtil.toStructAttributes((Map)ctx.getValue()));
            }

            if (structVal != null) {
                updateVertex(structVal, ctx.getCurrentEdge().getInVertex(), context);
                ret = ctx.getCurrentEdge();
            } else {
                ret = null;
            }

        } else if (ctx.getValue() != null) {
            String edgeLabel = AtlasGraphUtilsV2.getEdgeLabel(ctx.getVertexProperty());

            AtlasStruct structVal = null;
            if (ctx.getValue() instanceof AtlasStruct) {
                structVal = (AtlasStruct) ctx.getValue();
            } else if (ctx.getValue() instanceof Map) {
                structVal = new AtlasStruct(ctx.getAttrType().getTypeName(), (Map) AtlasTypeUtil.toStructAttributes((Map)ctx.getValue()));
            }

            if (structVal != null) {
                ret = createVertex(structVal, ctx.getReferringVertex(), edgeLabel, context);
            }
        }

        if (LOG.isDebugEnabled()) {
            LOG.debug("<== mapStructValue({})", ctx);
        }

        return ret;
    }

    private AtlasEdge mapObjectIdValue(AttributeMutationContext ctx, EntityMutationContext context) throws AtlasBaseException {
        if (LOG.isDebugEnabled()) {
            LOG.debug("==> mapObjectIdValue({})", ctx);
        }

        AtlasEdge ret = null;

        String guid = getGuid(ctx.getValue());

        AtlasVertex entityVertex = context.getDiscoveryContext().getResolvedEntityVertex(guid);

        if (entityVertex == null) {
            if (AtlasTypeUtil.isAssignedGuid(guid)) {
                entityVertex = context.getVertex(guid);
            }

            if (entityVertex == null) {
                AtlasObjectId objId = getObjectId(ctx.getValue());

                if (objId != null) {
                    entityVertex = context.getDiscoveryContext().getResolvedEntityVertex(objId);
                }
            }
        }

        if (entityVertex == null) {
            throw new AtlasBaseException(AtlasErrorCode.INVALID_OBJECT_ID, (ctx.getValue() == null ? null : ctx.getValue().toString()));
        }

        if (ctx.getCurrentEdge() != null) {
            ret = updateEdge(ctx.getAttributeDef(), ctx.getValue(), ctx.getCurrentEdge(), entityVertex);
        } else if (ctx.getValue() != null) {
            String edgeLabel = AtlasGraphUtilsV2.getEdgeLabel(ctx.getVertexProperty());

            try {
                ret = graphHelper.getOrCreateEdge(ctx.getReferringVertex(), entityVertex, edgeLabel);
            } catch (RepositoryException e) {
                throw new AtlasBaseException(AtlasErrorCode.INTERNAL_ERROR, e);
            }
        }

        if (LOG.isDebugEnabled()) {
            LOG.debug("<== mapObjectIdValue({})", ctx);
        }

        return ret;
    }

    private AtlasEdge mapObjectIdValueUsingRelationship(AttributeMutationContext ctx, EntityMutationContext context) throws AtlasBaseException {
        if (LOG.isDebugEnabled()) {
            LOG.debug("==> mapObjectIdValueUsingRelationship({})", ctx);
        }

        String      guid            = getGuid(ctx.getValue());
        AtlasVertex attributeVertex = context.getDiscoveryContext().getResolvedEntityVertex(guid);
        AtlasVertex entityVertex    = ctx.getReferringVertex();
        AtlasEdge   ret;

        if (attributeVertex == null) {
            if (AtlasTypeUtil.isAssignedGuid(guid)) {
                attributeVertex = context.getVertex(guid);
            }

            if (attributeVertex == null) {
                AtlasObjectId objectId = getObjectId(ctx.getValue());

                attributeVertex = (objectId != null) ? context.getDiscoveryContext().getResolvedEntityVertex(objectId) : null;
            }
        }

        if (attributeVertex == null) {
            if(RequestContext.get().isImportInProgress()) {
                return null;
            }

            throw new AtlasBaseException(AtlasErrorCode.INVALID_OBJECT_ID, (ctx.getValue() == null ? null : ctx.getValue().toString()));
        }

        AtlasType type = typeRegistry.getType(AtlasGraphUtilsV2.getTypeName(entityVertex));

        if (type instanceof AtlasEntityType) {
            AtlasEntityType entityType = (AtlasEntityType) type;
            AtlasAttribute  attribute     = ctx.getAttribute();
            String          attributeName = attribute.getName();

            // use relationship to create/update edges
            if (entityType.hasRelationshipAttribute(attributeName)) {
                Map<String, Object> relationshipAttributes = getRelationshipAttributes(ctx.getValue());

                if (ctx.getCurrentEdge() != null && getStatus(ctx.getCurrentEdge()) != DELETED) {
                    ret = updateRelationship(ctx.getCurrentEdge(), entityVertex, attributeVertex, attribute.getRelationshipEdgeDirection(), relationshipAttributes);
                } else {
                    String      relationshipName = attribute.getRelationshipName();
                    AtlasVertex fromVertex;
                    AtlasVertex toVertex;

                    if (StringUtils.isEmpty(relationshipName)) {
                        relationshipName = graphHelper.getRelationshipTypeName(entityVertex, entityType, attributeName);
                    }

                    if (attribute.getRelationshipEdgeDirection() == IN) {
                        fromVertex = attributeVertex;
                        toVertex   = entityVertex;

                    } else {
                        fromVertex = entityVertex;
                        toVertex   = attributeVertex;
                    }

                    ret = getOrCreateRelationship(fromVertex, toVertex, relationshipName, relationshipAttributes);

                    boolean isCreated = graphHelper.getCreatedTime(ret) == RequestContext.get().getRequestTime();

                    if (isCreated) {
                        // if relationship did not exist before and new relationship was created
                        // record entity update on both relationship vertices
                        recordEntityUpdate(attributeVertex);
                    }

                    // for import use the relationship guid provided
                    if (RequestContext.get().isImportInProgress()) {
                        String relationshipGuid = getRelationshipGuid(ctx.getValue());

                        if(!StringUtils.isEmpty(relationshipGuid)) {
                            AtlasGraphUtilsV2.setEncodedProperty(ret, RELATIONSHIP_GUID_PROPERTY_KEY, relationshipGuid);
                        }
                    }
                }
            } else {
                // use legacy way to create/update edges
                if (WARN_ON_NO_RELATIONSHIP || LOG.isDebugEnabled()) {
                    LOG.warn("No RelationshipDef defined between {} and {} on attribute: {}. This can lead to severe performance degradation.",
                            getTypeName(entityVertex), getTypeName(attributeVertex), attributeName);
                }

                ret = mapObjectIdValue(ctx, context);
            }

        } else {
            // if type is StructType having objectid as attribute
            ret = mapObjectIdValue(ctx, context);
        }

        setAssignedGuid(ctx.getValue(), context);

        if (LOG.isDebugEnabled()) {
            LOG.debug("<== mapObjectIdValueUsingRelationship({})", ctx);
        }

        return ret;
    }

    private Map<String, Object> mapMapValue(AttributeMutationContext ctx, EntityMutationContext context) throws AtlasBaseException {
        if (LOG.isDebugEnabled()) {
            LOG.debug("==> mapMapValue({})", ctx);
        }

        Map<Object, Object> newVal      = (Map<Object, Object>) ctx.getValue();
        Map<String, Object> newMap      = new HashMap<>();
        AtlasMapType        mapType     = (AtlasMapType) ctx.getAttrType();
        AtlasAttribute      attribute   = ctx.getAttribute();
        Map<String, Object> currentMap  = getMapElementsProperty(mapType, ctx.getReferringVertex(), ctx.getVertexProperty(), attribute);
        boolean             isReference = isReference(mapType.getValueType());
        boolean             isSoftReference = ctx.getAttribute().getAttributeDef().isSoftReferenced();

        if (PARTIAL_UPDATE.equals(ctx.getOp()) && attribute.getAttributeDef().isAppendOnPartialUpdate() && MapUtils.isNotEmpty(currentMap)) {
            if (MapUtils.isEmpty(newVal)) {
                newVal = new HashMap<>(currentMap);
            } else {
                Map<Object, Object> mergedVal = new HashMap<>(currentMap);

                for (Map.Entry<Object, Object> entry : newVal.entrySet()) {
                    String newKey = entry.getKey().toString();

                    mergedVal.put(newKey, entry.getValue());
                }

                newVal = mergedVal;
            }
        }

        boolean isNewValNull = newVal == null;

        if (isNewValNull) {
            newVal = new HashMap<>();
        }

        String propertyName = ctx.getVertexProperty();

        if (isReference) {
            for (Map.Entry<Object, Object> entry : newVal.entrySet()) {
                String    key          = entry.getKey().toString();
                AtlasEdge existingEdge = isSoftReference ? null : getEdgeIfExists(mapType, currentMap, key);

                AttributeMutationContext mapCtx =  new AttributeMutationContext(ctx.getOp(), ctx.getReferringVertex(), attribute, entry.getValue(),
                                                                                 propertyName, mapType.getValueType(), existingEdge);
                // Add/Update/Remove property value
                Object newEntry = mapCollectionElementsToVertex(mapCtx, context);

                if (!isSoftReference && newEntry instanceof AtlasEdge) {
                    AtlasEdge edge = (AtlasEdge) newEntry;

                    edge.setProperty(ATTRIBUTE_KEY_PROPERTY_KEY, key);

                    // If value type indicates this attribute is a reference, and the attribute has an inverse reference attribute,
                    // update the inverse reference value.
                    AtlasAttribute inverseRefAttribute = attribute.getInverseRefAttribute();

                    if (inverseRefAttribute != null) {
                        addInverseReference(context, inverseRefAttribute, edge, getRelationshipAttributes(ctx.getValue()));
                    }

                    updateInConsistentOwnedMapVertices(ctx, mapType, newEntry);

                    newMap.put(key, newEntry);
                }

                if (isSoftReference) {
                    newMap.put(key, newEntry);
                }
            }

            Map<String, Object> finalMap = removeUnusedMapEntries(attribute, ctx.getReferringVertex(), currentMap, newMap);
            newMap.putAll(finalMap);
        } else {
            // primitive type map
            if (isNewValNull) {
                ctx.getReferringVertex().setProperty(propertyName, null);
            } else {
                ctx.getReferringVertex().setProperty(propertyName, new HashMap<>(newVal));
            }
            newVal.forEach((key, value) -> newMap.put(key.toString(), value));
        }

        if (isSoftReference) {
            if (isNewValNull) {
                ctx.getReferringVertex().setProperty(propertyName,null);
            } else {
                ctx.getReferringVertex().setProperty(propertyName, new HashMap<>(newMap));
            }
        }

        if (LOG.isDebugEnabled()) {
            LOG.debug("<== mapMapValue({})", ctx);
        }

        return newMap;
    }

    public List mapArrayValue(AttributeMutationContext ctx, EntityMutationContext context) throws AtlasBaseException {
        if (LOG.isDebugEnabled()) {
            LOG.debug("==> mapArrayValue({})", ctx);
        }

        AtlasAttribute attribute           = ctx.getAttribute();
        List           newElements         = (List) ctx.getValue();
        AtlasArrayType arrType             = (AtlasArrayType) attribute.getAttributeType();
        AtlasType      elementType         = arrType.getElementType();
        boolean        isStructType        = (TypeCategory.STRUCT == elementType.getTypeCategory()) ||
                                             (TypeCategory.STRUCT == attribute.getDefinedInType().getTypeCategory());
        boolean        isReference         = isReference(elementType);
        boolean        isSoftReference     = ctx.getAttribute().getAttributeDef().isSoftReferenced();
        AtlasAttribute inverseRefAttribute = attribute.getInverseRefAttribute();
        Cardinality    cardinality         = attribute.getAttributeDef().getCardinality();
        List<AtlasEdge> removedElements    = new ArrayList<>();
       List<Object>   newElementsCreated  = new ArrayList<>();
        List<Object>   allArrayElements    = null;
        List<Object>   currentElements;
        boolean deleteExistingRelations = shouldDeleteExistingRelations(ctx, attribute);

        if (isReference && !isSoftReference) {
            currentElements = (List) getCollectionElementsUsingRelationship(ctx.getReferringVertex(), attribute, isStructType);
        } else {
            currentElements = (List) getArrayElementsProperty(elementType, isSoftReference, ctx.getReferringVertex(), ctx.getVertexProperty());
        }

        if (PARTIAL_UPDATE.equals(ctx.getOp()) && attribute.getAttributeDef().isAppendOnPartialUpdate() && CollectionUtils.isNotEmpty(currentElements)) {
            if (CollectionUtils.isEmpty(newElements)) {
                newElements = new ArrayList<>(currentElements);
            } else {
                List<Object> mergedVal = new ArrayList<>(currentElements);

                mergedVal.addAll(newElements);

                newElements = mergedVal;
            }
        }

        boolean isNewElementsNull = newElements == null;

        if (isNewElementsNull) {
            newElements = new ArrayList();
        }

        if (cardinality == SET) {
            newElements = (List) newElements.stream().distinct().collect(Collectors.toList());
        }

        for (int index = 0; index < newElements.size(); index++) {
            AtlasEdge               existingEdge = (isSoftReference) ? null : getEdgeAt(currentElements, index, elementType);
            AttributeMutationContext arrCtx      = new AttributeMutationContext(ctx.getOp(), ctx.getReferringVertex(), ctx.getAttribute(), newElements.get(index),
                                                                                 ctx.getVertexProperty(), elementType, existingEdge);
            if (deleteExistingRelations) {
                removeExistingRelationWithOtherVertex(arrCtx, ctx, context);
            }

            Object newEntry = mapCollectionElementsToVertex(arrCtx, context);
            if (isReference && newEntry != null && newEntry instanceof AtlasEdge && inverseRefAttribute != null) {
                // Update the inverse reference value.
                AtlasEdge newEdge = (AtlasEdge) newEntry;

                addInverseReference(context, inverseRefAttribute, newEdge, getRelationshipAttributes(ctx.getValue()));
            }

            // not null
            if(newEntry != null) {
                newElementsCreated.add(newEntry);
            }
        }

        if (isReference && !isSoftReference ) {
            boolean isAppendOnPartialUpdate = !isStructType ? getAppendOptionForRelationship(ctx.getReferringVertex(), attribute.getName()) : false;

            if (isAppendOnPartialUpdate) {
                allArrayElements = unionCurrentAndNewElements(attribute, (List) currentElements, (List) newElementsCreated);
            } else {
                removedElements = removeUnusedArrayEntries(attribute, (List) currentElements, (List) newElementsCreated, ctx);

                allArrayElements = unionCurrentAndNewElements(attribute, removedElements, (List) newElementsCreated);
            }
        } else {
            allArrayElements = newElementsCreated;
        }

        // add index to attributes of array type
       for (int index = 0; allArrayElements != null && index < allArrayElements.size(); index++) {
           Object element = allArrayElements.get(index);

           if (element instanceof AtlasEdge) {
               AtlasGraphUtilsV2.setEncodedProperty((AtlasEdge) element, ATTRIBUTE_INDEX_PROPERTY_KEY, index);
            }
        }

        if (isNewElementsNull) {
            setArrayElementsProperty(elementType, isSoftReference, ctx.getReferringVertex(), ctx.getVertexProperty(), null, null, cardinality);
        } else {
            // executes
            setArrayElementsProperty(elementType, isSoftReference, ctx.getReferringVertex(), ctx.getVertexProperty(), allArrayElements, currentElements, cardinality);
        }

        switch (ctx.getAttribute().getRelationshipEdgeLabel()) {
            case TERM_ASSIGNMENT_LABEL: addMeaningsToEntity(ctx, newElementsCreated, removedElements);
                break;

            case CATEGORY_TERMS_EDGE_LABEL: addCategoriesToTermEntity(ctx, newElementsCreated, removedElements);
                break;

            case CATEGORY_PARENT_EDGE_LABEL: addCatParentAttr(ctx, newElementsCreated, removedElements);
                break;

            case PROCESS_INPUTS:
            case PROCESS_OUTPUTS: addEdgesToContext(GraphHelper.getGuid(ctx.referringVertex), newElementsCreated,  removedElements);
                break;
        }

        if (LOG.isDebugEnabled()) {
            LOG.debug("<== mapArrayValue({})", ctx);
        }

        return allArrayElements;
    }

    public List appendArrayValue(AttributeMutationContext ctx, EntityMutationContext context) throws AtlasBaseException {
        if (LOG.isDebugEnabled()) {
            LOG.debug("==> mapArrayValue({})", ctx);
        }


        AtlasAttribute attribute           = ctx.getAttribute();
        List           newElements         = (List) ctx.getValue();
        AtlasArrayType arrType             = (AtlasArrayType) attribute.getAttributeType();
        AtlasType      elementType         = arrType.getElementType();
        boolean        isStructType        = (TypeCategory.STRUCT == elementType.getTypeCategory()) ||
                (TypeCategory.STRUCT == attribute.getDefinedInType().getTypeCategory());
        boolean        isReference         = isReference(elementType);
        boolean        isSoftReference     = ctx.getAttribute().getAttributeDef().isSoftReferenced();
        AtlasAttribute inverseRefAttribute = attribute.getInverseRefAttribute();
        Cardinality    cardinality         = attribute.getAttributeDef().getCardinality();
        List<Object>   newElementsCreated  = new ArrayList<>();
        List<Object>   currentElements;


        if (isReference && !isSoftReference) {
            // returns already attached assets
            currentElements = (List) getCollectionElementsUsingRelationship(ctx.getReferringVertex(), attribute, isStructType);
        } else {
            currentElements = (List) getArrayElementsProperty(elementType, isSoftReference, ctx.getReferringVertex(), ctx.getVertexProperty());
        }

        if (PARTIAL_UPDATE.equals(ctx.getOp()) && attribute.getAttributeDef().isAppendOnPartialUpdate() && CollectionUtils.isNotEmpty(currentElements)) {
            if (CollectionUtils.isEmpty(newElements)) {
                newElements = new ArrayList<>(currentElements);
            } else {
                List<Object> mergedVal = new ArrayList<>(currentElements);

                mergedVal.addAll(newElements);

                newElements = mergedVal;
            }
        }

        boolean isNewElementsNull = newElements == null;

        if (isNewElementsNull) {
            newElements = new ArrayList();
        }

        if (cardinality == SET) {
            newElements = (List) newElements.stream().distinct().collect(Collectors.toList());
        }

        for (int index = 0; index < newElements.size(); index++) {
            AtlasEdge               existingEdge = (isSoftReference) ? null : getEdgeAt(currentElements, index, elementType);
            AttributeMutationContext arrCtx      = new AttributeMutationContext(ctx.getOp(), ctx.getReferringVertex(), ctx.getAttribute(), newElements.get(index),
                    ctx.getVertexProperty(), elementType, existingEdge);


            Object newEntry = mapCollectionElementsToVertex(arrCtx, context);

            if (isReference && newEntry != null && newEntry instanceof AtlasEdge && inverseRefAttribute != null) {
                // Update the inverse reference value.
                AtlasEdge newEdge = (AtlasEdge) newEntry;

                addInverseReference(context, inverseRefAttribute, newEdge, getRelationshipAttributes(ctx.getValue()));
            }

            if(newEntry != null) {
                newElementsCreated.add(newEntry);
            }
        }

        // add index to attributes of array type
        for (int index = 0; newElements != null && index < newElements.size(); index++) {
            Object element = newElements.get(index);

            if (element instanceof AtlasEdge) {
                AtlasGraphUtilsV2.setEncodedProperty((AtlasEdge) element, ATTRIBUTE_INDEX_PROPERTY_KEY, index);
            }
        }

        if (isNewElementsNull) {
            setArrayElementsProperty(elementType, isSoftReference, ctx.getReferringVertex(), ctx.getVertexProperty(), null, null, cardinality);
        } else {
            setArrayElementsProperty(elementType, isSoftReference, ctx.getReferringVertex(), ctx.getVertexProperty(), newElements, currentElements, cardinality);
        }

        switch (ctx.getAttribute().getRelationshipEdgeLabel()) {
            case TERM_ASSIGNMENT_LABEL: addMeaningsToEntity(ctx, newElementsCreated, new ArrayList<>());
                break;

            case CATEGORY_TERMS_EDGE_LABEL: addCategoriesToTermEntity(ctx, newElementsCreated, new ArrayList<>());
                break;

            case CATEGORY_PARENT_EDGE_LABEL: addCatParentAttr(ctx, newElementsCreated, new ArrayList<>());
                break;

            case PROCESS_INPUTS:
            case PROCESS_OUTPUTS: addEdgesToContext(GraphHelper.getGuid(ctx.referringVertex), newElementsCreated,  new ArrayList<>());
                break;
        }

        if (LOG.isDebugEnabled()) {
            LOG.debug("<== mapArrayValue({})", ctx);
        }

        return newElementsCreated;
    }

<<<<<<< HEAD
=======
    public List removeArrayValue(AttributeMutationContext ctx, EntityMutationContext context) throws AtlasBaseException {
        if (LOG.isDebugEnabled()) {
            LOG.debug("==> removeArrayValue({})", ctx);
        }

        AtlasAttribute attribute           = ctx.getAttribute();
        List           elementsDeleted         = (List) ctx.getValue();
        AtlasArrayType arrType             = (AtlasArrayType) attribute.getAttributeType();
        AtlasType      elementType         = arrType.getElementType();
        boolean        isStructType        = (TypeCategory.STRUCT == elementType.getTypeCategory()) ||
                (TypeCategory.STRUCT == attribute.getDefinedInType().getTypeCategory());
        boolean        isReference         = isReference(elementType);
        boolean        isSoftReference     = ctx.getAttribute().getAttributeDef().isSoftReferenced();
        Cardinality    cardinality         = attribute.getAttributeDef().getCardinality();
        List<AtlasEdge> removedElements    = new ArrayList<>();
        List<Object>   entityRelationsDeleted  = new ArrayList<>();
        List<Object>   allArrayElements    = null;
        List<Object>   currentElements;


        if (isReference && !isSoftReference) {
            currentElements = (List) getCollectionElementsUsingRelationship(ctx.getReferringVertex(), attribute, isStructType);
        } else {
            currentElements = (List) getArrayElementsProperty(elementType, isSoftReference, ctx.getReferringVertex(), ctx.getVertexProperty());
        }

        boolean isNewElementsNull = elementsDeleted == null;

        if (isNewElementsNull) {
            elementsDeleted = new ArrayList();
        }

        if (cardinality == SET) {
            elementsDeleted = (List) elementsDeleted.stream().distinct().collect(Collectors.toList());
        }

        for (int index = 0; index < elementsDeleted.size(); index++) {
            AtlasEdge               existingEdge = (isSoftReference) ? null : getEdgeAt(currentElements, index, elementType);
            AttributeMutationContext arrCtx      = new AttributeMutationContext(ctx.getOp(), ctx.getReferringVertex(), ctx.getAttribute(), elementsDeleted.get(index),
                    ctx.getVertexProperty(), elementType, existingEdge);

            Object newEntry = mapCollectionElementsToVertex(arrCtx, context);
            if(newEntry != null) {
                entityRelationsDeleted.add(newEntry);
            }
        }

        removedElements = removeArrayEntries(attribute, (List)entityRelationsDeleted, ctx);


        switch (ctx.getAttribute().getRelationshipEdgeLabel()) {
            case TERM_ASSIGNMENT_LABEL: addMeaningsToEntity(ctx, new ArrayList<>() , removedElements);
                break;

            case CATEGORY_TERMS_EDGE_LABEL: addCategoriesToTermEntity(ctx, new ArrayList<>(), removedElements);
                break;

            case CATEGORY_PARENT_EDGE_LABEL: addCatParentAttr(ctx, new ArrayList<>(), removedElements);
                break;

            case PROCESS_INPUTS:
            case PROCESS_OUTPUTS: addEdgesToContext(GraphHelper.getGuid(ctx.referringVertex), new ArrayList<>(),  removedElements);
                break;
        }

        if (LOG.isDebugEnabled()) {
            LOG.debug("<== removeArrayValue({})", ctx);
        }

        return allArrayElements;
    }

>>>>>>> 4295aeac
    private void addEdgesToContext(String guid, List<Object> newElementsCreated, List<AtlasEdge> removedElements) {

        if (newElementsCreated.size() > 0) {
            List<Object> elements = (RequestContext.get().getNewElementsCreatedMap()).get(guid);
            if (elements == null) {
                ArrayList newElements = new ArrayList<>();
                newElements.addAll(newElementsCreated);
                (RequestContext.get().getNewElementsCreatedMap()).put(guid, newElements);
            } else {
                elements.addAll(newElementsCreated);
                RequestContext.get().getNewElementsCreatedMap().put(guid, elements);
            }
        }

        if (removedElements.size() > 0) {
            List<Object> removedElement = (RequestContext.get().getRemovedElementsMap()).get(guid);

            if (removedElement == null) {
                removedElement = new ArrayList<>();
                removedElement.addAll(removedElements);
                (RequestContext.get().getRemovedElementsMap()).put(guid, removedElement);
            } else {
                removedElement.addAll(removedElements);
                (RequestContext.get().getRemovedElementsMap()).put(guid, removedElement);
            }
        }
    }

    private boolean shouldDeleteExistingRelations(AttributeMutationContext ctx, AtlasAttribute attribute) {
        boolean ret = false;
        AtlasEntityType entityType = typeRegistry.getEntityTypeByName(AtlasGraphUtilsV2.getTypeName(ctx.getReferringVertex()));
        if (entityType !=null && entityType.hasRelationshipAttribute(attribute.getName())) {
            AtlasRelationshipDef relationshipDef = typeRegistry.getRelationshipDefByName(ctx.getAttribute().getRelationshipName());
            ret = !(relationshipDef.getEndDef1().getCardinality() == SET && relationshipDef.getEndDef2().getCardinality() == SET);
        }
        return ret;
    }

    /*
    * Before creating new edges between referring vertex & new vertex coming from array,
    * delete old relationship with same relationship type between new vertex coming from array & any other vertex.
    * e.g
    *   table_a has columns as col_0 & col_1
    *   create new table_b add columns col_0 & col_1
    *   Now creating new relationships between table_b -> col_0 & col_1
    *   This should also delete existing relationships between table_a -> col_0 & col_1
    *   this behaviour is needed because endDef1 has SINGLE cardinality
    *
    * This method will delete existing edges.
    * Skip if both ends are of SET cardinality, e.g. Catalog.inputs, Catalog.outputs
    * */
    private void removeExistingRelationWithOtherVertex(AttributeMutationContext arrCtx, AttributeMutationContext ctx,
                                                       EntityMutationContext context) throws AtlasBaseException {
        MetricRecorder metric = RequestContext.get().startMetricRecord("removeExistingRelationWithOtherVertex");

        AtlasObjectId entityObject = (AtlasObjectId) arrCtx.getValue();
        String entityGuid = entityObject.getGuid();

        AtlasVertex referredVertex = null;

        if (StringUtils.isNotEmpty(entityGuid)) {
            referredVertex = context.getVertex(entityGuid);
        }

        if (referredVertex == null) {
            try {
                if (StringUtils.isNotEmpty(entityGuid)) {
                    referredVertex = entityRetriever.getEntityVertex(((AtlasObjectId) arrCtx.getValue()).getGuid());
                } else {
                    AtlasEntityType entityType = typeRegistry.getEntityTypeByName(entityObject.getTypeName());
                    if (entityType != null && MapUtils.isNotEmpty(entityObject.getUniqueAttributes())) {
                        referredVertex = AtlasGraphUtilsV2.findByUniqueAttributes(this.graph, entityType, entityObject.getUniqueAttributes());
                    }
                }
            } catch (AtlasBaseException e) {
                //in case if importing zip, referredVertex might not have been create yet
                //e.g. importing zip with db & its tables, while processing db edges, tables vertices are not yet created
                LOG.warn("removeExistingRelationWithOtherVertex - vertex not found!", e);
            }
        }

        if (referredVertex != null) {
            Iterator<AtlasEdge> edgeIterator = referredVertex.getEdges(getInverseEdgeDirection(
                    arrCtx.getAttribute().getRelationshipEdgeDirection()), ctx.getAttribute().getRelationshipEdgeLabel()).iterator();

            while (edgeIterator.hasNext()) {
                AtlasEdge existingEdgeToReferredVertex = edgeIterator.next();

                if (existingEdgeToReferredVertex != null && getStatus(existingEdgeToReferredVertex) != DELETED) {
                    AtlasVertex referredVertexToExistingEdge;
                    if (arrCtx.getAttribute().getRelationshipEdgeDirection().equals(IN)) {
                        referredVertexToExistingEdge = existingEdgeToReferredVertex.getInVertex();
                    } else {
                        referredVertexToExistingEdge = existingEdgeToReferredVertex.getOutVertex();
                    }

                    if (!arrCtx.getReferringVertex().equals(referredVertexToExistingEdge)) {
                        if (LOG.isDebugEnabled()) {
                            LOG.debug("Delete existing relation");
                        }

                        deleteDelegate.getHandler().deleteEdgeReference(existingEdgeToReferredVertex, ctx.getAttrType().getTypeCategory(),
                                ctx.getAttribute().isOwnedRef(), true, ctx.getAttribute().getRelationshipEdgeDirection(), ctx.getReferringVertex());
                    }
                }
            }
        }

        RequestContext.get().endMetricRecord(metric);
    }

    private AtlasEdgeDirection getInverseEdgeDirection(AtlasRelationshipEdgeDirection direction) {
        switch (direction) {
            case IN: return AtlasEdgeDirection.OUT;
            case OUT: return AtlasEdgeDirection.IN;
            default: return AtlasEdgeDirection.BOTH;
        }
    }

    private void addGlossaryAttr(AttributeMutationContext ctx, AtlasEdge edge) {
        MetricRecorder metricRecorder = RequestContext.get().startMetricRecord("addGlossaryAttr");
        AtlasVertex toVertex = ctx.getReferringVertex();
        String toVertexType = getTypeName(toVertex);

        if (TYPE_TERM.equals(toVertexType) || TYPE_CATEGORY.equals(toVertexType)) {
            // handle __glossary attribute of term or category entity
            String gloQname = edge.getOutVertex().getProperty(QUALIFIED_NAME, String.class);
            AtlasGraphUtilsV2.setEncodedProperty(toVertex, GLOSSARY_PROPERTY_KEY, gloQname);
        }
        RequestContext.get().endMetricRecord(metricRecorder);
    }

    private void addCatParentAttr(AttributeMutationContext ctx, AtlasEdge edge) {
        MetricRecorder metricRecorder = RequestContext.get().startMetricRecord("addCatParentAttr");
        AtlasVertex toVertex = ctx.getReferringVertex();
        String toVertexType = getTypeName(toVertex);

        if (TYPE_CATEGORY.equals(toVertexType)) {
            if (edge == null) {
                toVertex.removeProperty(CATEGORIES_PARENT_PROPERTY_KEY);

            } else {
                //add __parentCategory attribute of category entity
                String parentQName = edge.getOutVertex().getProperty(QUALIFIED_NAME, String.class);
                AtlasGraphUtilsV2.setEncodedProperty(toVertex, CATEGORIES_PARENT_PROPERTY_KEY, parentQName);
            }
        }
        RequestContext.get().endMetricRecord(metricRecorder);
    }

    public void removeAttrForCategoryDelete(Collection<AtlasVertex> categories) {
        for (AtlasVertex vertex : categories) {
            Iterator<AtlasEdge> edgeIterator = vertex.getEdges(AtlasEdgeDirection.OUT, CATEGORY_PARENT_EDGE_LABEL).iterator();
            while (edgeIterator.hasNext()) {
                AtlasEdge childEdge = edgeIterator.next();
                AtlasEntity.Status edgeStatus = getStatus(childEdge);
                if (ACTIVE.equals(edgeStatus)) {
                    childEdge.getInVertex().removeProperty(CATEGORIES_PARENT_PROPERTY_KEY);
                }
            }

            String catQualifiedName = vertex.getProperty(QUALIFIED_NAME, String.class);
            edgeIterator = vertex.getEdges(AtlasEdgeDirection.OUT, CATEGORY_TERMS_EDGE_LABEL).iterator();
            while (edgeIterator.hasNext()) {
                AtlasEdge termEdge = edgeIterator.next();
                termEdge.getInVertex().removePropertyValue(CATEGORIES_PROPERTY_KEY, catQualifiedName);
            }

        }
    }

    private void addCatParentAttr(AttributeMutationContext ctx, List<Object> newElementsCreated, List<AtlasEdge> removedElements) {
        MetricRecorder metricRecorder = RequestContext.get().startMetricRecord("addCatParentAttr_1");
        AtlasVertex toVertex = ctx.getReferringVertex();

        //add __parentCategory attribute of child category entities
        if (CollectionUtils.isNotEmpty(newElementsCreated)) {
            String parentQName = toVertex.getProperty(QUALIFIED_NAME, String.class);
            List<AtlasVertex> catVertices = newElementsCreated.stream().map(x -> ((AtlasEdge) x).getInVertex()).collect(Collectors.toList());
            catVertices.stream().forEach(v -> AtlasGraphUtilsV2.setEncodedProperty(v, CATEGORIES_PARENT_PROPERTY_KEY, parentQName));
        }

        if (CollectionUtils.isNotEmpty(removedElements)) {
            List<AtlasVertex> termVertices = removedElements.stream().map(x -> x.getInVertex()).collect(Collectors.toList());
            termVertices.stream().forEach(v -> v.removeProperty(CATEGORIES_PROPERTY_KEY));
        }
        RequestContext.get().endMetricRecord(metricRecorder);
    }


    private void addCategoriesToTermEntity(AttributeMutationContext ctx, List<Object> newElementsCreated, List<AtlasEdge> removedElements) {
        MetricRecorder metricRecorder = RequestContext.get().startMetricRecord("addCategoriesToTermEntity");
        AtlasVertex termVertex = ctx.getReferringVertex();

        if (TYPE_CATEGORY.equals(getTypeName(termVertex))) {
            String catQName = ctx.getReferringVertex().getProperty(QUALIFIED_NAME, String.class);

            if (CollectionUtils.isNotEmpty(newElementsCreated)) {
                List<AtlasVertex> termVertices = newElementsCreated.stream().map(x -> ((AtlasEdge) x).getInVertex()).collect(Collectors.toList());
                termVertices.stream().forEach(v -> AtlasGraphUtilsV2.addEncodedProperty(v, CATEGORIES_PROPERTY_KEY, catQName));
            }

            if (CollectionUtils.isNotEmpty(removedElements)) {
                List<AtlasVertex> termVertices = removedElements.stream().map(x -> x.getInVertex()).collect(Collectors.toList());
                termVertices.stream().forEach(v -> AtlasGraphUtilsV2.removeItemFromListPropertyValue(v, CATEGORIES_PROPERTY_KEY, catQName));
            }
        }

        if (TYPE_TERM.equals(getTypeName(termVertex))) {
            List<AtlasVertex> categoryVertices = newElementsCreated.stream().map(x -> ((AtlasEdge)x).getOutVertex()).collect(Collectors.toList());
            Set<String> catQnames = categoryVertices.stream().map(x -> x.getProperty(QUALIFIED_NAME, String.class)).collect(Collectors.toSet());

            termVertex.removeProperty(CATEGORIES_PROPERTY_KEY);
            catQnames.stream().forEach(q -> AtlasGraphUtilsV2.addEncodedProperty(termVertex, CATEGORIES_PROPERTY_KEY, q));
        }
        RequestContext.get().endMetricRecord(metricRecorder);
    }

    private void addMeaningsToEntity(AttributeMutationContext ctx, List<Object> createdElements, List<AtlasEdge> deletedElements) {
        MetricRecorder metricRecorder = RequestContext.get().startMetricRecord("addMeaningsToEntity");
        // handle __terms attribute of entity
        List<AtlasVertex> meanings = createdElements.stream()
                .map(x -> ((AtlasEdge) x).getOutVertex())
                .filter(x -> ACTIVE.name().equals(x.getProperty(STATE_PROPERTY_KEY, String.class)))
                .collect(Collectors.toList());

        List<String> currentMeaningsQNames = ctx.getReferringVertex().getMultiValuedProperty(MEANINGS_PROPERTY_KEY,String.class);
        Set<String> qNames = meanings.stream().map(x -> x.getProperty(QUALIFIED_NAME, String.class)).collect(Collectors.toSet());
        List<String> names = meanings.stream().map(x -> x.getProperty(NAME, String.class)).collect(Collectors.toList());

        List<String> deletedMeaningsNames = deletedElements.stream().map(x -> x.getOutVertex())
                . map(x -> x.getProperty(NAME,String.class))
                .collect(Collectors.toList());

        List<String> newMeaningsNames = meanings.stream()
                .filter(x -> !currentMeaningsQNames.contains(x.getProperty(QUALIFIED_NAME,String.class)))
                .map(x -> x.getProperty(NAME, String.class))
                .collect(Collectors.toList());

        ctx.getReferringVertex().removeProperty(MEANINGS_PROPERTY_KEY);
        ctx.getReferringVertex().removeProperty(MEANINGS_TEXT_PROPERTY_KEY);

        if (CollectionUtils.isNotEmpty(qNames)) {
            qNames.forEach(q -> AtlasGraphUtilsV2.addEncodedProperty(ctx.getReferringVertex(), MEANINGS_PROPERTY_KEY, q));
        }

        if (CollectionUtils.isNotEmpty(names)) {
            AtlasGraphUtilsV2.setEncodedProperty(ctx.referringVertex, MEANINGS_TEXT_PROPERTY_KEY, StringUtils.join(names, ","));
        }

        if (CollectionUtils.isNotEmpty(newMeaningsNames)) {
            newMeaningsNames.forEach(q -> AtlasGraphUtilsV2.addListProperty(ctx.getReferringVertex(), MEANING_NAMES_PROPERTY_KEY, q, true));
        }

        if(createdElements.isEmpty()){
            ctx.getReferringVertex().removeProperty(MEANING_NAMES_PROPERTY_KEY);

        } else if (CollectionUtils.isNotEmpty(deletedMeaningsNames)) {
            deletedMeaningsNames.forEach(q -> AtlasGraphUtilsV2.removeItemFromListPropertyValue(ctx.getReferringVertex(), MEANING_NAMES_PROPERTY_KEY, q));

        }

        RequestContext.get().endMetricRecord(metricRecorder);
    }

    private boolean getAppendOptionForRelationship(AtlasVertex entityVertex, String relationshipAttributeName) {
        boolean                             ret                       = false;
        String                              entityTypeName            = AtlasGraphUtilsV2.getTypeName(entityVertex);
        AtlasEntityDef                      entityDef                 = typeRegistry.getEntityDefByName(entityTypeName);
        List<AtlasRelationshipAttributeDef> relationshipAttributeDefs = entityDef.getRelationshipAttributeDefs();

        if (CollectionUtils.isNotEmpty(relationshipAttributeDefs)) {
            ret = relationshipAttributeDefs.stream().anyMatch(relationshipAttrDef -> relationshipAttrDef.getName().equals(relationshipAttributeName)
                    && relationshipAttrDef.isAppendOnPartialUpdate());
        }

        return ret;
    }

    private AtlasEdge createVertex(AtlasStruct struct, AtlasVertex referringVertex, String edgeLabel, EntityMutationContext context) throws AtlasBaseException {
        AtlasVertex vertex = createStructVertex(struct);

        mapAttributes(struct, vertex, CREATE, context);

        try {
            //TODO - Map directly in AtlasGraphUtilsV1
            return graphHelper.getOrCreateEdge(referringVertex, vertex, edgeLabel);
        } catch (RepositoryException e) {
            throw new AtlasBaseException(AtlasErrorCode.INTERNAL_ERROR, e);
        }
    }

    private void updateVertex(AtlasStruct struct, AtlasVertex vertex, EntityMutationContext context) throws AtlasBaseException {
        mapAttributes(struct, vertex, UPDATE, context);
    }

    private Long getEntityVersion(AtlasEntity entity) {
        Long ret = entity != null ? entity.getVersion() : null;
        return (ret != null) ? ret : 0;
    }

    private String getCustomAttributesString(AtlasEntity entity) {
        String              ret              = null;
        Map<String, String> customAttributes = entity.getCustomAttributes();

        if (customAttributes != null) {
            ret = AtlasType.toJson(customAttributes);
        }

        return ret;
    }

    private AtlasStructType getStructType(String typeName) throws AtlasBaseException {
        AtlasType objType = typeRegistry.getType(typeName);

        if (!(objType instanceof AtlasStructType)) {
            throw new AtlasBaseException(AtlasErrorCode.TYPE_NAME_INVALID, typeName);
        }

        return (AtlasStructType)objType;
    }

    private AtlasEntityType getEntityType(String typeName) throws AtlasBaseException {
        AtlasType objType = typeRegistry.getType(typeName);

        if (!(objType instanceof AtlasEntityType)) {
            throw new AtlasBaseException(AtlasErrorCode.TYPE_NAME_INVALID, typeName);
        }

        return (AtlasEntityType)objType;
    }

    private Object mapCollectionElementsToVertex(AttributeMutationContext ctx, EntityMutationContext context) throws AtlasBaseException {
        switch(ctx.getAttrType().getTypeCategory()) {
        case PRIMITIVE:
        case ENUM:
        case MAP:
        case ARRAY:
            return ctx.getValue();

        case STRUCT:
            return mapStructValue(ctx, context);

        case OBJECT_ID_TYPE:
            AtlasEntityType instanceType = getInstanceType(ctx.getValue(), context);
            ctx.setElementType(instanceType);
            if (ctx.getAttributeDef().isSoftReferenced()) {
                return mapSoftRefValue(ctx, context);
            }

            return mapObjectIdValueUsingRelationship(ctx, context);

        default:
                throw new AtlasBaseException(AtlasErrorCode.TYPE_CATEGORY_INVALID, ctx.getAttrType().getTypeCategory().name());
        }
    }

    private static AtlasObjectId getObjectId(Object val) throws AtlasBaseException {
        AtlasObjectId ret = null;

        if (val != null) {
            if ( val instanceof  AtlasObjectId) {
                ret = ((AtlasObjectId) val);
            } else if (val instanceof Map) {
                Map map = (Map) val;

                if (map.containsKey(AtlasRelatedObjectId.KEY_RELATIONSHIP_TYPE)) {
                    ret = new AtlasRelatedObjectId(map);
                } else {
                    ret = new AtlasObjectId((Map) val);
                }

                if (!AtlasTypeUtil.isValid(ret)) {
                    throw new AtlasBaseException(AtlasErrorCode.INVALID_OBJECT_ID, val.toString());
                }
            } else {
                throw new AtlasBaseException(AtlasErrorCode.INVALID_OBJECT_ID, val.toString());
            }
        }

        return ret;
    }

    private static String getGuid(Object val) throws AtlasBaseException {
        if (val != null) {
            if ( val instanceof  AtlasObjectId) {
                return ((AtlasObjectId) val).getGuid();
            } else if (val instanceof Map) {
                Object guidVal = ((Map)val).get(AtlasObjectId.KEY_GUID);

                return guidVal != null ? guidVal.toString() : null;
            }
        }

        return null;
    }

    private void setAssignedGuid(Object val, EntityMutationContext context) {
        if (val != null) {
            Map<String, String> guidAssignements = context.getGuidAssignments();

            if (val instanceof AtlasObjectId) {
                AtlasObjectId objId        = (AtlasObjectId) val;
                String        guid         = objId.getGuid();
                String        assignedGuid = null;

                if (StringUtils.isNotEmpty(guid)) {
                    if (!AtlasTypeUtil.isAssignedGuid(guid) && MapUtils.isNotEmpty(guidAssignements)) {
                        assignedGuid = guidAssignements.get(guid);
                    }
                } else {
                    AtlasVertex vertex = context.getDiscoveryContext().getResolvedEntityVertex(objId);

                    if (vertex != null) {
                        assignedGuid = graphHelper.getGuid(vertex);
                    }
                }

                if (StringUtils.isNotEmpty(assignedGuid)) {
                    RequestContext.get().recordEntityGuidUpdate(objId, guid);

                    objId.setGuid(assignedGuid);
                }
            } else if (val instanceof Map) {
                Map    mapObjId     = (Map) val;
                Object guidVal      = mapObjId.get(AtlasObjectId.KEY_GUID);
                String guid         = guidVal != null ? guidVal.toString() : null;
                String assignedGuid = null;

                if (StringUtils.isNotEmpty(guid) ) {
                    if (!AtlasTypeUtil.isAssignedGuid(guid) && MapUtils.isNotEmpty(guidAssignements)) {
                        assignedGuid = guidAssignements.get(guid);
                    }
                } else {
                    AtlasVertex vertex = context.getDiscoveryContext().getResolvedEntityVertex(new AtlasObjectId(mapObjId));

                    if (vertex != null) {
                        assignedGuid = graphHelper.getGuid(vertex);
                    }
                }

                if (StringUtils.isNotEmpty(assignedGuid)) {
                    RequestContext.get().recordEntityGuidUpdate(mapObjId, guid);

                    mapObjId.put(AtlasObjectId.KEY_GUID, assignedGuid);
                }
            }
        }
    }

    private static Map<String, Object> getRelationshipAttributes(Object val) throws AtlasBaseException {
        if (val instanceof AtlasRelatedObjectId) {
            AtlasStruct relationshipStruct = ((AtlasRelatedObjectId) val).getRelationshipAttributes();

            return (relationshipStruct != null) ? relationshipStruct.getAttributes() : null;
        } else if (val instanceof Map) {
            Object relationshipStruct = ((Map) val).get(KEY_RELATIONSHIP_ATTRIBUTES);

            if (relationshipStruct instanceof Map) {
                return AtlasTypeUtil.toStructAttributes(((Map) relationshipStruct));
            }
        }

        return null;
    }

    private static String getRelationshipGuid(Object val) throws AtlasBaseException {
        if (val instanceof AtlasRelatedObjectId) {
            return ((AtlasRelatedObjectId) val).getRelationshipGuid();
        } else if (val instanceof Map) {
            Object relationshipGuidVal = ((Map) val).get(AtlasRelatedObjectId.KEY_RELATIONSHIP_GUID);

            return relationshipGuidVal != null ? relationshipGuidVal.toString() : null;
        }

        return null;
    }

    private AtlasEntityType getInstanceType(Object val, EntityMutationContext context) throws AtlasBaseException {
        AtlasEntityType ret = null;

        if (val != null) {
            String typeName = null;
            String guid     = null;

            if (val instanceof AtlasObjectId) {
                AtlasObjectId objId = (AtlasObjectId) val;

                typeName = objId.getTypeName();
                guid     = objId.getGuid();
            } else if (val instanceof Map) {
                Map map = (Map) val;

                Object typeNameVal = map.get(AtlasObjectId.KEY_TYPENAME);
                Object guidVal     = map.get(AtlasObjectId.KEY_GUID);

                if (typeNameVal != null) {
                    typeName = typeNameVal.toString();
                }

                if (guidVal != null) {
                    guid = guidVal.toString();
                }
            }

            if (typeName == null) {
                if (guid != null) {
                    ret = context.getType(guid);

                    if (ret == null) {
                        AtlasVertex vertex = context.getDiscoveryContext().getResolvedEntityVertex(guid);

                        if (vertex != null) {
                            typeName = AtlasGraphUtilsV2.getTypeName(vertex);
                        }
                    }
                }
            }

            if (ret == null && typeName != null) {
                ret = typeRegistry.getEntityTypeByName(typeName);
            }

            if (ret == null) {
                throw new AtlasBaseException(AtlasErrorCode.INVALID_OBJECT_ID, val.toString());
            }
        }

        return ret;
    }

    //Remove unused entries for reference map
    private Map<String, Object> removeUnusedMapEntries(AtlasAttribute attribute, AtlasVertex vertex, Map<String, Object> currentMap,
                                                       Map<String, Object> newMap) throws AtlasBaseException {
        Map<String, Object> additionalMap = new HashMap<>();
        AtlasMapType        mapType       = (AtlasMapType) attribute.getAttributeType();

        for (String currentKey : currentMap.keySet()) {
            //Delete the edge reference if its not part of new edges created/updated
            AtlasEdge currentEdge = (AtlasEdge) currentMap.get(currentKey);

            if (!newMap.values().contains(currentEdge)) {
                boolean deleted = deleteDelegate.getHandler().deleteEdgeReference(currentEdge, mapType.getValueType().getTypeCategory(), attribute.isOwnedRef(), true, vertex);

                if (!deleted) {
                    additionalMap.put(currentKey, currentEdge);
                }
            }
        }

        return additionalMap;
    }

    private static AtlasEdge getEdgeIfExists(AtlasMapType mapType, Map<String, Object> currentMap, String keyStr) {
        AtlasEdge ret = null;

        if (isReference(mapType.getValueType())) {
            Object val = currentMap.get(keyStr);

            if (val != null) {
                ret = (AtlasEdge) val;
            }
        }

        return ret;
    }

    private AtlasEdge updateEdge(AtlasAttributeDef attributeDef, Object value, AtlasEdge currentEdge, final AtlasVertex entityVertex) throws AtlasBaseException {
        if (LOG.isDebugEnabled()) {
            LOG.debug("Updating entity reference {} for reference attribute {}",  attributeDef.getName());
        }

        AtlasVertex currentVertex   = currentEdge.getInVertex();
        String      currentEntityId = getIdFromVertex(currentVertex);
        String      newEntityId     = getIdFromVertex(entityVertex);
        AtlasEdge   newEdge         = currentEdge;

        if (!currentEntityId.equals(newEntityId) && entityVertex != null) {
            try {
                newEdge = graphHelper.getOrCreateEdge(currentEdge.getOutVertex(), entityVertex, currentEdge.getLabel());
            } catch (RepositoryException e) {
                throw new AtlasBaseException(AtlasErrorCode.INTERNAL_ERROR, e);
            }
        }

        return newEdge;
    }


    private AtlasEdge updateRelationship(AtlasEdge currentEdge, final AtlasVertex parentEntityVertex, final AtlasVertex newEntityVertex,
                                         AtlasRelationshipEdgeDirection edgeDirection,  Map<String, Object> relationshipAttributes)
            throws AtlasBaseException {
        if (LOG.isDebugEnabled()) {
            LOG.debug("Updating entity reference using relationship {} for reference attribute {}", getTypeName(newEntityVertex));
        }

        // Max's manager updated from Jane to Julius (Max.manager --> Jane.subordinates)
        // manager attribute (OUT direction), current manager vertex (Jane) (IN vertex)

        // Max's mentor updated from John to Jane (John.mentee --> Max.mentor)
        // mentor attribute (IN direction), current mentee vertex (John) (OUT vertex)
        String currentEntityId;

        if (edgeDirection == IN) {
            currentEntityId = getIdFromOutVertex(currentEdge);
        } else if (edgeDirection == OUT) {
            currentEntityId = getIdFromInVertex(currentEdge);
        } else {
            currentEntityId = getIdFromBothVertex(currentEdge, parentEntityVertex);
        }

        String    newEntityId = getIdFromVertex(newEntityVertex);
        AtlasEdge ret         = currentEdge;

        if (!currentEntityId.equals(newEntityId)) {
            // create a new relationship edge to the new attribute vertex from the instance
            String relationshipName = AtlasGraphUtilsV2.getTypeName(currentEdge);

            if (relationshipName == null) {
                relationshipName = currentEdge.getLabel();
            }

            if (edgeDirection == IN) {
                ret = getOrCreateRelationship(newEntityVertex, currentEdge.getInVertex(), relationshipName, relationshipAttributes);

            } else if (edgeDirection == OUT) {
                ret = getOrCreateRelationship(currentEdge.getOutVertex(), newEntityVertex, relationshipName, relationshipAttributes);
            } else {
                ret = getOrCreateRelationship(newEntityVertex, parentEntityVertex, relationshipName, relationshipAttributes);
            }

            //record entity update on new relationship vertex
            recordEntityUpdate(newEntityVertex);
        }

        return ret;
    }

    public static List<Object> getArrayElementsProperty(AtlasType elementType, boolean isSoftReference, AtlasVertex vertex, String vertexPropertyName) {
        boolean isArrayOfPrimitiveType = elementType.getTypeCategory().equals(TypeCategory.PRIMITIVE);
        boolean isArrayOfEnum = elementType.getTypeCategory().equals(TypeCategory.ENUM);
        if (!isSoftReference && isReference(elementType)) {
            return (List)vertex.getListProperty(vertexPropertyName, AtlasEdge.class);
        } else if (isArrayOfPrimitiveType || isArrayOfEnum) {
            return (List) vertex.getMultiValuedProperty(vertexPropertyName, elementType.getClass());
        } else {
            return (List)vertex.getListProperty(vertexPropertyName);
        }
    }

    private AtlasEdge getEdgeAt(List<Object> currentElements, int index, AtlasType elemType) {
        AtlasEdge ret = null;

        if (isReference(elemType)) {
            if (currentElements != null && index < currentElements.size()) {
                ret = (AtlasEdge) currentElements.get(index);
            }
        }

        return ret;
    }

    private List<AtlasEdge> unionCurrentAndNewElements(AtlasAttribute attribute, List<AtlasEdge> currentElements, List<AtlasEdge> newElements) {
        Collection<AtlasEdge> ret              = null;
        AtlasType             arrayElementType = ((AtlasArrayType) attribute.getAttributeType()).getElementType();

        if (arrayElementType != null && isReference(arrayElementType)) {
            ret = CollectionUtils.union(currentElements, newElements);
        }

        return CollectionUtils.isNotEmpty(ret) ? new ArrayList<>(ret) : Collections.emptyList();
    }

    //Removes unused edges from the old collection, compared to the new collection

    private List<AtlasEdge> removeUnusedArrayEntries(AtlasAttribute attribute, List<AtlasEdge> currentEntries, List<AtlasEdge> newEntries, AttributeMutationContext ctx) throws AtlasBaseException {
        if (CollectionUtils.isNotEmpty(currentEntries)) {
            AtlasType entryType = ((AtlasArrayType) attribute.getAttributeType()).getElementType();
            AtlasVertex entityVertex = ctx.getReferringVertex();

            if (isReference(entryType)) {
                Collection<AtlasEdge> edgesToRemove = CollectionUtils.subtract(currentEntries, newEntries);

                if (CollectionUtils.isNotEmpty(edgesToRemove)) {
                    List<AtlasEdge> additionalElements = new ArrayList<>();

                    for (AtlasEdge edge : edgesToRemove) {
                        if (getStatus(edge) == DELETED ) {
                            continue;
                        }

                        boolean deleted = deleteDelegate.getHandler().deleteEdgeReference(edge, entryType.getTypeCategory(), attribute.isOwnedRef(),
                                true, attribute.getRelationshipEdgeDirection(), entityVertex);

                        if (!deleted) {
                            additionalElements.add(edge);
                        }
                    }

                    return additionalElements;
                }
            }
        }

        return Collections.emptyList();
    }

    private List<AtlasEdge> removeArrayEntries(AtlasAttribute attribute, List<AtlasEdge> tobeDeletedEntries, AttributeMutationContext ctx) throws AtlasBaseException {
        if (CollectionUtils.isNotEmpty(tobeDeletedEntries)) {
            AtlasType entryType = ((AtlasArrayType) attribute.getAttributeType()).getElementType();
            AtlasVertex entityVertex = ctx.getReferringVertex();

            if (isReference(entryType)) {
              //  Collection<AtlasEdge> edgesToRemove = CollectionUtils.subtract(currentEntries, newEntries);

                if (CollectionUtils.isNotEmpty(tobeDeletedEntries)) {
                    List<AtlasEdge> additionalElements = new ArrayList<>();

                    for (AtlasEdge edge : tobeDeletedEntries) {
                        if (getStatus(edge) == DELETED ) {
                            continue;
                        }

                        boolean deleted = deleteDelegate.getHandler().deleteEdgeReference(edge, entryType.getTypeCategory(), attribute.isOwnedRef(),
                                true, attribute.getRelationshipEdgeDirection(), entityVertex);

                        if (!deleted) {
                            additionalElements.add(edge);
                        }
                    }

                    return additionalElements;
                }
            }
        }

        return Collections.emptyList();
    }
    private void setArrayElementsProperty(AtlasType elementType, boolean isSoftReference, AtlasVertex vertex, String vertexPropertyName, List<Object> allValues, List<Object> currentValues, Cardinality cardinality) {
        boolean isArrayOfPrimitiveType = elementType.getTypeCategory().equals(TypeCategory.PRIMITIVE);
        boolean isArrayOfEnum = elementType.getTypeCategory().equals(TypeCategory.ENUM);

        if (!isReference(elementType) || isSoftReference) {
            if (isArrayOfPrimitiveType || isArrayOfEnum) {
                vertex.removeProperty(vertexPropertyName);
                if (CollectionUtils.isNotEmpty(allValues)) {
                    for (Object value: allValues) {
                        AtlasGraphUtilsV2.addEncodedProperty(vertex, vertexPropertyName, value);
                    }
                }
            } else {
                AtlasGraphUtilsV2.setEncodedProperty(vertex, vertexPropertyName, allValues);
            }
        }
    }


    private Set<AtlasEdge> getNewCreatedInputOutputEdges(String guid) {
        List<Object> newElementsCreated = RequestContext.get().getNewElementsCreatedMap().get(guid);

        Set<AtlasEdge> newEdge = new HashSet<>();
        if (newElementsCreated != null && newElementsCreated.size() > 0) {
            newEdge = newElementsCreated.stream().map(x -> (AtlasEdge) x).collect(Collectors.toSet());
        }

        return newEdge;
    }

    private Set<AtlasEdge> getRestoredInputOutputEdges(AtlasVertex vertex) {
        Set<AtlasEdge> activatedEdges = new HashSet<>();
        Iterator<AtlasEdge> iterator = vertex.getEdges(AtlasEdgeDirection.BOTH, new String[]{PROCESS_INPUTS, PROCESS_OUTPUTS}).iterator();
        while (iterator.hasNext()) {
            AtlasEdge edge = iterator.next();
            if (edge.getProperty(STATE_PROPERTY_KEY, String.class).equalsIgnoreCase(ACTIVE_STATE_VALUE)) {
                activatedEdges.add(edge);
            }
        }
        return activatedEdges;
    }

    private Set<AtlasEdge> getRemovedInputOutputEdges(String guid) {
        List<Object> removedElements = RequestContext.get().getRemovedElementsMap().get(guid);
        Set<AtlasEdge> removedEdges = null;

        if (removedElements != null) {
            removedEdges = removedElements.stream().map(x -> (AtlasEdge) x).collect(Collectors.toSet());
        }

        return removedEdges;
    }


    private AtlasEntityHeader constructHeader(AtlasEntity entity, AtlasVertex vertex, Map<String, AtlasAttribute> attributeMap ) throws AtlasBaseException {
        AtlasEntityHeader header = entityRetriever.toAtlasEntityHeaderWithClassifications(vertex, attributeMap.keySet());
        if (entity.getClassifications() == null) {
            entity.setClassifications(header.getClassifications());
        }

        return header;
    }

    private void updateInConsistentOwnedMapVertices(AttributeMutationContext ctx, AtlasMapType mapType, Object val) {
        if (mapType.getValueType().getTypeCategory() == TypeCategory.OBJECT_ID_TYPE && !ctx.getAttributeDef().isSoftReferenced()) {
            AtlasEdge edge = (AtlasEdge) val;

            if (ctx.getAttribute().isOwnedRef() && getStatus(edge) == DELETED && getStatus(edge.getInVertex()) == DELETED) {

                //Resurrect the vertex and edge to ACTIVE state
                AtlasGraphUtilsV2.setEncodedProperty(edge, STATE_PROPERTY_KEY, ACTIVE.name());
                AtlasGraphUtilsV2.setEncodedProperty(edge.getInVertex(), STATE_PROPERTY_KEY, ACTIVE.name());
            }
        }
    }

    public void addClassifications(final EntityMutationContext context, String guid, List<AtlasClassification> classifications) throws AtlasBaseException {
        if (CollectionUtils.isNotEmpty(classifications)) {
            MetricRecorder metric = RequestContext.get().startMetricRecord("addClassifications");

            final AtlasVertex                              entityVertex          = context.getVertex(guid);
            final AtlasEntityType                          entityType            = context.getType(guid);
            List<AtlasVertex>                              entitiesToPropagateTo = null;
            Map<AtlasClassification, HashSet<AtlasVertex>> addedClassifications  = new HashMap<>();
            List<AtlasClassification>                      addClassifications    = new ArrayList<>(classifications.size());

            for (AtlasClassification c : classifications) {
                AtlasClassification classification      = new AtlasClassification(c);
                String              classificationName  = classification.getTypeName();
                Boolean             propagateTags       = classification.isPropagate();
                Boolean             removePropagations  = classification.getRemovePropagationsOnEntityDelete();
                Boolean restrictPropagationThroughLineage = classification.getRestrictPropagationThroughLineage();

                if (propagateTags != null && propagateTags &&
                        classification.getEntityGuid() != null &&
                        !StringUtils.equals(classification.getEntityGuid(), guid)) {
                    continue;
                }

                if (propagateTags == null) {
                    RequestContext reqContext = RequestContext.get();

                    if(reqContext.isImportInProgress() || reqContext.isInNotificationProcessing()) {
                        propagateTags = false;
                    } else {
                        propagateTags = CLASSIFICATION_PROPAGATION_DEFAULT;
                    }

                    classification.setPropagate(propagateTags);
                }

                if (removePropagations == null) {
                    removePropagations = graphHelper.getDefaultRemovePropagations();

                    classification.setRemovePropagationsOnEntityDelete(removePropagations);
                }

                if (restrictPropagationThroughLineage == null) {
                    classification.setRestrictPropagationThroughLineage(RESTRICT_PROPAGATION_THROUGH_LINEAGE_DEFAULT);
                }

                // set associated entity id to classification
                if (classification.getEntityGuid() == null) {
                    classification.setEntityGuid(guid);
                }

                // set associated entity status to classification
                if (classification.getEntityStatus() == null) {
                    classification.setEntityStatus(ACTIVE);
                }

                // ignore propagated classifications

                if (LOG.isDebugEnabled()) {
                    LOG.debug("Adding classification [{}] to [{}] using edge label: [{}]", classificationName, entityType.getTypeName(), getTraitLabel(classificationName));
                }

                addToClassificationNames(entityVertex, classificationName);

                // add a new AtlasVertex for the struct or trait instance
                AtlasVertex classificationVertex = createClassificationVertex(classification);

                if (LOG.isDebugEnabled()) {
                    LOG.debug("created vertex {} for trait {}", string(classificationVertex), classificationName);
                }

                if (propagateTags && taskManagement != null && DEFERRED_ACTION_ENABLED) {
                    propagateTags = false;

                    createAndQueueTask(CLASSIFICATION_PROPAGATION_ADD, entityVertex, classificationVertex.getIdForDisplay());
                }

                // add the attributes for the trait instance
                mapClassification(EntityOperation.CREATE, context, classification, entityType, entityVertex, classificationVertex);
                updateModificationMetadata(entityVertex);
                if(addedClassifications.get(classification) == null) {
                    addedClassifications.put(classification, new HashSet<>());
                }
                //Add current Vertex to be notified
                addedClassifications.get(classification).add(entityVertex);

                if (propagateTags) {
                    // compute propagatedEntityVertices only once
                    if (entitiesToPropagateTo == null) {
                        String propagationMode = CLASSIFICATION_PROPAGATION_MODE_DEFAULT;
                        if (classification.getRestrictPropagationThroughLineage() != null && classification.getRestrictPropagationThroughLineage()) {
                            propagationMode = CLASSIFICATION_PROPAGATION_MODE_RESTRICT_LINEAGE;
                        }
                        entitiesToPropagateTo = entityRetriever.getImpactedVerticesV2(entityVertex, CLASSIFICATION_PROPAGATION_EXCLUSION_MAP.get(propagationMode));
                    }

                    if (CollectionUtils.isNotEmpty(entitiesToPropagateTo)) {
                        if (LOG.isDebugEnabled()) {
                            LOG.debug("Propagating tag: [{}][{}] to {}", classificationName, entityType.getTypeName(), getTypeNames(entitiesToPropagateTo));
                        }

                        List<AtlasVertex> entitiesPropagatedTo = deleteDelegate.getHandler().addTagPropagation(classificationVertex, entitiesToPropagateTo);

                        if (CollectionUtils.isNotEmpty(entitiesPropagatedTo)) {
                            addedClassifications.get(classification).addAll(entitiesPropagatedTo);
                        }
                    } else {
                        if (LOG.isDebugEnabled()) {
                            LOG.debug(" --> Not propagating classification: [{}][{}] - no entities found to propagate to.", getTypeName(classificationVertex), entityType.getTypeName());
                        }
                    }
                } else {
                    if (LOG.isDebugEnabled()) {
                        LOG.debug(" --> Not propagating classification: [{}][{}] - propagation is disabled.", getTypeName(classificationVertex), entityType.getTypeName());
                    }
                }

                addClassifications.add(classification);
            }

            // notify listeners on classification addition
            List<AtlasVertex> notificationVertices = new ArrayList<AtlasVertex>() {{ add(entityVertex); }};

            if (CollectionUtils.isNotEmpty(entitiesToPropagateTo)) {
                notificationVertices.addAll(entitiesToPropagateTo);
            }
            if (RequestContext.get().isDelayTagNotifications()) {
                for (AtlasClassification classification : addedClassifications.keySet()) {
                    Set<AtlasVertex> vertices = addedClassifications.get(classification);
                    RequestContext.get().addAddedClassificationAndVertices(classification, new ArrayList<>(vertices));
                }
            } else {
                Map<AtlasEntity, List<AtlasClassification>> entityClassification = new HashMap<>();
                for (AtlasClassification classification : addedClassifications.keySet()) {
                    Set<AtlasVertex> vertices = addedClassifications.get(classification);
                    List<AtlasEntity> propagatedEntities = updateClassificationText(classification, vertices);
                    propagatedEntities.forEach(entity -> entityClassification.computeIfAbsent(entity, key -> new ArrayList<>()).add(classification));
                }

                for (Map.Entry<AtlasEntity, List<AtlasClassification>> atlasEntityListEntry : entityClassification.entrySet()) {
                    entityChangeNotifier.onClassificationAddedToEntity(atlasEntityListEntry.getKey(), atlasEntityListEntry.getValue());
                }
            }

            RequestContext.get().endMetricRecord(metric);
        }
    }

    public List<String> propagateClassification(String entityGuid, String classificationVertexId, String relationshipGuid, Boolean previousRestrictPropagationThroughLineage) throws AtlasBaseException {
        try {
            if (StringUtils.isEmpty(entityGuid) || StringUtils.isEmpty(classificationVertexId)) {
                LOG.error("propagateClassification(entityGuid={}, classificationVertexId={}): entityGuid and/or classification vertex id is empty", entityGuid, classificationVertexId);

                throw new AtlasBaseException(String.format("propagateClassification(entityGuid=%s, classificationVertexId=%s): entityGuid and/or classification vertex id is empty", entityGuid, classificationVertexId));
            }

            AtlasVertex entityVertex = graphHelper.getVertexForGUID(entityGuid);
            if (entityVertex == null) {
                LOG.error("propagateClassification(entityGuid={}, classificationVertexId={}): entity vertex not found", entityGuid, classificationVertexId);

                throw new AtlasBaseException(String.format("propagateClassification(entityGuid=%s, classificationVertexId=%s): entity vertex not found", entityGuid, classificationVertexId));
            }

            AtlasVertex classificationVertex = graph.getVertex(classificationVertexId);
            if (classificationVertex == null) {
                LOG.error("propagateClassification(entityGuid={}, classificationVertexId={}): classification vertex not found", entityGuid, classificationVertexId);

                throw new AtlasBaseException(String.format("propagateClassification(entityGuid=%s, classificationVertexId=%s): classification vertex not found", entityGuid, classificationVertexId));
            }

            /*
                If restrictPropagateThroughLineage was false at past
                 then updated to true we need to delete the propagated
                 classifications and then put the classifications as intended
             */

            Boolean currentRestrictPropagationThroughLineage = AtlasGraphUtilsV2.getProperty(classificationVertex, CLASSIFICATION_VERTEX_RESTRICT_PROPAGATE_THROUGH_LINEAGE, Boolean.class);

            if (previousRestrictPropagationThroughLineage != null && currentRestrictPropagationThroughLineage != null && !previousRestrictPropagationThroughLineage && currentRestrictPropagationThroughLineage) {
                deleteDelegate.getHandler().removeTagPropagation(classificationVertex);
            }

            String propagationMode = CLASSIFICATION_PROPAGATION_MODE_DEFAULT;

            if (currentRestrictPropagationThroughLineage != null && currentRestrictPropagationThroughLineage) {
                propagationMode = CLASSIFICATION_PROPAGATION_MODE_RESTRICT_LINEAGE;
            }

            List<String> edgeLabelsToExclude = CLASSIFICATION_PROPAGATION_EXCLUSION_MAP.get(propagationMode);

            List<AtlasVertex> impactedVertices = entityRetriever.getIncludedImpactedVerticesV2(entityVertex, relationshipGuid, classificationVertexId, edgeLabelsToExclude);

            if (CollectionUtils.isEmpty(impactedVertices)) {
                LOG.debug("propagateClassification(entityGuid={}, classificationVertexId={}): found no entities to propagate the classification", entityGuid, classificationVertexId);

                return null;
            }

            return processClassificationPropagationAddition(impactedVertices, classificationVertex);
        } catch (Exception e) {
            LOG.error("propagateClassification(entityGuid={}, classificationVertexId={}): error while propagating classification", entityGuid, classificationVertexId, e);

            throw new AtlasBaseException(e);
        }
    }

    public List<String> processClassificationPropagationAddition(List<AtlasVertex> verticesToPropagate, AtlasVertex classificationVertex) throws AtlasBaseException{
        AtlasPerfMetrics.MetricRecorder classificationPropagationMetricRecorder = RequestContext.get().startMetricRecord("processClassificationPropagationAddition");
        List<String> propagatedEntitiesGuids = new ArrayList<>();
        int impactedVerticesSize = verticesToPropagate.size();
        int offset = 0;
        int toIndex;
        LOG.info(String.format("Total number of vertices to propagate: %d", impactedVerticesSize));

        try {
            do {
                toIndex = ((offset + CHUNK_SIZE > impactedVerticesSize) ? impactedVerticesSize : (offset + CHUNK_SIZE));
                List<AtlasVertex> chunkedVerticesToPropagate = verticesToPropagate.subList(offset, toIndex);

                AtlasPerfMetrics.MetricRecorder metricRecorder  = RequestContext.get().startMetricRecord("lockObjectsAfterTraverse");
                List<String> impactedVerticesGuidsToLock        = chunkedVerticesToPropagate.stream().map(x -> GraphHelper.getGuid(x)).collect(Collectors.toList());
                GraphTransactionInterceptor.lockObjectAndReleasePostCommit(impactedVerticesGuidsToLock);
                RequestContext.get().endMetricRecord(metricRecorder);

                AtlasClassification classification       = entityRetriever.toAtlasClassification(classificationVertex);
                List<AtlasVertex>   entitiesPropagatedTo = deleteDelegate.getHandler().addTagPropagation(classificationVertex, chunkedVerticesToPropagate);

                if (CollectionUtils.isEmpty(entitiesPropagatedTo)) {
                    return null;
                }

                List<AtlasEntity>   propagatedEntitiesChunked       = updateClassificationText(classification, entitiesPropagatedTo);
                List<String>        chunkedPropagatedEntitiesGuids  = propagatedEntitiesChunked.stream().map(x -> x.getGuid()).collect(Collectors.toList());
                entityChangeNotifier.onClassificationsAddedToEntities(propagatedEntitiesChunked, Collections.singletonList(classification), false);

                propagatedEntitiesGuids.addAll(chunkedPropagatedEntitiesGuids);

                offset += CHUNK_SIZE;

                transactionInterceptHelper.intercept();

            } while (offset < impactedVerticesSize);
        } catch (AtlasBaseException exception) {
            LOG.error("Error occurred while adding classification propagation for classification with propagation id {}", classificationVertex.getIdForDisplay());
            throw exception;
        } finally {
            RequestContext.get().endMetricRecord(classificationPropagationMetricRecorder);
        }

    return propagatedEntitiesGuids;

    }

    public void deleteClassification(String entityGuid, String classificationName, String associatedEntityGuid) throws AtlasBaseException {
        if (StringUtils.isEmpty(associatedEntityGuid) || associatedEntityGuid.equals(entityGuid)) {
            deleteClassification(entityGuid, classificationName);
        } else {
            deletePropagatedClassification(entityGuid, classificationName, associatedEntityGuid);
        }
    }

    private void deletePropagatedClassification(String entityGuid, String classificationName, String associatedEntityGuid) throws AtlasBaseException {
        if (StringUtils.isEmpty(classificationName)) {
            throw new AtlasBaseException(AtlasErrorCode.INVALID_CLASSIFICATION_PARAMS, "delete", entityGuid);
        }

        AtlasVertex entityVertex = AtlasGraphUtilsV2.findByGuid(this.graph, entityGuid);

        if (entityVertex == null) {
            throw new AtlasBaseException(AtlasErrorCode.INSTANCE_GUID_NOT_FOUND, entityGuid);
        }

        deleteDelegate.getHandler().deletePropagatedClassification(entityVertex, classificationName, associatedEntityGuid);
    }

    public void deleteClassification(String entityGuid, String classificationName) throws AtlasBaseException {
        if (StringUtils.isEmpty(classificationName)) {
            throw new AtlasBaseException(AtlasErrorCode.INVALID_CLASSIFICATION_PARAMS, "delete", entityGuid);
        }

        AtlasVertex entityVertex = AtlasGraphUtilsV2.findByGuid(this.graph, entityGuid);

        if (entityVertex == null) {
            throw new AtlasBaseException(AtlasErrorCode.INSTANCE_GUID_NOT_FOUND, entityGuid);
        }

        AtlasPerfTracer perf = null;

        if (AtlasPerfTracer.isPerfTraceEnabled(PERF_LOG)) {
            perf = AtlasPerfTracer.getPerfTracer(PERF_LOG, "EntityGraphMapper.deleteClassification");
        }

        List<String> traitNames = getTraitNames(entityVertex);

        if (CollectionUtils.isEmpty(traitNames)) {
            throw new AtlasBaseException(AtlasErrorCode.NO_CLASSIFICATIONS_FOUND_FOR_ENTITY, entityGuid);
        }

        validateClassificationExists(traitNames, classificationName);

        AtlasVertex         classificationVertex = getClassificationVertex(entityVertex, classificationName);

        // Get in progress task to see if there already is a propagation for this particular vertex
        List<AtlasTask> inProgressTasks = taskManagement.getInProgressTasks();
        for (AtlasTask task : inProgressTasks) {
            if (isTaskMatchingWithVertexIdAndEntityGuid(task, classificationVertex.getIdForDisplay(), entityGuid)) {
                throw new AtlasBaseException(AtlasErrorCode.CLASSIFICATION_CURRENTLY_BEING_PROPAGATED, classificationName);
            }
        }

        AtlasClassification classification       = entityRetriever.toAtlasClassification(classificationVertex);

        if (classification == null) {
            throw new AtlasBaseException(AtlasErrorCode.CLASSIFICATION_NOT_FOUND, classificationName);
        }

        // remove classification from propagated entities if propagation is turned on
        final List<AtlasVertex> entityVertices;

        if (isPropagationEnabled(classificationVertex)) {
            if (taskManagement != null && DEFERRED_ACTION_ENABLED) {
                boolean propagateDelete = true;
                String classificationVertexId = classificationVertex.getIdForDisplay();

                List<String> entityTaskGuids = (List<String>) entityVertex.getPropertyValues(PENDING_TASKS_PROPERTY_KEY, String.class);

                if (CollectionUtils.isNotEmpty(entityTaskGuids)) {
                    List<AtlasTask> entityPendingTasks = taskManagement.getByGuidsES(entityTaskGuids);

                    boolean pendingTaskExists  = entityPendingTasks.stream()
                            .anyMatch(x -> isTaskMatchingWithVertexIdAndEntityGuid(x, classificationVertexId, entityGuid));

                    if (pendingTaskExists) {
                        List<AtlasTask> entityClassificationPendingTasks = entityPendingTasks.stream()
                                .filter(t -> t.getParameters().containsKey("entityGuid")
                                        && t.getParameters().containsKey("classificationVertexId"))
                                .filter(t -> t.getParameters().get("entityGuid").equals(entityGuid)
                                        && t.getParameters().get("classificationVertexId").equals(classificationVertexId)
                                        && t.getType().equals(CLASSIFICATION_PROPAGATION_ADD))
                                .collect(Collectors.toList());
                        for (AtlasTask entityClassificationPendingTask: entityClassificationPendingTasks) {
                            String taskGuid = entityClassificationPendingTask.getGuid();
                            taskManagement.deleteByGuid(taskGuid, TaskManagement.DeleteType.SOFT);
                            AtlasGraphUtilsV2.deleteProperty(entityVertex, PENDING_TASKS_PROPERTY_KEY, taskGuid);
//                            propagateDelete = false;  TODO: Uncomment when all unnecessary ADD tasks are resolved
                        }
                    }
                }

                if (propagateDelete) {
                    createAndQueueTask(CLASSIFICATION_PROPAGATION_DELETE, entityVertex, classificationVertex.getIdForDisplay());
                }

                entityVertices = new ArrayList<>();
            } else {
                entityVertices = deleteDelegate.getHandler().removeTagPropagation(classificationVertex);

                if (LOG.isDebugEnabled()) {
                    LOG.debug("Number of propagations to delete -> {}", entityVertices.size());
                }
            }
        } else {
            entityVertices = new ArrayList<>();
        }

        // add associated entity to entityVertices list
        if (!entityVertices.contains(entityVertex)) {
            entityVertices.add(entityVertex);
        }

        // remove classifications from associated entity
        if (LOG.isDebugEnabled()) {
            LOG.debug("Removing classification: [{}] from: [{}][{}] with edge label: [{}]", classificationName,
                    getTypeName(entityVertex), entityGuid, CLASSIFICATION_LABEL);
        }

        AtlasEdge edge = getClassificationEdge(entityVertex, classificationVertex);

        deleteDelegate.getHandler().deleteEdgeReference(edge, CLASSIFICATION, false, true, entityVertex);

        traitNames.remove(classificationName);

        // update 'TRAIT_NAMES_PROPERTY_KEY' property
        entityVertex.removePropertyValue(TRAIT_NAMES_PROPERTY_KEY, classificationName);

        // update 'CLASSIFICATION_NAMES_KEY' property
        entityVertex.removeProperty(CLASSIFICATION_NAMES_KEY);

        entityVertex.setProperty(CLASSIFICATION_NAMES_KEY, getClassificationNamesString(traitNames));

        updateModificationMetadata(entityVertex);
        Map<AtlasEntity, List<AtlasClassification>> entityClassification = new HashMap<>();

        if (RequestContext.get().isDelayTagNotifications()) {
            RequestContext.get().addDeletedClassificationAndVertices(classification, new ArrayList<>(entityVertices));
        } else if (CollectionUtils.isNotEmpty(entityVertices)) {
            List<AtlasEntity> propagatedEntities = updateClassificationText(classification, entityVertices);
            propagatedEntities.forEach(entity -> entityClassification.computeIfAbsent(entity, key -> new ArrayList<>()).add(classification));
            //Sending audit request for all entities at once
            for (Map.Entry<AtlasEntity, List<AtlasClassification>> atlasEntityListEntry : entityClassification.entrySet()) {
                entityChangeNotifier.onClassificationDeletedFromEntity(atlasEntityListEntry.getKey(), atlasEntityListEntry.getValue());
            }
        }
        AtlasPerfTracer.log(perf);
    }

    public void deleteClassifications(String entityGuid, List<AtlasClassification> classifications, String associatedEntityGuid) throws AtlasBaseException {
        if (StringUtils.isEmpty(associatedEntityGuid) || associatedEntityGuid.equals(entityGuid)) {
            deleteClassifications(entityGuid, classifications);
        } else {
            for (AtlasClassification classification : classifications) {
                deletePropagatedClassifications(entityGuid, classification.getTypeName(), associatedEntityGuid);
            }
        }
    }

    private void deletePropagatedClassifications(String entityGuid, String classificationName, String associatedEntityGuid) throws AtlasBaseException {
        if (StringUtils.isEmpty(classificationName)) {
            throw new AtlasBaseException(AtlasErrorCode.INVALID_CLASSIFICATION_PARAMS, "delete", entityGuid);
        }

        AtlasVertex entityVertex = AtlasGraphUtilsV2.findByGuid(this.graph, entityGuid);

        if (entityVertex == null) {
            throw new AtlasBaseException(AtlasErrorCode.INSTANCE_GUID_NOT_FOUND, entityGuid);
        }

        deleteDelegate.getHandler().deletePropagatedClassification(entityVertex, classificationName, associatedEntityGuid);
    }

    public void deleteClassifications(String entityGuid, List<AtlasClassification> classifications) throws AtlasBaseException {
        if (CollectionUtils.isEmpty(classifications)){
            return;
        }

        AtlasPerfTracer perf = null;

        if (AtlasPerfTracer.isPerfTraceEnabled(PERF_LOG)) {
            perf = AtlasPerfTracer.getPerfTracer(PERF_LOG, "EntityGraphMapper.deleteClassification");
        }
        Map<AtlasClassification, HashSet<AtlasVertex>> deletedClassifications  = new HashMap<>();

        for (AtlasClassification classificationn : classifications) {

            if (StringUtils.isEmpty(classificationn.getTypeName())) {
                throw new AtlasBaseException(AtlasErrorCode.INVALID_CLASSIFICATION_PARAMS, "delete", entityGuid);
            }

            AtlasVertex entityVertex = AtlasGraphUtilsV2.findByGuid(this.graph, entityGuid);

            if (entityVertex == null) {
                throw new AtlasBaseException(AtlasErrorCode.INSTANCE_GUID_NOT_FOUND, entityGuid);
            }

            List<String> traitNames = getTraitNames(entityVertex);

            if (CollectionUtils.isEmpty(traitNames)) {
                throw new AtlasBaseException(AtlasErrorCode.NO_CLASSIFICATIONS_FOUND_FOR_ENTITY, entityGuid);
            }

            String classificationName = classificationn.getTypeName();
            validateClassificationExists(traitNames, classificationName);

            AtlasVertex classificationVertex = getClassificationVertex(entityVertex, classificationName);

            // Get in progress task to see if there already is a propagation for this particular vertex
            List<AtlasTask> inProgressTasks = taskManagement.getInProgressTasks();
            for (AtlasTask task : inProgressTasks) {
                if (isTaskMatchingWithVertexIdAndEntityGuid(task, classificationVertex.getIdForDisplay(), entityGuid)) {
                    throw new AtlasBaseException(AtlasErrorCode.CLASSIFICATION_CURRENTLY_BEING_PROPAGATED, classificationName);
                }
            }

            AtlasClassification classification = entityRetriever.toAtlasClassification(classificationVertex);

            if (classification == null) {
                throw new AtlasBaseException(AtlasErrorCode.CLASSIFICATION_NOT_FOUND, classificationName);
            }

            // remove classification from propagated entities if propagation is turned on
           final List<AtlasVertex> entityVertices;

            if (isPropagationEnabled(classificationVertex)) {
                if (taskManagement != null && DEFERRED_ACTION_ENABLED) {
                    boolean propagateDelete = true;
                    String classificationVertexId = classificationVertex.getIdForDisplay();

                    List<String> entityTaskGuids = (List<String>) entityVertex.getPropertyValues(PENDING_TASKS_PROPERTY_KEY, String.class);

                    if (CollectionUtils.isNotEmpty(entityTaskGuids)) {
                        List<AtlasTask> entityPendingTasks = taskManagement.getByGuidsES(entityTaskGuids);

                        boolean pendingTaskExists = entityPendingTasks.stream()
                                .anyMatch(x -> isTaskMatchingWithVertexIdAndEntityGuid(x, classificationVertexId, entityGuid));

                        if (pendingTaskExists) {
                            List<AtlasTask> entityClassificationPendingTasks = entityPendingTasks.stream()
                                    .filter(t -> t.getParameters().containsKey("entityGuid")
                                            && t.getParameters().containsKey("classificationVertexId"))
                                    .filter(t -> t.getParameters().get("entityGuid").equals(entityGuid)
                                            && t.getParameters().get("classificationVertexId").equals(classificationVertexId)
                                            && t.getType().equals(CLASSIFICATION_PROPAGATION_ADD))
                                    .collect(Collectors.toList());
                            for (AtlasTask entityClassificationPendingTask : entityClassificationPendingTasks) {
                                String taskGuid = entityClassificationPendingTask.getGuid();
                                taskManagement.deleteByGuid(taskGuid, TaskManagement.DeleteType.SOFT);
                                AtlasGraphUtilsV2.deleteProperty(entityVertex, PENDING_TASKS_PROPERTY_KEY, taskGuid);
//                            propagateDelete = false;  TODO: Uncomment when all unnecessary ADD tasks are resolved
                            }
                        }
                    }

                    if (propagateDelete) {
                        createAndQueueTask(CLASSIFICATION_PROPAGATION_DELETE, entityVertex, classificationVertex.getIdForDisplay());
                    }

                    entityVertices = new ArrayList<>();
                } else {
                    entityVertices = deleteDelegate.getHandler().removeTagPropagation(classificationVertex);

                    if (LOG.isDebugEnabled()) {
                        LOG.debug("Number of propagations to delete -> {}", entityVertices.size());
                    }
                }
            } else {
                entityVertices = new ArrayList<>();
            }

            // add associated entity to entityVertices list
            if (!entityVertices.contains(entityVertex)) {
                entityVertices.add(entityVertex);
            }

            // remove classifications from associated entity
            if (LOG.isDebugEnabled()) {
                LOG.debug("Removing classification: [{}] from: [{}][{}] with edge label: [{}]", classificationName,
                        getTypeName(entityVertex), entityGuid, CLASSIFICATION_LABEL);
            }

            AtlasEdge edge = getClassificationEdge(entityVertex, classificationVertex);

            deleteDelegate.getHandler().deleteEdgeReference(edge, CLASSIFICATION, false, true, entityVertex);

            traitNames.remove(classificationName);

            // update 'TRAIT_NAMES_PROPERTY_KEY' property
            entityVertex.removePropertyValue(TRAIT_NAMES_PROPERTY_KEY, classificationName);

            // update 'CLASSIFICATION_NAMES_KEY' property
            entityVertex.removeProperty(CLASSIFICATION_NAMES_KEY);

            entityVertex.setProperty(CLASSIFICATION_NAMES_KEY, getClassificationNamesString(traitNames));

            updateModificationMetadata(entityVertex);

            if(deletedClassifications.get(classification) == null) {
                deletedClassifications.put(classification, new HashSet<>());
            }
            //Add current Vertex to be notified
            deletedClassifications.get(classification).add(entityVertex);
        }

        Map<AtlasEntity, List<AtlasClassification>> entityClassification = new HashMap<>();

        for (AtlasClassification classification : deletedClassifications.keySet()) {
            Set<AtlasVertex> vertices = deletedClassifications.get(classification);
            if (CollectionUtils.isNotEmpty(vertices)) {
                List<AtlasEntity> propagatedEntities = updateClassificationText(classification, vertices);
                propagatedEntities.forEach(entity -> entityClassification.computeIfAbsent(entity, key -> new ArrayList<>()).add(classification));
            }
        }

        //Sending audit request for all entities at once
        for (Map.Entry<AtlasEntity, List<AtlasClassification>> atlasEntityListEntry : entityClassification.entrySet()) {
            entityChangeNotifier.onClassificationDeletedFromEntity(atlasEntityListEntry.getKey(), atlasEntityListEntry.getValue());
        }

        AtlasPerfTracer.log(perf);

    }
    private boolean isTaskMatchingWithVertexIdAndEntityGuid(AtlasTask task, String classificationVertexId, String entityGuid) {
        try {
            if (CLASSIFICATION_PROPAGATION_ADD.equals(task.getType())) {
                return task.getParameters().get(ClassificationTask.PARAM_CLASSIFICATION_VERTEX_ID).equals(classificationVertexId)
                        && task.getParameters().get(ClassificationTask.PARAM_ENTITY_GUID).equals(entityGuid);
            }
        } catch (NullPointerException npe) {
            LOG.warn("Task classificationVertexId or entityGuid is null");
        }
        return false;
    }

    private AtlasEntity updateClassificationText(AtlasVertex vertex) throws AtlasBaseException {
        String guid        = graphHelper.getGuid(vertex);
        AtlasEntity entity = instanceConverter.getAndCacheEntity(guid, ENTITY_CHANGE_NOTIFY_IGNORE_RELATIONSHIP_ATTRIBUTES);

        vertex.setProperty(CLASSIFICATION_TEXT_KEY, fullTextMapperV2.getClassificationTextForEntity(entity));
        return entity;
    }

    public void updateClassificationTextAndNames(AtlasVertex vertex) throws AtlasBaseException {
        if(CollectionUtils.isEmpty(vertex.getPropertyValues(Constants.TRAIT_NAMES_PROPERTY_KEY, String.class)) &&
                CollectionUtils.isEmpty(vertex.getPropertyValues(Constants.PROPAGATED_TRAIT_NAMES_PROPERTY_KEY, String.class))) {
            return;
        }

        String guid = graphHelper.getGuid(vertex);
        AtlasEntity entity = instanceConverter.getAndCacheEntity(guid, ENTITY_CHANGE_NOTIFY_IGNORE_RELATIONSHIP_ATTRIBUTES);
        List<String> classificationNames = new ArrayList<>();
        List<String> propagatedClassificationNames = new ArrayList<>();

        for (AtlasClassification classification : entity.getClassifications()) {
            if (isPropagatedClassification(classification, guid)) {
                propagatedClassificationNames.add(classification.getTypeName());
            } else {
                classificationNames.add(classification.getTypeName());
            }
        }

        vertex.setProperty(CLASSIFICATION_NAMES_KEY, getDelimitedClassificationNames(classificationNames));
        vertex.setProperty(PROPAGATED_CLASSIFICATION_NAMES_KEY, getDelimitedClassificationNames(propagatedClassificationNames));
        vertex.setProperty(CLASSIFICATION_TEXT_KEY, fullTextMapperV2.getClassificationTextForEntity(entity));
    }

    private boolean isPropagatedClassification(AtlasClassification classification, String guid) {
        String classificationEntityGuid = classification.getEntityGuid();

        return StringUtils.isNotEmpty(classificationEntityGuid) && !StringUtils.equals(classificationEntityGuid, guid);
    }

    private void addToClassificationNames(AtlasVertex entityVertex, String classificationName) {
        AtlasGraphUtilsV2.addEncodedProperty(entityVertex, TRAIT_NAMES_PROPERTY_KEY, classificationName);

        String delimitedClassificationNames = entityVertex.getProperty(CLASSIFICATION_NAMES_KEY, String.class);

        if (StringUtils.isEmpty(delimitedClassificationNames)) {
            delimitedClassificationNames = CLASSIFICATION_NAME_DELIMITER + classificationName + CLASSIFICATION_NAME_DELIMITER;
        } else {
            delimitedClassificationNames = delimitedClassificationNames + classificationName + CLASSIFICATION_NAME_DELIMITER;
        }

        entityVertex.setProperty(CLASSIFICATION_NAMES_KEY, delimitedClassificationNames);
    }

    private String getClassificationNamesString(List<String> traitNames) {
        String ret = StringUtils.join(traitNames, CLASSIFICATION_NAME_DELIMITER);

        return StringUtils.isEmpty(ret) ? ret : CLASSIFICATION_NAME_DELIMITER + ret + CLASSIFICATION_NAME_DELIMITER;
    }

    public void updateClassifications(EntityMutationContext context, String guid, List<AtlasClassification> classifications) throws AtlasBaseException {
        if (CollectionUtils.isEmpty(classifications)) {
            throw new AtlasBaseException(AtlasErrorCode.INVALID_CLASSIFICATION_PARAMS, "update", guid);
        }

        AtlasVertex entityVertex = AtlasGraphUtilsV2.findByGuid(this.graph, guid);

        if (entityVertex == null) {
            throw new AtlasBaseException(AtlasErrorCode.INSTANCE_GUID_NOT_FOUND, guid);
        }

        AtlasPerfTracer perf = null;

        if (AtlasPerfTracer.isPerfTraceEnabled(PERF_LOG)) {
            perf = AtlasPerfTracer.getPerfTracer(PERF_LOG, "EntityGraphMapper.updateClassifications");
        }

        String                    entityTypeName         = AtlasGraphUtilsV2.getTypeName(entityVertex);
        AtlasEntityType           entityType             = typeRegistry.getEntityTypeByName(entityTypeName);
        List<AtlasClassification> updatedClassifications = new ArrayList<>();
        List<AtlasVertex>         entitiesToPropagateTo  = new ArrayList<>();
        Set<AtlasVertex>          notificationVertices   = new HashSet<AtlasVertex>() {{ add(entityVertex); }};

        Map<AtlasVertex, List<AtlasClassification>> addedPropagations   = null;
        Map<AtlasClassification, List<AtlasVertex>> removedPropagations = new HashMap<>();

        for (AtlasClassification classification : classifications) {
            String classificationName       = classification.getTypeName();
            String classificationEntityGuid = classification.getEntityGuid();

            if (StringUtils.isEmpty(classificationEntityGuid)) {
                classification.setEntityGuid(guid);
            }

            if (StringUtils.isNotEmpty(classificationEntityGuid) && !StringUtils.equalsIgnoreCase(guid, classificationEntityGuid)) {
                throw new AtlasBaseException(AtlasErrorCode.CLASSIFICATION_UPDATE_FROM_PROPAGATED_ENTITY, classificationName);
            }

            AtlasVertex classificationVertex = getClassificationVertex(entityVertex, classificationName);

            if (classificationVertex == null) {
                throw new AtlasBaseException(AtlasErrorCode.CLASSIFICATION_NOT_ASSOCIATED_WITH_ENTITY, classificationName);
            }

            if (LOG.isDebugEnabled()) {
                LOG.debug("Updating classification {} for entity {}", classification, guid);
            }

            AtlasClassification currentClassification = entityRetriever.toAtlasClassification(classificationVertex);

            if (currentClassification == null) {
                continue;
            }

            validateAndNormalizeForUpdate(classification);

            boolean isClassificationUpdated = false;

            // check for attribute update
            Map<String, Object> updatedAttributes = classification.getAttributes();

            if (MapUtils.isNotEmpty(updatedAttributes)) {
                for (String attributeName : updatedAttributes.keySet()) {
                    currentClassification.setAttribute(attributeName, updatedAttributes.get(attributeName));
                }

                isClassificationUpdated = true;
            }

            // check for validity period update
            List<TimeBoundary> currentValidityPeriods = currentClassification.getValidityPeriods();
            List<TimeBoundary> updatedValidityPeriods = classification.getValidityPeriods();

            if (!Objects.equals(currentValidityPeriods, updatedValidityPeriods)) {
                currentClassification.setValidityPeriods(updatedValidityPeriods);

                isClassificationUpdated = true;
            }

            boolean removePropagation = false;
            // check for removePropagationsOnEntityDelete update
            Boolean currentRemovePropagations = currentClassification.getRemovePropagationsOnEntityDelete();
            Boolean updatedRemovePropagations = classification.getRemovePropagationsOnEntityDelete();
            if (updatedRemovePropagations != null && !updatedRemovePropagations.equals(currentRemovePropagations)) {
                AtlasGraphUtilsV2.setEncodedProperty(classificationVertex, CLASSIFICATION_VERTEX_REMOVE_PROPAGATIONS_KEY, updatedRemovePropagations);
                isClassificationUpdated = true;

                boolean isEntityDeleted = DELETED.toString().equals(entityVertex.getProperty(STATE_PROPERTY_KEY, String.class));
                if (isEntityDeleted && updatedRemovePropagations) {
                    removePropagation = true;
                }
            }

            if (isClassificationUpdated) {
                List<AtlasVertex> propagatedEntityVertices = graphHelper.getAllPropagatedEntityVertices(classificationVertex);

                notificationVertices.addAll(propagatedEntityVertices);
            }

            if (LOG.isDebugEnabled()) {
                LOG.debug("updating vertex {} for trait {}", string(classificationVertex), classificationName);
            }

            mapClassification(EntityOperation.UPDATE, context, classification, entityType, entityVertex, classificationVertex);
            updateModificationMetadata(entityVertex);

            /* -----------------------------
               | Current Tag | Updated Tag |
               | Propagation | Propagation |
               |-------------|-------------|
               |   true      |    true     | => no-op
               |-------------|-------------|
               |   false     |    false    | => no-op
               |-------------|-------------|
               |   false     |    true     | => Add Tag Propagation (send ADD classification notifications)
               |-------------|-------------|
               |   true      |    false    | => Remove Tag Propagation (send REMOVE classification notifications)
               |-------------|-------------| */

            Boolean currentTagPropagation = currentClassification.isPropagate();
            Boolean updatedTagPropagation = classification.isPropagate();
            Boolean currentRestrictPropagationThroughLineage = currentClassification.getRestrictPropagationThroughLineage();
            Boolean updatedRestrictPropagationThroughLineage = classification.getRestrictPropagationThroughLineage();

            if ((!Objects.equals(updatedRemovePropagations, currentRemovePropagations) ||
                    !Objects.equals(currentTagPropagation, updatedTagPropagation) ||
                    !Objects.equals(currentRestrictPropagationThroughLineage, updatedRestrictPropagationThroughLineage)) &&
                    taskManagement != null && DEFERRED_ACTION_ENABLED) {

                String propagationType = CLASSIFICATION_PROPAGATION_ADD;
                if (removePropagation || !updatedTagPropagation)
                {
                    propagationType = CLASSIFICATION_PROPAGATION_DELETE;
                }
                createAndQueueTask(propagationType, entityVertex, classificationVertex.getIdForDisplay(), currentRestrictPropagationThroughLineage);
            }

            // compute propagatedEntityVertices once and use it for subsequent iterations and notifications
            if (updatedTagPropagation != null && (currentTagPropagation != updatedTagPropagation || currentRestrictPropagationThroughLineage != updatedRestrictPropagationThroughLineage)) {
                if (updatedTagPropagation) {
                    if (updatedRestrictPropagationThroughLineage != null && !currentRestrictPropagationThroughLineage && updatedRestrictPropagationThroughLineage) {
                        deleteDelegate.getHandler().removeTagPropagation(classificationVertex);

                    }
                    if (CollectionUtils.isEmpty(entitiesToPropagateTo)) {
                        String propagationMode = CLASSIFICATION_PROPAGATION_MODE_DEFAULT;
                        if (updatedRemovePropagations !=null && updatedRestrictPropagationThroughLineage) {
                            propagationMode = CLASSIFICATION_PROPAGATION_MODE_RESTRICT_LINEAGE;
                        }
                        entitiesToPropagateTo = entityRetriever.getImpactedVerticesV2(entityVertex, null, classificationVertex.getIdForDisplay(), CLASSIFICATION_PROPAGATION_EXCLUSION_MAP.get(propagationMode));
                    }

                    if (CollectionUtils.isNotEmpty(entitiesToPropagateTo)) {
                        if (addedPropagations == null) {
                            addedPropagations = new HashMap<>(entitiesToPropagateTo.size());

                            for (AtlasVertex entityToPropagateTo : entitiesToPropagateTo) {
                                addedPropagations.put(entityToPropagateTo, new ArrayList<>());
                            }
                        }

                        List<AtlasVertex> entitiesPropagatedTo = deleteDelegate.getHandler().addTagPropagation(classificationVertex, entitiesToPropagateTo);

                        if (entitiesPropagatedTo != null) {
                            for (AtlasVertex entityPropagatedTo : entitiesPropagatedTo) {
                                addedPropagations.get(entityPropagatedTo).add(classification);
                            }
                        }
                    }
                } else {
                    List<AtlasVertex> impactedVertices = deleteDelegate.getHandler().removeTagPropagation(classificationVertex);

                    if (CollectionUtils.isNotEmpty(impactedVertices)) {
                        /*
                            removedPropagations is a HashMap of entity against list of classifications i.e. for each entity 1 entry in the map.
                            Maintaining classification wise entity list lets us send the audit request in bulk,
                            since 1 classification is applied to many entities (including the child entities).
                            Eg. If a classification is being propagated to 1000 entities, its edge count would be 2000, as per removedPropagations map
                            we would have 2000 entries and value would always be 1 classification wrapped in a list.
                            By this rearrangement we maintain an entity list against each classification, as of now its entry size would be 1 (as per request from UI)
                            instead of 2000. Moreover this allows us to send audit request classification wise instead of separate requests for each entities.
                            This reduces audit calls from 2000 to 1.
                         */
                        removedPropagations.put(classification, impactedVertices);
                    }
                }
            }

            updatedClassifications.add(currentClassification);
        }

        if (CollectionUtils.isNotEmpty(entitiesToPropagateTo)) {
            notificationVertices.addAll(entitiesToPropagateTo);
        }

        for (AtlasVertex vertex : notificationVertices) {
            String      entityGuid = graphHelper.getGuid(vertex);
            AtlasEntity entity     = instanceConverter.getAndCacheEntity(entityGuid, ENTITY_CHANGE_NOTIFY_IGNORE_RELATIONSHIP_ATTRIBUTES);

            if (entity != null) {
                vertex.setProperty(CLASSIFICATION_TEXT_KEY, fullTextMapperV2.getClassificationTextForEntity(entity));
                entityChangeNotifier.onClassificationUpdatedToEntity(entity, updatedClassifications);
            }
        }

        if (MapUtils.isNotEmpty(removedPropagations)) {
            for (AtlasClassification classification : removedPropagations.keySet()) {
                List<AtlasVertex> propagatedVertices = removedPropagations.get(classification);
                List<AtlasEntity> propagatedEntities = updateClassificationText(classification, propagatedVertices);

                //Sending audit request for all entities at once
                entityChangeNotifier.onClassificationsDeletedFromEntities(propagatedEntities, Collections.singletonList(classification));
            }
        }

        AtlasPerfTracer.log(perf);
    }

    private AtlasEdge mapClassification(EntityOperation operation,  final EntityMutationContext context, AtlasClassification classification,
                                        AtlasEntityType entityType, AtlasVertex parentInstanceVertex, AtlasVertex traitInstanceVertex)
                                        throws AtlasBaseException {
        if (classification.getValidityPeriods() != null) {
            String strValidityPeriods = AtlasJson.toJson(classification.getValidityPeriods());

            AtlasGraphUtilsV2.setEncodedProperty(traitInstanceVertex, CLASSIFICATION_VALIDITY_PERIODS_KEY, strValidityPeriods);
        } else {
            // if 'null', don't update existing value in the classification
        }

        if (classification.isPropagate() != null) {
            AtlasGraphUtilsV2.setEncodedProperty(traitInstanceVertex, CLASSIFICATION_VERTEX_PROPAGATE_KEY, classification.isPropagate());
        }

        if (classification.getRemovePropagationsOnEntityDelete() != null) {
            AtlasGraphUtilsV2.setEncodedProperty(traitInstanceVertex, CLASSIFICATION_VERTEX_REMOVE_PROPAGATIONS_KEY, classification.getRemovePropagationsOnEntityDelete());
        }

        if(classification.getRestrictPropagationThroughLineage() != null){
            AtlasGraphUtilsV2.setEncodedProperty(traitInstanceVertex, CLASSIFICATION_VERTEX_RESTRICT_PROPAGATE_THROUGH_LINEAGE, classification.getRestrictPropagationThroughLineage());
        }

        // map all the attributes to this newly created AtlasVertex
        mapAttributes(classification, traitInstanceVertex, operation, context);

        AtlasEdge ret = getClassificationEdge(parentInstanceVertex, traitInstanceVertex);

        if (ret == null) {
            ret = graphHelper.addClassificationEdge(parentInstanceVertex, traitInstanceVertex, false);
        }

        return ret;
    }

    public void deleteClassifications(String guid) throws AtlasBaseException {
        AtlasVertex instanceVertex = AtlasGraphUtilsV2.findByGuid(this.graph, guid);

        if (instanceVertex == null) {
            throw new AtlasBaseException(AtlasErrorCode.INSTANCE_GUID_NOT_FOUND, guid);
        }

        List<String> traitNames = getTraitNames(instanceVertex);

        if (CollectionUtils.isNotEmpty(traitNames)) {
            for (String traitName : traitNames) {
                deleteClassification(guid, traitName);
            }
        }
    }

    public List<String> deleteClassificationPropagation(String entityGuid, String classificationVertexId) throws AtlasBaseException {
        try {
            if (StringUtils.isEmpty(classificationVertexId)) {
                LOG.warn("deleteClassificationPropagation(classificationVertexId={}): classification vertex id is empty", classificationVertexId);

                return null;
            }

            AtlasVertex classificationVertex = graph.getVertex(classificationVertexId);
            if (classificationVertex == null) {
                LOG.warn("deleteClassificationPropagation(classificationVertexId={}): classification vertex not found", classificationVertexId);

                return null;
            }

            AtlasClassification classification = entityRetriever.toAtlasClassification(classificationVertex);

            List<AtlasEdge> propagatedEdges = getPropagatedEdges(classificationVertex);
            if (propagatedEdges.isEmpty()) {
                LOG.warn("deleteClassificationPropagation(classificationVertexId={}): classification edges empty", classificationVertexId);

                return null;
            }

            int propagatedEdgesSize = propagatedEdges.size();

            LOG.info(String.format("Number of edges to be deleted : %s for classification vertex with id : %s", propagatedEdgesSize, classificationVertexId));

            List<String> deletedPropagationsGuid = processClassificationEdgeDeletionInChunk(classification, propagatedEdges);

            deleteDelegate.getHandler().deleteClassificationVertex(classificationVertex, true);

            transactionInterceptHelper.intercept();

            return deletedPropagationsGuid;
        } catch (Exception e) {
            LOG.error("Error while removing classification id {} with error {} ", classificationVertexId, e.getMessage());
            throw new AtlasBaseException(e);
        }
    }

    public void deleteClassificationOnlyPropagation(Set<String> deletedEdgeIds) throws AtlasBaseException {
        RequestContext.get().getDeletedEdgesIds().clear();
        RequestContext.get().getDeletedEdgesIds().addAll(deletedEdgeIds);

        for (AtlasEdge edge : deletedEdgeIds.stream().map(x -> graph.getEdge(x)).collect(Collectors.toList())) {

            boolean isRelationshipEdge = deleteDelegate.getHandler().isRelationshipEdge(edge);
            String  relationshipGuid   = GraphHelper.getRelationshipGuid(edge);

            if (edge == null || !isRelationshipEdge) {
                continue;
            }

            List<AtlasVertex> currentClassificationVertices = getPropagatableClassifications(edge);

            for (AtlasVertex currentClassificationVertex : currentClassificationVertices) {
                LOG.info("Starting Classification {} Removal for deletion of edge {}",currentClassificationVertex.getIdForDisplay(), edge.getIdForDisplay());
                boolean isTermEntityEdge = isTermEntityEdge(edge);
                boolean removePropagationOnEntityDelete = getRemovePropagations(currentClassificationVertex);

                if (!(isTermEntityEdge || removePropagationOnEntityDelete)) {
                    LOG.debug("This edge is not term edge or remove propagation isn't enabled");
                    continue;
                }

                processClassificationDeleteOnlyPropagation(currentClassificationVertex, relationshipGuid);
                LOG.info("Finished Classification {} Removal for deletion of edge {}",currentClassificationVertex.getIdForDisplay(), edge.getIdForDisplay());
            }
        }
    }

    public void deleteClassificationOnlyPropagation(String deletedEdgeId, String classificationVertexId) throws AtlasBaseException {
        RequestContext.get().getDeletedEdgesIds().clear();
        RequestContext.get().getDeletedEdgesIds().add(deletedEdgeId);

        AtlasEdge edge = graph.getEdge(deletedEdgeId);

        boolean isRelationshipEdge = deleteDelegate.getHandler().isRelationshipEdge(edge);
        String  relationshipGuid   = GraphHelper.getRelationshipGuid(edge);

        if (edge == null || !isRelationshipEdge) {
            return;
        }

        AtlasVertex currentClassificationVertex = graph.getVertex(classificationVertexId);
        if (currentClassificationVertex == null) {
            LOG.warn("Classification Vertex with ID {} is not present or Deleted", classificationVertexId);
            return;
        }

        List<AtlasVertex> currentClassificationVertices = getPropagatableClassifications(edge);
        if (! currentClassificationVertices.contains(currentClassificationVertex)) {
            return;
        }

        boolean isTermEntityEdge = isTermEntityEdge(edge);
        boolean removePropagationOnEntityDelete = getRemovePropagations(currentClassificationVertex);

        if (!(isTermEntityEdge || removePropagationOnEntityDelete)) {
            LOG.debug("This edge is not term edge or remove propagation isn't enabled");
            return;
        }

        processClassificationDeleteOnlyPropagation(currentClassificationVertex, relationshipGuid);

        LOG.info("Finished Classification {} Removal for deletion of edge {}",currentClassificationVertex.getIdForDisplay(), edge.getIdForDisplay());
    }

    public void deleteClassificationOnlyPropagation(String classificationId, String referenceVertexId, boolean isTermEntityEdge) throws AtlasBaseException {
        AtlasVertex classificationVertex = graph.getVertex(classificationId);
        AtlasVertex referenceVertex = graph.getVertex(referenceVertexId);

        if (classificationVertex == null) {
            LOG.warn("Classification Vertex with ID {} is not present or Deleted", classificationId);
            return;
        }
        /*
            If reference vertex is deleted, we can consider that as this connected vertex was deleted
             some other task was created before it to remove propagations. No need to execute this task.
         */
        if (referenceVertex == null) {
            LOG.warn("Reference Vertex {} is deleted", referenceVertexId);
            return;
        }

        if (!GraphHelper.propagatedClassificationAttachedToVertex(classificationVertex, referenceVertex)) {
            LOG.warn("No Classification is attached to the reference vertex {} for classification {}", referenceVertexId, classificationId);
            return;
        }

        boolean removePropagationOnEntityDelete = getRemovePropagations(classificationVertex);

        if (!(isTermEntityEdge || removePropagationOnEntityDelete)) {
            LOG.debug("This edge is not term edge or remove propagation isn't enabled");
            return;
        }

        processClassificationDeleteOnlyPropagation(classificationVertex, null);

        LOG.info("Completed propagation removal via edge for classification {}", classificationId);
    }

    public void classificationRefreshPropagation(String classificationId) throws AtlasBaseException {
        AtlasPerfMetrics.MetricRecorder classificationRefreshPropagationMetricRecorder = RequestContext.get().startMetricRecord("classificationRefreshPropagation");

        AtlasVertex currentClassificationVertex             = graph.getVertex(classificationId);
        if (currentClassificationVertex == null) {
            LOG.warn("Classification vertex with ID {} is deleted", classificationId);
            return;
        }

        String              sourceEntityId                  = getClassificationEntityGuid(currentClassificationVertex);
        AtlasVertex         sourceEntityVertex              = AtlasGraphUtilsV2.findByGuid(this.graph, sourceEntityId);
        AtlasClassification classification                  = entityRetriever.toAtlasClassification(currentClassificationVertex);

        String propagationMode = CLASSIFICATION_PROPAGATION_MODE_DEFAULT;

        Boolean restrictPropagationThroughLineage = AtlasGraphUtilsV2.getProperty(currentClassificationVertex, CLASSIFICATION_VERTEX_RESTRICT_PROPAGATE_THROUGH_LINEAGE, Boolean.class);

        if (restrictPropagationThroughLineage != null && restrictPropagationThroughLineage) {
            propagationMode = CLASSIFICATION_PROPAGATION_MODE_RESTRICT_LINEAGE;
        }

        List<String> propagatedVerticesIds = GraphHelper.getPropagatedVerticesIds(currentClassificationVertex);
        LOG.info("{} entity vertices have classification with id {} attached", propagatedVerticesIds.size(), classificationId);

        List<String> verticesIdsToAddClassification =  new ArrayList<>();
        List<String> propagatedVerticesIdWithoutEdge = entityRetriever.getImpactedVerticesIdsClassificationAttached(sourceEntityVertex , classificationId,
                CLASSIFICATION_PROPAGATION_EXCLUSION_MAP.get(propagationMode), verticesIdsToAddClassification);

        LOG.info("To add classification with id {} to {} vertices", classificationId, verticesIdsToAddClassification.size());

        List<String> verticesIdsToRemove = (List<String>)CollectionUtils.subtract(propagatedVerticesIds, propagatedVerticesIdWithoutEdge);

        List<AtlasVertex> verticesToRemove = verticesIdsToRemove.stream()
                .map(x -> graph.getVertex(x))
                .filter(vertex -> vertex != null)
                .collect(Collectors.toList());

        List<AtlasVertex> verticesToAddClassification  = verticesIdsToAddClassification.stream()
                .map(x -> graph.getVertex(x))
                .filter(vertex -> vertex != null)
                .collect(Collectors.toList());

        //Remove classifications from unreachable vertices
        processPropagatedClassificationDeletionFromVertices(verticesToRemove, currentClassificationVertex, classification);

        //Add classification to the reachable vertices
        if (CollectionUtils.isEmpty(verticesToAddClassification)) {
            LOG.debug("propagateClassification(entityGuid={}, classificationVertexId={}): found no entities to propagate the classification", sourceEntityId, classificationId);
            return;
        }
        processClassificationPropagationAddition(verticesToAddClassification, currentClassificationVertex);

        LOG.info("Completed refreshing propagation for classification with vertex id {} with classification name {} and source entity {}",classificationId,
                classification.getTypeName(), classification.getEntityGuid());

        RequestContext.get().endMetricRecord(classificationRefreshPropagationMetricRecorder);
    }

    private void processClassificationDeleteOnlyPropagation(AtlasVertex currentClassificationVertex, String relationshipGuid) throws AtlasBaseException {
        String              classificationId                = currentClassificationVertex.getIdForDisplay();
        String              sourceEntityId                  = getClassificationEntityGuid(currentClassificationVertex);
        AtlasVertex         sourceEntityVertex              = AtlasGraphUtilsV2.findByGuid(this.graph, sourceEntityId);
        AtlasClassification classification                  = entityRetriever.toAtlasClassification(currentClassificationVertex);

        String propagationMode = CLASSIFICATION_PROPAGATION_MODE_DEFAULT;

        Boolean restrictPropagationThroughLineage = AtlasGraphUtilsV2.getProperty(currentClassificationVertex, CLASSIFICATION_VERTEX_RESTRICT_PROPAGATE_THROUGH_LINEAGE, Boolean.class);

        if (restrictPropagationThroughLineage != null && restrictPropagationThroughLineage) {
            propagationMode = CLASSIFICATION_PROPAGATION_MODE_RESTRICT_LINEAGE;
        }

        List<String> propagatedVerticesIds = GraphHelper.getPropagatedVerticesIds(currentClassificationVertex);
        LOG.info("Traversed {} vertices including edge with relationship GUID {} for classification vertex {}", propagatedVerticesIds.size(), relationshipGuid, classificationId);

        List<String> propagatedVerticesIdWithoutEdge = entityRetriever.getImpactedVerticesIds(sourceEntityVertex, relationshipGuid , classificationId,
                CLASSIFICATION_PROPAGATION_EXCLUSION_MAP.get(propagationMode));

        LOG.info("Traversed {} vertices except edge with relationship GUID {} for classification vertex {}", propagatedVerticesIdWithoutEdge.size(), relationshipGuid, classificationId);

        List<String> verticesIdsToRemove = (List<String>)CollectionUtils.subtract(propagatedVerticesIds, propagatedVerticesIdWithoutEdge);

        List<AtlasVertex> verticesToRemove = verticesIdsToRemove.stream()
                .map(x -> graph.getVertex(x))
                .filter(vertex -> vertex != null)
                .collect(Collectors.toList());

        propagatedVerticesIdWithoutEdge.clear();
        propagatedVerticesIds.clear();

        LOG.info("To delete classification from {} vertices for deletion of edge with relationship GUID {} and classification {}", verticesToRemove.size(), relationshipGuid, classificationId);

        processPropagatedClassificationDeletionFromVertices(verticesToRemove, currentClassificationVertex, classification);

        LOG.info("Completed remove propagation for edge with relationship GUID {} and classification vertex {} with classification name {} and source entity {}", relationshipGuid,
                classificationId, classification.getTypeName(), classification.getEntityGuid());
    }

    private void processPropagatedClassificationDeletionFromVertices(List<AtlasVertex> VerticesToRemoveTag, AtlasVertex classificationVertex, AtlasClassification classification) throws AtlasBaseException {
        AtlasPerfMetrics.MetricRecorder propagatedClassificationDeletionMetricRecorder = RequestContext.get().startMetricRecord("processPropagatedClassificationDeletionFromVertices");

        int propagatedVerticesSize = VerticesToRemoveTag.size();
        int toIndex;
        int offset = 0;

        LOG.info("To delete classification of vertex id {} from {} entity vertices", classificationVertex.getIdForDisplay(), propagatedVerticesSize);

        try {
            do {
                toIndex = ((offset + CHUNK_SIZE > propagatedVerticesSize) ? propagatedVerticesSize : (offset + CHUNK_SIZE));
                List<AtlasVertex> verticesChunkToRemoveTag = VerticesToRemoveTag.subList(offset, toIndex);

                List<String> impactedGuids = verticesChunkToRemoveTag.stream()
                        .map(entityVertex -> GraphHelper.getGuid(entityVertex))
                        .collect(Collectors.toList());
                GraphTransactionInterceptor.lockObjectAndReleasePostCommit(impactedGuids);

                List<AtlasVertex> updatedVertices = deleteDelegate.getHandler().removeTagPropagation(classificationVertex, verticesChunkToRemoveTag);
                List<AtlasEntity> updatedEntities = updateClassificationText(classification, updatedVertices);
                entityChangeNotifier.onClassificationsDeletedFromEntities(updatedEntities, Collections.singletonList(classification));

                offset += CHUNK_SIZE;

                transactionInterceptHelper.intercept();

            } while (offset < propagatedVerticesSize);
        } catch (AtlasBaseException exception) {
            LOG.error("Error while removing classification from vertices with classification vertex id {}", classificationVertex.getIdForDisplay());
            throw exception;
        } finally {
            RequestContext.get().endMetricRecord(propagatedClassificationDeletionMetricRecorder);
        }
    }

    List<String> processClassificationEdgeDeletionInChunk(AtlasClassification classification, List<AtlasEdge> propagatedEdges) throws AtlasBaseException {
        List<String> deletedPropagationsGuid = new ArrayList<>();
        int propagatedEdgesSize = propagatedEdges.size();
        int toIndex;
        int offset = 0;

        do {
            toIndex = ((offset + CHUNK_SIZE > propagatedEdgesSize) ? propagatedEdgesSize : (offset + CHUNK_SIZE));

            List<AtlasVertex> entityVertices = deleteDelegate.getHandler().removeTagPropagation(classification, propagatedEdges.subList(offset, toIndex));
            List<String> impactedGuids = entityVertices.stream().map(x -> GraphHelper.getGuid(x)).collect(Collectors.toList());

            GraphTransactionInterceptor.lockObjectAndReleasePostCommit(impactedGuids);

            List<AtlasEntity>  propagatedEntities = updateClassificationText(classification, entityVertices);

            entityChangeNotifier.onClassificationsDeletedFromEntities(propagatedEntities, Collections.singletonList(classification));
            if(! propagatedEntities.isEmpty()) {
                deletedPropagationsGuid.addAll(propagatedEntities.stream().map(x -> x.getGuid()).collect(Collectors.toList()));
            }

            offset += CHUNK_SIZE;

            transactionInterceptHelper.intercept();

        } while (offset < propagatedEdgesSize);

        return deletedPropagationsGuid;
    }

    @GraphTransaction
    public void updateTagPropagations(String relationshipEdgeId, AtlasRelationship relationship) throws AtlasBaseException {
        AtlasEdge relationshipEdge = graph.getEdge(relationshipEdgeId);

        deleteDelegate.getHandler().updateTagPropagations(relationshipEdge, relationship);

        entityChangeNotifier.notifyPropagatedEntities();
    }

    private void validateClassificationExists(List<String> existingClassifications, List<String> suppliedClassifications) throws AtlasBaseException {
        Set<String> existingNames = new HashSet<>(existingClassifications);
        for (String classificationName : suppliedClassifications) {
            if (!existingNames.contains(classificationName)) {
                throw new AtlasBaseException(AtlasErrorCode.CLASSIFICATION_NOT_ASSOCIATED_WITH_ENTITY, classificationName);
            }
        }
    }

    private void validateClassificationExists(List<String> existingClassifications, String suppliedClassificationName) throws AtlasBaseException {
        if (!existingClassifications.contains(suppliedClassificationName)) {
            throw new AtlasBaseException(AtlasErrorCode.CLASSIFICATION_NOT_ASSOCIATED_WITH_ENTITY, suppliedClassificationName);
        }
    }

    private AtlasEdge getOrCreateRelationship(AtlasVertex end1Vertex, AtlasVertex end2Vertex, String relationshipName,
                                              Map<String, Object> relationshipAttributes) throws AtlasBaseException {
        return relationshipStore.getOrCreate(end1Vertex, end2Vertex, new AtlasRelationship(relationshipName, relationshipAttributes));
    }

    private void recordEntityUpdate(AtlasVertex vertex) throws AtlasBaseException {
        if (vertex != null) {
            RequestContext req = RequestContext.get();

            if (!req.isUpdatedEntity(graphHelper.getGuid(vertex))) {
                updateModificationMetadata(vertex);

                req.recordEntityUpdate(entityRetriever.toAtlasEntityHeader(vertex));
            }
        }
    }

    private String getIdFromInVertex(AtlasEdge edge) {
        return getIdFromVertex(edge.getInVertex());
    }

    private String getIdFromOutVertex(AtlasEdge edge) {
        return getIdFromVertex(edge.getOutVertex());
    }

    private String getIdFromBothVertex(AtlasEdge currentEdge, AtlasVertex parentEntityVertex) {
        String parentEntityId  = getIdFromVertex(parentEntityVertex);
        String currentEntityId = getIdFromVertex(currentEdge.getInVertex());

        if (StringUtils.equals(currentEntityId, parentEntityId)) {
            currentEntityId = getIdFromOutVertex(currentEdge);
        }


        return currentEntityId;
    }

    public void validateAndNormalizeForUpdate(AtlasClassification classification) throws AtlasBaseException {
        AtlasClassificationType type = typeRegistry.getClassificationTypeByName(classification.getTypeName());

        if (type == null) {
            throw new AtlasBaseException(AtlasErrorCode.CLASSIFICATION_NOT_FOUND, classification.getTypeName());
        }

        List<String> messages = new ArrayList<>();

        type.validateValueForUpdate(classification, classification.getTypeName(), messages);

        if (!messages.isEmpty()) {
            throw new AtlasBaseException(AtlasErrorCode.INVALID_PARAMETERS, messages);
        }

        type.getNormalizedValueForUpdate(classification);
    }

    public static String getSoftRefFormattedValue(AtlasObjectId objectId) {
        return getSoftRefFormattedString(objectId.getTypeName(), objectId.getGuid());
    }

    private static String getSoftRefFormattedString(String typeName, String resolvedGuid) {
        return String.format(SOFT_REF_FORMAT, typeName, resolvedGuid);
    }

    public void importActivateEntity(AtlasVertex vertex, AtlasEntity entity) {
        AtlasGraphUtilsV2.setEncodedProperty(vertex, STATE_PROPERTY_KEY, ACTIVE);

        if (MapUtils.isNotEmpty(entity.getRelationshipAttributes())) {
            Set<String> relatedEntitiesGuids = getRelatedEntitiesGuids(entity);
            activateEntityRelationships(vertex, relatedEntitiesGuids);
        }
    }

    private void activateEntityRelationships(AtlasVertex vertex, Set<String> relatedEntitiesGuids) {
        Iterator<AtlasEdge> edgeIterator = vertex.getEdges(AtlasEdgeDirection.BOTH).iterator();

        while (edgeIterator.hasNext()) {
            AtlasEdge edge = edgeIterator.next();

            if (AtlasGraphUtilsV2.getState(edge) != DELETED) {
                continue;
            }

            final String relatedEntityGuid;
            if (Objects.equals(edge.getInVertex().getId(), vertex.getId())) {
                relatedEntityGuid = AtlasGraphUtilsV2.getIdFromVertex(edge.getOutVertex());
            } else {
                relatedEntityGuid = AtlasGraphUtilsV2.getIdFromVertex(edge.getInVertex());
            }

            if (StringUtils.isEmpty(relatedEntityGuid) || !relatedEntitiesGuids.contains(relatedEntityGuid)) {
                continue;
            }

            edge.setProperty(STATE_PROPERTY_KEY, AtlasRelationship.Status.ACTIVE);
        }
    }

    private Set<String> getRelatedEntitiesGuids(AtlasEntity entity) {
        Set<String> relGuidsSet = new HashSet<>();

        for (Object o : entity.getRelationshipAttributes().values()) {
            if (o instanceof AtlasObjectId) {
                relGuidsSet.add(((AtlasObjectId) o).getGuid());
            } else if (o instanceof List) {
                for (Object id : (List) o) {
                    if (id instanceof AtlasObjectId) {
                        relGuidsSet.add(((AtlasObjectId) id).getGuid());
                    }
                }
            }
        }
        return relGuidsSet;
    }

    private void validateBusinessAttributes(AtlasVertex entityVertex, AtlasEntityType entityType, Map<String, Map<String, Object>> businessAttributes, boolean isOverwrite) throws AtlasBaseException {
        List<String> messages = new ArrayList<>();

        Map<String, Map<String, AtlasBusinessAttribute>> entityTypeBusinessMetadata = entityType.getBusinessAttributes();

        for (String bmName : businessAttributes.keySet()) {
            if (!entityTypeBusinessMetadata.containsKey(bmName)) {
                messages.add(bmName + ": invalid business-metadata for entity type " + entityType.getTypeName());

                continue;
            }

            Map<String, AtlasBusinessAttribute> entityTypeBusinessAttributes = entityTypeBusinessMetadata.get(bmName);
            Map<String, Object>                         entityBusinessAttributes     = businessAttributes.get(bmName);

            for (AtlasBusinessAttribute bmAttribute : entityTypeBusinessAttributes.values()) {
                AtlasType attrType  = bmAttribute.getAttributeType();
                String    attrName  = bmAttribute.getName();
                Object    attrValue = entityBusinessAttributes == null ? null : entityBusinessAttributes.get(attrName);
                String    fieldName = entityType.getTypeName() + "." + bmName + "." + attrName;

                if (attrValue != null) {
                    attrType.validateValue(attrValue, fieldName, messages);
                    boolean isValidLength = bmAttribute.isValidLength(attrValue);
                    if (!isValidLength) {
                        messages.add(fieldName + ":  Business attribute-value exceeds maximum length limit");
                    }

                } else if (!bmAttribute.getAttributeDef().getIsOptional()) {
                    final boolean isAttrValuePresent;

                    if (isOverwrite) {
                        isAttrValuePresent = false;
                    } else {
                        Object existingValue = AtlasGraphUtilsV2.getEncodedProperty(entityVertex, bmAttribute.getVertexPropertyName(), Object.class);

                        isAttrValuePresent = existingValue != null;
                    }

                    if (!isAttrValuePresent) {
                        messages.add(fieldName + ": mandatory business-metadata attribute value missing in type " + entityType.getTypeName());
                    }
                }
            }
        }

        if (!messages.isEmpty()) {
            throw new AtlasBaseException(AtlasErrorCode.INSTANCE_CRUD_INVALID_PARAMS, messages);
        }
    }

    public static void validateCustomAttributes(AtlasEntity entity) throws AtlasBaseException {
        Map<String, String> customAttributes = entity.getCustomAttributes();

        if (MapUtils.isNotEmpty(customAttributes)) {
            for (Map.Entry<String, String> entry : customAttributes.entrySet()) {
                String key   = entry.getKey();
                String value = entry.getValue();

                if (key.length() > CUSTOM_ATTRIBUTE_KEY_MAX_LENGTH) {
                    throw new AtlasBaseException(AtlasErrorCode.INVALID_CUSTOM_ATTRIBUTE_KEY_LENGTH, key);
                }

                Matcher matcher = CUSTOM_ATTRIBUTE_KEY_REGEX.matcher(key);

                if (!matcher.matches()) {
                    throw new AtlasBaseException(AtlasErrorCode.INVALID_CUSTOM_ATTRIBUTE_KEY_CHARACTERS, key);
                }

                if (StringUtils.isNotEmpty(CUSTOM_ATTRIBUTE_KEY_SPECIAL_PREFIX) && key.startsWith(CUSTOM_ATTRIBUTE_KEY_SPECIAL_PREFIX)) {
                    continue;
                }

                if (!key.startsWith(CUSTOM_ATTRIBUTE_KEY_SPECIAL_PREFIX) && value.length() > CUSTOM_ATTRIBUTE_VALUE_MAX_LENGTH) {
                    throw new AtlasBaseException(AtlasErrorCode.INVALID_CUSTOM_ATTRIBUTE_VALUE, value, String.valueOf(CUSTOM_ATTRIBUTE_VALUE_MAX_LENGTH));
                }
            }
        }
    }

    public static void validateLabels(Set<String> labels) throws AtlasBaseException {
        if (CollectionUtils.isNotEmpty(labels)) {
            for (String label : labels) {
                if (label.length() > LABEL_MAX_LENGTH.getInt()) {
                    throw new AtlasBaseException(AtlasErrorCode.INVALID_LABEL_LENGTH, label, String.valueOf(LABEL_MAX_LENGTH.getInt()));
                }

                Matcher matcher = LABEL_REGEX.matcher(label);

                if (!matcher.matches()) {
                    throw new AtlasBaseException(AtlasErrorCode.INVALID_LABEL_CHARACTERS, label);
                }
            }
        }
    }

    List<AtlasEntity> updateClassificationText(AtlasClassification classification, Collection<AtlasVertex> propagatedVertices) throws AtlasBaseException {
        List<AtlasEntity> propagatedEntities = new ArrayList<>();
        AtlasPerfMetrics.MetricRecorder metricRecorder = RequestContext.get().startMetricRecord("updateClassificationText");

        if(CollectionUtils.isNotEmpty(propagatedVertices)) {
            for(AtlasVertex vertex : propagatedVertices) {
                AtlasEntity entity = null;
                for (int i = 1; i <= MAX_NUMBER_OF_RETRIES; i++) {
                    try {
                        entity = instanceConverter.getAndCacheEntity(graphHelper.getGuid(vertex), ENTITY_CHANGE_NOTIFY_IGNORE_RELATIONSHIP_ATTRIBUTES);
                        break; //do not retry on success
                    } catch (AtlasBaseException ex) {
                        if (i == MAX_NUMBER_OF_RETRIES) {
                            LOG.error(String.format("Maximum retries reached for fetching vertex with id %s from graph. Retried %s times. Skipping...", vertex.getId(), i));
                            continue;
                        }
                        LOG.warn(String.format("Vertex with id %s could not be fetched from graph. Retrying for %s time", vertex.getId(), i));
                    }
                }

                if (entity != null) {
                    String classificationTextForEntity = fullTextMapperV2.getClassificationTextForEntity(entity);
                    vertex.setProperty(CLASSIFICATION_TEXT_KEY, classificationTextForEntity);
                    propagatedEntities.add(entity);
                }
            }
        }

        RequestContext.get().endMetricRecord(metricRecorder);
        return propagatedEntities;
    }



    private void updateLabels(AtlasVertex vertex, Set<String> labels) {
        if (CollectionUtils.isNotEmpty(labels)) {
            AtlasGraphUtilsV2.setEncodedProperty(vertex, LABELS_PROPERTY_KEY, getLabelString(labels));
        } else {
            vertex.removeProperty(LABELS_PROPERTY_KEY);
        }
    }

    private String getLabelString(Collection<String> labels) {
        String ret = null;

        if (!labels.isEmpty()) {
            ret = LABEL_NAME_DELIMITER + String.join(LABEL_NAME_DELIMITER, labels) + LABEL_NAME_DELIMITER;
        }

        return ret;
    }

    private void addToUpdatedBusinessAttributes(Map<String, Map<String, Object>> updatedBusinessAttributes, AtlasBusinessAttribute bmAttribute, Object attrValue) {
        String              bmName     = bmAttribute.getDefinedInType().getTypeName();
        Map<String, Object> attributes = updatedBusinessAttributes.get(bmName);

        if(attributes == null){
            attributes = new HashMap<>();

            updatedBusinessAttributes.put(bmName, attributes);
        }

        attributes.put(bmAttribute.getName(), attrValue);
    }

    private void createAndQueueTask(String taskType, AtlasVertex entityVertex, String classificationVertexId, Boolean currentPropagateThroughLineage) throws AtlasBaseException{

        deleteDelegate.getHandler().createAndQueueTaskWithoutCheck(taskType, entityVertex, classificationVertexId, null, currentPropagateThroughLineage);
    }

    private void createAndQueueTask(String taskType, AtlasVertex entityVertex, String classificationVertexId) throws AtlasBaseException {
        deleteDelegate.getHandler().createAndQueueTaskWithoutCheck(taskType, entityVertex, classificationVertexId, null);
    }

    public void removePendingTaskFromEntity(String entityGuid, String taskGuid) throws EntityNotFoundException {
        if (StringUtils.isEmpty(entityGuid) || StringUtils.isEmpty(taskGuid)) {
            return;
        }

        AtlasVertex entityVertex = graphHelper.getVertexForGUID(entityGuid);

        if (entityVertex == null) {
            LOG.warn("Error fetching vertex: {}", entityVertex);

            return;
        }

        entityVertex.removePropertyValue(PENDING_TASKS_PROPERTY_KEY, taskGuid);
    }

    public void removePendingTaskFromEdge(String edgeId, String taskGuid) throws AtlasBaseException {
        if (StringUtils.isEmpty(edgeId) || StringUtils.isEmpty(taskGuid)) {
            return;
        }

        AtlasEdge edge = graph.getEdge(edgeId);

        if (edge == null) {
            LOG.warn("Error fetching edge: {}", edgeId);

            return;
        }

        AtlasGraphUtilsV2.removeItemFromListProperty(edge, EDGE_PENDING_TASKS_PROPERTY_KEY, taskGuid);
    }


    public void addHasLineage(Set<AtlasEdge> inputOutputEdges, boolean isRestoreEntity) {
        AtlasPerfMetrics.MetricRecorder metricRecorder = RequestContext.get().startMetricRecord("addHasLineage");

        for (AtlasEdge atlasEdge : inputOutputEdges) {

            boolean isOutputEdge = PROCESS_OUTPUTS.equals(atlasEdge.getLabel());

            AtlasVertex processVertex = atlasEdge.getOutVertex();
            AtlasVertex assetVertex = atlasEdge.getInVertex();

            if (getEntityHasLineage(processVertex)) {
                AtlasGraphUtilsV2.setEncodedProperty(assetVertex, HAS_LINEAGE, true);
                continue;
            }

            String oppositeEdgeLabel = isOutputEdge ? PROCESS_INPUTS : PROCESS_OUTPUTS;

            Iterator<AtlasEdge> oppositeEdges = processVertex.getEdges(AtlasEdgeDirection.BOTH, oppositeEdgeLabel).iterator();
            boolean isHasLineageSet = false;
            while (oppositeEdges.hasNext()) {
                AtlasEdge oppositeEdge = oppositeEdges.next();
                AtlasVertex oppositeEdgeAssetVertex = oppositeEdge.getInVertex();

                if (getStatus(oppositeEdge) == ACTIVE && getStatus(oppositeEdgeAssetVertex) == ACTIVE) {
                    if (!isHasLineageSet) {
                        AtlasGraphUtilsV2.setEncodedProperty(assetVertex, HAS_LINEAGE, true);
                        AtlasGraphUtilsV2.setEncodedProperty(processVertex, HAS_LINEAGE, true);
                        isHasLineageSet = true;
                    }

                    if (isRestoreEntity) {
                        AtlasGraphUtilsV2.setEncodedProperty(oppositeEdgeAssetVertex, HAS_LINEAGE, true);
                    } else {
                        break;
                    }
                }
            }
        }
        RequestContext.get().endMetricRecord(metricRecorder);
    }

}<|MERGE_RESOLUTION|>--- conflicted
+++ resolved
@@ -356,10 +356,7 @@
         Collection<AtlasEntity> createdEntities = context.getCreatedEntities();
         Collection<AtlasEntity> updatedEntities = context.getUpdatedEntities();
         Collection<AtlasEntity> appendEntities = context.getUpdatedEntitiesForAppendRelationshipAttribute();
-<<<<<<< HEAD
-=======
         Collection<AtlasEntity> removeEntities = context.getEntitiesUpdatedWithRemoveRelationshipAttribute();
->>>>>>> 4295aeac
 
         if (CollectionUtils.isNotEmpty(createdEntities)) {
             for (AtlasEntity createdEntity : createdEntities) {
@@ -482,14 +479,6 @@
                     throw baseException;
                 }
             }
-<<<<<<< HEAD
-        } else if (CollectionUtils.isNotEmpty(appendEntities)) {
-            for (AtlasEntity entity : appendEntities) {
-                String guid = entity.getGuid();
-                AtlasVertex vertex = context.getVertex(guid);
-                AtlasEntityType entityType = context.getType(guid);
-                mapAppendRelationshipAttributes(entity, entityType, vertex, UPDATE, context);
-=======
         } else {
 
             if (CollectionUtils.isNotEmpty(appendEntities)) {
@@ -508,10 +497,8 @@
                     AtlasEntityType entityType = context.getType(guid);
                     mapAppendRemoveRelationshipAttributes(entity, entityType, vertex, UPDATE, context, false, true);
                 }
->>>>>>> 4295aeac
-            }
-        }
-
+            }
+        }
 
         if (CollectionUtils.isNotEmpty(context.getEntitiesToDelete())) {
             deleteDelegate.getHandler().deleteEntities(context.getEntitiesToDelete());
@@ -1096,27 +1083,6 @@
         }
     }
 
-<<<<<<< HEAD
-    private void mapAppendRelationshipAttributes(AtlasEntity entity, AtlasEntityType entityType, AtlasVertex vertex, EntityOperation op,
-                                           EntityMutationContext context) throws AtlasBaseException {
-        if (LOG.isDebugEnabled()) {
-            LOG.debug("==> mapRelationshipAttributes({}, {})", op, entity.getTypeName());
-        }
-
-        if (MapUtils.isNotEmpty(entity.getAppendRelationshipAttributes())) {
-            MetricRecorder metric = RequestContext.get().startMetricRecord("mapRelationshipAttributes");
-
-            if (op.equals(CREATE)) {
-                for (String attrName : entityType.getRelationshipAttributes().keySet()) {
-                    Object         attrValue    = entity.getAppendRelationshipAttribute(attrName);
-                    String         relationType = AtlasEntityUtil.getRelationshipType(attrValue);
-                    AtlasAttribute attribute    = entityType.getRelationshipAttribute(attrName, relationType);
-
-                    mapAttribute(attribute, attrValue, vertex, op, context);
-                }
-
-            } else if (op.equals(UPDATE) || op.equals(PARTIAL_UPDATE)) {
-=======
     private void mapAppendRemoveRelationshipAttributes(AtlasEntity entity, AtlasEntityType entityType, AtlasVertex vertex, EntityOperation op,
                                                        EntityMutationContext context, boolean isAppendOp, boolean isRemoveOp) throws AtlasBaseException {
         if (LOG.isDebugEnabled()) {
@@ -1127,30 +1093,12 @@
 
         if (isAppendOp && MapUtils.isNotEmpty(entity.getAppendRelationshipAttributes())) {
          if (op.equals(UPDATE) || op.equals(PARTIAL_UPDATE)) {
->>>>>>> 4295aeac
                 // relationship attributes mapping
                 for (String attrName : entityType.getRelationshipAttributes().keySet()) {
                     if (entity.hasAppendRelationshipAttribute(attrName)) {
                         Object         attrValue    = entity.getAppendRelationshipAttribute(attrName);
                         String         relationType = AtlasEntityUtil.getRelationshipType(attrValue);
                         AtlasAttribute attribute    = entityType.getRelationshipAttribute(attrName, relationType);
-<<<<<<< HEAD
-
-                        mapAppendRelationshipAttribute(attribute, attrValue, vertex, op, context);
-                    }
-                }
-            }
-
-            updateModificationMetadata(vertex);
-
-            RequestContext.get().endMetricRecord(metric);
-        }
-
-        if (LOG.isDebugEnabled()) {
-            LOG.debug("<== mapRelationshipAttributes({}, {})", op, entity.getTypeName());
-        }
-    }
-=======
                         mapAttribute(attribute, attrValue, vertex, op, context, true, isRemoveOp);
                     }
                 }
@@ -1180,7 +1128,6 @@
         }
     }
 
->>>>>>> 4295aeac
     private void mapAttribute(AtlasAttribute attribute, Object attrValue, AtlasVertex vertex, EntityOperation op, EntityMutationContext context) throws AtlasBaseException {
        mapAttribute(attribute, attrValue, vertex, op, context, false, false);
     }
@@ -1210,48 +1157,11 @@
             mapPrimitiveValue(vertex, attribute, attrValue, isDeletedEntity);
         } else {
             AttributeMutationContext ctx = new AttributeMutationContext(op, vertex, attribute, attrValue);
-<<<<<<< HEAD
-            mapToVertexByTypeCategory(ctx, context, false);
-        }
-    }
-
-    private void mapAppendRelationshipAttribute(AtlasAttribute attribute, Object attrValue, AtlasVertex vertex, EntityOperation op, EntityMutationContext context) throws AtlasBaseException {
-        boolean isDeletedEntity = context.isDeletedEntity(vertex);
-        AtlasType         attrType     = attribute.getAttributeType();
-        if (attrValue == null) {
-            AtlasAttributeDef attributeDef = attribute.getAttributeDef();
-
-            if (attrType.getTypeCategory() == TypeCategory.PRIMITIVE) {
-                if (attributeDef.getDefaultValue() != null) {
-                    attrValue = attrType.createDefaultValue(attributeDef.getDefaultValue());
-                } else if (attributeDef.getIsDefaultValueNull() && ALLOWED_DATATYPES_FOR_DEFAULT_NULL.contains(attribute.getTypeName())) {
-                    attrValue = null;
-                } else {
-                    if (attribute.getAttributeDef().getIsOptional()) {
-                        attrValue = attrType.createOptionalDefaultValue();
-                    } else {
-                        attrValue = attrType.createDefaultValue();
-                    }
-                }
-            }
-        }
-
-        if (attrType.getTypeCategory() == TypeCategory.PRIMITIVE || attrType.getTypeCategory() == TypeCategory.ENUM) {
-            mapPrimitiveValue(vertex, attribute, attrValue, isDeletedEntity);
-        } else {
-            AttributeMutationContext ctx = new AttributeMutationContext(op, vertex, attribute, attrValue);
-            mapToVertexByTypeCategory(ctx, context, true);
-        }
-    }
-
-    private Object mapToVertexByTypeCategory(AttributeMutationContext ctx, EntityMutationContext context, boolean isAppendOperation) throws AtlasBaseException {
-=======
             mapToVertexByTypeCategory(ctx, context, isAppendOp, isRemoveOp);
         }
     }
 
     private Object mapToVertexByTypeCategory(AttributeMutationContext ctx, EntityMutationContext context, boolean isAppendOp, boolean isRemoveOp) throws AtlasBaseException {
->>>>>>> 4295aeac
         if (ctx.getOp() == CREATE && ctx.getValue() == null) {
             return null;
         }
@@ -1362,11 +1272,6 @@
                 return mapMapValue(ctx, context);
 
             case ARRAY:
-<<<<<<< HEAD
-                if (isAppendOperation){
-                    return appendArrayValue(ctx, context);
-                }
-=======
                 if (isAppendOp){
                     return appendArrayValue(ctx, context);
                 }
@@ -1375,7 +1280,6 @@
                   return removeArrayValue(ctx, context);
                 }
 
->>>>>>> 4295aeac
                 return mapArrayValue(ctx, context);
 
             default:
@@ -2133,8 +2037,6 @@
         return newElementsCreated;
     }
 
-<<<<<<< HEAD
-=======
     public List removeArrayValue(AttributeMutationContext ctx, EntityMutationContext context) throws AtlasBaseException {
         if (LOG.isDebugEnabled()) {
             LOG.debug("==> removeArrayValue({})", ctx);
@@ -2207,7 +2109,6 @@
         return allArrayElements;
     }
 
->>>>>>> 4295aeac
     private void addEdgesToContext(String guid, List<Object> newElementsCreated, List<AtlasEdge> removedElements) {
 
         if (newElementsCreated.size() > 0) {
