/**
 * Licensed to the Apache Software Foundation (ASF) under one
 * or more contributor license agreements.  See the NOTICE file
 * distributed with this work for additional information
 * regarding copyright ownership.  The ASF licenses this file
 * to you under the Apache License, Version 2.0 (the
 * "License"); you may not use this file except in compliance
 * with the License.  You may obtain a copy of the License at
 *
 *     http://www.apache.org/licenses/LICENSE-2.0
 *
 * Unless required by applicable law or agreed to in writing, software
 * distributed under the License is distributed on an "AS IS" BASIS,
 * WITHOUT WARRANTIES OR CONDITIONS OF ANY KIND, either express or implied.
 * See the License for the specific language governing permissions and
 * limitations under the License.
 */
package org.apache.atlas.repository.store.graph.v2;


import com.google.common.annotations.VisibleForTesting;
import org.apache.atlas.*;
import org.apache.atlas.annotation.GraphTransaction;
import org.apache.atlas.authorize.AtlasAuthorizationUtils;
import org.apache.atlas.authorize.AtlasEntityAccessRequest;
import org.apache.atlas.authorize.AtlasPrivilege;
import org.apache.atlas.exception.AtlasBaseException;
import org.apache.atlas.exception.EntityNotFoundException;
import org.apache.atlas.model.TimeBoundary;
import org.apache.atlas.model.TypeCategory;
import org.apache.atlas.model.instance.AtlasClassification;
import org.apache.atlas.model.instance.AtlasEntity;
import org.apache.atlas.model.instance.AtlasEntityHeader;
import org.apache.atlas.model.instance.AtlasObjectId;
import org.apache.atlas.model.instance.AtlasRelatedObjectId;
import org.apache.atlas.model.instance.AtlasRelationship;
import org.apache.atlas.model.instance.AtlasStruct;
import org.apache.atlas.model.instance.EntityMutationResponse;
import org.apache.atlas.model.instance.EntityMutations.EntityOperation;
import org.apache.atlas.model.tasks.AtlasTask;
import org.apache.atlas.model.typedef.AtlasEntityDef;
import org.apache.atlas.model.typedef.AtlasEntityDef.AtlasRelationshipAttributeDef;
import org.apache.atlas.model.typedef.AtlasRelationshipDef;
import org.apache.atlas.model.typedef.AtlasStructDef.AtlasAttributeDef;
import org.apache.atlas.model.typedef.AtlasStructDef.AtlasAttributeDef.Cardinality;
import org.apache.atlas.repository.Constants;
import org.apache.atlas.repository.RepositoryException;
import org.apache.atlas.repository.converters.AtlasInstanceConverter;
import org.apache.atlas.repository.graph.GraphHelper;
import org.apache.atlas.repository.graph.IFullTextMapper;
import org.apache.atlas.repository.graphdb.AtlasEdge;
import org.apache.atlas.repository.graphdb.AtlasEdgeDirection;
import org.apache.atlas.repository.graphdb.AtlasGraph;
import org.apache.atlas.repository.graphdb.AtlasVertex;
import org.apache.atlas.repository.store.graph.AtlasRelationshipStore;
import org.apache.atlas.repository.store.graph.EntityGraphDiscoveryContext;
import org.apache.atlas.repository.store.graph.v1.DeleteHandlerDelegate;
import org.apache.atlas.repository.store.graph.v2.preprocessor.AuthPolicyPreProcessor;
import org.apache.atlas.repository.store.graph.v2.preprocessor.accesscontrol.PersonaPreProcessor;
import org.apache.atlas.repository.store.graph.v2.preprocessor.accesscontrol.PurposePreProcessor;
import org.apache.atlas.repository.store.graph.v2.preprocessor.glossary.CategoryPreProcessor;
import org.apache.atlas.repository.store.graph.v2.preprocessor.glossary.GlossaryPreProcessor;
import org.apache.atlas.repository.store.graph.v2.preprocessor.glossary.TermPreProcessor;
import org.apache.atlas.repository.store.graph.v2.preprocessor.PreProcessor;
import org.apache.atlas.repository.store.graph.v2.preprocessor.readme.ReadmePreProcessor;
import org.apache.atlas.repository.store.graph.v2.preprocessor.sql.QueryCollectionPreProcessor;
import org.apache.atlas.repository.store.graph.v2.preprocessor.sql.QueryFolderPreProcessor;
import org.apache.atlas.repository.store.graph.v2.preprocessor.sql.QueryPreProcessor;
import org.apache.atlas.repository.store.graph.v2.tasks.ClassificationTask;
import org.apache.atlas.tasks.TaskManagement;
import org.apache.atlas.type.AtlasArrayType;
import org.apache.atlas.repository.store.graph.v1.RestoreHandlerV1;
import org.apache.atlas.type.AtlasBuiltInTypes;
import org.apache.atlas.type.AtlasBusinessMetadataType.AtlasBusinessAttribute;
import org.apache.atlas.type.AtlasClassificationType;
import org.apache.atlas.type.AtlasEntityType;
import org.apache.atlas.type.AtlasMapType;
import org.apache.atlas.type.AtlasStructType;
import org.apache.atlas.type.AtlasStructType.AtlasAttribute;
import org.apache.atlas.type.AtlasStructType.AtlasAttribute.AtlasRelationshipEdgeDirection;
import org.apache.atlas.type.AtlasType;
import org.apache.atlas.type.AtlasTypeRegistry;
import org.apache.atlas.type.AtlasTypeUtil;
import org.apache.atlas.utils.AtlasEntityUtil;
import org.apache.atlas.utils.AtlasJson;
import org.apache.atlas.utils.AtlasPerfMetrics;
import org.apache.atlas.utils.AtlasPerfMetrics.MetricRecorder;
import org.apache.atlas.utils.AtlasPerfTracer;
import org.apache.commons.codec.digest.DigestUtils;
import org.apache.commons.collections.CollectionUtils;
import org.apache.commons.collections.MapUtils;
import org.apache.commons.lang3.StringUtils;
import org.slf4j.Logger;
import org.slf4j.LoggerFactory;
import org.springframework.stereotype.Component;

import javax.inject.Inject;
import java.util.ArrayList;
import java.util.Collection;
import java.util.Collections;
import java.util.HashMap;
import java.util.HashSet;
import java.util.Iterator;
import java.util.List;
import java.util.Map;
import java.util.NoSuchElementException;
import java.util.Objects;
import java.util.Set;
import java.util.UUID;
import java.util.Date;
import java.util.regex.Matcher;
import java.util.regex.Pattern;
import java.util.stream.Collectors;

import static org.apache.atlas.AtlasConfiguration.LABEL_MAX_LENGTH;
import static org.apache.atlas.AtlasConfiguration.STORE_DIFFERENTIAL_AUDITS;
import static org.apache.atlas.model.TypeCategory.ARRAY;
import static org.apache.atlas.model.TypeCategory.CLASSIFICATION;
import static org.apache.atlas.model.instance.AtlasEntity.Status.ACTIVE;
import static org.apache.atlas.model.instance.AtlasEntity.Status.DELETED;
import static org.apache.atlas.model.instance.AtlasRelatedObjectId.KEY_RELATIONSHIP_ATTRIBUTES;
import static org.apache.atlas.model.instance.EntityMutations.EntityOperation.CREATE;
import static org.apache.atlas.model.instance.EntityMutations.EntityOperation.DELETE;
import static org.apache.atlas.model.instance.EntityMutations.EntityOperation.PARTIAL_UPDATE;
import static org.apache.atlas.model.instance.EntityMutations.EntityOperation.UPDATE;
import static org.apache.atlas.model.typedef.AtlasStructDef.AtlasAttributeDef.Cardinality.SET;
import static org.apache.atlas.repository.Constants.*;
import static org.apache.atlas.repository.graph.GraphHelper.getClassificationEdge;
import static org.apache.atlas.repository.graph.GraphHelper.getClassificationVertex;
import static org.apache.atlas.repository.graph.GraphHelper.getCollectionElementsUsingRelationship;
import static org.apache.atlas.repository.graph.GraphHelper.getDelimitedClassificationNames;
import static org.apache.atlas.repository.graph.GraphHelper.getLabels;
import static org.apache.atlas.repository.graph.GraphHelper.getMapElementsProperty;
import static org.apache.atlas.repository.graph.GraphHelper.getStatus;
import static org.apache.atlas.repository.graph.GraphHelper.getTraitLabel;
import static org.apache.atlas.repository.graph.GraphHelper.getTraitNames;
import static org.apache.atlas.repository.graph.GraphHelper.getTypeName;
import static org.apache.atlas.repository.graph.GraphHelper.getTypeNames;
import static org.apache.atlas.repository.graph.GraphHelper.isActive;
import static org.apache.atlas.repository.graph.GraphHelper.isPropagationEnabled;
import static org.apache.atlas.repository.graph.GraphHelper.isRelationshipEdge;
import static org.apache.atlas.repository.graph.GraphHelper.string;
import static org.apache.atlas.repository.graph.GraphHelper.updateModificationMetadata;
import static org.apache.atlas.repository.graph.GraphHelper.getEntityHasLineage;
import static org.apache.atlas.repository.graph.GraphHelper.isTermEntityEdge;
import static org.apache.atlas.repository.graph.GraphHelper.getRemovePropagations;
import static org.apache.atlas.repository.graph.GraphHelper.getPropagatedEdges;
import static org.apache.atlas.repository.graph.GraphHelper.getPropagatableClassifications;
import static org.apache.atlas.repository.graph.GraphHelper.getClassificationEntityGuid;
import static org.apache.atlas.repository.store.graph.v2.AtlasGraphUtilsV2.getIdFromVertex;
import static org.apache.atlas.repository.store.graph.v2.AtlasGraphUtilsV2.isReference;
import static org.apache.atlas.repository.store.graph.v2.tasks.ClassificationPropagateTaskFactory.CLASSIFICATION_PROPAGATION_ADD;
import static org.apache.atlas.repository.store.graph.v2.tasks.ClassificationPropagateTaskFactory.CLASSIFICATION_PROPAGATION_DELETE;
import static org.apache.atlas.type.AtlasStructType.AtlasAttribute.AtlasRelationshipEdgeDirection.IN;
import static org.apache.atlas.type.AtlasStructType.AtlasAttribute.AtlasRelationshipEdgeDirection.OUT;
import static org.apache.atlas.type.Constants.PENDING_TASKS_PROPERTY_KEY;
import static org.apache.atlas.type.Constants.CATEGORIES_PARENT_PROPERTY_KEY;
import static org.apache.atlas.type.Constants.CATEGORIES_PROPERTY_KEY;
import static org.apache.atlas.type.Constants.GLOSSARY_PROPERTY_KEY;
import static org.apache.atlas.type.Constants.HAS_LINEAGE;
import static org.apache.atlas.type.Constants.MEANINGS_PROPERTY_KEY;
import static org.apache.atlas.type.Constants.MEANINGS_TEXT_PROPERTY_KEY;
import static org.apache.atlas.type.Constants.MEANING_NAMES_PROPERTY_KEY;


@Component
public class EntityGraphMapper {
    private static final Logger LOG      = LoggerFactory.getLogger(EntityGraphMapper.class);
    private static final Logger PERF_LOG = AtlasPerfTracer.getPerfLogger("entityGraphMapper");

    private static final String  SOFT_REF_FORMAT                   = "%s:%s";
    private static final int     INDEXED_STR_SAFE_LEN              = AtlasConfiguration.GRAPHSTORE_INDEXED_STRING_SAFE_LENGTH.getInt();
    private static final boolean WARN_ON_NO_RELATIONSHIP           = AtlasConfiguration.RELATIONSHIP_WARN_NO_RELATIONSHIPS.getBoolean();
    private static final String  CUSTOM_ATTRIBUTE_KEY_SPECIAL_PREFIX = AtlasConfiguration.CUSTOM_ATTRIBUTE_KEY_SPECIAL_PREFIX.getString();

    private static final String  CLASSIFICATION_NAME_DELIMITER     = "|";
    private static final Pattern CUSTOM_ATTRIBUTE_KEY_REGEX        = Pattern.compile("^[a-zA-Z0-9_-]*$");
    private static final Pattern LABEL_REGEX                       = Pattern.compile("^[a-zA-Z0-9_-]*$");
    private static final int     CUSTOM_ATTRIBUTE_KEY_MAX_LENGTH   = AtlasConfiguration.CUSTOM_ATTRIBUTE_KEY_MAX_LENGTH.getInt();
    private static final int     CUSTOM_ATTRIBUTE_VALUE_MAX_LENGTH = AtlasConfiguration.CUSTOM_ATTRIBUTE_VALUE_MAX_LENGTH.getInt();

    private static final String TYPE_GLOSSARY= "AtlasGlossary";
    private static final String TYPE_CATEGORY= "AtlasGlossaryCategory";
    private static final String TYPE_TERM = "AtlasGlossaryTerm";
    private static final String TYPE_PROCESS = "Process";
    private static final String ATTR_MEANINGS = "meanings";
    private static final String ATTR_ANCHOR = "anchor";
    private static final String ATTR_CATEGORIES = "categories";
    private static final List<String> ALLOWED_DATATYPES_FOR_DEFAULT_NULL = new ArrayList() {
        {
            add("int");
            add("long");
            add("float");
        }
    };

    private static final boolean ENTITY_CHANGE_NOTIFY_IGNORE_RELATIONSHIP_ATTRIBUTES = AtlasConfiguration.ENTITY_CHANGE_NOTIFY_IGNORE_RELATIONSHIP_ATTRIBUTES.getBoolean();
    private static final boolean CLASSIFICATION_PROPAGATION_DEFAULT                  = AtlasConfiguration.CLASSIFICATION_PROPAGATION_DEFAULT.getBoolean();
    private static final boolean RESTRICT_PROPAGATION_THROUGH_LINEAGE_DEFAULT        = false;
    private              boolean DEFERRED_ACTION_ENABLED                             = AtlasConfiguration.TASKS_USE_ENABLED.getBoolean();
    private              boolean DIFFERENTIAL_AUDITS                                 = STORE_DIFFERENTIAL_AUDITS.getBoolean();

    private static final int     MAX_NUMBER_OF_RETRIES = AtlasConfiguration.MAX_NUMBER_OF_RETRIES.getInt();
    private static final int     CHUNK_SIZE            = AtlasConfiguration.TASKS_GRAPH_COMMIT_CHUNK_SIZE.getInt();

    private final GraphHelper               graphHelper;
    private final AtlasGraph                graph;
    private final DeleteHandlerDelegate     deleteDelegate;
    private final RestoreHandlerV1          restoreHandlerV1;
    private final AtlasTypeRegistry         typeRegistry;
    private final AtlasRelationshipStore    relationshipStore;
    private final IAtlasEntityChangeNotifier entityChangeNotifier;
    private final AtlasInstanceConverter    instanceConverter;
    private final EntityGraphRetriever      entityRetriever;
    private final IFullTextMapper           fullTextMapperV2;
    private final TaskManagement            taskManagement;
    private final TransactionInterceptHelper   transactionInterceptHelper;

    @Inject
    public EntityGraphMapper(DeleteHandlerDelegate deleteDelegate, RestoreHandlerV1 restoreHandlerV1, AtlasTypeRegistry typeRegistry, AtlasGraph graph,
                             AtlasRelationshipStore relationshipStore, IAtlasEntityChangeNotifier entityChangeNotifier,
                             AtlasInstanceConverter instanceConverter, IFullTextMapper fullTextMapperV2,
                             TaskManagement taskManagement, TransactionInterceptHelper transactionInterceptHelper) {
        this.restoreHandlerV1 = restoreHandlerV1;
        this.graphHelper          = new GraphHelper(graph);
        this.deleteDelegate       = deleteDelegate;
        this.typeRegistry         = typeRegistry;
        this.graph                = graph;
        this.relationshipStore    = relationshipStore;
        this.entityChangeNotifier = entityChangeNotifier;
        this.instanceConverter    = instanceConverter;
        this.entityRetriever      = new EntityGraphRetriever(graph, typeRegistry);
        this.fullTextMapperV2     = fullTextMapperV2;
        this.taskManagement       = taskManagement;
        this.transactionInterceptHelper = transactionInterceptHelper;
    }

    @VisibleForTesting
    public void setTasksUseFlag(boolean value) {
        DEFERRED_ACTION_ENABLED = value;
    }

    public AtlasVertex createVertex(AtlasEntity entity) throws AtlasBaseException {
        final String guid = UUID.randomUUID().toString();
        return createVertexWithGuid(entity, guid);
    }

    public AtlasVertex createShellEntityVertex(AtlasObjectId objectId, EntityGraphDiscoveryContext context) throws AtlasBaseException {
        if (LOG.isDebugEnabled()) {
            LOG.debug("==> createShellEntityVertex({})", objectId.getTypeName());
        }

        final String    guid       = UUID.randomUUID().toString();
        AtlasEntityType entityType = typeRegistry.getEntityTypeByName(objectId.getTypeName());
        AtlasVertex     ret        = createStructVertex(objectId);

        for (String superTypeName : entityType.getAllSuperTypes()) {
            AtlasGraphUtilsV2.addEncodedProperty(ret, SUPER_TYPES_PROPERTY_KEY, superTypeName);
        }

        AtlasGraphUtilsV2.setEncodedProperty(ret, GUID_PROPERTY_KEY, guid);
        AtlasGraphUtilsV2.setEncodedProperty(ret, VERSION_PROPERTY_KEY, getEntityVersion(null));
        AtlasGraphUtilsV2.setEncodedProperty(ret, IS_INCOMPLETE_PROPERTY_KEY, INCOMPLETE_ENTITY_VALUE);

        // map unique attributes
        Map<String, Object>   uniqueAttributes = objectId.getUniqueAttributes();
        EntityMutationContext mutationContext  = new EntityMutationContext(context);

        for (AtlasAttribute attribute : entityType.getUniqAttributes().values()) {
            String attrName  = attribute.getName();

            if (uniqueAttributes.containsKey(attrName)) {
                Object attrValue = attribute.getAttributeType().getNormalizedValue(uniqueAttributes.get(attrName));

                mapAttribute(attribute, attrValue, ret, CREATE, mutationContext);
            }
        }

        GraphTransactionInterceptor.addToVertexCache(guid, ret);

        return ret;
    }

    public AtlasVertex createVertexWithGuid(AtlasEntity entity, String guid) throws AtlasBaseException {
        if (LOG.isDebugEnabled()) {
            LOG.debug("==> createVertexWithGuid({})", entity.getTypeName());
        }

        AtlasEntityType entityType = typeRegistry.getEntityTypeByName(entity.getTypeName());
        AtlasVertex     ret        = createStructVertex(entity);

        for (String superTypeName : entityType.getAllSuperTypes()) {
            AtlasGraphUtilsV2.addEncodedProperty(ret, SUPER_TYPES_PROPERTY_KEY, superTypeName);
        }

        AtlasGraphUtilsV2.setEncodedProperty(ret, GUID_PROPERTY_KEY, guid);
        AtlasGraphUtilsV2.setEncodedProperty(ret, VERSION_PROPERTY_KEY, getEntityVersion(entity));

        setCustomAttributes(ret, entity);

        if (CollectionUtils.isNotEmpty(entity.getLabels())) {
            setLabels(ret, entity.getLabels());
        }

        GraphTransactionInterceptor.addToVertexCache(guid, ret);

        return ret;
    }

    public void updateSystemAttributes(AtlasVertex vertex, AtlasEntity entity) throws AtlasBaseException {
        if (entity.getVersion() != null) {
            AtlasGraphUtilsV2.setEncodedProperty(vertex, VERSION_PROPERTY_KEY, entity.getVersion());
        }

        if (entity.getCreateTime() != null) {
            AtlasGraphUtilsV2.setEncodedProperty(vertex, TIMESTAMP_PROPERTY_KEY, entity.getCreateTime().getTime());
        }

        if (entity.getUpdateTime() != null) {
            AtlasGraphUtilsV2.setEncodedProperty(vertex, MODIFICATION_TIMESTAMP_PROPERTY_KEY, entity.getUpdateTime().getTime());
        }

        if (StringUtils.isNotEmpty(entity.getCreatedBy())) {
            AtlasGraphUtilsV2.setEncodedProperty(vertex, CREATED_BY_KEY, entity.getCreatedBy());
        }

        if (StringUtils.isNotEmpty(entity.getUpdatedBy())) {
            AtlasGraphUtilsV2.setEncodedProperty(vertex, MODIFIED_BY_KEY, entity.getUpdatedBy());
        }

        if (StringUtils.isNotEmpty(entity.getHomeId())) {
            AtlasGraphUtilsV2.setEncodedProperty(vertex, HOME_ID_KEY, entity.getHomeId());
        }

        if (entity.isProxy() != null) {
            AtlasGraphUtilsV2.setEncodedProperty(vertex, IS_PROXY_KEY, entity.isProxy());
        }

        if (entity.getProvenanceType() != null) {
            AtlasGraphUtilsV2.setEncodedProperty(vertex, PROVENANCE_TYPE_KEY, entity.getProvenanceType());
        }

        if (entity.getCustomAttributes() != null) {
            setCustomAttributes(vertex, entity);
        }

        if (entity.getLabels() != null) {
            setLabels(vertex, entity.getLabels());
        }
    }

    public EntityMutationResponse mapAttributesAndClassifications(EntityMutationContext context,
                                                                  final boolean isPartialUpdate,
                                                                  final boolean replaceClassifications,
                                                                  boolean replaceBusinessAttributes,
                                                                  boolean isOverwriteBusinessAttribute) throws AtlasBaseException {

        MetricRecorder metric = RequestContext.get().startMetricRecord("mapAttributesAndClassifications");

        EntityMutationResponse resp       = new EntityMutationResponse();
        RequestContext         reqContext = RequestContext.get();

        if (CollectionUtils.isNotEmpty(context.getEntitiesToRestore())) {
            restoreHandlerV1.restoreEntities(context.getEntitiesToRestore());
        }

        Collection<AtlasEntity> createdEntities = context.getCreatedEntities();
        Collection<AtlasEntity> updatedEntities = context.getUpdatedEntities();

        if (CollectionUtils.isNotEmpty(createdEntities)) {
            for (AtlasEntity createdEntity : createdEntities) {
                try {
                    reqContext.getDeletedEdgesIds().clear();

                    String guid = createdEntity.getGuid();
                    AtlasVertex vertex = context.getVertex(guid);
                    AtlasEntityType entityType = context.getType(guid);

                    mapAttributes(createdEntity, entityType, vertex, CREATE, context);
                    mapRelationshipAttributes(createdEntity, entityType, vertex, CREATE, context);

                    setCustomAttributes(vertex, createdEntity);
                    setSystemAttributesToEntity(vertex, createdEntity);
                    resp.addEntity(CREATE, constructHeader(createdEntity, vertex,  entityType.getAllAttributes()));
                    addClassifications(context, guid, createdEntity.getClassifications());

                    if (MapUtils.isNotEmpty(createdEntity.getBusinessAttributes())) {
                        addOrUpdateBusinessAttributes(vertex, entityType, createdEntity.getBusinessAttributes());
                    }

                    Set<AtlasEdge> inOutEdges = getNewCreatedInputOutputEdges(guid);

                    if (inOutEdges != null && inOutEdges.size() > 0) {
                        boolean isRestoreEntity = false;
                        if (CollectionUtils.isNotEmpty(context.getEntitiesToRestore())) {
                            isRestoreEntity = context.getEntitiesToRestore().contains(vertex);
                        }
                        addHasLineage(inOutEdges, isRestoreEntity);
                    }

                    Set<AtlasEdge> removedEdges = getRemovedInputOutputEdges(guid);

                    if (removedEdges != null && removedEdges.size() > 0) {
                        deleteDelegate.getHandler().resetHasLineageOnInputOutputDelete(removedEdges, null);
                    }

                    reqContext.cache(createdEntity);

                    if (DEFERRED_ACTION_ENABLED) {
                        Set<String> deletedEdgeIds = reqContext.getDeletedEdgesIds();
                        for (String deletedEdgeId : deletedEdgeIds) {
                            AtlasEdge edge = graph.getEdge(deletedEdgeId);
                            deleteDelegate.getHandler().createAndQueueClassificationRefreshPropagationTask(edge);
                        }
                    }
                } catch (AtlasBaseException baseException) {
                    setEntityGuidToException(createdEntity, baseException, context);
                    throw baseException;
                }
            }
        }

        EntityOperation updateType = isPartialUpdate ? PARTIAL_UPDATE : UPDATE;

        if (CollectionUtils.isNotEmpty(updatedEntities)) {
            for (AtlasEntity updatedEntity : updatedEntities) {
                try {
                    reqContext.getDeletedEdgesIds().clear();

                    String          guid       = updatedEntity.getGuid();
                    AtlasVertex     vertex     = context.getVertex(guid);
                    AtlasEntityType entityType = context.getType(guid);

                    mapAttributes(updatedEntity, entityType, vertex, updateType, context);
                    mapRelationshipAttributes(updatedEntity, entityType, vertex, UPDATE, context);

                    setCustomAttributes(vertex,updatedEntity);

                    if (replaceClassifications) {
                        deleteClassifications(guid);
                        addClassifications(context, guid, updatedEntity.getClassifications());
                    }

                    if (replaceBusinessAttributes) {
                        if (MapUtils.isEmpty(updatedEntity.getBusinessAttributes()) && isOverwriteBusinessAttribute) {
                            Map<String, Map<String, Object>> businessMetadata = entityRetriever.getBusinessMetadata(vertex);
                            if (MapUtils.isNotEmpty(businessMetadata)){
                                removeBusinessAttributes(vertex, entityType, businessMetadata);
                            }
                        } else {
                            addOrUpdateBusinessAttributes(guid, updatedEntity.getBusinessAttributes(), isOverwriteBusinessAttribute);
                        }
                    }
                    
                    setSystemAttributesToEntity(vertex,updatedEntity);
                    resp.addEntity(updateType, constructHeader(updatedEntity, vertex, entityType.getAllAttributes()));

                    // Add hasLineage for newly created edges
                    Set<AtlasEdge> newlyCreatedEdges = getNewCreatedInputOutputEdges(guid);
                    if (newlyCreatedEdges.size() > 0) {
                        addHasLineage(newlyCreatedEdges, false);
                    }

                    // Add hasLineage for restored edges
                    if (CollectionUtils.isNotEmpty(context.getEntitiesToRestore()) && context.getEntitiesToRestore().contains(vertex)) {
                        Set<AtlasEdge> restoredInputOutputEdges = getRestoredInputOutputEdges(vertex);
                        addHasLineage(restoredInputOutputEdges, true);
                    }

                    Set<AtlasEdge> removedEdges = getRemovedInputOutputEdges(guid);

                    if (removedEdges != null && removedEdges.size() > 0) {
                        deleteDelegate.getHandler().resetHasLineageOnInputOutputDelete(removedEdges, null);
                    }

                    reqContext.cache(updatedEntity);

                    if (DEFERRED_ACTION_ENABLED) {
                        Set<String> deletedEdgeIds = reqContext.getDeletedEdgesIds();
                        for (String deletedEdgeId : deletedEdgeIds) {
                            AtlasEdge edge = graph.getEdge(deletedEdgeId);
                            deleteDelegate.getHandler().createAndQueueClassificationRefreshPropagationTask(edge);
                        }
                    }

                } catch (AtlasBaseException baseException) {
                    setEntityGuidToException(updatedEntity, baseException, context);
                    throw baseException;
                }
            }
        }

        if (CollectionUtils.isNotEmpty(context.getEntitiesToDelete())) {
            deleteDelegate.getHandler().deleteEntities(context.getEntitiesToDelete());
        }

        RequestContext req = RequestContext.get();

        if(!req.isPurgeRequested()) {
            for (AtlasEntityHeader entity : req.getDeletedEntities()) {
                resp.addEntity(DELETE, entity);
            }
        }

        for (AtlasEntityHeader entity : req.getUpdatedEntities()) {
            resp.addEntity(updateType, entity);
        }

        if (req.getRestoredEntities() != null && req.getRestoredEntities().size() > 0) {
            for (AtlasEntityHeader entity : req.getRestoredEntities()) {
                resp.addEntity(UPDATE, entity);
            }
        }

        RequestContext.get().endMetricRecord(metric);

        return resp;
    }

    private void setSystemAttributesToEntity(AtlasVertex entityVertex, AtlasEntity createdEntity) {

        createdEntity.setCreatedBy(GraphHelper.getCreatedByAsString(entityVertex));
        createdEntity.setUpdatedBy(GraphHelper.getModifiedByAsString(entityVertex));
        createdEntity.setCreateTime(new Date(GraphHelper.getCreatedTime(entityVertex)));
        createdEntity.setUpdateTime(new Date(GraphHelper.getModifiedTime(entityVertex)));


        if (DIFFERENTIAL_AUDITS) {
            AtlasEntity diffEntity = RequestContext.get().getDifferentialEntity(createdEntity.getGuid());
            if (diffEntity != null) {
                diffEntity.setUpdateTime(createdEntity.getUpdateTime());
                diffEntity.setUpdatedBy(createdEntity.getUpdatedBy());
            }
        }
    }


    private void setEntityGuidToException(AtlasEntity entity, AtlasBaseException exception, EntityMutationContext context) {
        String guid;
        try {
            guid = context.getGuidAssignments().entrySet().stream().filter(x -> entity.getGuid().equals(x.getValue())).findFirst().get().getKey();
        } catch (NoSuchElementException noSuchElementException) {
            guid = entity.getGuid();
        }

        exception.setEntityGuid(guid);
    }

<<<<<<< HEAD
    public PreProcessor getPreProcessor(String typeName) throws AtlasBaseException {
        PreProcessor preProcessor = null;

        switch (typeName) {
            case ATLAS_GLOSSARY_ENTITY_TYPE:
                preProcessor = new GlossaryPreProcessor(typeRegistry, entityRetriever);
                break;

            case ATLAS_GLOSSARY_TERM_ENTITY_TYPE:
                preProcessor = new TermPreProcessor(typeRegistry, entityRetriever, graph, taskManagement);
                break;

            case ATLAS_GLOSSARY_CATEGORY_ENTITY_TYPE:
                preProcessor = new CategoryPreProcessor(typeRegistry, entityRetriever);
                break;

            case QUERY_ENTITY_TYPE:
                preProcessor = new QueryPreProcessor(typeRegistry, entityRetriever);
                break;

            case QUERY_FOLDER_ENTITY_TYPE:
                preProcessor = new QueryFolderPreProcessor(typeRegistry, entityRetriever);
                break;

            case QUERY_COLLECTION_ENTITY_TYPE:
                preProcessor = new QueryCollectionPreProcessor(typeRegistry, entityRetriever);
                break;

            case README_ENTITY_TYPE:
                preProcessor = new ReadmePreProcessor(typeRegistry, entityRetriever, graph);
                break;

            case PERSONA_ENTITY_TYPE:
            case PURPOSE_ENTITY_TYPE:
                preProcessor = new AccessControlPreProcessor(typeRegistry, graph, entityRetriever);
                break;

            case POLICY_ENTITY_TYPE:
                preProcessor = new AccessControlPolicyPreProcessor(typeRegistry, graph, entityRetriever);
                break;

        }

        return preProcessor;
    }

=======
>>>>>>> 3b083b9c
    public void setCustomAttributes(AtlasVertex vertex, AtlasEntity entity) {
        String customAttributesString = getCustomAttributesString(entity);

        if (customAttributesString != null) {
            AtlasGraphUtilsV2.setEncodedProperty(vertex, CUSTOM_ATTRIBUTES_PROPERTY_KEY, customAttributesString);
        }
    }

    public void setLabels(AtlasVertex vertex, Set<String> labels) throws AtlasBaseException {
        final Set<String> currentLabels = getLabels(vertex);
        final Set<String> addedLabels;
        final Set<String> removedLabels;

        if (CollectionUtils.isEmpty(currentLabels)) {
            addedLabels   = labels;
            removedLabels = null;
        } else if (CollectionUtils.isEmpty(labels)) {
            addedLabels   = null;
            removedLabels = currentLabels;
        } else {
            addedLabels   = new HashSet<String>(CollectionUtils.subtract(labels, currentLabels));
            removedLabels = new HashSet<String>(CollectionUtils.subtract(currentLabels, labels));
        }

        updateLabels(vertex, labels);

        entityChangeNotifier.onLabelsUpdatedFromEntity(graphHelper.getGuid(vertex), addedLabels, removedLabels);
    }

    public void addLabels(AtlasVertex vertex, Set<String> labels) throws AtlasBaseException {
        if (CollectionUtils.isNotEmpty(labels)) {
            final Set<String> existingLabels = graphHelper.getLabels(vertex);
            final Set<String> updatedLabels;

            if (CollectionUtils.isEmpty(existingLabels)) {
                updatedLabels = labels;
            } else {
                updatedLabels = new HashSet<>(existingLabels);
                updatedLabels.addAll(labels);
            }
            if (!updatedLabels.equals(existingLabels)) {
                updateLabels(vertex, updatedLabels);
                updatedLabels.removeAll(existingLabels);
                entityChangeNotifier.onLabelsUpdatedFromEntity(graphHelper.getGuid(vertex), updatedLabels, null);
            }
        }
    }

    public void removeLabels(AtlasVertex vertex, Set<String> labels) throws AtlasBaseException {
        if (CollectionUtils.isNotEmpty(labels)) {
            final Set<String> existingLabels = graphHelper.getLabels(vertex);
            Set<String> updatedLabels;

            if (CollectionUtils.isNotEmpty(existingLabels)) {
                updatedLabels = new HashSet<>(existingLabels);
                updatedLabels.removeAll(labels);

                if (!updatedLabels.equals(existingLabels)) {
                    updateLabels(vertex, updatedLabels);
                    existingLabels.removeAll(updatedLabels);
                    entityChangeNotifier.onLabelsUpdatedFromEntity(graphHelper.getGuid(vertex), null, existingLabels);
                }
            }
        }
    }

    public void addOrUpdateBusinessAttributes(String guid, Map<String, Map<String, Object>> businessAttrbutes, boolean isOverwrite) throws AtlasBaseException {
        if (StringUtils.isEmpty(guid)) {
            throw new AtlasBaseException(AtlasErrorCode.INVALID_PARAMETERS, "guid is null/empty");
        }

        if (MapUtils.isEmpty(businessAttrbutes)) {
            return;
        }

        AtlasVertex entityVertex = AtlasGraphUtilsV2.findByGuid(graph, guid);

        if (entityVertex == null) {
            throw new AtlasBaseException(AtlasErrorCode.INSTANCE_GUID_NOT_FOUND, guid);
        }

        String                           typeName                     = getTypeName(entityVertex);
        AtlasEntityType                  entityType                   = typeRegistry.getEntityTypeByName(typeName);
        AtlasEntityHeader                entityHeader                 = entityRetriever.toAtlasEntityHeaderWithClassifications(entityVertex);
        Map<String, Map<String, Object>> currEntityBusinessAttributes = entityRetriever.getBusinessMetadata(entityVertex);
        Set<String>                      updatedBusinessMetadataNames = new HashSet<>();

        for (String bmName : entityType.getBusinessAttributes().keySet()) {
            Map<String, Object> bmAttrs     = businessAttrbutes.get(bmName);
            Map<String, Object> currBmAttrs = currEntityBusinessAttributes != null ? currEntityBusinessAttributes.get(bmName) : null;

            if (MapUtils.isEmpty(bmAttrs) && MapUtils.isEmpty(currBmAttrs)) { // no change
                continue;
            } else if (Objects.equals(bmAttrs, currBmAttrs)) { // no change
                continue;
            }

            updatedBusinessMetadataNames.add(bmName);
        }

        AtlasEntityAccessRequest.AtlasEntityAccessRequestBuilder requestBuilder = new AtlasEntityAccessRequest.AtlasEntityAccessRequestBuilder(typeRegistry, AtlasPrivilege.ENTITY_UPDATE_BUSINESS_METADATA, entityHeader);

        for (String bmName : updatedBusinessMetadataNames) {
            requestBuilder.setBusinessMetadata(bmName);

            AtlasAuthorizationUtils.verifyAccess(requestBuilder.build(), "add/update business-metadata: guid=", guid, ", business-metadata-name=", bmName);
        }

        if (isOverwrite) {
            setBusinessAttributes(entityVertex, entityType, businessAttrbutes);
        } else {
            addOrUpdateBusinessAttributes(entityVertex, entityType, businessAttrbutes);
        }
    }

    /*
     * reset/overwrite business attributes of the entity with given values
     */
    public void setBusinessAttributes(AtlasVertex entityVertex, AtlasEntityType entityType, Map<String, Map<String, Object>> businessAttributes) throws AtlasBaseException {
        if (LOG.isDebugEnabled()) {
            LOG.debug("==> setBusinessAttributes(entityVertex={}, entityType={}, businessAttributes={}", entityVertex, entityType.getTypeName(), businessAttributes);
        }

        validateBusinessAttributes(entityVertex, entityType, businessAttributes, true);

        Map<String, Map<String, AtlasBusinessAttribute>> entityTypeBusinessAttributes = entityType.getBusinessAttributes();
        Map<String, Map<String, Object>>                 updatedBusinessAttributes    = new HashMap<>();

        for (Map.Entry<String, Map<String, AtlasBusinessAttribute>> entry : entityTypeBusinessAttributes.entrySet()) {
            String                              bmName             = entry.getKey();
            Map<String, AtlasBusinessAttribute> bmAttributes       = entry.getValue();
            Map<String, Object>                 entityBmAttributes = MapUtils.isEmpty(businessAttributes) ? null : businessAttributes.get(bmName);

            for (AtlasBusinessAttribute bmAttribute : bmAttributes.values()) {
                String bmAttrName          = bmAttribute.getName();
                Object bmAttrExistingValue = null;
                boolean isArrayOfPrimitiveType = false;
                boolean isArrayOfEnum = false;
                if (bmAttribute.getAttributeType().getTypeCategory().equals(ARRAY)) {
                    AtlasArrayType bmAttributeType = (AtlasArrayType) bmAttribute.getAttributeType();
                    AtlasType elementType = bmAttributeType.getElementType();
                    isArrayOfPrimitiveType = elementType.getTypeCategory().equals(TypeCategory.PRIMITIVE);
                    isArrayOfEnum = elementType.getTypeCategory().equals(TypeCategory.ENUM);
                }
                if (isArrayOfPrimitiveType || isArrayOfEnum) {
                    bmAttrExistingValue = entityVertex.getPropertyValues(bmAttribute.getVertexPropertyName(), Object.class);
                } else {
                    bmAttrExistingValue = entityVertex.getProperty(bmAttribute.getVertexPropertyName(), Object.class);
                }
                Object bmAttrNewValue      = MapUtils.isEmpty(entityBmAttributes) ? null : entityBmAttributes.get(bmAttrName);

                if (bmAttrExistingValue == null) {
                    if (bmAttrNewValue != null) {
                        if (LOG.isDebugEnabled()) {
                            LOG.debug("setBusinessAttributes(): adding {}.{}={}", bmName, bmAttribute.getName(), bmAttrNewValue);
                        }

                        mapAttribute(bmAttribute, bmAttrNewValue, entityVertex, CREATE, new EntityMutationContext());

                        addToUpdatedBusinessAttributes(updatedBusinessAttributes, bmAttribute, bmAttrNewValue);
                    }
                } else {
                    if (bmAttrNewValue != null) {
                        if (!Objects.equals(bmAttrExistingValue, bmAttrNewValue)) {
                            if (LOG.isDebugEnabled()) {
                                LOG.debug("setBusinessAttributes(): updating {}.{}={}", bmName, bmAttribute.getName(), bmAttrNewValue);
                            }

                            mapAttribute(bmAttribute, bmAttrNewValue, entityVertex, UPDATE, new EntityMutationContext());

                            addToUpdatedBusinessAttributes(updatedBusinessAttributes, bmAttribute, bmAttrNewValue);
                        }
                    } else {
                        if (LOG.isDebugEnabled()) {
                            LOG.debug("setBusinessAttributes(): removing {}.{}", bmName, bmAttribute.getName());
                        }

                        entityVertex.removeProperty(bmAttribute.getVertexPropertyName());

                        addToUpdatedBusinessAttributes(updatedBusinessAttributes, bmAttribute, bmAttrNewValue);
                    }
                }
            }
        }

        if (MapUtils.isNotEmpty(updatedBusinessAttributes)) {
            entityChangeNotifier.onBusinessAttributesUpdated(AtlasGraphUtilsV2.getIdFromVertex(entityVertex), updatedBusinessAttributes);
        }

        if (LOG.isDebugEnabled()) {
            LOG.debug("<== setBusinessAttributes(entityVertex={}, entityType={}, businessAttributes={}", entityVertex, entityType.getTypeName(), businessAttributes);
        }
    }

    /*
     * add or update the given business attributes on the entity
     */
    public void addOrUpdateBusinessAttributes(AtlasVertex entityVertex, AtlasEntityType entityType, Map<String, Map<String, Object>> businessAttributes) throws AtlasBaseException {
        if (LOG.isDebugEnabled()) {
            LOG.debug("==> addOrUpdateBusinessAttributes(entityVertex={}, entityType={}, businessAttributes={}", entityVertex, entityType.getTypeName(), businessAttributes);
        }

        validateBusinessAttributes(entityVertex, entityType, businessAttributes, true);

        Map<String, Map<String, AtlasBusinessAttribute>> entityTypeBusinessAttributes = entityType.getBusinessAttributes();
        Map<String, Map<String, Object>>                 updatedBusinessAttributes    = new HashMap<>();

        if (MapUtils.isNotEmpty(entityTypeBusinessAttributes) && MapUtils.isNotEmpty(businessAttributes)) {
            for (Map.Entry<String, Map<String, AtlasBusinessAttribute>> entry : entityTypeBusinessAttributes.entrySet()) {
                String                              bmName             = entry.getKey();
                Map<String, AtlasBusinessAttribute> bmAttributes       = entry.getValue();
                Map<String, Object>                 entityBmAttributes = businessAttributes.get(bmName);

                if (MapUtils.isEmpty(entityBmAttributes) && !businessAttributes.containsKey(bmName)) {
                    continue;
                }

                for (AtlasBusinessAttribute bmAttribute : bmAttributes.values()) {
                    String bmAttrName = bmAttribute.getName();

                    if (MapUtils.isEmpty(entityBmAttributes)) {
                        entityVertex.removeProperty(bmAttribute.getVertexPropertyName());
                        addToUpdatedBusinessAttributes(updatedBusinessAttributes, bmAttribute, null);
                        continue;

                    } else if (!entityBmAttributes.containsKey(bmAttrName)) {
                        //since overwriteBusinessAttributes is false, ignore in case BM attr is not passed at all
                        continue;
                    }

                    Object bmAttrValue   = entityBmAttributes.get(bmAttrName);
                    Object existingValue = null;
                    boolean isArrayOfPrimitiveType = false;
                    boolean isArrayOfEnum = false;
                    if (bmAttribute.getAttributeType().getTypeCategory().equals(ARRAY)) {
                        AtlasArrayType bmAttributeType = (AtlasArrayType) bmAttribute.getAttributeType();
                        AtlasType elementType = bmAttributeType.getElementType();
                        isArrayOfPrimitiveType = elementType.getTypeCategory().equals(TypeCategory.PRIMITIVE);
                        isArrayOfEnum = elementType.getTypeCategory().equals(TypeCategory.ENUM);
                    }
                    if (isArrayOfPrimitiveType || isArrayOfEnum) {
                        existingValue = entityVertex.getPropertyValues(bmAttribute.getVertexPropertyName(), Object.class);
                    } else {
                        existingValue = entityVertex.getProperty(bmAttribute.getVertexPropertyName(), Object.class);
                    }

                    if (existingValue == null) {
                        if (bmAttrValue != null) {
                            mapAttribute(bmAttribute, bmAttrValue, entityVertex, CREATE, new EntityMutationContext());

                            addToUpdatedBusinessAttributes(updatedBusinessAttributes, bmAttribute, bmAttrValue);
                        }
                    } else {
                        if (!Objects.equals(existingValue, bmAttrValue)) {

                            if( bmAttrValue != null) {
                                mapAttribute(bmAttribute, bmAttrValue, entityVertex, UPDATE, new EntityMutationContext());

                                addToUpdatedBusinessAttributes(updatedBusinessAttributes, bmAttribute, bmAttrValue);
                            } else {
                                entityVertex.removeProperty(bmAttribute.getVertexPropertyName());
                                addToUpdatedBusinessAttributes(updatedBusinessAttributes, bmAttribute, null);
                            }
                        }
                    }
                }
            }
        }

        if (MapUtils.isNotEmpty(updatedBusinessAttributes)) {
            entityChangeNotifier.onBusinessAttributesUpdated(AtlasGraphUtilsV2.getIdFromVertex(entityVertex), updatedBusinessAttributes);
        }

        if (LOG.isDebugEnabled()) {
            LOG.debug("<== addOrUpdateBusinessAttributes(entityVertex={}, entityType={}, businessAttributes={}", entityVertex, entityType.getTypeName(), businessAttributes);
        }
    }

    /*
     * remove the given business attributes from the entity
     */
    public void removeBusinessAttributes(AtlasVertex entityVertex, AtlasEntityType entityType, Map<String, Map<String, Object>> businessAttributes) throws AtlasBaseException {
        if (LOG.isDebugEnabled()) {
            LOG.debug("==> removeBusinessAttributes(entityVertex={}, entityType={}, businessAttributes={}", entityVertex, entityType.getTypeName(), businessAttributes);
        }

        AtlasEntityHeader               entityHeader   = entityRetriever.toAtlasEntityHeaderWithClassifications(entityVertex);
        AtlasEntityAccessRequest.AtlasEntityAccessRequestBuilder requestBuilder = new AtlasEntityAccessRequest.AtlasEntityAccessRequestBuilder(typeRegistry, AtlasPrivilege.ENTITY_UPDATE_BUSINESS_METADATA, entityHeader);

        for (String bmName : businessAttributes.keySet()) {
            requestBuilder.setBusinessMetadata(bmName);

            AtlasAuthorizationUtils.verifyAccess(requestBuilder.build(), "remove business-metadata: guid=", entityHeader.getGuid(), ", business-metadata=", bmName);
        }

        Map<String, Map<String, AtlasBusinessAttribute>> entityTypeBusinessAttributes = entityType.getBusinessAttributes();
        Map<String, Map<String, Object>>                 updatedBusinessAttributes    = new HashMap<>();

        if (MapUtils.isNotEmpty(entityTypeBusinessAttributes) && MapUtils.isNotEmpty(businessAttributes)) {
            for (Map.Entry<String, Map<String, AtlasBusinessAttribute>> entry : entityTypeBusinessAttributes.entrySet()) {
                String                              bmName       = entry.getKey();
                Map<String, AtlasBusinessAttribute> bmAttributes = entry.getValue();

                if (!businessAttributes.containsKey(bmName)) { // nothing to remove for this business-metadata
                    continue;
                }

                Map<String, Object> entityBmAttributes = businessAttributes.get(bmName);

                for (AtlasBusinessAttribute bmAttribute : bmAttributes.values()) {
                    // if (entityBmAttributes is empty) remove all attributes in this business-metadata
                    // else remove the attribute only if its given in entityBmAttributes
                    if (MapUtils.isEmpty(entityBmAttributes) || entityBmAttributes.containsKey(bmAttribute.getName())) {
                        entityVertex.removeProperty(bmAttribute.getVertexPropertyName());

                        addToUpdatedBusinessAttributes(updatedBusinessAttributes, bmAttribute, null);
                    }
                }
            }
        }

        if (MapUtils.isNotEmpty(updatedBusinessAttributes)) {
            entityChangeNotifier.onBusinessAttributesUpdated(AtlasGraphUtilsV2.getIdFromVertex(entityVertex), updatedBusinessAttributes);
        }

        if (LOG.isDebugEnabled()) {
            LOG.debug("<== removeBusinessAttributes(entityVertex={}, entityType={}, businessAttributes={}", entityVertex, entityType.getTypeName(), businessAttributes);
        }
    }

    private AtlasVertex createStructVertex(AtlasStruct struct) {
        return createStructVertex(struct.getTypeName());
    }

    private AtlasVertex createStructVertex(AtlasObjectId objectId) {
        return createStructVertex(objectId.getTypeName());
    }

    private AtlasVertex createStructVertex(String typeName) {
        if (LOG.isDebugEnabled()) {
            LOG.debug("==> createStructVertex({})", typeName);
        }

        final AtlasVertex ret = graph.addVertex();

        AtlasGraphUtilsV2.setEncodedProperty(ret, ENTITY_TYPE_PROPERTY_KEY, typeName);
        AtlasGraphUtilsV2.setEncodedProperty(ret, STATE_PROPERTY_KEY, AtlasEntity.Status.ACTIVE.name());
        AtlasGraphUtilsV2.setEncodedProperty(ret, TIMESTAMP_PROPERTY_KEY, RequestContext.get().getRequestTime());
        AtlasGraphUtilsV2.setEncodedProperty(ret, MODIFICATION_TIMESTAMP_PROPERTY_KEY, RequestContext.get().getRequestTime());
        AtlasGraphUtilsV2.setEncodedProperty(ret, CREATED_BY_KEY, RequestContext.get().getUser());
        AtlasGraphUtilsV2.setEncodedProperty(ret, MODIFIED_BY_KEY, RequestContext.get().getUser());

        if (LOG.isDebugEnabled()) {
            LOG.debug("<== createStructVertex({})", typeName);
        }

        return ret;
    }

    private AtlasVertex createClassificationVertex(AtlasClassification classification) {
        if (LOG.isDebugEnabled()) {
            LOG.debug("==> createVertex({})", classification.getTypeName());
        }

        AtlasClassificationType classificationType = typeRegistry.getClassificationTypeByName(classification.getTypeName());

        AtlasVertex ret = createStructVertex(classification);

        AtlasGraphUtilsV2.addEncodedProperty(ret, SUPER_TYPES_PROPERTY_KEY, classificationType.getAllSuperTypes());
        AtlasGraphUtilsV2.setEncodedProperty(ret, CLASSIFICATION_ENTITY_GUID, classification.getEntityGuid());
        AtlasGraphUtilsV2.setEncodedProperty(ret, CLASSIFICATION_ENTITY_STATUS, classification.getEntityStatus().name());

        return ret;
    }

    private void mapAttributes(AtlasStruct struct, AtlasVertex vertex, EntityOperation op, EntityMutationContext context) throws AtlasBaseException {
        mapAttributes(struct, getStructType(struct.getTypeName()), vertex, op, context);
    }

    private void mapAttributes(AtlasStruct struct, AtlasStructType structType, AtlasVertex vertex, EntityOperation op, EntityMutationContext context) throws AtlasBaseException {
        if (LOG.isDebugEnabled()) {
            LOG.debug("==> mapAttributes({}, {})", op, struct.getTypeName());
        }

        if (MapUtils.isNotEmpty(struct.getAttributes())) {
            MetricRecorder metric = RequestContext.get().startMetricRecord("mapAttributes");

            List<String> timestampAutoUpdateAttributes = new ArrayList<>();
            List<String> userAutoUpdateAttributes = new ArrayList<>();

            if (op.equals(CREATE)) {
                for (AtlasAttribute attribute : structType.getAllAttributes().values()) {
                    Object attrValue = struct.getAttribute(attribute.getName());
                    Object attrOldValue = null;
                    boolean isArrayOfPrimitiveType = false;
                    boolean isArrayOfEnum = false;
                    if (attribute.getAttributeType().getTypeCategory().equals(ARRAY)) {
                        AtlasArrayType attributeType = (AtlasArrayType) attribute.getAttributeType();
                        AtlasType elementType = attributeType.getElementType();
                        isArrayOfPrimitiveType = elementType.getTypeCategory().equals(TypeCategory.PRIMITIVE);
                        isArrayOfEnum = elementType.getTypeCategory().equals(TypeCategory.ENUM);
                    }
                    if (isArrayOfPrimitiveType || isArrayOfEnum) {
                        attrOldValue = vertex.getPropertyValues(attribute.getVertexPropertyName(),attribute.getClass());
                    } else {
                        attrOldValue = vertex.getProperty(attribute.getVertexPropertyName(),attribute.getClass());
                    }
                    if (attrValue!= null && !attrValue.equals(attrOldValue)) {
                        addValuesToAutoUpdateAttributesList(attribute, userAutoUpdateAttributes, timestampAutoUpdateAttributes);
                    }

                    mapAttribute(attribute, attrValue, vertex, op, context);
                }

            } else if (op.equals(UPDATE) || op.equals(PARTIAL_UPDATE)) {
                for (String attrName : struct.getAttributes().keySet()) {
                    AtlasAttribute attribute = structType.getAttribute(attrName);

                    if (attribute != null) {
                        Object attrValue = struct.getAttribute(attrName);
                        Object attrOldValue = null;
                        boolean isArrayOfPrimitiveType = false;
                        boolean isArrayOfEnum = false;

                        boolean isStruct = (TypeCategory.STRUCT == attribute.getDefinedInType().getTypeCategory()
                                || TypeCategory.STRUCT == attribute.getAttributeType().getTypeCategory());

                        if (attribute.getAttributeType().getTypeCategory().equals(ARRAY)) {
                            AtlasArrayType attributeType = (AtlasArrayType) attribute.getAttributeType();
                            AtlasType elementType = attributeType.getElementType();
                            isArrayOfPrimitiveType = elementType.getTypeCategory().equals(TypeCategory.PRIMITIVE);
                            isArrayOfEnum = elementType.getTypeCategory().equals(TypeCategory.ENUM);
                        }

                        if (isArrayOfPrimitiveType || isArrayOfEnum) {
                            attrOldValue = vertex.getPropertyValues(attribute.getVertexPropertyName(),attribute.getClass());
                        } else if (isStruct) {
                            String edgeLabel = AtlasGraphUtilsV2.getEdgeLabel(attribute.getName());
                            attrOldValue = getCollectionElementsUsingRelationship(vertex, attribute, edgeLabel);
                        } else {
                            attrOldValue = vertex.getProperty(attribute.getVertexPropertyName(),attribute.getClass());
                        }

                        if (attrValue != null && !attrValue.equals(attrOldValue)) {
                            addValuesToAutoUpdateAttributesList(attribute, userAutoUpdateAttributes, timestampAutoUpdateAttributes);
                        }

                        mapAttribute(attribute, attrValue, vertex, op, context);
                    } else {
                        LOG.warn("mapAttributes(): invalid attribute {}.{}. Ignored..", struct.getTypeName(), attrName);
                    }
                }
            }

            updateModificationMetadata(vertex);
            graphHelper.updateMetadataAttributes(vertex, timestampAutoUpdateAttributes, "timestamp");
            graphHelper.updateMetadataAttributes(vertex, userAutoUpdateAttributes, "user");

            RequestContext.get().endMetricRecord(metric);
        }

        if (LOG.isDebugEnabled()) {
            LOG.debug("<== mapAttributes({}, {})", op, struct.getTypeName());
        }
    }

    private void addValuesToAutoUpdateAttributesList(AtlasAttribute attribute, List<String> userAutoUpdateAttributes, List<String> timestampAutoUpdateAttributes) {
        HashMap<String, ArrayList> autoUpdateAttributes =  attribute.getAttributeDef().getAutoUpdateAttributes();
        if (autoUpdateAttributes != null) {
            List<String> userAttributes = autoUpdateAttributes.get("user");
            if (userAttributes != null && userAttributes.size() > 0) {
                userAutoUpdateAttributes.addAll(userAttributes);
            }
            List<String> timestampAttributes = autoUpdateAttributes.get("timestamp");
            if (timestampAttributes != null && timestampAttributes.size() > 0) {
                timestampAutoUpdateAttributes.addAll(timestampAttributes);
            }
        }
    }

    private void mapRelationshipAttributes(AtlasEntity entity, AtlasEntityType entityType, AtlasVertex vertex, EntityOperation op,
                                           EntityMutationContext context) throws AtlasBaseException {
        if (LOG.isDebugEnabled()) {
            LOG.debug("==> mapRelationshipAttributes({}, {})", op, entity.getTypeName());
        }

        if (MapUtils.isNotEmpty(entity.getRelationshipAttributes())) {
            MetricRecorder metric = RequestContext.get().startMetricRecord("mapRelationshipAttributes");

            if (op.equals(CREATE)) {
                for (String attrName : entityType.getRelationshipAttributes().keySet()) {
                    Object         attrValue    = entity.getRelationshipAttribute(attrName);
                    String         relationType = AtlasEntityUtil.getRelationshipType(attrValue);
                    AtlasAttribute attribute    = entityType.getRelationshipAttribute(attrName, relationType);

                    mapAttribute(attribute, attrValue, vertex, op, context);
                }

            } else if (op.equals(UPDATE) || op.equals(PARTIAL_UPDATE)) {
                // relationship attributes mapping
                for (String attrName : entityType.getRelationshipAttributes().keySet()) {
                    if (entity.hasRelationshipAttribute(attrName)) {
                        Object         attrValue    = entity.getRelationshipAttribute(attrName);
                        String         relationType = AtlasEntityUtil.getRelationshipType(attrValue);
                        AtlasAttribute attribute    = entityType.getRelationshipAttribute(attrName, relationType);

                        mapAttribute(attribute, attrValue, vertex, op, context);
                    }
                }
            }

            updateModificationMetadata(vertex);

            RequestContext.get().endMetricRecord(metric);
        }

        if (LOG.isDebugEnabled()) {
            LOG.debug("<== mapRelationshipAttributes({}, {})", op, entity.getTypeName());
        }
    }

    private void mapAttribute(AtlasAttribute attribute, Object attrValue, AtlasVertex vertex, EntityOperation op, EntityMutationContext context) throws AtlasBaseException {
        boolean isDeletedEntity = context.isDeletedEntity(vertex);
        AtlasType         attrType     = attribute.getAttributeType();
        if (attrValue == null) {
            AtlasAttributeDef attributeDef = attribute.getAttributeDef();

            if (attrType.getTypeCategory() == TypeCategory.PRIMITIVE) {
                if (attributeDef.getDefaultValue() != null) {
                    attrValue = attrType.createDefaultValue(attributeDef.getDefaultValue());
                } else if (attributeDef.getIsDefaultValueNull() && ALLOWED_DATATYPES_FOR_DEFAULT_NULL.contains(attribute.getTypeName())) {
                    attrValue = null;
                } else {
                    if (attribute.getAttributeDef().getIsOptional()) {
                        attrValue = attrType.createOptionalDefaultValue();
                    } else {
                        attrValue = attrType.createDefaultValue();
                    }
                }
            }
        }

        if (attrType.getTypeCategory() == TypeCategory.PRIMITIVE || attrType.getTypeCategory() == TypeCategory.ENUM) {
            mapPrimitiveValue(vertex, attribute, attrValue, isDeletedEntity);
        } else {
            AttributeMutationContext ctx = new AttributeMutationContext(op, vertex, attribute, attrValue);
            mapToVertexByTypeCategory(ctx, context);
        }
    }

    private Object mapToVertexByTypeCategory(AttributeMutationContext ctx, EntityMutationContext context) throws AtlasBaseException {
        if (ctx.getOp() == CREATE && ctx.getValue() == null) {
            return null;
        }

        switch (ctx.getAttrType().getTypeCategory()) {
            case PRIMITIVE:
            case ENUM:
                return mapPrimitiveValue(ctx, context);

            case STRUCT: {
                String    edgeLabel   = AtlasGraphUtilsV2.getEdgeLabel(ctx.getVertexProperty());
                AtlasEdge currentEdge = graphHelper.getEdgeForLabel(ctx.getReferringVertex(), edgeLabel);
                AtlasEdge edge        = currentEdge != null ? currentEdge : null;

                ctx.setExistingEdge(edge);

                AtlasEdge newEdge = mapStructValue(ctx, context);

                if (currentEdge != null && !currentEdge.equals(newEdge)) {
                    deleteDelegate.getHandler().deleteEdgeReference(currentEdge, ctx.getAttrType().getTypeCategory(), false, true, ctx.getReferringVertex());
                }

                return newEdge;
            }

            case OBJECT_ID_TYPE: {
                if (ctx.getAttributeDef().isSoftReferenced()) {
                    return mapSoftRefValueWithUpdate(ctx, context);
                }

                AtlasRelationshipEdgeDirection edgeDirection = ctx.getAttribute().getRelationshipEdgeDirection();
                String edgeLabel = ctx.getAttribute().getRelationshipEdgeLabel();

                // if relationshipDefs doesn't exist, use legacy way of finding edge label.
                if (StringUtils.isEmpty(edgeLabel)) {
                    edgeLabel = AtlasGraphUtilsV2.getEdgeLabel(ctx.getVertexProperty());
                }

                String    relationshipGuid = getRelationshipGuid(ctx.getValue());
                AtlasEdge currentEdge;

                // if relationshipGuid is assigned in AtlasRelatedObjectId use it to fetch existing AtlasEdge
                if (StringUtils.isNotEmpty(relationshipGuid) && !RequestContext.get().isImportInProgress()) {
                    currentEdge = graphHelper.getEdgeForGUID(relationshipGuid);
                } else {
                    currentEdge = graphHelper.getEdgeForLabel(ctx.getReferringVertex(), edgeLabel, edgeDirection);
                }

                AtlasEdge newEdge = null;

                if (ctx.getValue() != null) {
                    AtlasEntityType instanceType = getInstanceType(ctx.getValue(), context);
                    AtlasEdge       edge         = currentEdge != null ? currentEdge : null;

                    ctx.setElementType(instanceType);
                    ctx.setExistingEdge(edge);

                    newEdge = mapObjectIdValueUsingRelationship(ctx, context);

                    // legacy case update inverse attribute
                    if (ctx.getAttribute().getInverseRefAttribute() != null) {
                        // Update the inverse reference using relationship on the target entity
                        addInverseReference(context, ctx.getAttribute().getInverseRefAttribute(), newEdge, getRelationshipAttributes(ctx.getValue()));
                    }
                }

                // created new relationship,
                // record entity update on both vertices of the new relationship
                if (currentEdge == null && newEdge != null) {

                    // based on relationship edge direction record update only on attribute vertex
                    if (edgeDirection == IN) {
                        recordEntityUpdate(newEdge.getOutVertex());

                    } else {
                        recordEntityUpdate(newEdge.getInVertex());
                    }
                }

                // update references, if current and new edge don't match
                // record entity update on new reference and delete(edge) old reference.
                if (currentEdge != null && !currentEdge.equals(newEdge)) {

                    //record entity update on new edge
                    if (isRelationshipEdge(newEdge)) {
                        AtlasVertex attrVertex = context.getDiscoveryContext().getResolvedEntityVertex(getGuid(ctx.getValue()));

                        recordEntityUpdate(attrVertex);
                    }

                    //delete old reference
                    deleteDelegate.getHandler().deleteEdgeReference(currentEdge, ctx.getAttrType().getTypeCategory(), ctx.getAttribute().isOwnedRef(),
                            true, ctx.getAttribute().getRelationshipEdgeDirection(), ctx.getReferringVertex());
                }

                if (edgeLabel.equals(GLOSSARY_TERMS_EDGE_LABEL) || edgeLabel.equals(GLOSSARY_CATEGORY_EDGE_LABEL)) {
                    addGlossaryAttr(ctx, newEdge);
                }

                if (CATEGORY_PARENT_EDGE_LABEL.equals(edgeLabel)) {
                    addCatParentAttr(ctx, newEdge);
                }

                return newEdge;
            }

            case MAP:
                return mapMapValue(ctx, context);

            case ARRAY:
                return mapArrayValue(ctx, context);

            default:
                throw new AtlasBaseException(AtlasErrorCode.TYPE_CATEGORY_INVALID, ctx.getAttrType().getTypeCategory().name());
        }
    }

    private String mapSoftRefValue(AttributeMutationContext ctx, EntityMutationContext context) {
        String ret = null;

        if (ctx.getValue() instanceof AtlasObjectId) {
            AtlasObjectId objectId = (AtlasObjectId) ctx.getValue();
            String        typeName = objectId.getTypeName();
            String        guid     = AtlasTypeUtil.isUnAssignedGuid(objectId.getGuid()) ? context.getGuidAssignments().get(objectId.getGuid()) : objectId.getGuid();

            ret = AtlasEntityUtil.formatSoftRefValue(typeName, guid);
        } else {
            if (ctx.getValue() != null) {
                LOG.warn("mapSoftRefValue: Was expecting AtlasObjectId, but found: {}", ctx.getValue().getClass());
            }
        }

        setAssignedGuid(ctx.getValue(), context);

        return ret;
    }

    private Object mapSoftRefValueWithUpdate(AttributeMutationContext ctx, EntityMutationContext context) {
        String softRefValue = mapSoftRefValue(ctx, context);

        AtlasGraphUtilsV2.setProperty(ctx.getReferringVertex(), ctx.getVertexProperty(), softRefValue);

        return softRefValue;
    }

    private void addInverseReference(EntityMutationContext context, AtlasAttribute inverseAttribute, AtlasEdge edge, Map<String, Object> relationshipAttributes) throws AtlasBaseException {
        AtlasStructType inverseType      = inverseAttribute.getDefinedInType();
        AtlasVertex     inverseVertex    = edge.getInVertex();
        String          inverseEdgeLabel = inverseAttribute.getRelationshipEdgeLabel();
        AtlasEdge       inverseEdge      = graphHelper.getEdgeForLabel(inverseVertex, inverseEdgeLabel);
        String          propertyName     = AtlasGraphUtilsV2.getQualifiedAttributePropertyKey(inverseType, inverseAttribute.getName());

        // create new inverse reference
        AtlasEdge newEdge = createInverseReferenceUsingRelationship(context, inverseAttribute, edge, relationshipAttributes);

        boolean inverseUpdated = true;
        switch (inverseAttribute.getAttributeType().getTypeCategory()) {
        case OBJECT_ID_TYPE:
            if (inverseEdge != null) {
                if (!inverseEdge.equals(newEdge)) {
                    // Disconnect old reference
                    deleteDelegate.getHandler().deleteEdgeReference(inverseEdge, inverseAttribute.getAttributeType().getTypeCategory(),
                                                      inverseAttribute.isOwnedRef(), true, inverseVertex);
                }
                else {
                    // Edge already exists for this attribute between these vertices.
                    inverseUpdated = false;
                }
            }
            break;
        case ARRAY:
            // Add edge ID to property value
            List<String> elements = inverseVertex.getProperty(propertyName, List.class);
            if (newEdge != null && elements == null) {
                elements = new ArrayList<>();
                elements.add(newEdge.getId().toString());
                inverseVertex.setProperty(propertyName, elements);
            }
            else {
               if (newEdge != null && !elements.contains(newEdge.getId().toString())) {
                    elements.add(newEdge.getId().toString());
                    inverseVertex.setProperty(propertyName, elements);
               }
               else {
                   // Property value list already contains the edge ID.
                   inverseUpdated = false;
               }
            }
            break;
        default:
            break;
        }

        if (inverseUpdated) {
            RequestContext requestContext = RequestContext.get();

            if (!requestContext.isDeletedEntity(graphHelper.getGuid(inverseVertex))) {
                updateModificationMetadata(inverseVertex);

                requestContext.recordEntityUpdate(entityRetriever.toAtlasEntityHeader(inverseVertex));
            }
        }
    }

    private AtlasEdge createInverseReferenceUsingRelationship(EntityMutationContext context, AtlasAttribute inverseAttribute, AtlasEdge edge, Map<String, Object> relationshipAttributes) throws AtlasBaseException {
        if (LOG.isDebugEnabled()) {
            LOG.debug("==> createInverseReferenceUsingRelationship()");
        }

        String      inverseAttributeName   = inverseAttribute.getName();
        AtlasType   inverseAttributeType   = inverseAttribute.getDefinedInType();
        AtlasVertex inverseVertex          = edge.getInVertex();
        AtlasVertex vertex                 = edge.getOutVertex();
        AtlasEdge   ret;

        if (inverseAttributeType instanceof AtlasEntityType) {
            AtlasEntityType entityType = (AtlasEntityType) inverseAttributeType;

            if (entityType.hasRelationshipAttribute(inverseAttributeName)) {
                String relationshipName = graphHelper.getRelationshipTypeName(inverseVertex, entityType, inverseAttributeName);

                ret = getOrCreateRelationship(inverseVertex, vertex, relationshipName, relationshipAttributes);

            } else {
                if (LOG.isDebugEnabled()) {
                    LOG.debug("No RelationshipDef defined between {} and {} on attribute: {}", inverseAttributeType,
                              AtlasGraphUtilsV2.getTypeName(vertex), inverseAttributeName);
                }
                // if no RelationshipDef found, use legacy way to create edges
                ret = createInverseReference(inverseAttribute, (AtlasStructType) inverseAttributeType, inverseVertex, vertex);
            }
        } else {
            // inverseAttribute not of type AtlasEntityType, use legacy way to create edges
            ret = createInverseReference(inverseAttribute, (AtlasStructType) inverseAttributeType, inverseVertex, vertex);
        }

        if (LOG.isDebugEnabled()) {
            LOG.debug("<== createInverseReferenceUsingRelationship()");
        }

        updateRelationshipGuidForImport(context, inverseAttributeName, inverseVertex, ret);

        return ret;
    }

    private void updateRelationshipGuidForImport(EntityMutationContext context, String inverseAttributeName, AtlasVertex inverseVertex, AtlasEdge edge) throws AtlasBaseException {
        if (!RequestContext.get().isImportInProgress()) {
            return;
        }

        String parentGuid = graphHelper.getGuid(inverseVertex);
        if(StringUtils.isEmpty(parentGuid)) {
            return;
        }

        AtlasEntity entity = context.getCreatedOrUpdatedEntity(parentGuid);
        if(entity == null) {
            return;
        }

        String parentRelationshipGuid = getRelationshipGuid(entity.getRelationshipAttribute(inverseAttributeName));
        if(StringUtils.isEmpty(parentRelationshipGuid)) {
            return;
        }

        AtlasGraphUtilsV2.setEncodedProperty(edge, RELATIONSHIP_GUID_PROPERTY_KEY, parentRelationshipGuid);
    }

    // legacy method to create edges for inverse reference
    private AtlasEdge createInverseReference(AtlasAttribute inverseAttribute, AtlasStructType inverseAttributeType,
                                             AtlasVertex inverseVertex, AtlasVertex vertex) throws AtlasBaseException {

        String propertyName     = AtlasGraphUtilsV2.getQualifiedAttributePropertyKey(inverseAttributeType, inverseAttribute.getName());
        String inverseEdgeLabel = AtlasGraphUtilsV2.getEdgeLabel(propertyName);
        AtlasEdge ret;

        try {
            ret = graphHelper.getOrCreateEdge(inverseVertex, vertex, inverseEdgeLabel);

        } catch (RepositoryException e) {
            throw new AtlasBaseException(AtlasErrorCode.INTERNAL_ERROR, e);
        }

        return ret;
    }

    private Object mapPrimitiveValue(AttributeMutationContext ctx, EntityMutationContext context) {
        return mapPrimitiveValue(ctx.getReferringVertex(), ctx.getAttribute(), ctx.getValue(), context.isDeletedEntity(ctx.referringVertex));
    }

    private Object mapPrimitiveValue(AtlasVertex vertex, AtlasAttribute attribute, Object valueFromEntity, boolean isDeletedEntity) {
        boolean isIndexableStrAttr = attribute.getAttributeDef().getIsIndexable() && attribute.getAttributeType() instanceof AtlasBuiltInTypes.AtlasStringType;

        Object ret = valueFromEntity;

        // Janus bug, when an indexed string attribute has a value longer than a certain length then the reverse indexed key generated by JanusGraph
        // exceeds the HBase row length's hard limit (Short.MAX). This trimming and hashing procedure is to circumvent that limitation
        if (ret != null && isIndexableStrAttr) {
            String value = ret.toString();

            if (value.length() > INDEXED_STR_SAFE_LEN) {
                RequestContext requestContext = RequestContext.get();

                final int trimmedLength;

                if (requestContext.getAttemptCount() <= 1) { // if this is the first attempt, try saving as it is; trim on retry
                    trimmedLength = value.length();
                } else if (requestContext.getAttemptCount() >= requestContext.getMaxAttempts()) { // if this is the last attempt, set to 'safe_len'
                    trimmedLength = INDEXED_STR_SAFE_LEN;
                } else if (requestContext.getAttemptCount() == 2) { // based on experimentation, string length of 4 times 'safe_len' succeeds
                    trimmedLength = Math.min(4 * INDEXED_STR_SAFE_LEN, value.length());
                } else if (requestContext.getAttemptCount() == 3) { // if length of 4 times 'safe_len' failed, try twice 'safe_len'
                    trimmedLength = Math.min(2 * INDEXED_STR_SAFE_LEN, value.length());
                } else { // if twice the 'safe_len' failed, trim to 'safe_len'
                    trimmedLength = INDEXED_STR_SAFE_LEN;
                }

                if (trimmedLength < value.length()) {
                    LOG.warn("Length of indexed attribute {} is {} characters, longer than safe-limit {}; trimming to {} - attempt #{}", attribute.getQualifiedName(), value.length(), INDEXED_STR_SAFE_LEN, trimmedLength, requestContext.getAttemptCount());

                    String checksumSuffix = ":" + DigestUtils.shaHex(value); // Storing SHA checksum in case verification is needed after retrieval

                    ret = value.substring(0, trimmedLength - checksumSuffix.length()) + checksumSuffix;
                } else {
                    LOG.warn("Length of indexed attribute {} is {} characters, longer than safe-limit {}", attribute.getQualifiedName(), value.length(), INDEXED_STR_SAFE_LEN);
                }
            }
        }

        AtlasGraphUtilsV2.setEncodedProperty(vertex, attribute.getVertexPropertyName(), ret);

        String uniqPropName = attribute != null ? attribute.getVertexUniquePropertyName() : null;

        if (uniqPropName != null) {
            // Removing AtlasGraphUtilsV2.getState(vertex) == DELETED condition below to keep the unique contrain even if asset is deleted.
            if (isDeletedEntity) {
                vertex.removeProperty(uniqPropName);
            } else {
                AtlasGraphUtilsV2.setEncodedProperty(vertex, uniqPropName, ret);
            }
        }

        return ret;
    }

    private AtlasEdge mapStructValue(AttributeMutationContext ctx, EntityMutationContext context) throws AtlasBaseException {
        if (LOG.isDebugEnabled()) {
            LOG.debug("==> mapStructValue({})", ctx);
        }

        AtlasEdge ret = null;

        if (ctx.getCurrentEdge() != null) {
            AtlasStruct structVal = null;
            if (ctx.getValue() instanceof AtlasStruct) {
                structVal = (AtlasStruct)ctx.getValue();
            } else if (ctx.getValue() instanceof Map) {
                structVal = new AtlasStruct(ctx.getAttrType().getTypeName(), (Map) AtlasTypeUtil.toStructAttributes((Map)ctx.getValue()));
            }

            if (structVal != null) {
                updateVertex(structVal, ctx.getCurrentEdge().getInVertex(), context);
                ret = ctx.getCurrentEdge();
            } else {
                ret = null;
            }

        } else if (ctx.getValue() != null) {
            String edgeLabel = AtlasGraphUtilsV2.getEdgeLabel(ctx.getVertexProperty());

            AtlasStruct structVal = null;
            if (ctx.getValue() instanceof AtlasStruct) {
                structVal = (AtlasStruct) ctx.getValue();
            } else if (ctx.getValue() instanceof Map) {
                structVal = new AtlasStruct(ctx.getAttrType().getTypeName(), (Map) AtlasTypeUtil.toStructAttributes((Map)ctx.getValue()));
            }

            if (structVal != null) {
                ret = createVertex(structVal, ctx.getReferringVertex(), edgeLabel, context);
            }
        }

        if (LOG.isDebugEnabled()) {
            LOG.debug("<== mapStructValue({})", ctx);
        }

        return ret;
    }

    private AtlasEdge mapObjectIdValue(AttributeMutationContext ctx, EntityMutationContext context) throws AtlasBaseException {
        if (LOG.isDebugEnabled()) {
            LOG.debug("==> mapObjectIdValue({})", ctx);
        }

        AtlasEdge ret = null;

        String guid = getGuid(ctx.getValue());

        AtlasVertex entityVertex = context.getDiscoveryContext().getResolvedEntityVertex(guid);

        if (entityVertex == null) {
            if (AtlasTypeUtil.isAssignedGuid(guid)) {
                entityVertex = context.getVertex(guid);
            }

            if (entityVertex == null) {
                AtlasObjectId objId = getObjectId(ctx.getValue());

                if (objId != null) {
                    entityVertex = context.getDiscoveryContext().getResolvedEntityVertex(objId);
                }
            }
        }

        if (entityVertex == null) {
            throw new AtlasBaseException(AtlasErrorCode.INVALID_OBJECT_ID, (ctx.getValue() == null ? null : ctx.getValue().toString()));
        }

        if (ctx.getCurrentEdge() != null) {
            ret = updateEdge(ctx.getAttributeDef(), ctx.getValue(), ctx.getCurrentEdge(), entityVertex);
        } else if (ctx.getValue() != null) {
            String edgeLabel = AtlasGraphUtilsV2.getEdgeLabel(ctx.getVertexProperty());

            try {
                ret = graphHelper.getOrCreateEdge(ctx.getReferringVertex(), entityVertex, edgeLabel);
            } catch (RepositoryException e) {
                throw new AtlasBaseException(AtlasErrorCode.INTERNAL_ERROR, e);
            }
        }

        if (LOG.isDebugEnabled()) {
            LOG.debug("<== mapObjectIdValue({})", ctx);
        }

        return ret;
    }

    private AtlasEdge mapObjectIdValueUsingRelationship(AttributeMutationContext ctx, EntityMutationContext context) throws AtlasBaseException {
        if (LOG.isDebugEnabled()) {
            LOG.debug("==> mapObjectIdValueUsingRelationship({})", ctx);
        }

        String      guid            = getGuid(ctx.getValue());
        AtlasVertex attributeVertex = context.getDiscoveryContext().getResolvedEntityVertex(guid);
        AtlasVertex entityVertex    = ctx.getReferringVertex();
        AtlasEdge   ret;

        if (attributeVertex == null) {
            if (AtlasTypeUtil.isAssignedGuid(guid)) {
                attributeVertex = context.getVertex(guid);
            }

            if (attributeVertex == null) {
                AtlasObjectId objectId = getObjectId(ctx.getValue());

                attributeVertex = (objectId != null) ? context.getDiscoveryContext().getResolvedEntityVertex(objectId) : null;
            }
        }

        if (attributeVertex == null) {
            if(RequestContext.get().isImportInProgress()) {
                return null;
            }

            throw new AtlasBaseException(AtlasErrorCode.INVALID_OBJECT_ID, (ctx.getValue() == null ? null : ctx.getValue().toString()));
        }

        AtlasType type = typeRegistry.getType(AtlasGraphUtilsV2.getTypeName(entityVertex));

        if (type instanceof AtlasEntityType) {
            AtlasEntityType entityType = (AtlasEntityType) type;
            AtlasAttribute  attribute     = ctx.getAttribute();
            String          attributeName = attribute.getName();

            // use relationship to create/update edges
            if (entityType.hasRelationshipAttribute(attributeName)) {
                Map<String, Object> relationshipAttributes = getRelationshipAttributes(ctx.getValue());

                if (ctx.getCurrentEdge() != null && getStatus(ctx.getCurrentEdge()) != DELETED) {
                    ret = updateRelationship(ctx.getCurrentEdge(), entityVertex, attributeVertex, attribute.getRelationshipEdgeDirection(), relationshipAttributes);
                } else {
                    String      relationshipName = attribute.getRelationshipName();
                    AtlasVertex fromVertex;
                    AtlasVertex toVertex;

                    if (StringUtils.isEmpty(relationshipName)) {
                        relationshipName = graphHelper.getRelationshipTypeName(entityVertex, entityType, attributeName);
                    }

                    if (attribute.getRelationshipEdgeDirection() == IN) {
                        fromVertex = attributeVertex;
                        toVertex   = entityVertex;

                    } else {
                        fromVertex = entityVertex;
                        toVertex   = attributeVertex;
                    }

                    ret = getOrCreateRelationship(fromVertex, toVertex, relationshipName, relationshipAttributes);

                    boolean isCreated = graphHelper.getCreatedTime(ret) == RequestContext.get().getRequestTime();

                    if (isCreated) {
                        // if relationship did not exist before and new relationship was created
                        // record entity update on both relationship vertices
                        recordEntityUpdate(attributeVertex);
                    }

                    // for import use the relationship guid provided
                    if (RequestContext.get().isImportInProgress()) {
                        String relationshipGuid = getRelationshipGuid(ctx.getValue());

                        if(!StringUtils.isEmpty(relationshipGuid)) {
                            AtlasGraphUtilsV2.setEncodedProperty(ret, RELATIONSHIP_GUID_PROPERTY_KEY, relationshipGuid);
                        }
                    }
                }
            } else {
                // use legacy way to create/update edges
                if (WARN_ON_NO_RELATIONSHIP || LOG.isDebugEnabled()) {
                    LOG.warn("No RelationshipDef defined between {} and {} on attribute: {}. This can lead to severe performance degradation.",
                            getTypeName(entityVertex), getTypeName(attributeVertex), attributeName);
                }

                ret = mapObjectIdValue(ctx, context);
            }

        } else {
            // if type is StructType having objectid as attribute
            ret = mapObjectIdValue(ctx, context);
        }

        setAssignedGuid(ctx.getValue(), context);

        if (LOG.isDebugEnabled()) {
            LOG.debug("<== mapObjectIdValueUsingRelationship({})", ctx);
        }

        return ret;
    }

    private Map<String, Object> mapMapValue(AttributeMutationContext ctx, EntityMutationContext context) throws AtlasBaseException {
        if (LOG.isDebugEnabled()) {
            LOG.debug("==> mapMapValue({})", ctx);
        }

        Map<Object, Object> newVal      = (Map<Object, Object>) ctx.getValue();
        Map<String, Object> newMap      = new HashMap<>();
        AtlasMapType        mapType     = (AtlasMapType) ctx.getAttrType();
        AtlasAttribute      attribute   = ctx.getAttribute();
        Map<String, Object> currentMap  = getMapElementsProperty(mapType, ctx.getReferringVertex(), ctx.getVertexProperty(), attribute);
        boolean             isReference = isReference(mapType.getValueType());
        boolean             isSoftReference = ctx.getAttribute().getAttributeDef().isSoftReferenced();

        if (PARTIAL_UPDATE.equals(ctx.getOp()) && attribute.getAttributeDef().isAppendOnPartialUpdate() && MapUtils.isNotEmpty(currentMap)) {
            if (MapUtils.isEmpty(newVal)) {
                newVal = new HashMap<>(currentMap);
            } else {
                Map<Object, Object> mergedVal = new HashMap<>(currentMap);

                for (Map.Entry<Object, Object> entry : newVal.entrySet()) {
                    String newKey = entry.getKey().toString();

                    mergedVal.put(newKey, entry.getValue());
                }

                newVal = mergedVal;
            }
        }

        boolean isNewValNull = newVal == null;

        if (isNewValNull) {
            newVal = new HashMap<>();
        }

        String propertyName = ctx.getVertexProperty();

        if (isReference) {
            for (Map.Entry<Object, Object> entry : newVal.entrySet()) {
                String    key          = entry.getKey().toString();
                AtlasEdge existingEdge = isSoftReference ? null : getEdgeIfExists(mapType, currentMap, key);

                AttributeMutationContext mapCtx =  new AttributeMutationContext(ctx.getOp(), ctx.getReferringVertex(), attribute, entry.getValue(),
                                                                                 propertyName, mapType.getValueType(), existingEdge);
                // Add/Update/Remove property value
                Object newEntry = mapCollectionElementsToVertex(mapCtx, context);

                if (!isSoftReference && newEntry instanceof AtlasEdge) {
                    AtlasEdge edge = (AtlasEdge) newEntry;

                    edge.setProperty(ATTRIBUTE_KEY_PROPERTY_KEY, key);

                    // If value type indicates this attribute is a reference, and the attribute has an inverse reference attribute,
                    // update the inverse reference value.
                    AtlasAttribute inverseRefAttribute = attribute.getInverseRefAttribute();

                    if (inverseRefAttribute != null) {
                        addInverseReference(context, inverseRefAttribute, edge, getRelationshipAttributes(ctx.getValue()));
                    }

                    updateInConsistentOwnedMapVertices(ctx, mapType, newEntry);

                    newMap.put(key, newEntry);
                }

                if (isSoftReference) {
                    newMap.put(key, newEntry);
                }
            }

            Map<String, Object> finalMap = removeUnusedMapEntries(attribute, ctx.getReferringVertex(), currentMap, newMap);
            newMap.putAll(finalMap);
        } else {
            // primitive type map
            if (isNewValNull) {
                ctx.getReferringVertex().setProperty(propertyName, null);
            } else {
                ctx.getReferringVertex().setProperty(propertyName, new HashMap<>(newVal));
            }
            newVal.forEach((key, value) -> newMap.put(key.toString(), value));
        }

        if (isSoftReference) {
            if (isNewValNull) {
                ctx.getReferringVertex().setProperty(propertyName,null);
            } else {
                ctx.getReferringVertex().setProperty(propertyName, new HashMap<>(newMap));
            }
        }

        if (LOG.isDebugEnabled()) {
            LOG.debug("<== mapMapValue({})", ctx);
        }

        return newMap;
    }

    public List mapArrayValue(AttributeMutationContext ctx, EntityMutationContext context) throws AtlasBaseException {
        if (LOG.isDebugEnabled()) {
            LOG.debug("==> mapArrayValue({})", ctx);
        }

        AtlasAttribute attribute           = ctx.getAttribute();
        List           newElements         = (List) ctx.getValue();
        AtlasArrayType arrType             = (AtlasArrayType) attribute.getAttributeType();
        AtlasType      elementType         = arrType.getElementType();
        boolean        isStructType        = (TypeCategory.STRUCT == elementType.getTypeCategory()) ||
                                             (TypeCategory.STRUCT == attribute.getDefinedInType().getTypeCategory());
        boolean        isReference         = isReference(elementType);
        boolean        isSoftReference     = ctx.getAttribute().getAttributeDef().isSoftReferenced();
        AtlasAttribute inverseRefAttribute = attribute.getInverseRefAttribute();
        Cardinality    cardinality         = attribute.getAttributeDef().getCardinality();
        List<AtlasEdge> removedElements    = new ArrayList<>();
        List<Object>   newElementsCreated  = new ArrayList<>();
        List<Object>   allArrayElements    = null;
        List<Object>   currentElements;

        boolean deleteExistingRelations = shouldDeleteExistingRelations(ctx, attribute);

        if (isReference && !isSoftReference) {
            currentElements = (List) getCollectionElementsUsingRelationship(ctx.getReferringVertex(), attribute, isStructType);
        } else {
            currentElements = (List) getArrayElementsProperty(elementType, isSoftReference, ctx.getReferringVertex(), ctx.getVertexProperty());
        }

        if (PARTIAL_UPDATE.equals(ctx.getOp()) && attribute.getAttributeDef().isAppendOnPartialUpdate() && CollectionUtils.isNotEmpty(currentElements)) {
            if (CollectionUtils.isEmpty(newElements)) {
                newElements = new ArrayList<>(currentElements);
            } else {
                List<Object> mergedVal = new ArrayList<>(currentElements);

                mergedVal.addAll(newElements);

                newElements = mergedVal;
            }
        }

        boolean isNewElementsNull = newElements == null;

        if (isNewElementsNull) {
            newElements = new ArrayList();
        }

        if (cardinality == SET) {
            newElements = (List) newElements.stream().distinct().collect(Collectors.toList());
        }

        for (int index = 0; index < newElements.size(); index++) {
            AtlasEdge               existingEdge = (isSoftReference) ? null : getEdgeAt(currentElements, index, elementType);
            AttributeMutationContext arrCtx      = new AttributeMutationContext(ctx.getOp(), ctx.getReferringVertex(), ctx.getAttribute(), newElements.get(index),
                                                                                 ctx.getVertexProperty(), elementType, existingEdge);

            if (deleteExistingRelations) {
                removeExistingRelationWithOtherVertex(arrCtx, ctx, context);
            }

            Object newEntry = mapCollectionElementsToVertex(arrCtx, context);

            if (isReference && newEntry != null && newEntry instanceof AtlasEdge && inverseRefAttribute != null) {
                // Update the inverse reference value.
                AtlasEdge newEdge = (AtlasEdge) newEntry;

                addInverseReference(context, inverseRefAttribute, newEdge, getRelationshipAttributes(ctx.getValue()));
            }

            if(newEntry != null) {
                newElementsCreated.add(newEntry);
            }
        }

        if (isReference && !isSoftReference ) {

            boolean isAppendOnPartialUpdate = !isStructType ? getAppendOptionForRelationship(ctx.getReferringVertex(), attribute.getName()) : false;

            if (isAppendOnPartialUpdate) {
                allArrayElements = unionCurrentAndNewElements(attribute, (List) currentElements, (List) newElementsCreated);
            } else {
                removedElements = removeUnusedArrayEntries(attribute, (List) currentElements, (List) newElementsCreated, ctx);

                allArrayElements = unionCurrentAndNewElements(attribute, removedElements, (List) newElementsCreated);
            }
        } else {
            allArrayElements = newElementsCreated;
        }

        // add index to attributes of array type
       for (int index = 0; allArrayElements != null && index < allArrayElements.size(); index++) {
           Object element = allArrayElements.get(index);

           if (element instanceof AtlasEdge) {
               AtlasGraphUtilsV2.setEncodedProperty((AtlasEdge) element, ATTRIBUTE_INDEX_PROPERTY_KEY, index);
            }
        }

        if (isNewElementsNull) {
            setArrayElementsProperty(elementType, isSoftReference, ctx.getReferringVertex(), ctx.getVertexProperty(), null, null, cardinality);
        } else {
            setArrayElementsProperty(elementType, isSoftReference, ctx.getReferringVertex(), ctx.getVertexProperty(), allArrayElements, currentElements, cardinality);
        }

        switch (ctx.getAttribute().getRelationshipEdgeLabel()) {
            case TERM_ASSIGNMENT_LABEL: addMeaningsToEntity(ctx, newElementsCreated, removedElements);
                break;

            case CATEGORY_TERMS_EDGE_LABEL: addCategoriesToTermEntity(ctx, newElementsCreated, removedElements);
                break;

            case CATEGORY_PARENT_EDGE_LABEL: addCatParentAttr(ctx, newElementsCreated, removedElements);
                break;

            case PROCESS_INPUTS:
            case PROCESS_OUTPUTS: addEdgesToContext(GraphHelper.getGuid(ctx.referringVertex), newElementsCreated,  removedElements);
                break;
        }

        if (LOG.isDebugEnabled()) {
            LOG.debug("<== mapArrayValue({})", ctx);
        }

        return allArrayElements;
    }

    private void addEdgesToContext(String guid, List<Object> newElementsCreated, List<AtlasEdge> removedElements) {

        if (newElementsCreated.size() > 0) {
            List<Object> elements = (RequestContext.get().getNewElementsCreatedMap()).get(guid);
            if (elements == null) {
                ArrayList newElements = new ArrayList<>();
                newElements.addAll(newElementsCreated);
                (RequestContext.get().getNewElementsCreatedMap()).put(guid, newElements);
            } else {
                elements.addAll(newElementsCreated);
                RequestContext.get().getNewElementsCreatedMap().put(guid, elements);
            }
        }

        if (removedElements.size() > 0) {
            List<Object> removedElement = (RequestContext.get().getRemovedElementsMap()).get(guid);

            if (removedElement == null) {
                removedElement = new ArrayList<>();
                removedElement.addAll(removedElements);
                (RequestContext.get().getRemovedElementsMap()).put(guid, removedElement);
            } else {
                removedElement.addAll(removedElements);
                (RequestContext.get().getRemovedElementsMap()).put(guid, removedElement);
            }
        }
    }

    private boolean shouldDeleteExistingRelations(AttributeMutationContext ctx, AtlasAttribute attribute) {
        boolean ret = false;

        AtlasEntityType entityType = typeRegistry.getEntityTypeByName(AtlasGraphUtilsV2.getTypeName(ctx.getReferringVertex()));
        if (entityType !=null && entityType.hasRelationshipAttribute(attribute.getName())) {
            AtlasRelationshipDef relationshipDef = typeRegistry.getRelationshipDefByName(ctx.getAttribute().getRelationshipName());
            ret = !(relationshipDef.getEndDef1().getCardinality() == SET && relationshipDef.getEndDef2().getCardinality() == SET);
        }
        return ret;
    }

    /*
    * Before creating new edges between referring vertex & new vertex coming from array,
    * delete old relationship with same relationship type between new vertex coming from array & any other vertex.
    * e.g
    *   table_a has columns as col_0 & col_1
    *   create new table_b add columns col_0 & col_1
    *   Now creating new relationships between table_b -> col_0 & col_1
    *   This should also delete existing relationships between table_a -> col_0 & col_1
    *   this behaviour is needed because endDef1 has SINGLE cardinality
    *
    * This method will delete existing edges.
    * Skip if both ends are of SET cardinality, e.g. Catalog.inputs, Catalog.outputs
    * */
    private void removeExistingRelationWithOtherVertex(AttributeMutationContext arrCtx, AttributeMutationContext ctx,
                                                       EntityMutationContext context) throws AtlasBaseException {
        MetricRecorder metric = RequestContext.get().startMetricRecord("removeExistingRelationWithOtherVertex");

        AtlasObjectId entityObject = (AtlasObjectId) arrCtx.getValue();
        String entityGuid = entityObject.getGuid();

        AtlasVertex referredVertex = null;

        if (StringUtils.isNotEmpty(entityGuid)) {
            referredVertex = context.getVertex(entityGuid);
        }

        if (referredVertex == null) {
            try {
                if (StringUtils.isNotEmpty(entityGuid)) {
                    referredVertex = entityRetriever.getEntityVertex(((AtlasObjectId) arrCtx.getValue()).getGuid());
                } else {
                    AtlasEntityType entityType = typeRegistry.getEntityTypeByName(entityObject.getTypeName());
                    if (entityType != null && MapUtils.isNotEmpty(entityObject.getUniqueAttributes())) {
                        referredVertex = AtlasGraphUtilsV2.findByUniqueAttributes(this.graph, entityType, entityObject.getUniqueAttributes());
                    }
                }
            } catch (AtlasBaseException e) {
                //in case if importing zip, referredVertex might not have been create yet
                //e.g. importing zip with db & its tables, while processing db edges, tables vertices are not yet created
                LOG.warn("removeExistingRelationWithOtherVertex - vertex not found!", e);
            }
        }

        if (referredVertex != null) {
            Iterator<AtlasEdge> edgeIterator = referredVertex.getEdges(getInverseEdgeDirection(
                    arrCtx.getAttribute().getRelationshipEdgeDirection()), ctx.getAttribute().getRelationshipEdgeLabel()).iterator();

            while (edgeIterator.hasNext()) {
                AtlasEdge existingEdgeToReferredVertex = edgeIterator.next();

                if (existingEdgeToReferredVertex != null && getStatus(existingEdgeToReferredVertex) != DELETED) {
                    AtlasVertex referredVertexToExistingEdge;
                    if (arrCtx.getAttribute().getRelationshipEdgeDirection().equals(IN)) {
                        referredVertexToExistingEdge = existingEdgeToReferredVertex.getInVertex();
                    } else {
                        referredVertexToExistingEdge = existingEdgeToReferredVertex.getOutVertex();
                    }

                    if (!arrCtx.getReferringVertex().equals(referredVertexToExistingEdge)) {
                        if (LOG.isDebugEnabled()) {
                            LOG.debug("Delete existing relation");
                        }

                        deleteDelegate.getHandler().deleteEdgeReference(existingEdgeToReferredVertex, ctx.getAttrType().getTypeCategory(),
                                ctx.getAttribute().isOwnedRef(), true, ctx.getAttribute().getRelationshipEdgeDirection(), ctx.getReferringVertex());
                    }
                }
            }
        }

        RequestContext.get().endMetricRecord(metric);
    }

    private AtlasEdgeDirection getInverseEdgeDirection(AtlasRelationshipEdgeDirection direction) {
        switch (direction) {
            case IN: return AtlasEdgeDirection.OUT;
            case OUT: return AtlasEdgeDirection.IN;
            default: return AtlasEdgeDirection.BOTH;
        }
    }

    private void addGlossaryAttr(AttributeMutationContext ctx, AtlasEdge edge) {
        MetricRecorder metricRecorder = RequestContext.get().startMetricRecord("addGlossaryAttr");
        AtlasVertex toVertex = ctx.getReferringVertex();
        String toVertexType = getTypeName(toVertex);

        if (TYPE_TERM.equals(toVertexType) || TYPE_CATEGORY.equals(toVertexType)) {
            // handle __glossary attribute of term or category entity
            String gloQname = edge.getOutVertex().getProperty(QUALIFIED_NAME, String.class);
            AtlasGraphUtilsV2.setEncodedProperty(toVertex, GLOSSARY_PROPERTY_KEY, gloQname);
        }
        RequestContext.get().endMetricRecord(metricRecorder);
    }

    private void addCatParentAttr(AttributeMutationContext ctx, AtlasEdge edge) {
        MetricRecorder metricRecorder = RequestContext.get().startMetricRecord("addCatParentAttr");
        AtlasVertex toVertex = ctx.getReferringVertex();
        String toVertexType = getTypeName(toVertex);

        if (TYPE_CATEGORY.equals(toVertexType)) {
            if (edge == null) {
                toVertex.removeProperty(CATEGORIES_PARENT_PROPERTY_KEY);

            } else {
                //add __parentCategory attribute of category entity
                String parentQName = edge.getOutVertex().getProperty(QUALIFIED_NAME, String.class);
                AtlasGraphUtilsV2.setEncodedProperty(toVertex, CATEGORIES_PARENT_PROPERTY_KEY, parentQName);
            }
        }
        RequestContext.get().endMetricRecord(metricRecorder);
    }

    public void removeAttrForCategoryDelete(Collection<AtlasVertex> categories) {
        for (AtlasVertex vertex : categories) {
            Iterator<AtlasEdge> edgeIterator = vertex.getEdges(AtlasEdgeDirection.OUT, CATEGORY_PARENT_EDGE_LABEL).iterator();
            while (edgeIterator.hasNext()) {
                AtlasEdge childEdge = edgeIterator.next();
                AtlasEntity.Status edgeStatus = getStatus(childEdge);
                if (ACTIVE.equals(edgeStatus)) {
                    childEdge.getInVertex().removeProperty(CATEGORIES_PARENT_PROPERTY_KEY);
                }
            }

            String catQualifiedName = vertex.getProperty(QUALIFIED_NAME, String.class);
            edgeIterator = vertex.getEdges(AtlasEdgeDirection.OUT, CATEGORY_TERMS_EDGE_LABEL).iterator();
            while (edgeIterator.hasNext()) {
                AtlasEdge termEdge = edgeIterator.next();
                termEdge.getInVertex().removePropertyValue(CATEGORIES_PROPERTY_KEY, catQualifiedName);
            }

        }
    }

    private void addCatParentAttr(AttributeMutationContext ctx, List<Object> newElementsCreated, List<AtlasEdge> removedElements) {
        MetricRecorder metricRecorder = RequestContext.get().startMetricRecord("addCatParentAttr_1");
        AtlasVertex toVertex = ctx.getReferringVertex();

        //add __parentCategory attribute of child category entities
        if (CollectionUtils.isNotEmpty(newElementsCreated)) {
            String parentQName = toVertex.getProperty(QUALIFIED_NAME, String.class);
            List<AtlasVertex> catVertices = newElementsCreated.stream().map(x -> ((AtlasEdge) x).getInVertex()).collect(Collectors.toList());
            catVertices.stream().forEach(v -> AtlasGraphUtilsV2.setEncodedProperty(v, CATEGORIES_PARENT_PROPERTY_KEY, parentQName));
        }

        if (CollectionUtils.isNotEmpty(removedElements)) {
            List<AtlasVertex> termVertices = removedElements.stream().map(x -> x.getInVertex()).collect(Collectors.toList());
            termVertices.stream().forEach(v -> v.removeProperty(CATEGORIES_PROPERTY_KEY));
        }
        RequestContext.get().endMetricRecord(metricRecorder);
    }


    private void addCategoriesToTermEntity(AttributeMutationContext ctx, List<Object> newElementsCreated, List<AtlasEdge> removedElements) {
        MetricRecorder metricRecorder = RequestContext.get().startMetricRecord("addCategoriesToTermEntity");
        AtlasVertex termVertex = ctx.getReferringVertex();

        if (TYPE_CATEGORY.equals(getTypeName(termVertex))) {
            String catQName = ctx.getReferringVertex().getProperty(QUALIFIED_NAME, String.class);

            if (CollectionUtils.isNotEmpty(newElementsCreated)) {
                List<AtlasVertex> termVertices = newElementsCreated.stream().map(x -> ((AtlasEdge) x).getInVertex()).collect(Collectors.toList());
                termVertices.stream().forEach(v -> AtlasGraphUtilsV2.addEncodedProperty(v, CATEGORIES_PROPERTY_KEY, catQName));
            }

            if (CollectionUtils.isNotEmpty(removedElements)) {
                List<AtlasVertex> termVertices = removedElements.stream().map(x -> x.getInVertex()).collect(Collectors.toList());
                termVertices.stream().forEach(v -> AtlasGraphUtilsV2.removeItemFromListPropertyValue(v, CATEGORIES_PROPERTY_KEY, catQName));
            }
        }

        if (TYPE_TERM.equals(getTypeName(termVertex))) {
            List<AtlasVertex> categoryVertices = newElementsCreated.stream().map(x -> ((AtlasEdge)x).getOutVertex()).collect(Collectors.toList());
            Set<String> catQnames = categoryVertices.stream().map(x -> x.getProperty(QUALIFIED_NAME, String.class)).collect(Collectors.toSet());

            termVertex.removeProperty(CATEGORIES_PROPERTY_KEY);
            catQnames.stream().forEach(q -> AtlasGraphUtilsV2.addEncodedProperty(termVertex, CATEGORIES_PROPERTY_KEY, q));
        }
        RequestContext.get().endMetricRecord(metricRecorder);
    }

    private void addMeaningsToEntity(AttributeMutationContext ctx, List<Object> createdElements, List<AtlasEdge> deletedElements) {
        MetricRecorder metricRecorder = RequestContext.get().startMetricRecord("addMeaningsToEntity");
        // handle __terms attribute of entity
        List<AtlasVertex> meanings = createdElements.stream()
                .map(x -> ((AtlasEdge) x).getOutVertex())
                .filter(x -> ACTIVE.name().equals(x.getProperty(STATE_PROPERTY_KEY, String.class)))
                .collect(Collectors.toList());

        List<String> currentMeaningsQNames = ctx.getReferringVertex().getMultiValuedProperty(MEANINGS_PROPERTY_KEY,String.class);
        Set<String> qNames = meanings.stream().map(x -> x.getProperty(QUALIFIED_NAME, String.class)).collect(Collectors.toSet());
        List<String> names = meanings.stream().map(x -> x.getProperty(NAME, String.class)).collect(Collectors.toList());

        List<String> deletedMeaningsNames = deletedElements.stream().map(x -> x.getOutVertex())
                . map(x -> x.getProperty(NAME,String.class))
                .collect(Collectors.toList());

        List<String> newMeaningsNames = meanings.stream()
                .filter(x -> !currentMeaningsQNames.contains(x.getProperty(QUALIFIED_NAME,String.class)))
                .map(x -> x.getProperty(NAME, String.class))
                .collect(Collectors.toList());

        ctx.getReferringVertex().removeProperty(MEANINGS_PROPERTY_KEY);
        ctx.getReferringVertex().removeProperty(MEANINGS_TEXT_PROPERTY_KEY);

        if (CollectionUtils.isNotEmpty(qNames)) {
            qNames.forEach(q -> AtlasGraphUtilsV2.addEncodedProperty(ctx.getReferringVertex(), MEANINGS_PROPERTY_KEY, q));
        }

        if (CollectionUtils.isNotEmpty(names)) {
            AtlasGraphUtilsV2.setEncodedProperty(ctx.referringVertex, MEANINGS_TEXT_PROPERTY_KEY, StringUtils.join(names, ","));
        }

        if (CollectionUtils.isNotEmpty(newMeaningsNames)) {
            newMeaningsNames.forEach(q -> AtlasGraphUtilsV2.addListProperty(ctx.getReferringVertex(), MEANING_NAMES_PROPERTY_KEY, q, true));
        }

        if(createdElements.isEmpty()){
            ctx.getReferringVertex().removeProperty(MEANING_NAMES_PROPERTY_KEY);

        } else if (CollectionUtils.isNotEmpty(deletedMeaningsNames)) {
            deletedMeaningsNames.forEach(q -> AtlasGraphUtilsV2.removeItemFromListPropertyValue(ctx.getReferringVertex(), MEANING_NAMES_PROPERTY_KEY, q));

        }

        RequestContext.get().endMetricRecord(metricRecorder);
    }

    private boolean getAppendOptionForRelationship(AtlasVertex entityVertex, String relationshipAttributeName) {
        boolean                             ret                       = false;
        String                              entityTypeName            = AtlasGraphUtilsV2.getTypeName(entityVertex);
        AtlasEntityDef                      entityDef                 = typeRegistry.getEntityDefByName(entityTypeName);
        List<AtlasRelationshipAttributeDef> relationshipAttributeDefs = entityDef.getRelationshipAttributeDefs();

        if (CollectionUtils.isNotEmpty(relationshipAttributeDefs)) {
            ret = relationshipAttributeDefs.stream().anyMatch(relationshipAttrDef -> relationshipAttrDef.getName().equals(relationshipAttributeName)
                    && relationshipAttrDef.isAppendOnPartialUpdate());
        }

        return ret;
    }

    private AtlasEdge createVertex(AtlasStruct struct, AtlasVertex referringVertex, String edgeLabel, EntityMutationContext context) throws AtlasBaseException {
        AtlasVertex vertex = createStructVertex(struct);

        mapAttributes(struct, vertex, CREATE, context);

        try {
            //TODO - Map directly in AtlasGraphUtilsV1
            return graphHelper.getOrCreateEdge(referringVertex, vertex, edgeLabel);
        } catch (RepositoryException e) {
            throw new AtlasBaseException(AtlasErrorCode.INTERNAL_ERROR, e);
        }
    }

    private void updateVertex(AtlasStruct struct, AtlasVertex vertex, EntityMutationContext context) throws AtlasBaseException {
        mapAttributes(struct, vertex, UPDATE, context);
    }

    private Long getEntityVersion(AtlasEntity entity) {
        Long ret = entity != null ? entity.getVersion() : null;
        return (ret != null) ? ret : 0;
    }

    private String getCustomAttributesString(AtlasEntity entity) {
        String              ret              = null;
        Map<String, String> customAttributes = entity.getCustomAttributes();

        if (customAttributes != null) {
            ret = AtlasType.toJson(customAttributes);
        }

        return ret;
    }

    private AtlasStructType getStructType(String typeName) throws AtlasBaseException {
        AtlasType objType = typeRegistry.getType(typeName);

        if (!(objType instanceof AtlasStructType)) {
            throw new AtlasBaseException(AtlasErrorCode.TYPE_NAME_INVALID, typeName);
        }

        return (AtlasStructType)objType;
    }

    private AtlasEntityType getEntityType(String typeName) throws AtlasBaseException {
        AtlasType objType = typeRegistry.getType(typeName);

        if (!(objType instanceof AtlasEntityType)) {
            throw new AtlasBaseException(AtlasErrorCode.TYPE_NAME_INVALID, typeName);
        }

        return (AtlasEntityType)objType;
    }

    private Object mapCollectionElementsToVertex(AttributeMutationContext ctx, EntityMutationContext context) throws AtlasBaseException {
        switch(ctx.getAttrType().getTypeCategory()) {
        case PRIMITIVE:
        case ENUM:
        case MAP:
        case ARRAY:
            return ctx.getValue();

        case STRUCT:
            return mapStructValue(ctx, context);

        case OBJECT_ID_TYPE:
            AtlasEntityType instanceType = getInstanceType(ctx.getValue(), context);
            ctx.setElementType(instanceType);
            if (ctx.getAttributeDef().isSoftReferenced()) {
                return mapSoftRefValue(ctx, context);
            }

            return mapObjectIdValueUsingRelationship(ctx, context);

        default:
                throw new AtlasBaseException(AtlasErrorCode.TYPE_CATEGORY_INVALID, ctx.getAttrType().getTypeCategory().name());
        }
    }

    private static AtlasObjectId getObjectId(Object val) throws AtlasBaseException {
        AtlasObjectId ret = null;

        if (val != null) {
            if ( val instanceof  AtlasObjectId) {
                ret = ((AtlasObjectId) val);
            } else if (val instanceof Map) {
                Map map = (Map) val;

                if (map.containsKey(AtlasRelatedObjectId.KEY_RELATIONSHIP_TYPE)) {
                    ret = new AtlasRelatedObjectId(map);
                } else {
                    ret = new AtlasObjectId((Map) val);
                }

                if (!AtlasTypeUtil.isValid(ret)) {
                    throw new AtlasBaseException(AtlasErrorCode.INVALID_OBJECT_ID, val.toString());
                }
            } else {
                throw new AtlasBaseException(AtlasErrorCode.INVALID_OBJECT_ID, val.toString());
            }
        }

        return ret;
    }

    private static String getGuid(Object val) throws AtlasBaseException {
        if (val != null) {
            if ( val instanceof  AtlasObjectId) {
                return ((AtlasObjectId) val).getGuid();
            } else if (val instanceof Map) {
                Object guidVal = ((Map)val).get(AtlasObjectId.KEY_GUID);

                return guidVal != null ? guidVal.toString() : null;
            }
        }

        return null;
    }

    private void setAssignedGuid(Object val, EntityMutationContext context) {
        if (val != null) {
            Map<String, String> guidAssignements = context.getGuidAssignments();

            if (val instanceof AtlasObjectId) {
                AtlasObjectId objId        = (AtlasObjectId) val;
                String        guid         = objId.getGuid();
                String        assignedGuid = null;

                if (StringUtils.isNotEmpty(guid)) {
                    if (!AtlasTypeUtil.isAssignedGuid(guid) && MapUtils.isNotEmpty(guidAssignements)) {
                        assignedGuid = guidAssignements.get(guid);
                    }
                } else {
                    AtlasVertex vertex = context.getDiscoveryContext().getResolvedEntityVertex(objId);

                    if (vertex != null) {
                        assignedGuid = graphHelper.getGuid(vertex);
                    }
                }

                if (StringUtils.isNotEmpty(assignedGuid)) {
                    RequestContext.get().recordEntityGuidUpdate(objId, guid);

                    objId.setGuid(assignedGuid);
                }
            } else if (val instanceof Map) {
                Map    mapObjId     = (Map) val;
                Object guidVal      = mapObjId.get(AtlasObjectId.KEY_GUID);
                String guid         = guidVal != null ? guidVal.toString() : null;
                String assignedGuid = null;

                if (StringUtils.isNotEmpty(guid) ) {
                    if (!AtlasTypeUtil.isAssignedGuid(guid) && MapUtils.isNotEmpty(guidAssignements)) {
                        assignedGuid = guidAssignements.get(guid);
                    }
                } else {
                    AtlasVertex vertex = context.getDiscoveryContext().getResolvedEntityVertex(new AtlasObjectId(mapObjId));

                    if (vertex != null) {
                        assignedGuid = graphHelper.getGuid(vertex);
                    }
                }

                if (StringUtils.isNotEmpty(assignedGuid)) {
                    RequestContext.get().recordEntityGuidUpdate(mapObjId, guid);

                    mapObjId.put(AtlasObjectId.KEY_GUID, assignedGuid);
                }
            }
        }
    }

    private static Map<String, Object> getRelationshipAttributes(Object val) throws AtlasBaseException {
        if (val instanceof AtlasRelatedObjectId) {
            AtlasStruct relationshipStruct = ((AtlasRelatedObjectId) val).getRelationshipAttributes();

            return (relationshipStruct != null) ? relationshipStruct.getAttributes() : null;
        } else if (val instanceof Map) {
            Object relationshipStruct = ((Map) val).get(KEY_RELATIONSHIP_ATTRIBUTES);

            if (relationshipStruct instanceof Map) {
                return AtlasTypeUtil.toStructAttributes(((Map) relationshipStruct));
            }
        }

        return null;
    }

    private static String getRelationshipGuid(Object val) throws AtlasBaseException {
        if (val instanceof AtlasRelatedObjectId) {
            return ((AtlasRelatedObjectId) val).getRelationshipGuid();
        } else if (val instanceof Map) {
            Object relationshipGuidVal = ((Map) val).get(AtlasRelatedObjectId.KEY_RELATIONSHIP_GUID);

            return relationshipGuidVal != null ? relationshipGuidVal.toString() : null;
        }

        return null;
    }

    private AtlasEntityType getInstanceType(Object val, EntityMutationContext context) throws AtlasBaseException {
        AtlasEntityType ret = null;

        if (val != null) {
            String typeName = null;
            String guid     = null;

            if (val instanceof AtlasObjectId) {
                AtlasObjectId objId = (AtlasObjectId) val;

                typeName = objId.getTypeName();
                guid     = objId.getGuid();
            } else if (val instanceof Map) {
                Map map = (Map) val;

                Object typeNameVal = map.get(AtlasObjectId.KEY_TYPENAME);
                Object guidVal     = map.get(AtlasObjectId.KEY_GUID);

                if (typeNameVal != null) {
                    typeName = typeNameVal.toString();
                }

                if (guidVal != null) {
                    guid = guidVal.toString();
                }
            }

            if (typeName == null) {
                if (guid != null) {
                    ret = context.getType(guid);

                    if (ret == null) {
                        AtlasVertex vertex = context.getDiscoveryContext().getResolvedEntityVertex(guid);

                        if (vertex != null) {
                            typeName = AtlasGraphUtilsV2.getTypeName(vertex);
                        }
                    }
                }
            }

            if (ret == null && typeName != null) {
                ret = typeRegistry.getEntityTypeByName(typeName);
            }

            if (ret == null) {
                throw new AtlasBaseException(AtlasErrorCode.INVALID_OBJECT_ID, val.toString());
            }
        }

        return ret;
    }

    //Remove unused entries for reference map
    private Map<String, Object> removeUnusedMapEntries(AtlasAttribute attribute, AtlasVertex vertex, Map<String, Object> currentMap,
                                                       Map<String, Object> newMap) throws AtlasBaseException {
        Map<String, Object> additionalMap = new HashMap<>();
        AtlasMapType        mapType       = (AtlasMapType) attribute.getAttributeType();

        for (String currentKey : currentMap.keySet()) {
            //Delete the edge reference if its not part of new edges created/updated
            AtlasEdge currentEdge = (AtlasEdge) currentMap.get(currentKey);

            if (!newMap.values().contains(currentEdge)) {
                boolean deleted = deleteDelegate.getHandler().deleteEdgeReference(currentEdge, mapType.getValueType().getTypeCategory(), attribute.isOwnedRef(), true, vertex);

                if (!deleted) {
                    additionalMap.put(currentKey, currentEdge);
                }
            }
        }

        return additionalMap;
    }

    private static AtlasEdge getEdgeIfExists(AtlasMapType mapType, Map<String, Object> currentMap, String keyStr) {
        AtlasEdge ret = null;

        if (isReference(mapType.getValueType())) {
            Object val = currentMap.get(keyStr);

            if (val != null) {
                ret = (AtlasEdge) val;
            }
        }

        return ret;
    }

    private AtlasEdge updateEdge(AtlasAttributeDef attributeDef, Object value, AtlasEdge currentEdge, final AtlasVertex entityVertex) throws AtlasBaseException {
        if (LOG.isDebugEnabled()) {
            LOG.debug("Updating entity reference {} for reference attribute {}",  attributeDef.getName());
        }

        AtlasVertex currentVertex   = currentEdge.getInVertex();
        String      currentEntityId = getIdFromVertex(currentVertex);
        String      newEntityId     = getIdFromVertex(entityVertex);
        AtlasEdge   newEdge         = currentEdge;

        if (!currentEntityId.equals(newEntityId) && entityVertex != null) {
            try {
                newEdge = graphHelper.getOrCreateEdge(currentEdge.getOutVertex(), entityVertex, currentEdge.getLabel());
            } catch (RepositoryException e) {
                throw new AtlasBaseException(AtlasErrorCode.INTERNAL_ERROR, e);
            }
        }

        return newEdge;
    }


    private AtlasEdge updateRelationship(AtlasEdge currentEdge, final AtlasVertex parentEntityVertex, final AtlasVertex newEntityVertex,
                                         AtlasRelationshipEdgeDirection edgeDirection,  Map<String, Object> relationshipAttributes)
            throws AtlasBaseException {
        if (LOG.isDebugEnabled()) {
            LOG.debug("Updating entity reference using relationship {} for reference attribute {}", getTypeName(newEntityVertex));
        }

        // Max's manager updated from Jane to Julius (Max.manager --> Jane.subordinates)
        // manager attribute (OUT direction), current manager vertex (Jane) (IN vertex)

        // Max's mentor updated from John to Jane (John.mentee --> Max.mentor)
        // mentor attribute (IN direction), current mentee vertex (John) (OUT vertex)
        String currentEntityId;

        if (edgeDirection == IN) {
            currentEntityId = getIdFromOutVertex(currentEdge);
        } else if (edgeDirection == OUT) {
            currentEntityId = getIdFromInVertex(currentEdge);
        } else {
            currentEntityId = getIdFromBothVertex(currentEdge, parentEntityVertex);
        }

        String    newEntityId = getIdFromVertex(newEntityVertex);
        AtlasEdge ret         = currentEdge;

        if (!currentEntityId.equals(newEntityId)) {
            // create a new relationship edge to the new attribute vertex from the instance
            String relationshipName = AtlasGraphUtilsV2.getTypeName(currentEdge);

            if (relationshipName == null) {
                relationshipName = currentEdge.getLabel();
            }

            if (edgeDirection == IN) {
                ret = getOrCreateRelationship(newEntityVertex, currentEdge.getInVertex(), relationshipName, relationshipAttributes);

            } else if (edgeDirection == OUT) {
                ret = getOrCreateRelationship(currentEdge.getOutVertex(), newEntityVertex, relationshipName, relationshipAttributes);
            } else {
                ret = getOrCreateRelationship(newEntityVertex, parentEntityVertex, relationshipName, relationshipAttributes);
            }

            //record entity update on new relationship vertex
            recordEntityUpdate(newEntityVertex);
        }

        return ret;
    }

    public static List<Object> getArrayElementsProperty(AtlasType elementType, boolean isSoftReference, AtlasVertex vertex, String vertexPropertyName) {
        boolean isArrayOfPrimitiveType = elementType.getTypeCategory().equals(TypeCategory.PRIMITIVE);
        boolean isArrayOfEnum = elementType.getTypeCategory().equals(TypeCategory.ENUM);
        if (!isSoftReference && isReference(elementType)) {
            return (List)vertex.getListProperty(vertexPropertyName, AtlasEdge.class);
        } else if (isArrayOfPrimitiveType || isArrayOfEnum) {
            return (List) vertex.getMultiValuedProperty(vertexPropertyName, elementType.getClass());
        } else {
            return (List)vertex.getListProperty(vertexPropertyName);
        }
    }

    private AtlasEdge getEdgeAt(List<Object> currentElements, int index, AtlasType elemType) {
        AtlasEdge ret = null;

        if (isReference(elemType)) {
            if (currentElements != null && index < currentElements.size()) {
                ret = (AtlasEdge) currentElements.get(index);
            }
        }

        return ret;
    }

    private List<AtlasEdge> unionCurrentAndNewElements(AtlasAttribute attribute, List<AtlasEdge> currentElements, List<AtlasEdge> newElements) {
        Collection<AtlasEdge> ret              = null;
        AtlasType             arrayElementType = ((AtlasArrayType) attribute.getAttributeType()).getElementType();

        if (arrayElementType != null && isReference(arrayElementType)) {
            ret = CollectionUtils.union(currentElements, newElements);
        }

        return CollectionUtils.isNotEmpty(ret) ? new ArrayList<>(ret) : Collections.emptyList();
    }

    //Removes unused edges from the old collection, compared to the new collection

    private List<AtlasEdge> removeUnusedArrayEntries(AtlasAttribute attribute, List<AtlasEdge> currentEntries, List<AtlasEdge> newEntries, AttributeMutationContext ctx) throws AtlasBaseException {
        if (CollectionUtils.isNotEmpty(currentEntries)) {
            AtlasType entryType = ((AtlasArrayType) attribute.getAttributeType()).getElementType();
            AtlasVertex entityVertex = ctx.getReferringVertex();

            if (isReference(entryType)) {
                Collection<AtlasEdge> edgesToRemove = CollectionUtils.subtract(currentEntries, newEntries);

                if (CollectionUtils.isNotEmpty(edgesToRemove)) {
                    List<AtlasEdge> additionalElements = new ArrayList<>();

                    for (AtlasEdge edge : edgesToRemove) {
                        if (getStatus(edge) == DELETED ) {
                            continue;
                        }

                        boolean deleted = deleteDelegate.getHandler().deleteEdgeReference(edge, entryType.getTypeCategory(), attribute.isOwnedRef(),
                                true, attribute.getRelationshipEdgeDirection(), entityVertex);

                        if (!deleted) {
                            additionalElements.add(edge);
                        }
                    }

                    return additionalElements;
                }
            }
        }

        return Collections.emptyList();
    }
    private void setArrayElementsProperty(AtlasType elementType, boolean isSoftReference, AtlasVertex vertex, String vertexPropertyName, List<Object> allValues, List<Object> currentValues, Cardinality cardinality) {
        boolean isArrayOfPrimitiveType = elementType.getTypeCategory().equals(TypeCategory.PRIMITIVE);
        boolean isArrayOfEnum = elementType.getTypeCategory().equals(TypeCategory.ENUM);

        if (!isReference(elementType) || isSoftReference) {
            if (isArrayOfPrimitiveType || isArrayOfEnum) {
                vertex.removeProperty(vertexPropertyName);
                if (CollectionUtils.isNotEmpty(allValues)) {
                    for (Object value: allValues) {
                        AtlasGraphUtilsV2.addEncodedProperty(vertex, vertexPropertyName, value);
                    }
                }
            } else {
                AtlasGraphUtilsV2.setEncodedProperty(vertex, vertexPropertyName, allValues);
            }
        }
    }


    private Set<AtlasEdge> getNewCreatedInputOutputEdges(String guid) {
        List<Object> newElementsCreated = RequestContext.get().getNewElementsCreatedMap().get(guid);

        Set<AtlasEdge> newEdge = new HashSet<>();
        if (newElementsCreated != null && newElementsCreated.size() > 0) {
            newEdge = newElementsCreated.stream().map(x -> (AtlasEdge) x).collect(Collectors.toSet());
        }

        return newEdge;
    }

    private Set<AtlasEdge> getRestoredInputOutputEdges(AtlasVertex vertex) {
        Set<AtlasEdge> activatedEdges = new HashSet<>();
        Iterator<AtlasEdge> iterator = vertex.getEdges(AtlasEdgeDirection.BOTH, new String[]{PROCESS_INPUTS, PROCESS_OUTPUTS}).iterator();
        while (iterator.hasNext()) {
            AtlasEdge edge = iterator.next();
            if (edge.getProperty(STATE_PROPERTY_KEY, String.class).equalsIgnoreCase(ACTIVE_STATE_VALUE)) {
                activatedEdges.add(edge);
            }
        }
        return activatedEdges;
    }

    private Set<AtlasEdge> getRemovedInputOutputEdges(String guid) {
        List<Object> removedElements = RequestContext.get().getRemovedElementsMap().get(guid);
        Set<AtlasEdge> removedEdges = null;

        if (removedElements != null) {
            removedEdges = removedElements.stream().map(x -> (AtlasEdge) x).collect(Collectors.toSet());
        }

        return removedEdges;
    }


    private AtlasEntityHeader constructHeader(AtlasEntity entity, AtlasVertex vertex, Map<String, AtlasAttribute> attributeMap ) throws AtlasBaseException {
        AtlasEntityHeader header = entityRetriever.toAtlasEntityHeaderWithClassifications(vertex, attributeMap.keySet());
        if (entity.getClassifications() == null) {
            entity.setClassifications(header.getClassifications());
        }

        return header;
    }

    private void updateInConsistentOwnedMapVertices(AttributeMutationContext ctx, AtlasMapType mapType, Object val) {
        if (mapType.getValueType().getTypeCategory() == TypeCategory.OBJECT_ID_TYPE && !ctx.getAttributeDef().isSoftReferenced()) {
            AtlasEdge edge = (AtlasEdge) val;

            if (ctx.getAttribute().isOwnedRef() && getStatus(edge) == DELETED && getStatus(edge.getInVertex()) == DELETED) {

                //Resurrect the vertex and edge to ACTIVE state
                AtlasGraphUtilsV2.setEncodedProperty(edge, STATE_PROPERTY_KEY, ACTIVE.name());
                AtlasGraphUtilsV2.setEncodedProperty(edge.getInVertex(), STATE_PROPERTY_KEY, ACTIVE.name());
            }
        }
    }

    public void addClassifications(final EntityMutationContext context, String guid, List<AtlasClassification> classifications) throws AtlasBaseException {
        if (CollectionUtils.isNotEmpty(classifications)) {
            MetricRecorder metric = RequestContext.get().startMetricRecord("addClassifications");

            final AtlasVertex                              entityVertex          = context.getVertex(guid);
            final AtlasEntityType                          entityType            = context.getType(guid);
            List<AtlasVertex>                              entitiesToPropagateTo = null;
            Map<AtlasClassification, HashSet<AtlasVertex>> addedClassifications  = new HashMap<>();
            List<AtlasClassification>                      addClassifications    = new ArrayList<>(classifications.size());

            for (AtlasClassification c : classifications) {
                AtlasClassification classification      = new AtlasClassification(c);
                String              classificationName  = classification.getTypeName();
                Boolean             propagateTags       = classification.isPropagate();
                Boolean             removePropagations  = classification.getRemovePropagationsOnEntityDelete();
                Boolean restrictPropagationThroughLineage = classification.getRestrictPropagationThroughLineage();

                if (propagateTags != null && propagateTags &&
                        classification.getEntityGuid() != null &&
                        !StringUtils.equals(classification.getEntityGuid(), guid)) {
                    continue;
                }

                if (propagateTags == null) {
                    RequestContext reqContext = RequestContext.get();

                    if(reqContext.isImportInProgress() || reqContext.isInNotificationProcessing()) {
                        propagateTags = false;
                    } else {
                        propagateTags = CLASSIFICATION_PROPAGATION_DEFAULT;
                    }

                    classification.setPropagate(propagateTags);
                }

                if (removePropagations == null) {
                    removePropagations = graphHelper.getDefaultRemovePropagations();

                    classification.setRemovePropagationsOnEntityDelete(removePropagations);
                }

                if (restrictPropagationThroughLineage == null) {
                    classification.setRestrictPropagationThroughLineage(RESTRICT_PROPAGATION_THROUGH_LINEAGE_DEFAULT);
                }

                // set associated entity id to classification
                if (classification.getEntityGuid() == null) {
                    classification.setEntityGuid(guid);
                }

                // set associated entity status to classification
                if (classification.getEntityStatus() == null) {
                    classification.setEntityStatus(ACTIVE);
                }

                // ignore propagated classifications

                if (LOG.isDebugEnabled()) {
                    LOG.debug("Adding classification [{}] to [{}] using edge label: [{}]", classificationName, entityType.getTypeName(), getTraitLabel(classificationName));
                }

                addToClassificationNames(entityVertex, classificationName);

                // add a new AtlasVertex for the struct or trait instance
                AtlasVertex classificationVertex = createClassificationVertex(classification);

                if (LOG.isDebugEnabled()) {
                    LOG.debug("created vertex {} for trait {}", string(classificationVertex), classificationName);
                }

                if (propagateTags && taskManagement != null && DEFERRED_ACTION_ENABLED) {
                    propagateTags = false;

                    createAndQueueTask(CLASSIFICATION_PROPAGATION_ADD, entityVertex, classificationVertex.getIdForDisplay());
                }

                // add the attributes for the trait instance
                mapClassification(EntityOperation.CREATE, context, classification, entityType, entityVertex, classificationVertex);
                updateModificationMetadata(entityVertex);
                if(addedClassifications.get(classification) == null) {
                    addedClassifications.put(classification, new HashSet<>());
                }
                //Add current Vertex to be notified
                addedClassifications.get(classification).add(entityVertex);

                if (propagateTags) {
                    // compute propagatedEntityVertices only once
                    if (entitiesToPropagateTo == null) {
                        String propagationMode = CLASSIFICATION_PROPAGATION_MODE_DEFAULT;
                        if (classification.getRestrictPropagationThroughLineage() != null && classification.getRestrictPropagationThroughLineage()) {
                            propagationMode = CLASSIFICATION_PROPAGATION_MODE_RESTRICT_LINEAGE;
                        }
                        entitiesToPropagateTo = entityRetriever.getImpactedVerticesV2(entityVertex, CLASSIFICATION_PROPAGATION_EXCLUSION_MAP.get(propagationMode));
                    }

                    if (CollectionUtils.isNotEmpty(entitiesToPropagateTo)) {
                        if (LOG.isDebugEnabled()) {
                            LOG.debug("Propagating tag: [{}][{}] to {}", classificationName, entityType.getTypeName(), getTypeNames(entitiesToPropagateTo));
                        }

                        List<AtlasVertex> entitiesPropagatedTo = deleteDelegate.getHandler().addTagPropagation(classificationVertex, entitiesToPropagateTo);

                        if (CollectionUtils.isNotEmpty(entitiesPropagatedTo)) {
                            addedClassifications.get(classification).addAll(entitiesPropagatedTo);
                        }
                    } else {
                        if (LOG.isDebugEnabled()) {
                            LOG.debug(" --> Not propagating classification: [{}][{}] - no entities found to propagate to.", getTypeName(classificationVertex), entityType.getTypeName());
                        }
                    }
                } else {
                    if (LOG.isDebugEnabled()) {
                        LOG.debug(" --> Not propagating classification: [{}][{}] - propagation is disabled.", getTypeName(classificationVertex), entityType.getTypeName());
                    }
                }

                addClassifications.add(classification);
            }

            // notify listeners on classification addition
            List<AtlasVertex> notificationVertices = new ArrayList<AtlasVertex>() {{ add(entityVertex); }};

            if (CollectionUtils.isNotEmpty(entitiesToPropagateTo)) {
                notificationVertices.addAll(entitiesToPropagateTo);
            }

            for (AtlasClassification classification : addedClassifications.keySet()) {
                Set<AtlasVertex>  vertices           = addedClassifications.get(classification);
                List<AtlasEntity> propagatedEntities = updateClassificationText(classification, vertices);

                entityChangeNotifier.onClassificationsAddedToEntities(propagatedEntities, Collections.singletonList(classification), false);
            }

            RequestContext.get().endMetricRecord(metric);
        }
    }

    public List<String> propagateClassification(String entityGuid, String classificationVertexId, String relationshipGuid, Boolean previousRestrictPropagationThroughLineage) throws AtlasBaseException {
        try {
            if (StringUtils.isEmpty(entityGuid) || StringUtils.isEmpty(classificationVertexId)) {
                LOG.error("propagateClassification(entityGuid={}, classificationVertexId={}): entityGuid and/or classification vertex id is empty", entityGuid, classificationVertexId);

                throw new AtlasBaseException(String.format("propagateClassification(entityGuid=%s, classificationVertexId=%s): entityGuid and/or classification vertex id is empty", entityGuid, classificationVertexId));
            }

            AtlasVertex entityVertex = graphHelper.getVertexForGUID(entityGuid);
            if (entityVertex == null) {
                LOG.error("propagateClassification(entityGuid={}, classificationVertexId={}): entity vertex not found", entityGuid, classificationVertexId);

                throw new AtlasBaseException(String.format("propagateClassification(entityGuid=%s, classificationVertexId=%s): entity vertex not found", entityGuid, classificationVertexId));
            }

            AtlasVertex classificationVertex = graph.getVertex(classificationVertexId);
            if (classificationVertex == null) {
                LOG.error("propagateClassification(entityGuid={}, classificationVertexId={}): classification vertex not found", entityGuid, classificationVertexId);

                throw new AtlasBaseException(String.format("propagateClassification(entityGuid=%s, classificationVertexId=%s): classification vertex not found", entityGuid, classificationVertexId));
            }

            /*
                If restrictPropagateThroughLineage was false at past
                 then updated to true we need to delete the propagated
                 classifications and then put the classifications as intended
             */

            Boolean currentRestrictPropagationThroughLineage = AtlasGraphUtilsV2.getProperty(classificationVertex, CLASSIFICATION_VERTEX_RESTRICT_PROPAGATE_THROUGH_LINEAGE, Boolean.class);

            if (previousRestrictPropagationThroughLineage != null && currentRestrictPropagationThroughLineage != null && !previousRestrictPropagationThroughLineage && currentRestrictPropagationThroughLineage) {
                deleteDelegate.getHandler().removeTagPropagation(classificationVertex);
            }

            String propagationMode = CLASSIFICATION_PROPAGATION_MODE_DEFAULT;

            if (currentRestrictPropagationThroughLineage != null && currentRestrictPropagationThroughLineage) {
                propagationMode = CLASSIFICATION_PROPAGATION_MODE_RESTRICT_LINEAGE;
            }

            List<String> edgeLabelsToExclude = CLASSIFICATION_PROPAGATION_EXCLUSION_MAP.get(propagationMode);

            List<AtlasVertex> impactedVertices = entityRetriever.getIncludedImpactedVerticesV2(entityVertex, relationshipGuid, classificationVertexId, edgeLabelsToExclude);

            if (CollectionUtils.isEmpty(impactedVertices)) {
                LOG.debug("propagateClassification(entityGuid={}, classificationVertexId={}): found no entities to propagate the classification", entityGuid, classificationVertexId);

                return null;
            }

            return processClassificationPropagationAddition(impactedVertices, classificationVertex);
        } catch (Exception e) {
            LOG.error("propagateClassification(entityGuid={}, classificationVertexId={}): error while propagating classification", entityGuid, classificationVertexId, e);

            throw new AtlasBaseException(e);
        }
    }

    public List<String> processClassificationPropagationAddition(List<AtlasVertex> verticesToPropagate, AtlasVertex classificationVertex) throws AtlasBaseException{
        AtlasPerfMetrics.MetricRecorder classificationPropagationMetricRecorder = RequestContext.get().startMetricRecord("processClassificationPropagationAddition");
        List<String> propagatedEntitiesGuids = new ArrayList<>();
        int impactedVerticesSize = verticesToPropagate.size();
        int offset = 0;
        int toIndex;
        LOG.info(String.format("Total number of vertices to propagate: %d", impactedVerticesSize));

        try {
            do {
                toIndex = ((offset + CHUNK_SIZE > impactedVerticesSize) ? impactedVerticesSize : (offset + CHUNK_SIZE));
                List<AtlasVertex> chunkedVerticesToPropagate = verticesToPropagate.subList(offset, toIndex);

                AtlasPerfMetrics.MetricRecorder metricRecorder  = RequestContext.get().startMetricRecord("lockObjectsAfterTraverse");
                List<String> impactedVerticesGuidsToLock        = chunkedVerticesToPropagate.stream().map(x -> GraphHelper.getGuid(x)).collect(Collectors.toList());
                GraphTransactionInterceptor.lockObjectAndReleasePostCommit(impactedVerticesGuidsToLock);
                RequestContext.get().endMetricRecord(metricRecorder);

                AtlasClassification classification       = entityRetriever.toAtlasClassification(classificationVertex);
                List<AtlasVertex>   entitiesPropagatedTo = deleteDelegate.getHandler().addTagPropagation(classificationVertex, chunkedVerticesToPropagate);

                if (CollectionUtils.isEmpty(entitiesPropagatedTo)) {
                    return null;
                }

                List<AtlasEntity>   propagatedEntitiesChunked       = updateClassificationText(classification, entitiesPropagatedTo);
                List<String>        chunkedPropagatedEntitiesGuids  = propagatedEntitiesChunked.stream().map(x -> x.getGuid()).collect(Collectors.toList());
                entityChangeNotifier.onClassificationsAddedToEntities(propagatedEntitiesChunked, Collections.singletonList(classification), false);

                propagatedEntitiesGuids.addAll(chunkedPropagatedEntitiesGuids);

                offset += CHUNK_SIZE;

                transactionInterceptHelper.intercept();

            } while (offset < impactedVerticesSize);
        } catch (AtlasBaseException exception) {
            LOG.error("Error occurred while adding classification propagation for classification with propagation id {}", classificationVertex.getIdForDisplay());
            throw exception;
        } finally {
            RequestContext.get().endMetricRecord(classificationPropagationMetricRecorder);
        }

    return propagatedEntitiesGuids;

    }

    public void deleteClassification(String entityGuid, String classificationName, String associatedEntityGuid) throws AtlasBaseException {
        if (StringUtils.isEmpty(associatedEntityGuid) || associatedEntityGuid.equals(entityGuid)) {
            deleteClassification(entityGuid, classificationName);
        } else {
            deletePropagatedClassification(entityGuid, classificationName, associatedEntityGuid);
        }
    }

    private void deletePropagatedClassification(String entityGuid, String classificationName, String associatedEntityGuid) throws AtlasBaseException {
        if (StringUtils.isEmpty(classificationName)) {
            throw new AtlasBaseException(AtlasErrorCode.INVALID_CLASSIFICATION_PARAMS, "delete", entityGuid);
        }

        AtlasVertex entityVertex = AtlasGraphUtilsV2.findByGuid(this.graph, entityGuid);

        if (entityVertex == null) {
            throw new AtlasBaseException(AtlasErrorCode.INSTANCE_GUID_NOT_FOUND, entityGuid);
        }

        deleteDelegate.getHandler().deletePropagatedClassification(entityVertex, classificationName, associatedEntityGuid);
    }

    public void deleteClassification(String entityGuid, String classificationName) throws AtlasBaseException {
        if (StringUtils.isEmpty(classificationName)) {
            throw new AtlasBaseException(AtlasErrorCode.INVALID_CLASSIFICATION_PARAMS, "delete", entityGuid);
        }

        AtlasVertex entityVertex = AtlasGraphUtilsV2.findByGuid(this.graph, entityGuid);

        if (entityVertex == null) {
            throw new AtlasBaseException(AtlasErrorCode.INSTANCE_GUID_NOT_FOUND, entityGuid);
        }

        AtlasPerfTracer perf = null;

        if (AtlasPerfTracer.isPerfTraceEnabled(PERF_LOG)) {
            perf = AtlasPerfTracer.getPerfTracer(PERF_LOG, "EntityGraphMapper.deleteClassification");
        }

        List<String> traitNames = getTraitNames(entityVertex);

        if (CollectionUtils.isEmpty(traitNames)) {
            throw new AtlasBaseException(AtlasErrorCode.NO_CLASSIFICATIONS_FOUND_FOR_ENTITY, entityGuid);
        }

        validateClassificationExists(traitNames, classificationName);

        AtlasVertex         classificationVertex = getClassificationVertex(entityVertex, classificationName);

        // Get in progress task to see if there already is a propagation for this particular vertex
        List<AtlasTask> inProgressTasks = taskManagement.getInProgressTasks();
        for (AtlasTask task : inProgressTasks) {
            if (isTaskMatchingWithVertexIdAndEntityGuid(task, classificationVertex.getIdForDisplay(), entityGuid)) {
                throw new AtlasBaseException(AtlasErrorCode.CLASSIFICATION_CURRENTLY_BEING_PROPAGATED, classificationName);
            }
        }

        AtlasClassification classification       = entityRetriever.toAtlasClassification(classificationVertex);

        if (classification == null) {
            throw new AtlasBaseException(AtlasErrorCode.CLASSIFICATION_NOT_FOUND, classificationName);
        }

        // remove classification from propagated entities if propagation is turned on
        final List<AtlasVertex> entityVertices;

        if (isPropagationEnabled(classificationVertex)) {
            if (taskManagement != null && DEFERRED_ACTION_ENABLED) {
                boolean propagateDelete = true;
                String classificationVertexId = classificationVertex.getIdForDisplay();

                List<String> entityTaskGuids = (List<String>) entityVertex.getPropertyValues(PENDING_TASKS_PROPERTY_KEY, String.class);

                if (CollectionUtils.isNotEmpty(entityTaskGuids)) {
                    List<AtlasTask> entityPendingTasks = taskManagement.getByGuidsES(entityTaskGuids);

                    boolean pendingTaskExists  = entityPendingTasks.stream()
                            .anyMatch(x -> isTaskMatchingWithVertexIdAndEntityGuid(x, classificationVertexId, entityGuid));

                    if (pendingTaskExists) {
                        List<AtlasTask> entityClassificationPendingTasks = entityPendingTasks.stream()
                                .filter(t -> t.getParameters().containsKey("entityGuid")
                                        && t.getParameters().containsKey("classificationVertexId"))
                                .filter(t -> t.getParameters().get("entityGuid").equals(entityGuid)
                                        && t.getParameters().get("classificationVertexId").equals(classificationVertexId)
                                        && t.getType().equals(CLASSIFICATION_PROPAGATION_ADD))
                                .collect(Collectors.toList());
                        for (AtlasTask entityClassificationPendingTask: entityClassificationPendingTasks) {
                            String taskGuid = entityClassificationPendingTask.getGuid();
                            taskManagement.deleteByGuid(taskGuid, TaskManagement.DeleteType.SOFT);
                            AtlasGraphUtilsV2.deleteProperty(entityVertex, PENDING_TASKS_PROPERTY_KEY, taskGuid);
//                            propagateDelete = false;  TODO: Uncomment when all unnecessary ADD tasks are resolved
                        }
                    }
                }

                if (propagateDelete) {
                    createAndQueueTask(CLASSIFICATION_PROPAGATION_DELETE, entityVertex, classificationVertex.getIdForDisplay());
                }

                entityVertices = new ArrayList<>();
            } else {
                entityVertices = deleteDelegate.getHandler().removeTagPropagation(classificationVertex);

                if (LOG.isDebugEnabled()) {
                    LOG.debug("Number of propagations to delete -> {}", entityVertices.size());
                }
            }
        } else {
            entityVertices = new ArrayList<>();
        }

        // add associated entity to entityVertices list
        if (!entityVertices.contains(entityVertex)) {
            entityVertices.add(entityVertex);
        }

        // remove classifications from associated entity
        if (LOG.isDebugEnabled()) {
            LOG.debug("Removing classification: [{}] from: [{}][{}] with edge label: [{}]", classificationName,
                    getTypeName(entityVertex), entityGuid, CLASSIFICATION_LABEL);
        }

        AtlasEdge edge = getClassificationEdge(entityVertex, classificationVertex);

        deleteDelegate.getHandler().deleteEdgeReference(edge, CLASSIFICATION, false, true, entityVertex);

        traitNames.remove(classificationName);

        // update 'TRAIT_NAMES_PROPERTY_KEY' property
        entityVertex.removePropertyValue(TRAIT_NAMES_PROPERTY_KEY, classificationName);

        // update 'CLASSIFICATION_NAMES_KEY' property
        entityVertex.removeProperty(CLASSIFICATION_NAMES_KEY);

        entityVertex.setProperty(CLASSIFICATION_NAMES_KEY, getClassificationNamesString(traitNames));

        updateModificationMetadata(entityVertex);

        if (CollectionUtils.isNotEmpty(entityVertices)) {
            List<AtlasEntity> propagatedEntities = updateClassificationText(classification, entityVertices);

            //Sending audit request for all entities at once
            entityChangeNotifier.onClassificationsDeletedFromEntities(propagatedEntities, Collections.singletonList(classification));
        }
        AtlasPerfTracer.log(perf);
    }

    private boolean isTaskMatchingWithVertexIdAndEntityGuid(AtlasTask task, String classificationVertexId, String entityGuid) {
        try {
            if (CLASSIFICATION_PROPAGATION_ADD.equals(task.getType())) {
                return task.getParameters().get(ClassificationTask.PARAM_CLASSIFICATION_VERTEX_ID).equals(classificationVertexId)
                        && task.getParameters().get(ClassificationTask.PARAM_ENTITY_GUID).equals(entityGuid);
            }
        } catch (NullPointerException npe) {
            LOG.warn("Task classificationVertexId or entityGuid is null");
        }
        return false;
    }

    private AtlasEntity updateClassificationText(AtlasVertex vertex) throws AtlasBaseException {
        String guid        = graphHelper.getGuid(vertex);
        AtlasEntity entity = instanceConverter.getAndCacheEntity(guid, ENTITY_CHANGE_NOTIFY_IGNORE_RELATIONSHIP_ATTRIBUTES);

        vertex.setProperty(CLASSIFICATION_TEXT_KEY, fullTextMapperV2.getClassificationTextForEntity(entity));
        return entity;
    }

    public void updateClassificationTextAndNames(AtlasVertex vertex) throws AtlasBaseException {
        if(CollectionUtils.isEmpty(vertex.getPropertyValues(Constants.TRAIT_NAMES_PROPERTY_KEY, String.class)) &&
                CollectionUtils.isEmpty(vertex.getPropertyValues(Constants.PROPAGATED_TRAIT_NAMES_PROPERTY_KEY, String.class))) {
            return;
        }

        String guid = graphHelper.getGuid(vertex);
        AtlasEntity entity = instanceConverter.getAndCacheEntity(guid, ENTITY_CHANGE_NOTIFY_IGNORE_RELATIONSHIP_ATTRIBUTES);
        List<String> classificationNames = new ArrayList<>();
        List<String> propagatedClassificationNames = new ArrayList<>();

        for (AtlasClassification classification : entity.getClassifications()) {
            if (isPropagatedClassification(classification, guid)) {
                propagatedClassificationNames.add(classification.getTypeName());
            } else {
                classificationNames.add(classification.getTypeName());
            }
        }

        vertex.setProperty(CLASSIFICATION_NAMES_KEY, getDelimitedClassificationNames(classificationNames));
        vertex.setProperty(PROPAGATED_CLASSIFICATION_NAMES_KEY, getDelimitedClassificationNames(propagatedClassificationNames));
        vertex.setProperty(CLASSIFICATION_TEXT_KEY, fullTextMapperV2.getClassificationTextForEntity(entity));
    }

    private boolean isPropagatedClassification(AtlasClassification classification, String guid) {
        String classificationEntityGuid = classification.getEntityGuid();

        return StringUtils.isNotEmpty(classificationEntityGuid) && !StringUtils.equals(classificationEntityGuid, guid);
    }

    private void addToClassificationNames(AtlasVertex entityVertex, String classificationName) {
        AtlasGraphUtilsV2.addEncodedProperty(entityVertex, TRAIT_NAMES_PROPERTY_KEY, classificationName);

        String delimitedClassificationNames = entityVertex.getProperty(CLASSIFICATION_NAMES_KEY, String.class);

        if (StringUtils.isEmpty(delimitedClassificationNames)) {
            delimitedClassificationNames = CLASSIFICATION_NAME_DELIMITER + classificationName + CLASSIFICATION_NAME_DELIMITER;
        } else {
            delimitedClassificationNames = delimitedClassificationNames + classificationName + CLASSIFICATION_NAME_DELIMITER;
        }

        entityVertex.setProperty(CLASSIFICATION_NAMES_KEY, delimitedClassificationNames);
    }

    private String getClassificationNamesString(List<String> traitNames) {
        String ret = StringUtils.join(traitNames, CLASSIFICATION_NAME_DELIMITER);

        return StringUtils.isEmpty(ret) ? ret : CLASSIFICATION_NAME_DELIMITER + ret + CLASSIFICATION_NAME_DELIMITER;
    }

    public void updateClassifications(EntityMutationContext context, String guid, List<AtlasClassification> classifications) throws AtlasBaseException {
        if (CollectionUtils.isEmpty(classifications)) {
            throw new AtlasBaseException(AtlasErrorCode.INVALID_CLASSIFICATION_PARAMS, "update", guid);
        }

        AtlasVertex entityVertex = AtlasGraphUtilsV2.findByGuid(this.graph, guid);

        if (entityVertex == null) {
            throw new AtlasBaseException(AtlasErrorCode.INSTANCE_GUID_NOT_FOUND, guid);
        }

        AtlasPerfTracer perf = null;

        if (AtlasPerfTracer.isPerfTraceEnabled(PERF_LOG)) {
            perf = AtlasPerfTracer.getPerfTracer(PERF_LOG, "EntityGraphMapper.updateClassifications");
        }

        String                    entityTypeName         = AtlasGraphUtilsV2.getTypeName(entityVertex);
        AtlasEntityType           entityType             = typeRegistry.getEntityTypeByName(entityTypeName);
        List<AtlasClassification> updatedClassifications = new ArrayList<>();
        List<AtlasVertex>         entitiesToPropagateTo  = new ArrayList<>();
        Set<AtlasVertex>          notificationVertices   = new HashSet<AtlasVertex>() {{ add(entityVertex); }};

        Map<AtlasVertex, List<AtlasClassification>> addedPropagations   = null;
        Map<AtlasClassification, List<AtlasVertex>> removedPropagations = new HashMap<>();

        for (AtlasClassification classification : classifications) {
            String classificationName       = classification.getTypeName();
            String classificationEntityGuid = classification.getEntityGuid();

            if (StringUtils.isEmpty(classificationEntityGuid)) {
                classification.setEntityGuid(guid);
            }

            if (StringUtils.isNotEmpty(classificationEntityGuid) && !StringUtils.equalsIgnoreCase(guid, classificationEntityGuid)) {
                throw new AtlasBaseException(AtlasErrorCode.CLASSIFICATION_UPDATE_FROM_PROPAGATED_ENTITY, classificationName);
            }

            AtlasVertex classificationVertex = getClassificationVertex(entityVertex, classificationName);

            if (classificationVertex == null) {
                throw new AtlasBaseException(AtlasErrorCode.CLASSIFICATION_NOT_ASSOCIATED_WITH_ENTITY, classificationName);
            }

            if (LOG.isDebugEnabled()) {
                LOG.debug("Updating classification {} for entity {}", classification, guid);
            }

            AtlasClassification currentClassification = entityRetriever.toAtlasClassification(classificationVertex);

            if (currentClassification == null) {
                continue;
            }

            validateAndNormalizeForUpdate(classification);

            boolean isClassificationUpdated = false;

            // check for attribute update
            Map<String, Object> updatedAttributes = classification.getAttributes();

            if (MapUtils.isNotEmpty(updatedAttributes)) {
                for (String attributeName : updatedAttributes.keySet()) {
                    currentClassification.setAttribute(attributeName, updatedAttributes.get(attributeName));
                }

                isClassificationUpdated = true;
            }

            // check for validity period update
            List<TimeBoundary> currentValidityPeriods = currentClassification.getValidityPeriods();
            List<TimeBoundary> updatedValidityPeriods = classification.getValidityPeriods();

            if (!Objects.equals(currentValidityPeriods, updatedValidityPeriods)) {
                currentClassification.setValidityPeriods(updatedValidityPeriods);

                isClassificationUpdated = true;
            }

            // check for removePropagationsOnEntityDelete update
            Boolean currentRemovePropagations = currentClassification.getRemovePropagationsOnEntityDelete();
            Boolean updatedRemovePropagations = classification.getRemovePropagationsOnEntityDelete();

            if (updatedRemovePropagations != null && (updatedRemovePropagations != currentRemovePropagations)) {
                AtlasGraphUtilsV2.setEncodedProperty(classificationVertex, CLASSIFICATION_VERTEX_REMOVE_PROPAGATIONS_KEY, updatedRemovePropagations);

                isClassificationUpdated = true;
            }

            if (isClassificationUpdated) {
                List<AtlasVertex> propagatedEntityVertices = graphHelper.getAllPropagatedEntityVertices(classificationVertex);

                notificationVertices.addAll(propagatedEntityVertices);
            }

            if (LOG.isDebugEnabled()) {
                LOG.debug("updating vertex {} for trait {}", string(classificationVertex), classificationName);
            }

            mapClassification(EntityOperation.UPDATE, context, classification, entityType, entityVertex, classificationVertex);
            updateModificationMetadata(entityVertex);

            // handle update of 'propagate' flag
            Boolean currentTagPropagation = currentClassification.isPropagate();
            Boolean updatedTagPropagation = classification.isPropagate();

            /* -----------------------------
               | Current Tag | Updated Tag |
               | Propagation | Propagation |
               |-------------|-------------|
               |   true      |    true     | => no-op
               |-------------|-------------|
               |   false     |    false    | => no-op
               |-------------|-------------|
               |   false     |    true     | => Add Tag Propagation (send ADD classification notifications)
               |-------------|-------------|
               |   true      |    false    | => Remove Tag Propagation (send REMOVE classification notifications)
               |-------------|-------------| */

            Boolean currentRestrictPropagationThroughLineage = currentClassification.getRestrictPropagationThroughLineage();
            Boolean updatedRestrictPropagationThroughLineage = classification.getRestrictPropagationThroughLineage();

            if (taskManagement != null && DEFERRED_ACTION_ENABLED) {
                String propagationType = updatedTagPropagation ? CLASSIFICATION_PROPAGATION_ADD : CLASSIFICATION_PROPAGATION_DELETE;

                createAndQueueTask(propagationType, entityVertex, classificationVertex.getIdForDisplay(), currentRestrictPropagationThroughLineage);

                updatedTagPropagation = null;
            }


            // compute propagatedEntityVertices once and use it for subsequent iterations and notifications
            if (updatedTagPropagation != null && (currentTagPropagation != updatedTagPropagation || currentRestrictPropagationThroughLineage != updatedRestrictPropagationThroughLineage)) {
                if (updatedTagPropagation) {
                    if (updatedRestrictPropagationThroughLineage != null && !currentRestrictPropagationThroughLineage && updatedRestrictPropagationThroughLineage) {
                        deleteDelegate.getHandler().removeTagPropagation(classificationVertex);

                    }
                    if (CollectionUtils.isEmpty(entitiesToPropagateTo)) {
                        String propagationMode = CLASSIFICATION_PROPAGATION_MODE_DEFAULT;
                        if (updatedRemovePropagations !=null && updatedRestrictPropagationThroughLineage) {
                            propagationMode = CLASSIFICATION_PROPAGATION_MODE_RESTRICT_LINEAGE;
                        }
                        entitiesToPropagateTo = entityRetriever.getImpactedVerticesV2(entityVertex, null, classificationVertex.getIdForDisplay(), CLASSIFICATION_PROPAGATION_EXCLUSION_MAP.get(propagationMode));
                    }

                    if (CollectionUtils.isNotEmpty(entitiesToPropagateTo)) {
                        if (addedPropagations == null) {
                            addedPropagations = new HashMap<>(entitiesToPropagateTo.size());

                            for (AtlasVertex entityToPropagateTo : entitiesToPropagateTo) {
                                addedPropagations.put(entityToPropagateTo, new ArrayList<>());
                            }
                        }

                        List<AtlasVertex> entitiesPropagatedTo = deleteDelegate.getHandler().addTagPropagation(classificationVertex, entitiesToPropagateTo);

                        if (entitiesPropagatedTo != null) {
                            for (AtlasVertex entityPropagatedTo : entitiesPropagatedTo) {
                                addedPropagations.get(entityPropagatedTo).add(classification);
                            }
                        }
                    }
                } else {
                    List<AtlasVertex> impactedVertices = deleteDelegate.getHandler().removeTagPropagation(classificationVertex);

                    if (CollectionUtils.isNotEmpty(impactedVertices)) {
                        /*
                            removedPropagations is a HashMap of entity against list of classifications i.e. for each entity 1 entry in the map.
                            Maintaining classification wise entity list lets us send the audit request in bulk,
                            since 1 classification is applied to many entities (including the child entities).
                            Eg. If a classification is being propagated to 1000 entities, its edge count would be 2000, as per removedPropagations map
                            we would have 2000 entries and value would always be 1 classification wrapped in a list.
                            By this rearrangement we maintain an entity list against each classification, as of now its entry size would be 1 (as per request from UI)
                            instead of 2000. Moreover this allows us to send audit request classification wise instead of separate requests for each entities.
                            This reduces audit calls from 2000 to 1.
                         */
                        removedPropagations.put(classification, impactedVertices);
                    }
                }
            }

            updatedClassifications.add(currentClassification);
        }

        if (CollectionUtils.isNotEmpty(entitiesToPropagateTo)) {
            notificationVertices.addAll(entitiesToPropagateTo);
        }

        for (AtlasVertex vertex : notificationVertices) {
            String      entityGuid = graphHelper.getGuid(vertex);
            AtlasEntity entity     = instanceConverter.getAndCacheEntity(entityGuid, ENTITY_CHANGE_NOTIFY_IGNORE_RELATIONSHIP_ATTRIBUTES);

            if (isActive(entity)) {
                vertex.setProperty(CLASSIFICATION_TEXT_KEY, fullTextMapperV2.getClassificationTextForEntity(entity));
                entityChangeNotifier.onClassificationUpdatedToEntity(entity, updatedClassifications);
            }
        }

        if (MapUtils.isNotEmpty(removedPropagations)) {
            for (AtlasClassification classification : removedPropagations.keySet()) {
                List<AtlasVertex> propagatedVertices = removedPropagations.get(classification);
                List<AtlasEntity> propagatedEntities = updateClassificationText(classification, propagatedVertices);

                //Sending audit request for all entities at once
                entityChangeNotifier.onClassificationsDeletedFromEntities(propagatedEntities, Collections.singletonList(classification));
            }
        }

        AtlasPerfTracer.log(perf);
    }

    private AtlasEdge mapClassification(EntityOperation operation,  final EntityMutationContext context, AtlasClassification classification,
                                        AtlasEntityType entityType, AtlasVertex parentInstanceVertex, AtlasVertex traitInstanceVertex)
                                        throws AtlasBaseException {
        if (classification.getValidityPeriods() != null) {
            String strValidityPeriods = AtlasJson.toJson(classification.getValidityPeriods());

            AtlasGraphUtilsV2.setEncodedProperty(traitInstanceVertex, CLASSIFICATION_VALIDITY_PERIODS_KEY, strValidityPeriods);
        } else {
            // if 'null', don't update existing value in the classification
        }

        if (classification.isPropagate() != null) {
            AtlasGraphUtilsV2.setEncodedProperty(traitInstanceVertex, CLASSIFICATION_VERTEX_PROPAGATE_KEY, classification.isPropagate());
        }

        if (classification.getRemovePropagationsOnEntityDelete() != null) {
            AtlasGraphUtilsV2.setEncodedProperty(traitInstanceVertex, CLASSIFICATION_VERTEX_REMOVE_PROPAGATIONS_KEY, classification.getRemovePropagationsOnEntityDelete());
        }

        if(classification.getRestrictPropagationThroughLineage() != null){
            AtlasGraphUtilsV2.setEncodedProperty(traitInstanceVertex, CLASSIFICATION_VERTEX_RESTRICT_PROPAGATE_THROUGH_LINEAGE, classification.getRestrictPropagationThroughLineage());
        }

        // map all the attributes to this newly created AtlasVertex
        mapAttributes(classification, traitInstanceVertex, operation, context);

        AtlasEdge ret = getClassificationEdge(parentInstanceVertex, traitInstanceVertex);

        if (ret == null) {
            ret = graphHelper.addClassificationEdge(parentInstanceVertex, traitInstanceVertex, false);
        }

        return ret;
    }

    public void deleteClassifications(String guid) throws AtlasBaseException {
        AtlasVertex instanceVertex = AtlasGraphUtilsV2.findByGuid(this.graph, guid);

        if (instanceVertex == null) {
            throw new AtlasBaseException(AtlasErrorCode.INSTANCE_GUID_NOT_FOUND, guid);
        }

        List<String> traitNames = getTraitNames(instanceVertex);

        if (CollectionUtils.isNotEmpty(traitNames)) {
            for (String traitName : traitNames) {
                deleteClassification(guid, traitName);
            }
        }
    }

    public List<String> deleteClassificationPropagation(String entityGuid, String classificationVertexId) throws AtlasBaseException {
        try {
            if (StringUtils.isEmpty(classificationVertexId)) {
                LOG.warn("deleteClassificationPropagation(classificationVertexId={}): classification vertex id is empty", classificationVertexId);

                return null;
            }

            AtlasVertex classificationVertex = graph.getVertex(classificationVertexId);
            if (classificationVertex == null) {
                LOG.warn("deleteClassificationPropagation(classificationVertexId={}): classification vertex not found", classificationVertexId);

                return null;
            }

            AtlasClassification classification = entityRetriever.toAtlasClassification(classificationVertex);

            List<AtlasEdge> propagatedEdges = getPropagatedEdges(classificationVertex);
            if (propagatedEdges.isEmpty()) {
                LOG.warn("deleteClassificationPropagation(classificationVertexId={}): classification edges empty", classificationVertexId);

                return null;
            }

            int propagatedEdgesSize = propagatedEdges.size();

            LOG.info(String.format("Number of edges to be deleted : %s for classification vertex with id : %s", propagatedEdgesSize, classificationVertexId));

            List<String> deletedPropagationsGuid = processClassificationEdgeDeletionInChunk(classification, propagatedEdges);

            deleteDelegate.getHandler().deleteClassificationVertex(classificationVertex, true);

            transactionInterceptHelper.intercept();

            return deletedPropagationsGuid;
        } catch (Exception e) {
            LOG.error("Error while removing classification id {} with error {} ", classificationVertexId, e.getMessage());
            throw new AtlasBaseException(e);
        }
    }

    public void deleteClassificationOnlyPropagation(Set<String> deletedEdgeIds) throws AtlasBaseException {
        RequestContext.get().getDeletedEdgesIds().clear();
        RequestContext.get().getDeletedEdgesIds().addAll(deletedEdgeIds);

        for (AtlasEdge edge : deletedEdgeIds.stream().map(x -> graph.getEdge(x)).collect(Collectors.toList())) {

            boolean isRelationshipEdge = deleteDelegate.getHandler().isRelationshipEdge(edge);
            String  relationshipGuid   = GraphHelper.getRelationshipGuid(edge);

            if (edge == null || !isRelationshipEdge) {
                continue;
            }

            List<AtlasVertex> currentClassificationVertices = getPropagatableClassifications(edge);

            for (AtlasVertex currentClassificationVertex : currentClassificationVertices) {
                LOG.info("Starting Classification {} Removal for deletion of edge {}",currentClassificationVertex.getIdForDisplay(), edge.getIdForDisplay());
                boolean isTermEntityEdge = isTermEntityEdge(edge);
                boolean removePropagationOnEntityDelete = getRemovePropagations(currentClassificationVertex);

                if (!(isTermEntityEdge || removePropagationOnEntityDelete)) {
                    LOG.debug("This edge is not term edge or remove propagation isn't enabled");
                    continue;
                }

                processClassificationDeleteOnlyPropagation(currentClassificationVertex, relationshipGuid);
                LOG.info("Finished Classification {} Removal for deletion of edge {}",currentClassificationVertex.getIdForDisplay(), edge.getIdForDisplay());
            }
        }
    }

    public void deleteClassificationOnlyPropagation(String deletedEdgeId, String classificationVertexId) throws AtlasBaseException {
        RequestContext.get().getDeletedEdgesIds().clear();
        RequestContext.get().getDeletedEdgesIds().add(deletedEdgeId);

        AtlasEdge edge = graph.getEdge(deletedEdgeId);

        boolean isRelationshipEdge = deleteDelegate.getHandler().isRelationshipEdge(edge);
        String  relationshipGuid   = GraphHelper.getRelationshipGuid(edge);

        if (edge == null || !isRelationshipEdge) {
            return;
        }

        AtlasVertex currentClassificationVertex = graph.getVertex(classificationVertexId);
        if (currentClassificationVertex == null) {
            LOG.warn("Classification Vertex with ID {} is not present or Deleted", classificationVertexId);
            return;
        }

        List<AtlasVertex> currentClassificationVertices = getPropagatableClassifications(edge);
        if (! currentClassificationVertices.contains(currentClassificationVertex)) {
            return;
        }

        boolean isTermEntityEdge = isTermEntityEdge(edge);
        boolean removePropagationOnEntityDelete = getRemovePropagations(currentClassificationVertex);

        if (!(isTermEntityEdge || removePropagationOnEntityDelete)) {
            LOG.debug("This edge is not term edge or remove propagation isn't enabled");
            return;
        }

        processClassificationDeleteOnlyPropagation(currentClassificationVertex, relationshipGuid);

        LOG.info("Finished Classification {} Removal for deletion of edge {}",currentClassificationVertex.getIdForDisplay(), edge.getIdForDisplay());
    }

    public void deleteClassificationOnlyPropagation(String classificationId, String referenceVertexId, boolean isTermEntityEdge) throws AtlasBaseException {
        AtlasVertex classificationVertex = graph.getVertex(classificationId);
        AtlasVertex referenceVertex = graph.getVertex(referenceVertexId);

        if (classificationVertex == null) {
            LOG.warn("Classification Vertex with ID {} is not present or Deleted", classificationId);
            return;
        }
        /*
            If reference vertex is deleted, we can consider that as this connected vertex was deleted
             some other task was created before it to remove propagations. No need to execute this task.
         */
        if (referenceVertex == null) {
            LOG.warn("Reference Vertex {} is deleted", referenceVertexId);
            return;
        }

        if (!GraphHelper.propagatedClassificationAttachedToVertex(classificationVertex, referenceVertex)) {
            LOG.warn("No Classification is attached to the reference vertex {} for classification {}", referenceVertexId, classificationId);
            return;
        }

        boolean removePropagationOnEntityDelete = getRemovePropagations(classificationVertex);

        if (!(isTermEntityEdge || removePropagationOnEntityDelete)) {
            LOG.debug("This edge is not term edge or remove propagation isn't enabled");
            return;
        }

        processClassificationDeleteOnlyPropagation(classificationVertex, null);

        LOG.info("Completed propagation removal via edge for classification {}", classificationId);
    }

    public void classificationRefreshPropagation(String classificationId) throws AtlasBaseException {
        AtlasPerfMetrics.MetricRecorder classificationRefreshPropagationMetricRecorder = RequestContext.get().startMetricRecord("classificationRefreshPropagation");

        AtlasVertex currentClassificationVertex             = graph.getVertex(classificationId);
        if (currentClassificationVertex == null) {
            LOG.warn("Classification vertex with ID {} is deleted", classificationId);
            return;
        }

        String              sourceEntityId                  = getClassificationEntityGuid(currentClassificationVertex);
        AtlasVertex         sourceEntityVertex              = AtlasGraphUtilsV2.findByGuid(this.graph, sourceEntityId);
        AtlasClassification classification                  = entityRetriever.toAtlasClassification(currentClassificationVertex);

        String propagationMode = CLASSIFICATION_PROPAGATION_MODE_DEFAULT;

        Boolean restrictPropagationThroughLineage = AtlasGraphUtilsV2.getProperty(currentClassificationVertex, CLASSIFICATION_VERTEX_RESTRICT_PROPAGATE_THROUGH_LINEAGE, Boolean.class);

        if (restrictPropagationThroughLineage != null && restrictPropagationThroughLineage) {
            propagationMode = CLASSIFICATION_PROPAGATION_MODE_RESTRICT_LINEAGE;
        }

        List<String> propagatedVerticesIds = GraphHelper.getPropagatedVerticesIds(currentClassificationVertex);
        LOG.info("{} entity vertices have classification with id {} attached", propagatedVerticesIds.size(), classificationId);

        List<String> verticesIdsToAddClassification =  new ArrayList<>();
        List<String> propagatedVerticesIdWithoutEdge = entityRetriever.getImpactedVerticesIds(sourceEntityVertex , classificationId,
                CLASSIFICATION_PROPAGATION_EXCLUSION_MAP.get(propagationMode), verticesIdsToAddClassification);

        LOG.info("To add classification with id {} to {} vertices", classificationId, verticesIdsToAddClassification.size());

        List<String> verticesIdsToRemove = (List<String>)CollectionUtils.subtract(propagatedVerticesIds, propagatedVerticesIdWithoutEdge);

        List<AtlasVertex> verticesToRemove = verticesIdsToRemove.stream()
                .map(x -> graph.getVertex(x))
                .filter(vertex -> vertex != null)
                .collect(Collectors.toList());

        List<AtlasVertex> verticesToAddClassification  = verticesIdsToAddClassification.stream()
                .map(x -> graph.getVertex(x))
                .filter(vertex -> vertex != null)
                .collect(Collectors.toList());

        //Remove classifications from unreachable vertices
        processPropagatedClassificationDeletionFromVertices(verticesToRemove, currentClassificationVertex, classification);

        //Add classification to the reachable vertices
        if (CollectionUtils.isEmpty(verticesToAddClassification)) {
            LOG.debug("propagateClassification(entityGuid={}, classificationVertexId={}): found no entities to propagate the classification", sourceEntityId, classificationId);
            return;
        }
        processClassificationPropagationAddition(verticesToAddClassification, currentClassificationVertex);

        LOG.info("Completed refreshing propagation for classification with vertex id {} with classification name {} and source entity {}",classificationId,
                classification.getTypeName(), classification.getEntityGuid());

        RequestContext.get().endMetricRecord(classificationRefreshPropagationMetricRecorder);
    }

    private void processClassificationDeleteOnlyPropagation(AtlasVertex currentClassificationVertex, String relationshipGuid) throws AtlasBaseException {
        String              classificationId                = currentClassificationVertex.getIdForDisplay();
        String              sourceEntityId                  = getClassificationEntityGuid(currentClassificationVertex);
        AtlasVertex         sourceEntityVertex              = AtlasGraphUtilsV2.findByGuid(this.graph, sourceEntityId);
        AtlasClassification classification                  = entityRetriever.toAtlasClassification(currentClassificationVertex);

        String propagationMode = CLASSIFICATION_PROPAGATION_MODE_DEFAULT;

        Boolean restrictPropagationThroughLineage = AtlasGraphUtilsV2.getProperty(currentClassificationVertex, CLASSIFICATION_VERTEX_RESTRICT_PROPAGATE_THROUGH_LINEAGE, Boolean.class);

        if (restrictPropagationThroughLineage != null && restrictPropagationThroughLineage) {
            propagationMode = CLASSIFICATION_PROPAGATION_MODE_RESTRICT_LINEAGE;
        }

        List<String> propagatedVerticesIds = GraphHelper.getPropagatedVerticesIds(currentClassificationVertex);
        LOG.info("Traversed {} vertices including edge with relationship GUID {} for classification vertex {}", propagatedVerticesIds.size(), relationshipGuid, classificationId);

        List<String> propagatedVerticesIdWithoutEdge = entityRetriever.getImpactedVerticesIds(sourceEntityVertex, relationshipGuid , classificationId,
                CLASSIFICATION_PROPAGATION_EXCLUSION_MAP.get(propagationMode));

        LOG.info("Traversed {} vertices except edge with relationship GUID {} for classification vertex {}", propagatedVerticesIdWithoutEdge.size(), relationshipGuid, classificationId);

        List<String> verticesIdsToRemove = (List<String>)CollectionUtils.subtract(propagatedVerticesIds, propagatedVerticesIdWithoutEdge);

        List<AtlasVertex> verticesToRemove = verticesIdsToRemove.stream()
                .map(x -> graph.getVertex(x))
                .filter(vertex -> vertex != null)
                .collect(Collectors.toList());

        propagatedVerticesIdWithoutEdge.clear();
        propagatedVerticesIds.clear();

        LOG.info("To delete classification from {} vertices for deletion of edge with relationship GUID {} and classification {}", verticesToRemove.size(), relationshipGuid, classificationId);

        processPropagatedClassificationDeletionFromVertices(verticesToRemove, currentClassificationVertex, classification);

        LOG.info("Completed remove propagation for edge with relationship GUID {} and classification vertex {} with classification name {} and source entity {}", relationshipGuid,
                classificationId, classification.getTypeName(), classification.getEntityGuid());
    }

    private void processPropagatedClassificationDeletionFromVertices(List<AtlasVertex> VerticesToRemoveTag, AtlasVertex classificationVertex, AtlasClassification classification) throws AtlasBaseException {
        AtlasPerfMetrics.MetricRecorder propagatedClassificationDeletionMetricRecorder = RequestContext.get().startMetricRecord("processPropagatedClassificationDeletionFromVertices");

        int propagatedVerticesSize = VerticesToRemoveTag.size();
        int toIndex;
        int offset = 0;

        LOG.info("To delete classification of vertex id {} from {} entity vertices", classificationVertex.getIdForDisplay(), propagatedVerticesSize);

        try {
            do {
                toIndex = ((offset + CHUNK_SIZE > propagatedVerticesSize) ? propagatedVerticesSize : (offset + CHUNK_SIZE));
                List<AtlasVertex> verticesChunkToRemoveTag = VerticesToRemoveTag.subList(offset, toIndex);

                List<String> impactedGuids = verticesChunkToRemoveTag.stream()
                        .map(entityVertex -> GraphHelper.getGuid(entityVertex))
                        .collect(Collectors.toList());
                GraphTransactionInterceptor.lockObjectAndReleasePostCommit(impactedGuids);

                List<AtlasVertex> updatedVertices = deleteDelegate.getHandler().removeTagPropagation(classificationVertex, verticesChunkToRemoveTag);
                List<AtlasEntity> updatedEntities = updateClassificationText(classification, updatedVertices);
                entityChangeNotifier.onClassificationsDeletedFromEntities(updatedEntities, Collections.singletonList(classification));

                offset += CHUNK_SIZE;

                transactionInterceptHelper.intercept();

            } while (offset < propagatedVerticesSize);
        } catch (AtlasBaseException exception) {
            LOG.error("Error while removing classification from vertices with classification vertex id {}", classificationVertex.getIdForDisplay());
            throw exception;
        } finally {
            RequestContext.get().endMetricRecord(propagatedClassificationDeletionMetricRecorder);
        }
    }

    List<String> processClassificationEdgeDeletionInChunk(AtlasClassification classification, List<AtlasEdge> propagatedEdges) throws AtlasBaseException {
        List<String> deletedPropagationsGuid = new ArrayList<>();
        int propagatedEdgesSize = propagatedEdges.size();
        int toIndex;
        int offset = 0;

        do {
            toIndex = ((offset + CHUNK_SIZE > propagatedEdgesSize) ? propagatedEdgesSize : (offset + CHUNK_SIZE));

            List<AtlasVertex> entityVertices = deleteDelegate.getHandler().removeTagPropagation(classification, propagatedEdges.subList(offset, toIndex));
            List<String> impactedGuids = entityVertices.stream().map(x -> GraphHelper.getGuid(x)).collect(Collectors.toList());

            GraphTransactionInterceptor.lockObjectAndReleasePostCommit(impactedGuids);

            List<AtlasEntity>  propagatedEntities = updateClassificationText(classification, entityVertices);

            entityChangeNotifier.onClassificationsDeletedFromEntities(propagatedEntities, Collections.singletonList(classification));
            if(! propagatedEntities.isEmpty()) {
                deletedPropagationsGuid.addAll(propagatedEntities.stream().map(x -> x.getGuid()).collect(Collectors.toList()));
            }

            offset += CHUNK_SIZE;

            transactionInterceptHelper.intercept();

        } while (offset < propagatedEdgesSize);

        return deletedPropagationsGuid;
    }

    @GraphTransaction
    public void updateTagPropagations(String relationshipEdgeId, AtlasRelationship relationship) throws AtlasBaseException {
        AtlasEdge relationshipEdge = graph.getEdge(relationshipEdgeId);

        deleteDelegate.getHandler().updateTagPropagations(relationshipEdge, relationship);

        entityChangeNotifier.notifyPropagatedEntities();
    }

    private void validateClassificationExists(List<String> existingClassifications, List<String> suppliedClassifications) throws AtlasBaseException {
        Set<String> existingNames = new HashSet<>(existingClassifications);
        for (String classificationName : suppliedClassifications) {
            if (!existingNames.contains(classificationName)) {
                throw new AtlasBaseException(AtlasErrorCode.CLASSIFICATION_NOT_ASSOCIATED_WITH_ENTITY, classificationName);
            }
        }
    }

    private void validateClassificationExists(List<String> existingClassifications, String suppliedClassificationName) throws AtlasBaseException {
        if (!existingClassifications.contains(suppliedClassificationName)) {
            throw new AtlasBaseException(AtlasErrorCode.CLASSIFICATION_NOT_ASSOCIATED_WITH_ENTITY, suppliedClassificationName);
        }
    }

    private AtlasEdge getOrCreateRelationship(AtlasVertex end1Vertex, AtlasVertex end2Vertex, String relationshipName,
                                              Map<String, Object> relationshipAttributes) throws AtlasBaseException {
        return relationshipStore.getOrCreate(end1Vertex, end2Vertex, new AtlasRelationship(relationshipName, relationshipAttributes));
    }

    private void recordEntityUpdate(AtlasVertex vertex) throws AtlasBaseException {
        if (vertex != null) {
            RequestContext req = RequestContext.get();

            if (!req.isUpdatedEntity(graphHelper.getGuid(vertex))) {
                updateModificationMetadata(vertex);

                req.recordEntityUpdate(entityRetriever.toAtlasEntityHeader(vertex));
            }
        }
    }

    private String getIdFromInVertex(AtlasEdge edge) {
        return getIdFromVertex(edge.getInVertex());
    }

    private String getIdFromOutVertex(AtlasEdge edge) {
        return getIdFromVertex(edge.getOutVertex());
    }

    private String getIdFromBothVertex(AtlasEdge currentEdge, AtlasVertex parentEntityVertex) {
        String parentEntityId  = getIdFromVertex(parentEntityVertex);
        String currentEntityId = getIdFromVertex(currentEdge.getInVertex());

        if (StringUtils.equals(currentEntityId, parentEntityId)) {
            currentEntityId = getIdFromOutVertex(currentEdge);
        }


        return currentEntityId;
    }

    public void validateAndNormalizeForUpdate(AtlasClassification classification) throws AtlasBaseException {
        AtlasClassificationType type = typeRegistry.getClassificationTypeByName(classification.getTypeName());

        if (type == null) {
            throw new AtlasBaseException(AtlasErrorCode.CLASSIFICATION_NOT_FOUND, classification.getTypeName());
        }

        List<String> messages = new ArrayList<>();

        type.validateValueForUpdate(classification, classification.getTypeName(), messages);

        if (!messages.isEmpty()) {
            throw new AtlasBaseException(AtlasErrorCode.INVALID_PARAMETERS, messages);
        }

        type.getNormalizedValueForUpdate(classification);
    }

    public static String getSoftRefFormattedValue(AtlasObjectId objectId) {
        return getSoftRefFormattedString(objectId.getTypeName(), objectId.getGuid());
    }

    private static String getSoftRefFormattedString(String typeName, String resolvedGuid) {
        return String.format(SOFT_REF_FORMAT, typeName, resolvedGuid);
    }

    public void importActivateEntity(AtlasVertex vertex, AtlasEntity entity) {
        AtlasGraphUtilsV2.setEncodedProperty(vertex, STATE_PROPERTY_KEY, ACTIVE);

        if (MapUtils.isNotEmpty(entity.getRelationshipAttributes())) {
            Set<String> relatedEntitiesGuids = getRelatedEntitiesGuids(entity);
            activateEntityRelationships(vertex, relatedEntitiesGuids);
        }
    }

    private void activateEntityRelationships(AtlasVertex vertex, Set<String> relatedEntitiesGuids) {
        Iterator<AtlasEdge> edgeIterator = vertex.getEdges(AtlasEdgeDirection.BOTH).iterator();

        while (edgeIterator.hasNext()) {
            AtlasEdge edge = edgeIterator.next();

            if (AtlasGraphUtilsV2.getState(edge) != DELETED) {
                continue;
            }

            final String relatedEntityGuid;
            if (Objects.equals(edge.getInVertex().getId(), vertex.getId())) {
                relatedEntityGuid = AtlasGraphUtilsV2.getIdFromVertex(edge.getOutVertex());
            } else {
                relatedEntityGuid = AtlasGraphUtilsV2.getIdFromVertex(edge.getInVertex());
            }

            if (StringUtils.isEmpty(relatedEntityGuid) || !relatedEntitiesGuids.contains(relatedEntityGuid)) {
                continue;
            }

            edge.setProperty(STATE_PROPERTY_KEY, AtlasRelationship.Status.ACTIVE);
        }
    }

    private Set<String> getRelatedEntitiesGuids(AtlasEntity entity) {
        Set<String> relGuidsSet = new HashSet<>();

        for (Object o : entity.getRelationshipAttributes().values()) {
            if (o instanceof AtlasObjectId) {
                relGuidsSet.add(((AtlasObjectId) o).getGuid());
            } else if (o instanceof List) {
                for (Object id : (List) o) {
                    if (id instanceof AtlasObjectId) {
                        relGuidsSet.add(((AtlasObjectId) id).getGuid());
                    }
                }
            }
        }
        return relGuidsSet;
    }

    private void validateBusinessAttributes(AtlasVertex entityVertex, AtlasEntityType entityType, Map<String, Map<String, Object>> businessAttributes, boolean isOverwrite) throws AtlasBaseException {
        List<String> messages = new ArrayList<>();

        Map<String, Map<String, AtlasBusinessAttribute>> entityTypeBusinessMetadata = entityType.getBusinessAttributes();

        for (String bmName : businessAttributes.keySet()) {
            if (!entityTypeBusinessMetadata.containsKey(bmName)) {
                messages.add(bmName + ": invalid business-metadata for entity type " + entityType.getTypeName());

                continue;
            }

            Map<String, AtlasBusinessAttribute> entityTypeBusinessAttributes = entityTypeBusinessMetadata.get(bmName);
            Map<String, Object>                         entityBusinessAttributes     = businessAttributes.get(bmName);

            for (AtlasBusinessAttribute bmAttribute : entityTypeBusinessAttributes.values()) {
                AtlasType attrType  = bmAttribute.getAttributeType();
                String    attrName  = bmAttribute.getName();
                Object    attrValue = entityBusinessAttributes == null ? null : entityBusinessAttributes.get(attrName);
                String    fieldName = entityType.getTypeName() + "." + bmName + "." + attrName;

                if (attrValue != null) {
                    attrType.validateValue(attrValue, fieldName, messages);
                    boolean isValidLength = bmAttribute.isValidLength(attrValue);
                    if (!isValidLength) {
                        messages.add(fieldName + ":  Business attribute-value exceeds maximum length limit");
                    }

                } else if (!bmAttribute.getAttributeDef().getIsOptional()) {
                    final boolean isAttrValuePresent;

                    if (isOverwrite) {
                        isAttrValuePresent = false;
                    } else {
                        Object existingValue = AtlasGraphUtilsV2.getEncodedProperty(entityVertex, bmAttribute.getVertexPropertyName(), Object.class);

                        isAttrValuePresent = existingValue != null;
                    }

                    if (!isAttrValuePresent) {
                        messages.add(fieldName + ": mandatory business-metadata attribute value missing in type " + entityType.getTypeName());
                    }
                }
            }
        }

        if (!messages.isEmpty()) {
            throw new AtlasBaseException(AtlasErrorCode.INSTANCE_CRUD_INVALID_PARAMS, messages);
        }
    }

    public static void validateCustomAttributes(AtlasEntity entity) throws AtlasBaseException {
        Map<String, String> customAttributes = entity.getCustomAttributes();

        if (MapUtils.isNotEmpty(customAttributes)) {
            for (Map.Entry<String, String> entry : customAttributes.entrySet()) {
                String key   = entry.getKey();
                String value = entry.getValue();

                if (key.length() > CUSTOM_ATTRIBUTE_KEY_MAX_LENGTH) {
                    throw new AtlasBaseException(AtlasErrorCode.INVALID_CUSTOM_ATTRIBUTE_KEY_LENGTH, key);
                }

                Matcher matcher = CUSTOM_ATTRIBUTE_KEY_REGEX.matcher(key);

                if (!matcher.matches()) {
                    throw new AtlasBaseException(AtlasErrorCode.INVALID_CUSTOM_ATTRIBUTE_KEY_CHARACTERS, key);
                }

                if (StringUtils.isNotEmpty(CUSTOM_ATTRIBUTE_KEY_SPECIAL_PREFIX) && key.startsWith(CUSTOM_ATTRIBUTE_KEY_SPECIAL_PREFIX)) {
                    continue;
                }

                if (!key.startsWith(CUSTOM_ATTRIBUTE_KEY_SPECIAL_PREFIX) && value.length() > CUSTOM_ATTRIBUTE_VALUE_MAX_LENGTH) {
                    throw new AtlasBaseException(AtlasErrorCode.INVALID_CUSTOM_ATTRIBUTE_VALUE, value, String.valueOf(CUSTOM_ATTRIBUTE_VALUE_MAX_LENGTH));
                }
            }
        }
    }

    public static void validateLabels(Set<String> labels) throws AtlasBaseException {
        if (CollectionUtils.isNotEmpty(labels)) {
            for (String label : labels) {
                if (label.length() > LABEL_MAX_LENGTH.getInt()) {
                    throw new AtlasBaseException(AtlasErrorCode.INVALID_LABEL_LENGTH, label, String.valueOf(LABEL_MAX_LENGTH.getInt()));
                }

                Matcher matcher = LABEL_REGEX.matcher(label);

                if (!matcher.matches()) {
                    throw new AtlasBaseException(AtlasErrorCode.INVALID_LABEL_CHARACTERS, label);
                }
            }
        }
    }

    private List<AtlasEntity> updateClassificationText(AtlasClassification classification, Collection<AtlasVertex> propagatedVertices) throws AtlasBaseException {
        List<AtlasEntity> propagatedEntities = new ArrayList<>();
        AtlasPerfMetrics.MetricRecorder metricRecorder = RequestContext.get().startMetricRecord("updateClassificationText");

        if(CollectionUtils.isNotEmpty(propagatedVertices)) {
            for(AtlasVertex vertex : propagatedVertices) {
                AtlasEntity entity = null;
                for (int i = 1; i <= MAX_NUMBER_OF_RETRIES; i++) {
                    try {
                        entity = instanceConverter.getAndCacheEntity(graphHelper.getGuid(vertex), ENTITY_CHANGE_NOTIFY_IGNORE_RELATIONSHIP_ATTRIBUTES);
                        break; //do not retry on success
                    } catch (AtlasBaseException ex) {
                        if (i == MAX_NUMBER_OF_RETRIES) {
                            LOG.error(String.format("Maximum retries reached for fetching vertex with id %s from graph. Retried %s times. Skipping...", vertex.getId(), i));
                            continue;
                        }
                        LOG.warn(String.format("Vertex with id %s could not be fetched from graph. Retrying for %s time", vertex.getId(), i));
                    }
                }

                if (isActive(entity)) {
                    String classificationTextForEntity = fullTextMapperV2.getClassificationTextForEntity(entity);
                    vertex.setProperty(CLASSIFICATION_TEXT_KEY, classificationTextForEntity);
                    propagatedEntities.add(entity);

                    if (LOG.isDebugEnabled()) {
                        LOG.debug("updateClassificationText: {}: {}", classification.getTypeName(), classificationTextForEntity);
                    }
                }
            }
        }

        RequestContext.get().endMetricRecord(metricRecorder);
        return propagatedEntities;
    }

    private void updateLabels(AtlasVertex vertex, Set<String> labels) {
        if (CollectionUtils.isNotEmpty(labels)) {
            AtlasGraphUtilsV2.setEncodedProperty(vertex, LABELS_PROPERTY_KEY, getLabelString(labels));
        } else {
            vertex.removeProperty(LABELS_PROPERTY_KEY);
        }
    }

    private String getLabelString(Collection<String> labels) {
        String ret = null;

        if (!labels.isEmpty()) {
            ret = LABEL_NAME_DELIMITER + String.join(LABEL_NAME_DELIMITER, labels) + LABEL_NAME_DELIMITER;
        }

        return ret;
    }

    private void addToUpdatedBusinessAttributes(Map<String, Map<String, Object>> updatedBusinessAttributes, AtlasBusinessAttribute bmAttribute, Object attrValue) {
        String              bmName     = bmAttribute.getDefinedInType().getTypeName();
        Map<String, Object> attributes = updatedBusinessAttributes.get(bmName);

        if(attributes == null){
            attributes = new HashMap<>();

            updatedBusinessAttributes.put(bmName, attributes);
        }

        attributes.put(bmAttribute.getName(), attrValue);
    }

    private void createAndQueueTask(String taskType, AtlasVertex entityVertex, String classificationVertexId, Boolean currentPropagateThroughLineage) throws AtlasBaseException{

        deleteDelegate.getHandler().createAndQueueTask(taskType, entityVertex, classificationVertexId, null, currentPropagateThroughLineage);
    }

    private void createAndQueueTask(String taskType, AtlasVertex entityVertex, String classificationVertexId) throws AtlasBaseException {
        deleteDelegate.getHandler().createAndQueueTask(taskType, entityVertex, classificationVertexId, null);
    }

    public void removePendingTaskFromEntity(String entityGuid, String taskGuid) throws EntityNotFoundException {
        if (StringUtils.isEmpty(entityGuid) || StringUtils.isEmpty(taskGuid)) {
            return;
        }

        AtlasVertex entityVertex = graphHelper.getVertexForGUID(entityGuid);

        if (entityVertex == null) {
            LOG.warn("Error fetching vertex: {}", entityVertex);

            return;
        }

        entityVertex.removePropertyValue(PENDING_TASKS_PROPERTY_KEY, taskGuid);
    }

    public void removePendingTaskFromEdge(String edgeId, String taskGuid) throws AtlasBaseException {
        if (StringUtils.isEmpty(edgeId) || StringUtils.isEmpty(taskGuid)) {
            return;
        }

        AtlasEdge edge = graph.getEdge(edgeId);

        if (edge == null) {
            LOG.warn("Error fetching edge: {}", edgeId);

            return;
        }

        AtlasGraphUtilsV2.removeItemFromListProperty(edge, EDGE_PENDING_TASKS_PROPERTY_KEY, taskGuid);
    }


    public void addHasLineage(Set<AtlasEdge> inputOutputEdges, boolean isRestoreEntity) {
        AtlasPerfMetrics.MetricRecorder metricRecorder = RequestContext.get().startMetricRecord("addHasLineage");

        for (AtlasEdge atlasEdge : inputOutputEdges) {

            boolean isOutputEdge = PROCESS_OUTPUTS.equals(atlasEdge.getLabel());

            AtlasVertex processVertex = atlasEdge.getOutVertex();
            AtlasVertex assetVertex = atlasEdge.getInVertex();

            if (getEntityHasLineage(processVertex)) {
                AtlasGraphUtilsV2.setEncodedProperty(assetVertex, HAS_LINEAGE, true);
                continue;
            }

            String oppositeEdgeLabel = isOutputEdge ? PROCESS_INPUTS : PROCESS_OUTPUTS;

            Iterator<AtlasEdge> oppositeEdges = processVertex.getEdges(AtlasEdgeDirection.BOTH, oppositeEdgeLabel).iterator();
            boolean isHasLineageSet = false;
            while (oppositeEdges.hasNext()) {
                AtlasEdge oppositeEdge = oppositeEdges.next();
                AtlasVertex oppositeEdgeAssetVertex = oppositeEdge.getInVertex();

                if (getStatus(oppositeEdge) == ACTIVE && getStatus(oppositeEdgeAssetVertex) == ACTIVE) {
                    if (!isHasLineageSet) {
                        AtlasGraphUtilsV2.setEncodedProperty(assetVertex, HAS_LINEAGE, true);
                        AtlasGraphUtilsV2.setEncodedProperty(processVertex, HAS_LINEAGE, true);
                        isHasLineageSet = true;
                    }

                    if (isRestoreEntity) {
                        AtlasGraphUtilsV2.setEncodedProperty(oppositeEdgeAssetVertex, HAS_LINEAGE, true);
                    } else {
                        break;
                    }
                }
            }
        }
        RequestContext.get().endMetricRecord(metricRecorder);
    }

}<|MERGE_RESOLUTION|>--- conflicted
+++ resolved
@@ -546,55 +546,6 @@
         exception.setEntityGuid(guid);
     }
 
-<<<<<<< HEAD
-    public PreProcessor getPreProcessor(String typeName) throws AtlasBaseException {
-        PreProcessor preProcessor = null;
-
-        switch (typeName) {
-            case ATLAS_GLOSSARY_ENTITY_TYPE:
-                preProcessor = new GlossaryPreProcessor(typeRegistry, entityRetriever);
-                break;
-
-            case ATLAS_GLOSSARY_TERM_ENTITY_TYPE:
-                preProcessor = new TermPreProcessor(typeRegistry, entityRetriever, graph, taskManagement);
-                break;
-
-            case ATLAS_GLOSSARY_CATEGORY_ENTITY_TYPE:
-                preProcessor = new CategoryPreProcessor(typeRegistry, entityRetriever);
-                break;
-
-            case QUERY_ENTITY_TYPE:
-                preProcessor = new QueryPreProcessor(typeRegistry, entityRetriever);
-                break;
-
-            case QUERY_FOLDER_ENTITY_TYPE:
-                preProcessor = new QueryFolderPreProcessor(typeRegistry, entityRetriever);
-                break;
-
-            case QUERY_COLLECTION_ENTITY_TYPE:
-                preProcessor = new QueryCollectionPreProcessor(typeRegistry, entityRetriever);
-                break;
-
-            case README_ENTITY_TYPE:
-                preProcessor = new ReadmePreProcessor(typeRegistry, entityRetriever, graph);
-                break;
-
-            case PERSONA_ENTITY_TYPE:
-            case PURPOSE_ENTITY_TYPE:
-                preProcessor = new AccessControlPreProcessor(typeRegistry, graph, entityRetriever);
-                break;
-
-            case POLICY_ENTITY_TYPE:
-                preProcessor = new AccessControlPolicyPreProcessor(typeRegistry, graph, entityRetriever);
-                break;
-
-        }
-
-        return preProcessor;
-    }
-
-=======
->>>>>>> 3b083b9c
     public void setCustomAttributes(AtlasVertex vertex, AtlasEntity entity) {
         String customAttributesString = getCustomAttributesString(entity);
 
