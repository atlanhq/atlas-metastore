--- conflicted
+++ resolved
@@ -3579,11 +3579,7 @@
             Boolean updatedRestrictPropagationThroughLineage = classification.getRestrictPropagationThroughLineage();
             Boolean currentRestrictPropagationThroughHierarchy = currentClassification.getRestrictPropagationThroughHierarchy();
             Boolean updatedRestrictPropagationThroughHierarchy = classification.getRestrictPropagationThroughHierarchy();
-<<<<<<< HEAD
-
-=======
             String propagationMode = entityRetriever.determinePropagationMode(updatedRestrictPropagationThroughLineage, updatedRestrictPropagationThroughHierarchy);
->>>>>>> f2606660
             if ((!Objects.equals(updatedRemovePropagations, currentRemovePropagations) ||
                     !Objects.equals(currentTagPropagation, updatedTagPropagation) ||
                     !Objects.equals(currentRestrictPropagationThroughLineage, updatedRestrictPropagationThroughLineage)) &&
@@ -3597,10 +3593,7 @@
                     propagationType = CLASSIFICATION_PROPAGATION_DELETE;
                 }
                 createAndQueueTask(propagationType, entityVertex, classificationVertex.getIdForDisplay(), currentRestrictPropagationThroughLineage,currentRestrictPropagationThroughHierarchy);
-<<<<<<< HEAD
-=======
                 updatedTagPropagation = null;
->>>>>>> f2606660
             }
 
             // compute propagatedEntityVertices once and use it for subsequent iterations and notifications
@@ -3614,15 +3607,7 @@
                         deleteDelegate.getHandler().removeTagPropagation(classificationVertex);
                     }
                     if (CollectionUtils.isEmpty(entitiesToPropagateTo)) {
-<<<<<<< HEAD
-                        String propagationMode;
-                        if (updatedRemovePropagations !=null) {
-                            propagationMode = entityRetriever.determinePropagationMode(updatedRestrictPropagationThroughLineage, updatedRestrictPropagationThroughHierarchy);
-                        }
-                        else{
-=======
                         if (updatedRemovePropagations ==null) {
->>>>>>> f2606660
                             propagationMode = CLASSIFICATION_PROPAGATION_MODE_DEFAULT;
                         }
                         Boolean toExclude = propagationMode == CLASSIFICATION_VERTEX_RESTRICT_PROPAGATE_THROUGH_LINEAGE ? true : false;
