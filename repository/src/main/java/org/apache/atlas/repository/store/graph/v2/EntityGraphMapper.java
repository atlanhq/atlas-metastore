/**
 * Licensed to the Apache Software Foundation (ASF) under one
 * or more contributor license agreements.  See the NOTICE file
 * distributed with this work for additional information
 * regarding copyright ownership.  The ASF licenses this file
 * to you under the Apache License, Version 2.0 (the
 * "License"); you may not use this file except in compliance
 * with the License.  You may obtain a copy of the License at
 *
 *     http://www.apache.org/licenses/LICENSE-2.0
 *
 * Unless required by applicable law or agreed to in writing, software
 * distributed under the License is distributed on an "AS IS" BASIS,
 * WITHOUT WARRANTIES OR CONDITIONS OF ANY KIND, either express or implied.
 * See the License for the specific language governing permissions and
 * limitations under the License.
 */
package org.apache.atlas.repository.store.graph.v2;


import com.google.common.annotations.VisibleForTesting;
import org.apache.atlas.*;
import org.apache.atlas.annotation.GraphTransaction;
import org.apache.atlas.authorize.AtlasAuthorizationUtils;
import org.apache.atlas.authorize.AtlasEntityAccessRequest;
import org.apache.atlas.authorize.AtlasPrivilege;
import org.apache.atlas.exception.AtlasBaseException;
import org.apache.atlas.exception.EntityNotFoundException;
import org.apache.atlas.model.TimeBoundary;
import org.apache.atlas.model.TypeCategory;
import org.apache.atlas.model.instance.*;
import org.apache.atlas.model.instance.EntityMutations.EntityOperation;
import org.apache.atlas.model.tasks.AtlasTask;
import org.apache.atlas.model.typedef.AtlasEntityDef;
import org.apache.atlas.model.typedef.AtlasEntityDef.AtlasRelationshipAttributeDef;
import org.apache.atlas.model.typedef.AtlasRelationshipDef;
import org.apache.atlas.model.typedef.AtlasStructDef.AtlasAttributeDef;
import org.apache.atlas.model.typedef.AtlasStructDef.AtlasAttributeDef.Cardinality;
import org.apache.atlas.repository.Constants;
import org.apache.atlas.repository.RepositoryException;
import org.apache.atlas.repository.converters.AtlasInstanceConverter;
import org.apache.atlas.repository.graph.GraphHelper;
import org.apache.atlas.repository.graph.IFullTextMapper;
import org.apache.atlas.repository.graphdb.AtlasEdge;
import org.apache.atlas.repository.graphdb.AtlasEdgeDirection;
import org.apache.atlas.repository.graphdb.AtlasGraph;
import org.apache.atlas.repository.graphdb.AtlasVertex;
import org.apache.atlas.repository.store.graph.AtlasRelationshipStore;
import org.apache.atlas.repository.store.graph.EntityGraphDiscoveryContext;
import org.apache.atlas.repository.store.graph.v1.DeleteHandlerDelegate;
import org.apache.atlas.repository.store.graph.v2.tasks.ClassificationTask;
import org.apache.atlas.tasks.TaskManagement;
import org.apache.atlas.type.AtlasArrayType;
import org.apache.atlas.repository.store.graph.v1.RestoreHandlerV1;
import org.apache.atlas.type.AtlasBuiltInTypes;
import org.apache.atlas.type.AtlasBusinessMetadataType.AtlasBusinessAttribute;
import org.apache.atlas.type.AtlasClassificationType;
import org.apache.atlas.type.AtlasEntityType;
import org.apache.atlas.type.AtlasMapType;
import org.apache.atlas.type.AtlasStructType;
import org.apache.atlas.type.AtlasStructType.AtlasAttribute;
import org.apache.atlas.type.AtlasStructType.AtlasAttribute.AtlasRelationshipEdgeDirection;
import org.apache.atlas.type.AtlasType;
import org.apache.atlas.type.AtlasTypeRegistry;
import org.apache.atlas.type.AtlasTypeUtil;
import org.apache.atlas.utils.AtlasEntityUtil;
import org.apache.atlas.utils.AtlasJson;
import org.apache.atlas.utils.AtlasPerfMetrics;
import org.apache.atlas.utils.AtlasPerfMetrics.MetricRecorder;
import org.apache.atlas.utils.AtlasPerfTracer;
import org.apache.commons.codec.digest.DigestUtils;
import org.apache.commons.collections.CollectionUtils;
import org.apache.commons.collections.MapUtils;
import org.apache.commons.lang3.StringUtils;
import org.janusgraph.core.JanusGraphTransaction;
import org.slf4j.Logger;
import org.slf4j.LoggerFactory;
import org.springframework.stereotype.Component;

import javax.inject.Inject;
import java.util.*;
import java.util.regex.Matcher;
import java.util.regex.Pattern;
import java.util.stream.Collectors;
import java.util.stream.Stream;

import static org.apache.atlas.AtlasConfiguration.LABEL_MAX_LENGTH;
import static org.apache.atlas.AtlasConfiguration.STORE_DIFFERENTIAL_AUDITS;
import static org.apache.atlas.model.TypeCategory.ARRAY;
import static org.apache.atlas.model.TypeCategory.CLASSIFICATION;
import static org.apache.atlas.model.instance.AtlasEntity.Status.ACTIVE;
import static org.apache.atlas.model.instance.AtlasEntity.Status.DELETED;
import static org.apache.atlas.model.instance.AtlasRelatedObjectId.KEY_RELATIONSHIP_ATTRIBUTES;
import static org.apache.atlas.model.instance.EntityMutations.EntityOperation.CREATE;
import static org.apache.atlas.model.instance.EntityMutations.EntityOperation.DELETE;
import static org.apache.atlas.model.instance.EntityMutations.EntityOperation.PARTIAL_UPDATE;
import static org.apache.atlas.model.instance.EntityMutations.EntityOperation.UPDATE;
import static org.apache.atlas.model.typedef.AtlasStructDef.AtlasAttributeDef.Cardinality.SET;
import static org.apache.atlas.repository.Constants.*;
import static org.apache.atlas.repository.graph.GraphHelper.getClassificationEdge;
import static org.apache.atlas.repository.graph.GraphHelper.getClassificationVertex;
import static org.apache.atlas.repository.graph.GraphHelper.getCollectionElementsUsingRelationship;
import static org.apache.atlas.repository.graph.GraphHelper.getDelimitedClassificationNames;
import static org.apache.atlas.repository.graph.GraphHelper.getLabels;
import static org.apache.atlas.repository.graph.GraphHelper.getMapElementsProperty;
import static org.apache.atlas.repository.graph.GraphHelper.getStatus;
import static org.apache.atlas.repository.graph.GraphHelper.getTraitLabel;
import static org.apache.atlas.repository.graph.GraphHelper.getTraitNames;
import static org.apache.atlas.repository.graph.GraphHelper.getTypeName;
import static org.apache.atlas.repository.graph.GraphHelper.getTypeNames;
import static org.apache.atlas.repository.graph.GraphHelper.isPropagationEnabled;
import static org.apache.atlas.repository.graph.GraphHelper.isRelationshipEdge;
import static org.apache.atlas.repository.graph.GraphHelper.string;
import static org.apache.atlas.repository.graph.GraphHelper.updateModificationMetadata;
import static org.apache.atlas.repository.graph.GraphHelper.getEntityHasLineage;
import static org.apache.atlas.repository.graph.GraphHelper.isTermEntityEdge;
import static org.apache.atlas.repository.graph.GraphHelper.getRemovePropagations;
import static org.apache.atlas.repository.graph.GraphHelper.getPropagatedEdges;
import static org.apache.atlas.repository.graph.GraphHelper.getPropagatableClassifications;
import static org.apache.atlas.repository.graph.GraphHelper.getClassificationEntityGuid;
import static org.apache.atlas.repository.store.graph.v2.AtlasGraphUtilsV2.*;
import static org.apache.atlas.repository.store.graph.v2.preprocessor.PreProcessorUtils.INPUT_PORT_GUIDS_ATTR;
import static org.apache.atlas.repository.store.graph.v2.preprocessor.PreProcessorUtils.OUTPUT_PORT_GUIDS_ATTR;
import static org.apache.atlas.repository.store.graph.v2.tasks.ClassificationPropagateTaskFactory.*;
import static org.apache.atlas.type.AtlasStructType.AtlasAttribute.AtlasRelationshipEdgeDirection.IN;
import static org.apache.atlas.type.AtlasStructType.AtlasAttribute.AtlasRelationshipEdgeDirection.OUT;
import static org.apache.atlas.type.Constants.PENDING_TASKS_PROPERTY_KEY;
import static org.apache.atlas.type.Constants.CATEGORIES_PARENT_PROPERTY_KEY;
import static org.apache.atlas.type.Constants.CATEGORIES_PROPERTY_KEY;
import static org.apache.atlas.type.Constants.GLOSSARY_PROPERTY_KEY;
import static org.apache.atlas.type.Constants.HAS_LINEAGE;
import static org.apache.atlas.type.Constants.MEANINGS_PROPERTY_KEY;
import static org.apache.atlas.type.Constants.MEANINGS_TEXT_PROPERTY_KEY;
import static org.apache.atlas.type.Constants.MEANING_NAMES_PROPERTY_KEY;


@Component
public class EntityGraphMapper {
    private static final Logger LOG      = LoggerFactory.getLogger(EntityGraphMapper.class);
    private static final Logger PERF_LOG = AtlasPerfTracer.getPerfLogger("entityGraphMapper");

    private static final String  SOFT_REF_FORMAT                   = "%s:%s";
    private static final int     INDEXED_STR_SAFE_LEN              = AtlasConfiguration.GRAPHSTORE_INDEXED_STRING_SAFE_LENGTH.getInt();
    private static final boolean WARN_ON_NO_RELATIONSHIP           = AtlasConfiguration.RELATIONSHIP_WARN_NO_RELATIONSHIPS.getBoolean();
    private static final String  CUSTOM_ATTRIBUTE_KEY_SPECIAL_PREFIX = AtlasConfiguration.CUSTOM_ATTRIBUTE_KEY_SPECIAL_PREFIX.getString();

    private static final String  CLASSIFICATION_NAME_DELIMITER     = "|";
    private static final Pattern CUSTOM_ATTRIBUTE_KEY_REGEX        = Pattern.compile("^[a-zA-Z0-9_-]*$");
    private static final Pattern LABEL_REGEX                       = Pattern.compile("^[a-zA-Z0-9_-]*$");
    private static final int     CUSTOM_ATTRIBUTE_KEY_MAX_LENGTH   = AtlasConfiguration.CUSTOM_ATTRIBUTE_KEY_MAX_LENGTH.getInt();
    private static final int     CUSTOM_ATTRIBUTE_VALUE_MAX_LENGTH = AtlasConfiguration.CUSTOM_ATTRIBUTE_VALUE_MAX_LENGTH.getInt();

    private static final String TYPE_GLOSSARY= "AtlasGlossary";
    private static final String TYPE_CATEGORY= "AtlasGlossaryCategory";
    private static final String TYPE_TERM = "AtlasGlossaryTerm";
    private static final String TYPE_PRODUCT = "DataProduct";
    private static final String TYPE_DOMAIN = "DataDomain";
    private static final String TYPE_PROCESS = "Process";
    private static final String ATTR_MEANINGS = "meanings";
    private static final String ATTR_ANCHOR = "anchor";
    private static final String ATTR_CATEGORIES = "categories";
    private static final List<String> ALLOWED_DATATYPES_FOR_DEFAULT_NULL = new ArrayList() {
        {
            add("int");
            add("long");
            add("float");
        }
    };

    private static final boolean ENTITY_CHANGE_NOTIFY_IGNORE_RELATIONSHIP_ATTRIBUTES = AtlasConfiguration.ENTITY_CHANGE_NOTIFY_IGNORE_RELATIONSHIP_ATTRIBUTES.getBoolean();
    private static final boolean CLASSIFICATION_PROPAGATION_DEFAULT = AtlasConfiguration.CLASSIFICATION_PROPAGATION_DEFAULT.getBoolean();
    private static final boolean RESTRICT_PROPAGATION_THROUGH_LINEAGE_DEFAULT = false;

    private static final boolean RESTRICT_PROPAGATION_THROUGH_HIERARCHY_DEFAULT        = false;
    public static final int CLEANUP_BATCH_SIZE = 200000;
    private              boolean DEFERRED_ACTION_ENABLED                             = AtlasConfiguration.TASKS_USE_ENABLED.getBoolean();
    private              boolean DIFFERENTIAL_AUDITS                                 = STORE_DIFFERENTIAL_AUDITS.getBoolean();

    private static final int MAX_NUMBER_OF_RETRIES = AtlasConfiguration.MAX_NUMBER_OF_RETRIES.getInt();
    private static final int CHUNK_SIZE            = AtlasConfiguration.TASKS_GRAPH_COMMIT_CHUNK_SIZE.getInt();
    private static final int UD_REL_THRESHOLD = AtlasConfiguration.ATLAS_UD_RELATIONSHIPS_MAX_COUNT.getInt();

    private final GraphHelper               graphHelper;
    private final AtlasGraph                graph;
    private final DeleteHandlerDelegate     deleteDelegate;
    private final RestoreHandlerV1          restoreHandlerV1;
    private final AtlasTypeRegistry         typeRegistry;
    private final AtlasRelationshipStore    relationshipStore;
    private final IAtlasEntityChangeNotifier entityChangeNotifier;
    private final AtlasInstanceConverter instanceConverter;
    private final EntityGraphRetriever entityRetriever;
    private final IFullTextMapper fullTextMapperV2;
    private final TaskManagement taskManagement;
    private final TransactionInterceptHelper transactionInterceptHelper;
    private final EntityGraphRetriever       retrieverNoRelation;

    private static final Set<String> excludedTypes = new HashSet<>(Arrays.asList(TYPE_GLOSSARY, TYPE_CATEGORY, TYPE_TERM, TYPE_PRODUCT, TYPE_DOMAIN));

    @Inject
    public EntityGraphMapper(DeleteHandlerDelegate deleteDelegate, RestoreHandlerV1 restoreHandlerV1, AtlasTypeRegistry typeRegistry, AtlasGraph graph,
                             AtlasRelationshipStore relationshipStore, IAtlasEntityChangeNotifier entityChangeNotifier,
                             AtlasInstanceConverter instanceConverter, IFullTextMapper fullTextMapperV2,
                             TaskManagement taskManagement, TransactionInterceptHelper transactionInterceptHelper) {
        this.restoreHandlerV1 = restoreHandlerV1;
        this.graphHelper          = new GraphHelper(graph);
        this.deleteDelegate       = deleteDelegate;
        this.typeRegistry         = typeRegistry;
        this.graph                = graph;
        this.relationshipStore    = relationshipStore;
        this.entityChangeNotifier = entityChangeNotifier;
        this.instanceConverter = instanceConverter;
        this.entityRetriever = new EntityGraphRetriever(graph, typeRegistry);
        this.retrieverNoRelation  = new EntityGraphRetriever(graph, typeRegistry, true);
        this.fullTextMapperV2 = fullTextMapperV2;
        this.taskManagement = taskManagement;
        this.transactionInterceptHelper = transactionInterceptHelper;
    }

    @VisibleForTesting
    public void setTasksUseFlag(boolean value) {
        DEFERRED_ACTION_ENABLED = value;
    }

    public AtlasVertex createVertex(AtlasEntity entity) throws AtlasBaseException {
        final String guid = UUID.randomUUID().toString();
        return createVertexWithGuid(entity, guid);
    }

    public AtlasVertex createShellEntityVertex(AtlasObjectId objectId, EntityGraphDiscoveryContext context) throws AtlasBaseException {
        if (LOG.isDebugEnabled()) {
            LOG.debug("==> createShellEntityVertex({})", objectId.getTypeName());
        }

        final String    guid       = UUID.randomUUID().toString();
        AtlasEntityType entityType = typeRegistry.getEntityTypeByName(objectId.getTypeName());
        AtlasVertex     ret        = createStructVertex(objectId);

        for (String superTypeName : entityType.getAllSuperTypes()) {
            AtlasGraphUtilsV2.addEncodedProperty(ret, SUPER_TYPES_PROPERTY_KEY, superTypeName);
        }

        AtlasGraphUtilsV2.setEncodedProperty(ret, GUID_PROPERTY_KEY, guid);
        AtlasGraphUtilsV2.setEncodedProperty(ret, VERSION_PROPERTY_KEY, getEntityVersion(null));
        AtlasGraphUtilsV2.setEncodedProperty(ret, IS_INCOMPLETE_PROPERTY_KEY, INCOMPLETE_ENTITY_VALUE);

        // map unique attributes
        Map<String, Object>   uniqueAttributes = objectId.getUniqueAttributes();
        EntityMutationContext mutationContext  = new EntityMutationContext(context);

        for (AtlasAttribute attribute : entityType.getUniqAttributes().values()) {
            String attrName  = attribute.getName();

            if (uniqueAttributes.containsKey(attrName)) {
                Object attrValue = attribute.getAttributeType().getNormalizedValue(uniqueAttributes.get(attrName));

                mapAttribute(attribute, attrValue, ret, CREATE, mutationContext);
            }
        }

        GraphTransactionInterceptor.addToVertexCache(guid, ret);

        return ret;
    }

    public AtlasVertex createVertexWithGuid(AtlasEntity entity, String guid) throws AtlasBaseException {
        if (LOG.isDebugEnabled()) {
            LOG.debug("==> createVertexWithGuid({})", entity.getTypeName());
        }

        AtlasEntityType entityType = typeRegistry.getEntityTypeByName(entity.getTypeName());
        AtlasVertex     ret        = createStructVertex(entity);

        for (String superTypeName : entityType.getAllSuperTypes()) {
            AtlasGraphUtilsV2.addEncodedProperty(ret, SUPER_TYPES_PROPERTY_KEY, superTypeName);
        }

        AtlasGraphUtilsV2.setEncodedProperty(ret, GUID_PROPERTY_KEY, guid);
        AtlasGraphUtilsV2.setEncodedProperty(ret, VERSION_PROPERTY_KEY, getEntityVersion(entity));

        setCustomAttributes(ret, entity);

        if (CollectionUtils.isNotEmpty(entity.getLabels())) {
            setLabels(ret, entity.getLabels());
        }

        GraphTransactionInterceptor.addToVertexCache(guid, ret);

        return ret;
    }

    public void updateSystemAttributes(AtlasVertex vertex, AtlasEntity entity) throws AtlasBaseException {
        if (entity.getVersion() != null) {
            AtlasGraphUtilsV2.setEncodedProperty(vertex, VERSION_PROPERTY_KEY, entity.getVersion());
        }

        if (entity.getCreateTime() != null) {
            AtlasGraphUtilsV2.setEncodedProperty(vertex, TIMESTAMP_PROPERTY_KEY, entity.getCreateTime().getTime());
        }

        if (entity.getUpdateTime() != null) {
            AtlasGraphUtilsV2.setEncodedProperty(vertex, MODIFICATION_TIMESTAMP_PROPERTY_KEY, entity.getUpdateTime().getTime());
        }

        if (StringUtils.isNotEmpty(entity.getCreatedBy())) {
            AtlasGraphUtilsV2.setEncodedProperty(vertex, CREATED_BY_KEY, entity.getCreatedBy());
        }

        if (StringUtils.isNotEmpty(entity.getUpdatedBy())) {
            AtlasGraphUtilsV2.setEncodedProperty(vertex, MODIFIED_BY_KEY, entity.getUpdatedBy());
        }

        if (StringUtils.isNotEmpty(entity.getHomeId())) {
            AtlasGraphUtilsV2.setEncodedProperty(vertex, HOME_ID_KEY, entity.getHomeId());
        }

        if (entity.isProxy() != null) {
            AtlasGraphUtilsV2.setEncodedProperty(vertex, IS_PROXY_KEY, entity.isProxy());
        }

        if (entity.getProvenanceType() != null) {
            AtlasGraphUtilsV2.setEncodedProperty(vertex, PROVENANCE_TYPE_KEY, entity.getProvenanceType());
        }

        if (entity.getCustomAttributes() != null) {
            setCustomAttributes(vertex, entity);
        }

        if (entity.getLabels() != null) {
            setLabels(vertex, entity.getLabels());
        }
    }

    public EntityMutationResponse mapAttributesAndClassifications(EntityMutationContext context,
                                                                  final boolean isPartialUpdate,
                                                                  final boolean replaceClassifications,
                                                                  boolean replaceBusinessAttributes,
                                                                  boolean isOverwriteBusinessAttribute) throws AtlasBaseException {

        MetricRecorder metric = RequestContext.get().startMetricRecord("mapAttributesAndClassifications");

        EntityMutationResponse resp = new EntityMutationResponse();
        RequestContext reqContext = RequestContext.get();

        if (CollectionUtils.isNotEmpty(context.getEntitiesToRestore())) {
            restoreHandlerV1.restoreEntities(context.getEntitiesToRestore());
        }

        Collection<AtlasEntity> createdEntities = context.getCreatedEntities();
        Collection<AtlasEntity> updatedEntities = context.getUpdatedEntities();
        Collection<AtlasEntity> appendEntities = context.getUpdatedEntitiesForAppendRelationshipAttribute();
        Collection<AtlasEntity> removeEntities = context.getEntitiesUpdatedWithRemoveRelationshipAttribute();

        if (CollectionUtils.isNotEmpty(createdEntities)) {
            for (AtlasEntity createdEntity : createdEntities) {
                try {
                    reqContext.getDeletedEdgesIds().clear();

                    String guid = createdEntity.getGuid();
                    AtlasVertex vertex = context.getVertex(guid);
                    AtlasEntityType entityType = context.getType(guid);

                    mapAttributes(createdEntity, entityType, vertex, CREATE, context);
                    mapRelationshipAttributes(createdEntity, entityType, vertex, CREATE, context);

                    setCustomAttributes(vertex, createdEntity);
                    setSystemAttributesToEntity(vertex, createdEntity);
                    resp.addEntity(CREATE, constructHeader(createdEntity, vertex, entityType.getAllAttributes()));
                    addClassifications(context, guid, createdEntity.getClassifications());

                    if (MapUtils.isNotEmpty(createdEntity.getBusinessAttributes())) {
                        addOrUpdateBusinessAttributes(vertex, entityType, createdEntity.getBusinessAttributes());
                    }

                    Set<AtlasEdge> inOutEdges = getNewCreatedInputOutputEdges(guid);

                    if (inOutEdges != null && inOutEdges.size() > 0) {
                        boolean isRestoreEntity = false;
                        if (CollectionUtils.isNotEmpty(context.getEntitiesToRestore())) {
                            isRestoreEntity = context.getEntitiesToRestore().contains(vertex);
                        }
                        addHasLineage(inOutEdges, isRestoreEntity);
                    }

                    Set<AtlasEdge> removedEdges = getRemovedInputOutputEdges(guid);

                    if (removedEdges != null && removedEdges.size() > 0) {
                        deleteDelegate.getHandler().resetHasLineageOnInputOutputDelete(removedEdges, null);
                    }

                    reqContext.cache(createdEntity);

                    if (DEFERRED_ACTION_ENABLED) {
                        Set<String> deletedEdgeIds = reqContext.getDeletedEdgesIds();
                        for (String deletedEdgeId : deletedEdgeIds) {
                            AtlasEdge edge = graph.getEdge(deletedEdgeId);
                            deleteDelegate.getHandler().createAndQueueClassificationRefreshPropagationTask(edge);
                        }
                    }
                } catch (AtlasBaseException baseException) {
                    setEntityGuidToException(createdEntity, baseException, context);
                    throw baseException;
                }
            }
        }

        EntityOperation updateType = isPartialUpdate ? PARTIAL_UPDATE : UPDATE;

        if (CollectionUtils.isNotEmpty(updatedEntities)) {
            for (AtlasEntity updatedEntity : updatedEntities) {
                try {
                    reqContext.getDeletedEdgesIds().clear();

                    String guid = updatedEntity.getGuid();
                    AtlasVertex vertex = context.getVertex(guid);
                    AtlasEntityType entityType = context.getType(guid);

                    mapAttributes(updatedEntity, entityType, vertex, updateType, context);
                    mapRelationshipAttributes(updatedEntity, entityType, vertex, UPDATE, context);

                    setCustomAttributes(vertex, updatedEntity);

                    if (replaceClassifications) {
                        deleteClassifications(guid);
                        addClassifications(context, guid, updatedEntity.getClassifications());
                    }

                    if (replaceBusinessAttributes) {
                        if (MapUtils.isEmpty(updatedEntity.getBusinessAttributes()) && isOverwriteBusinessAttribute) {
                            Map<String, Map<String, Object>> businessMetadata = entityRetriever.getBusinessMetadata(vertex);
                            if (MapUtils.isNotEmpty(businessMetadata)) {
                                removeBusinessAttributes(vertex, entityType, businessMetadata);
                            }
                        } else {
                            addOrUpdateBusinessAttributes(guid, updatedEntity.getBusinessAttributes(), isOverwriteBusinessAttribute);
                        }
                    }

                    setSystemAttributesToEntity(vertex, updatedEntity);
                    resp.addEntity(updateType, constructHeader(updatedEntity, vertex, entityType.getAllAttributes()));

                    // Add hasLineage for newly created edges
                    Set<AtlasEdge> newlyCreatedEdges = getNewCreatedInputOutputEdges(guid);
                    if (newlyCreatedEdges.size() > 0) {
                        addHasLineage(newlyCreatedEdges, false);
                    }

                    // Add hasLineage for restored edges
                    if (CollectionUtils.isNotEmpty(context.getEntitiesToRestore()) && context.getEntitiesToRestore().contains(vertex)) {
                        Set<AtlasEdge> restoredInputOutputEdges = getRestoredInputOutputEdges(vertex);
                        addHasLineage(restoredInputOutputEdges, true);
                    }

                    Set<AtlasEdge> removedEdges = getRemovedInputOutputEdges(guid);

                    if (removedEdges != null && removedEdges.size() > 0) {
                        deleteDelegate.getHandler().resetHasLineageOnInputOutputDelete(removedEdges, null);
                    }

                    reqContext.cache(updatedEntity);

                    if (DEFERRED_ACTION_ENABLED) {
                        Set<String> deletedEdgeIds = reqContext.getDeletedEdgesIds();
                        for (String deletedEdgeId : deletedEdgeIds) {
                            AtlasEdge edge = graph.getEdge(deletedEdgeId);
                            deleteDelegate.getHandler().createAndQueueClassificationRefreshPropagationTask(edge);
                        }
                    }

                } catch (AtlasBaseException baseException) {
                    setEntityGuidToException(updatedEntity, baseException, context);
                    throw baseException;
                }
            }
        } else {

            if (CollectionUtils.isNotEmpty(appendEntities)) {
                for (AtlasEntity entity : appendEntities) {
                    String guid = entity.getGuid();
                    AtlasVertex vertex = context.getVertex(guid);
                    AtlasEntityType entityType = context.getType(guid);
                    mapAppendRemoveRelationshipAttributes(entity, entityType, vertex, UPDATE, context, true, false);
                }
            }

            if (CollectionUtils.isNotEmpty(removeEntities)) {
                for (AtlasEntity entity : removeEntities) {
                    String guid = entity.getGuid();
                    AtlasVertex vertex = context.getVertex(guid);
                    AtlasEntityType entityType = context.getType(guid);
                    mapAppendRemoveRelationshipAttributes(entity, entityType, vertex, UPDATE, context, false, true);
                }
            }
        }

        if (CollectionUtils.isNotEmpty(context.getEntitiesToDelete())) {
            deleteDelegate.getHandler().deleteEntities(context.getEntitiesToDelete());
        }

        RequestContext req = RequestContext.get();

        if(!req.isPurgeRequested()) {
            for (AtlasEntityHeader entity : req.getDeletedEntities()) {
                resp.addEntity(DELETE, entity);
            }
        }

        for (AtlasEntityHeader entity : req.getUpdatedEntities()) {
            resp.addEntity(updateType, entity);
        }

        if (req.getRestoredEntities() != null && req.getRestoredEntities().size() > 0) {
            for (AtlasEntityHeader entity : req.getRestoredEntities()) {
                resp.addEntity(UPDATE, entity);
            }
        }

        RequestContext.get().endMetricRecord(metric);

        return resp;
    }

    private void setSystemAttributesToEntity(AtlasVertex entityVertex, AtlasEntity createdEntity) {

        createdEntity.setCreatedBy(GraphHelper.getCreatedByAsString(entityVertex));
        createdEntity.setUpdatedBy(GraphHelper.getModifiedByAsString(entityVertex));
        createdEntity.setCreateTime(new Date(GraphHelper.getCreatedTime(entityVertex)));
        createdEntity.setUpdateTime(new Date(GraphHelper.getModifiedTime(entityVertex)));


        if (DIFFERENTIAL_AUDITS) {
            AtlasEntity diffEntity = RequestContext.get().getDifferentialEntity(createdEntity.getGuid());
            if (diffEntity != null) {
                diffEntity.setUpdateTime(createdEntity.getUpdateTime());
                diffEntity.setUpdatedBy(createdEntity.getUpdatedBy());
            }
        }
    }


    private void setEntityGuidToException(AtlasEntity entity, AtlasBaseException exception, EntityMutationContext context) {
        String guid;
        try {
            guid = context.getGuidAssignments().entrySet().stream().filter(x -> entity.getGuid().equals(x.getValue())).findFirst().get().getKey();
        } catch (NoSuchElementException noSuchElementException) {
            guid = entity.getGuid();
        }

        exception.setEntityGuid(guid);
    }

    public void setCustomAttributes(AtlasVertex vertex, AtlasEntity entity) {
        String customAttributesString = getCustomAttributesString(entity);

        if (customAttributesString != null) {
            AtlasGraphUtilsV2.setEncodedProperty(vertex, CUSTOM_ATTRIBUTES_PROPERTY_KEY, customAttributesString);
        }
    }

    public void mapGlossaryRelationshipAttribute(AtlasAttribute attribute, AtlasObjectId glossaryObjectId,
                                                 AtlasVertex entityVertex, EntityMutationContext context) throws AtlasBaseException {

        mapAttribute(attribute, glossaryObjectId, entityVertex, EntityMutations.EntityOperation.UPDATE, context);
    }

    public void setLabels(AtlasVertex vertex, Set<String> labels) throws AtlasBaseException {
        final Set<String> currentLabels = getLabels(vertex);
        final Set<String> addedLabels;
        final Set<String> removedLabels;

        if (CollectionUtils.isEmpty(currentLabels)) {
            addedLabels   = labels;
            removedLabels = null;
        } else if (CollectionUtils.isEmpty(labels)) {
            addedLabels   = null;
            removedLabels = currentLabels;
        } else {
            addedLabels   = new HashSet<String>(CollectionUtils.subtract(labels, currentLabels));
            removedLabels = new HashSet<String>(CollectionUtils.subtract(currentLabels, labels));
        }

        updateLabels(vertex, labels);

        entityChangeNotifier.onLabelsUpdatedFromEntity(graphHelper.getGuid(vertex), addedLabels, removedLabels);
    }

    public void addLabels(AtlasVertex vertex, Set<String> labels) throws AtlasBaseException {
        if (CollectionUtils.isNotEmpty(labels)) {
            final Set<String> existingLabels = graphHelper.getLabels(vertex);
            final Set<String> updatedLabels;

            if (CollectionUtils.isEmpty(existingLabels)) {
                updatedLabels = labels;
            } else {
                updatedLabels = new HashSet<>(existingLabels);
                updatedLabels.addAll(labels);
            }
            if (!updatedLabels.equals(existingLabels)) {
                updateLabels(vertex, updatedLabels);
                updatedLabels.removeAll(existingLabels);
                entityChangeNotifier.onLabelsUpdatedFromEntity(graphHelper.getGuid(vertex), updatedLabels, null);
            }
        }
    }

    public void removeLabels(AtlasVertex vertex, Set<String> labels) throws AtlasBaseException {
        if (CollectionUtils.isNotEmpty(labels)) {
            final Set<String> existingLabels = graphHelper.getLabels(vertex);
            Set<String> updatedLabels;

            if (CollectionUtils.isNotEmpty(existingLabels)) {
                updatedLabels = new HashSet<>(existingLabels);
                updatedLabels.removeAll(labels);

                if (!updatedLabels.equals(existingLabels)) {
                    updateLabels(vertex, updatedLabels);
                    existingLabels.removeAll(updatedLabels);
                    entityChangeNotifier.onLabelsUpdatedFromEntity(graphHelper.getGuid(vertex), null, existingLabels);
                }
            }
        }
    }

    public void addOrUpdateBusinessAttributes(String guid, Map<String, Map<String, Object>> businessAttrbutes, boolean isOverwrite) throws AtlasBaseException {
        if (StringUtils.isEmpty(guid)) {
            throw new AtlasBaseException(AtlasErrorCode.INVALID_PARAMETERS, "guid is null/empty");
        }

        if (MapUtils.isEmpty(businessAttrbutes)) {
            return;
        }

        AtlasVertex entityVertex = AtlasGraphUtilsV2.findByGuid(graph, guid);

        if (entityVertex == null) {
            throw new AtlasBaseException(AtlasErrorCode.INSTANCE_GUID_NOT_FOUND, guid);
        }

        String                           typeName                     = getTypeName(entityVertex);
        AtlasEntityType                  entityType                   = typeRegistry.getEntityTypeByName(typeName);
        AtlasEntityHeader                entityHeader                 = entityRetriever.toAtlasEntityHeaderWithClassifications(entityVertex);
        Map<String, Map<String, Object>> currEntityBusinessAttributes = entityRetriever.getBusinessMetadata(entityVertex);
        Set<String>                      updatedBusinessMetadataNames = new HashSet<>();

        for (String bmName : entityType.getBusinessAttributes().keySet()) {
            Map<String, Object> bmAttrs     = businessAttrbutes.get(bmName);
            Map<String, Object> currBmAttrs = currEntityBusinessAttributes != null ? currEntityBusinessAttributes.get(bmName) : null;

            if (MapUtils.isEmpty(bmAttrs) && MapUtils.isEmpty(currBmAttrs)) { // no change
                continue;
            } else if (Objects.equals(bmAttrs, currBmAttrs)) { // no change
                continue;
            }

            updatedBusinessMetadataNames.add(bmName);
        }

        AtlasEntityAccessRequest.AtlasEntityAccessRequestBuilder requestBuilder = new AtlasEntityAccessRequest.AtlasEntityAccessRequestBuilder(typeRegistry, AtlasPrivilege.ENTITY_UPDATE_BUSINESS_METADATA, entityHeader);

        for (String bmName : updatedBusinessMetadataNames) {
            requestBuilder.setBusinessMetadata(bmName);

            AtlasAuthorizationUtils.verifyAccess(requestBuilder.build(), "add/update business-metadata: guid=", guid, ", business-metadata-name=", bmName);
        }

        if (isOverwrite) {
            setBusinessAttributes(entityVertex, entityType, businessAttrbutes);
        } else {
            addOrUpdateBusinessAttributes(entityVertex, entityType, businessAttrbutes);
        }
    }

    /*
     * reset/overwrite business attributes of the entity with given values
     */
    public void setBusinessAttributes(AtlasVertex entityVertex, AtlasEntityType entityType, Map<String, Map<String, Object>> businessAttributes) throws AtlasBaseException {
        if (LOG.isDebugEnabled()) {
            LOG.debug("==> setBusinessAttributes(entityVertex={}, entityType={}, businessAttributes={}", entityVertex, entityType.getTypeName(), businessAttributes);
        }

        validateBusinessAttributes(entityVertex, entityType, businessAttributes, true);

        Map<String, Map<String, AtlasBusinessAttribute>> entityTypeBusinessAttributes = entityType.getBusinessAttributes();
        Map<String, Map<String, Object>>                 updatedBusinessAttributes    = new HashMap<>();

        for (Map.Entry<String, Map<String, AtlasBusinessAttribute>> entry : entityTypeBusinessAttributes.entrySet()) {
            String                              bmName             = entry.getKey();
            Map<String, AtlasBusinessAttribute> bmAttributes       = entry.getValue();
            Map<String, Object>                 entityBmAttributes = MapUtils.isEmpty(businessAttributes) ? null : businessAttributes.get(bmName);

            for (AtlasBusinessAttribute bmAttribute : bmAttributes.values()) {
                String bmAttrName          = bmAttribute.getName();
                Object bmAttrExistingValue = null;
                boolean isArrayOfPrimitiveType = false;
                boolean isArrayOfEnum = false;
                if (bmAttribute.getAttributeType().getTypeCategory().equals(ARRAY)) {
                    AtlasArrayType bmAttributeType = (AtlasArrayType) bmAttribute.getAttributeType();
                    AtlasType elementType = bmAttributeType.getElementType();
                    isArrayOfPrimitiveType = elementType.getTypeCategory().equals(TypeCategory.PRIMITIVE);
                    isArrayOfEnum = elementType.getTypeCategory().equals(TypeCategory.ENUM);
                }
                if (isArrayOfPrimitiveType || isArrayOfEnum) {
                    bmAttrExistingValue = entityVertex.getPropertyValues(bmAttribute.getVertexPropertyName(), Object.class);
                } else {
                    bmAttrExistingValue = entityVertex.getProperty(bmAttribute.getVertexPropertyName(), Object.class);
                }
                Object bmAttrNewValue      = MapUtils.isEmpty(entityBmAttributes) ? null : entityBmAttributes.get(bmAttrName);

                if (bmAttrExistingValue == null) {
                    if (bmAttrNewValue != null) {
                        if (LOG.isDebugEnabled()) {
                            LOG.debug("setBusinessAttributes(): adding {}.{}={}", bmName, bmAttribute.getName(), bmAttrNewValue);
                        }

                        mapAttribute(bmAttribute, bmAttrNewValue, entityVertex, CREATE, new EntityMutationContext());

                        addToUpdatedBusinessAttributes(updatedBusinessAttributes, bmAttribute, bmAttrNewValue);
                    }
                } else {
                    if (bmAttrNewValue != null) {
                        if (!Objects.equals(bmAttrExistingValue, bmAttrNewValue)) {
                            if (LOG.isDebugEnabled()) {
                                LOG.debug("setBusinessAttributes(): updating {}.{}={}", bmName, bmAttribute.getName(), bmAttrNewValue);
                            }

                            mapAttribute(bmAttribute, bmAttrNewValue, entityVertex, UPDATE, new EntityMutationContext());

                            addToUpdatedBusinessAttributes(updatedBusinessAttributes, bmAttribute, bmAttrNewValue);
                        }
                    } else {
                        if (LOG.isDebugEnabled()) {
                            LOG.debug("setBusinessAttributes(): removing {}.{}", bmName, bmAttribute.getName());
                        }

                        entityVertex.removeProperty(bmAttribute.getVertexPropertyName());

                        addToUpdatedBusinessAttributes(updatedBusinessAttributes, bmAttribute, bmAttrNewValue);
                    }
                }
            }
        }

        if (MapUtils.isNotEmpty(updatedBusinessAttributes)) {
            entityChangeNotifier.onBusinessAttributesUpdated(AtlasGraphUtilsV2.getIdFromVertex(entityVertex), updatedBusinessAttributes);
        }

        if (LOG.isDebugEnabled()) {
            LOG.debug("<== setBusinessAttributes(entityVertex={}, entityType={}, businessAttributes={}", entityVertex, entityType.getTypeName(), businessAttributes);
        }
    }

    /*
     * add or update the given business attributes on the entity
     */
    public void addOrUpdateBusinessAttributes(AtlasVertex entityVertex, AtlasEntityType entityType, Map<String, Map<String, Object>> businessAttributes) throws AtlasBaseException {
        if (LOG.isDebugEnabled()) {
            LOG.debug("==> addOrUpdateBusinessAttributes(entityVertex={}, entityType={}, businessAttributes={}", entityVertex, entityType.getTypeName(), businessAttributes);
        }

        validateBusinessAttributes(entityVertex, entityType, businessAttributes, true);

        Map<String, Map<String, AtlasBusinessAttribute>> entityTypeBusinessAttributes = entityType.getBusinessAttributes();
        Map<String, Map<String, Object>>                 updatedBusinessAttributes    = new HashMap<>();

        if (MapUtils.isNotEmpty(entityTypeBusinessAttributes) && MapUtils.isNotEmpty(businessAttributes)) {
            for (Map.Entry<String, Map<String, AtlasBusinessAttribute>> entry : entityTypeBusinessAttributes.entrySet()) {
                String                              bmName             = entry.getKey();
                Map<String, AtlasBusinessAttribute> bmAttributes       = entry.getValue();
                Map<String, Object>                 entityBmAttributes = businessAttributes.get(bmName);

                if (MapUtils.isEmpty(entityBmAttributes) && !businessAttributes.containsKey(bmName)) {
                    continue;
                }

                for (AtlasBusinessAttribute bmAttribute : bmAttributes.values()) {
                    String bmAttrName = bmAttribute.getName();

                    if (MapUtils.isEmpty(entityBmAttributes)) {
                        entityVertex.removeProperty(bmAttribute.getVertexPropertyName());
                        addToUpdatedBusinessAttributes(updatedBusinessAttributes, bmAttribute, null);
                        continue;

                    } else if (!entityBmAttributes.containsKey(bmAttrName)) {
                        //since overwriteBusinessAttributes is false, ignore in case BM attr is not passed at all
                        continue;
                    }

                    Object bmAttrValue   = entityBmAttributes.get(bmAttrName);
                    Object existingValue = null;
                    boolean isArrayOfPrimitiveType = false;
                    boolean isArrayOfEnum = false;
                    if (bmAttribute.getAttributeType().getTypeCategory().equals(ARRAY)) {
                        AtlasArrayType bmAttributeType = (AtlasArrayType) bmAttribute.getAttributeType();
                        AtlasType elementType = bmAttributeType.getElementType();
                        isArrayOfPrimitiveType = elementType.getTypeCategory().equals(TypeCategory.PRIMITIVE);
                        isArrayOfEnum = elementType.getTypeCategory().equals(TypeCategory.ENUM);
                    }
                    if (isArrayOfPrimitiveType || isArrayOfEnum) {
                        existingValue = entityVertex.getPropertyValues(bmAttribute.getVertexPropertyName(), Object.class);
                    } else {
                        existingValue = entityVertex.getProperty(bmAttribute.getVertexPropertyName(), Object.class);
                    }

                    if (existingValue == null) {
                        if (bmAttrValue != null) {
                            mapAttribute(bmAttribute, bmAttrValue, entityVertex, CREATE, new EntityMutationContext());

                            addToUpdatedBusinessAttributes(updatedBusinessAttributes, bmAttribute, bmAttrValue);
                        }
                    } else {
                        if (!Objects.equals(existingValue, bmAttrValue)) {

                            if( bmAttrValue != null) {
                                mapAttribute(bmAttribute, bmAttrValue, entityVertex, UPDATE, new EntityMutationContext());

                                addToUpdatedBusinessAttributes(updatedBusinessAttributes, bmAttribute, bmAttrValue);
                            } else {
                                entityVertex.removeProperty(bmAttribute.getVertexPropertyName());
                                addToUpdatedBusinessAttributes(updatedBusinessAttributes, bmAttribute, null);
                            }
                        }
                    }
                }
            }
        }

        if (MapUtils.isNotEmpty(updatedBusinessAttributes)) {
            entityChangeNotifier.onBusinessAttributesUpdated(AtlasGraphUtilsV2.getIdFromVertex(entityVertex), updatedBusinessAttributes);
        }

        if (LOG.isDebugEnabled()) {
            LOG.debug("<== addOrUpdateBusinessAttributes(entityVertex={}, entityType={}, businessAttributes={}", entityVertex, entityType.getTypeName(), businessAttributes);
        }
    }

    /*
     * remove the given business attributes from the entity
     */
    public void removeBusinessAttributes(AtlasVertex entityVertex, AtlasEntityType entityType, Map<String, Map<String, Object>> businessAttributes) throws AtlasBaseException {
        if (LOG.isDebugEnabled()) {
            LOG.debug("==> removeBusinessAttributes(entityVertex={}, entityType={}, businessAttributes={}", entityVertex, entityType.getTypeName(), businessAttributes);
        }

        AtlasEntityHeader               entityHeader   = entityRetriever.toAtlasEntityHeaderWithClassifications(entityVertex);
        AtlasEntityAccessRequest.AtlasEntityAccessRequestBuilder requestBuilder = new AtlasEntityAccessRequest.AtlasEntityAccessRequestBuilder(typeRegistry, AtlasPrivilege.ENTITY_UPDATE_BUSINESS_METADATA, entityHeader);

        for (String bmName : businessAttributes.keySet()) {
            requestBuilder.setBusinessMetadata(bmName);

            AtlasAuthorizationUtils.verifyAccess(requestBuilder.build(), "remove business-metadata: guid=", entityHeader.getGuid(), ", business-metadata=", bmName);
        }

        Map<String, Map<String, AtlasBusinessAttribute>> entityTypeBusinessAttributes = entityType.getBusinessAttributes();
        Map<String, Map<String, Object>>                 updatedBusinessAttributes    = new HashMap<>();

        if (MapUtils.isNotEmpty(entityTypeBusinessAttributes) && MapUtils.isNotEmpty(businessAttributes)) {
            for (Map.Entry<String, Map<String, AtlasBusinessAttribute>> entry : entityTypeBusinessAttributes.entrySet()) {
                String                              bmName       = entry.getKey();
                Map<String, AtlasBusinessAttribute> bmAttributes = entry.getValue();

                if (!businessAttributes.containsKey(bmName)) { // nothing to remove for this business-metadata
                    continue;
                }

                Map<String, Object> entityBmAttributes = businessAttributes.get(bmName);

                for (AtlasBusinessAttribute bmAttribute : bmAttributes.values()) {
                    // if (entityBmAttributes is empty) remove all attributes in this business-metadata
                    // else remove the attribute only if its given in entityBmAttributes
                    if (MapUtils.isEmpty(entityBmAttributes) || entityBmAttributes.containsKey(bmAttribute.getName())) {
                        entityVertex.removeProperty(bmAttribute.getVertexPropertyName());

                        addToUpdatedBusinessAttributes(updatedBusinessAttributes, bmAttribute, null);
                    }
                }
            }
        }

        if (MapUtils.isNotEmpty(updatedBusinessAttributes)) {
            entityChangeNotifier.onBusinessAttributesUpdated(AtlasGraphUtilsV2.getIdFromVertex(entityVertex), updatedBusinessAttributes);
        }

        if (LOG.isDebugEnabled()) {
            LOG.debug("<== removeBusinessAttributes(entityVertex={}, entityType={}, businessAttributes={}", entityVertex, entityType.getTypeName(), businessAttributes);
        }
    }

    private AtlasVertex createStructVertex(AtlasStruct struct) {
        return createStructVertex(struct.getTypeName());
    }

    private AtlasVertex createStructVertex(AtlasObjectId objectId) {
        return createStructVertex(objectId.getTypeName());
    }

    private AtlasVertex createStructVertex(String typeName) {
        if (LOG.isDebugEnabled()) {
            LOG.debug("==> createStructVertex({})", typeName);
        }

        final AtlasVertex ret = graph.addVertex();

        AtlasGraphUtilsV2.setEncodedProperty(ret, ENTITY_TYPE_PROPERTY_KEY, typeName);
        AtlasGraphUtilsV2.setEncodedProperty(ret, STATE_PROPERTY_KEY, AtlasEntity.Status.ACTIVE.name());
        AtlasGraphUtilsV2.setEncodedProperty(ret, TIMESTAMP_PROPERTY_KEY, RequestContext.get().getRequestTime());
        AtlasGraphUtilsV2.setEncodedProperty(ret, MODIFICATION_TIMESTAMP_PROPERTY_KEY, RequestContext.get().getRequestTime());
        AtlasGraphUtilsV2.setEncodedProperty(ret, CREATED_BY_KEY, RequestContext.get().getUser());
        AtlasGraphUtilsV2.setEncodedProperty(ret, MODIFIED_BY_KEY, RequestContext.get().getUser());

        if (LOG.isDebugEnabled()) {
            LOG.debug("<== createStructVertex({})", typeName);
        }

        return ret;
    }

    private AtlasVertex createClassificationVertex(AtlasClassification classification) {
        if (LOG.isDebugEnabled()) {
            LOG.debug("==> createVertex({})", classification.getTypeName());
        }

        AtlasClassificationType classificationType = typeRegistry.getClassificationTypeByName(classification.getTypeName());

        AtlasVertex ret = createStructVertex(classification);

        AtlasGraphUtilsV2.addEncodedProperty(ret, SUPER_TYPES_PROPERTY_KEY, classificationType.getAllSuperTypes());
        AtlasGraphUtilsV2.setEncodedProperty(ret, CLASSIFICATION_ENTITY_GUID, classification.getEntityGuid());
        AtlasGraphUtilsV2.setEncodedProperty(ret, CLASSIFICATION_ENTITY_STATUS, classification.getEntityStatus().name());

        return ret;
    }

    private void mapAttributes(AtlasStruct struct, AtlasVertex vertex, EntityOperation op, EntityMutationContext context) throws AtlasBaseException {
        mapAttributes(struct, getStructType(struct.getTypeName()), vertex, op, context);
    }

    private void mapAttributes(AtlasStruct struct, AtlasStructType structType, AtlasVertex vertex, EntityOperation op, EntityMutationContext context) throws AtlasBaseException {
        if (LOG.isDebugEnabled()) {
            LOG.debug("==> mapAttributes({}, {})", op, struct.getTypeName());
        }

        if (MapUtils.isNotEmpty(struct.getAttributes())) {
            MetricRecorder metric = RequestContext.get().startMetricRecord("mapAttributes");

            List<String> timestampAutoUpdateAttributes = new ArrayList<>();
            List<String> userAutoUpdateAttributes = new ArrayList<>();

            if (op.equals(CREATE)) {
                for (AtlasAttribute attribute : structType.getAllAttributes().values()) {
                    Object attrValue = struct.getAttribute(attribute.getName());
                    Object attrOldValue = null;
                    boolean isArrayOfPrimitiveType = false;
                    boolean isArrayOfEnum = false;
                    if (attribute.getAttributeType().getTypeCategory().equals(ARRAY)) {
                        AtlasArrayType attributeType = (AtlasArrayType) attribute.getAttributeType();
                        AtlasType elementType = attributeType.getElementType();
                        isArrayOfPrimitiveType = elementType.getTypeCategory().equals(TypeCategory.PRIMITIVE);
                        isArrayOfEnum = elementType.getTypeCategory().equals(TypeCategory.ENUM);
                    }
                    if (isArrayOfPrimitiveType || isArrayOfEnum) {
                        attrOldValue = vertex.getPropertyValues(attribute.getVertexPropertyName(),attribute.getClass());
                    } else {
                        attrOldValue = vertex.getProperty(attribute.getVertexPropertyName(),attribute.getClass());
                    }
                    if (attrValue!= null && !attrValue.equals(attrOldValue)) {
                        addValuesToAutoUpdateAttributesList(attribute, userAutoUpdateAttributes, timestampAutoUpdateAttributes);
                    }

                    mapAttribute(attribute, attrValue, vertex, op, context);
                }

            } else if (op.equals(UPDATE) || op.equals(PARTIAL_UPDATE)) {
                for (String attrName : struct.getAttributes().keySet()) {
                    AtlasAttribute attribute = structType.getAttribute(attrName);

                    if (attribute != null) {
                        Object attrValue = struct.getAttribute(attrName);
                        Object attrOldValue = null;
                        boolean isArrayOfPrimitiveType = false;
                        boolean isArrayOfEnum = false;

                        boolean isStruct = (TypeCategory.STRUCT == attribute.getDefinedInType().getTypeCategory()
                                || TypeCategory.STRUCT == attribute.getAttributeType().getTypeCategory());

                        if (attribute.getAttributeType().getTypeCategory().equals(ARRAY)) {
                            AtlasArrayType attributeType = (AtlasArrayType) attribute.getAttributeType();
                            AtlasType elementType = attributeType.getElementType();
                            isArrayOfPrimitiveType = elementType.getTypeCategory().equals(TypeCategory.PRIMITIVE);
                            isArrayOfEnum = elementType.getTypeCategory().equals(TypeCategory.ENUM);
                        }

                        if (isArrayOfPrimitiveType || isArrayOfEnum) {
                            attrOldValue = vertex.getPropertyValues(attribute.getVertexPropertyName(),attribute.getClass());
                        } else if (isStruct) {
                            String edgeLabel = AtlasGraphUtilsV2.getEdgeLabel(attribute.getName());
                            attrOldValue = getCollectionElementsUsingRelationship(vertex, attribute, edgeLabel);
                        } else {
                            attrOldValue = vertex.getProperty(attribute.getVertexPropertyName(),attribute.getClass());
                        }

                        if (attrValue != null && !attrValue.equals(attrOldValue)) {
                            addValuesToAutoUpdateAttributesList(attribute, userAutoUpdateAttributes, timestampAutoUpdateAttributes);
                        }

                        mapAttribute(attribute, attrValue, vertex, op, context);
                    } else {
                        LOG.warn("mapAttributes(): invalid attribute {}.{}. Ignored..", struct.getTypeName(), attrName);
                    }
                }
            }

            updateModificationMetadata(vertex);
            graphHelper.updateMetadataAttributes(vertex, timestampAutoUpdateAttributes, "timestamp");
            graphHelper.updateMetadataAttributes(vertex, userAutoUpdateAttributes, "user");

            RequestContext.get().endMetricRecord(metric);
        }

        if (LOG.isDebugEnabled()) {
            LOG.debug("<== mapAttributes({}, {})", op, struct.getTypeName());
        }
    }

    private void addValuesToAutoUpdateAttributesList(AtlasAttribute attribute, List<String> userAutoUpdateAttributes, List<String> timestampAutoUpdateAttributes) {
        HashMap<String, ArrayList> autoUpdateAttributes =  attribute.getAttributeDef().getAutoUpdateAttributes();
        if (autoUpdateAttributes != null) {
            List<String> userAttributes = autoUpdateAttributes.get("user");
            if (userAttributes != null && userAttributes.size() > 0) {
                userAutoUpdateAttributes.addAll(userAttributes);
            }
            List<String> timestampAttributes = autoUpdateAttributes.get("timestamp");
            if (timestampAttributes != null && timestampAttributes.size() > 0) {
                timestampAutoUpdateAttributes.addAll(timestampAttributes);
            }
        }
    }

    private void mapRelationshipAttributes(AtlasEntity entity, AtlasEntityType entityType, AtlasVertex vertex, EntityOperation op,
                                           EntityMutationContext context) throws AtlasBaseException {
        if (LOG.isDebugEnabled()) {
            LOG.debug("==> mapRelationshipAttributes({}, {})", op, entity.getTypeName());
        }

        if (MapUtils.isNotEmpty(entity.getRelationshipAttributes())) {
            MetricRecorder metric = RequestContext.get().startMetricRecord("mapRelationshipAttributes");

            if (op.equals(CREATE)) {
                for (String attrName : entityType.getRelationshipAttributes().keySet()) {
                    Object         attrValue    = entity.getRelationshipAttribute(attrName);
                    String         relationType = AtlasEntityUtil.getRelationshipType(attrValue);
                    AtlasAttribute attribute    = entityType.getRelationshipAttribute(attrName, relationType);

                    mapAttribute(attribute, attrValue, vertex, op, context);
                }

            } else if (op.equals(UPDATE) || op.equals(PARTIAL_UPDATE)) {
                // relationship attributes mapping
                for (String attrName : entityType.getRelationshipAttributes().keySet()) {
                    if (entity.hasRelationshipAttribute(attrName)) {
                        Object         attrValue    = entity.getRelationshipAttribute(attrName);
                        String         relationType = AtlasEntityUtil.getRelationshipType(attrValue);
                        AtlasAttribute attribute    = entityType.getRelationshipAttribute(attrName, relationType);

                        mapAttribute(attribute, attrValue, vertex, op, context);
                    }
                }
            }
            updateModificationMetadata(vertex);

            RequestContext.get().endMetricRecord(metric);
        }

        if (LOG.isDebugEnabled()) {
            LOG.debug("<== mapRelationshipAttributes({}, {})", op, entity.getTypeName());
        }
    }

    private void mapAppendRemoveRelationshipAttributes(AtlasEntity entity, AtlasEntityType entityType, AtlasVertex vertex, EntityOperation op,
                                                       EntityMutationContext context, boolean isAppendOp, boolean isRemoveOp) throws AtlasBaseException {
        if (LOG.isDebugEnabled()) {
            LOG.debug("==> mapAppendRemoveRelationshipAttributes({}, {})", op, entity.getTypeName());
        }

        MetricRecorder metric = RequestContext.get().startMetricRecord("mapAppendRemoveRelationshipAttributes");

        if (isAppendOp && MapUtils.isNotEmpty(entity.getAppendRelationshipAttributes())) {
         if (op.equals(UPDATE) || op.equals(PARTIAL_UPDATE)) {
                // relationship attributes mapping
                for (String attrName : entityType.getRelationshipAttributes().keySet()) {
                    if (entity.hasAppendRelationshipAttribute(attrName)) {
                        Object         attrValue    = entity.getAppendRelationshipAttribute(attrName);
                        String         relationType = AtlasEntityUtil.getRelationshipType(attrValue);
                        AtlasAttribute attribute    = entityType.getRelationshipAttribute(attrName, relationType);
                        mapAttribute(attribute, attrValue, vertex, op, context, true, isRemoveOp);
                    }
                }
            }
        }

        if (isRemoveOp && MapUtils.isNotEmpty(entity.getRemoveRelationshipAttributes())) {
            if (op.equals(UPDATE) || op.equals(PARTIAL_UPDATE)) {
                // relationship attributes mapping
                for (String attrName : entityType.getRelationshipAttributes().keySet()) {
                    if (entity.hasRemoveRelationshipAttribute(attrName)) {
                        Object         attrValue    = entity.getRemoveRelationshipAttribute(attrName);
                        String         relationType = AtlasEntityUtil.getRelationshipType(attrValue);
                        AtlasAttribute attribute    = entityType.getRelationshipAttribute(attrName, relationType);
                        mapAttribute(attribute, attrValue, vertex, op, context, isAppendOp, true);
                    }
                }
            }
        }

        RequestContext.get().endMetricRecord(metric);

        if (LOG.isDebugEnabled()) {
            LOG.debug("<== mapAppendRemoveRelationshipAttributes({}, {})", op, entity.getTypeName());
        }
    }

    private void mapAttribute(AtlasAttribute attribute, Object attrValue, AtlasVertex vertex, EntityOperation op, EntityMutationContext context) throws AtlasBaseException {
       mapAttribute(attribute, attrValue, vertex, op, context, false, false);
    }

    private void mapAttribute(AtlasAttribute attribute, Object attrValue, AtlasVertex vertex, EntityOperation op, EntityMutationContext context, boolean isAppendOp, boolean isRemoveOp) throws AtlasBaseException {
        boolean isDeletedEntity = context.isDeletedEntity(vertex);
        AtlasType         attrType     = attribute.getAttributeType();
        if (attrValue == null) {
            AtlasAttributeDef attributeDef = attribute.getAttributeDef();

            if (attrType.getTypeCategory() == TypeCategory.PRIMITIVE) {
                if (attributeDef.getDefaultValue() != null) {
                    attrValue = attrType.createDefaultValue(attributeDef.getDefaultValue());
                } else if (attributeDef.getIsDefaultValueNull() && ALLOWED_DATATYPES_FOR_DEFAULT_NULL.contains(attribute.getTypeName())) {
                    attrValue = null;
                } else {
                    if (attribute.getAttributeDef().getIsOptional()) {
                        attrValue = attrType.createOptionalDefaultValue();
                    } else {
                        attrValue = attrType.createDefaultValue();
                    }
                }
            }
        }

        if (attrType.getTypeCategory() == TypeCategory.PRIMITIVE || attrType.getTypeCategory() == TypeCategory.ENUM) {
            mapPrimitiveValue(vertex, attribute, attrValue, isDeletedEntity);
        } else {
            AttributeMutationContext ctx = new AttributeMutationContext(op, vertex, attribute, attrValue);
            mapToVertexByTypeCategory(ctx, context, isAppendOp, isRemoveOp);
        }
    }

    private Object mapToVertexByTypeCategory(AttributeMutationContext ctx, EntityMutationContext context, boolean isAppendOp, boolean isRemoveOp) throws AtlasBaseException {
        if (ctx.getOp() == CREATE && ctx.getValue() == null) {
            return null;
        }

        switch (ctx.getAttrType().getTypeCategory()) {
            case PRIMITIVE:
            case ENUM:
                return mapPrimitiveValue(ctx, context);

            case STRUCT: {
                String    edgeLabel   = AtlasGraphUtilsV2.getEdgeLabel(ctx.getVertexProperty());
                AtlasEdge currentEdge = graphHelper.getEdgeForLabel(ctx.getReferringVertex(), edgeLabel);
                AtlasEdge edge        = currentEdge != null ? currentEdge : null;

                ctx.setExistingEdge(edge);

                AtlasEdge newEdge = mapStructValue(ctx, context);

                if (currentEdge != null && !currentEdge.equals(newEdge)) {
                    deleteDelegate.getHandler().deleteEdgeReference(currentEdge, ctx.getAttrType().getTypeCategory(), false, true, ctx.getReferringVertex());
                }

                return newEdge;
            }

            case OBJECT_ID_TYPE: {
                if (ctx.getAttributeDef().isSoftReferenced()) {
                    return mapSoftRefValueWithUpdate(ctx, context);
                }

                AtlasRelationshipEdgeDirection edgeDirection = ctx.getAttribute().getRelationshipEdgeDirection();
                String edgeLabel = ctx.getAttribute().getRelationshipEdgeLabel();

                // if relationshipDefs doesn't exist, use legacy way of finding edge label.
                if (StringUtils.isEmpty(edgeLabel)) {
                    edgeLabel = AtlasGraphUtilsV2.getEdgeLabel(ctx.getVertexProperty());
                }

                String    relationshipGuid = getRelationshipGuid(ctx.getValue());
                AtlasEdge currentEdge;

                // if relationshipGuid is assigned in AtlasRelatedObjectId use it to fetch existing AtlasEdge
                if (StringUtils.isNotEmpty(relationshipGuid) && !RequestContext.get().isImportInProgress()) {
                    currentEdge = graphHelper.getEdgeForGUID(relationshipGuid);
                } else {
                    currentEdge = graphHelper.getEdgeForLabel(ctx.getReferringVertex(), edgeLabel, edgeDirection);
                }

                AtlasEdge newEdge = null;

                if (ctx.getValue() != null) {
                    AtlasEntityType instanceType = getInstanceType(ctx.getValue(), context);
                    AtlasEdge       edge         = currentEdge != null ? currentEdge : null;

                    ctx.setElementType(instanceType);
                    ctx.setExistingEdge(edge);

                    newEdge = mapObjectIdValueUsingRelationship(ctx, context);

                    // legacy case update inverse attribute
                    if (ctx.getAttribute().getInverseRefAttribute() != null) {
                        // Update the inverse reference using relationship on the target entity
                        addInverseReference(context, ctx.getAttribute().getInverseRefAttribute(), newEdge, getRelationshipAttributes(ctx.getValue()));
                    }
                }

                // created new relationship,
                // record entity update on both vertices of the new relationship
                if (currentEdge == null && newEdge != null) {

                    // based on relationship edge direction record update only on attribute vertex
                    if (edgeDirection == IN) {
                        recordEntityUpdate(newEdge.getOutVertex());

                    } else {
                        recordEntityUpdate(newEdge.getInVertex());
                    }
                }

                // update references, if current and new edge don't match
                // record entity update on new reference and delete(edge) old reference.
                if (currentEdge != null && !currentEdge.equals(newEdge)) {

                    //record entity update on new edge
                    if (isRelationshipEdge(newEdge)) {
                        AtlasVertex attrVertex = context.getDiscoveryContext().getResolvedEntityVertex(getGuid(ctx.getValue()));

                        recordEntityUpdate(attrVertex);
                    }

                    //delete old reference
                    deleteDelegate.getHandler().deleteEdgeReference(currentEdge, ctx.getAttrType().getTypeCategory(), ctx.getAttribute().isOwnedRef(),
                            true, ctx.getAttribute().getRelationshipEdgeDirection(), ctx.getReferringVertex());
                }

                if (edgeLabel.equals(GLOSSARY_TERMS_EDGE_LABEL) || edgeLabel.equals(GLOSSARY_CATEGORY_EDGE_LABEL)) {
                    addGlossaryAttr(ctx, newEdge);
                }

                if (CATEGORY_PARENT_EDGE_LABEL.equals(edgeLabel)) {
                    addCatParentAttr(ctx, newEdge);
                }

                return newEdge;
            }

            case MAP:
                return mapMapValue(ctx, context);

            case ARRAY:
                if (isAppendOp){
                    return appendArrayValue(ctx, context);
                }

                if (isRemoveOp){
                  return removeArrayValue(ctx, context);
                }

                return mapArrayValue(ctx, context);

            default:
                throw new AtlasBaseException(AtlasErrorCode.TYPE_CATEGORY_INVALID, ctx.getAttrType().getTypeCategory().name());
        }
    }

    private String mapSoftRefValue(AttributeMutationContext ctx, EntityMutationContext context) {
        String ret = null;

        if (ctx.getValue() instanceof AtlasObjectId) {
            AtlasObjectId objectId = (AtlasObjectId) ctx.getValue();
            String        typeName = objectId.getTypeName();
            String        guid     = AtlasTypeUtil.isUnAssignedGuid(objectId.getGuid()) ? context.getGuidAssignments().get(objectId.getGuid()) : objectId.getGuid();

            ret = AtlasEntityUtil.formatSoftRefValue(typeName, guid);
        } else {
            if (ctx.getValue() != null) {
                LOG.warn("mapSoftRefValue: Was expecting AtlasObjectId, but found: {}", ctx.getValue().getClass());
            }
        }

        setAssignedGuid(ctx.getValue(), context);

        return ret;
    }

    private Object mapSoftRefValueWithUpdate(AttributeMutationContext ctx, EntityMutationContext context) {
        String softRefValue = mapSoftRefValue(ctx, context);

        AtlasGraphUtilsV2.setProperty(ctx.getReferringVertex(), ctx.getVertexProperty(), softRefValue);

        return softRefValue;
    }

    private void addInverseReference(EntityMutationContext context, AtlasAttribute inverseAttribute, AtlasEdge edge, Map<String, Object> relationshipAttributes) throws AtlasBaseException {
        AtlasStructType inverseType      = inverseAttribute.getDefinedInType();
        AtlasVertex     inverseVertex    = edge.getInVertex();
        String          inverseEdgeLabel = inverseAttribute.getRelationshipEdgeLabel();
        AtlasEdge       inverseEdge      = graphHelper.getEdgeForLabel(inverseVertex, inverseEdgeLabel);
        String          propertyName     = AtlasGraphUtilsV2.getQualifiedAttributePropertyKey(inverseType, inverseAttribute.getName());

        // create new inverse reference
        AtlasEdge newEdge = createInverseReferenceUsingRelationship(context, inverseAttribute, edge, relationshipAttributes);

        boolean inverseUpdated = true;
        switch (inverseAttribute.getAttributeType().getTypeCategory()) {
        case OBJECT_ID_TYPE:
            if (inverseEdge != null) {
                if (!inverseEdge.equals(newEdge)) {
                    // Disconnect old reference
                    deleteDelegate.getHandler().deleteEdgeReference(inverseEdge, inverseAttribute.getAttributeType().getTypeCategory(),
                                                      inverseAttribute.isOwnedRef(), true, inverseVertex);
                }
                else {
                    // Edge already exists for this attribute between these vertices.
                    inverseUpdated = false;
                }
            }
            break;
        case ARRAY:
            // Add edge ID to property value
            List<String> elements = inverseVertex.getProperty(propertyName, List.class);
            if (newEdge != null && elements == null) {
                elements = new ArrayList<>();
                elements.add(newEdge.getId().toString());
                inverseVertex.setProperty(propertyName, elements);
            }
            else {
               if (newEdge != null && !elements.contains(newEdge.getId().toString())) {
                    elements.add(newEdge.getId().toString());
                    inverseVertex.setProperty(propertyName, elements);
               }
               else {
                   // Property value list already contains the edge ID.
                   inverseUpdated = false;
               }
            }
            break;
        default:
            break;
        }

        if (inverseUpdated) {
            RequestContext requestContext = RequestContext.get();

            if (!requestContext.isDeletedEntity(graphHelper.getGuid(inverseVertex))) {
                updateModificationMetadata(inverseVertex);

                requestContext.recordEntityUpdate(entityRetriever.toAtlasEntityHeader(inverseVertex));
            }
        }
    }

    private AtlasEdge createInverseReferenceUsingRelationship(EntityMutationContext context, AtlasAttribute inverseAttribute, AtlasEdge edge, Map<String, Object> relationshipAttributes) throws AtlasBaseException {
        if (LOG.isDebugEnabled()) {
            LOG.debug("==> createInverseReferenceUsingRelationship()");
        }

        String      inverseAttributeName   = inverseAttribute.getName();
        AtlasType   inverseAttributeType   = inverseAttribute.getDefinedInType();
        AtlasVertex inverseVertex          = edge.getInVertex();
        AtlasVertex vertex                 = edge.getOutVertex();
        AtlasEdge   ret;

        if (inverseAttributeType instanceof AtlasEntityType) {
            AtlasEntityType entityType = (AtlasEntityType) inverseAttributeType;

            if (entityType.hasRelationshipAttribute(inverseAttributeName)) {
                String relationshipName = graphHelper.getRelationshipTypeName(inverseVertex, entityType, inverseAttributeName);

                ret = getOrCreateRelationship(inverseVertex, vertex, relationshipName, relationshipAttributes);

            } else {
                if (LOG.isDebugEnabled()) {
                    LOG.debug("No RelationshipDef defined between {} and {} on attribute: {}", inverseAttributeType,
                              AtlasGraphUtilsV2.getTypeName(vertex), inverseAttributeName);
                }
                // if no RelationshipDef found, use legacy way to create edges
                ret = createInverseReference(inverseAttribute, (AtlasStructType) inverseAttributeType, inverseVertex, vertex);
            }
        } else {
            // inverseAttribute not of type AtlasEntityType, use legacy way to create edges
            ret = createInverseReference(inverseAttribute, (AtlasStructType) inverseAttributeType, inverseVertex, vertex);
        }

        if (LOG.isDebugEnabled()) {
            LOG.debug("<== createInverseReferenceUsingRelationship()");
        }

        updateRelationshipGuidForImport(context, inverseAttributeName, inverseVertex, ret);

        return ret;
    }

    private void updateRelationshipGuidForImport(EntityMutationContext context, String inverseAttributeName, AtlasVertex inverseVertex, AtlasEdge edge) throws AtlasBaseException {
        if (!RequestContext.get().isImportInProgress()) {
            return;
        }

        String parentGuid = graphHelper.getGuid(inverseVertex);
        if(StringUtils.isEmpty(parentGuid)) {
            return;
        }

        AtlasEntity entity = context.getCreatedOrUpdatedEntity(parentGuid);
        if(entity == null) {
            return;
        }

        String parentRelationshipGuid = getRelationshipGuid(entity.getRelationshipAttribute(inverseAttributeName));
        if(StringUtils.isEmpty(parentRelationshipGuid)) {
            return;
        }

        AtlasGraphUtilsV2.setEncodedProperty(edge, RELATIONSHIP_GUID_PROPERTY_KEY, parentRelationshipGuid);
    }

    // legacy method to create edges for inverse reference
    private AtlasEdge createInverseReference(AtlasAttribute inverseAttribute, AtlasStructType inverseAttributeType,
                                             AtlasVertex inverseVertex, AtlasVertex vertex) throws AtlasBaseException {

        String propertyName     = AtlasGraphUtilsV2.getQualifiedAttributePropertyKey(inverseAttributeType, inverseAttribute.getName());
        String inverseEdgeLabel = AtlasGraphUtilsV2.getEdgeLabel(propertyName);
        AtlasEdge ret;

        try {
            ret = graphHelper.getOrCreateEdge(inverseVertex, vertex, inverseEdgeLabel);

        } catch (RepositoryException e) {
            throw new AtlasBaseException(AtlasErrorCode.INTERNAL_ERROR, e);
        }

        return ret;
    }

    private Object mapPrimitiveValue(AttributeMutationContext ctx, EntityMutationContext context) {
        return mapPrimitiveValue(ctx.getReferringVertex(), ctx.getAttribute(), ctx.getValue(), context.isDeletedEntity(ctx.referringVertex));
    }

    private Object mapPrimitiveValue(AtlasVertex vertex, AtlasAttribute attribute, Object valueFromEntity, boolean isDeletedEntity) {
        boolean isIndexableStrAttr = attribute.getAttributeDef().getIsIndexable() && attribute.getAttributeType() instanceof AtlasBuiltInTypes.AtlasStringType;

        Object ret = valueFromEntity;

        // Janus bug, when an indexed string attribute has a value longer than a certain length then the reverse indexed key generated by JanusGraph
        // exceeds the HBase row length's hard limit (Short.MAX). This trimming and hashing procedure is to circumvent that limitation
        if (ret != null && isIndexableStrAttr) {
            String value = ret.toString();

            if (value.length() > INDEXED_STR_SAFE_LEN) {
                RequestContext requestContext = RequestContext.get();

                final int trimmedLength;

                if (requestContext.getAttemptCount() <= 1) { // if this is the first attempt, try saving as it is; trim on retry
                    trimmedLength = value.length();
                } else if (requestContext.getAttemptCount() >= requestContext.getMaxAttempts()) { // if this is the last attempt, set to 'safe_len'
                    trimmedLength = INDEXED_STR_SAFE_LEN;
                } else if (requestContext.getAttemptCount() == 2) { // based on experimentation, string length of 4 times 'safe_len' succeeds
                    trimmedLength = Math.min(4 * INDEXED_STR_SAFE_LEN, value.length());
                } else if (requestContext.getAttemptCount() == 3) { // if length of 4 times 'safe_len' failed, try twice 'safe_len'
                    trimmedLength = Math.min(2 * INDEXED_STR_SAFE_LEN, value.length());
                } else { // if twice the 'safe_len' failed, trim to 'safe_len'
                    trimmedLength = INDEXED_STR_SAFE_LEN;
                }

                if (trimmedLength < value.length()) {
                    LOG.warn("Length of indexed attribute {} is {} characters, longer than safe-limit {}; trimming to {} - attempt #{}", attribute.getQualifiedName(), value.length(), INDEXED_STR_SAFE_LEN, trimmedLength, requestContext.getAttemptCount());

                    String checksumSuffix = ":" + DigestUtils.shaHex(value); // Storing SHA checksum in case verification is needed after retrieval

                    ret = value.substring(0, trimmedLength - checksumSuffix.length()) + checksumSuffix;
                } else {
                    LOG.warn("Length of indexed attribute {} is {} characters, longer than safe-limit {}", attribute.getQualifiedName(), value.length(), INDEXED_STR_SAFE_LEN);
                }
            }
        }

        AtlasGraphUtilsV2.setEncodedProperty(vertex, attribute.getVertexPropertyName(), ret);

        String uniqPropName = attribute != null ? attribute.getVertexUniquePropertyName() : null;

        if (uniqPropName != null) {
            // Removing AtlasGraphUtilsV2.getState(vertex) == DELETED condition below to keep the unique contrain even if asset is deleted.
            if (isDeletedEntity) {
                vertex.removeProperty(uniqPropName);
            } else {
                AtlasGraphUtilsV2.setEncodedProperty(vertex, uniqPropName, ret);
            }
        }

        return ret;
    }

    private AtlasEdge mapStructValue(AttributeMutationContext ctx, EntityMutationContext context) throws AtlasBaseException {
        if (LOG.isDebugEnabled()) {
            LOG.debug("==> mapStructValue({})", ctx);
        }

        AtlasEdge ret = null;

        if (ctx.getCurrentEdge() != null) {
            AtlasStruct structVal = null;
            if (ctx.getValue() instanceof AtlasStruct) {
                structVal = (AtlasStruct)ctx.getValue();
            } else if (ctx.getValue() instanceof Map) {
                structVal = new AtlasStruct(ctx.getAttrType().getTypeName(), (Map) AtlasTypeUtil.toStructAttributes((Map)ctx.getValue()));
            }

            if (structVal != null) {
                updateVertex(structVal, ctx.getCurrentEdge().getInVertex(), context);
                ret = ctx.getCurrentEdge();
            } else {
                ret = null;
            }

        } else if (ctx.getValue() != null) {
            String edgeLabel = AtlasGraphUtilsV2.getEdgeLabel(ctx.getVertexProperty());

            AtlasStruct structVal = null;
            if (ctx.getValue() instanceof AtlasStruct) {
                structVal = (AtlasStruct) ctx.getValue();
            } else if (ctx.getValue() instanceof Map) {
                structVal = new AtlasStruct(ctx.getAttrType().getTypeName(), (Map) AtlasTypeUtil.toStructAttributes((Map)ctx.getValue()));
            }

            if (structVal != null) {
                ret = createVertex(structVal, ctx.getReferringVertex(), edgeLabel, context);
            }
        }

        if (LOG.isDebugEnabled()) {
            LOG.debug("<== mapStructValue({})", ctx);
        }

        return ret;
    }

    private AtlasEdge mapObjectIdValue(AttributeMutationContext ctx, EntityMutationContext context) throws AtlasBaseException {
        if (LOG.isDebugEnabled()) {
            LOG.debug("==> mapObjectIdValue({})", ctx);
        }

        AtlasEdge ret = null;

        String guid = getGuid(ctx.getValue());

        AtlasVertex entityVertex = context.getDiscoveryContext().getResolvedEntityVertex(guid);

        if (entityVertex == null) {
            if (AtlasTypeUtil.isAssignedGuid(guid)) {
                entityVertex = context.getVertex(guid);
            }

            if (entityVertex == null) {
                AtlasObjectId objId = getObjectId(ctx.getValue());

                if (objId != null) {
                    entityVertex = context.getDiscoveryContext().getResolvedEntityVertex(objId);
                }
            }
        }

        if (entityVertex == null) {
            throw new AtlasBaseException(AtlasErrorCode.INVALID_OBJECT_ID, (ctx.getValue() == null ? null : ctx.getValue().toString()));
        }

        if (ctx.getCurrentEdge() != null) {
            ret = updateEdge(ctx.getAttributeDef(), ctx.getValue(), ctx.getCurrentEdge(), entityVertex);
        } else if (ctx.getValue() != null) {
            String edgeLabel = AtlasGraphUtilsV2.getEdgeLabel(ctx.getVertexProperty());

            try {
                ret = graphHelper.getOrCreateEdge(ctx.getReferringVertex(), entityVertex, edgeLabel);
            } catch (RepositoryException e) {
                throw new AtlasBaseException(AtlasErrorCode.INTERNAL_ERROR, e);
            }
        }

        if (LOG.isDebugEnabled()) {
            LOG.debug("<== mapObjectIdValue({})", ctx);
        }

        return ret;
    }

    private AtlasEdge mapObjectIdValueUsingRelationship(AttributeMutationContext ctx, EntityMutationContext context) throws AtlasBaseException {
        if (LOG.isDebugEnabled()) {
            LOG.debug("==> mapObjectIdValueUsingRelationship({})", ctx);
        }

        String      guid            = getGuid(ctx.getValue());
        AtlasVertex attributeVertex = context.getDiscoveryContext().getResolvedEntityVertex(guid);
        AtlasVertex entityVertex    = ctx.getReferringVertex();
        AtlasEdge   ret;

        if (attributeVertex == null) {
            if (AtlasTypeUtil.isAssignedGuid(guid)) {
                attributeVertex = context.getVertex(guid);
            }

            if (attributeVertex == null) {
                AtlasObjectId objectId = getObjectId(ctx.getValue());

                attributeVertex = (objectId != null) ? context.getDiscoveryContext().getResolvedEntityVertex(objectId) : null;
            }
        }

        if (attributeVertex == null) {
            if(RequestContext.get().isImportInProgress()) {
                return null;
            }

            AtlasEntity dataModelEntity = entityRetriever.toAtlasEntity(guid);
            String entityType = dataModelEntity.getTypeName();
            if (entityType.equals(MODEL_ENTITY) || entityType.equals(MODEL_ATTRIBUTE)) {
                attributeVertex = entityRetriever.getEntityVertex(guid);

                if (attributeVertex == null) {
                    throw new AtlasBaseException(AtlasErrorCode.INVALID_OBJECT_ID, (ctx.getValue() == null ? null : ctx.getValue().toString()));
                }

            } else {
                throw new AtlasBaseException(AtlasErrorCode.INVALID_OBJECT_ID, (ctx.getValue() == null ? null : ctx.getValue().toString()));
            }
        }

        AtlasType type = typeRegistry.getType(AtlasGraphUtilsV2.getTypeName(entityVertex));

        if (type instanceof AtlasEntityType) {
            AtlasEntityType entityType = (AtlasEntityType) type;
            AtlasAttribute  attribute     = ctx.getAttribute();
            String          attributeName = attribute.getName();

            // use relationship to create/update edges
            if (entityType.hasRelationshipAttribute(attributeName)) {
                Map<String, Object> relationshipAttributes = getRelationshipAttributes(ctx.getValue());

                if (ctx.getCurrentEdge() != null && getStatus(ctx.getCurrentEdge()) != DELETED) {
                    ret = updateRelationship(ctx.getCurrentEdge(), entityVertex, attributeVertex, attribute.getRelationshipEdgeDirection(), relationshipAttributes);
                } else {
                    String      relationshipName = attribute.getRelationshipName();
                    AtlasVertex fromVertex;
                    AtlasVertex toVertex;

                    if (StringUtils.isEmpty(relationshipName)) {
                        relationshipName = graphHelper.getRelationshipTypeName(entityVertex, entityType, attributeName);
                    }

                    if (attribute.getRelationshipEdgeDirection() == IN) {
                        fromVertex = attributeVertex;
                        toVertex   = entityVertex;

                    } else {
                        fromVertex = entityVertex;
                        toVertex   = attributeVertex;
                    }

                    ret = getOrCreateRelationship(fromVertex, toVertex, relationshipName, relationshipAttributes);

                    boolean isCreated = graphHelper.getCreatedTime(ret) == RequestContext.get().getRequestTime();

                    if (isCreated) {
                        // if relationship did not exist before and new relationship was created
                        // record entity update on both relationship vertices
                        recordEntityUpdate(attributeVertex);
                    }

                    // for import use the relationship guid provided
                    if (RequestContext.get().isImportInProgress()) {
                        String relationshipGuid = getRelationshipGuid(ctx.getValue());

                        if(!StringUtils.isEmpty(relationshipGuid)) {
                            AtlasGraphUtilsV2.setEncodedProperty(ret, RELATIONSHIP_GUID_PROPERTY_KEY, relationshipGuid);
                        }
                    }
                }
            } else {
                // use legacy way to create/update edges
                if (WARN_ON_NO_RELATIONSHIP || LOG.isDebugEnabled()) {
                    LOG.warn("No RelationshipDef defined between {} and {} on attribute: {}. This can lead to severe performance degradation.",
                            getTypeName(entityVertex), getTypeName(attributeVertex), attributeName);
                }

                ret = mapObjectIdValue(ctx, context);
            }

        } else {
            // if type is StructType having objectid as attribute
            ret = mapObjectIdValue(ctx, context);
        }

        setAssignedGuid(ctx.getValue(), context);

        if (LOG.isDebugEnabled()) {
            LOG.debug("<== mapObjectIdValueUsingRelationship({})", ctx);
        }

        return ret;
    }

    private AtlasEdge getEdgeUsingRelationship(AttributeMutationContext ctx, EntityMutationContext context, boolean createEdge) throws AtlasBaseException {
        if (LOG.isDebugEnabled()) {
            LOG.debug("==> getEdgeUsingRelationship({})", ctx);
        }

        String      guid            = getGuid(ctx.getValue());
        AtlasVertex attributeVertex = context.getDiscoveryContext().getResolvedEntityVertex(guid);
        AtlasVertex entityVertex    = ctx.getReferringVertex();
        AtlasEdge   ret = null;

        if (attributeVertex == null) {
            if (AtlasTypeUtil.isAssignedGuid(guid)) {
                attributeVertex = context.getVertex(guid);
            }

            if (attributeVertex == null) {
                AtlasObjectId objectId = getObjectId(ctx.getValue());

                attributeVertex = (objectId != null) ? context.getDiscoveryContext().getResolvedEntityVertex(objectId) : null;
            }
        }


        if (attributeVertex == null) {
            if(RequestContext.get().isImportInProgress()) {
                return null;
            }

            throw new AtlasBaseException(AtlasErrorCode.INVALID_OBJECT_ID, (ctx.getValue() == null ? null : ctx.getValue().toString()));
        }

        AtlasType type = typeRegistry.getType(AtlasGraphUtilsV2.getTypeName(entityVertex));

        if (type instanceof AtlasEntityType) {
            AtlasEntityType entityType = (AtlasEntityType) type;
            AtlasAttribute  attribute     = ctx.getAttribute();
            String          attributeName = attribute.getName();

            if (entityType.hasRelationshipAttribute(attributeName)) {
                String      relationshipName = attribute.getRelationshipName();
                AtlasVertex fromVertex;
                AtlasVertex toVertex;


                if (StringUtils.isEmpty(relationshipName)) {
                    relationshipName = graphHelper.getRelationshipTypeName(entityVertex, entityType, attributeName);
                }

                if (attribute.getRelationshipEdgeDirection() == IN) {
                    fromVertex = attributeVertex;
                    toVertex   = entityVertex;

                } else {
                    fromVertex = entityVertex;
                    toVertex   = attributeVertex;
                }

                AtlasEdge edge = null;

                Map<String, Object> relationshipAttributes = getRelationshipAttributes(ctx.getValue());
                AtlasRelationship relationship = new AtlasRelationship(relationshipName, relationshipAttributes);

                if (createEdge) {
                    edge = relationshipStore.getOrCreate(fromVertex, toVertex, relationship);
                    boolean isCreated = graphHelper.getCreatedTime(edge) == RequestContext.get().getRequestTime();

                    if (isCreated) {
                        // if relationship did not exist before and new relationship was created
                        // record entity update on both relationship vertices
                        recordEntityUpdateForNonRelationsipAttribute(fromVertex);
                        recordEntityUpdateForNonRelationsipAttribute(toVertex);
                    }

                } else {
                    edge = relationshipStore.getRelationship(fromVertex, toVertex, relationship);
                }
                ret = edge;
            }
        }

        if (LOG.isDebugEnabled()) {
            LOG.debug("<== getEdgeUsingRelationship({})", ctx);
        }

        return ret;
    }

    private Map<String, Object> mapMapValue(AttributeMutationContext ctx, EntityMutationContext context) throws AtlasBaseException {
        if (LOG.isDebugEnabled()) {
            LOG.debug("==> mapMapValue({})", ctx);
        }

        Map<Object, Object> newVal      = (Map<Object, Object>) ctx.getValue();
        Map<String, Object> newMap      = new HashMap<>();
        AtlasMapType        mapType     = (AtlasMapType) ctx.getAttrType();
        AtlasAttribute      attribute   = ctx.getAttribute();
        Map<String, Object> currentMap  = getMapElementsProperty(mapType, ctx.getReferringVertex(), ctx.getVertexProperty(), attribute);
        boolean             isReference = isReference(mapType.getValueType());
        boolean             isSoftReference = ctx.getAttribute().getAttributeDef().isSoftReferenced();

        if (PARTIAL_UPDATE.equals(ctx.getOp()) && attribute.getAttributeDef().isAppendOnPartialUpdate() && MapUtils.isNotEmpty(currentMap)) {
            if (MapUtils.isEmpty(newVal)) {
                newVal = new HashMap<>(currentMap);
            } else {
                Map<Object, Object> mergedVal = new HashMap<>(currentMap);

                for (Map.Entry<Object, Object> entry : newVal.entrySet()) {
                    String newKey = entry.getKey().toString();

                    mergedVal.put(newKey, entry.getValue());
                }

                newVal = mergedVal;
            }
        }

        boolean isNewValNull = newVal == null;

        if (isNewValNull) {
            newVal = new HashMap<>();
        }

        String propertyName = ctx.getVertexProperty();

        if (isReference) {
            for (Map.Entry<Object, Object> entry : newVal.entrySet()) {
                String    key          = entry.getKey().toString();
                AtlasEdge existingEdge = isSoftReference ? null : getEdgeIfExists(mapType, currentMap, key);

                AttributeMutationContext mapCtx =  new AttributeMutationContext(ctx.getOp(), ctx.getReferringVertex(), attribute, entry.getValue(),
                                                                                 propertyName, mapType.getValueType(), existingEdge);
                // Add/Update/Remove property value
                Object newEntry = mapCollectionElementsToVertex(mapCtx, context);

                if (!isSoftReference && newEntry instanceof AtlasEdge) {
                    AtlasEdge edge = (AtlasEdge) newEntry;

                    edge.setProperty(ATTRIBUTE_KEY_PROPERTY_KEY, key);

                    // If value type indicates this attribute is a reference, and the attribute has an inverse reference attribute,
                    // update the inverse reference value.
                    AtlasAttribute inverseRefAttribute = attribute.getInverseRefAttribute();

                    if (inverseRefAttribute != null) {
                        addInverseReference(context, inverseRefAttribute, edge, getRelationshipAttributes(ctx.getValue()));
                    }

                    updateInConsistentOwnedMapVertices(ctx, mapType, newEntry);

                    newMap.put(key, newEntry);
                }

                if (isSoftReference) {
                    newMap.put(key, newEntry);
                }
            }

            Map<String, Object> finalMap = removeUnusedMapEntries(attribute, ctx.getReferringVertex(), currentMap, newMap);
            newMap.putAll(finalMap);
        } else {
            // primitive type map
            if (isNewValNull) {
                ctx.getReferringVertex().setProperty(propertyName, null);
            } else {
                ctx.getReferringVertex().setProperty(propertyName, new HashMap<>(newVal));
            }
            newVal.forEach((key, value) -> newMap.put(key.toString(), value));
        }

        if (isSoftReference) {
            if (isNewValNull) {
                ctx.getReferringVertex().setProperty(propertyName,null);
            } else {
                ctx.getReferringVertex().setProperty(propertyName, new HashMap<>(newMap));
            }
        }

        if (LOG.isDebugEnabled()) {
            LOG.debug("<== mapMapValue({})", ctx);
        }

        return newMap;
    }

    public List mapArrayValue(AttributeMutationContext ctx, EntityMutationContext context) throws AtlasBaseException {
        if (LOG.isDebugEnabled()) {
            LOG.debug("==> mapArrayValue({})", ctx);
        }

        AtlasAttribute attribute           = ctx.getAttribute();
        List           newElements         = (List) ctx.getValue();
        AtlasArrayType arrType             = (AtlasArrayType) attribute.getAttributeType();
        AtlasType      elementType         = arrType.getElementType();
        boolean        isStructType        = (TypeCategory.STRUCT == elementType.getTypeCategory()) ||
                                             (TypeCategory.STRUCT == attribute.getDefinedInType().getTypeCategory());
        boolean        isReference         = isReference(elementType);
        boolean        isSoftReference     = ctx.getAttribute().getAttributeDef().isSoftReferenced();
        AtlasAttribute inverseRefAttribute = attribute.getInverseRefAttribute();
        Cardinality    cardinality         = attribute.getAttributeDef().getCardinality();
        List<AtlasEdge> removedElements    = new ArrayList<>();
        List<Object>   newElementsCreated  = new ArrayList<>();
        List<Object>   allArrayElements    = null;
        List<Object>   currentElements;
        boolean deleteExistingRelations = shouldDeleteExistingRelations(ctx, attribute);

        if (isReference && !isSoftReference) {
            currentElements = (List) getCollectionElementsUsingRelationship(ctx.getReferringVertex(), attribute, isStructType);
        } else {
            currentElements = (List) getArrayElementsProperty(elementType, isSoftReference, ctx.getReferringVertex(), ctx.getVertexProperty());
        }

        if (PARTIAL_UPDATE.equals(ctx.getOp()) && attribute.getAttributeDef().isAppendOnPartialUpdate() && CollectionUtils.isNotEmpty(currentElements)) {
            if (CollectionUtils.isEmpty(newElements)) {
                newElements = new ArrayList<>(currentElements);
            } else {
                List<Object> mergedVal = new ArrayList<>(currentElements);

                mergedVal.addAll(newElements);

                newElements = mergedVal;
            }
        }

        boolean isNewElementsNull = newElements == null;

        if (isNewElementsNull) {
            newElements = new ArrayList();
        }

        if (cardinality == SET) {
            newElements = (List) newElements.stream().distinct().collect(Collectors.toList());
        }

        for (int index = 0; index < newElements.size(); index++) {
            AtlasEdge               existingEdge = (isSoftReference) ? null : getEdgeAt(currentElements, index, elementType);
            AttributeMutationContext arrCtx      = new AttributeMutationContext(ctx.getOp(), ctx.getReferringVertex(), ctx.getAttribute(), newElements.get(index),
                                                                                 ctx.getVertexProperty(), elementType, existingEdge);
            if (deleteExistingRelations) {
                removeExistingRelationWithOtherVertex(arrCtx, ctx, context);
            }

            Object newEntry = mapCollectionElementsToVertex(arrCtx, context);
            if (isReference && newEntry != null && newEntry instanceof AtlasEdge && inverseRefAttribute != null) {
                // Update the inverse reference value.
                AtlasEdge newEdge = (AtlasEdge) newEntry;

                addInverseReference(context, inverseRefAttribute, newEdge, getRelationshipAttributes(ctx.getValue()));
            }

            // not null
            if(newEntry != null) {
                newElementsCreated.add(newEntry);
            }
        }

        if (isReference && !isSoftReference ) {
            boolean isAppendOnPartialUpdate = !isStructType ? getAppendOptionForRelationship(ctx.getReferringVertex(), attribute.getName()) : false;

            if (isAppendOnPartialUpdate) {
                allArrayElements = unionCurrentAndNewElements(attribute, (List) currentElements, (List) newElementsCreated);
            } else {
                removedElements = removeUnusedArrayEntries(attribute, (List) currentElements, (List) newElementsCreated, ctx);

                allArrayElements = unionCurrentAndNewElements(attribute, removedElements, (List) newElementsCreated);
            }
        } else {
            allArrayElements = newElementsCreated;
        }

        // add index to attributes of array type
       for (int index = 0; allArrayElements != null && index < allArrayElements.size(); index++) {
           Object element = allArrayElements.get(index);

           if (element instanceof AtlasEdge) {
               AtlasGraphUtilsV2.setEncodedProperty((AtlasEdge) element, ATTRIBUTE_INDEX_PROPERTY_KEY, index);
            }
        }

        if (isNewElementsNull) {
            setArrayElementsProperty(elementType, isSoftReference, ctx.getReferringVertex(), ctx.getVertexProperty(), null, null, cardinality);
        } else {
            // executes
            setArrayElementsProperty(elementType, isSoftReference, ctx.getReferringVertex(), ctx.getVertexProperty(), allArrayElements, currentElements, cardinality);
        }

        switch (ctx.getAttribute().getRelationshipEdgeLabel()) {
            case TERM_ASSIGNMENT_LABEL: addMeaningsToEntity(ctx, newElementsCreated, removedElements);
                break;

            case CATEGORY_TERMS_EDGE_LABEL: addCategoriesToTermEntity(ctx, newElementsCreated, removedElements);
                break;

            case CATEGORY_PARENT_EDGE_LABEL: addCatParentAttr(ctx, newElementsCreated, removedElements);
                break;

            case PROCESS_INPUTS:
            case PROCESS_OUTPUTS: addEdgesToContext(GraphHelper.getGuid(ctx.referringVertex), newElementsCreated,  removedElements);
                break;

            case INPUT_PORT_PRODUCT_EDGE_LABEL:
            case OUTPUT_PORT_PRODUCT_EDGE_LABEL:
                addInternalProductAttr(ctx, newElementsCreated, removedElements);
                break;

            case UD_RELATIONSHIP_EDGE_LABEL:
                validateCustomRelationship(ctx, newElementsCreated, false);
                break;
        }

        if (LOG.isDebugEnabled()) {
            LOG.debug("<== mapArrayValue({})", ctx);
        }

        return allArrayElements;
    }

    public List appendArrayValue(AttributeMutationContext ctx, EntityMutationContext context) throws AtlasBaseException {
        if (LOG.isDebugEnabled()) {
            LOG.debug("==> mapArrayValue({})", ctx);
        }


        AtlasAttribute attribute           = ctx.getAttribute();
        List           newElements         = (List) ctx.getValue();
        AtlasArrayType arrType             = (AtlasArrayType) attribute.getAttributeType();
        AtlasType      elementType         = arrType.getElementType();
        boolean        isStructType        = (TypeCategory.STRUCT == elementType.getTypeCategory()) ||
                (TypeCategory.STRUCT == attribute.getDefinedInType().getTypeCategory());
        boolean        isReference         = isReference(elementType);
        boolean        isSoftReference     = ctx.getAttribute().getAttributeDef().isSoftReferenced();
        AtlasAttribute inverseRefAttribute = attribute.getInverseRefAttribute();
        Cardinality    cardinality         = attribute.getAttributeDef().getCardinality();
        List<Object>   newElementsCreated  = new ArrayList<>();

        boolean isNewElementsNull = newElements == null;

        if (isNewElementsNull) {
            newElements = new ArrayList();
        }

        if (cardinality == SET) {
            newElements = (List) newElements.stream().distinct().collect(Collectors.toList());
        }


        for (int index = 0; index < newElements.size(); index++) {
            AttributeMutationContext arrCtx      = new AttributeMutationContext(ctx.getOp(), ctx.getReferringVertex(), ctx.getAttribute(), newElements.get(index),
                    ctx.getVertexProperty(), elementType);


            Object newEntry = getEdgeUsingRelationship(arrCtx, context, true);

            if (isReference && newEntry != null && newEntry instanceof AtlasEdge && inverseRefAttribute != null) {
                // Update the inverse reference value.
                AtlasEdge newEdge = (AtlasEdge) newEntry;

                addInverseReference(context, inverseRefAttribute, newEdge, getRelationshipAttributes(ctx.getValue()));
            }

            if(newEntry != null) {
                newElementsCreated.add(newEntry);
            }
        }

        // add index to attributes of array type
        for (int index = 0; newElements != null && index < newElements.size(); index++) {
            Object element = newElements.get(index);

            if (element instanceof AtlasEdge) {
                AtlasGraphUtilsV2.setEncodedProperty((AtlasEdge) element, ATTRIBUTE_INDEX_PROPERTY_KEY, index);
            }
        }

        if (isNewElementsNull) {
            setArrayElementsProperty(elementType, isSoftReference, ctx.getReferringVertex(), ctx.getVertexProperty(),  new ArrayList<>(0),  new ArrayList<>(0), cardinality);
        } else {
            setArrayElementsProperty(elementType, isSoftReference, ctx.getReferringVertex(), ctx.getVertexProperty(), newElements,  new ArrayList<>(0), cardinality);
        }

        switch (ctx.getAttribute().getRelationshipEdgeLabel()) {
            case TERM_ASSIGNMENT_LABEL: addMeaningsToEntity(ctx, newElementsCreated, new ArrayList<>(0));
                break;

            case CATEGORY_TERMS_EDGE_LABEL: addCategoriesToTermEntity(ctx, newElementsCreated, new ArrayList<>(0));
                break;

            case CATEGORY_PARENT_EDGE_LABEL: addCatParentAttr(ctx, newElementsCreated, new ArrayList<>(0));
                break;

            case PROCESS_INPUTS:
            case PROCESS_OUTPUTS: addEdgesToContext(GraphHelper.getGuid(ctx.referringVertex), newElementsCreated,  new ArrayList<>(0));
                break;

            case INPUT_PORT_PRODUCT_EDGE_LABEL:
            case OUTPUT_PORT_PRODUCT_EDGE_LABEL:
                addInternalProductAttr(ctx, newElementsCreated, null);
                break;

            case UD_RELATIONSHIP_EDGE_LABEL:
                validateCustomRelationship(ctx, newElementsCreated, true);
                break;
        }

        if (LOG.isDebugEnabled()) {
            LOG.debug("<== mapArrayValue({})", ctx);
        }

        return newElementsCreated;
    }

    public List removeArrayValue(AttributeMutationContext ctx, EntityMutationContext context) throws AtlasBaseException {
        if (LOG.isDebugEnabled()) {
            LOG.debug("==> removeArrayValue({})", ctx);
        }

        AtlasAttribute attribute           = ctx.getAttribute();
        List           elementsDeleted         = (List) ctx.getValue();
        AtlasArrayType arrType             = (AtlasArrayType) attribute.getAttributeType();
        AtlasType      elementType         = arrType.getElementType();
        boolean        isStructType        = (TypeCategory.STRUCT == elementType.getTypeCategory()) ||
                (TypeCategory.STRUCT == attribute.getDefinedInType().getTypeCategory());
        Cardinality    cardinality         = attribute.getAttributeDef().getCardinality();
        List<AtlasEdge> removedElements    = new ArrayList<>();
        List<Object>   entityRelationsDeleted  = new ArrayList<>();


        boolean isNewElementsNull = elementsDeleted == null;

        if (isNewElementsNull) {
            elementsDeleted = new ArrayList();
        }

        if (cardinality == SET) {
            elementsDeleted = (List) elementsDeleted.stream().distinct().collect(Collectors.toList());
        }

        for (int index = 0; index < elementsDeleted.size(); index++) {
            AttributeMutationContext arrCtx      = new AttributeMutationContext(ctx.getOp(), ctx.getReferringVertex(), ctx.getAttribute(), elementsDeleted.get(index),
                    ctx.getVertexProperty(), elementType);

            Object deleteEntry =  getEdgeUsingRelationship(arrCtx, context, false);

            // throw error if relation does not exist but requested to remove
            if (deleteEntry == null) {
                AtlasVertex attributeVertex = context.getDiscoveryContext().getResolvedEntityVertex(getGuid(arrCtx.getValue()));
                throw new AtlasBaseException(AtlasErrorCode.RELATIONSHIP_DOES_NOT_EXIST, attribute.getRelationshipName(),
                        AtlasGraphUtilsV2.getIdFromVertex(attributeVertex), AtlasGraphUtilsV2.getIdFromVertex(ctx.getReferringVertex()));
            }

            entityRelationsDeleted.add(deleteEntry);
        }

        removedElements = removeArrayEntries(attribute, (List)entityRelationsDeleted, ctx);


        switch (ctx.getAttribute().getRelationshipEdgeLabel()) {
            case TERM_ASSIGNMENT_LABEL: addMeaningsToEntity(ctx, new ArrayList<>(0) , removedElements);
                break;

            case CATEGORY_TERMS_EDGE_LABEL: addCategoriesToTermEntity(ctx, new ArrayList<>(0), removedElements);
                break;

            case CATEGORY_PARENT_EDGE_LABEL: addCatParentAttr(ctx, new ArrayList<>(0), removedElements);
                break;

            case PROCESS_INPUTS:
            case PROCESS_OUTPUTS: addEdgesToContext(GraphHelper.getGuid(ctx.referringVertex), new ArrayList<>(0),  removedElements);
                break;

            case INPUT_PORT_PRODUCT_EDGE_LABEL:
            case OUTPUT_PORT_PRODUCT_EDGE_LABEL:
                addInternalProductAttr(ctx, null , removedElements);
                break;
        }

        if (LOG.isDebugEnabled()) {
            LOG.debug("<== removeArrayValue({})", ctx);
        }

        return entityRelationsDeleted;
    }

    private void addEdgesToContext(String guid, List<Object> newElementsCreated, List<AtlasEdge> removedElements) {

        if (newElementsCreated.size() > 0) {
            List<Object> elements = (RequestContext.get().getNewElementsCreatedMap()).get(guid);
            if (elements == null) {
                ArrayList newElements = new ArrayList<>();
                newElements.addAll(newElementsCreated);
                (RequestContext.get().getNewElementsCreatedMap()).put(guid, newElements);
            } else {
                elements.addAll(newElementsCreated);
                RequestContext.get().getNewElementsCreatedMap().put(guid, elements);
            }
        }

        if (removedElements.size() > 0) {
            List<Object> removedElement = (RequestContext.get().getRemovedElementsMap()).get(guid);

            if (removedElement == null) {
                removedElement = new ArrayList<>();
                removedElement.addAll(removedElements);
                (RequestContext.get().getRemovedElementsMap()).put(guid, removedElement);
            } else {
                removedElement.addAll(removedElements);
                (RequestContext.get().getRemovedElementsMap()).put(guid, removedElement);
            }
        }
    }

    public void validateCustomRelationship(AttributeMutationContext ctx, List<Object> newElements, boolean isAppend) throws AtlasBaseException {
        validateCustomRelationshipCount(ctx, newElements, isAppend);
        validateCustomRelationshipAttributes(ctx, newElements);
    }

    public void validateCustomRelationshipCount(AttributeMutationContext ctx, List<Object> newElements, boolean isAppend) throws AtlasBaseException {
        long currentSize;
        boolean isEdgeDirectionIn = ctx.getAttribute().getRelationshipEdgeDirection() == AtlasRelationshipEdgeDirection.IN;

        if (isAppend) {
            currentSize = ctx.getReferringVertex().getEdgesCount(isEdgeDirectionIn ? AtlasEdgeDirection.IN : AtlasEdgeDirection.OUT,
                    UD_RELATIONSHIP_EDGE_LABEL);
        } else {
            currentSize = newElements.size();
        }

        validateCustomRelationshipCount(currentSize, ctx.getReferringVertex());

        AtlasEdgeDirection direction;
        if (isEdgeDirectionIn) {
            direction = AtlasEdgeDirection.OUT;
        } else {
            direction = AtlasEdgeDirection.IN;
        }

        for (Object obj : newElements) {
            AtlasEdge edge = (AtlasEdge) obj;

            AtlasVertex targetVertex;
            if (isEdgeDirectionIn) {
                targetVertex = edge.getOutVertex();
            } else {
                targetVertex = edge.getInVertex();
            }

            currentSize = targetVertex.getEdgesCount(direction, UD_RELATIONSHIP_EDGE_LABEL);
            validateCustomRelationshipCount(currentSize, targetVertex);
        }
    }

    public void validateCustomRelationshipAttributes(AttributeMutationContext ctx, List<Object> newElements) throws AtlasBaseException {
        List<AtlasRelatedObjectId> customRelationships = (List<AtlasRelatedObjectId>) ctx.getValue();

        if (CollectionUtils.isNotEmpty(customRelationships)) {
            for (AtlasObjectId objectId : customRelationships) {
                if (objectId instanceof AtlasRelatedObjectId) {
                    AtlasRelatedObjectId relatedObjectId = (AtlasRelatedObjectId) objectId;
                    if (relatedObjectId.getRelationshipAttributes() != null) {
                        validateCustomRelationshipAttributeValueCase(relatedObjectId.getRelationshipAttributes().getAttributes());
                    }
                }
            }
        }
    }

    public static void validateCustomRelationshipAttributeValueCase(Map<String, Object> attributes) throws AtlasBaseException {
        if (MapUtils.isEmpty(attributes)) {
            return;
        }

        for (String key : attributes.keySet()) {
            if (key.equals("toTypeLabel") || key.equals("fromTypeLabel")) {
                String value = (String) attributes.get(key);

                if (StringUtils.isNotEmpty(value)) {
                    StringBuilder finalValue = new StringBuilder();

                    finalValue.append(Character.toUpperCase(value.charAt(0)));
                    String sub = value.substring(1);
                    if (StringUtils.isNotEmpty(sub)) {
                        finalValue.append(sub.toLowerCase());
                    }

                    attributes.put(key, finalValue.toString());
                }
            }
        }
    }

    public static void validateCustomRelationship(AtlasVertex end1Vertex, AtlasVertex end2Vertex) throws AtlasBaseException {
        long currentSize = end1Vertex.getEdgesCount(AtlasEdgeDirection.OUT, UD_RELATIONSHIP_EDGE_LABEL) + 1;
        validateCustomRelationshipCount(currentSize, end1Vertex);

        currentSize = end2Vertex.getEdgesCount(AtlasEdgeDirection.IN, UD_RELATIONSHIP_EDGE_LABEL) + 1;
        validateCustomRelationshipCount(currentSize, end2Vertex);
    }

    private static void validateCustomRelationshipCount(long size, AtlasVertex vertex) throws AtlasBaseException {
        if (UD_REL_THRESHOLD < size) {
            throw new AtlasBaseException(AtlasErrorCode.OPERATION_NOT_SUPPORTED,
                    "Custom relationships size is more than " + UD_REL_THRESHOLD + ", current is " + size + " for " + vertex.getProperty(NAME, String.class));
        }
    }

    private void addInternalProductAttr(AttributeMutationContext ctx, List<Object> createdElements, List<AtlasEdge> deletedElements) throws AtlasBaseException {
        MetricRecorder metricRecorder = RequestContext.get().startMetricRecord("addInternalProductAttrForAppend");
        AtlasVertex toVertex = ctx.getReferringVertex();
        String toVertexType = getTypeName(toVertex);

        if (CollectionUtils.isEmpty(createdElements) && CollectionUtils.isEmpty(deletedElements)){
            RequestContext.get().endMetricRecord(metricRecorder);
            return;
        }

        if (TYPE_PRODUCT.equals(toVertexType)) {
            String attrName = ctx.getAttribute().getRelationshipEdgeLabel().equals(OUTPUT_PORT_PRODUCT_EDGE_LABEL)
                    ? OUTPUT_PORT_GUIDS_ATTR
                    : INPUT_PORT_GUIDS_ATTR;

            addOrRemoveDaapInternalAttr(toVertex, attrName, createdElements, deletedElements);
        }else{
           throw new AtlasBaseException(AtlasErrorCode.BAD_REQUEST, "Can not update product relations while updating any asset");
        }
        RequestContext.get().endMetricRecord(metricRecorder);
    }

    private void addOrRemoveDaapInternalAttr(AtlasVertex toVertex, String internalAttr, List<Object> createdElements, List<AtlasEdge> deletedElements) {
        if (CollectionUtils.isNotEmpty(createdElements)) {
            List<String> addedGuids = createdElements.stream().map(x -> ((AtlasEdge) x).getOutVertex().getProperty("__guid", String.class)).collect(Collectors.toList());
            addedGuids.forEach(guid -> AtlasGraphUtilsV2.addEncodedProperty(toVertex, internalAttr, guid));
        }

        if (CollectionUtils.isNotEmpty(deletedElements)) {
            List<String> removedGuids = deletedElements.stream().map(x -> x.getOutVertex().getProperty("__guid", String.class)).collect(Collectors.toList());
            removedGuids.forEach(guid -> AtlasGraphUtilsV2.removeItemFromListPropertyValue(toVertex, internalAttr, guid));
        }
    }

    private boolean shouldDeleteExistingRelations(AttributeMutationContext ctx, AtlasAttribute attribute) {
        boolean ret = false;
        AtlasEntityType entityType = typeRegistry.getEntityTypeByName(AtlasGraphUtilsV2.getTypeName(ctx.getReferringVertex()));
        if (entityType !=null && entityType.hasRelationshipAttribute(attribute.getName())) {
            AtlasRelationshipDef relationshipDef = typeRegistry.getRelationshipDefByName(ctx.getAttribute().getRelationshipName());
            ret = !(relationshipDef.getEndDef1().getCardinality() == SET && relationshipDef.getEndDef2().getCardinality() == SET);
        }
        return ret;
    }

    /*
    * Before creating new edges between referring vertex & new vertex coming from array,
    * delete old relationship with same relationship type between new vertex coming from array & any other vertex.
    * e.g
    *   table_a has columns as col_0 & col_1
    *   create new table_b add columns col_0 & col_1
    *   Now creating new relationships between table_b -> col_0 & col_1
    *   This should also delete existing relationships between table_a -> col_0 & col_1
    *   this behaviour is needed because endDef1 has SINGLE cardinality
    *
    * This method will delete existing edges.
    * Skip if both ends are of SET cardinality, e.g. Catalog.inputs, Catalog.outputs
    * */
    private void removeExistingRelationWithOtherVertex(AttributeMutationContext arrCtx, AttributeMutationContext ctx,
                                                       EntityMutationContext context) throws AtlasBaseException {
        MetricRecorder metric = RequestContext.get().startMetricRecord("removeExistingRelationWithOtherVertex");

        AtlasObjectId entityObject = (AtlasObjectId) arrCtx.getValue();
        String entityGuid = entityObject.getGuid();

        AtlasVertex referredVertex = null;

        if (StringUtils.isNotEmpty(entityGuid)) {
            referredVertex = context.getVertex(entityGuid);
        }

        if (referredVertex == null) {
            try {
                if (StringUtils.isNotEmpty(entityGuid)) {
                    referredVertex = entityRetriever.getEntityVertex(((AtlasObjectId) arrCtx.getValue()).getGuid());
                } else {
                    AtlasEntityType entityType = typeRegistry.getEntityTypeByName(entityObject.getTypeName());
                    if (entityType != null && MapUtils.isNotEmpty(entityObject.getUniqueAttributes())) {
                        referredVertex = AtlasGraphUtilsV2.findByUniqueAttributes(this.graph, entityType, entityObject.getUniqueAttributes());
                    }
                }
            } catch (AtlasBaseException e) {
                //in case if importing zip, referredVertex might not have been create yet
                //e.g. importing zip with db & its tables, while processing db edges, tables vertices are not yet created
                LOG.warn("removeExistingRelationWithOtherVertex - vertex not found!", e);
            }
        }

        if (referredVertex != null) {
            Iterator<AtlasEdge> edgeIterator = referredVertex.getEdges(getInverseEdgeDirection(
                    arrCtx.getAttribute().getRelationshipEdgeDirection()), ctx.getAttribute().getRelationshipEdgeLabel()).iterator();

            while (edgeIterator.hasNext()) {
                AtlasEdge existingEdgeToReferredVertex = edgeIterator.next();

                if (existingEdgeToReferredVertex != null && getStatus(existingEdgeToReferredVertex) != DELETED) {
                    AtlasVertex referredVertexToExistingEdge;
                    if (arrCtx.getAttribute().getRelationshipEdgeDirection().equals(IN)) {
                        referredVertexToExistingEdge = existingEdgeToReferredVertex.getInVertex();
                    } else {
                        referredVertexToExistingEdge = existingEdgeToReferredVertex.getOutVertex();
                    }

                    if (!arrCtx.getReferringVertex().equals(referredVertexToExistingEdge)) {
                        if (LOG.isDebugEnabled()) {
                            LOG.debug("Delete existing relation");
                        }

                        deleteDelegate.getHandler().deleteEdgeReference(existingEdgeToReferredVertex, ctx.getAttrType().getTypeCategory(),
                                ctx.getAttribute().isOwnedRef(), true, ctx.getAttribute().getRelationshipEdgeDirection(), ctx.getReferringVertex());
                    }
                }
            }
        }

        RequestContext.get().endMetricRecord(metric);
    }

    private AtlasEdgeDirection getInverseEdgeDirection(AtlasRelationshipEdgeDirection direction) {
        switch (direction) {
            case IN: return AtlasEdgeDirection.OUT;
            case OUT: return AtlasEdgeDirection.IN;
            default: return AtlasEdgeDirection.BOTH;
        }
    }

    private void addGlossaryAttr(AttributeMutationContext ctx, AtlasEdge edge) {
        MetricRecorder metricRecorder = RequestContext.get().startMetricRecord("addGlossaryAttr");
        AtlasVertex toVertex = ctx.getReferringVertex();
        String toVertexType = getTypeName(toVertex);

        if (TYPE_TERM.equals(toVertexType) || TYPE_CATEGORY.equals(toVertexType)) {
            // handle __glossary attribute of term or category entity
            String gloQname = edge.getOutVertex().getProperty(QUALIFIED_NAME, String.class);
            AtlasGraphUtilsV2.setEncodedProperty(toVertex, GLOSSARY_PROPERTY_KEY, gloQname);
        }
        RequestContext.get().endMetricRecord(metricRecorder);
    }

    private void addCatParentAttr(AttributeMutationContext ctx, AtlasEdge edge) {
        MetricRecorder metricRecorder = RequestContext.get().startMetricRecord("addCatParentAttr");
        AtlasVertex toVertex = ctx.getReferringVertex();
        String toVertexType = getTypeName(toVertex);

        if (TYPE_CATEGORY.equals(toVertexType)) {
            if (edge == null) {
                toVertex.removeProperty(CATEGORIES_PARENT_PROPERTY_KEY);

            } else {
                //add __parentCategory attribute of category entity
                String parentQName = edge.getOutVertex().getProperty(QUALIFIED_NAME, String.class);
                AtlasGraphUtilsV2.setEncodedProperty(toVertex, CATEGORIES_PARENT_PROPERTY_KEY, parentQName);
            }
        }
        RequestContext.get().endMetricRecord(metricRecorder);
    }

    public void removeAttrForCategoryDelete(Collection<AtlasVertex> categories) {
        for (AtlasVertex vertex : categories) {
            Iterator<AtlasEdge> edgeIterator = vertex.getEdges(AtlasEdgeDirection.OUT, CATEGORY_PARENT_EDGE_LABEL).iterator();
            while (edgeIterator.hasNext()) {
                AtlasEdge childEdge = edgeIterator.next();
                AtlasEntity.Status edgeStatus = getStatus(childEdge);
                if (ACTIVE.equals(edgeStatus)) {
                    childEdge.getInVertex().removeProperty(CATEGORIES_PARENT_PROPERTY_KEY);
                }
            }

            String catQualifiedName = vertex.getProperty(QUALIFIED_NAME, String.class);
            edgeIterator = vertex.getEdges(AtlasEdgeDirection.OUT, CATEGORY_TERMS_EDGE_LABEL).iterator();
            while (edgeIterator.hasNext()) {
                AtlasEdge termEdge = edgeIterator.next();
                termEdge.getInVertex().removePropertyValue(CATEGORIES_PROPERTY_KEY, catQualifiedName);
            }

        }
    }

    private void addCatParentAttr(AttributeMutationContext ctx, List<Object> newElementsCreated, List<AtlasEdge> removedElements) {
        MetricRecorder metricRecorder = RequestContext.get().startMetricRecord("addCatParentAttr_1");
        AtlasVertex toVertex = ctx.getReferringVertex();

        //add __parentCategory attribute of child category entities
        if (CollectionUtils.isNotEmpty(newElementsCreated)) {
            String parentQName = toVertex.getProperty(QUALIFIED_NAME, String.class);
            List<AtlasVertex> catVertices = newElementsCreated.stream().map(x -> ((AtlasEdge) x).getInVertex()).collect(Collectors.toList());
            catVertices.stream().forEach(v -> AtlasGraphUtilsV2.setEncodedProperty(v, CATEGORIES_PARENT_PROPERTY_KEY, parentQName));
        }

        if (CollectionUtils.isNotEmpty(removedElements)) {
            List<AtlasVertex> termVertices = removedElements.stream().map(x -> x.getInVertex()).collect(Collectors.toList());
            termVertices.stream().forEach(v -> v.removeProperty(CATEGORIES_PROPERTY_KEY));
        }
        RequestContext.get().endMetricRecord(metricRecorder);
    }


    private void addCategoriesToTermEntity(AttributeMutationContext ctx, List<Object> newElementsCreated, List<AtlasEdge> removedElements) {
        MetricRecorder metricRecorder = RequestContext.get().startMetricRecord("addCategoriesToTermEntity");
        AtlasVertex termVertex = ctx.getReferringVertex();

        if (TYPE_CATEGORY.equals(getTypeName(termVertex))) {
            String catQName = ctx.getReferringVertex().getProperty(QUALIFIED_NAME, String.class);

            if (CollectionUtils.isNotEmpty(newElementsCreated)) {
                List<AtlasVertex> termVertices = newElementsCreated.stream().map(x -> ((AtlasEdge) x).getInVertex()).collect(Collectors.toList());
                termVertices.stream().forEach(v -> AtlasGraphUtilsV2.addEncodedProperty(v, CATEGORIES_PROPERTY_KEY, catQName));
            }

            if (CollectionUtils.isNotEmpty(removedElements)) {
                List<AtlasVertex> termVertices = removedElements.stream().map(x -> x.getInVertex()).collect(Collectors.toList());
                termVertices.stream().forEach(v -> AtlasGraphUtilsV2.removeItemFromListPropertyValue(v, CATEGORIES_PROPERTY_KEY, catQName));
            }
        }

        if (TYPE_TERM.equals(getTypeName(termVertex))) {
            List<AtlasVertex> categoryVertices = newElementsCreated.stream().map(x -> ((AtlasEdge)x).getOutVertex()).collect(Collectors.toList());
            Set<String> catQnames = categoryVertices.stream().map(x -> x.getProperty(QUALIFIED_NAME, String.class)).collect(Collectors.toSet());

            termVertex.removeProperty(CATEGORIES_PROPERTY_KEY);
            catQnames.stream().forEach(q -> AtlasGraphUtilsV2.addEncodedProperty(termVertex, CATEGORIES_PROPERTY_KEY, q));
        }
        RequestContext.get().endMetricRecord(metricRecorder);
    }

    private void addMeaningsToEntity(AttributeMutationContext ctx, List<Object> createdElements, List<AtlasEdge> deletedElements) {
        MetricRecorder metricRecorder = RequestContext.get().startMetricRecord("addMeaningsToEntity");
        // handle __terms attribute of entity
        List<AtlasVertex> meanings = createdElements.stream()
                .map(x -> ((AtlasEdge) x).getOutVertex())
                .filter(x -> ACTIVE.name().equals(x.getProperty(STATE_PROPERTY_KEY, String.class)))
                .collect(Collectors.toList());

        List<String> currentMeaningsQNames = ctx.getReferringVertex().getMultiValuedProperty(MEANINGS_PROPERTY_KEY,String.class);
        Set<String> qNames = meanings.stream().map(x -> x.getProperty(QUALIFIED_NAME, String.class)).collect(Collectors.toSet());
        List<String> names = meanings.stream().map(x -> x.getProperty(NAME, String.class)).collect(Collectors.toList());

        List<String> deletedMeaningsNames = deletedElements.stream().map(x -> x.getOutVertex())
                . map(x -> x.getProperty(NAME,String.class))
                .collect(Collectors.toList());

        List<String> newMeaningsNames = meanings.stream()
                .filter(x -> !currentMeaningsQNames.contains(x.getProperty(QUALIFIED_NAME,String.class)))
                .map(x -> x.getProperty(NAME, String.class))
                .collect(Collectors.toList());

        ctx.getReferringVertex().removeProperty(MEANINGS_PROPERTY_KEY);
        ctx.getReferringVertex().removeProperty(MEANINGS_TEXT_PROPERTY_KEY);

        if (CollectionUtils.isNotEmpty(qNames)) {
            qNames.forEach(q -> AtlasGraphUtilsV2.addEncodedProperty(ctx.getReferringVertex(), MEANINGS_PROPERTY_KEY, q));
        }

        if (CollectionUtils.isNotEmpty(names)) {
            AtlasGraphUtilsV2.setEncodedProperty(ctx.referringVertex, MEANINGS_TEXT_PROPERTY_KEY, StringUtils.join(names, ","));
        }

        if (CollectionUtils.isNotEmpty(newMeaningsNames)) {
            newMeaningsNames.forEach(q -> AtlasGraphUtilsV2.addListProperty(ctx.getReferringVertex(), MEANING_NAMES_PROPERTY_KEY, q, true));
        }

        if(createdElements.isEmpty()){
            ctx.getReferringVertex().removeProperty(MEANING_NAMES_PROPERTY_KEY);

        } else if (CollectionUtils.isNotEmpty(deletedMeaningsNames)) {
            deletedMeaningsNames.forEach(q -> AtlasGraphUtilsV2.removeItemFromListPropertyValue(ctx.getReferringVertex(), MEANING_NAMES_PROPERTY_KEY, q));

        }

        RequestContext.get().endMetricRecord(metricRecorder);
    }

    private boolean getAppendOptionForRelationship(AtlasVertex entityVertex, String relationshipAttributeName) {
        boolean                             ret                       = false;
        String                              entityTypeName            = AtlasGraphUtilsV2.getTypeName(entityVertex);
        AtlasEntityDef                      entityDef                 = typeRegistry.getEntityDefByName(entityTypeName);
        List<AtlasRelationshipAttributeDef> relationshipAttributeDefs = entityDef.getRelationshipAttributeDefs();

        if (CollectionUtils.isNotEmpty(relationshipAttributeDefs)) {
            ret = relationshipAttributeDefs.stream().anyMatch(relationshipAttrDef -> relationshipAttrDef.getName().equals(relationshipAttributeName)
                    && relationshipAttrDef.isAppendOnPartialUpdate());
        }

        return ret;
    }

    private AtlasEdge createVertex(AtlasStruct struct, AtlasVertex referringVertex, String edgeLabel, EntityMutationContext context) throws AtlasBaseException {
        AtlasVertex vertex = createStructVertex(struct);

        mapAttributes(struct, vertex, CREATE, context);

        try {
            //TODO - Map directly in AtlasGraphUtilsV1
            return graphHelper.getOrCreateEdge(referringVertex, vertex, edgeLabel);
        } catch (RepositoryException e) {
            throw new AtlasBaseException(AtlasErrorCode.INTERNAL_ERROR, e);
        }
    }

    private void updateVertex(AtlasStruct struct, AtlasVertex vertex, EntityMutationContext context) throws AtlasBaseException {
        mapAttributes(struct, vertex, UPDATE, context);
    }

    private Long getEntityVersion(AtlasEntity entity) {
        Long ret = entity != null ? entity.getVersion() : null;
        return (ret != null) ? ret : 0;
    }

    private String getCustomAttributesString(AtlasEntity entity) {
        String              ret              = null;
        Map<String, String> customAttributes = entity.getCustomAttributes();

        if (customAttributes != null) {
            ret = AtlasType.toJson(customAttributes);
        }

        return ret;
    }

    private AtlasStructType getStructType(String typeName) throws AtlasBaseException {
        AtlasType objType = typeRegistry.getType(typeName);

        if (!(objType instanceof AtlasStructType)) {
            throw new AtlasBaseException(AtlasErrorCode.TYPE_NAME_INVALID, typeName);
        }

        return (AtlasStructType)objType;
    }

    private AtlasEntityType getEntityType(String typeName) throws AtlasBaseException {
        AtlasType objType = typeRegistry.getType(typeName);

        if (!(objType instanceof AtlasEntityType)) {
            throw new AtlasBaseException(AtlasErrorCode.TYPE_NAME_INVALID, typeName);
        }

        return (AtlasEntityType)objType;
    }

    private Object mapCollectionElementsToVertex(AttributeMutationContext ctx, EntityMutationContext context) throws AtlasBaseException {
        switch(ctx.getAttrType().getTypeCategory()) {
        case PRIMITIVE:
        case ENUM:
        case MAP:
        case ARRAY:
            return ctx.getValue();

        case STRUCT:
            return mapStructValue(ctx, context);

        case OBJECT_ID_TYPE:
            AtlasEntityType instanceType = getInstanceType(ctx.getValue(), context);
            ctx.setElementType(instanceType);
            if (ctx.getAttributeDef().isSoftReferenced()) {
                return mapSoftRefValue(ctx, context);
            }

            return mapObjectIdValueUsingRelationship(ctx, context);

        default:
                throw new AtlasBaseException(AtlasErrorCode.TYPE_CATEGORY_INVALID, ctx.getAttrType().getTypeCategory().name());
        }
    }

    private static AtlasObjectId getObjectId(Object val) throws AtlasBaseException {
        AtlasObjectId ret = null;

        if (val != null) {
            if ( val instanceof  AtlasObjectId) {
                ret = ((AtlasObjectId) val);
            } else if (val instanceof Map) {
                Map map = (Map) val;

                if (map.containsKey(AtlasRelatedObjectId.KEY_RELATIONSHIP_TYPE)) {
                    ret = new AtlasRelatedObjectId(map);
                } else {
                    ret = new AtlasObjectId((Map) val);
                }

                if (!AtlasTypeUtil.isValid(ret)) {
                    throw new AtlasBaseException(AtlasErrorCode.INVALID_OBJECT_ID, val.toString());
                }
            } else {
                throw new AtlasBaseException(AtlasErrorCode.INVALID_OBJECT_ID, val.toString());
            }
        }

        return ret;
    }

    private static String getGuid(Object val) throws AtlasBaseException {
        if (val != null) {
            if ( val instanceof  AtlasObjectId) {
                return ((AtlasObjectId) val).getGuid();
            } else if (val instanceof Map) {
                Object guidVal = ((Map)val).get(AtlasObjectId.KEY_GUID);

                return guidVal != null ? guidVal.toString() : null;
            }
        }

        return null;
    }

    private void setAssignedGuid(Object val, EntityMutationContext context) {
        if (val != null) {
            Map<String, String> guidAssignements = context.getGuidAssignments();

            if (val instanceof AtlasObjectId) {
                AtlasObjectId objId        = (AtlasObjectId) val;
                String        guid         = objId.getGuid();
                String        assignedGuid = null;

                if (StringUtils.isNotEmpty(guid)) {
                    if (!AtlasTypeUtil.isAssignedGuid(guid) && MapUtils.isNotEmpty(guidAssignements)) {
                        assignedGuid = guidAssignements.get(guid);
                    }
                } else {
                    AtlasVertex vertex = context.getDiscoveryContext().getResolvedEntityVertex(objId);

                    if (vertex != null) {
                        assignedGuid = graphHelper.getGuid(vertex);
                    }
                }

                if (StringUtils.isNotEmpty(assignedGuid)) {
                    RequestContext.get().recordEntityGuidUpdate(objId, guid);

                    objId.setGuid(assignedGuid);
                }
            } else if (val instanceof Map) {
                Map    mapObjId     = (Map) val;
                Object guidVal      = mapObjId.get(AtlasObjectId.KEY_GUID);
                String guid         = guidVal != null ? guidVal.toString() : null;
                String assignedGuid = null;

                if (StringUtils.isNotEmpty(guid) ) {
                    if (!AtlasTypeUtil.isAssignedGuid(guid) && MapUtils.isNotEmpty(guidAssignements)) {
                        assignedGuid = guidAssignements.get(guid);
                    }
                } else {
                    AtlasVertex vertex = context.getDiscoveryContext().getResolvedEntityVertex(new AtlasObjectId(mapObjId));

                    if (vertex != null) {
                        assignedGuid = graphHelper.getGuid(vertex);
                    }
                }

                if (StringUtils.isNotEmpty(assignedGuid)) {
                    RequestContext.get().recordEntityGuidUpdate(mapObjId, guid);

                    mapObjId.put(AtlasObjectId.KEY_GUID, assignedGuid);
                }
            }
        }
    }

    private static Map<String, Object> getRelationshipAttributes(Object val) throws AtlasBaseException {
        if (val instanceof AtlasRelatedObjectId) {
            AtlasStruct relationshipStruct = ((AtlasRelatedObjectId) val).getRelationshipAttributes();

            return (relationshipStruct != null) ? relationshipStruct.getAttributes() : null;
        } else if (val instanceof Map) {
            Object relationshipStruct = ((Map) val).get(KEY_RELATIONSHIP_ATTRIBUTES);

            if (relationshipStruct instanceof Map) {
                return AtlasTypeUtil.toStructAttributes(((Map) relationshipStruct));
            }
        } else if (val instanceof AtlasObjectId) {
            return ((AtlasObjectId) val).getAttributes();
        }

        return null;
    }

    private static String getRelationshipGuid(Object val) throws AtlasBaseException {
        if (val instanceof AtlasRelatedObjectId) {
            return ((AtlasRelatedObjectId) val).getRelationshipGuid();
        } else if (val instanceof Map) {
            Object relationshipGuidVal = ((Map) val).get(AtlasRelatedObjectId.KEY_RELATIONSHIP_GUID);

            return relationshipGuidVal != null ? relationshipGuidVal.toString() : null;
        }

        return null;
    }

    private AtlasEntityType getInstanceType(Object val, EntityMutationContext context) throws AtlasBaseException {
        AtlasEntityType ret = null;

        if (val != null) {
            String typeName = null;
            String guid     = null;

            if (val instanceof AtlasObjectId) {
                AtlasObjectId objId = (AtlasObjectId) val;

                typeName = objId.getTypeName();
                guid     = objId.getGuid();
            } else if (val instanceof Map) {
                Map map = (Map) val;

                Object typeNameVal = map.get(AtlasObjectId.KEY_TYPENAME);
                Object guidVal     = map.get(AtlasObjectId.KEY_GUID);

                if (typeNameVal != null) {
                    typeName = typeNameVal.toString();
                }

                if (guidVal != null) {
                    guid = guidVal.toString();
                }
            }

            if (typeName == null) {
                if (guid != null) {
                    ret = context.getType(guid);

                    if (ret == null) {
                        AtlasVertex vertex = context.getDiscoveryContext().getResolvedEntityVertex(guid);

                        if (vertex != null) {
                            typeName = AtlasGraphUtilsV2.getTypeName(vertex);
                        }
                    }
                }
            }

            if (ret == null && typeName != null) {
                ret = typeRegistry.getEntityTypeByName(typeName);
            }

            if (ret == null) {
                throw new AtlasBaseException(AtlasErrorCode.INVALID_OBJECT_ID, val.toString());
            }
        }

        return ret;
    }

    //Remove unused entries for reference map
    private Map<String, Object> removeUnusedMapEntries(AtlasAttribute attribute, AtlasVertex vertex, Map<String, Object> currentMap,
                                                       Map<String, Object> newMap) throws AtlasBaseException {
        Map<String, Object> additionalMap = new HashMap<>();
        AtlasMapType        mapType       = (AtlasMapType) attribute.getAttributeType();

        for (String currentKey : currentMap.keySet()) {
            //Delete the edge reference if its not part of new edges created/updated
            AtlasEdge currentEdge = (AtlasEdge) currentMap.get(currentKey);

            if (!newMap.values().contains(currentEdge)) {
                boolean deleted = deleteDelegate.getHandler().deleteEdgeReference(currentEdge, mapType.getValueType().getTypeCategory(), attribute.isOwnedRef(), true, vertex);

                if (!deleted) {
                    additionalMap.put(currentKey, currentEdge);
                }
            }
        }

        return additionalMap;
    }

    private static AtlasEdge getEdgeIfExists(AtlasMapType mapType, Map<String, Object> currentMap, String keyStr) {
        AtlasEdge ret = null;

        if (isReference(mapType.getValueType())) {
            Object val = currentMap.get(keyStr);

            if (val != null) {
                ret = (AtlasEdge) val;
            }
        }

        return ret;
    }

    private AtlasEdge updateEdge(AtlasAttributeDef attributeDef, Object value, AtlasEdge currentEdge, final AtlasVertex entityVertex) throws AtlasBaseException {
        if (LOG.isDebugEnabled()) {
            LOG.debug("Updating entity reference {} for reference attribute {}",  attributeDef.getName());
        }

        AtlasVertex currentVertex   = currentEdge.getInVertex();
        String      currentEntityId = getIdFromVertex(currentVertex);
        String      newEntityId     = getIdFromVertex(entityVertex);
        AtlasEdge   newEdge         = currentEdge;

        if (!currentEntityId.equals(newEntityId) && entityVertex != null) {
            try {
                newEdge = graphHelper.getOrCreateEdge(currentEdge.getOutVertex(), entityVertex, currentEdge.getLabel());
            } catch (RepositoryException e) {
                throw new AtlasBaseException(AtlasErrorCode.INTERNAL_ERROR, e);
            }
        }

        return newEdge;
    }


    private AtlasEdge updateRelationship(AtlasEdge currentEdge, final AtlasVertex parentEntityVertex, final AtlasVertex newEntityVertex,
                                         AtlasRelationshipEdgeDirection edgeDirection,  Map<String, Object> relationshipAttributes)
            throws AtlasBaseException {
        if (LOG.isDebugEnabled()) {
            LOG.debug("Updating entity reference using relationship {} for reference attribute {}", getTypeName(newEntityVertex));
        }

        // Max's manager updated from Jane to Julius (Max.manager --> Jane.subordinates)
        // manager attribute (OUT direction), current manager vertex (Jane) (IN vertex)

        // Max's mentor updated from John to Jane (John.mentee --> Max.mentor)
        // mentor attribute (IN direction), current mentee vertex (John) (OUT vertex)
        String currentEntityId;

        if (edgeDirection == IN) {
            currentEntityId = getIdFromOutVertex(currentEdge);
        } else if (edgeDirection == OUT) {
            currentEntityId = getIdFromInVertex(currentEdge);
        } else {
            currentEntityId = getIdFromBothVertex(currentEdge, parentEntityVertex);
        }

        String    newEntityId = getIdFromVertex(newEntityVertex);
        AtlasEdge ret         = currentEdge;

        if (!currentEntityId.equals(newEntityId)) {
            // create a new relationship edge to the new attribute vertex from the instance
            String relationshipName = AtlasGraphUtilsV2.getTypeName(currentEdge);

            if (relationshipName == null) {
                relationshipName = currentEdge.getLabel();
            }

            if (edgeDirection == IN) {
                ret = getOrCreateRelationship(newEntityVertex, currentEdge.getInVertex(), relationshipName, relationshipAttributes);

            } else if (edgeDirection == OUT) {
                ret = getOrCreateRelationship(currentEdge.getOutVertex(), newEntityVertex, relationshipName, relationshipAttributes);
            } else {
                ret = getOrCreateRelationship(newEntityVertex, parentEntityVertex, relationshipName, relationshipAttributes);
            }

            //record entity update on new relationship vertex
            recordEntityUpdate(newEntityVertex);
        }

        return ret;
    }

    public static List<Object> getArrayElementsProperty(AtlasType elementType, boolean isSoftReference, AtlasVertex vertex, String vertexPropertyName) {
        boolean isArrayOfPrimitiveType = elementType.getTypeCategory().equals(TypeCategory.PRIMITIVE);
        boolean isArrayOfEnum = elementType.getTypeCategory().equals(TypeCategory.ENUM);
        if (!isSoftReference && isReference(elementType)) {
            return (List)vertex.getListProperty(vertexPropertyName, AtlasEdge.class);
        } else if (isArrayOfPrimitiveType || isArrayOfEnum) {
            return (List) vertex.getMultiValuedProperty(vertexPropertyName, elementType.getClass());
        } else {
            return (List)vertex.getListProperty(vertexPropertyName);
        }
    }

    private AtlasEdge getEdgeAt(List<Object> currentElements, int index, AtlasType elemType) {
        AtlasEdge ret = null;

        if (isReference(elemType)) {
            if (currentElements != null && index < currentElements.size()) {
                ret = (AtlasEdge) currentElements.get(index);
            }
        }

        return ret;
    }

    private List<AtlasEdge> unionCurrentAndNewElements(AtlasAttribute attribute, List<AtlasEdge> currentElements, List<AtlasEdge> newElements) {
        Collection<AtlasEdge> ret              = null;
        AtlasType             arrayElementType = ((AtlasArrayType) attribute.getAttributeType()).getElementType();

        if (arrayElementType != null && isReference(arrayElementType)) {
            ret = CollectionUtils.union(currentElements, newElements);
        }

        return CollectionUtils.isNotEmpty(ret) ? new ArrayList<>(ret) : Collections.emptyList();
    }

    //Removes unused edges from the old collection, compared to the new collection

    private List<AtlasEdge> removeUnusedArrayEntries(AtlasAttribute attribute, List<AtlasEdge> currentEntries, List<AtlasEdge> newEntries, AttributeMutationContext ctx) throws AtlasBaseException {
        if (CollectionUtils.isNotEmpty(currentEntries)) {
            AtlasType entryType = ((AtlasArrayType) attribute.getAttributeType()).getElementType();
            AtlasVertex entityVertex = ctx.getReferringVertex();

            if (isReference(entryType)) {
                Collection<AtlasEdge> edgesToRemove = CollectionUtils.subtract(currentEntries, newEntries);

                if (CollectionUtils.isNotEmpty(edgesToRemove)) {
                    List<AtlasEdge> additionalElements = new ArrayList<>();

                    for (AtlasEdge edge : edgesToRemove) {
                        if (getStatus(edge) == DELETED ) {
                            continue;
                        }

                        boolean deleted = deleteDelegate.getHandler().deleteEdgeReference(edge, entryType.getTypeCategory(), attribute.isOwnedRef(),
                                true, attribute.getRelationshipEdgeDirection(), entityVertex);

                        if (!deleted) {
                            additionalElements.add(edge);
                        }
                    }

                    return additionalElements;
                }
            }
        }

        return Collections.emptyList();
    }

    private List<AtlasEdge> removeArrayEntries(AtlasAttribute attribute, List<AtlasEdge> tobeDeletedEntries, AttributeMutationContext ctx) throws AtlasBaseException {
        if (CollectionUtils.isNotEmpty(tobeDeletedEntries)) {
            AtlasType entryType = ((AtlasArrayType) attribute.getAttributeType()).getElementType();
            AtlasVertex entityVertex = ctx.getReferringVertex();

            if (isReference(entryType)) {

                if (CollectionUtils.isNotEmpty(tobeDeletedEntries)) {
                    List<AtlasEdge> additionalElements = new ArrayList<>();

                    for (AtlasEdge edge : tobeDeletedEntries) {
                        if (getStatus(edge) == DELETED ) {
                            continue;
                        }

                        // update both sides of relationship wen edge is deleted
                        recordEntityUpdateForNonRelationsipAttribute(edge.getInVertex());
                        recordEntityUpdateForNonRelationsipAttribute(edge.getOutVertex());

                        deleteDelegate.getHandler().deleteEdgeReference(edge, entryType.getTypeCategory(), attribute.isOwnedRef(),
                                true, attribute.getRelationshipEdgeDirection(), entityVertex);

                        additionalElements.add(edge);

                    }

                    return additionalElements;
                }
            }
        }

        return Collections.emptyList();
    }
    private void setArrayElementsProperty(AtlasType elementType, boolean isSoftReference, AtlasVertex vertex, String vertexPropertyName, List<Object> allValues, List<Object> currentValues, Cardinality cardinality) {
        boolean isArrayOfPrimitiveType = elementType.getTypeCategory().equals(TypeCategory.PRIMITIVE);
        boolean isArrayOfEnum = elementType.getTypeCategory().equals(TypeCategory.ENUM);

        if (!isReference(elementType) || isSoftReference) {
            if (isArrayOfPrimitiveType || isArrayOfEnum) {
                vertex.removeProperty(vertexPropertyName);
                if (CollectionUtils.isNotEmpty(allValues)) {
                    for (Object value: allValues) {
                        AtlasGraphUtilsV2.addEncodedProperty(vertex, vertexPropertyName, value);
                    }
                }
            } else {
                AtlasGraphUtilsV2.setEncodedProperty(vertex, vertexPropertyName, allValues);
            }
        }
    }


    private Set<AtlasEdge> getNewCreatedInputOutputEdges(String guid) {
        List<Object> newElementsCreated = RequestContext.get().getNewElementsCreatedMap().get(guid);

        Set<AtlasEdge> newEdge = new HashSet<>();
        if (newElementsCreated != null && newElementsCreated.size() > 0) {
            newEdge = newElementsCreated.stream().map(x -> (AtlasEdge) x).collect(Collectors.toSet());
        }

        return newEdge;
    }

    private Set<AtlasEdge> getRestoredInputOutputEdges(AtlasVertex vertex) {
        Set<AtlasEdge> activatedEdges = new HashSet<>();
        Iterator<AtlasEdge> iterator = vertex.getEdges(AtlasEdgeDirection.BOTH, new String[]{PROCESS_INPUTS, PROCESS_OUTPUTS}).iterator();
        while (iterator.hasNext()) {
            AtlasEdge edge = iterator.next();
            if (edge.getProperty(STATE_PROPERTY_KEY, String.class).equalsIgnoreCase(ACTIVE_STATE_VALUE)) {
                activatedEdges.add(edge);
            }
        }
        return activatedEdges;
    }

    private Set<AtlasEdge> getRemovedInputOutputEdges(String guid) {
        List<Object> removedElements = RequestContext.get().getRemovedElementsMap().get(guid);
        Set<AtlasEdge> removedEdges = null;

        if (removedElements != null) {
            removedEdges = removedElements.stream().map(x -> (AtlasEdge) x).collect(Collectors.toSet());
        }

        return removedEdges;
    }


    private AtlasEntityHeader constructHeader(AtlasEntity entity, AtlasVertex vertex, Map<String, AtlasAttribute> attributeMap ) throws AtlasBaseException {
        AtlasEntityHeader header = entityRetriever.toAtlasEntityHeaderWithClassifications(vertex, attributeMap.keySet());
        if (entity.getClassifications() == null) {
            entity.setClassifications(header.getClassifications());
        }

        return header;
    }

    private void updateInConsistentOwnedMapVertices(AttributeMutationContext ctx, AtlasMapType mapType, Object val) {
        if (mapType.getValueType().getTypeCategory() == TypeCategory.OBJECT_ID_TYPE && !ctx.getAttributeDef().isSoftReferenced()) {
            AtlasEdge edge = (AtlasEdge) val;

            if (ctx.getAttribute().isOwnedRef() && getStatus(edge) == DELETED && getStatus(edge.getInVertex()) == DELETED) {

                //Resurrect the vertex and edge to ACTIVE state
                AtlasGraphUtilsV2.setEncodedProperty(edge, STATE_PROPERTY_KEY, ACTIVE.name());
                AtlasGraphUtilsV2.setEncodedProperty(edge.getInVertex(), STATE_PROPERTY_KEY, ACTIVE.name());
            }
        }
    }

<<<<<<< HEAD
    public void cleanUpClassificationPropagation(String classificationName, int batchLimit) throws AtlasBaseException {
=======

    public void cleanUpClassificationPropagation(String classificationName, int batchLimit) {
>>>>>>> 54b17b62
        int CLEANUP_MAX = batchLimit <= 0 ? CLEANUP_BATCH_SIZE : batchLimit * CLEANUP_BATCH_SIZE;
        int cleanedUpCount = 0;
        final int CHUNK_SIZE_TEMP = 50;
        long classificationEdgeCount = 0;
        Iterator<AtlasVertex> tagVertices = GraphHelper.getClassificationVertices(graph, classificationName, CLEANUP_BATCH_SIZE);
        List<AtlasVertex> tagVerticesProcessed = new ArrayList<>(0);
        List<AtlasVertex> currentAssetVerticesBatch = new ArrayList<>(0);

        while (tagVertices != null && tagVertices.hasNext()) {
            if (cleanedUpCount >= CLEANUP_MAX){
                return;
            }

            while (tagVertices.hasNext() && currentAssetVerticesBatch.size() < CLEANUP_BATCH_SIZE) {
                AtlasVertex tagVertex = tagVertices.next();

                int availableSlots = CLEANUP_BATCH_SIZE - currentAssetVerticesBatch.size();
                long assetCountForCurrentTagVertex = GraphHelper.getAssetsCountOfClassificationVertex(tagVertex);
                currentAssetVerticesBatch.addAll(GraphHelper.getAllAssetsWithClassificationVertex(tagVertex, availableSlots));
                LOG.info("Available slots : {}, assetCountForCurrentTagVertex : {}, queueSize : {}",availableSlots, assetCountForCurrentTagVertex, currentAssetVerticesBatch.size());
                if (assetCountForCurrentTagVertex <= availableSlots) {
                    tagVerticesProcessed.add(tagVertex);
                }
            }

            int currentAssetsBatchSize = currentAssetVerticesBatch.size();
            if (currentAssetsBatchSize > 0) {
                LOG.info("To clean up tag {} from {} entities", classificationName, currentAssetsBatchSize);
                int offset = 0;
                do {
                    try {
                        int toIndex = Math.min((offset + CHUNK_SIZE_TEMP), currentAssetsBatchSize);
                        List<AtlasVertex> entityVertices = currentAssetVerticesBatch.subList(offset, toIndex);
                        List<String> impactedGuids = entityVertices.stream().map(GraphHelper::getGuid).collect(Collectors.toList());
                        GraphTransactionInterceptor.lockObjectAndReleasePostCommit(impactedGuids);

                        for (AtlasVertex vertex : entityVertices) {
                            List<AtlasClassification> deletedClassifications = new ArrayList<>();
                            List<AtlasEdge> classificationEdges = GraphHelper.getClassificationEdges(vertex, null, classificationName);
                            classificationEdgeCount += classificationEdges.size();
                            for (AtlasEdge edge : classificationEdges) {
                                try {
                                    AtlasClassification classification = entityRetriever.toAtlasClassification(edge.getInVertex());
                                    deletedClassifications.add(classification);
                                    deleteDelegate.getHandler().deleteEdgeReference(edge, TypeCategory.CLASSIFICATION, false, true, null, vertex);
                                }
                                catch (IllegalStateException | AtlasBaseException e){
                                    e.printStackTrace();
                                }
                            }

                            try {
                                AtlasEntity entity = repairClassificationMappings(vertex);
                                entityChangeNotifier.onClassificationDeletedFromEntity(entity, deletedClassifications);
                            } catch (IllegalStateException | AtlasBaseException e) {
                                e.printStackTrace();
                            }

                        }

                        transactionInterceptHelper.intercept();

                        offset += CHUNK_SIZE_TEMP;
                    } finally {
                        LOG.info("For offset {} , classificationEdge were : {}", offset, classificationEdgeCount);
                        classificationEdgeCount = 0;
                        LOG.info("Cleaned up {} entities for classification {}", offset, classificationName);
                    }

                } while (offset < currentAssetsBatchSize);

                for (AtlasVertex classificationVertex : tagVerticesProcessed) {
                    try {
                        deleteDelegate.getHandler().deleteClassificationVertex(classificationVertex, true);
                    } catch (IllegalStateException e) {
                        e.printStackTrace();
                    }
                }
                transactionInterceptHelper.intercept();

                cleanedUpCount += currentAssetsBatchSize;
                currentAssetVerticesBatch.clear();
                tagVerticesProcessed.clear();
            }
            tagVertices = GraphHelper.getClassificationVertices(graph, classificationName, CLEANUP_BATCH_SIZE);
        }

        LOG.info("Completed cleaning up classification {}", classificationName);
    }

    private void detachAndRepairTagEdges(String classificationName, AtlasVertex vertex){
        LOG.info("{} - detachAndRepairTagEdges started with index-> {}, processed by thread -> {}", classificationName, Thread.currentThread().getName());
        List<AtlasClassification> deletedClassifications = new ArrayList<>();
        List<AtlasEdge> classificationEdges = GraphHelper.getClassificationEdges(vertex, null, classificationName);
        try{
            for (AtlasEdge edge : classificationEdges) {
                AtlasClassification classification = entityRetriever.toAtlasClassification(edge.getInVertex());
                deletedClassifications.add(classification);
                graph.removeEdge(edge);
            }

            AtlasEntity entity = repairClassificationMappings(vertex);

            entityChangeNotifier.onClassificationDeletedFromEntity(entity, deletedClassifications);
            transactionInterceptHelper.intercept();
        }
        catch (AtlasBaseException e){
            LOG.error("Encountered some problem in detaching and repairing tag edges for Asset Vertex : {}", vertex.getIdForDisplay());
            e.printStackTrace();
        }
        catch (Exception e){
            LOG.error("Encountered some unknown problem in detaching and repairing tag edges for Asset Vertex : {}", vertex.getIdForDisplay());
            e.printStackTrace();
        }
        finally {
            LOG.info("{} - detachAndRepairTagEdges ended with index-> {}, processed by thread -> {}", classificationName, Thread.currentThread().getName());
        }
    }

    public AtlasEntity repairClassificationMappings(AtlasVertex entityVertex) throws AtlasBaseException {
        String guid = GraphHelper.getGuid(entityVertex);
        AtlasEntity entity = instanceConverter.getEntity(guid, ENTITY_CHANGE_NOTIFY_IGNORE_RELATIONSHIP_ATTRIBUTES);

        AtlasAuthorizationUtils.verifyAccess(new AtlasEntityAccessRequest(typeRegistry, AtlasPrivilege.ENTITY_UPDATE_CLASSIFICATION, new AtlasEntityHeader(entity)), "repair classification mappings: guid=", guid);
        List<String> classificationNames = new ArrayList<>();
        List<String> propagatedClassificationNames = new ArrayList<>();

        if (entity.getClassifications() != null) {
            List<AtlasClassification> classifications = entity.getClassifications();
            for (AtlasClassification classification : classifications) {
                if (isPropagatedClassification(classification, guid)) {
                    propagatedClassificationNames.add(classification.getTypeName());
                } else {
                    classificationNames.add(classification.getTypeName());
                }
            }
        }
        //Delete array/set properties first
        entityVertex.removeProperty(TRAIT_NAMES_PROPERTY_KEY);
        entityVertex.removeProperty(PROPAGATED_TRAIT_NAMES_PROPERTY_KEY);


        //Update classificationNames and propagatedClassificationNames in entityVertex
        entityVertex.setProperty(CLASSIFICATION_NAMES_KEY, getDelimitedClassificationNames(classificationNames));
        entityVertex.setProperty(PROPAGATED_CLASSIFICATION_NAMES_KEY, getDelimitedClassificationNames(propagatedClassificationNames));
        entityVertex.setProperty(CLASSIFICATION_TEXT_KEY, fullTextMapperV2.getClassificationTextForEntity(entity));
        // Make classificationNames unique list as it is of type SET
        classificationNames = classificationNames.stream().distinct().collect(Collectors.toList());
        //Update classificationNames and propagatedClassificationNames in entityHeader
        for(String classificationName : classificationNames) {
            AtlasGraphUtilsV2.addEncodedProperty(entityVertex, TRAIT_NAMES_PROPERTY_KEY, classificationName);
        }
        for (String classificationName : propagatedClassificationNames) {
            entityVertex.addListProperty(PROPAGATED_TRAIT_NAMES_PROPERTY_KEY, classificationName);
        }

        return entity;
    }

    public void addClassifications(final EntityMutationContext context, String guid, List<AtlasClassification> classifications) throws AtlasBaseException {
        if (CollectionUtils.isNotEmpty(classifications)) {
            MetricRecorder metric = RequestContext.get().startMetricRecord("addClassifications");

            final AtlasVertex                              entityVertex          = context.getVertex(guid);
            final AtlasEntityType                          entityType            = context.getType(guid);
            List<AtlasVertex>                              entitiesToPropagateTo = null;
            Map<AtlasClassification, HashSet<AtlasVertex>> addedClassifications  = new HashMap<>();
            List<AtlasClassification>                      addClassifications    = new ArrayList<>(classifications.size());
            entityRetriever.verifyClassificationsPropagationMode(classifications);
            for (AtlasClassification c : classifications) {
                MetricRecorder metricClassification = RequestContext.get().startMetricRecord("addClassifications_classification");
                AtlasClassification classification      = new AtlasClassification(c);
                String              classificationName  = classification.getTypeName();
                Boolean             propagateTags       = classification.isPropagate();
                Boolean             removePropagations  = classification.getRemovePropagationsOnEntityDelete();
                Boolean restrictPropagationThroughLineage = classification.getRestrictPropagationThroughLineage();
                Boolean restrictPropagationThroughHierarchy = classification.getRestrictPropagationThroughHierarchy();

                if (propagateTags != null && propagateTags &&
                        classification.getEntityGuid() != null &&
                        !StringUtils.equals(classification.getEntityGuid(), guid)) {
                    continue;
                }

                if (propagateTags == null) {
                    RequestContext reqContext = RequestContext.get();

                    if(reqContext.isImportInProgress() || reqContext.isInNotificationProcessing()) {
                        propagateTags = false;
                    } else {
                        propagateTags = CLASSIFICATION_PROPAGATION_DEFAULT;
                    }

                    classification.setPropagate(propagateTags);
                }

                if (removePropagations == null) {
                    removePropagations = graphHelper.getDefaultRemovePropagations();

                    classification.setRemovePropagationsOnEntityDelete(removePropagations);
                }

                if (restrictPropagationThroughLineage == null) {
                    classification.setRestrictPropagationThroughLineage(RESTRICT_PROPAGATION_THROUGH_LINEAGE_DEFAULT);
                }

                if (restrictPropagationThroughHierarchy == null) {
                    classification.setRestrictPropagationThroughHierarchy(RESTRICT_PROPAGATION_THROUGH_HIERARCHY_DEFAULT);
                }

                // set associated entity id to classification
                if (classification.getEntityGuid() == null) {
                    classification.setEntityGuid(guid);
                }

                // set associated entity status to classification
                if (classification.getEntityStatus() == null) {
                    classification.setEntityStatus(ACTIVE);
                }

                // ignore propagated classifications

                if (LOG.isDebugEnabled()) {
                    LOG.debug("Adding classification [{}] to [{}] using edge label: [{}]", classificationName, entityType.getTypeName(), getTraitLabel(classificationName));
                }

                addToClassificationNames(entityVertex, classificationName);

                // add a new AtlasVertex for the struct or trait instance
                AtlasVertex classificationVertex = createClassificationVertex(classification);

                if (LOG.isDebugEnabled()) {
                    LOG.debug("created vertex {} for trait {}", string(classificationVertex), classificationName);
                }

                if (propagateTags && taskManagement != null && DEFERRED_ACTION_ENABLED) {
                    propagateTags = false;

                    createAndQueueTask(CLASSIFICATION_PROPAGATION_ADD, entityVertex, classificationVertex.getIdForDisplay(), getTypeName(classificationVertex));
                }

                // add the attributes for the trait instance
                mapClassification(EntityOperation.CREATE, context, classification, entityType, entityVertex, classificationVertex);
                updateModificationMetadata(entityVertex);
                if(addedClassifications.get(classification) == null) {
                    addedClassifications.put(classification, new HashSet<>());
                }
                //Add current Vertex to be notified
                addedClassifications.get(classification).add(entityVertex);

                if (propagateTags) {
                    // compute propagatedEntityVertices only once
                    if (entitiesToPropagateTo == null) {
                        String propagationMode;
                        propagationMode = entityRetriever.determinePropagationMode(classification.getRestrictPropagationThroughLineage(),classification.getRestrictPropagationThroughHierarchy());
                        Boolean toExclude = propagationMode == CLASSIFICATION_PROPAGATION_MODE_RESTRICT_LINEAGE ? true : false;
                        entitiesToPropagateTo = entityRetriever.getImpactedVerticesV2(entityVertex, CLASSIFICATION_PROPAGATION_MODE_LABELS_MAP.get(propagationMode),toExclude);
                    }

                    if (CollectionUtils.isNotEmpty(entitiesToPropagateTo)) {
                        if (LOG.isDebugEnabled()) {
                            LOG.debug("Propagating tag: [{}][{}] to {}", classificationName, entityType.getTypeName(), getTypeNames(entitiesToPropagateTo));
                        }

                        List<AtlasVertex> entitiesPropagatedTo = deleteDelegate.getHandler().addTagPropagation(classificationVertex, entitiesToPropagateTo);

                        if (CollectionUtils.isNotEmpty(entitiesPropagatedTo)) {
                            addedClassifications.get(classification).addAll(entitiesPropagatedTo);
                        }
                    } else {
                        if (LOG.isDebugEnabled()) {
                            LOG.debug(" --> Not propagating classification: [{}][{}] - no entities found to propagate to.", getTypeName(classificationVertex), entityType.getTypeName());
                        }
                    }
                } else {
                    if (LOG.isDebugEnabled()) {
                        LOG.debug(" --> Not propagating classification: [{}][{}] - propagation is disabled.", getTypeName(classificationVertex), entityType.getTypeName());
                    }
                }

                addClassifications.add(classification);

                RequestContext.get().endMetricRecord(metricClassification);
            }

            // notify listeners on classification addition
            List<AtlasVertex> notificationVertices = new ArrayList<AtlasVertex>() {{ add(entityVertex); }};

            if (CollectionUtils.isNotEmpty(entitiesToPropagateTo)) {
                notificationVertices.addAll(entitiesToPropagateTo);
            }
            if (RequestContext.get().isDelayTagNotifications()) {
                for (AtlasClassification classification : addedClassifications.keySet()) {
                    Set<AtlasVertex> vertices = addedClassifications.get(classification);
                    RequestContext.get().addAddedClassificationAndVertices(classification, new ArrayList<>(vertices));
                }
            } else {
                Map<AtlasEntity, List<AtlasClassification>> entityClassification = new HashMap<>();
                for (AtlasClassification classification : addedClassifications.keySet()) {
                    Set<AtlasVertex> vertices = addedClassifications.get(classification);
                    List<AtlasEntity> propagatedEntities = updateClassificationText(classification, vertices);
                    propagatedEntities.forEach(entity -> entityClassification.computeIfAbsent(entity, key -> new ArrayList<>()).add(classification));
                }

                for (Map.Entry<AtlasEntity, List<AtlasClassification>> atlasEntityListEntry : entityClassification.entrySet()) {
                    entityChangeNotifier.onClassificationAddedToEntity(atlasEntityListEntry.getKey(), atlasEntityListEntry.getValue());
                }
            }

            RequestContext.get().endMetricRecord(metric);
        }
    }


    public List<String> propagateClassification(String entityGuid, String classificationVertexId, String relationshipGuid, Boolean previousRestrictPropagationThroughLineage,Boolean previousRestrictPropagationThroughHierarchy) throws AtlasBaseException {
        try {
            if (StringUtils.isEmpty(entityGuid) || StringUtils.isEmpty(classificationVertexId)) {
                LOG.error("propagateClassification(entityGuid={}, classificationVertexId={}): entityGuid and/or classification vertex id is empty", entityGuid, classificationVertexId);

                throw new AtlasBaseException(String.format("propagateClassification(entityGuid=%s, classificationVertexId=%s): entityGuid and/or classification vertex id is empty", entityGuid, classificationVertexId));
            }

            AtlasVertex entityVertex = graphHelper.getVertexForGUID(entityGuid);
            if (entityVertex == null) {
                LOG.error("propagateClassification(entityGuid={}, classificationVertexId={}): entity vertex not found", entityGuid, classificationVertexId);

                throw new AtlasBaseException(String.format("propagateClassification(entityGuid=%s, classificationVertexId=%s): entity vertex not found", entityGuid, classificationVertexId));
            }

            AtlasVertex classificationVertex = graph.getVertex(classificationVertexId);
            if (classificationVertex == null) {
                LOG.error("propagateClassification(entityGuid={}, classificationVertexId={}): classification vertex not found", entityGuid, classificationVertexId);

                throw new AtlasBaseException(String.format("propagateClassification(entityGuid=%s, classificationVertexId=%s): classification vertex not found", entityGuid, classificationVertexId));
            }

            /*
                If restrictPropagateThroughLineage was false at past
                 then updated to true we need to delete the propagated
                 classifications and then put the classifications as intended
             */

            Boolean currentRestrictPropagationThroughLineage = AtlasGraphUtilsV2.getProperty(classificationVertex, CLASSIFICATION_VERTEX_RESTRICT_PROPAGATE_THROUGH_LINEAGE, Boolean.class);

            Boolean currentRestrictPropagationThroughHierarchy = AtlasGraphUtilsV2.getProperty(classificationVertex, CLASSIFICATION_VERTEX_RESTRICT_PROPAGATE_THROUGH_HIERARCHY, Boolean.class);
            if (previousRestrictPropagationThroughLineage != null && currentRestrictPropagationThroughLineage != null && !previousRestrictPropagationThroughLineage && currentRestrictPropagationThroughLineage) {
                deleteDelegate.getHandler().removeTagPropagation(classificationVertex);
            }

            if (previousRestrictPropagationThroughHierarchy != null && currentRestrictPropagationThroughHierarchy != null && !previousRestrictPropagationThroughHierarchy && currentRestrictPropagationThroughHierarchy) {
                deleteDelegate.getHandler().removeTagPropagation(classificationVertex);
            }

            String propagationMode = entityRetriever.determinePropagationMode(currentRestrictPropagationThroughLineage, currentRestrictPropagationThroughHierarchy);

            List<String> edgeLabelsToCheck = CLASSIFICATION_PROPAGATION_MODE_LABELS_MAP.get(propagationMode);
            Boolean toExclude = propagationMode == CLASSIFICATION_PROPAGATION_MODE_RESTRICT_LINEAGE ? true:false;
            List<AtlasVertex> impactedVertices = entityRetriever.getIncludedImpactedVerticesV2(entityVertex, relationshipGuid, classificationVertexId, edgeLabelsToCheck,toExclude);

            if (CollectionUtils.isEmpty(impactedVertices)) {
                LOG.debug("propagateClassification(entityGuid={}, classificationVertexId={}): found no entities to propagate the classification", entityGuid, classificationVertexId);

                return null;
            }

            return processClassificationPropagationAddition(impactedVertices, classificationVertex);
        } catch (Exception e) {
            LOG.error("propagateClassification(entityGuid={}, classificationVertexId={}): error while propagating classification", entityGuid, classificationVertexId, e);

            throw new AtlasBaseException(e);
        }
    }

    public List<String> processClassificationPropagationAddition(List<AtlasVertex> verticesToPropagate, AtlasVertex classificationVertex) throws AtlasBaseException{
        AtlasPerfMetrics.MetricRecorder classificationPropagationMetricRecorder = RequestContext.get().startMetricRecord("processClassificationPropagationAddition");
        List<String> propagatedEntitiesGuids = new ArrayList<>();
        int impactedVerticesSize = verticesToPropagate.size();
        int offset = 0;
        int toIndex;
        LOG.info(String.format("Total number of vertices to propagate: %d", impactedVerticesSize));

        try {
            do {
                toIndex = ((offset + CHUNK_SIZE > impactedVerticesSize) ? impactedVerticesSize : (offset + CHUNK_SIZE));
                List<AtlasVertex> chunkedVerticesToPropagate = verticesToPropagate.subList(offset, toIndex);

                AtlasPerfMetrics.MetricRecorder metricRecorder  = RequestContext.get().startMetricRecord("lockObjectsAfterTraverse");
                List<String> impactedVerticesGuidsToLock        = chunkedVerticesToPropagate.stream().map(x -> GraphHelper.getGuid(x)).collect(Collectors.toList());
                GraphTransactionInterceptor.lockObjectAndReleasePostCommit(impactedVerticesGuidsToLock);
                RequestContext.get().endMetricRecord(metricRecorder);

                AtlasClassification classification       = entityRetriever.toAtlasClassification(classificationVertex);
                List<AtlasVertex>   entitiesPropagatedTo = deleteDelegate.getHandler().addTagPropagation(classificationVertex, chunkedVerticesToPropagate);

                if (CollectionUtils.isEmpty(entitiesPropagatedTo)) {
                    return null;
                }

                List<AtlasEntity>   propagatedEntitiesChunked       = updateClassificationText(classification, entitiesPropagatedTo);
                List<String>        chunkedPropagatedEntitiesGuids  = propagatedEntitiesChunked.stream().map(x -> x.getGuid()).collect(Collectors.toList());
                entityChangeNotifier.onClassificationsAddedToEntities(propagatedEntitiesChunked, Collections.singletonList(classification), false);

                propagatedEntitiesGuids.addAll(chunkedPropagatedEntitiesGuids);

                offset += CHUNK_SIZE;

                transactionInterceptHelper.intercept();

            } while (offset < impactedVerticesSize);
        } catch (AtlasBaseException exception) {
            LOG.error("Error occurred while adding classification propagation for classification with propagation id {}", classificationVertex.getIdForDisplay());
            throw exception;
        } finally {
            RequestContext.get().endMetricRecord(classificationPropagationMetricRecorder);
        }

    return propagatedEntitiesGuids;

    }

    public void deleteClassification(String entityGuid, String classificationName, String associatedEntityGuid) throws AtlasBaseException {
        MetricRecorder metricRecorder = RequestContext.get().startMetricRecord("deleteClassification");
        try {
            if (StringUtils.isEmpty(associatedEntityGuid) || associatedEntityGuid.equals(entityGuid)) {
                deleteClassification(entityGuid, classificationName);
            } else {
                deletePropagatedClassification(entityGuid, classificationName, associatedEntityGuid);
            }
        } finally {
            RequestContext.get().endMetricRecord(metricRecorder);
        }
    }

    private void deletePropagatedClassification(String entityGuid, String classificationName, String associatedEntityGuid) throws AtlasBaseException {
        if (StringUtils.isEmpty(classificationName)) {
            throw new AtlasBaseException(AtlasErrorCode.INVALID_CLASSIFICATION_PARAMS, "delete", entityGuid);
        }

        AtlasVertex entityVertex = AtlasGraphUtilsV2.findByGuid(this.graph, entityGuid);

        if (entityVertex == null) {
            throw new AtlasBaseException(AtlasErrorCode.INSTANCE_GUID_NOT_FOUND, entityGuid);
        }

        deleteDelegate.getHandler().deletePropagatedClassification(entityVertex, classificationName, associatedEntityGuid);
    }

    public void deleteClassification(String entityGuid, String classificationName) throws AtlasBaseException {
        if (StringUtils.isEmpty(classificationName)) {
            throw new AtlasBaseException(AtlasErrorCode.INVALID_CLASSIFICATION_PARAMS, "delete", entityGuid);
        }

        AtlasVertex entityVertex = AtlasGraphUtilsV2.findByGuid(this.graph, entityGuid);

        if (entityVertex == null) {
            throw new AtlasBaseException(AtlasErrorCode.INSTANCE_GUID_NOT_FOUND, entityGuid);
        }

        AtlasPerfTracer perf = null;

        if (AtlasPerfTracer.isPerfTraceEnabled(PERF_LOG)) {
            perf = AtlasPerfTracer.getPerfTracer(PERF_LOG, "EntityGraphMapper.deleteClassification");
        }

        List<String> traitNames = getTraitNames(entityVertex);

        if (CollectionUtils.isEmpty(traitNames)) {
            throw new AtlasBaseException(AtlasErrorCode.NO_CLASSIFICATIONS_FOUND_FOR_ENTITY, entityGuid);
        }

        validateClassificationExists(traitNames, classificationName);

        AtlasVertex         classificationVertex = getClassificationVertex(entityVertex, classificationName);

        // Get in progress task to see if there already is a propagation for this particular vertex
        List<AtlasTask> inProgressTasks = taskManagement.getInProgressTasks();
        for (AtlasTask task : inProgressTasks) {
            if (isTaskMatchingWithVertexIdAndEntityGuid(task, classificationVertex.getIdForDisplay(), entityGuid)) {
                throw new AtlasBaseException(AtlasErrorCode.CLASSIFICATION_CURRENTLY_BEING_PROPAGATED, classificationName);
            }
        }

        AtlasClassification classification       = entityRetriever.toAtlasClassification(classificationVertex);

        if (classification == null) {
            throw new AtlasBaseException(AtlasErrorCode.CLASSIFICATION_NOT_FOUND, classificationName);
        }

        // remove classification from propagated entities if propagation is turned on
        final List<AtlasVertex> entityVertices;

        if (isPropagationEnabled(classificationVertex)) {
            if (taskManagement != null && DEFERRED_ACTION_ENABLED) {
                boolean propagateDelete = true;
                String classificationVertexId = classificationVertex.getIdForDisplay();

                List<String> entityTaskGuids = (List<String>) entityVertex.getPropertyValues(PENDING_TASKS_PROPERTY_KEY, String.class);

                if (CollectionUtils.isNotEmpty(entityTaskGuids)) {
                    List<AtlasTask> entityPendingTasks = taskManagement.getByGuidsES(entityTaskGuids);

                    boolean pendingTaskExists  = entityPendingTasks.stream()
                            .anyMatch(x -> isTaskMatchingWithVertexIdAndEntityGuid(x, classificationVertexId, entityGuid));

                    if (pendingTaskExists) {
                        List<AtlasTask> entityClassificationPendingTasks = entityPendingTasks.stream()
                                .filter(t -> t.getParameters().containsKey("entityGuid")
                                        && t.getParameters().containsKey("classificationVertexId"))
                                .filter(t -> t.getParameters().get("entityGuid").equals(entityGuid)
                                        && t.getParameters().get("classificationVertexId").equals(classificationVertexId)
                                        && t.getType().equals(CLASSIFICATION_PROPAGATION_ADD))
                                .collect(Collectors.toList());
                        for (AtlasTask entityClassificationPendingTask: entityClassificationPendingTasks) {
                            String taskGuid = entityClassificationPendingTask.getGuid();
                            taskManagement.deleteByGuid(taskGuid, TaskManagement.DeleteType.SOFT);
                            AtlasGraphUtilsV2.deleteProperty(entityVertex, PENDING_TASKS_PROPERTY_KEY, taskGuid);
//                            propagateDelete = false;  TODO: Uncomment when all unnecessary ADD tasks are resolved
                        }
                    }
                }

                if (propagateDelete) {
                    createAndQueueTask(CLASSIFICATION_PROPAGATION_DELETE, entityVertex, classificationVertex.getIdForDisplay(), classificationName);
                }

                entityVertices = new ArrayList<>();
            } else {
                entityVertices = deleteDelegate.getHandler().removeTagPropagation(classificationVertex);

                if (LOG.isDebugEnabled()) {
                    LOG.debug("Number of propagations to delete -> {}", entityVertices.size());
                }
            }
        } else {
            entityVertices = new ArrayList<>();
        }

        // add associated entity to entityVertices list
        if (!entityVertices.contains(entityVertex)) {
            entityVertices.add(entityVertex);
        }

        // remove classifications from associated entity
        if (LOG.isDebugEnabled()) {
            LOG.debug("Removing classification: [{}] from: [{}][{}] with edge label: [{}]", classificationName,
                    getTypeName(entityVertex), entityGuid, CLASSIFICATION_LABEL);
        }

        AtlasEdge edge = getClassificationEdge(entityVertex, classificationVertex);

        deleteDelegate.getHandler().deleteEdgeReference(edge, CLASSIFICATION, false, true, entityVertex);

        traitNames.remove(classificationName);

        // update 'TRAIT_NAMES_PROPERTY_KEY' property
        entityVertex.removePropertyValue(TRAIT_NAMES_PROPERTY_KEY, classificationName);

        // update 'CLASSIFICATION_NAMES_KEY' property
        entityVertex.removeProperty(CLASSIFICATION_NAMES_KEY);

        entityVertex.setProperty(CLASSIFICATION_NAMES_KEY, getClassificationNamesString(traitNames));

        updateModificationMetadata(entityVertex);
        Map<AtlasEntity, List<AtlasClassification>> entityClassification = new HashMap<>();

        if (RequestContext.get().isDelayTagNotifications()) {
            RequestContext.get().addDeletedClassificationAndVertices(classification, new ArrayList<>(entityVertices));
        } else if (CollectionUtils.isNotEmpty(entityVertices)) {
            List<AtlasEntity> propagatedEntities = updateClassificationText(classification, entityVertices);
            propagatedEntities.forEach(entity -> entityClassification.computeIfAbsent(entity, key -> new ArrayList<>()).add(classification));
            //Sending audit request for all entities at once
            for (Map.Entry<AtlasEntity, List<AtlasClassification>> atlasEntityListEntry : entityClassification.entrySet()) {
                entityChangeNotifier.onClassificationDeletedFromEntity(atlasEntityListEntry.getKey(), atlasEntityListEntry.getValue());
            }
        }
        AtlasPerfTracer.log(perf);
    }

    public void deleteClassifications(String entityGuid, List<AtlasClassification> classifications, String associatedEntityGuid) throws AtlasBaseException {
        if (StringUtils.isEmpty(associatedEntityGuid) || associatedEntityGuid.equals(entityGuid)) {
            deleteClassifications(entityGuid, classifications);
        } else {
            for (AtlasClassification classification : classifications) {
                deletePropagatedClassifications(entityGuid, classification.getTypeName(), associatedEntityGuid);
            }
        }
    }

    private void deletePropagatedClassifications(String entityGuid, String classificationName, String associatedEntityGuid) throws AtlasBaseException {
        if (StringUtils.isEmpty(classificationName)) {
            throw new AtlasBaseException(AtlasErrorCode.INVALID_CLASSIFICATION_PARAMS, "delete", entityGuid);
        }

        AtlasVertex entityVertex = AtlasGraphUtilsV2.findByGuid(this.graph, entityGuid);

        if (entityVertex == null) {
            throw new AtlasBaseException(AtlasErrorCode.INSTANCE_GUID_NOT_FOUND, entityGuid);
        }

        deleteDelegate.getHandler().deletePropagatedClassification(entityVertex, classificationName, associatedEntityGuid);
    }

    public void deleteClassifications(String entityGuid, List<AtlasClassification> classifications) throws AtlasBaseException {
        if (CollectionUtils.isEmpty(classifications)){
            return;
        }

        AtlasPerfTracer perf = null;

        if (AtlasPerfTracer.isPerfTraceEnabled(PERF_LOG)) {
            perf = AtlasPerfTracer.getPerfTracer(PERF_LOG, "EntityGraphMapper.deleteClassification");
        }
        Map<AtlasClassification, HashSet<AtlasVertex>> deletedClassifications  = new HashMap<>();

        for (AtlasClassification classificationn : classifications) {

            if (StringUtils.isEmpty(classificationn.getTypeName())) {
                throw new AtlasBaseException(AtlasErrorCode.INVALID_CLASSIFICATION_PARAMS, "delete", entityGuid);
            }

            AtlasVertex entityVertex = AtlasGraphUtilsV2.findByGuid(this.graph, entityGuid);

            if (entityVertex == null) {
                throw new AtlasBaseException(AtlasErrorCode.INSTANCE_GUID_NOT_FOUND, entityGuid);
            }

            List<String> traitNames = getTraitNames(entityVertex);

            if (CollectionUtils.isEmpty(traitNames)) {
                throw new AtlasBaseException(AtlasErrorCode.NO_CLASSIFICATIONS_FOUND_FOR_ENTITY, entityGuid);
            }

            String classificationName = classificationn.getTypeName();
            validateClassificationExists(traitNames, classificationName);

            AtlasVertex classificationVertex = getClassificationVertex(entityVertex, classificationName);

            // Get in progress task to see if there already is a propagation for this particular vertex
            List<AtlasTask> inProgressTasks = taskManagement.getInProgressTasks();
            for (AtlasTask task : inProgressTasks) {
                if (isTaskMatchingWithVertexIdAndEntityGuid(task, classificationVertex.getIdForDisplay(), entityGuid)) {
                    throw new AtlasBaseException(AtlasErrorCode.CLASSIFICATION_CURRENTLY_BEING_PROPAGATED, classificationName);
                }
            }

            AtlasClassification classification = entityRetriever.toAtlasClassification(classificationVertex);

            if (classification == null) {
                throw new AtlasBaseException(AtlasErrorCode.CLASSIFICATION_NOT_FOUND, classificationName);
            }

            // remove classification from propagated entities if propagation is turned on
           final List<AtlasVertex> entityVertices;

            if (isPropagationEnabled(classificationVertex)) {
                if (taskManagement != null && DEFERRED_ACTION_ENABLED) {
                    boolean propagateDelete = true;
                    String classificationVertexId = classificationVertex.getIdForDisplay();

                    List<String> entityTaskGuids = (List<String>) entityVertex.getPropertyValues(PENDING_TASKS_PROPERTY_KEY, String.class);

                    if (CollectionUtils.isNotEmpty(entityTaskGuids)) {
                        List<AtlasTask> entityPendingTasks = taskManagement.getByGuidsES(entityTaskGuids);

                        boolean pendingTaskExists = entityPendingTasks.stream()
                                .anyMatch(x -> isTaskMatchingWithVertexIdAndEntityGuid(x, classificationVertexId, entityGuid));

                        if (pendingTaskExists) {
                            List<AtlasTask> entityClassificationPendingTasks = entityPendingTasks.stream()
                                    .filter(t -> t.getParameters().containsKey("entityGuid")
                                            && t.getParameters().containsKey("classificationVertexId"))
                                    .filter(t -> t.getParameters().get("entityGuid").equals(entityGuid)
                                            && t.getParameters().get("classificationVertexId").equals(classificationVertexId)
                                            && t.getType().equals(CLASSIFICATION_PROPAGATION_ADD))
                                    .collect(Collectors.toList());
                            for (AtlasTask entityClassificationPendingTask : entityClassificationPendingTasks) {
                                String taskGuid = entityClassificationPendingTask.getGuid();
                                taskManagement.deleteByGuid(taskGuid, TaskManagement.DeleteType.SOFT);
                                AtlasGraphUtilsV2.deleteProperty(entityVertex, PENDING_TASKS_PROPERTY_KEY, taskGuid);
//                            propagateDelete = false;  TODO: Uncomment when all unnecessary ADD tasks are resolved
                            }
                        }
                    }

                    if (propagateDelete) {
                        createAndQueueTask(CLASSIFICATION_PROPAGATION_DELETE, entityVertex, classificationVertex.getIdForDisplay(), classificationName);
                    }

                    entityVertices = new ArrayList<>();
                } else {
                    entityVertices = deleteDelegate.getHandler().removeTagPropagation(classificationVertex);

                    if (LOG.isDebugEnabled()) {
                        LOG.debug("Number of propagations to delete -> {}", entityVertices.size());
                    }
                }
            } else {
                entityVertices = new ArrayList<>();
            }

            // add associated entity to entityVertices list
            if (!entityVertices.contains(entityVertex)) {
                entityVertices.add(entityVertex);
            }

            // remove classifications from associated entity
            if (LOG.isDebugEnabled()) {
                LOG.debug("Removing classification: [{}] from: [{}][{}] with edge label: [{}]", classificationName,
                        getTypeName(entityVertex), entityGuid, CLASSIFICATION_LABEL);
            }

            AtlasEdge edge = getClassificationEdge(entityVertex, classificationVertex);

            deleteDelegate.getHandler().deleteEdgeReference(edge, CLASSIFICATION, false, true, entityVertex);

            traitNames.remove(classificationName);

            // update 'TRAIT_NAMES_PROPERTY_KEY' property
            entityVertex.removePropertyValue(TRAIT_NAMES_PROPERTY_KEY, classificationName);

            // update 'CLASSIFICATION_NAMES_KEY' property
            entityVertex.removeProperty(CLASSIFICATION_NAMES_KEY);

            entityVertex.setProperty(CLASSIFICATION_NAMES_KEY, getClassificationNamesString(traitNames));

            updateModificationMetadata(entityVertex);

            if(deletedClassifications.get(classification) == null) {
                deletedClassifications.put(classification, new HashSet<>());
            }
            //Add current Vertex to be notified
            deletedClassifications.get(classification).add(entityVertex);
        }

        Map<AtlasEntity, List<AtlasClassification>> entityClassification = new HashMap<>();

        for (AtlasClassification classification : deletedClassifications.keySet()) {
            Set<AtlasVertex> vertices = deletedClassifications.get(classification);
            if (CollectionUtils.isNotEmpty(vertices)) {
                List<AtlasEntity> propagatedEntities = updateClassificationText(classification, vertices);
                propagatedEntities.forEach(entity -> entityClassification.computeIfAbsent(entity, key -> new ArrayList<>()).add(classification));
            }
        }

        //Sending audit request for all entities at once
        for (Map.Entry<AtlasEntity, List<AtlasClassification>> atlasEntityListEntry : entityClassification.entrySet()) {
            entityChangeNotifier.onClassificationDeletedFromEntity(atlasEntityListEntry.getKey(), atlasEntityListEntry.getValue());
        }

        AtlasPerfTracer.log(perf);

    }
    private boolean isTaskMatchingWithVertexIdAndEntityGuid(AtlasTask task, String classificationVertexId, String entityGuid) {
        try {
            if (CLASSIFICATION_PROPAGATION_ADD.equals(task.getType())) {
                return task.getParameters().get(ClassificationTask.PARAM_CLASSIFICATION_VERTEX_ID).equals(classificationVertexId)
                        && task.getParameters().get(ClassificationTask.PARAM_ENTITY_GUID).equals(entityGuid);
            }
        } catch (NullPointerException npe) {
            LOG.warn("Task classificationVertexId or entityGuid is null");
        }
        return false;
    }

    private AtlasEntity updateClassificationText(AtlasVertex vertex) throws AtlasBaseException {
        String guid        = graphHelper.getGuid(vertex);
        AtlasEntity entity = instanceConverter.getAndCacheEntity(guid, ENTITY_CHANGE_NOTIFY_IGNORE_RELATIONSHIP_ATTRIBUTES);

        vertex.setProperty(CLASSIFICATION_TEXT_KEY, fullTextMapperV2.getClassificationTextForEntity(entity));
        return entity;
    }

    public void updateClassificationTextAndNames(AtlasVertex vertex) throws AtlasBaseException {
        if(CollectionUtils.isEmpty(vertex.getPropertyValues(Constants.TRAIT_NAMES_PROPERTY_KEY, String.class)) &&
                CollectionUtils.isEmpty(vertex.getPropertyValues(Constants.PROPAGATED_TRAIT_NAMES_PROPERTY_KEY, String.class))) {
            return;
        }

        String guid = graphHelper.getGuid(vertex);
        AtlasEntity entity = instanceConverter.getAndCacheEntity(guid, ENTITY_CHANGE_NOTIFY_IGNORE_RELATIONSHIP_ATTRIBUTES);
        List<String> classificationNames = new ArrayList<>();
        List<String> propagatedClassificationNames = new ArrayList<>();

        for (AtlasClassification classification : entity.getClassifications()) {
            if (isPropagatedClassification(classification, guid)) {
                propagatedClassificationNames.add(classification.getTypeName());
            } else {
                classificationNames.add(classification.getTypeName());
            }
        }

        vertex.setProperty(CLASSIFICATION_NAMES_KEY, getDelimitedClassificationNames(classificationNames));
        vertex.setProperty(PROPAGATED_CLASSIFICATION_NAMES_KEY, getDelimitedClassificationNames(propagatedClassificationNames));
        vertex.setProperty(CLASSIFICATION_TEXT_KEY, fullTextMapperV2.getClassificationTextForEntity(entity));
    }

    private boolean isPropagatedClassification(AtlasClassification classification, String guid) {
        String classificationEntityGuid = classification.getEntityGuid();

        return StringUtils.isNotEmpty(classificationEntityGuid) && !StringUtils.equals(classificationEntityGuid, guid);
    }

    private void addToClassificationNames(AtlasVertex entityVertex, String classificationName) {
        AtlasPerfMetrics.MetricRecorder metricRecorder = RequestContext.get().startMetricRecord("addToClassificationNames");

        try {
            AtlasGraphUtilsV2.addEncodedProperty(entityVertex, TRAIT_NAMES_PROPERTY_KEY, classificationName);

            String delimitedClassificationNames = entityVertex.getProperty(CLASSIFICATION_NAMES_KEY, String.class);

            if (StringUtils.isEmpty(delimitedClassificationNames)) {
                delimitedClassificationNames = CLASSIFICATION_NAME_DELIMITER + classificationName + CLASSIFICATION_NAME_DELIMITER;
            } else {
                delimitedClassificationNames = delimitedClassificationNames + classificationName + CLASSIFICATION_NAME_DELIMITER;
            }

            entityVertex.setProperty(CLASSIFICATION_NAMES_KEY, delimitedClassificationNames);
        } finally {
            RequestContext.get().endMetricRecord(metricRecorder);
        }
    }

    private String getClassificationNamesString(List<String> traitNames) {
        String ret = StringUtils.join(traitNames, CLASSIFICATION_NAME_DELIMITER);

        return StringUtils.isEmpty(ret) ? ret : CLASSIFICATION_NAME_DELIMITER + ret + CLASSIFICATION_NAME_DELIMITER;
    }

    public void updateClassifications(EntityMutationContext context, String guid, List<AtlasClassification> classifications) throws AtlasBaseException {
        MetricRecorder metricRecorder = RequestContext.get().startMetricRecord("updateClassifications");
        try {
            if (CollectionUtils.isEmpty(classifications)) {
                throw new AtlasBaseException(AtlasErrorCode.INVALID_CLASSIFICATION_PARAMS, "update", guid);
            }
            entityRetriever.verifyClassificationsPropagationMode(classifications);

            AtlasVertex entityVertex = AtlasGraphUtilsV2.findByGuid(this.graph, guid);

            if (entityVertex == null) {
                throw new AtlasBaseException(AtlasErrorCode.INSTANCE_GUID_NOT_FOUND, guid);
            }

            AtlasPerfTracer perf = null;

            if (AtlasPerfTracer.isPerfTraceEnabled(PERF_LOG)) {
                perf = AtlasPerfTracer.getPerfTracer(PERF_LOG, "EntityGraphMapper.updateClassifications");
            }

            String                    entityTypeName         = AtlasGraphUtilsV2.getTypeName(entityVertex);
            AtlasEntityType           entityType             = typeRegistry.getEntityTypeByName(entityTypeName);
            List<AtlasClassification> updatedClassifications = new ArrayList<>();
            List<AtlasVertex>         entitiesToPropagateTo  = new ArrayList<>();
            Set<AtlasVertex>          notificationVertices   = new HashSet<AtlasVertex>() {{ add(entityVertex); }};

            Map<AtlasVertex, List<AtlasClassification>> addedPropagations   = null;
            Map<AtlasClassification, List<AtlasVertex>> removedPropagations = new HashMap<>();

            for (AtlasClassification classification : classifications) {
                MetricRecorder metricRecorderClassification = RequestContext.get().startMetricRecord("updateClassifications_classification");
                String classificationName       = classification.getTypeName();
                String classificationEntityGuid = classification.getEntityGuid();

                if (StringUtils.isEmpty(classificationEntityGuid)) {
                    classification.setEntityGuid(guid);
                }

                if (StringUtils.isNotEmpty(classificationEntityGuid) && !StringUtils.equalsIgnoreCase(guid, classificationEntityGuid)) {
                    throw new AtlasBaseException(AtlasErrorCode.CLASSIFICATION_UPDATE_FROM_PROPAGATED_ENTITY, classificationName);
                }

                AtlasVertex classificationVertex = getClassificationVertex(entityVertex, classificationName);

                if (classificationVertex == null) {
                    throw new AtlasBaseException(AtlasErrorCode.CLASSIFICATION_NOT_ASSOCIATED_WITH_ENTITY, classificationName);
                }

                if (LOG.isDebugEnabled()) {
                    LOG.debug("Updating classification {} for entity {}", classification, guid);
                }

                AtlasClassification currentClassification = entityRetriever.toAtlasClassification(classificationVertex);

                if (currentClassification == null) {
                    continue;
                }

                validateAndNormalizeForUpdate(classification);

                boolean isClassificationUpdated = false;

                // check for attribute update
                Map<String, Object> updatedAttributes = classification.getAttributes();

                if (MapUtils.isNotEmpty(updatedAttributes)) {
                    for (String attributeName : updatedAttributes.keySet()) {
                        currentClassification.setAttribute(attributeName, updatedAttributes.get(attributeName));
                    }

                    isClassificationUpdated = true;
                }

                // check for validity period update
                List<TimeBoundary> currentValidityPeriods = currentClassification.getValidityPeriods();
                List<TimeBoundary> updatedValidityPeriods = classification.getValidityPeriods();

                if (!Objects.equals(currentValidityPeriods, updatedValidityPeriods)) {
                    currentClassification.setValidityPeriods(updatedValidityPeriods);

                    isClassificationUpdated = true;
                }

                boolean removePropagation = false;
                // check for removePropagationsOnEntityDelete update
                Boolean currentRemovePropagations = currentClassification.getRemovePropagationsOnEntityDelete();
                Boolean updatedRemovePropagations = classification.getRemovePropagationsOnEntityDelete();
                if (updatedRemovePropagations != null && !updatedRemovePropagations.equals(currentRemovePropagations)) {
                    AtlasGraphUtilsV2.setEncodedProperty(classificationVertex, CLASSIFICATION_VERTEX_REMOVE_PROPAGATIONS_KEY, updatedRemovePropagations);
                    isClassificationUpdated = true;

                    boolean isEntityDeleted = DELETED.toString().equals(entityVertex.getProperty(STATE_PROPERTY_KEY, String.class));
                    if (isEntityDeleted && updatedRemovePropagations) {
                        removePropagation = true;
                    }
                }

                if (isClassificationUpdated) {
                    List<AtlasVertex> propagatedEntityVertices = graphHelper.getAllPropagatedEntityVertices(classificationVertex);

                    notificationVertices.addAll(propagatedEntityVertices);
                }

                if (LOG.isDebugEnabled()) {
                    LOG.debug("updating vertex {} for trait {}", string(classificationVertex), classificationName);
                }

                mapClassification(EntityOperation.UPDATE, context, classification, entityType, entityVertex, classificationVertex);
                updateModificationMetadata(entityVertex);

            /* -----------------------------
               | Current Tag | Updated Tag |
               | Propagation | Propagation |
               |-------------|-------------|
               |   true      |    true     | => no-op
               |-------------|-------------|
               |   false     |    false    | => no-op
               |-------------|-------------|
               |   false     |    true     | => Add Tag Propagation (send ADD classification notifications)
               |-------------|-------------|
               |   true      |    false    | => Remove Tag Propagation (send REMOVE classification notifications)
               |-------------|-------------| */

                Boolean currentTagPropagation = currentClassification.isPropagate();
                Boolean updatedTagPropagation = classification.isPropagate();
                Boolean currentRestrictPropagationThroughLineage = currentClassification.getRestrictPropagationThroughLineage();
                Boolean updatedRestrictPropagationThroughLineage = classification.getRestrictPropagationThroughLineage();
                Boolean currentRestrictPropagationThroughHierarchy = currentClassification.getRestrictPropagationThroughHierarchy();
                Boolean updatedRestrictPropagationThroughHierarchy = classification.getRestrictPropagationThroughHierarchy();
                if (updatedRestrictPropagationThroughLineage == null) {
                    updatedRestrictPropagationThroughLineage = currentRestrictPropagationThroughLineage;
                    classification.setRestrictPropagationThroughLineage(updatedRestrictPropagationThroughLineage);
                }
                if (updatedRestrictPropagationThroughHierarchy == null) {
                    updatedRestrictPropagationThroughHierarchy = currentRestrictPropagationThroughHierarchy;
                    classification.setRestrictPropagationThroughHierarchy(updatedRestrictPropagationThroughHierarchy);
                }

                String propagationMode = CLASSIFICATION_PROPAGATION_MODE_DEFAULT;
                if (updatedTagPropagation) {
                    // determinePropagationMode also validates the propagation restriction option values
                    propagationMode = entityRetriever.determinePropagationMode(updatedRestrictPropagationThroughLineage, updatedRestrictPropagationThroughHierarchy);
                }

                if ((!Objects.equals(updatedRemovePropagations, currentRemovePropagations) ||
                        !Objects.equals(currentTagPropagation, updatedTagPropagation) ||
                        !Objects.equals(currentRestrictPropagationThroughLineage, updatedRestrictPropagationThroughLineage)) &&
                        taskManagement != null && DEFERRED_ACTION_ENABLED) {

                    String propagationType = CLASSIFICATION_PROPAGATION_ADD;
                    if(currentRestrictPropagationThroughLineage != updatedRestrictPropagationThroughLineage || currentRestrictPropagationThroughHierarchy != updatedRestrictPropagationThroughHierarchy){
                        propagationType = CLASSIFICATION_REFRESH_PROPAGATION;
                    }
                    if (removePropagation || !updatedTagPropagation) {
                        propagationType = CLASSIFICATION_PROPAGATION_DELETE;
                    }
                    createAndQueueTask(propagationType, entityVertex, classificationVertex.getIdForDisplay(), classificationName, currentRestrictPropagationThroughLineage,currentRestrictPropagationThroughHierarchy);
                    updatedTagPropagation = null;
                }

                // compute propagatedEntityVertices once and use it for subsequent iterations and notifications
                if (updatedTagPropagation != null && (currentTagPropagation != updatedTagPropagation || currentRestrictPropagationThroughLineage != updatedRestrictPropagationThroughLineage || currentRestrictPropagationThroughHierarchy != updatedRestrictPropagationThroughHierarchy)) {
                    if (updatedTagPropagation) {
                        if (updatedRestrictPropagationThroughLineage != null && !currentRestrictPropagationThroughLineage && updatedRestrictPropagationThroughLineage) {
                            deleteDelegate.getHandler().removeTagPropagation(classificationVertex);
                        }
                        if (updatedRestrictPropagationThroughHierarchy != null && !currentRestrictPropagationThroughHierarchy && updatedRestrictPropagationThroughHierarchy) {
                            deleteDelegate.getHandler().removeTagPropagation(classificationVertex);
                        }
                        if (CollectionUtils.isEmpty(entitiesToPropagateTo)) {
                            if (updatedRemovePropagations ==null) {
                                propagationMode = CLASSIFICATION_PROPAGATION_MODE_DEFAULT;
                            }
                            Boolean toExclude = propagationMode == CLASSIFICATION_VERTEX_RESTRICT_PROPAGATE_THROUGH_LINEAGE ? true : false;
                            entitiesToPropagateTo = entityRetriever.getImpactedVerticesV2(entityVertex, null, classificationVertex.getIdForDisplay(), CLASSIFICATION_PROPAGATION_MODE_LABELS_MAP.get(propagationMode),toExclude);
                        }

                        if (CollectionUtils.isNotEmpty(entitiesToPropagateTo)) {
                            if (addedPropagations == null) {
                                addedPropagations = new HashMap<>(entitiesToPropagateTo.size());

                                for (AtlasVertex entityToPropagateTo : entitiesToPropagateTo) {
                                    addedPropagations.put(entityToPropagateTo, new ArrayList<>());
                                }
                            }

                            List<AtlasVertex> entitiesPropagatedTo = deleteDelegate.getHandler().addTagPropagation(classificationVertex, entitiesToPropagateTo);

                            if (entitiesPropagatedTo != null) {
                                for (AtlasVertex entityPropagatedTo : entitiesPropagatedTo) {
                                    addedPropagations.get(entityPropagatedTo).add(classification);
                                }
                            }
                        }
                    } else {
                        List<AtlasVertex> impactedVertices = deleteDelegate.getHandler().removeTagPropagation(classificationVertex);

                        if (CollectionUtils.isNotEmpty(impactedVertices)) {
                        /*
                            removedPropagations is a HashMap of entity against list of classifications i.e. for each entity 1 entry in the map.
                            Maintaining classification wise entity list lets us send the audit request in bulk,
                            since 1 classification is applied to many entities (including the child entities).
                            Eg. If a classification is being propagated to 1000 entities, its edge count would be 2000, as per removedPropagations map
                            we would have 2000 entries and value would always be 1 classification wrapped in a list.
                            By this rearrangement we maintain an entity list against each classification, as of now its entry size would be 1 (as per request from UI)
                            instead of 2000. Moreover this allows us to send audit request classification wise instead of separate requests for each entities.
                            This reduces audit calls from 2000 to 1.
                         */
                            removedPropagations.put(classification, impactedVertices);
                        }
                    }
                }

                updatedClassifications.add(currentClassification);

                RequestContext.get().endMetricRecord(metricRecorderClassification);
            }

            if (CollectionUtils.isNotEmpty(entitiesToPropagateTo)) {
                notificationVertices.addAll(entitiesToPropagateTo);
            }
            LOG.info("Sending notificsstion for {} vertices", notificationVertices.size());

            for (AtlasVertex vertex : notificationVertices) {
                AtlasPerfMetrics.MetricRecorder metricRecorderEntity = RequestContext.get().startMetricRecord("updateClassifications_entity");
                String      entityGuid = graphHelper.getGuid(vertex);
                AtlasEntity entity     = instanceConverter.getAndCacheEntity(entityGuid, ENTITY_CHANGE_NOTIFY_IGNORE_RELATIONSHIP_ATTRIBUTES);

                if (entity != null) {
                    vertex.setProperty(CLASSIFICATION_TEXT_KEY, fullTextMapperV2.getClassificationTextForEntity(entity));
                    entityChangeNotifier.onClassificationUpdatedToEntity(entity, updatedClassifications);
                }
                RequestContext.get().endMetricRecord(metricRecorderEntity);
            }

            if (MapUtils.isNotEmpty(removedPropagations)) {
                AtlasPerfMetrics.MetricRecorder metricRecorderEntity = RequestContext.get().startMetricRecord("updateClassifications_removeProp");
                for (AtlasClassification classification : removedPropagations.keySet()) {
                    List<AtlasVertex> propagatedVertices = removedPropagations.get(classification);
                    List<AtlasEntity> propagatedEntities = updateClassificationText(classification, propagatedVertices);

                    //Sending audit request for all entities at once
                    entityChangeNotifier.onClassificationsDeletedFromEntities(propagatedEntities, Collections.singletonList(classification));
                }
                RequestContext.get().endMetricRecord(metricRecorderEntity);
            }

            AtlasPerfTracer.log(perf);
        } finally {
            RequestContext.get().endMetricRecord(metricRecorder);
        }
    }

    private AtlasEdge mapClassification(EntityOperation operation,  final EntityMutationContext context, AtlasClassification classification,
                                        AtlasEntityType entityType, AtlasVertex parentInstanceVertex, AtlasVertex traitInstanceVertex)
                                        throws AtlasBaseException {
        MetricRecorder metricRecorder = RequestContext.get().startMetricRecord("mapClassification");
        try {
            if (classification.getValidityPeriods() != null) {
                String strValidityPeriods = AtlasJson.toJson(classification.getValidityPeriods());

                AtlasGraphUtilsV2.setEncodedProperty(traitInstanceVertex, CLASSIFICATION_VALIDITY_PERIODS_KEY, strValidityPeriods);
            } else {
                // if 'null', don't update existing value in the classification
            }

            if (classification.isPropagate() != null) {
                AtlasGraphUtilsV2.setEncodedProperty(traitInstanceVertex, CLASSIFICATION_VERTEX_PROPAGATE_KEY, classification.isPropagate());
            }

            if (classification.getRemovePropagationsOnEntityDelete() != null) {
                AtlasGraphUtilsV2.setEncodedProperty(traitInstanceVertex, CLASSIFICATION_VERTEX_REMOVE_PROPAGATIONS_KEY, classification.getRemovePropagationsOnEntityDelete());
            }

            if(classification.getRestrictPropagationThroughLineage() != null){
                AtlasGraphUtilsV2.setEncodedProperty(traitInstanceVertex, CLASSIFICATION_VERTEX_RESTRICT_PROPAGATE_THROUGH_LINEAGE, classification.getRestrictPropagationThroughLineage());
            }

            if(classification.getRestrictPropagationThroughHierarchy() != null){
                AtlasGraphUtilsV2.setEncodedProperty(traitInstanceVertex, CLASSIFICATION_VERTEX_RESTRICT_PROPAGATE_THROUGH_HIERARCHY, classification.getRestrictPropagationThroughHierarchy());
            }

            // map all the attributes to this newly created AtlasVertex
            mapAttributes(classification, traitInstanceVertex, operation, context);

            AtlasEdge ret = getClassificationEdge(parentInstanceVertex, traitInstanceVertex);

            if (ret == null) {
                ret = graphHelper.addClassificationEdge(parentInstanceVertex, traitInstanceVertex, false);
            }

            return ret;
        } finally {
            RequestContext.get().endMetricRecord(metricRecorder);
        }
    }

    public void deleteClassifications(String guid) throws AtlasBaseException {
        AtlasVertex instanceVertex = AtlasGraphUtilsV2.findByGuid(this.graph, guid);

        if (instanceVertex == null) {
            throw new AtlasBaseException(AtlasErrorCode.INSTANCE_GUID_NOT_FOUND, guid);
        }

        List<String> traitNames = getTraitNames(instanceVertex);

        if (CollectionUtils.isNotEmpty(traitNames)) {
            for (String traitName : traitNames) {
                deleteClassification(guid, traitName);
            }
        }
    }

    public List<String> deleteClassificationPropagation(String entityGuid, String classificationVertexId) throws AtlasBaseException {
        try {
            if (StringUtils.isEmpty(classificationVertexId)) {
                LOG.warn("deleteClassificationPropagation(classificationVertexId={}): classification vertex id is empty", classificationVertexId);

                return null;
            }

            AtlasVertex classificationVertex = graph.getVertex(classificationVertexId);
            if (classificationVertex == null) {
                LOG.warn("deleteClassificationPropagation(classificationVertexId={}): classification vertex not found", classificationVertexId);

                return null;
            }

            AtlasClassification classification = entityRetriever.toAtlasClassification(classificationVertex);

            List<AtlasEdge> propagatedEdges = getPropagatedEdges(classificationVertex);
            if (propagatedEdges.isEmpty()) {
                LOG.warn("deleteClassificationPropagation(classificationVertexId={}): classification edges empty", classificationVertexId);

                return null;
            }

            int propagatedEdgesSize = propagatedEdges.size();

            LOG.info(String.format("Number of edges to be deleted : %s for classification vertex with id : %s", propagatedEdgesSize, classificationVertexId));

            List<String> deletedPropagationsGuid = processClassificationEdgeDeletionInChunk(classification, propagatedEdges);

            deleteDelegate.getHandler().deleteClassificationVertex(classificationVertex, true);

            transactionInterceptHelper.intercept();

            return deletedPropagationsGuid;
        } catch (Exception e) {
            LOG.error("Error while removing classification id {} with error {} ", classificationVertexId, e.getMessage());
            throw new AtlasBaseException(e);
        }
    }

    public void deleteClassificationOnlyPropagation(Set<String> deletedEdgeIds) throws AtlasBaseException {
        RequestContext.get().getDeletedEdgesIds().clear();
        RequestContext.get().getDeletedEdgesIds().addAll(deletedEdgeIds);

        for (AtlasEdge edge : deletedEdgeIds.stream().map(x -> graph.getEdge(x)).collect(Collectors.toList())) {

            boolean isRelationshipEdge = deleteDelegate.getHandler().isRelationshipEdge(edge);
            String  relationshipGuid   = GraphHelper.getRelationshipGuid(edge);

            if (edge == null || !isRelationshipEdge) {
                continue;
            }

            List<AtlasVertex> currentClassificationVertices = getPropagatableClassifications(edge);

            for (AtlasVertex currentClassificationVertex : currentClassificationVertices) {
                LOG.info("Starting Classification {} Removal for deletion of edge {}",currentClassificationVertex.getIdForDisplay(), edge.getIdForDisplay());
                boolean isTermEntityEdge = isTermEntityEdge(edge);
                boolean removePropagationOnEntityDelete = getRemovePropagations(currentClassificationVertex);

                if (!(isTermEntityEdge || removePropagationOnEntityDelete)) {
                    LOG.debug("This edge is not term edge or remove propagation isn't enabled");
                    continue;
                }

                processClassificationDeleteOnlyPropagation(currentClassificationVertex, relationshipGuid);
                LOG.info("Finished Classification {} Removal for deletion of edge {}",currentClassificationVertex.getIdForDisplay(), edge.getIdForDisplay());
            }
        }
    }

    public void deleteClassificationOnlyPropagation(String deletedEdgeId, String classificationVertexId) throws AtlasBaseException {
        RequestContext.get().getDeletedEdgesIds().clear();
        RequestContext.get().getDeletedEdgesIds().add(deletedEdgeId);

        AtlasEdge edge = graph.getEdge(deletedEdgeId);

        boolean isRelationshipEdge = deleteDelegate.getHandler().isRelationshipEdge(edge);
        String  relationshipGuid   = GraphHelper.getRelationshipGuid(edge);

        if (edge == null || !isRelationshipEdge) {
            return;
        }

        AtlasVertex currentClassificationVertex = graph.getVertex(classificationVertexId);
        if (currentClassificationVertex == null) {
            LOG.warn("Classification Vertex with ID {} is not present or Deleted", classificationVertexId);
            return;
        }

        List<AtlasVertex> currentClassificationVertices = getPropagatableClassifications(edge);
        if (! currentClassificationVertices.contains(currentClassificationVertex)) {
            return;
        }

        boolean isTermEntityEdge = isTermEntityEdge(edge);
        boolean removePropagationOnEntityDelete = getRemovePropagations(currentClassificationVertex);

        if (!(isTermEntityEdge || removePropagationOnEntityDelete)) {
            LOG.debug("This edge is not term edge or remove propagation isn't enabled");
            return;
        }

        processClassificationDeleteOnlyPropagation(currentClassificationVertex, relationshipGuid);

        LOG.info("Finished Classification {} Removal for deletion of edge {}",currentClassificationVertex.getIdForDisplay(), edge.getIdForDisplay());
    }

    public void deleteClassificationOnlyPropagation(String classificationId, String referenceVertexId, boolean isTermEntityEdge) throws AtlasBaseException {
        AtlasVertex classificationVertex = graph.getVertex(classificationId);
        AtlasVertex referenceVertex = graph.getVertex(referenceVertexId);

        if (classificationVertex == null) {
            LOG.warn("Classification Vertex with ID {} is not present or Deleted", classificationId);
            return;
        }
        /*
            If reference vertex is deleted, we can consider that as this connected vertex was deleted
             some other task was created before it to remove propagations. No need to execute this task.
         */
        if (referenceVertex == null) {
            LOG.warn("Reference Vertex {} is deleted", referenceVertexId);
            return;
        }

        if (!GraphHelper.propagatedClassificationAttachedToVertex(classificationVertex, referenceVertex)) {
            LOG.warn("No Classification is attached to the reference vertex {} for classification {}", referenceVertexId, classificationId);
            return;
        }

        boolean removePropagationOnEntityDelete = getRemovePropagations(classificationVertex);

        if (!(isTermEntityEdge || removePropagationOnEntityDelete)) {
            LOG.debug("This edge is not term edge or remove propagation isn't enabled");
            return;
        }

        processClassificationDeleteOnlyPropagation(classificationVertex, null);

        LOG.info("Completed propagation removal via edge for classification {}", classificationId);
    }

    public void classificationRefreshPropagation(String classificationId) throws AtlasBaseException {
        AtlasPerfMetrics.MetricRecorder classificationRefreshPropagationMetricRecorder = RequestContext.get().startMetricRecord("classificationRefreshPropagation");

        AtlasVertex currentClassificationVertex             = graph.getVertex(classificationId);
        if (currentClassificationVertex == null) {
            LOG.warn("Classification vertex with ID {} is deleted", classificationId);
            return;
        }

        String              sourceEntityId                  = getClassificationEntityGuid(currentClassificationVertex);
        AtlasVertex         sourceEntityVertex              = AtlasGraphUtilsV2.findByGuid(this.graph, sourceEntityId);
        AtlasClassification classification                  = entityRetriever.toAtlasClassification(currentClassificationVertex);

        String propagationMode;

        Boolean restrictPropagationThroughLineage = AtlasGraphUtilsV2.getProperty(currentClassificationVertex, CLASSIFICATION_VERTEX_RESTRICT_PROPAGATE_THROUGH_LINEAGE, Boolean.class);
        Boolean restrictPropagationThroughHierarchy = AtlasGraphUtilsV2.getProperty(currentClassificationVertex, CLASSIFICATION_VERTEX_RESTRICT_PROPAGATE_THROUGH_HIERARCHY, Boolean.class);

        propagationMode = entityRetriever.determinePropagationMode(restrictPropagationThroughLineage,restrictPropagationThroughHierarchy);
        Boolean toExclude = propagationMode == CLASSIFICATION_PROPAGATION_MODE_RESTRICT_LINEAGE ? true:false;

        List<String> propagatedVerticesIds = GraphHelper.getPropagatedVerticesIds(currentClassificationVertex);
        LOG.info("{} entity vertices have classification with id {} attached", propagatedVerticesIds.size(), classificationId);

        List<String> verticesIdsToAddClassification =  new ArrayList<>();
        List<String> propagatedVerticesIdWithoutEdge = entityRetriever.getImpactedVerticesIdsClassificationAttached(sourceEntityVertex , classificationId,
                CLASSIFICATION_PROPAGATION_MODE_LABELS_MAP.get(propagationMode),toExclude, verticesIdsToAddClassification);

        LOG.info("To add classification with id {} to {} vertices", classificationId, verticesIdsToAddClassification.size());

        List<String> verticesIdsToRemove = (List<String>)CollectionUtils.subtract(propagatedVerticesIds, propagatedVerticesIdWithoutEdge);

        List<AtlasVertex> verticesToRemove = verticesIdsToRemove.stream()
                .map(x -> graph.getVertex(x))
                .filter(vertex -> vertex != null)
                .collect(Collectors.toList());

        List<AtlasVertex> verticesToAddClassification  = verticesIdsToAddClassification.stream()
                .map(x -> graph.getVertex(x))
                .filter(vertex -> vertex != null)
                .collect(Collectors.toList());

        //Remove classifications from unreachable vertices
        processPropagatedClassificationDeletionFromVertices(verticesToRemove, currentClassificationVertex, classification);

        //Add classification to the reachable vertices
        if (CollectionUtils.isEmpty(verticesToAddClassification)) {
            LOG.debug("propagateClassification(entityGuid={}, classificationVertexId={}): found no entities to propagate the classification", sourceEntityId, classificationId);
            return;
        }
        processClassificationPropagationAddition(verticesToAddClassification, currentClassificationVertex);

        LOG.info("Completed refreshing propagation for classification with vertex id {} with classification name {} and source entity {}",classificationId,
                classification.getTypeName(), classification.getEntityGuid());

        RequestContext.get().endMetricRecord(classificationRefreshPropagationMetricRecorder);
    }

    private void processClassificationDeleteOnlyPropagation(AtlasVertex currentClassificationVertex, String relationshipGuid) throws AtlasBaseException {
        String              classificationId                = currentClassificationVertex.getIdForDisplay();
        String              sourceEntityId                  = getClassificationEntityGuid(currentClassificationVertex);
        AtlasVertex         sourceEntityVertex              = AtlasGraphUtilsV2.findByGuid(this.graph, sourceEntityId);
        AtlasClassification classification                  = entityRetriever.toAtlasClassification(currentClassificationVertex);

        String propagationMode;

        Boolean restrictPropagationThroughLineage = AtlasGraphUtilsV2.getProperty(currentClassificationVertex, CLASSIFICATION_VERTEX_RESTRICT_PROPAGATE_THROUGH_LINEAGE, Boolean.class);
        Boolean restrictPropagationThroughHierarchy = AtlasGraphUtilsV2.getProperty(currentClassificationVertex, CLASSIFICATION_VERTEX_RESTRICT_PROPAGATE_THROUGH_HIERARCHY, Boolean.class);
        propagationMode = entityRetriever.determinePropagationMode(restrictPropagationThroughLineage,restrictPropagationThroughHierarchy);
        Boolean toExclude = propagationMode == CLASSIFICATION_PROPAGATION_MODE_RESTRICT_LINEAGE ? true : false;
        List<String> propagatedVerticesIds = GraphHelper.getPropagatedVerticesIds(currentClassificationVertex);
        LOG.info("Traversed {} vertices including edge with relationship GUID {} for classification vertex {}", propagatedVerticesIds.size(), relationshipGuid, classificationId);

        List<String> propagatedVerticesIdWithoutEdge = entityRetriever.getImpactedVerticesIds(sourceEntityVertex, relationshipGuid , classificationId,
                CLASSIFICATION_PROPAGATION_MODE_LABELS_MAP.get(propagationMode),toExclude);

        LOG.info("Traversed {} vertices except edge with relationship GUID {} for classification vertex {}", propagatedVerticesIdWithoutEdge.size(), relationshipGuid, classificationId);

        List<String> verticesIdsToRemove = (List<String>)CollectionUtils.subtract(propagatedVerticesIds, propagatedVerticesIdWithoutEdge);

        List<AtlasVertex> verticesToRemove = verticesIdsToRemove.stream()
                .map(x -> graph.getVertex(x))
                .filter(vertex -> vertex != null)
                .collect(Collectors.toList());

        propagatedVerticesIdWithoutEdge.clear();
        propagatedVerticesIds.clear();

        LOG.info("To delete classification from {} vertices for deletion of edge with relationship GUID {} and classification {}", verticesToRemove.size(), relationshipGuid, classificationId);

        processPropagatedClassificationDeletionFromVertices(verticesToRemove, currentClassificationVertex, classification);

        LOG.info("Completed remove propagation for edge with relationship GUID {} and classification vertex {} with classification name {} and source entity {}", relationshipGuid,
                classificationId, classification.getTypeName(), classification.getEntityGuid());
    }

    private void processPropagatedClassificationDeletionFromVertices(List<AtlasVertex> VerticesToRemoveTag, AtlasVertex classificationVertex, AtlasClassification classification) throws AtlasBaseException {
        AtlasPerfMetrics.MetricRecorder propagatedClassificationDeletionMetricRecorder = RequestContext.get().startMetricRecord("processPropagatedClassificationDeletionFromVertices");

        int propagatedVerticesSize = VerticesToRemoveTag.size();
        int toIndex;
        int offset = 0;

        LOG.info("To delete classification of vertex id {} from {} entity vertices", classificationVertex.getIdForDisplay(), propagatedVerticesSize);

        try {
            do {
                toIndex = ((offset + CHUNK_SIZE > propagatedVerticesSize) ? propagatedVerticesSize : (offset + CHUNK_SIZE));
                List<AtlasVertex> verticesChunkToRemoveTag = VerticesToRemoveTag.subList(offset, toIndex);

                List<String> impactedGuids = verticesChunkToRemoveTag.stream()
                        .map(entityVertex -> GraphHelper.getGuid(entityVertex))
                        .collect(Collectors.toList());
                GraphTransactionInterceptor.lockObjectAndReleasePostCommit(impactedGuids);

                List<AtlasVertex> updatedVertices = deleteDelegate.getHandler().removeTagPropagation(classificationVertex, verticesChunkToRemoveTag);
                List<AtlasEntity> updatedEntities = updateClassificationText(classification, updatedVertices);
                entityChangeNotifier.onClassificationsDeletedFromEntities(updatedEntities, Collections.singletonList(classification));

                offset += CHUNK_SIZE;

                transactionInterceptHelper.intercept();

            } while (offset < propagatedVerticesSize);
        } catch (AtlasBaseException exception) {
            LOG.error("Error while removing classification from vertices with classification vertex id {}", classificationVertex.getIdForDisplay());
            throw exception;
        } finally {
            RequestContext.get().endMetricRecord(propagatedClassificationDeletionMetricRecorder);
        }
    }

    List<String> processClassificationEdgeDeletionInChunk(AtlasClassification classification, List<AtlasEdge> propagatedEdges) throws AtlasBaseException {
        List<String> deletedPropagationsGuid = new ArrayList<>();
        int propagatedEdgesSize = propagatedEdges.size();
        int toIndex;
        int offset = 0;

        do {
            toIndex = ((offset + CHUNK_SIZE > propagatedEdgesSize) ? propagatedEdgesSize : (offset + CHUNK_SIZE));

            List<AtlasVertex> entityVertices = deleteDelegate.getHandler().removeTagPropagation(classification, propagatedEdges.subList(offset, toIndex));
            List<String> impactedGuids = entityVertices.stream().map(x -> GraphHelper.getGuid(x)).collect(Collectors.toList());

            GraphTransactionInterceptor.lockObjectAndReleasePostCommit(impactedGuids);

            List<AtlasEntity>  propagatedEntities = updateClassificationText(classification, entityVertices);

            entityChangeNotifier.onClassificationsDeletedFromEntities(propagatedEntities, Collections.singletonList(classification));
            if(! propagatedEntities.isEmpty()) {
                deletedPropagationsGuid.addAll(propagatedEntities.stream().map(x -> x.getGuid()).collect(Collectors.toList()));
            }

            offset += CHUNK_SIZE;

            transactionInterceptHelper.intercept();

        } while (offset < propagatedEdgesSize);

        return deletedPropagationsGuid;
    }

    @GraphTransaction
    public void updateTagPropagations(String relationshipEdgeId, AtlasRelationship relationship) throws AtlasBaseException {
        AtlasEdge relationshipEdge = graph.getEdge(relationshipEdgeId);

        deleteDelegate.getHandler().updateTagPropagations(relationshipEdge, relationship);

        entityChangeNotifier.notifyPropagatedEntities();
    }

    private void validateClassificationExists(List<String> existingClassifications, List<String> suppliedClassifications) throws AtlasBaseException {
        Set<String> existingNames = new HashSet<>(existingClassifications);
        for (String classificationName : suppliedClassifications) {
            if (!existingNames.contains(classificationName)) {
                throw new AtlasBaseException(AtlasErrorCode.CLASSIFICATION_NOT_ASSOCIATED_WITH_ENTITY, classificationName);
            }
        }
    }

    private void validateClassificationExists(List<String> existingClassifications, String suppliedClassificationName) throws AtlasBaseException {
        if (!existingClassifications.contains(suppliedClassificationName)) {
            throw new AtlasBaseException(AtlasErrorCode.CLASSIFICATION_NOT_ASSOCIATED_WITH_ENTITY, suppliedClassificationName);
        }
    }

    private AtlasEdge getOrCreateRelationship(AtlasVertex end1Vertex, AtlasVertex end2Vertex, String relationshipName,
                                              Map<String, Object> relationshipAttributes) throws AtlasBaseException {
        return relationshipStore.getOrCreate(end1Vertex, end2Vertex, new AtlasRelationship(relationshipName, relationshipAttributes));
    }

    private void recordEntityUpdate(AtlasVertex vertex) throws AtlasBaseException {
        if (vertex != null) {
            RequestContext req = RequestContext.get();

            if (!req.isUpdatedEntity(graphHelper.getGuid(vertex))) {
                updateModificationMetadata(vertex);

                req.recordEntityUpdate(entityRetriever.toAtlasEntityHeader(vertex));
            }
        }
    }

    private void recordEntityUpdateForNonRelationsipAttribute(AtlasVertex vertex) throws AtlasBaseException {
        if (vertex != null) {
            RequestContext req = RequestContext.get();

            if (!req.isUpdatedEntity(graphHelper.getGuid(vertex))) {
                updateModificationMetadata(vertex);

                req.recordEntityUpdateForNonRelationshipAttributes(entityRetriever.toAtlasEntityHeader(vertex));
            }
        }
    }


    private String getIdFromInVertex(AtlasEdge edge) {
        return getIdFromVertex(edge.getInVertex());
    }

    private String getIdFromOutVertex(AtlasEdge edge) {
        return getIdFromVertex(edge.getOutVertex());
    }

    private String getIdFromBothVertex(AtlasEdge currentEdge, AtlasVertex parentEntityVertex) {
        String parentEntityId  = getIdFromVertex(parentEntityVertex);
        String currentEntityId = getIdFromVertex(currentEdge.getInVertex());

        if (StringUtils.equals(currentEntityId, parentEntityId)) {
            currentEntityId = getIdFromOutVertex(currentEdge);
        }


        return currentEntityId;
    }

    public void validateAndNormalizeForUpdate(AtlasClassification classification) throws AtlasBaseException {
        AtlasClassificationType type = typeRegistry.getClassificationTypeByName(classification.getTypeName());

        if (type == null) {
            throw new AtlasBaseException(AtlasErrorCode.CLASSIFICATION_NOT_FOUND, classification.getTypeName());
        }

        List<String> messages = new ArrayList<>();

        type.validateValueForUpdate(classification, classification.getTypeName(), messages);

        if (!messages.isEmpty()) {
            throw new AtlasBaseException(AtlasErrorCode.INVALID_PARAMETERS, messages);
        }

        type.getNormalizedValueForUpdate(classification);
    }

    public static String getSoftRefFormattedValue(AtlasObjectId objectId) {
        return getSoftRefFormattedString(objectId.getTypeName(), objectId.getGuid());
    }

    private static String getSoftRefFormattedString(String typeName, String resolvedGuid) {
        return String.format(SOFT_REF_FORMAT, typeName, resolvedGuid);
    }

    public void importActivateEntity(AtlasVertex vertex, AtlasEntity entity) {
        AtlasGraphUtilsV2.setEncodedProperty(vertex, STATE_PROPERTY_KEY, ACTIVE);

        if (MapUtils.isNotEmpty(entity.getRelationshipAttributes())) {
            Set<String> relatedEntitiesGuids = getRelatedEntitiesGuids(entity);
            activateEntityRelationships(vertex, relatedEntitiesGuids);
        }
    }

    private void activateEntityRelationships(AtlasVertex vertex, Set<String> relatedEntitiesGuids) {
        Iterator<AtlasEdge> edgeIterator = vertex.getEdges(AtlasEdgeDirection.BOTH).iterator();

        while (edgeIterator.hasNext()) {
            AtlasEdge edge = edgeIterator.next();

            if (AtlasGraphUtilsV2.getState(edge) != DELETED) {
                continue;
            }

            final String relatedEntityGuid;
            if (Objects.equals(edge.getInVertex().getId(), vertex.getId())) {
                relatedEntityGuid = AtlasGraphUtilsV2.getIdFromVertex(edge.getOutVertex());
            } else {
                relatedEntityGuid = AtlasGraphUtilsV2.getIdFromVertex(edge.getInVertex());
            }

            if (StringUtils.isEmpty(relatedEntityGuid) || !relatedEntitiesGuids.contains(relatedEntityGuid)) {
                continue;
            }

            edge.setProperty(STATE_PROPERTY_KEY, AtlasRelationship.Status.ACTIVE);
        }
    }

    private Set<String> getRelatedEntitiesGuids(AtlasEntity entity) {
        Set<String> relGuidsSet = new HashSet<>();

        for (Object o : entity.getRelationshipAttributes().values()) {
            if (o instanceof AtlasObjectId) {
                relGuidsSet.add(((AtlasObjectId) o).getGuid());
            } else if (o instanceof List) {
                for (Object id : (List) o) {
                    if (id instanceof AtlasObjectId) {
                        relGuidsSet.add(((AtlasObjectId) id).getGuid());
                    }
                }
            }
        }
        return relGuidsSet;
    }

    private void validateBusinessAttributes(AtlasVertex entityVertex, AtlasEntityType entityType, Map<String, Map<String, Object>> businessAttributes, boolean isOverwrite) throws AtlasBaseException {
        List<String> messages = new ArrayList<>();

        Map<String, Map<String, AtlasBusinessAttribute>> entityTypeBusinessMetadata = entityType.getBusinessAttributes();

        for (String bmName : businessAttributes.keySet()) {
            if (!entityTypeBusinessMetadata.containsKey(bmName)) {
                messages.add(bmName + ": invalid business-metadata for entity type " + entityType.getTypeName());

                continue;
            }

            Map<String, AtlasBusinessAttribute> entityTypeBusinessAttributes = entityTypeBusinessMetadata.get(bmName);
            Map<String, Object>                         entityBusinessAttributes     = businessAttributes.get(bmName);

            for (AtlasBusinessAttribute bmAttribute : entityTypeBusinessAttributes.values()) {
                AtlasType attrType  = bmAttribute.getAttributeType();
                String    attrName  = bmAttribute.getName();
                Object    attrValue = entityBusinessAttributes == null ? null : entityBusinessAttributes.get(attrName);
                String    fieldName = entityType.getTypeName() + "." + bmName + "." + attrName;

                if (attrValue != null) {
                    attrType.validateValue(attrValue, fieldName, messages);
                    boolean isValidLength = bmAttribute.isValidLength(attrValue);
                    if (!isValidLength) {
                        messages.add(fieldName + ":  Business attribute-value exceeds maximum length limit");
                    }

                } else if (!bmAttribute.getAttributeDef().getIsOptional()) {
                    final boolean isAttrValuePresent;

                    if (isOverwrite) {
                        isAttrValuePresent = false;
                    } else {
                        Object existingValue = AtlasGraphUtilsV2.getEncodedProperty(entityVertex, bmAttribute.getVertexPropertyName(), Object.class);

                        isAttrValuePresent = existingValue != null;
                    }

                    if (!isAttrValuePresent) {
                        messages.add(fieldName + ": mandatory business-metadata attribute value missing in type " + entityType.getTypeName());
                    }
                }
            }
        }

        if (!messages.isEmpty()) {
            throw new AtlasBaseException(AtlasErrorCode.INSTANCE_CRUD_INVALID_PARAMS, messages);
        }
    }

    public static void validateCustomAttributes(AtlasEntity entity) throws AtlasBaseException {
        Map<String, String> customAttributes = entity.getCustomAttributes();

        if (MapUtils.isNotEmpty(customAttributes)) {
            for (Map.Entry<String, String> entry : customAttributes.entrySet()) {
                String key   = entry.getKey();
                String value = entry.getValue();

                if (key.length() > CUSTOM_ATTRIBUTE_KEY_MAX_LENGTH) {
                    throw new AtlasBaseException(AtlasErrorCode.INVALID_CUSTOM_ATTRIBUTE_KEY_LENGTH, key);
                }

                Matcher matcher = CUSTOM_ATTRIBUTE_KEY_REGEX.matcher(key);

                if (!matcher.matches()) {
                    throw new AtlasBaseException(AtlasErrorCode.INVALID_CUSTOM_ATTRIBUTE_KEY_CHARACTERS, key);
                }

                if (StringUtils.isNotEmpty(CUSTOM_ATTRIBUTE_KEY_SPECIAL_PREFIX) && key.startsWith(CUSTOM_ATTRIBUTE_KEY_SPECIAL_PREFIX)) {
                    continue;
                }

                if (!key.startsWith(CUSTOM_ATTRIBUTE_KEY_SPECIAL_PREFIX) && value.length() > CUSTOM_ATTRIBUTE_VALUE_MAX_LENGTH) {
                    throw new AtlasBaseException(AtlasErrorCode.INVALID_CUSTOM_ATTRIBUTE_VALUE, value, String.valueOf(CUSTOM_ATTRIBUTE_VALUE_MAX_LENGTH));
                }
            }
        }
    }

    public static void validateLabels(Set<String> labels) throws AtlasBaseException {
        if (CollectionUtils.isNotEmpty(labels)) {
            for (String label : labels) {
                if (label.length() > LABEL_MAX_LENGTH.getInt()) {
                    throw new AtlasBaseException(AtlasErrorCode.INVALID_LABEL_LENGTH, label, String.valueOf(LABEL_MAX_LENGTH.getInt()));
                }

                Matcher matcher = LABEL_REGEX.matcher(label);

                if (!matcher.matches()) {
                    throw new AtlasBaseException(AtlasErrorCode.INVALID_LABEL_CHARACTERS, label);
                }
            }
        }
    }

    List<AtlasEntity> updateClassificationText(AtlasClassification classification, Collection<AtlasVertex> propagatedVertices) throws AtlasBaseException {
        List<AtlasEntity> propagatedEntities = new ArrayList<>();
        AtlasPerfMetrics.MetricRecorder metricRecorder = RequestContext.get().startMetricRecord("updateClassificationText");

        if(CollectionUtils.isNotEmpty(propagatedVertices)) {
            for(AtlasVertex vertex : propagatedVertices) {
                AtlasEntity entity = null;
                for (int i = 1; i <= MAX_NUMBER_OF_RETRIES; i++) {
                    try {
                        entity = instanceConverter.getAndCacheEntity(graphHelper.getGuid(vertex), ENTITY_CHANGE_NOTIFY_IGNORE_RELATIONSHIP_ATTRIBUTES);
                        break; //do not retry on success
                    } catch (AtlasBaseException ex) {
                        if (i == MAX_NUMBER_OF_RETRIES) {
                            LOG.error(String.format("Maximum retries reached for fetching vertex with id %s from graph. Retried %s times. Skipping...", vertex.getId(), i));
                            continue;
                        }
                        LOG.warn(String.format("Vertex with id %s could not be fetched from graph. Retrying for %s time", vertex.getId(), i));
                    }
                }

                if (entity != null) {
                    String classificationTextForEntity = fullTextMapperV2.getClassificationTextForEntity(entity);
                    vertex.setProperty(CLASSIFICATION_TEXT_KEY, classificationTextForEntity);
                    propagatedEntities.add(entity);
                }
            }
        }

        RequestContext.get().endMetricRecord(metricRecorder);
        return propagatedEntities;
    }



    private void updateLabels(AtlasVertex vertex, Set<String> labels) {
        if (CollectionUtils.isNotEmpty(labels)) {
            AtlasGraphUtilsV2.setEncodedProperty(vertex, LABELS_PROPERTY_KEY, getLabelString(labels));
        } else {
            vertex.removeProperty(LABELS_PROPERTY_KEY);
        }
    }

    private String getLabelString(Collection<String> labels) {
        String ret = null;

        if (!labels.isEmpty()) {
            ret = LABEL_NAME_DELIMITER + String.join(LABEL_NAME_DELIMITER, labels) + LABEL_NAME_DELIMITER;
        }

        return ret;
    }

    private void addToUpdatedBusinessAttributes(Map<String, Map<String, Object>> updatedBusinessAttributes, AtlasBusinessAttribute bmAttribute, Object attrValue) {
        String              bmName     = bmAttribute.getDefinedInType().getTypeName();
        Map<String, Object> attributes = updatedBusinessAttributes.get(bmName);

        if(attributes == null){
            attributes = new HashMap<>();

            updatedBusinessAttributes.put(bmName, attributes);
        }

        attributes.put(bmAttribute.getName(), attrValue);
    }

    private void createAndQueueTask(String taskType, AtlasVertex entityVertex, String classificationVertexId, String classificationName, Boolean currentPropagateThroughLineage, Boolean currentRestrictPropagationThroughHierarchy) throws AtlasBaseException{

        deleteDelegate.getHandler().createAndQueueTaskWithoutCheck(taskType, entityVertex, classificationVertexId,classificationName, null, currentPropagateThroughLineage,currentRestrictPropagationThroughHierarchy);
    }

    private void createAndQueueTask(String taskType, AtlasVertex entityVertex, String classificationVertexId, String classificationName) throws AtlasBaseException {
        deleteDelegate.getHandler().createAndQueueTaskWithoutCheck(taskType, entityVertex, classificationVertexId, classificationName, null);
    }

    public void removePendingTaskFromEntity(String entityGuid, String taskGuid) throws EntityNotFoundException {
        if (StringUtils.isEmpty(entityGuid) || StringUtils.isEmpty(taskGuid)) {
            return;
        }

        AtlasVertex entityVertex = graphHelper.getVertexForGUID(entityGuid);

        if (entityVertex == null) {
            LOG.warn("Error fetching vertex: {}", entityVertex);

            return;
        }

        entityVertex.removePropertyValue(PENDING_TASKS_PROPERTY_KEY, taskGuid);
    }

    public void removePendingTaskFromEdge(String edgeId, String taskGuid) throws AtlasBaseException {
        if (StringUtils.isEmpty(edgeId) || StringUtils.isEmpty(taskGuid)) {
            return;
        }

        AtlasEdge edge = graph.getEdge(edgeId);

        if (edge == null) {
            LOG.warn("Error fetching edge: {}", edgeId);

            return;
        }

        AtlasGraphUtilsV2.removeItemFromListProperty(edge, EDGE_PENDING_TASKS_PROPERTY_KEY, taskGuid);
    }


    public void addHasLineage(Set<AtlasEdge> inputOutputEdges, boolean isRestoreEntity) {
        AtlasPerfMetrics.MetricRecorder metricRecorder = RequestContext.get().startMetricRecord("addHasLineage");

        for (AtlasEdge atlasEdge : inputOutputEdges) {

            boolean isOutputEdge = PROCESS_OUTPUTS.equals(atlasEdge.getLabel());

            AtlasVertex processVertex = atlasEdge.getOutVertex();
            AtlasVertex assetVertex = atlasEdge.getInVertex();

            if (getEntityHasLineage(processVertex)) {
                AtlasGraphUtilsV2.setEncodedProperty(assetVertex, HAS_LINEAGE, true);
                continue;
            }

            String oppositeEdgeLabel = isOutputEdge ? PROCESS_INPUTS : PROCESS_OUTPUTS;

            Iterator<AtlasEdge> oppositeEdges = processVertex.getEdges(AtlasEdgeDirection.BOTH, oppositeEdgeLabel).iterator();
            boolean isHasLineageSet = false;
            while (oppositeEdges.hasNext()) {
                AtlasEdge oppositeEdge = oppositeEdges.next();
                AtlasVertex oppositeEdgeAssetVertex = oppositeEdge.getInVertex();

                if (getStatus(oppositeEdge) == ACTIVE && getStatus(oppositeEdgeAssetVertex) == ACTIVE) {
                    if (!isHasLineageSet) {
                        AtlasGraphUtilsV2.setEncodedProperty(assetVertex, HAS_LINEAGE, true);
                        AtlasGraphUtilsV2.setEncodedProperty(processVertex, HAS_LINEAGE, true);
                        isHasLineageSet = true;
                    }

                    if (isRestoreEntity) {
                        AtlasGraphUtilsV2.setEncodedProperty(oppositeEdgeAssetVertex, HAS_LINEAGE, true);
                    } else {
                        break;
                    }
                }
            }
        }
        RequestContext.get().endMetricRecord(metricRecorder);
    }


    public List<AtlasVertex> linkBusinessPolicy(String policyId, Set<String> linkGuids) {
        return linkGuids.stream().map(guid -> findByGuid(graph, guid)).filter(Objects::nonNull).filter(ev -> {
            Set<String> existingValues = ev.getMultiValuedSetProperty(ASSET_POLICY_GUIDS, String.class);
            return !existingValues.contains(policyId);
        }).peek(ev -> {
            Set<String> existingValues = ev.getMultiValuedSetProperty(ASSET_POLICY_GUIDS, String.class);
            existingValues.add(policyId);
            ev.setProperty(ASSET_POLICY_GUIDS, policyId);
            ev.setProperty(ASSET_POLICIES_COUNT, existingValues.size());

            updateModificationMetadata(ev);

            cacheDifferentialEntity(ev, existingValues);
        }).collect(Collectors.toList());
    }


    public List<AtlasVertex> unlinkBusinessPolicy(String policyId, Set<String> unlinkGuids) {
        return unlinkGuids.stream().map(guid -> AtlasGraphUtilsV2.findByGuid(graph, guid)).filter(Objects::nonNull).filter(ev -> {
            Set<String> existingValues = ev.getMultiValuedSetProperty(ASSET_POLICY_GUIDS, String.class);
            return existingValues.contains(policyId);
        }).peek(ev -> {
            Set<String> existingValues = ev.getMultiValuedSetProperty(ASSET_POLICY_GUIDS, String.class);
            existingValues.remove(policyId);
            ev.removePropertyValue(ASSET_POLICY_GUIDS, policyId);
            ev.setProperty(ASSET_POLICIES_COUNT, existingValues.size());

            updateModificationMetadata(ev);

            cacheDifferentialEntity(ev, existingValues);
        }).collect(Collectors.toList());
    }

    public List<AtlasVertex> linkMeshEntityToAssets(String meshEntityId, Set<String> linkGuids) throws AtlasBaseException {
        List<AtlasVertex> linkedVertices = new ArrayList<>();

        for (String guid : linkGuids) {
            AtlasVertex ev = findByGuid(graph, guid);

            if (ev != null) {
                String typeName = ev.getProperty(TYPE_NAME_PROPERTY_KEY, String.class);
                if (excludedTypes.contains(typeName)){
                    LOG.warn("Type {} is not allowed to link with mesh entity", typeName);
                    continue;
                }
                Set<String> existingValues = ev.getMultiValuedSetProperty(DOMAIN_GUIDS_ATTR, String.class);

                if (!existingValues.contains(meshEntityId)) {
                    isAuthorizedToLink(ev);

                    updateDomainAttribute(ev, existingValues, meshEntityId);
                    existingValues.clear();
                    existingValues.add(meshEntityId);

                    updateModificationMetadata(ev);

                    cacheDifferentialMeshEntity(ev, existingValues);

                    linkedVertices.add(ev);
                }
            }
        }

        return linkedVertices;
    }

    public List<AtlasVertex> unlinkMeshEntityFromAssets(String meshEntityId, Set<String> unlinkGuids) throws AtlasBaseException {
        List<AtlasVertex> unlinkedVertices = new ArrayList<>();

        for (String guid : unlinkGuids) {
            AtlasVertex ev = AtlasGraphUtilsV2.findByGuid(graph, guid);

            if (ev != null) {
                String typeName = ev.getProperty(TYPE_NAME_PROPERTY_KEY, String.class);
                if (excludedTypes.contains(typeName)){
                    LOG.warn("Type {} is not allowed to unlink with mesh entity", typeName);
                    continue;
                }

                Set<String> existingValues = ev.getMultiValuedSetProperty(DOMAIN_GUIDS_ATTR, String.class);

                if (meshEntityId.isEmpty() || existingValues.contains(meshEntityId)) {
                    isAuthorizedToLink(ev);

                    if (StringUtils.isEmpty(meshEntityId)) {
                        existingValues.clear();
                        ev.removeProperty(DOMAIN_GUIDS_ATTR);
                    } else {
                        existingValues.remove(meshEntityId);
                        ev.removePropertyValue(DOMAIN_GUIDS_ATTR, meshEntityId);
                    }

                    updateModificationMetadata(ev);
                    cacheDifferentialMeshEntity(ev, existingValues);

                    unlinkedVertices.add(ev);
                }
            }
        }

        return unlinkedVertices;
    }

    private void updateDomainAttribute(AtlasVertex vertex, Set<String> existingValues, String meshEntityId){
        existingValues.forEach(existingValue -> vertex.removePropertyValue(DOMAIN_GUIDS_ATTR, existingValue));
        vertex.setProperty(DOMAIN_GUIDS_ATTR, meshEntityId);
    }
    public AtlasVertex moveBusinessPolicies(Set<String> policyIds, String assetId, String type) throws AtlasBaseException {
        // Retrieve the AtlasVertex for the given assetId
        AtlasVertex assetVertex = AtlasGraphUtilsV2.findByGuid(graph, assetId);

        if (assetVertex == null) {
            throw new AtlasBaseException(AtlasErrorCode.INVALID_PARAMETERS, "Asset with guid not found");
        }

        // Get the sets of governed and non-compliant policy GUIDs
        Set<String> governedPolicies = assetVertex.getMultiValuedSetProperty(ASSET_POLICY_GUIDS, String.class);
        Set<String> nonCompliantPolicies = assetVertex.getMultiValuedSetProperty(NON_COMPLIANT_ASSET_POLICY_GUIDS, String.class);

        // Determine if the type is governed or non-compliant
        boolean isGoverned = MoveBusinessPolicyRequest.Type.GOVERNED.getDescription().equals(type);

        Set<String> currentPolicies = isGoverned ? new HashSet<>(governedPolicies) : new HashSet<>(nonCompliantPolicies);
        policyIds.removeAll(currentPolicies);

        // Check if the asset already has the given policy IDs
        if (policyIds.isEmpty()) {
            throw new AtlasBaseException(AtlasErrorCode.BAD_REQUEST, "Asset already has the given policy id");
        }

        // Move policies to the appropriate set
        policyIds.forEach(policyId -> {
            if (isGoverned) {
                assetVertex.setProperty(ASSET_POLICY_GUIDS, policyId);
                removeItemFromListPropertyValue(assetVertex, NON_COMPLIANT_ASSET_POLICY_GUIDS, policyId);
            } else {
                assetVertex.setProperty(NON_COMPLIANT_ASSET_POLICY_GUIDS, policyId);
                removeItemFromListPropertyValue(assetVertex, ASSET_POLICY_GUIDS, policyId);
            }
        });

        // Update the sets after processing
        if (isGoverned) {
            governedPolicies.addAll(policyIds);
            nonCompliantPolicies.removeAll(policyIds);
        } else {
            nonCompliantPolicies.addAll(policyIds);
            governedPolicies.removeAll(policyIds);
        }

        // Update the modification metadata
        updateModificationMetadata(assetVertex);

        // Create a differential AtlasEntity to reflect the changes
        AtlasEntity diffEntity = new AtlasEntity(assetVertex.getProperty(TYPE_NAME_PROPERTY_KEY, String.class));
        setEntityCommonAttributes(assetVertex, diffEntity);
        diffEntity.setAttribute(ASSET_POLICY_GUIDS, governedPolicies);
        diffEntity.setAttribute(NON_COMPLIANT_ASSET_POLICY_GUIDS, nonCompliantPolicies);

        // Cache the differential entity for further processing
        RequestContext.get().cacheDifferentialEntity(diffEntity);

        return assetVertex;
    }

    private void cacheDifferentialEntity(AtlasVertex ev, Set<String> existingValues) {
        AtlasEntity diffEntity = new AtlasEntity(ev.getProperty(TYPE_NAME_PROPERTY_KEY, String.class));
        setEntityCommonAttributes(ev, diffEntity);
        diffEntity.setAttribute(ASSET_POLICY_GUIDS, existingValues);
        diffEntity.setAttribute(ASSET_POLICIES_COUNT, existingValues.size());

        RequestContext requestContext = RequestContext.get();
        requestContext.cacheDifferentialEntity(diffEntity);
    }

    private void cacheDifferentialMeshEntity(AtlasVertex ev, Set<String> existingValues) {
        AtlasEntity diffEntity = new AtlasEntity(ev.getProperty(TYPE_NAME_PROPERTY_KEY, String.class));
        setEntityCommonAttributes(ev, diffEntity);
        diffEntity.setAttribute(DOMAIN_GUIDS_ATTR, existingValues);

        RequestContext requestContext = RequestContext.get();
        requestContext.cacheDifferentialEntity(diffEntity);
    }

    private void setEntityCommonAttributes(AtlasVertex ev, AtlasEntity diffEntity) {
        diffEntity.setGuid(ev.getProperty(GUID_PROPERTY_KEY, String.class));
        diffEntity.setUpdatedBy(ev.getProperty(MODIFIED_BY_KEY, String.class));
        diffEntity.setUpdateTime(new Date(RequestContext.get().getRequestTime()));
    }

    private void isAuthorizedToLink(AtlasVertex vertex) throws AtlasBaseException {
        AtlasEntityHeader sourceEntity = retrieverNoRelation.toAtlasEntityHeaderWithClassifications(vertex);

        // source -> UPDATE + READ
        AtlasAuthorizationUtils.verifyAccess(new AtlasEntityAccessRequest(typeRegistry, AtlasPrivilege.ENTITY_UPDATE, sourceEntity),
                "update on source Entity, link/unlink operation denied: ", sourceEntity.getAttribute(NAME));

        AtlasAuthorizationUtils.verifyAccess(new AtlasEntityAccessRequest(typeRegistry, AtlasPrivilege.ENTITY_READ, sourceEntity),
                "read on source Entity, link/unlink operation denied: ", sourceEntity.getAttribute(NAME));

    }
}<|MERGE_RESOLUTION|>--- conflicted
+++ resolved
@@ -3139,12 +3139,7 @@
         }
     }
 
-<<<<<<< HEAD
     public void cleanUpClassificationPropagation(String classificationName, int batchLimit) throws AtlasBaseException {
-=======
-
-    public void cleanUpClassificationPropagation(String classificationName, int batchLimit) {
->>>>>>> 54b17b62
         int CLEANUP_MAX = batchLimit <= 0 ? CLEANUP_BATCH_SIZE : batchLimit * CLEANUP_BATCH_SIZE;
         int cleanedUpCount = 0;
         final int CHUNK_SIZE_TEMP = 50;
