/**
 * Licensed to the Apache Software Foundation (ASF) under one
 * or more contributor license agreements.  See the NOTICE file
 * distributed with this work for additional information
 * regarding copyright ownership.  The ASF licenses this file
 * to you under the Apache License, Version 2.0 (the
 * "License"); you may not use this file except in compliance
 * with the License.  You may obtain a copy of the License at
 *
 *     http://www.apache.org/licenses/LICENSE-2.0
 *
 * Unless required by applicable law or agreed to in writing, software
 * distributed under the License is distributed on an "AS IS" BASIS,
 * WITHOUT WARRANTIES OR CONDITIONS OF ANY KIND, either express or implied.
 * See the License for the specific language governing permissions and
 * limitations under the License.
 */
package org.apache.atlas.repository.store.graph.v2;


import com.google.common.annotations.VisibleForTesting;
import org.apache.atlas.*;
import org.apache.atlas.annotation.GraphTransaction;
import org.apache.atlas.authorize.AtlasAuthorizationUtils;
import org.apache.atlas.authorize.AtlasEntityAccessRequest;
import org.apache.atlas.authorize.AtlasPrivilege;
import org.apache.atlas.authorizer.AuthorizerUtils;
import org.apache.atlas.exception.AtlasBaseException;
import org.apache.atlas.exception.EntityNotFoundException;
import org.apache.atlas.model.TimeBoundary;
import org.apache.atlas.model.TypeCategory;
import org.apache.atlas.model.instance.AtlasClassification;
import org.apache.atlas.model.instance.AtlasEntity;
import org.apache.atlas.model.instance.AtlasEntityHeader;
import org.apache.atlas.model.instance.AtlasObjectId;
import org.apache.atlas.model.instance.AtlasRelatedObjectId;
import org.apache.atlas.model.instance.AtlasRelationship;
import org.apache.atlas.model.instance.AtlasStruct;
import org.apache.atlas.model.instance.EntityMutationResponse;
import org.apache.atlas.model.instance.EntityMutations;
import org.apache.atlas.model.instance.EntityMutations.EntityOperation;
import org.apache.atlas.model.tasks.AtlasTask;
import org.apache.atlas.model.typedef.AtlasEntityDef;
import org.apache.atlas.model.typedef.AtlasEntityDef.AtlasRelationshipAttributeDef;
import org.apache.atlas.model.typedef.AtlasRelationshipDef;
import org.apache.atlas.model.typedef.AtlasStructDef.AtlasAttributeDef;
import org.apache.atlas.model.typedef.AtlasStructDef.AtlasAttributeDef.Cardinality;
import org.apache.atlas.repository.Constants;
import org.apache.atlas.repository.RepositoryException;
import org.apache.atlas.repository.converters.AtlasInstanceConverter;
import org.apache.atlas.repository.graph.GraphHelper;
import org.apache.atlas.repository.graph.IFullTextMapper;
import org.apache.atlas.repository.graphdb.AtlasEdge;
import org.apache.atlas.repository.graphdb.AtlasEdgeDirection;
import org.apache.atlas.repository.graphdb.AtlasGraph;
import org.apache.atlas.repository.graphdb.AtlasVertex;
import org.apache.atlas.repository.store.graph.AtlasRelationshipStore;
import org.apache.atlas.repository.store.graph.EntityGraphDiscoveryContext;
import org.apache.atlas.repository.store.graph.v1.DeleteHandlerDelegate;
import org.apache.atlas.repository.store.graph.v2.tasks.ClassificationTask;
import org.apache.atlas.tasks.TaskManagement;
import org.apache.atlas.type.AtlasArrayType;
import org.apache.atlas.repository.store.graph.v1.RestoreHandlerV1;
import org.apache.atlas.type.AtlasBuiltInTypes;
import org.apache.atlas.type.AtlasBusinessMetadataType.AtlasBusinessAttribute;
import org.apache.atlas.type.AtlasClassificationType;
import org.apache.atlas.type.AtlasEntityType;
import org.apache.atlas.type.AtlasMapType;
import org.apache.atlas.type.AtlasStructType;
import org.apache.atlas.type.AtlasStructType.AtlasAttribute;
import org.apache.atlas.type.AtlasStructType.AtlasAttribute.AtlasRelationshipEdgeDirection;
import org.apache.atlas.type.AtlasType;
import org.apache.atlas.type.AtlasTypeRegistry;
import org.apache.atlas.type.AtlasTypeUtil;
import org.apache.atlas.utils.AtlasEntityUtil;
import org.apache.atlas.utils.AtlasJson;
import org.apache.atlas.utils.AtlasPerfMetrics;
import org.apache.atlas.utils.AtlasPerfMetrics.MetricRecorder;
import org.apache.atlas.utils.AtlasPerfTracer;
import org.apache.commons.codec.digest.DigestUtils;
import org.apache.commons.collections.CollectionUtils;
import org.apache.commons.collections.MapUtils;
import org.apache.commons.lang3.StringUtils;
import org.slf4j.Logger;
import org.slf4j.LoggerFactory;
import org.springframework.stereotype.Component;

import javax.inject.Inject;
import java.util.ArrayList;
import java.util.Collection;
import java.util.Collections;
import java.util.HashMap;
import java.util.HashSet;
import java.util.Iterator;
import java.util.List;
import java.util.Map;
import java.util.NoSuchElementException;
import java.util.Objects;
import java.util.Set;
import java.util.UUID;
import java.util.Date;
import java.util.regex.Matcher;
import java.util.regex.Pattern;
import java.util.stream.Collectors;

import static org.apache.atlas.AtlasConfiguration.LABEL_MAX_LENGTH;
import static org.apache.atlas.AtlasConfiguration.STORE_DIFFERENTIAL_AUDITS;
import static org.apache.atlas.model.TypeCategory.ARRAY;
import static org.apache.atlas.model.TypeCategory.CLASSIFICATION;
import static org.apache.atlas.model.instance.AtlasEntity.Status.ACTIVE;
import static org.apache.atlas.model.instance.AtlasEntity.Status.DELETED;
import static org.apache.atlas.model.instance.AtlasRelatedObjectId.KEY_RELATIONSHIP_ATTRIBUTES;
import static org.apache.atlas.model.instance.EntityMutations.EntityOperation.CREATE;
import static org.apache.atlas.model.instance.EntityMutations.EntityOperation.DELETE;
import static org.apache.atlas.model.instance.EntityMutations.EntityOperation.PARTIAL_UPDATE;
import static org.apache.atlas.model.instance.EntityMutations.EntityOperation.UPDATE;
import static org.apache.atlas.model.typedef.AtlasStructDef.AtlasAttributeDef.Cardinality.SET;
import static org.apache.atlas.repository.Constants.*;
import static org.apache.atlas.repository.graph.GraphHelper.getClassificationEdge;
import static org.apache.atlas.repository.graph.GraphHelper.getClassificationVertex;
import static org.apache.atlas.repository.graph.GraphHelper.getCollectionElementsUsingRelationship;
import static org.apache.atlas.repository.graph.GraphHelper.getDelimitedClassificationNames;
import static org.apache.atlas.repository.graph.GraphHelper.getLabels;
import static org.apache.atlas.repository.graph.GraphHelper.getMapElementsProperty;
import static org.apache.atlas.repository.graph.GraphHelper.getStatus;
import static org.apache.atlas.repository.graph.GraphHelper.getTraitLabel;
import static org.apache.atlas.repository.graph.GraphHelper.getTraitNames;
import static org.apache.atlas.repository.graph.GraphHelper.getTypeName;
import static org.apache.atlas.repository.graph.GraphHelper.getTypeNames;
import static org.apache.atlas.repository.graph.GraphHelper.isPropagationEnabled;
import static org.apache.atlas.repository.graph.GraphHelper.isRelationshipEdge;
import static org.apache.atlas.repository.graph.GraphHelper.string;
import static org.apache.atlas.repository.graph.GraphHelper.updateModificationMetadata;
import static org.apache.atlas.repository.graph.GraphHelper.getEntityHasLineage;
import static org.apache.atlas.repository.graph.GraphHelper.isTermEntityEdge;
import static org.apache.atlas.repository.graph.GraphHelper.getRemovePropagations;
import static org.apache.atlas.repository.graph.GraphHelper.getPropagatedEdges;
import static org.apache.atlas.repository.graph.GraphHelper.getPropagatableClassifications;
import static org.apache.atlas.repository.graph.GraphHelper.getClassificationEntityGuid;
import static org.apache.atlas.repository.store.graph.v2.AtlasGraphUtilsV2.*;
import static org.apache.atlas.repository.store.graph.v2.tasks.ClassificationPropagateTaskFactory.CLASSIFICATION_PROPAGATION_ADD;
import static org.apache.atlas.repository.store.graph.v2.tasks.ClassificationPropagateTaskFactory.CLASSIFICATION_PROPAGATION_DELETE;
import static org.apache.atlas.type.AtlasStructType.AtlasAttribute.AtlasRelationshipEdgeDirection.IN;
import static org.apache.atlas.type.AtlasStructType.AtlasAttribute.AtlasRelationshipEdgeDirection.OUT;
import static org.apache.atlas.type.Constants.PENDING_TASKS_PROPERTY_KEY;
import static org.apache.atlas.type.Constants.CATEGORIES_PARENT_PROPERTY_KEY;
import static org.apache.atlas.type.Constants.CATEGORIES_PROPERTY_KEY;
import static org.apache.atlas.type.Constants.GLOSSARY_PROPERTY_KEY;
import static org.apache.atlas.type.Constants.HAS_LINEAGE;
import static org.apache.atlas.type.Constants.MEANINGS_PROPERTY_KEY;
import static org.apache.atlas.type.Constants.MEANINGS_TEXT_PROPERTY_KEY;
import static org.apache.atlas.type.Constants.MEANING_NAMES_PROPERTY_KEY;


@Component
public class EntityGraphMapper {
    private static final Logger LOG      = LoggerFactory.getLogger(EntityGraphMapper.class);
    private static final Logger PERF_LOG = AtlasPerfTracer.getPerfLogger("entityGraphMapper");

    private static final String  SOFT_REF_FORMAT                   = "%s:%s";
    private static final int     INDEXED_STR_SAFE_LEN              = AtlasConfiguration.GRAPHSTORE_INDEXED_STRING_SAFE_LENGTH.getInt();
    private static final boolean WARN_ON_NO_RELATIONSHIP           = AtlasConfiguration.RELATIONSHIP_WARN_NO_RELATIONSHIPS.getBoolean();
    private static final String  CUSTOM_ATTRIBUTE_KEY_SPECIAL_PREFIX = AtlasConfiguration.CUSTOM_ATTRIBUTE_KEY_SPECIAL_PREFIX.getString();

    private static final String  CLASSIFICATION_NAME_DELIMITER     = "|";
    private static final Pattern CUSTOM_ATTRIBUTE_KEY_REGEX        = Pattern.compile("^[a-zA-Z0-9_-]*$");
    private static final Pattern LABEL_REGEX                       = Pattern.compile("^[a-zA-Z0-9_-]*$");
    private static final int     CUSTOM_ATTRIBUTE_KEY_MAX_LENGTH   = AtlasConfiguration.CUSTOM_ATTRIBUTE_KEY_MAX_LENGTH.getInt();
    private static final int     CUSTOM_ATTRIBUTE_VALUE_MAX_LENGTH = AtlasConfiguration.CUSTOM_ATTRIBUTE_VALUE_MAX_LENGTH.getInt();

    private static final String TYPE_GLOSSARY= "AtlasGlossary";
    private static final String TYPE_CATEGORY= "AtlasGlossaryCategory";
    private static final String TYPE_TERM = "AtlasGlossaryTerm";
    private static final String TYPE_PROCESS = "Process";
    private static final String ATTR_MEANINGS = "meanings";
    private static final String ATTR_ANCHOR = "anchor";
    private static final String ATTR_CATEGORIES = "categories";
    private static final List<String> ALLOWED_DATATYPES_FOR_DEFAULT_NULL = new ArrayList() {
        {
            add("int");
            add("long");
            add("float");
        }
    };

    private static final boolean ENTITY_CHANGE_NOTIFY_IGNORE_RELATIONSHIP_ATTRIBUTES = AtlasConfiguration.ENTITY_CHANGE_NOTIFY_IGNORE_RELATIONSHIP_ATTRIBUTES.getBoolean();
    private static final boolean CLASSIFICATION_PROPAGATION_DEFAULT                  = AtlasConfiguration.CLASSIFICATION_PROPAGATION_DEFAULT.getBoolean();
    private static final boolean RESTRICT_PROPAGATION_THROUGH_LINEAGE_DEFAULT        = false;
    private              boolean DEFERRED_ACTION_ENABLED                             = AtlasConfiguration.TASKS_USE_ENABLED.getBoolean();
    private              boolean DIFFERENTIAL_AUDITS                                 = STORE_DIFFERENTIAL_AUDITS.getBoolean();

    private static final int     MAX_NUMBER_OF_RETRIES = AtlasConfiguration.MAX_NUMBER_OF_RETRIES.getInt();
    private static final int     CHUNK_SIZE            = AtlasConfiguration.TASKS_GRAPH_COMMIT_CHUNK_SIZE.getInt();

    private final GraphHelper               graphHelper;
    private final AtlasGraph                graph;
    private final DeleteHandlerDelegate     deleteDelegate;
    private final RestoreHandlerV1          restoreHandlerV1;
    private final AtlasTypeRegistry         typeRegistry;
    private final AtlasRelationshipStore    relationshipStore;
    private final IAtlasEntityChangeNotifier entityChangeNotifier;
    private final AtlasInstanceConverter    instanceConverter;
    private final EntityGraphRetriever      entityRetriever;
    private final IFullTextMapper           fullTextMapperV2;
    private final TaskManagement            taskManagement;
    private final TransactionInterceptHelper   transactionInterceptHelper;

    @Inject
    public EntityGraphMapper(DeleteHandlerDelegate deleteDelegate, RestoreHandlerV1 restoreHandlerV1, AtlasTypeRegistry typeRegistry, AtlasGraph graph,
                             AtlasRelationshipStore relationshipStore, IAtlasEntityChangeNotifier entityChangeNotifier,
                             AtlasInstanceConverter instanceConverter, IFullTextMapper fullTextMapperV2,
                             TaskManagement taskManagement, TransactionInterceptHelper transactionInterceptHelper) {
        this.restoreHandlerV1 = restoreHandlerV1;
        this.graphHelper          = new GraphHelper(graph);
        this.deleteDelegate       = deleteDelegate;
        this.typeRegistry         = typeRegistry;
        this.graph                = graph;
        this.relationshipStore    = relationshipStore;
        this.entityChangeNotifier = entityChangeNotifier;
        this.instanceConverter    = instanceConverter;
        this.entityRetriever      = new EntityGraphRetriever(graph, typeRegistry);
        this.fullTextMapperV2     = fullTextMapperV2;
        this.taskManagement       = taskManagement;
        this.transactionInterceptHelper = transactionInterceptHelper;
    }

    @VisibleForTesting
    public void setTasksUseFlag(boolean value) {
        DEFERRED_ACTION_ENABLED = value;
    }

    public AtlasVertex createVertex(AtlasEntity entity) throws AtlasBaseException {
        final String guid = UUID.randomUUID().toString();
        return createVertexWithGuid(entity, guid);
    }

    public AtlasVertex createShellEntityVertex(AtlasObjectId objectId, EntityGraphDiscoveryContext context) throws AtlasBaseException {
        if (LOG.isDebugEnabled()) {
            LOG.debug("==> createShellEntityVertex({})", objectId.getTypeName());
        }

        final String    guid       = UUID.randomUUID().toString();
        AtlasEntityType entityType = typeRegistry.getEntityTypeByName(objectId.getTypeName());
        AtlasVertex     ret        = createStructVertex(objectId);

        for (String superTypeName : entityType.getAllSuperTypes()) {
            AtlasGraphUtilsV2.addEncodedProperty(ret, SUPER_TYPES_PROPERTY_KEY, superTypeName);
        }

        AtlasGraphUtilsV2.setEncodedProperty(ret, GUID_PROPERTY_KEY, guid);
        AtlasGraphUtilsV2.setEncodedProperty(ret, VERSION_PROPERTY_KEY, getEntityVersion(null));
        AtlasGraphUtilsV2.setEncodedProperty(ret, IS_INCOMPLETE_PROPERTY_KEY, INCOMPLETE_ENTITY_VALUE);

        // map unique attributes
        Map<String, Object>   uniqueAttributes = objectId.getUniqueAttributes();
        EntityMutationContext mutationContext  = new EntityMutationContext(context);

        for (AtlasAttribute attribute : entityType.getUniqAttributes().values()) {
            String attrName  = attribute.getName();

            if (uniqueAttributes.containsKey(attrName)) {
                Object attrValue = attribute.getAttributeType().getNormalizedValue(uniqueAttributes.get(attrName));

                mapAttribute(attribute, attrValue, ret, CREATE, mutationContext);
            }
        }

        GraphTransactionInterceptor.addToVertexCache(guid, ret);

        return ret;
    }

    public AtlasVertex createVertexWithGuid(AtlasEntity entity, String guid) throws AtlasBaseException {
        if (LOG.isDebugEnabled()) {
            LOG.debug("==> createVertexWithGuid({})", entity.getTypeName());
        }

        AtlasEntityType entityType = typeRegistry.getEntityTypeByName(entity.getTypeName());
        AtlasVertex     ret        = createStructVertex(entity);

        for (String superTypeName : entityType.getAllSuperTypes()) {
            AtlasGraphUtilsV2.addEncodedProperty(ret, SUPER_TYPES_PROPERTY_KEY, superTypeName);
        }

        AtlasGraphUtilsV2.setEncodedProperty(ret, GUID_PROPERTY_KEY, guid);
        AtlasGraphUtilsV2.setEncodedProperty(ret, VERSION_PROPERTY_KEY, getEntityVersion(entity));

        setCustomAttributes(ret, entity);

        if (CollectionUtils.isNotEmpty(entity.getLabels())) {
            setLabels(ret, entity.getLabels());
        }

        GraphTransactionInterceptor.addToVertexCache(guid, ret);

        return ret;
    }

    public void updateSystemAttributes(AtlasVertex vertex, AtlasEntity entity) throws AtlasBaseException {
        if (entity.getVersion() != null) {
            AtlasGraphUtilsV2.setEncodedProperty(vertex, VERSION_PROPERTY_KEY, entity.getVersion());
        }

        if (entity.getCreateTime() != null) {
            AtlasGraphUtilsV2.setEncodedProperty(vertex, TIMESTAMP_PROPERTY_KEY, entity.getCreateTime().getTime());
        }

        if (entity.getUpdateTime() != null) {
            AtlasGraphUtilsV2.setEncodedProperty(vertex, MODIFICATION_TIMESTAMP_PROPERTY_KEY, entity.getUpdateTime().getTime());
        }

        if (StringUtils.isNotEmpty(entity.getCreatedBy())) {
            AtlasGraphUtilsV2.setEncodedProperty(vertex, CREATED_BY_KEY, entity.getCreatedBy());
        }

        if (StringUtils.isNotEmpty(entity.getUpdatedBy())) {
            AtlasGraphUtilsV2.setEncodedProperty(vertex, MODIFIED_BY_KEY, entity.getUpdatedBy());
        }

        if (StringUtils.isNotEmpty(entity.getHomeId())) {
            AtlasGraphUtilsV2.setEncodedProperty(vertex, HOME_ID_KEY, entity.getHomeId());
        }

        if (entity.isProxy() != null) {
            AtlasGraphUtilsV2.setEncodedProperty(vertex, IS_PROXY_KEY, entity.isProxy());
        }

        if (entity.getProvenanceType() != null) {
            AtlasGraphUtilsV2.setEncodedProperty(vertex, PROVENANCE_TYPE_KEY, entity.getProvenanceType());
        }

        if (entity.getCustomAttributes() != null) {
            setCustomAttributes(vertex, entity);
        }

        if (entity.getLabels() != null) {
            setLabels(vertex, entity.getLabels());
        }
    }

    public EntityMutationResponse mapAttributesAndClassifications(EntityMutationContext context,
                                                                  final boolean isPartialUpdate,
                                                                  final boolean replaceClassifications,
                                                                  boolean replaceBusinessAttributes,
                                                                  boolean isOverwriteBusinessAttribute) throws AtlasBaseException {

        MetricRecorder metric = RequestContext.get().startMetricRecord("mapAttributesAndClassifications");

        EntityMutationResponse resp = new EntityMutationResponse();
        RequestContext reqContext = RequestContext.get();

        if (CollectionUtils.isNotEmpty(context.getEntitiesToRestore())) {
            restoreHandlerV1.restoreEntities(context.getEntitiesToRestore());
        }

        Collection<AtlasEntity> createdEntities = context.getCreatedEntities();
        Collection<AtlasEntity> updatedEntities = context.getUpdatedEntities();
        Collection<AtlasEntity> appendEntities = context.getUpdatedEntitiesForAppendRelationshipAttribute();
        Collection<AtlasEntity> removeEntities = context.getEntitiesUpdatedWithRemoveRelationshipAttribute();

        if (CollectionUtils.isNotEmpty(createdEntities)) {
            for (AtlasEntity createdEntity : createdEntities) {
                try {
                    reqContext.getDeletedEdgesIds().clear();

                    String guid = createdEntity.getGuid();
                    AtlasVertex vertex = context.getVertex(guid);
                    AtlasEntityType entityType = context.getType(guid);

                    mapAttributes(createdEntity, entityType, vertex, CREATE, context);
                    mapRelationshipAttributes(createdEntity, entityType, vertex, CREATE, context);

                    setCustomAttributes(vertex, createdEntity);
                    setSystemAttributesToEntity(vertex, createdEntity);
                    resp.addEntity(CREATE, constructHeader(createdEntity, vertex, entityType.getAllAttributes()));
                    addClassifications(context, guid, createdEntity.getClassifications());

                    if (MapUtils.isNotEmpty(createdEntity.getBusinessAttributes())) {
                        addOrUpdateBusinessAttributes(vertex, entityType, createdEntity.getBusinessAttributes());
                    }

                    Set<AtlasEdge> inOutEdges = getNewCreatedInputOutputEdges(guid);

                    if (inOutEdges != null && inOutEdges.size() > 0) {
                        boolean isRestoreEntity = false;
                        if (CollectionUtils.isNotEmpty(context.getEntitiesToRestore())) {
                            isRestoreEntity = context.getEntitiesToRestore().contains(vertex);
                        }
                        addHasLineage(inOutEdges, isRestoreEntity);
                    }

                    Set<AtlasEdge> removedEdges = getRemovedInputOutputEdges(guid);

                    if (removedEdges != null && removedEdges.size() > 0) {
                        deleteDelegate.getHandler().resetHasLineageOnInputOutputDelete(removedEdges, null);
                    }

                    reqContext.cache(createdEntity);

                    if (DEFERRED_ACTION_ENABLED) {
                        Set<String> deletedEdgeIds = reqContext.getDeletedEdgesIds();
                        for (String deletedEdgeId : deletedEdgeIds) {
                            AtlasEdge edge = graph.getEdge(deletedEdgeId);
                            deleteDelegate.getHandler().createAndQueueClassificationRefreshPropagationTask(edge);
                        }
                    }
                } catch (AtlasBaseException baseException) {
                    setEntityGuidToException(createdEntity, baseException, context);
                    throw baseException;
                }
            }
        }

        EntityOperation updateType = isPartialUpdate ? PARTIAL_UPDATE : UPDATE;

        if (CollectionUtils.isNotEmpty(updatedEntities)) {
            for (AtlasEntity updatedEntity : updatedEntities) {
                try {
                    reqContext.getDeletedEdgesIds().clear();

                    String guid = updatedEntity.getGuid();
                    AtlasVertex vertex = context.getVertex(guid);
                    AtlasEntityType entityType = context.getType(guid);

                    mapAttributes(updatedEntity, entityType, vertex, updateType, context);
                    mapRelationshipAttributes(updatedEntity, entityType, vertex, UPDATE, context);

                    setCustomAttributes(vertex, updatedEntity);

                    if (replaceClassifications) {
                        deleteClassifications(guid);
                        addClassifications(context, guid, updatedEntity.getClassifications());
                    }

                    if (replaceBusinessAttributes) {
                        if (MapUtils.isEmpty(updatedEntity.getBusinessAttributes()) && isOverwriteBusinessAttribute) {
                            Map<String, Map<String, Object>> businessMetadata = entityRetriever.getBusinessMetadata(vertex);
                            if (MapUtils.isNotEmpty(businessMetadata)) {
                                removeBusinessAttributes(vertex, entityType, businessMetadata);
                            }
                        } else {
                            addOrUpdateBusinessAttributes(guid, updatedEntity.getBusinessAttributes(), isOverwriteBusinessAttribute);
                        }
                    }

                    setSystemAttributesToEntity(vertex, updatedEntity);
                    resp.addEntity(updateType, constructHeader(updatedEntity, vertex, entityType.getAllAttributes()));

                    // Add hasLineage for newly created edges
                    Set<AtlasEdge> newlyCreatedEdges = getNewCreatedInputOutputEdges(guid);
                    if (newlyCreatedEdges.size() > 0) {
                        addHasLineage(newlyCreatedEdges, false);
                    }

                    // Add hasLineage for restored edges
                    if (CollectionUtils.isNotEmpty(context.getEntitiesToRestore()) && context.getEntitiesToRestore().contains(vertex)) {
                        Set<AtlasEdge> restoredInputOutputEdges = getRestoredInputOutputEdges(vertex);
                        addHasLineage(restoredInputOutputEdges, true);
                    }

                    Set<AtlasEdge> removedEdges = getRemovedInputOutputEdges(guid);

                    if (removedEdges != null && removedEdges.size() > 0) {
                        deleteDelegate.getHandler().resetHasLineageOnInputOutputDelete(removedEdges, null);
                    }

                    reqContext.cache(updatedEntity);

                    if (DEFERRED_ACTION_ENABLED) {
                        Set<String> deletedEdgeIds = reqContext.getDeletedEdgesIds();
                        for (String deletedEdgeId : deletedEdgeIds) {
                            AtlasEdge edge = graph.getEdge(deletedEdgeId);
                            deleteDelegate.getHandler().createAndQueueClassificationRefreshPropagationTask(edge);
                        }
                    }

                } catch (AtlasBaseException baseException) {
                    setEntityGuidToException(updatedEntity, baseException, context);
                    throw baseException;
                }
            }
        } else {

            if (CollectionUtils.isNotEmpty(appendEntities)) {
                for (AtlasEntity entity : appendEntities) {
                    String guid = entity.getGuid();
                    AtlasVertex vertex = context.getVertex(guid);
                    AtlasEntityType entityType = context.getType(guid);
                    mapAppendRemoveRelationshipAttributes(entity, entityType, vertex, UPDATE, context, true, false);
                }
            }

            if (CollectionUtils.isNotEmpty(removeEntities)) {
                for (AtlasEntity entity : removeEntities) {
                    String guid = entity.getGuid();
                    AtlasVertex vertex = context.getVertex(guid);
                    AtlasEntityType entityType = context.getType(guid);
                    mapAppendRemoveRelationshipAttributes(entity, entityType, vertex, UPDATE, context, false, true);
                }
            }
        }

        if (CollectionUtils.isNotEmpty(context.getEntitiesToDelete())) {
            deleteDelegate.getHandler().deleteEntities(context.getEntitiesToDelete());
        }

        RequestContext req = RequestContext.get();

        if(!req.isPurgeRequested()) {
            for (AtlasEntityHeader entity : req.getDeletedEntities()) {
                resp.addEntity(DELETE, entity);
            }
        }

        for (AtlasEntityHeader entity : req.getUpdatedEntities()) {
            resp.addEntity(updateType, entity);
        }

        if (req.getRestoredEntities() != null && req.getRestoredEntities().size() > 0) {
            for (AtlasEntityHeader entity : req.getRestoredEntities()) {
                resp.addEntity(UPDATE, entity);
            }
        }

        RequestContext.get().endMetricRecord(metric);

        return resp;
    }

    private void setSystemAttributesToEntity(AtlasVertex entityVertex, AtlasEntity createdEntity) {

        createdEntity.setCreatedBy(GraphHelper.getCreatedByAsString(entityVertex));
        createdEntity.setUpdatedBy(GraphHelper.getModifiedByAsString(entityVertex));
        createdEntity.setCreateTime(new Date(GraphHelper.getCreatedTime(entityVertex)));
        createdEntity.setUpdateTime(new Date(GraphHelper.getModifiedTime(entityVertex)));


        if (DIFFERENTIAL_AUDITS) {
            AtlasEntity diffEntity = RequestContext.get().getDifferentialEntity(createdEntity.getGuid());
            if (diffEntity != null) {
                diffEntity.setUpdateTime(createdEntity.getUpdateTime());
                diffEntity.setUpdatedBy(createdEntity.getUpdatedBy());
            }
        }
    }


    private void setEntityGuidToException(AtlasEntity entity, AtlasBaseException exception, EntityMutationContext context) {
        String guid;
        try {
            guid = context.getGuidAssignments().entrySet().stream().filter(x -> entity.getGuid().equals(x.getValue())).findFirst().get().getKey();
        } catch (NoSuchElementException noSuchElementException) {
            guid = entity.getGuid();
        }

        exception.setEntityGuid(guid);
    }

    public void setCustomAttributes(AtlasVertex vertex, AtlasEntity entity) {
        String customAttributesString = getCustomAttributesString(entity);

        if (customAttributesString != null) {
            AtlasGraphUtilsV2.setEncodedProperty(vertex, CUSTOM_ATTRIBUTES_PROPERTY_KEY, customAttributesString);
        }
    }

    public void mapGlossaryRelationshipAttribute(AtlasAttribute attribute, AtlasObjectId glossaryObjectId,
                                                 AtlasVertex entityVertex, EntityMutationContext context) throws AtlasBaseException {

        mapAttribute(attribute, glossaryObjectId, entityVertex, EntityMutations.EntityOperation.UPDATE, context);
    }

    public void setLabels(AtlasVertex vertex, Set<String> labels) throws AtlasBaseException {
        final Set<String> currentLabels = getLabels(vertex);
        final Set<String> addedLabels;
        final Set<String> removedLabels;

        if (CollectionUtils.isEmpty(currentLabels)) {
            addedLabels   = labels;
            removedLabels = null;
        } else if (CollectionUtils.isEmpty(labels)) {
            addedLabels   = null;
            removedLabels = currentLabels;
        } else {
            addedLabels   = new HashSet<String>(CollectionUtils.subtract(labels, currentLabels));
            removedLabels = new HashSet<String>(CollectionUtils.subtract(currentLabels, labels));
        }

        updateLabels(vertex, labels);

        entityChangeNotifier.onLabelsUpdatedFromEntity(graphHelper.getGuid(vertex), addedLabels, removedLabels);
    }

    public void addLabels(AtlasVertex vertex, Set<String> labels) throws AtlasBaseException {
        if (CollectionUtils.isNotEmpty(labels)) {
            final Set<String> existingLabels = graphHelper.getLabels(vertex);
            final Set<String> updatedLabels;

            if (CollectionUtils.isEmpty(existingLabels)) {
                updatedLabels = labels;
            } else {
                updatedLabels = new HashSet<>(existingLabels);
                updatedLabels.addAll(labels);
            }
            if (!updatedLabels.equals(existingLabels)) {
                updateLabels(vertex, updatedLabels);
                updatedLabels.removeAll(existingLabels);
                entityChangeNotifier.onLabelsUpdatedFromEntity(graphHelper.getGuid(vertex), updatedLabels, null);
            }
        }
    }

    public void removeLabels(AtlasVertex vertex, Set<String> labels) throws AtlasBaseException {
        if (CollectionUtils.isNotEmpty(labels)) {
            final Set<String> existingLabels = graphHelper.getLabels(vertex);
            Set<String> updatedLabels;

            if (CollectionUtils.isNotEmpty(existingLabels)) {
                updatedLabels = new HashSet<>(existingLabels);
                updatedLabels.removeAll(labels);

                if (!updatedLabels.equals(existingLabels)) {
                    updateLabels(vertex, updatedLabels);
                    existingLabels.removeAll(updatedLabels);
                    entityChangeNotifier.onLabelsUpdatedFromEntity(graphHelper.getGuid(vertex), null, existingLabels);
                }
            }
        }
    }

    public void addOrUpdateBusinessAttributes(String guid, Map<String, Map<String, Object>> businessAttrbutes, boolean isOverwrite) throws AtlasBaseException {
        if (StringUtils.isEmpty(guid)) {
            throw new AtlasBaseException(AtlasErrorCode.INVALID_PARAMETERS, "guid is null/empty");
        }

        if (MapUtils.isEmpty(businessAttrbutes)) {
            return;
        }

        AtlasVertex entityVertex = AtlasGraphUtilsV2.findByGuid(graph, guid);

        if (entityVertex == null) {
            throw new AtlasBaseException(AtlasErrorCode.INSTANCE_GUID_NOT_FOUND, guid);
        }

        String                           typeName                     = getTypeName(entityVertex);
        AtlasEntityType                  entityType                   = typeRegistry.getEntityTypeByName(typeName);
        AtlasEntityHeader                entityHeader                 = entityRetriever.toAtlasEntityHeaderWithClassifications(entityVertex);
        Map<String, Map<String, Object>> currEntityBusinessAttributes = entityRetriever.getBusinessMetadata(entityVertex);
        Set<String>                      updatedBusinessMetadataNames = new HashSet<>();

        for (String bmName : entityType.getBusinessAttributes().keySet()) {
            Map<String, Object> bmAttrs     = businessAttrbutes.get(bmName);
            Map<String, Object> currBmAttrs = currEntityBusinessAttributes != null ? currEntityBusinessAttributes.get(bmName) : null;

            if (MapUtils.isEmpty(bmAttrs) && MapUtils.isEmpty(currBmAttrs)) { // no change
                continue;
            } else if (Objects.equals(bmAttrs, currBmAttrs)) { // no change
                continue;
            }

            updatedBusinessMetadataNames.add(bmName);
        }

        AtlasEntityAccessRequest.AtlasEntityAccessRequestBuilder requestBuilder = new AtlasEntityAccessRequest.AtlasEntityAccessRequestBuilder(typeRegistry, AtlasPrivilege.ENTITY_UPDATE_BUSINESS_METADATA, entityHeader);

        for (String bmName : updatedBusinessMetadataNames) {
            requestBuilder.setBusinessMetadata(bmName);

            AtlasAuthorizationUtils.verifyAccess(requestBuilder.build(), "add/update business-metadata: guid=", guid, ", business-metadata-name=", bmName);
        }

        if (isOverwrite) {
            setBusinessAttributes(entityVertex, entityType, businessAttrbutes);
        } else {
            addOrUpdateBusinessAttributes(entityVertex, entityType, businessAttrbutes);
        }
    }

    /*
     * reset/overwrite business attributes of the entity with given values
     */
    public void setBusinessAttributes(AtlasVertex entityVertex, AtlasEntityType entityType, Map<String, Map<String, Object>> businessAttributes) throws AtlasBaseException {
        if (LOG.isDebugEnabled()) {
            LOG.debug("==> setBusinessAttributes(entityVertex={}, entityType={}, businessAttributes={}", entityVertex, entityType.getTypeName(), businessAttributes);
        }

        validateBusinessAttributes(entityVertex, entityType, businessAttributes, true);

        Map<String, Map<String, AtlasBusinessAttribute>> entityTypeBusinessAttributes = entityType.getBusinessAttributes();
        Map<String, Map<String, Object>>                 updatedBusinessAttributes    = new HashMap<>();

        for (Map.Entry<String, Map<String, AtlasBusinessAttribute>> entry : entityTypeBusinessAttributes.entrySet()) {
            String                              bmName             = entry.getKey();
            Map<String, AtlasBusinessAttribute> bmAttributes       = entry.getValue();
            Map<String, Object>                 entityBmAttributes = MapUtils.isEmpty(businessAttributes) ? null : businessAttributes.get(bmName);

            for (AtlasBusinessAttribute bmAttribute : bmAttributes.values()) {
                String bmAttrName          = bmAttribute.getName();
                Object bmAttrExistingValue = null;
                boolean isArrayOfPrimitiveType = false;
                boolean isArrayOfEnum = false;
                if (bmAttribute.getAttributeType().getTypeCategory().equals(ARRAY)) {
                    AtlasArrayType bmAttributeType = (AtlasArrayType) bmAttribute.getAttributeType();
                    AtlasType elementType = bmAttributeType.getElementType();
                    isArrayOfPrimitiveType = elementType.getTypeCategory().equals(TypeCategory.PRIMITIVE);
                    isArrayOfEnum = elementType.getTypeCategory().equals(TypeCategory.ENUM);
                }
                if (isArrayOfPrimitiveType || isArrayOfEnum) {
                    bmAttrExistingValue = entityVertex.getPropertyValues(bmAttribute.getVertexPropertyName(), Object.class);
                } else {
                    bmAttrExistingValue = entityVertex.getProperty(bmAttribute.getVertexPropertyName(), Object.class);
                }
                Object bmAttrNewValue      = MapUtils.isEmpty(entityBmAttributes) ? null : entityBmAttributes.get(bmAttrName);

                if (bmAttrExistingValue == null) {
                    if (bmAttrNewValue != null) {
                        if (LOG.isDebugEnabled()) {
                            LOG.debug("setBusinessAttributes(): adding {}.{}={}", bmName, bmAttribute.getName(), bmAttrNewValue);
                        }

                        mapAttribute(bmAttribute, bmAttrNewValue, entityVertex, CREATE, new EntityMutationContext());

                        addToUpdatedBusinessAttributes(updatedBusinessAttributes, bmAttribute, bmAttrNewValue);
                    }
                } else {
                    if (bmAttrNewValue != null) {
                        if (!Objects.equals(bmAttrExistingValue, bmAttrNewValue)) {
                            if (LOG.isDebugEnabled()) {
                                LOG.debug("setBusinessAttributes(): updating {}.{}={}", bmName, bmAttribute.getName(), bmAttrNewValue);
                            }

                            mapAttribute(bmAttribute, bmAttrNewValue, entityVertex, UPDATE, new EntityMutationContext());

                            addToUpdatedBusinessAttributes(updatedBusinessAttributes, bmAttribute, bmAttrNewValue);
                        }
                    } else {
                        if (LOG.isDebugEnabled()) {
                            LOG.debug("setBusinessAttributes(): removing {}.{}", bmName, bmAttribute.getName());
                        }

                        entityVertex.removeProperty(bmAttribute.getVertexPropertyName());

                        addToUpdatedBusinessAttributes(updatedBusinessAttributes, bmAttribute, bmAttrNewValue);
                    }
                }
            }
        }

        if (MapUtils.isNotEmpty(updatedBusinessAttributes)) {
            entityChangeNotifier.onBusinessAttributesUpdated(AtlasGraphUtilsV2.getIdFromVertex(entityVertex), updatedBusinessAttributes);
        }

        if (LOG.isDebugEnabled()) {
            LOG.debug("<== setBusinessAttributes(entityVertex={}, entityType={}, businessAttributes={}", entityVertex, entityType.getTypeName(), businessAttributes);
        }
    }

    /*
     * add or update the given business attributes on the entity
     */
    public void addOrUpdateBusinessAttributes(AtlasVertex entityVertex, AtlasEntityType entityType, Map<String, Map<String, Object>> businessAttributes) throws AtlasBaseException {
        if (LOG.isDebugEnabled()) {
            LOG.debug("==> addOrUpdateBusinessAttributes(entityVertex={}, entityType={}, businessAttributes={}", entityVertex, entityType.getTypeName(), businessAttributes);
        }

        validateBusinessAttributes(entityVertex, entityType, businessAttributes, true);

        Map<String, Map<String, AtlasBusinessAttribute>> entityTypeBusinessAttributes = entityType.getBusinessAttributes();
        Map<String, Map<String, Object>>                 updatedBusinessAttributes    = new HashMap<>();

        if (MapUtils.isNotEmpty(entityTypeBusinessAttributes) && MapUtils.isNotEmpty(businessAttributes)) {
            for (Map.Entry<String, Map<String, AtlasBusinessAttribute>> entry : entityTypeBusinessAttributes.entrySet()) {
                String                              bmName             = entry.getKey();
                Map<String, AtlasBusinessAttribute> bmAttributes       = entry.getValue();
                Map<String, Object>                 entityBmAttributes = businessAttributes.get(bmName);

                if (MapUtils.isEmpty(entityBmAttributes) && !businessAttributes.containsKey(bmName)) {
                    continue;
                }

                for (AtlasBusinessAttribute bmAttribute : bmAttributes.values()) {
                    String bmAttrName = bmAttribute.getName();

                    if (MapUtils.isEmpty(entityBmAttributes)) {
                        entityVertex.removeProperty(bmAttribute.getVertexPropertyName());
                        addToUpdatedBusinessAttributes(updatedBusinessAttributes, bmAttribute, null);
                        continue;

                    } else if (!entityBmAttributes.containsKey(bmAttrName)) {
                        //since overwriteBusinessAttributes is false, ignore in case BM attr is not passed at all
                        continue;
                    }

                    Object bmAttrValue   = entityBmAttributes.get(bmAttrName);
                    Object existingValue = null;
                    boolean isArrayOfPrimitiveType = false;
                    boolean isArrayOfEnum = false;
                    if (bmAttribute.getAttributeType().getTypeCategory().equals(ARRAY)) {
                        AtlasArrayType bmAttributeType = (AtlasArrayType) bmAttribute.getAttributeType();
                        AtlasType elementType = bmAttributeType.getElementType();
                        isArrayOfPrimitiveType = elementType.getTypeCategory().equals(TypeCategory.PRIMITIVE);
                        isArrayOfEnum = elementType.getTypeCategory().equals(TypeCategory.ENUM);
                    }
                    if (isArrayOfPrimitiveType || isArrayOfEnum) {
                        existingValue = entityVertex.getPropertyValues(bmAttribute.getVertexPropertyName(), Object.class);
                    } else {
                        existingValue = entityVertex.getProperty(bmAttribute.getVertexPropertyName(), Object.class);
                    }

                    if (existingValue == null) {
                        if (bmAttrValue != null) {
                            mapAttribute(bmAttribute, bmAttrValue, entityVertex, CREATE, new EntityMutationContext());

                            addToUpdatedBusinessAttributes(updatedBusinessAttributes, bmAttribute, bmAttrValue);
                        }
                    } else {
                        if (!Objects.equals(existingValue, bmAttrValue)) {

                            if( bmAttrValue != null) {
                                mapAttribute(bmAttribute, bmAttrValue, entityVertex, UPDATE, new EntityMutationContext());

                                addToUpdatedBusinessAttributes(updatedBusinessAttributes, bmAttribute, bmAttrValue);
                            } else {
                                entityVertex.removeProperty(bmAttribute.getVertexPropertyName());
                                addToUpdatedBusinessAttributes(updatedBusinessAttributes, bmAttribute, null);
                            }
                        }
                    }
                }
            }
        }

        if (MapUtils.isNotEmpty(updatedBusinessAttributes)) {
            entityChangeNotifier.onBusinessAttributesUpdated(AtlasGraphUtilsV2.getIdFromVertex(entityVertex), updatedBusinessAttributes);
        }

        if (LOG.isDebugEnabled()) {
            LOG.debug("<== addOrUpdateBusinessAttributes(entityVertex={}, entityType={}, businessAttributes={}", entityVertex, entityType.getTypeName(), businessAttributes);
        }
    }

    /*
     * remove the given business attributes from the entity
     */
    public void removeBusinessAttributes(AtlasVertex entityVertex, AtlasEntityType entityType, Map<String, Map<String, Object>> businessAttributes) throws AtlasBaseException {
        if (LOG.isDebugEnabled()) {
            LOG.debug("==> removeBusinessAttributes(entityVertex={}, entityType={}, businessAttributes={}", entityVertex, entityType.getTypeName(), businessAttributes);
        }

        AtlasEntityHeader               entityHeader   = entityRetriever.toAtlasEntityHeaderWithClassifications(entityVertex);
        AtlasEntityAccessRequest.AtlasEntityAccessRequestBuilder requestBuilder = new AtlasEntityAccessRequest.AtlasEntityAccessRequestBuilder(typeRegistry, AtlasPrivilege.ENTITY_UPDATE_BUSINESS_METADATA, entityHeader);

        for (String bmName : businessAttributes.keySet()) {
            requestBuilder.setBusinessMetadata(bmName);

            AtlasAuthorizationUtils.verifyAccess(requestBuilder.build(), "remove business-metadata: guid=", entityHeader.getGuid(), ", business-metadata=", bmName);
        }

        Map<String, Map<String, AtlasBusinessAttribute>> entityTypeBusinessAttributes = entityType.getBusinessAttributes();
        Map<String, Map<String, Object>>                 updatedBusinessAttributes    = new HashMap<>();

        if (MapUtils.isNotEmpty(entityTypeBusinessAttributes) && MapUtils.isNotEmpty(businessAttributes)) {
            for (Map.Entry<String, Map<String, AtlasBusinessAttribute>> entry : entityTypeBusinessAttributes.entrySet()) {
                String                              bmName       = entry.getKey();
                Map<String, AtlasBusinessAttribute> bmAttributes = entry.getValue();

                if (!businessAttributes.containsKey(bmName)) { // nothing to remove for this business-metadata
                    continue;
                }

                Map<String, Object> entityBmAttributes = businessAttributes.get(bmName);

                for (AtlasBusinessAttribute bmAttribute : bmAttributes.values()) {
                    // if (entityBmAttributes is empty) remove all attributes in this business-metadata
                    // else remove the attribute only if its given in entityBmAttributes
                    if (MapUtils.isEmpty(entityBmAttributes) || entityBmAttributes.containsKey(bmAttribute.getName())) {
                        entityVertex.removeProperty(bmAttribute.getVertexPropertyName());

                        addToUpdatedBusinessAttributes(updatedBusinessAttributes, bmAttribute, null);
                    }
                }
            }
        }

        if (MapUtils.isNotEmpty(updatedBusinessAttributes)) {
            entityChangeNotifier.onBusinessAttributesUpdated(AtlasGraphUtilsV2.getIdFromVertex(entityVertex), updatedBusinessAttributes);
        }

        if (LOG.isDebugEnabled()) {
            LOG.debug("<== removeBusinessAttributes(entityVertex={}, entityType={}, businessAttributes={}", entityVertex, entityType.getTypeName(), businessAttributes);
        }
    }

    private AtlasVertex createStructVertex(AtlasStruct struct) {
        return createStructVertex(struct.getTypeName());
    }

    private AtlasVertex createStructVertex(AtlasObjectId objectId) {
        return createStructVertex(objectId.getTypeName());
    }

    private AtlasVertex createStructVertex(String typeName) {
        if (LOG.isDebugEnabled()) {
            LOG.debug("==> createStructVertex({})", typeName);
        }

        final AtlasVertex ret = graph.addVertex();

        AtlasGraphUtilsV2.setEncodedProperty(ret, ENTITY_TYPE_PROPERTY_KEY, typeName);
        AtlasGraphUtilsV2.setEncodedProperty(ret, STATE_PROPERTY_KEY, AtlasEntity.Status.ACTIVE.name());
        AtlasGraphUtilsV2.setEncodedProperty(ret, TIMESTAMP_PROPERTY_KEY, RequestContext.get().getRequestTime());
        AtlasGraphUtilsV2.setEncodedProperty(ret, MODIFICATION_TIMESTAMP_PROPERTY_KEY, RequestContext.get().getRequestTime());
        AtlasGraphUtilsV2.setEncodedProperty(ret, CREATED_BY_KEY, RequestContext.get().getUser());
        AtlasGraphUtilsV2.setEncodedProperty(ret, MODIFIED_BY_KEY, RequestContext.get().getUser());

        if (LOG.isDebugEnabled()) {
            LOG.debug("<== createStructVertex({})", typeName);
        }

        return ret;
    }

    private AtlasVertex createClassificationVertex(AtlasClassification classification) {
        if (LOG.isDebugEnabled()) {
            LOG.debug("==> createVertex({})", classification.getTypeName());
        }

        AtlasClassificationType classificationType = typeRegistry.getClassificationTypeByName(classification.getTypeName());

        AtlasVertex ret = createStructVertex(classification);

        AtlasGraphUtilsV2.addEncodedProperty(ret, SUPER_TYPES_PROPERTY_KEY, classificationType.getAllSuperTypes());
        AtlasGraphUtilsV2.setEncodedProperty(ret, CLASSIFICATION_ENTITY_GUID, classification.getEntityGuid());
        AtlasGraphUtilsV2.setEncodedProperty(ret, CLASSIFICATION_ENTITY_STATUS, classification.getEntityStatus().name());

        return ret;
    }

    private void mapAttributes(AtlasStruct struct, AtlasVertex vertex, EntityOperation op, EntityMutationContext context) throws AtlasBaseException {
        mapAttributes(struct, getStructType(struct.getTypeName()), vertex, op, context);
    }

    private void mapAttributes(AtlasStruct struct, AtlasStructType structType, AtlasVertex vertex, EntityOperation op, EntityMutationContext context) throws AtlasBaseException {
        if (LOG.isDebugEnabled()) {
            LOG.debug("==> mapAttributes({}, {})", op, struct.getTypeName());
        }

        if (MapUtils.isNotEmpty(struct.getAttributes())) {
            MetricRecorder metric = RequestContext.get().startMetricRecord("mapAttributes");

            List<String> timestampAutoUpdateAttributes = new ArrayList<>();
            List<String> userAutoUpdateAttributes = new ArrayList<>();

            if (op.equals(CREATE)) {
                for (AtlasAttribute attribute : structType.getAllAttributes().values()) {
                    Object attrValue = struct.getAttribute(attribute.getName());
                    Object attrOldValue = null;
                    boolean isArrayOfPrimitiveType = false;
                    boolean isArrayOfEnum = false;
                    if (attribute.getAttributeType().getTypeCategory().equals(ARRAY)) {
                        AtlasArrayType attributeType = (AtlasArrayType) attribute.getAttributeType();
                        AtlasType elementType = attributeType.getElementType();
                        isArrayOfPrimitiveType = elementType.getTypeCategory().equals(TypeCategory.PRIMITIVE);
                        isArrayOfEnum = elementType.getTypeCategory().equals(TypeCategory.ENUM);
                    }
                    if (isArrayOfPrimitiveType || isArrayOfEnum) {
                        attrOldValue = vertex.getPropertyValues(attribute.getVertexPropertyName(),attribute.getClass());
                    } else {
                        attrOldValue = vertex.getProperty(attribute.getVertexPropertyName(),attribute.getClass());
                    }
                    if (attrValue!= null && !attrValue.equals(attrOldValue)) {
                        addValuesToAutoUpdateAttributesList(attribute, userAutoUpdateAttributes, timestampAutoUpdateAttributes);
                    }

                    mapAttribute(attribute, attrValue, vertex, op, context);
                }

            } else if (op.equals(UPDATE) || op.equals(PARTIAL_UPDATE)) {
                for (String attrName : struct.getAttributes().keySet()) {
                    AtlasAttribute attribute = structType.getAttribute(attrName);

                    if (attribute != null) {
                        Object attrValue = struct.getAttribute(attrName);
                        Object attrOldValue = null;
                        boolean isArrayOfPrimitiveType = false;
                        boolean isArrayOfEnum = false;

                        boolean isStruct = (TypeCategory.STRUCT == attribute.getDefinedInType().getTypeCategory()
                                || TypeCategory.STRUCT == attribute.getAttributeType().getTypeCategory());

                        if (attribute.getAttributeType().getTypeCategory().equals(ARRAY)) {
                            AtlasArrayType attributeType = (AtlasArrayType) attribute.getAttributeType();
                            AtlasType elementType = attributeType.getElementType();
                            isArrayOfPrimitiveType = elementType.getTypeCategory().equals(TypeCategory.PRIMITIVE);
                            isArrayOfEnum = elementType.getTypeCategory().equals(TypeCategory.ENUM);
                        }

                        if (isArrayOfPrimitiveType || isArrayOfEnum) {
                            attrOldValue = vertex.getPropertyValues(attribute.getVertexPropertyName(),attribute.getClass());
                        } else if (isStruct) {
                            String edgeLabel = AtlasGraphUtilsV2.getEdgeLabel(attribute.getName());
                            attrOldValue = getCollectionElementsUsingRelationship(vertex, attribute, edgeLabel);
                        } else {
                            attrOldValue = vertex.getProperty(attribute.getVertexPropertyName(),attribute.getClass());
                        }

                        if (attrValue != null && !attrValue.equals(attrOldValue)) {
                            addValuesToAutoUpdateAttributesList(attribute, userAutoUpdateAttributes, timestampAutoUpdateAttributes);
                        }

                        mapAttribute(attribute, attrValue, vertex, op, context);
                    } else {
                        LOG.warn("mapAttributes(): invalid attribute {}.{}. Ignored..", struct.getTypeName(), attrName);
                    }
                }
            }

            updateModificationMetadata(vertex);
            graphHelper.updateMetadataAttributes(vertex, timestampAutoUpdateAttributes, "timestamp");
            graphHelper.updateMetadataAttributes(vertex, userAutoUpdateAttributes, "user");

            RequestContext.get().endMetricRecord(metric);
        }

        if (LOG.isDebugEnabled()) {
            LOG.debug("<== mapAttributes({}, {})", op, struct.getTypeName());
        }
    }

    private void addValuesToAutoUpdateAttributesList(AtlasAttribute attribute, List<String> userAutoUpdateAttributes, List<String> timestampAutoUpdateAttributes) {
        HashMap<String, ArrayList> autoUpdateAttributes =  attribute.getAttributeDef().getAutoUpdateAttributes();
        if (autoUpdateAttributes != null) {
            List<String> userAttributes = autoUpdateAttributes.get("user");
            if (userAttributes != null && userAttributes.size() > 0) {
                userAutoUpdateAttributes.addAll(userAttributes);
            }
            List<String> timestampAttributes = autoUpdateAttributes.get("timestamp");
            if (timestampAttributes != null && timestampAttributes.size() > 0) {
                timestampAutoUpdateAttributes.addAll(timestampAttributes);
            }
        }
    }

    private void mapRelationshipAttributes(AtlasEntity entity, AtlasEntityType entityType, AtlasVertex vertex, EntityOperation op,
                                           EntityMutationContext context) throws AtlasBaseException {
        if (LOG.isDebugEnabled()) {
            LOG.debug("==> mapRelationshipAttributes({}, {})", op, entity.getTypeName());
        }

        if (MapUtils.isNotEmpty(entity.getRelationshipAttributes())) {
            MetricRecorder metric = RequestContext.get().startMetricRecord("mapRelationshipAttributes");

            if (op.equals(CREATE)) {
                for (String attrName : entityType.getRelationshipAttributes().keySet()) {
                    Object         attrValue    = entity.getRelationshipAttribute(attrName);
                    String         relationType = AtlasEntityUtil.getRelationshipType(attrValue);
                    AtlasAttribute attribute    = entityType.getRelationshipAttribute(attrName, relationType);

                    mapAttribute(attribute, attrValue, vertex, op, context);
                }

            } else if (op.equals(UPDATE) || op.equals(PARTIAL_UPDATE)) {
                // relationship attributes mapping
                for (String attrName : entityType.getRelationshipAttributes().keySet()) {
                    if (entity.hasRelationshipAttribute(attrName)) {
                        Object         attrValue    = entity.getRelationshipAttribute(attrName);
                        String         relationType = AtlasEntityUtil.getRelationshipType(attrValue);
                        AtlasAttribute attribute    = entityType.getRelationshipAttribute(attrName, relationType);

                        mapAttribute(attribute, attrValue, vertex, op, context);
                    }
                }
            }

            updateModificationMetadata(vertex);

            RequestContext.get().endMetricRecord(metric);
        }

        if (LOG.isDebugEnabled()) {
            LOG.debug("<== mapRelationshipAttributes({}, {})", op, entity.getTypeName());
        }
    }

    private void mapAppendRemoveRelationshipAttributes(AtlasEntity entity, AtlasEntityType entityType, AtlasVertex vertex, EntityOperation op,
                                                       EntityMutationContext context, boolean isAppendOp, boolean isRemoveOp) throws AtlasBaseException {
        if (LOG.isDebugEnabled()) {
            LOG.debug("==> mapAppendRemoveRelationshipAttributes({}, {})", op, entity.getTypeName());
        }

        MetricRecorder metric = RequestContext.get().startMetricRecord("mapAppendRemoveRelationshipAttributes");

        if (isAppendOp && MapUtils.isNotEmpty(entity.getAppendRelationshipAttributes())) {
         if (op.equals(UPDATE) || op.equals(PARTIAL_UPDATE)) {
                // relationship attributes mapping
                for (String attrName : entityType.getRelationshipAttributes().keySet()) {
                    if (entity.hasAppendRelationshipAttribute(attrName)) {
                        Object         attrValue    = entity.getAppendRelationshipAttribute(attrName);
                        String         relationType = AtlasEntityUtil.getRelationshipType(attrValue);
                        AtlasAttribute attribute    = entityType.getRelationshipAttribute(attrName, relationType);
                        mapAttribute(attribute, attrValue, vertex, op, context, true, isRemoveOp);
                    }
                }
            }
        }

        if (isRemoveOp && MapUtils.isNotEmpty(entity.getRemoveRelationshipAttributes())) {
            if (op.equals(UPDATE) || op.equals(PARTIAL_UPDATE)) {
                // relationship attributes mapping
                for (String attrName : entityType.getRelationshipAttributes().keySet()) {
                    if (entity.hasRemoveRelationshipAttribute(attrName)) {
                        Object         attrValue    = entity.getRemoveRelationshipAttribute(attrName);
                        String         relationType = AtlasEntityUtil.getRelationshipType(attrValue);
                        AtlasAttribute attribute    = entityType.getRelationshipAttribute(attrName, relationType);
                        mapAttribute(attribute, attrValue, vertex, op, context, isAppendOp, true);
                    }
                }
            }
        }

        updateModificationMetadata(vertex);

        RequestContext.get().endMetricRecord(metric);

        if (LOG.isDebugEnabled()) {
            LOG.debug("<== mapAppendRemoveRelationshipAttributes({}, {})", op, entity.getTypeName());
        }
    }

    private void mapAttribute(AtlasAttribute attribute, Object attrValue, AtlasVertex vertex, EntityOperation op, EntityMutationContext context) throws AtlasBaseException {
       mapAttribute(attribute, attrValue, vertex, op, context, false, false);
    }

    private void mapAttribute(AtlasAttribute attribute, Object attrValue, AtlasVertex vertex, EntityOperation op, EntityMutationContext context, boolean isAppendOp, boolean isRemoveOp) throws AtlasBaseException {
        boolean isDeletedEntity = context.isDeletedEntity(vertex);
        AtlasType         attrType     = attribute.getAttributeType();
        if (attrValue == null) {
            AtlasAttributeDef attributeDef = attribute.getAttributeDef();

            if (attrType.getTypeCategory() == TypeCategory.PRIMITIVE) {
                if (attributeDef.getDefaultValue() != null) {
                    attrValue = attrType.createDefaultValue(attributeDef.getDefaultValue());
                } else if (attributeDef.getIsDefaultValueNull() && ALLOWED_DATATYPES_FOR_DEFAULT_NULL.contains(attribute.getTypeName())) {
                    attrValue = null;
                } else {
                    if (attribute.getAttributeDef().getIsOptional()) {
                        attrValue = attrType.createOptionalDefaultValue();
                    } else {
                        attrValue = attrType.createDefaultValue();
                    }
                }
            }
        }

        if (attrType.getTypeCategory() == TypeCategory.PRIMITIVE || attrType.getTypeCategory() == TypeCategory.ENUM) {
            mapPrimitiveValue(vertex, attribute, attrValue, isDeletedEntity);
        } else {
            AttributeMutationContext ctx = new AttributeMutationContext(op, vertex, attribute, attrValue);
            mapToVertexByTypeCategory(ctx, context, isAppendOp, isRemoveOp);
        }
    }

    private Object mapToVertexByTypeCategory(AttributeMutationContext ctx, EntityMutationContext context, boolean isAppendOp, boolean isRemoveOp) throws AtlasBaseException {
        if (ctx.getOp() == CREATE && ctx.getValue() == null) {
            return null;
        }

        switch (ctx.getAttrType().getTypeCategory()) {
            case PRIMITIVE:
            case ENUM:
                return mapPrimitiveValue(ctx, context);

            case STRUCT: {
                String    edgeLabel   = AtlasGraphUtilsV2.getEdgeLabel(ctx.getVertexProperty());
                AtlasEdge currentEdge = graphHelper.getEdgeForLabel(ctx.getReferringVertex(), edgeLabel);
                AtlasEdge edge        = currentEdge != null ? currentEdge : null;

                ctx.setExistingEdge(edge);

                AtlasEdge newEdge = mapStructValue(ctx, context);

                if (currentEdge != null && !currentEdge.equals(newEdge)) {
                    deleteDelegate.getHandler().deleteEdgeReference(currentEdge, ctx.getAttrType().getTypeCategory(), false, true, ctx.getReferringVertex());
                }

                return newEdge;
            }

            case OBJECT_ID_TYPE: {
                if (ctx.getAttributeDef().isSoftReferenced()) {
                    return mapSoftRefValueWithUpdate(ctx, context);
                }

                AtlasRelationshipEdgeDirection edgeDirection = ctx.getAttribute().getRelationshipEdgeDirection();
                String edgeLabel = ctx.getAttribute().getRelationshipEdgeLabel();

                // if relationshipDefs doesn't exist, use legacy way of finding edge label.
                if (StringUtils.isEmpty(edgeLabel)) {
                    edgeLabel = AtlasGraphUtilsV2.getEdgeLabel(ctx.getVertexProperty());
                }

                String    relationshipGuid = getRelationshipGuid(ctx.getValue());
                AtlasEdge currentEdge;

                // if relationshipGuid is assigned in AtlasRelatedObjectId use it to fetch existing AtlasEdge
                if (StringUtils.isNotEmpty(relationshipGuid) && !RequestContext.get().isImportInProgress()) {
                    currentEdge = graphHelper.getEdgeForGUID(relationshipGuid);
                } else {
                    currentEdge = graphHelper.getEdgeForLabel(ctx.getReferringVertex(), edgeLabel, edgeDirection);
                }

                AtlasEdge newEdge = null;

                if (ctx.getValue() != null) {
                    AtlasEntityType instanceType = getInstanceType(ctx.getValue(), context);
                    AtlasEdge       edge         = currentEdge != null ? currentEdge : null;

                    ctx.setElementType(instanceType);
                    ctx.setExistingEdge(edge);

                    newEdge = mapObjectIdValueUsingRelationship(ctx, context);

                    // legacy case update inverse attribute
                    if (ctx.getAttribute().getInverseRefAttribute() != null) {
                        // Update the inverse reference using relationship on the target entity
                        addInverseReference(context, ctx.getAttribute().getInverseRefAttribute(), newEdge, getRelationshipAttributes(ctx.getValue()));
                    }
                }

                // created new relationship,
                // record entity update on both vertices of the new relationship
                if (currentEdge == null && newEdge != null) {

                    // based on relationship edge direction record update only on attribute vertex
                    if (edgeDirection == IN) {
                        recordEntityUpdate(newEdge.getOutVertex());

                    } else {
                        recordEntityUpdate(newEdge.getInVertex());
                    }
                }

                // update references, if current and new edge don't match
                // record entity update on new reference and delete(edge) old reference.
                if (currentEdge != null && !currentEdge.equals(newEdge)) {

                    //record entity update on new edge
                    if (isRelationshipEdge(newEdge)) {
                        AtlasVertex attrVertex = context.getDiscoveryContext().getResolvedEntityVertex(getGuid(ctx.getValue()));

                        recordEntityUpdate(attrVertex);
                    }

                    //delete old reference
                    deleteDelegate.getHandler().deleteEdgeReference(currentEdge, ctx.getAttrType().getTypeCategory(), ctx.getAttribute().isOwnedRef(),
                            true, ctx.getAttribute().getRelationshipEdgeDirection(), ctx.getReferringVertex());
                }

                if (edgeLabel.equals(GLOSSARY_TERMS_EDGE_LABEL) || edgeLabel.equals(GLOSSARY_CATEGORY_EDGE_LABEL)) {
                    addGlossaryAttr(ctx, newEdge);
                }

                if (CATEGORY_PARENT_EDGE_LABEL.equals(edgeLabel)) {
                    addCatParentAttr(ctx, newEdge);
                }

                return newEdge;
            }

            case MAP:
                return mapMapValue(ctx, context);

            case ARRAY:
                if (isAppendOp){
                    return appendArrayValue(ctx, context);
                }

                if (isRemoveOp){
                  return removeArrayValue(ctx, context);
                }

                return mapArrayValue(ctx, context);

            default:
                throw new AtlasBaseException(AtlasErrorCode.TYPE_CATEGORY_INVALID, ctx.getAttrType().getTypeCategory().name());
        }
    }

    private String mapSoftRefValue(AttributeMutationContext ctx, EntityMutationContext context) {
        String ret = null;

        if (ctx.getValue() instanceof AtlasObjectId) {
            AtlasObjectId objectId = (AtlasObjectId) ctx.getValue();
            String        typeName = objectId.getTypeName();
            String        guid     = AtlasTypeUtil.isUnAssignedGuid(objectId.getGuid()) ? context.getGuidAssignments().get(objectId.getGuid()) : objectId.getGuid();

            ret = AtlasEntityUtil.formatSoftRefValue(typeName, guid);
        } else {
            if (ctx.getValue() != null) {
                LOG.warn("mapSoftRefValue: Was expecting AtlasObjectId, but found: {}", ctx.getValue().getClass());
            }
        }

        setAssignedGuid(ctx.getValue(), context);

        return ret;
    }

    private Object mapSoftRefValueWithUpdate(AttributeMutationContext ctx, EntityMutationContext context) {
        String softRefValue = mapSoftRefValue(ctx, context);

        AtlasGraphUtilsV2.setProperty(ctx.getReferringVertex(), ctx.getVertexProperty(), softRefValue);

        return softRefValue;
    }

    private void addInverseReference(EntityMutationContext context, AtlasAttribute inverseAttribute, AtlasEdge edge, Map<String, Object> relationshipAttributes) throws AtlasBaseException {
        AtlasStructType inverseType      = inverseAttribute.getDefinedInType();
        AtlasVertex     inverseVertex    = edge.getInVertex();
        String          inverseEdgeLabel = inverseAttribute.getRelationshipEdgeLabel();
        AtlasEdge       inverseEdge      = graphHelper.getEdgeForLabel(inverseVertex, inverseEdgeLabel);
        String          propertyName     = AtlasGraphUtilsV2.getQualifiedAttributePropertyKey(inverseType, inverseAttribute.getName());

        // create new inverse reference
        AtlasEdge newEdge = createInverseReferenceUsingRelationship(context, inverseAttribute, edge, relationshipAttributes);

        boolean inverseUpdated = true;
        switch (inverseAttribute.getAttributeType().getTypeCategory()) {
        case OBJECT_ID_TYPE:
            if (inverseEdge != null) {
                if (!inverseEdge.equals(newEdge)) {
                    // Disconnect old reference
                    deleteDelegate.getHandler().deleteEdgeReference(inverseEdge, inverseAttribute.getAttributeType().getTypeCategory(),
                                                      inverseAttribute.isOwnedRef(), true, inverseVertex);
                }
                else {
                    // Edge already exists for this attribute between these vertices.
                    inverseUpdated = false;
                }
            }
            break;
        case ARRAY:
            // Add edge ID to property value
            List<String> elements = inverseVertex.getProperty(propertyName, List.class);
            if (newEdge != null && elements == null) {
                elements = new ArrayList<>();
                elements.add(newEdge.getId().toString());
                inverseVertex.setProperty(propertyName, elements);
            }
            else {
               if (newEdge != null && !elements.contains(newEdge.getId().toString())) {
                    elements.add(newEdge.getId().toString());
                    inverseVertex.setProperty(propertyName, elements);
               }
               else {
                   // Property value list already contains the edge ID.
                   inverseUpdated = false;
               }
            }
            break;
        default:
            break;
        }

        if (inverseUpdated) {
            RequestContext requestContext = RequestContext.get();

            if (!requestContext.isDeletedEntity(graphHelper.getGuid(inverseVertex))) {
                updateModificationMetadata(inverseVertex);

                requestContext.recordEntityUpdate(entityRetriever.toAtlasEntityHeader(inverseVertex));
            }
        }
    }

    private AtlasEdge createInverseReferenceUsingRelationship(EntityMutationContext context, AtlasAttribute inverseAttribute, AtlasEdge edge, Map<String, Object> relationshipAttributes) throws AtlasBaseException {
        if (LOG.isDebugEnabled()) {
            LOG.debug("==> createInverseReferenceUsingRelationship()");
        }

        String      inverseAttributeName   = inverseAttribute.getName();
        AtlasType   inverseAttributeType   = inverseAttribute.getDefinedInType();
        AtlasVertex inverseVertex          = edge.getInVertex();
        AtlasVertex vertex                 = edge.getOutVertex();
        AtlasEdge   ret;

        if (inverseAttributeType instanceof AtlasEntityType) {
            AtlasEntityType entityType = (AtlasEntityType) inverseAttributeType;

            if (entityType.hasRelationshipAttribute(inverseAttributeName)) {
                String relationshipName = graphHelper.getRelationshipTypeName(inverseVertex, entityType, inverseAttributeName);

                ret = getOrCreateRelationship(inverseVertex, vertex, relationshipName, relationshipAttributes);

            } else {
                if (LOG.isDebugEnabled()) {
                    LOG.debug("No RelationshipDef defined between {} and {} on attribute: {}", inverseAttributeType,
                              AtlasGraphUtilsV2.getTypeName(vertex), inverseAttributeName);
                }
                // if no RelationshipDef found, use legacy way to create edges
                ret = createInverseReference(inverseAttribute, (AtlasStructType) inverseAttributeType, inverseVertex, vertex);
            }
        } else {
            // inverseAttribute not of type AtlasEntityType, use legacy way to create edges
            ret = createInverseReference(inverseAttribute, (AtlasStructType) inverseAttributeType, inverseVertex, vertex);
        }

        if (LOG.isDebugEnabled()) {
            LOG.debug("<== createInverseReferenceUsingRelationship()");
        }

        updateRelationshipGuidForImport(context, inverseAttributeName, inverseVertex, ret);

        return ret;
    }

    private void updateRelationshipGuidForImport(EntityMutationContext context, String inverseAttributeName, AtlasVertex inverseVertex, AtlasEdge edge) throws AtlasBaseException {
        if (!RequestContext.get().isImportInProgress()) {
            return;
        }

        String parentGuid = graphHelper.getGuid(inverseVertex);
        if(StringUtils.isEmpty(parentGuid)) {
            return;
        }

        AtlasEntity entity = context.getCreatedOrUpdatedEntity(parentGuid);
        if(entity == null) {
            return;
        }

        String parentRelationshipGuid = getRelationshipGuid(entity.getRelationshipAttribute(inverseAttributeName));
        if(StringUtils.isEmpty(parentRelationshipGuid)) {
            return;
        }

        AtlasGraphUtilsV2.setEncodedProperty(edge, RELATIONSHIP_GUID_PROPERTY_KEY, parentRelationshipGuid);
    }

    // legacy method to create edges for inverse reference
    private AtlasEdge createInverseReference(AtlasAttribute inverseAttribute, AtlasStructType inverseAttributeType,
                                             AtlasVertex inverseVertex, AtlasVertex vertex) throws AtlasBaseException {

        String propertyName     = AtlasGraphUtilsV2.getQualifiedAttributePropertyKey(inverseAttributeType, inverseAttribute.getName());
        String inverseEdgeLabel = AtlasGraphUtilsV2.getEdgeLabel(propertyName);
        AtlasEdge ret;

        try {
            ret = graphHelper.getOrCreateEdge(inverseVertex, vertex, inverseEdgeLabel);

        } catch (RepositoryException e) {
            throw new AtlasBaseException(AtlasErrorCode.INTERNAL_ERROR, e);
        }

        return ret;
    }

    private Object mapPrimitiveValue(AttributeMutationContext ctx, EntityMutationContext context) {
        return mapPrimitiveValue(ctx.getReferringVertex(), ctx.getAttribute(), ctx.getValue(), context.isDeletedEntity(ctx.referringVertex));
    }

    private Object mapPrimitiveValue(AtlasVertex vertex, AtlasAttribute attribute, Object valueFromEntity, boolean isDeletedEntity) {
        boolean isIndexableStrAttr = attribute.getAttributeDef().getIsIndexable() && attribute.getAttributeType() instanceof AtlasBuiltInTypes.AtlasStringType;

        Object ret = valueFromEntity;

        // Janus bug, when an indexed string attribute has a value longer than a certain length then the reverse indexed key generated by JanusGraph
        // exceeds the HBase row length's hard limit (Short.MAX). This trimming and hashing procedure is to circumvent that limitation
        if (ret != null && isIndexableStrAttr) {
            String value = ret.toString();

            if (value.length() > INDEXED_STR_SAFE_LEN) {
                RequestContext requestContext = RequestContext.get();

                final int trimmedLength;

                if (requestContext.getAttemptCount() <= 1) { // if this is the first attempt, try saving as it is; trim on retry
                    trimmedLength = value.length();
                } else if (requestContext.getAttemptCount() >= requestContext.getMaxAttempts()) { // if this is the last attempt, set to 'safe_len'
                    trimmedLength = INDEXED_STR_SAFE_LEN;
                } else if (requestContext.getAttemptCount() == 2) { // based on experimentation, string length of 4 times 'safe_len' succeeds
                    trimmedLength = Math.min(4 * INDEXED_STR_SAFE_LEN, value.length());
                } else if (requestContext.getAttemptCount() == 3) { // if length of 4 times 'safe_len' failed, try twice 'safe_len'
                    trimmedLength = Math.min(2 * INDEXED_STR_SAFE_LEN, value.length());
                } else { // if twice the 'safe_len' failed, trim to 'safe_len'
                    trimmedLength = INDEXED_STR_SAFE_LEN;
                }

                if (trimmedLength < value.length()) {
                    LOG.warn("Length of indexed attribute {} is {} characters, longer than safe-limit {}; trimming to {} - attempt #{}", attribute.getQualifiedName(), value.length(), INDEXED_STR_SAFE_LEN, trimmedLength, requestContext.getAttemptCount());

                    String checksumSuffix = ":" + DigestUtils.shaHex(value); // Storing SHA checksum in case verification is needed after retrieval

                    ret = value.substring(0, trimmedLength - checksumSuffix.length()) + checksumSuffix;
                } else {
                    LOG.warn("Length of indexed attribute {} is {} characters, longer than safe-limit {}", attribute.getQualifiedName(), value.length(), INDEXED_STR_SAFE_LEN);
                }
            }
        }

        AtlasGraphUtilsV2.setEncodedProperty(vertex, attribute.getVertexPropertyName(), ret);

        String uniqPropName = attribute != null ? attribute.getVertexUniquePropertyName() : null;

        if (uniqPropName != null) {
            // Removing AtlasGraphUtilsV2.getState(vertex) == DELETED condition below to keep the unique contrain even if asset is deleted.
            if (isDeletedEntity) {
                vertex.removeProperty(uniqPropName);
            } else {
                AtlasGraphUtilsV2.setEncodedProperty(vertex, uniqPropName, ret);
            }
        }

        return ret;
    }

    private AtlasEdge mapStructValue(AttributeMutationContext ctx, EntityMutationContext context) throws AtlasBaseException {
        if (LOG.isDebugEnabled()) {
            LOG.debug("==> mapStructValue({})", ctx);
        }

        AtlasEdge ret = null;

        if (ctx.getCurrentEdge() != null) {
            AtlasStruct structVal = null;
            if (ctx.getValue() instanceof AtlasStruct) {
                structVal = (AtlasStruct)ctx.getValue();
            } else if (ctx.getValue() instanceof Map) {
                structVal = new AtlasStruct(ctx.getAttrType().getTypeName(), (Map) AtlasTypeUtil.toStructAttributes((Map)ctx.getValue()));
            }

            if (structVal != null) {
                updateVertex(structVal, ctx.getCurrentEdge().getInVertex(), context);
                ret = ctx.getCurrentEdge();
            } else {
                ret = null;
            }

        } else if (ctx.getValue() != null) {
            String edgeLabel = AtlasGraphUtilsV2.getEdgeLabel(ctx.getVertexProperty());

            AtlasStruct structVal = null;
            if (ctx.getValue() instanceof AtlasStruct) {
                structVal = (AtlasStruct) ctx.getValue();
            } else if (ctx.getValue() instanceof Map) {
                structVal = new AtlasStruct(ctx.getAttrType().getTypeName(), (Map) AtlasTypeUtil.toStructAttributes((Map)ctx.getValue()));
            }

            if (structVal != null) {
                ret = createVertex(structVal, ctx.getReferringVertex(), edgeLabel, context);
            }
        }

        if (LOG.isDebugEnabled()) {
            LOG.debug("<== mapStructValue({})", ctx);
        }

        return ret;
    }

    private AtlasEdge mapObjectIdValue(AttributeMutationContext ctx, EntityMutationContext context) throws AtlasBaseException {
        if (LOG.isDebugEnabled()) {
            LOG.debug("==> mapObjectIdValue({})", ctx);
        }

        AtlasEdge ret = null;

        String guid = getGuid(ctx.getValue());

        AtlasVertex entityVertex = context.getDiscoveryContext().getResolvedEntityVertex(guid);

        if (entityVertex == null) {
            if (AtlasTypeUtil.isAssignedGuid(guid)) {
                entityVertex = context.getVertex(guid);
            }

            if (entityVertex == null) {
                AtlasObjectId objId = getObjectId(ctx.getValue());

                if (objId != null) {
                    entityVertex = context.getDiscoveryContext().getResolvedEntityVertex(objId);
                }
            }
        }

        if (entityVertex == null) {
            throw new AtlasBaseException(AtlasErrorCode.INVALID_OBJECT_ID, (ctx.getValue() == null ? null : ctx.getValue().toString()));
        }

        if (ctx.getCurrentEdge() != null) {
            ret = updateEdge(ctx.getAttributeDef(), ctx.getValue(), ctx.getCurrentEdge(), entityVertex);
        } else if (ctx.getValue() != null) {
            String edgeLabel = AtlasGraphUtilsV2.getEdgeLabel(ctx.getVertexProperty());

            try {
                ret = graphHelper.getOrCreateEdge(ctx.getReferringVertex(), entityVertex, edgeLabel);
            } catch (RepositoryException e) {
                throw new AtlasBaseException(AtlasErrorCode.INTERNAL_ERROR, e);
            }
        }

        if (LOG.isDebugEnabled()) {
            LOG.debug("<== mapObjectIdValue({})", ctx);
        }

        return ret;
    }

    private AtlasEdge mapObjectIdValueUsingRelationship(AttributeMutationContext ctx, EntityMutationContext context) throws AtlasBaseException {
        if (LOG.isDebugEnabled()) {
            LOG.debug("==> mapObjectIdValueUsingRelationship({})", ctx);
        }

        String      guid            = getGuid(ctx.getValue());
        AtlasVertex attributeVertex = context.getDiscoveryContext().getResolvedEntityVertex(guid);
        AtlasVertex entityVertex    = ctx.getReferringVertex();
        AtlasEdge   ret;

        if (attributeVertex == null) {
            if (AtlasTypeUtil.isAssignedGuid(guid)) {
                attributeVertex = context.getVertex(guid);
            }

            if (attributeVertex == null) {
                AtlasObjectId objectId = getObjectId(ctx.getValue());

                attributeVertex = (objectId != null) ? context.getDiscoveryContext().getResolvedEntityVertex(objectId) : null;
            }
        }

        if (attributeVertex == null) {
            if(RequestContext.get().isImportInProgress()) {
                return null;
            }

            throw new AtlasBaseException(AtlasErrorCode.INVALID_OBJECT_ID, (ctx.getValue() == null ? null : ctx.getValue().toString()));
        }

        AtlasType type = typeRegistry.getType(AtlasGraphUtilsV2.getTypeName(entityVertex));

        if (type instanceof AtlasEntityType) {
            AtlasEntityType entityType = (AtlasEntityType) type;
            AtlasAttribute  attribute     = ctx.getAttribute();
            String          attributeName = attribute.getName();

            // use relationship to create/update edges
            if (entityType.hasRelationshipAttribute(attributeName)) {
                Map<String, Object> relationshipAttributes = getRelationshipAttributes(ctx.getValue());

                if (ctx.getCurrentEdge() != null && getStatus(ctx.getCurrentEdge()) != DELETED) {
                    ret = updateRelationship(ctx.getCurrentEdge(), entityVertex, attributeVertex, attribute.getRelationshipEdgeDirection(), relationshipAttributes);
                } else {
                    String      relationshipName = attribute.getRelationshipName();
                    AtlasVertex fromVertex;
                    AtlasVertex toVertex;

                    if (StringUtils.isEmpty(relationshipName)) {
                        relationshipName = graphHelper.getRelationshipTypeName(entityVertex, entityType, attributeName);
                    }

                    if (attribute.getRelationshipEdgeDirection() == IN) {
                        fromVertex = attributeVertex;
                        toVertex   = entityVertex;

                    } else {
                        fromVertex = entityVertex;
                        toVertex   = attributeVertex;
                    }

                    ret = getOrCreateRelationship(fromVertex, toVertex, relationshipName, relationshipAttributes);

                    boolean isCreated = graphHelper.getCreatedTime(ret) == RequestContext.get().getRequestTime();

                    if (isCreated) {
                        // if relationship did not exist before and new relationship was created
                        // record entity update on both relationship vertices
                        recordEntityUpdate(attributeVertex);
                    }

                    // for import use the relationship guid provided
                    if (RequestContext.get().isImportInProgress()) {
                        String relationshipGuid = getRelationshipGuid(ctx.getValue());

                        if(!StringUtils.isEmpty(relationshipGuid)) {
                            AtlasGraphUtilsV2.setEncodedProperty(ret, RELATIONSHIP_GUID_PROPERTY_KEY, relationshipGuid);
                        }
                    }
                }
            } else {
                // use legacy way to create/update edges
                if (WARN_ON_NO_RELATIONSHIP || LOG.isDebugEnabled()) {
                    LOG.warn("No RelationshipDef defined between {} and {} on attribute: {}. This can lead to severe performance degradation.",
                            getTypeName(entityVertex), getTypeName(attributeVertex), attributeName);
                }

                ret = mapObjectIdValue(ctx, context);
            }

        } else {
            // if type is StructType having objectid as attribute
            ret = mapObjectIdValue(ctx, context);
        }

        setAssignedGuid(ctx.getValue(), context);

        if (LOG.isDebugEnabled()) {
            LOG.debug("<== mapObjectIdValueUsingRelationship({})", ctx);
        }

        return ret;
    }

    private AtlasEdge getEdgeUsingRelationship(AttributeMutationContext ctx, EntityMutationContext context) throws AtlasBaseException {
        if (LOG.isDebugEnabled()) {
            LOG.debug("==> getEdgeUsingRelationship({})", ctx);
        }

        String      guid            = getGuid(ctx.getValue());
        AtlasVertex attributeVertex = context.getDiscoveryContext().getResolvedEntityVertex(guid);
        AtlasVertex entityVertex    = ctx.getReferringVertex();
        AtlasEdge   ret = null;

        if (attributeVertex == null) {
            if (AtlasTypeUtil.isAssignedGuid(guid)) {
                attributeVertex = context.getVertex(guid);
            }

            if (attributeVertex == null) {
                AtlasObjectId objectId = getObjectId(ctx.getValue());

                attributeVertex = (objectId != null) ? context.getDiscoveryContext().getResolvedEntityVertex(objectId) : null;
            }
        }


        if (attributeVertex == null) {
            if(RequestContext.get().isImportInProgress()) {
                return null;
            }

            throw new AtlasBaseException(AtlasErrorCode.INVALID_OBJECT_ID, (ctx.getValue() == null ? null : ctx.getValue().toString()));
        }

        AtlasType type = typeRegistry.getType(AtlasGraphUtilsV2.getTypeName(entityVertex));

        if (type instanceof AtlasEntityType) {
            AtlasEntityType entityType = (AtlasEntityType) type;
            AtlasAttribute  attribute     = ctx.getAttribute();
            String          attributeName = attribute.getName();

            if (entityType.hasRelationshipAttribute(attributeName)) {
                String      relationshipName = attribute.getRelationshipName();
                AtlasVertex fromVertex;
                AtlasVertex toVertex;


                if (StringUtils.isEmpty(relationshipName)) {
                    relationshipName = graphHelper.getRelationshipTypeName(entityVertex, entityType, attributeName);
                }

                if (attribute.getRelationshipEdgeDirection() == IN) {
                    fromVertex = attributeVertex;
                    toVertex   = entityVertex;

                } else {
                    fromVertex = entityVertex;
                    toVertex   = attributeVertex;
                }

                AtlasEdge edge = relationshipStore.getRelationship(fromVertex, toVertex, new AtlasRelationship(relationshipName));

                if (edge != null && getStatus(edge) != DELETED) {
<<<<<<< HEAD
                    return edge;
                }
            }
        }
=======
                    ret = edge;
                }

                RequestContext requestContext = RequestContext.get();
                requestContext.recordEntityUpdate(entityRetriever.toAtlasEntityHeader(toVertex));
            }
        }

>>>>>>> 64125b1b
        if (LOG.isDebugEnabled()) {
            LOG.debug("<== getEdgeUsingRelationship({})", ctx);
        }

        return ret;
    }

    private Map<String, Object> mapMapValue(AttributeMutationContext ctx, EntityMutationContext context) throws AtlasBaseException {
        if (LOG.isDebugEnabled()) {
            LOG.debug("==> mapMapValue({})", ctx);
        }

        Map<Object, Object> newVal      = (Map<Object, Object>) ctx.getValue();
        Map<String, Object> newMap      = new HashMap<>();
        AtlasMapType        mapType     = (AtlasMapType) ctx.getAttrType();
        AtlasAttribute      attribute   = ctx.getAttribute();
        Map<String, Object> currentMap  = getMapElementsProperty(mapType, ctx.getReferringVertex(), ctx.getVertexProperty(), attribute);
        boolean             isReference = isReference(mapType.getValueType());
        boolean             isSoftReference = ctx.getAttribute().getAttributeDef().isSoftReferenced();

        if (PARTIAL_UPDATE.equals(ctx.getOp()) && attribute.getAttributeDef().isAppendOnPartialUpdate() && MapUtils.isNotEmpty(currentMap)) {
            if (MapUtils.isEmpty(newVal)) {
                newVal = new HashMap<>(currentMap);
            } else {
                Map<Object, Object> mergedVal = new HashMap<>(currentMap);

                for (Map.Entry<Object, Object> entry : newVal.entrySet()) {
                    String newKey = entry.getKey().toString();

                    mergedVal.put(newKey, entry.getValue());
                }

                newVal = mergedVal;
            }
        }

        boolean isNewValNull = newVal == null;

        if (isNewValNull) {
            newVal = new HashMap<>();
        }

        String propertyName = ctx.getVertexProperty();

        if (isReference) {
            for (Map.Entry<Object, Object> entry : newVal.entrySet()) {
                String    key          = entry.getKey().toString();
                AtlasEdge existingEdge = isSoftReference ? null : getEdgeIfExists(mapType, currentMap, key);

                AttributeMutationContext mapCtx =  new AttributeMutationContext(ctx.getOp(), ctx.getReferringVertex(), attribute, entry.getValue(),
                                                                                 propertyName, mapType.getValueType(), existingEdge);
                // Add/Update/Remove property value
                Object newEntry = mapCollectionElementsToVertex(mapCtx, context);

                if (!isSoftReference && newEntry instanceof AtlasEdge) {
                    AtlasEdge edge = (AtlasEdge) newEntry;

                    edge.setProperty(ATTRIBUTE_KEY_PROPERTY_KEY, key);

                    // If value type indicates this attribute is a reference, and the attribute has an inverse reference attribute,
                    // update the inverse reference value.
                    AtlasAttribute inverseRefAttribute = attribute.getInverseRefAttribute();

                    if (inverseRefAttribute != null) {
                        addInverseReference(context, inverseRefAttribute, edge, getRelationshipAttributes(ctx.getValue()));
                    }

                    updateInConsistentOwnedMapVertices(ctx, mapType, newEntry);

                    newMap.put(key, newEntry);
                }

                if (isSoftReference) {
                    newMap.put(key, newEntry);
                }
            }

            Map<String, Object> finalMap = removeUnusedMapEntries(attribute, ctx.getReferringVertex(), currentMap, newMap);
            newMap.putAll(finalMap);
        } else {
            // primitive type map
            if (isNewValNull) {
                ctx.getReferringVertex().setProperty(propertyName, null);
            } else {
                ctx.getReferringVertex().setProperty(propertyName, new HashMap<>(newVal));
            }
            newVal.forEach((key, value) -> newMap.put(key.toString(), value));
        }

        if (isSoftReference) {
            if (isNewValNull) {
                ctx.getReferringVertex().setProperty(propertyName,null);
            } else {
                ctx.getReferringVertex().setProperty(propertyName, new HashMap<>(newMap));
            }
        }

        if (LOG.isDebugEnabled()) {
            LOG.debug("<== mapMapValue({})", ctx);
        }

        return newMap;
    }

    public List mapArrayValue(AttributeMutationContext ctx, EntityMutationContext context) throws AtlasBaseException {
        if (LOG.isDebugEnabled()) {
            LOG.debug("==> mapArrayValue({})", ctx);
        }

        AtlasAttribute attribute           = ctx.getAttribute();
        List           newElements         = (List) ctx.getValue();
        AtlasArrayType arrType             = (AtlasArrayType) attribute.getAttributeType();
        AtlasType      elementType         = arrType.getElementType();
        boolean        isStructType        = (TypeCategory.STRUCT == elementType.getTypeCategory()) ||
                                             (TypeCategory.STRUCT == attribute.getDefinedInType().getTypeCategory());
        boolean        isReference         = isReference(elementType);
        boolean        isSoftReference     = ctx.getAttribute().getAttributeDef().isSoftReferenced();
        AtlasAttribute inverseRefAttribute = attribute.getInverseRefAttribute();
        Cardinality    cardinality         = attribute.getAttributeDef().getCardinality();
        List<AtlasEdge> removedElements    = new ArrayList<>();
       List<Object>   newElementsCreated  = new ArrayList<>();
        List<Object>   allArrayElements    = null;
        List<Object>   currentElements;
        boolean deleteExistingRelations = shouldDeleteExistingRelations(ctx, attribute);

        if (isReference && !isSoftReference) {
            currentElements = (List) getCollectionElementsUsingRelationship(ctx.getReferringVertex(), attribute, isStructType);
        } else {
            currentElements = (List) getArrayElementsProperty(elementType, isSoftReference, ctx.getReferringVertex(), ctx.getVertexProperty());
        }

        if (PARTIAL_UPDATE.equals(ctx.getOp()) && attribute.getAttributeDef().isAppendOnPartialUpdate() && CollectionUtils.isNotEmpty(currentElements)) {
            if (CollectionUtils.isEmpty(newElements)) {
                newElements = new ArrayList<>(currentElements);
            } else {
                List<Object> mergedVal = new ArrayList<>(currentElements);

                mergedVal.addAll(newElements);

                newElements = mergedVal;
            }
        }

        boolean isNewElementsNull = newElements == null;

        if (isNewElementsNull) {
            newElements = new ArrayList();
        }

        if (cardinality == SET) {
            newElements = (List) newElements.stream().distinct().collect(Collectors.toList());
        }

        for (int index = 0; index < newElements.size(); index++) {
            AtlasEdge               existingEdge = (isSoftReference) ? null : getEdgeAt(currentElements, index, elementType);
            AttributeMutationContext arrCtx      = new AttributeMutationContext(ctx.getOp(), ctx.getReferringVertex(), ctx.getAttribute(), newElements.get(index),
                                                                                 ctx.getVertexProperty(), elementType, existingEdge);
            if (deleteExistingRelations) {
                removeExistingRelationWithOtherVertex(arrCtx, ctx, context);
            }

            Object newEntry = mapCollectionElementsToVertex(arrCtx, context);
            if (isReference && newEntry != null && newEntry instanceof AtlasEdge && inverseRefAttribute != null) {
                // Update the inverse reference value.
                AtlasEdge newEdge = (AtlasEdge) newEntry;

                addInverseReference(context, inverseRefAttribute, newEdge, getRelationshipAttributes(ctx.getValue()));
            }

            // not null
            if(newEntry != null) {
                newElementsCreated.add(newEntry);
            }
        }

        if (isReference && !isSoftReference ) {
            boolean isAppendOnPartialUpdate = !isStructType ? getAppendOptionForRelationship(ctx.getReferringVertex(), attribute.getName()) : false;

            if (isAppendOnPartialUpdate) {
                allArrayElements = unionCurrentAndNewElements(attribute, (List) currentElements, (List) newElementsCreated);
            } else {
                removedElements = removeUnusedArrayEntries(attribute, (List) currentElements, (List) newElementsCreated, ctx);

                allArrayElements = unionCurrentAndNewElements(attribute, removedElements, (List) newElementsCreated);
            }
        } else {
            allArrayElements = newElementsCreated;
        }

        // add index to attributes of array type
       for (int index = 0; allArrayElements != null && index < allArrayElements.size(); index++) {
           Object element = allArrayElements.get(index);

           if (element instanceof AtlasEdge) {
               AtlasGraphUtilsV2.setEncodedProperty((AtlasEdge) element, ATTRIBUTE_INDEX_PROPERTY_KEY, index);
            }
        }

        if (isNewElementsNull) {
            setArrayElementsProperty(elementType, isSoftReference, ctx.getReferringVertex(), ctx.getVertexProperty(), null, null, cardinality);
        } else {
            // executes
            setArrayElementsProperty(elementType, isSoftReference, ctx.getReferringVertex(), ctx.getVertexProperty(), allArrayElements, currentElements, cardinality);
        }

        switch (ctx.getAttribute().getRelationshipEdgeLabel()) {
            case TERM_ASSIGNMENT_LABEL: addMeaningsToEntity(ctx, newElementsCreated, removedElements);
                break;

            case CATEGORY_TERMS_EDGE_LABEL: addCategoriesToTermEntity(ctx, newElementsCreated, removedElements);
                break;

            case CATEGORY_PARENT_EDGE_LABEL: addCatParentAttr(ctx, newElementsCreated, removedElements);
                break;

            case PROCESS_INPUTS:
            case PROCESS_OUTPUTS: addEdgesToContext(GraphHelper.getGuid(ctx.referringVertex), newElementsCreated,  removedElements);
                break;
        }

        if (LOG.isDebugEnabled()) {
            LOG.debug("<== mapArrayValue({})", ctx);
        }

        return allArrayElements;
    }

    public List appendArrayValue(AttributeMutationContext ctx, EntityMutationContext context) throws AtlasBaseException {
        if (LOG.isDebugEnabled()) {
            LOG.debug("==> mapArrayValue({})", ctx);
        }


        AtlasAttribute attribute           = ctx.getAttribute();
        List           newElements         = (List) ctx.getValue();
        AtlasArrayType arrType             = (AtlasArrayType) attribute.getAttributeType();
        AtlasType      elementType         = arrType.getElementType();
        boolean        isStructType        = (TypeCategory.STRUCT == elementType.getTypeCategory()) ||
                (TypeCategory.STRUCT == attribute.getDefinedInType().getTypeCategory());
        boolean        isReference         = isReference(elementType);
        boolean        isSoftReference     = ctx.getAttribute().getAttributeDef().isSoftReferenced();
        AtlasAttribute inverseRefAttribute = attribute.getInverseRefAttribute();
        Cardinality    cardinality         = attribute.getAttributeDef().getCardinality();
        List<Object>   newElementsCreated  = new ArrayList<>();
        List<Object>   currentElements;


        if (isReference && !isSoftReference) {
            // returns already attached assets
            currentElements = (List) getCollectionElementsUsingRelationship(ctx.getReferringVertex(), attribute, isStructType);
        } else {
            currentElements = (List) getArrayElementsProperty(elementType, isSoftReference, ctx.getReferringVertex(), ctx.getVertexProperty());
        }

        if (PARTIAL_UPDATE.equals(ctx.getOp()) && attribute.getAttributeDef().isAppendOnPartialUpdate() && CollectionUtils.isNotEmpty(currentElements)) {
            if (CollectionUtils.isEmpty(newElements)) {
                newElements = new ArrayList<>(currentElements);
            } else {
                List<Object> mergedVal = new ArrayList<>(currentElements);

                mergedVal.addAll(newElements);

                newElements = mergedVal;
            }
        }

        boolean isNewElementsNull = newElements == null;

        if (isNewElementsNull) {
            newElements = new ArrayList();
        }

        if (cardinality == SET) {
            newElements = (List) newElements.stream().distinct().collect(Collectors.toList());
        }

        for (int index = 0; index < newElements.size(); index++) {
            AtlasEdge               existingEdge = (isSoftReference) ? null : getEdgeAt(currentElements, index, elementType);
            AttributeMutationContext arrCtx      = new AttributeMutationContext(ctx.getOp(), ctx.getReferringVertex(), ctx.getAttribute(), newElements.get(index),
                    ctx.getVertexProperty(), elementType, existingEdge);


            Object newEntry = mapCollectionElementsToVertex(arrCtx, context);

            if (isReference && newEntry != null && newEntry instanceof AtlasEdge && inverseRefAttribute != null) {
                // Update the inverse reference value.
                AtlasEdge newEdge = (AtlasEdge) newEntry;

                addInverseReference(context, inverseRefAttribute, newEdge, getRelationshipAttributes(ctx.getValue()));
            }

            if(newEntry != null) {
                newElementsCreated.add(newEntry);
            }
        }

        // add index to attributes of array type
        for (int index = 0; newElements != null && index < newElements.size(); index++) {
            Object element = newElements.get(index);

            if (element instanceof AtlasEdge) {
                AtlasGraphUtilsV2.setEncodedProperty((AtlasEdge) element, ATTRIBUTE_INDEX_PROPERTY_KEY, index);
            }
        }

        if (isNewElementsNull) {
            setArrayElementsProperty(elementType, isSoftReference, ctx.getReferringVertex(), ctx.getVertexProperty(), null, null, cardinality);
        } else {
            setArrayElementsProperty(elementType, isSoftReference, ctx.getReferringVertex(), ctx.getVertexProperty(), newElements, currentElements, cardinality);
        }

        switch (ctx.getAttribute().getRelationshipEdgeLabel()) {
            case TERM_ASSIGNMENT_LABEL: addMeaningsToEntity(ctx, newElementsCreated, new ArrayList<>());
                break;

            case CATEGORY_TERMS_EDGE_LABEL: addCategoriesToTermEntity(ctx, newElementsCreated, new ArrayList<>());
                break;

            case CATEGORY_PARENT_EDGE_LABEL: addCatParentAttr(ctx, newElementsCreated, new ArrayList<>());
                break;

            case PROCESS_INPUTS:
            case PROCESS_OUTPUTS: addEdgesToContext(GraphHelper.getGuid(ctx.referringVertex), newElementsCreated,  new ArrayList<>());
                break;
        }

        if (LOG.isDebugEnabled()) {
            LOG.debug("<== mapArrayValue({})", ctx);
        }

        return newElementsCreated;
    }

    public List removeArrayValue(AttributeMutationContext ctx, EntityMutationContext context) throws AtlasBaseException {
        if (LOG.isDebugEnabled()) {
            LOG.debug("==> removeArrayValue({})", ctx);
        }

        AtlasAttribute attribute           = ctx.getAttribute();
        List           elementsDeleted         = (List) ctx.getValue();
        AtlasArrayType arrType             = (AtlasArrayType) attribute.getAttributeType();
        AtlasType      elementType         = arrType.getElementType();
        boolean        isStructType        = (TypeCategory.STRUCT == elementType.getTypeCategory()) ||
                (TypeCategory.STRUCT == attribute.getDefinedInType().getTypeCategory());
        Cardinality    cardinality         = attribute.getAttributeDef().getCardinality();
        List<AtlasEdge> removedElements    = new ArrayList<>();
        List<Object>   entityRelationsDeleted  = new ArrayList<>();


        boolean isNewElementsNull = elementsDeleted == null;

        if (isNewElementsNull) {
            elementsDeleted = new ArrayList();
        }

        if (cardinality == SET) {
            elementsDeleted = (List) elementsDeleted.stream().distinct().collect(Collectors.toList());
        }

        for (int index = 0; index < elementsDeleted.size(); index++) {
            AttributeMutationContext arrCtx      = new AttributeMutationContext(ctx.getOp(), ctx.getReferringVertex(), ctx.getAttribute(), elementsDeleted.get(index),
                    ctx.getVertexProperty(), elementType, null);

            Object deleteEntry =  getEdgeUsingRelationship(arrCtx, context);
            if(deleteEntry != null) {
                entityRelationsDeleted.add(deleteEntry);
            }
        }

        removedElements = removeArrayEntries(attribute, (List)entityRelationsDeleted, ctx);


        switch (ctx.getAttribute().getRelationshipEdgeLabel()) {
            case TERM_ASSIGNMENT_LABEL: addMeaningsToEntity(ctx, new ArrayList<>() , removedElements);
                break;

            case CATEGORY_TERMS_EDGE_LABEL: addCategoriesToTermEntity(ctx, new ArrayList<>(), removedElements);
                break;

            case CATEGORY_PARENT_EDGE_LABEL: addCatParentAttr(ctx, new ArrayList<>(), removedElements);
                break;

            case PROCESS_INPUTS:
            case PROCESS_OUTPUTS: addEdgesToContext(GraphHelper.getGuid(ctx.referringVertex), new ArrayList<>(),  removedElements);
                break;
        }

        if (LOG.isDebugEnabled()) {
            LOG.debug("<== removeArrayValue({})", ctx);
        }

<<<<<<< HEAD
        return new ArrayList<>();
=======
        return entityRelationsDeleted;
>>>>>>> 64125b1b
    }

    private void addEdgesToContext(String guid, List<Object> newElementsCreated, List<AtlasEdge> removedElements) {

        if (newElementsCreated.size() > 0) {
            List<Object> elements = (RequestContext.get().getNewElementsCreatedMap()).get(guid);
            if (elements == null) {
                ArrayList newElements = new ArrayList<>();
                newElements.addAll(newElementsCreated);
                (RequestContext.get().getNewElementsCreatedMap()).put(guid, newElements);
            } else {
                elements.addAll(newElementsCreated);
                RequestContext.get().getNewElementsCreatedMap().put(guid, elements);
            }
        }

        if (removedElements.size() > 0) {
            List<Object> removedElement = (RequestContext.get().getRemovedElementsMap()).get(guid);

            if (removedElement == null) {
                removedElement = new ArrayList<>();
                removedElement.addAll(removedElements);
                (RequestContext.get().getRemovedElementsMap()).put(guid, removedElement);
            } else {
                removedElement.addAll(removedElements);
                (RequestContext.get().getRemovedElementsMap()).put(guid, removedElement);
            }
        }
    }

    private boolean shouldDeleteExistingRelations(AttributeMutationContext ctx, AtlasAttribute attribute) {
        boolean ret = false;
        AtlasEntityType entityType = typeRegistry.getEntityTypeByName(AtlasGraphUtilsV2.getTypeName(ctx.getReferringVertex()));
        if (entityType !=null && entityType.hasRelationshipAttribute(attribute.getName())) {
            AtlasRelationshipDef relationshipDef = typeRegistry.getRelationshipDefByName(ctx.getAttribute().getRelationshipName());
            ret = !(relationshipDef.getEndDef1().getCardinality() == SET && relationshipDef.getEndDef2().getCardinality() == SET);
        }
        return ret;
    }

    /*
    * Before creating new edges between referring vertex & new vertex coming from array,
    * delete old relationship with same relationship type between new vertex coming from array & any other vertex.
    * e.g
    *   table_a has columns as col_0 & col_1
    *   create new table_b add columns col_0 & col_1
    *   Now creating new relationships between table_b -> col_0 & col_1
    *   This should also delete existing relationships between table_a -> col_0 & col_1
    *   this behaviour is needed because endDef1 has SINGLE cardinality
    *
    * This method will delete existing edges.
    * Skip if both ends are of SET cardinality, e.g. Catalog.inputs, Catalog.outputs
    * */
    private void removeExistingRelationWithOtherVertex(AttributeMutationContext arrCtx, AttributeMutationContext ctx,
                                                       EntityMutationContext context) throws AtlasBaseException {
        MetricRecorder metric = RequestContext.get().startMetricRecord("removeExistingRelationWithOtherVertex");

        AtlasObjectId entityObject = (AtlasObjectId) arrCtx.getValue();
        String entityGuid = entityObject.getGuid();

        AtlasVertex referredVertex = null;

        if (StringUtils.isNotEmpty(entityGuid)) {
            referredVertex = context.getVertex(entityGuid);
        }

        if (referredVertex == null) {
            try {
                if (StringUtils.isNotEmpty(entityGuid)) {
                    referredVertex = entityRetriever.getEntityVertex(((AtlasObjectId) arrCtx.getValue()).getGuid());
                } else {
                    AtlasEntityType entityType = typeRegistry.getEntityTypeByName(entityObject.getTypeName());
                    if (entityType != null && MapUtils.isNotEmpty(entityObject.getUniqueAttributes())) {
                        referredVertex = AtlasGraphUtilsV2.findByUniqueAttributes(this.graph, entityType, entityObject.getUniqueAttributes());
                    }
                }
            } catch (AtlasBaseException e) {
                //in case if importing zip, referredVertex might not have been create yet
                //e.g. importing zip with db & its tables, while processing db edges, tables vertices are not yet created
                LOG.warn("removeExistingRelationWithOtherVertex - vertex not found!", e);
            }
        }

        if (referredVertex != null) {
            Iterator<AtlasEdge> edgeIterator = referredVertex.getEdges(getInverseEdgeDirection(
                    arrCtx.getAttribute().getRelationshipEdgeDirection()), ctx.getAttribute().getRelationshipEdgeLabel()).iterator();

            while (edgeIterator.hasNext()) {
                AtlasEdge existingEdgeToReferredVertex = edgeIterator.next();

                if (existingEdgeToReferredVertex != null && getStatus(existingEdgeToReferredVertex) != DELETED) {
                    AtlasVertex referredVertexToExistingEdge;
                    if (arrCtx.getAttribute().getRelationshipEdgeDirection().equals(IN)) {
                        referredVertexToExistingEdge = existingEdgeToReferredVertex.getInVertex();
                    } else {
                        referredVertexToExistingEdge = existingEdgeToReferredVertex.getOutVertex();
                    }

                    if (!arrCtx.getReferringVertex().equals(referredVertexToExistingEdge)) {
                        if (LOG.isDebugEnabled()) {
                            LOG.debug("Delete existing relation");
                        }

                        deleteDelegate.getHandler().deleteEdgeReference(existingEdgeToReferredVertex, ctx.getAttrType().getTypeCategory(),
                                ctx.getAttribute().isOwnedRef(), true, ctx.getAttribute().getRelationshipEdgeDirection(), ctx.getReferringVertex());
                    }
                }
            }
        }

        RequestContext.get().endMetricRecord(metric);
    }

    private AtlasEdgeDirection getInverseEdgeDirection(AtlasRelationshipEdgeDirection direction) {
        switch (direction) {
            case IN: return AtlasEdgeDirection.OUT;
            case OUT: return AtlasEdgeDirection.IN;
            default: return AtlasEdgeDirection.BOTH;
        }
    }

    private void addGlossaryAttr(AttributeMutationContext ctx, AtlasEdge edge) {
        MetricRecorder metricRecorder = RequestContext.get().startMetricRecord("addGlossaryAttr");
        AtlasVertex toVertex = ctx.getReferringVertex();
        String toVertexType = getTypeName(toVertex);

        if (TYPE_TERM.equals(toVertexType) || TYPE_CATEGORY.equals(toVertexType)) {
            // handle __glossary attribute of term or category entity
            String gloQname = edge.getOutVertex().getProperty(QUALIFIED_NAME, String.class);
            AtlasGraphUtilsV2.setEncodedProperty(toVertex, GLOSSARY_PROPERTY_KEY, gloQname);
        }
        RequestContext.get().endMetricRecord(metricRecorder);
    }

    private void addCatParentAttr(AttributeMutationContext ctx, AtlasEdge edge) {
        MetricRecorder metricRecorder = RequestContext.get().startMetricRecord("addCatParentAttr");
        AtlasVertex toVertex = ctx.getReferringVertex();
        String toVertexType = getTypeName(toVertex);

        if (TYPE_CATEGORY.equals(toVertexType)) {
            if (edge == null) {
                toVertex.removeProperty(CATEGORIES_PARENT_PROPERTY_KEY);

            } else {
                //add __parentCategory attribute of category entity
                String parentQName = edge.getOutVertex().getProperty(QUALIFIED_NAME, String.class);
                AtlasGraphUtilsV2.setEncodedProperty(toVertex, CATEGORIES_PARENT_PROPERTY_KEY, parentQName);
            }
        }
        RequestContext.get().endMetricRecord(metricRecorder);
    }

    public void removeAttrForCategoryDelete(Collection<AtlasVertex> categories) {
        for (AtlasVertex vertex : categories) {
            Iterator<AtlasEdge> edgeIterator = vertex.getEdges(AtlasEdgeDirection.OUT, CATEGORY_PARENT_EDGE_LABEL).iterator();
            while (edgeIterator.hasNext()) {
                AtlasEdge childEdge = edgeIterator.next();
                AtlasEntity.Status edgeStatus = getStatus(childEdge);
                if (ACTIVE.equals(edgeStatus)) {
                    childEdge.getInVertex().removeProperty(CATEGORIES_PARENT_PROPERTY_KEY);
                }
            }

            String catQualifiedName = vertex.getProperty(QUALIFIED_NAME, String.class);
            edgeIterator = vertex.getEdges(AtlasEdgeDirection.OUT, CATEGORY_TERMS_EDGE_LABEL).iterator();
            while (edgeIterator.hasNext()) {
                AtlasEdge termEdge = edgeIterator.next();
                termEdge.getInVertex().removePropertyValue(CATEGORIES_PROPERTY_KEY, catQualifiedName);
            }

        }
    }

    private void addCatParentAttr(AttributeMutationContext ctx, List<Object> newElementsCreated, List<AtlasEdge> removedElements) {
        MetricRecorder metricRecorder = RequestContext.get().startMetricRecord("addCatParentAttr_1");
        AtlasVertex toVertex = ctx.getReferringVertex();

        //add __parentCategory attribute of child category entities
        if (CollectionUtils.isNotEmpty(newElementsCreated)) {
            String parentQName = toVertex.getProperty(QUALIFIED_NAME, String.class);
            List<AtlasVertex> catVertices = newElementsCreated.stream().map(x -> ((AtlasEdge) x).getInVertex()).collect(Collectors.toList());
            catVertices.stream().forEach(v -> AtlasGraphUtilsV2.setEncodedProperty(v, CATEGORIES_PARENT_PROPERTY_KEY, parentQName));
        }

        if (CollectionUtils.isNotEmpty(removedElements)) {
            List<AtlasVertex> termVertices = removedElements.stream().map(x -> x.getInVertex()).collect(Collectors.toList());
            termVertices.stream().forEach(v -> v.removeProperty(CATEGORIES_PROPERTY_KEY));
        }
        RequestContext.get().endMetricRecord(metricRecorder);
    }


    private void addCategoriesToTermEntity(AttributeMutationContext ctx, List<Object> newElementsCreated, List<AtlasEdge> removedElements) {
        MetricRecorder metricRecorder = RequestContext.get().startMetricRecord("addCategoriesToTermEntity");
        AtlasVertex termVertex = ctx.getReferringVertex();

        if (TYPE_CATEGORY.equals(getTypeName(termVertex))) {
            String catQName = ctx.getReferringVertex().getProperty(QUALIFIED_NAME, String.class);

            if (CollectionUtils.isNotEmpty(newElementsCreated)) {
                List<AtlasVertex> termVertices = newElementsCreated.stream().map(x -> ((AtlasEdge) x).getInVertex()).collect(Collectors.toList());
                termVertices.stream().forEach(v -> AtlasGraphUtilsV2.addEncodedProperty(v, CATEGORIES_PROPERTY_KEY, catQName));
            }

            if (CollectionUtils.isNotEmpty(removedElements)) {
                List<AtlasVertex> termVertices = removedElements.stream().map(x -> x.getInVertex()).collect(Collectors.toList());
                termVertices.stream().forEach(v -> AtlasGraphUtilsV2.removeItemFromListPropertyValue(v, CATEGORIES_PROPERTY_KEY, catQName));
            }
        }

        if (TYPE_TERM.equals(getTypeName(termVertex))) {
            List<AtlasVertex> categoryVertices = newElementsCreated.stream().map(x -> ((AtlasEdge)x).getOutVertex()).collect(Collectors.toList());
            Set<String> catQnames = categoryVertices.stream().map(x -> x.getProperty(QUALIFIED_NAME, String.class)).collect(Collectors.toSet());

            termVertex.removeProperty(CATEGORIES_PROPERTY_KEY);
            catQnames.stream().forEach(q -> AtlasGraphUtilsV2.addEncodedProperty(termVertex, CATEGORIES_PROPERTY_KEY, q));
        }
        RequestContext.get().endMetricRecord(metricRecorder);
    }

    private void addMeaningsToEntity(AttributeMutationContext ctx, List<Object> createdElements, List<AtlasEdge> deletedElements) {
        MetricRecorder metricRecorder = RequestContext.get().startMetricRecord("addMeaningsToEntity");
        // handle __terms attribute of entity
        List<AtlasVertex> meanings = createdElements.stream()
                .map(x -> ((AtlasEdge) x).getOutVertex())
                .filter(x -> ACTIVE.name().equals(x.getProperty(STATE_PROPERTY_KEY, String.class)))
                .collect(Collectors.toList());

        List<String> currentMeaningsQNames = ctx.getReferringVertex().getMultiValuedProperty(MEANINGS_PROPERTY_KEY,String.class);
        Set<String> qNames = meanings.stream().map(x -> x.getProperty(QUALIFIED_NAME, String.class)).collect(Collectors.toSet());
        List<String> names = meanings.stream().map(x -> x.getProperty(NAME, String.class)).collect(Collectors.toList());

        List<String> deletedMeaningsNames = deletedElements.stream().map(x -> x.getOutVertex())
                . map(x -> x.getProperty(NAME,String.class))
                .collect(Collectors.toList());

        List<String> newMeaningsNames = meanings.stream()
                .filter(x -> !currentMeaningsQNames.contains(x.getProperty(QUALIFIED_NAME,String.class)))
                .map(x -> x.getProperty(NAME, String.class))
                .collect(Collectors.toList());

        ctx.getReferringVertex().removeProperty(MEANINGS_PROPERTY_KEY);
        ctx.getReferringVertex().removeProperty(MEANINGS_TEXT_PROPERTY_KEY);

        if (CollectionUtils.isNotEmpty(qNames)) {
            qNames.forEach(q -> AtlasGraphUtilsV2.addEncodedProperty(ctx.getReferringVertex(), MEANINGS_PROPERTY_KEY, q));
        }

        if (CollectionUtils.isNotEmpty(names)) {
            AtlasGraphUtilsV2.setEncodedProperty(ctx.referringVertex, MEANINGS_TEXT_PROPERTY_KEY, StringUtils.join(names, ","));
        }

        if (CollectionUtils.isNotEmpty(newMeaningsNames)) {
            newMeaningsNames.forEach(q -> AtlasGraphUtilsV2.addListProperty(ctx.getReferringVertex(), MEANING_NAMES_PROPERTY_KEY, q, true));
        }

        if(createdElements.isEmpty()){
            ctx.getReferringVertex().removeProperty(MEANING_NAMES_PROPERTY_KEY);

        } else if (CollectionUtils.isNotEmpty(deletedMeaningsNames)) {
            deletedMeaningsNames.forEach(q -> AtlasGraphUtilsV2.removeItemFromListPropertyValue(ctx.getReferringVertex(), MEANING_NAMES_PROPERTY_KEY, q));

        }

        RequestContext.get().endMetricRecord(metricRecorder);
    }

    private boolean getAppendOptionForRelationship(AtlasVertex entityVertex, String relationshipAttributeName) {
        boolean                             ret                       = false;
        String                              entityTypeName            = AtlasGraphUtilsV2.getTypeName(entityVertex);
        AtlasEntityDef                      entityDef                 = typeRegistry.getEntityDefByName(entityTypeName);
        List<AtlasRelationshipAttributeDef> relationshipAttributeDefs = entityDef.getRelationshipAttributeDefs();

        if (CollectionUtils.isNotEmpty(relationshipAttributeDefs)) {
            ret = relationshipAttributeDefs.stream().anyMatch(relationshipAttrDef -> relationshipAttrDef.getName().equals(relationshipAttributeName)
                    && relationshipAttrDef.isAppendOnPartialUpdate());
        }

        return ret;
    }

    private AtlasEdge createVertex(AtlasStruct struct, AtlasVertex referringVertex, String edgeLabel, EntityMutationContext context) throws AtlasBaseException {
        AtlasVertex vertex = createStructVertex(struct);

        mapAttributes(struct, vertex, CREATE, context);

        try {
            //TODO - Map directly in AtlasGraphUtilsV1
            return graphHelper.getOrCreateEdge(referringVertex, vertex, edgeLabel);
        } catch (RepositoryException e) {
            throw new AtlasBaseException(AtlasErrorCode.INTERNAL_ERROR, e);
        }
    }

    private void updateVertex(AtlasStruct struct, AtlasVertex vertex, EntityMutationContext context) throws AtlasBaseException {
        mapAttributes(struct, vertex, UPDATE, context);
    }

    private Long getEntityVersion(AtlasEntity entity) {
        Long ret = entity != null ? entity.getVersion() : null;
        return (ret != null) ? ret : 0;
    }

    private String getCustomAttributesString(AtlasEntity entity) {
        String              ret              = null;
        Map<String, String> customAttributes = entity.getCustomAttributes();

        if (customAttributes != null) {
            ret = AtlasType.toJson(customAttributes);
        }

        return ret;
    }

    private AtlasStructType getStructType(String typeName) throws AtlasBaseException {
        AtlasType objType = typeRegistry.getType(typeName);

        if (!(objType instanceof AtlasStructType)) {
            throw new AtlasBaseException(AtlasErrorCode.TYPE_NAME_INVALID, typeName);
        }

        return (AtlasStructType)objType;
    }

    private AtlasEntityType getEntityType(String typeName) throws AtlasBaseException {
        AtlasType objType = typeRegistry.getType(typeName);

        if (!(objType instanceof AtlasEntityType)) {
            throw new AtlasBaseException(AtlasErrorCode.TYPE_NAME_INVALID, typeName);
        }

        return (AtlasEntityType)objType;
    }

    private Object mapCollectionElementsToVertex(AttributeMutationContext ctx, EntityMutationContext context) throws AtlasBaseException {
        switch(ctx.getAttrType().getTypeCategory()) {
        case PRIMITIVE:
        case ENUM:
        case MAP:
        case ARRAY:
            return ctx.getValue();

        case STRUCT:
            return mapStructValue(ctx, context);

        case OBJECT_ID_TYPE:
            AtlasEntityType instanceType = getInstanceType(ctx.getValue(), context);
            ctx.setElementType(instanceType);
            if (ctx.getAttributeDef().isSoftReferenced()) {
                return mapSoftRefValue(ctx, context);
            }

            return mapObjectIdValueUsingRelationship(ctx, context);

        default:
                throw new AtlasBaseException(AtlasErrorCode.TYPE_CATEGORY_INVALID, ctx.getAttrType().getTypeCategory().name());
        }
    }

    private static AtlasObjectId getObjectId(Object val) throws AtlasBaseException {
        AtlasObjectId ret = null;

        if (val != null) {
            if ( val instanceof  AtlasObjectId) {
                ret = ((AtlasObjectId) val);
            } else if (val instanceof Map) {
                Map map = (Map) val;

                if (map.containsKey(AtlasRelatedObjectId.KEY_RELATIONSHIP_TYPE)) {
                    ret = new AtlasRelatedObjectId(map);
                } else {
                    ret = new AtlasObjectId((Map) val);
                }

                if (!AtlasTypeUtil.isValid(ret)) {
                    throw new AtlasBaseException(AtlasErrorCode.INVALID_OBJECT_ID, val.toString());
                }
            } else {
                throw new AtlasBaseException(AtlasErrorCode.INVALID_OBJECT_ID, val.toString());
            }
        }

        return ret;
    }

    private static String getGuid(Object val) throws AtlasBaseException {
        if (val != null) {
            if ( val instanceof  AtlasObjectId) {
                return ((AtlasObjectId) val).getGuid();
            } else if (val instanceof Map) {
                Object guidVal = ((Map)val).get(AtlasObjectId.KEY_GUID);

                return guidVal != null ? guidVal.toString() : null;
            }
        }

        return null;
    }

    private void setAssignedGuid(Object val, EntityMutationContext context) {
        if (val != null) {
            Map<String, String> guidAssignements = context.getGuidAssignments();

            if (val instanceof AtlasObjectId) {
                AtlasObjectId objId        = (AtlasObjectId) val;
                String        guid         = objId.getGuid();
                String        assignedGuid = null;

                if (StringUtils.isNotEmpty(guid)) {
                    if (!AtlasTypeUtil.isAssignedGuid(guid) && MapUtils.isNotEmpty(guidAssignements)) {
                        assignedGuid = guidAssignements.get(guid);
                    }
                } else {
                    AtlasVertex vertex = context.getDiscoveryContext().getResolvedEntityVertex(objId);

                    if (vertex != null) {
                        assignedGuid = graphHelper.getGuid(vertex);
                    }
                }

                if (StringUtils.isNotEmpty(assignedGuid)) {
                    RequestContext.get().recordEntityGuidUpdate(objId, guid);

                    objId.setGuid(assignedGuid);
                }
            } else if (val instanceof Map) {
                Map    mapObjId     = (Map) val;
                Object guidVal      = mapObjId.get(AtlasObjectId.KEY_GUID);
                String guid         = guidVal != null ? guidVal.toString() : null;
                String assignedGuid = null;

                if (StringUtils.isNotEmpty(guid) ) {
                    if (!AtlasTypeUtil.isAssignedGuid(guid) && MapUtils.isNotEmpty(guidAssignements)) {
                        assignedGuid = guidAssignements.get(guid);
                    }
                } else {
                    AtlasVertex vertex = context.getDiscoveryContext().getResolvedEntityVertex(new AtlasObjectId(mapObjId));

                    if (vertex != null) {
                        assignedGuid = graphHelper.getGuid(vertex);
                    }
                }

                if (StringUtils.isNotEmpty(assignedGuid)) {
                    RequestContext.get().recordEntityGuidUpdate(mapObjId, guid);

                    mapObjId.put(AtlasObjectId.KEY_GUID, assignedGuid);
                }
            }
        }
    }

    private static Map<String, Object> getRelationshipAttributes(Object val) throws AtlasBaseException {
        if (val instanceof AtlasRelatedObjectId) {
            AtlasStruct relationshipStruct = ((AtlasRelatedObjectId) val).getRelationshipAttributes();

            return (relationshipStruct != null) ? relationshipStruct.getAttributes() : null;
        } else if (val instanceof Map) {
            Object relationshipStruct = ((Map) val).get(KEY_RELATIONSHIP_ATTRIBUTES);

            if (relationshipStruct instanceof Map) {
                return AtlasTypeUtil.toStructAttributes(((Map) relationshipStruct));
            }
        }

        return null;
    }

    private static String getRelationshipGuid(Object val) throws AtlasBaseException {
        if (val instanceof AtlasRelatedObjectId) {
            return ((AtlasRelatedObjectId) val).getRelationshipGuid();
        } else if (val instanceof Map) {
            Object relationshipGuidVal = ((Map) val).get(AtlasRelatedObjectId.KEY_RELATIONSHIP_GUID);

            return relationshipGuidVal != null ? relationshipGuidVal.toString() : null;
        }

        return null;
    }

    private AtlasEntityType getInstanceType(Object val, EntityMutationContext context) throws AtlasBaseException {
        AtlasEntityType ret = null;

        if (val != null) {
            String typeName = null;
            String guid     = null;

            if (val instanceof AtlasObjectId) {
                AtlasObjectId objId = (AtlasObjectId) val;

                typeName = objId.getTypeName();
                guid     = objId.getGuid();
            } else if (val instanceof Map) {
                Map map = (Map) val;

                Object typeNameVal = map.get(AtlasObjectId.KEY_TYPENAME);
                Object guidVal     = map.get(AtlasObjectId.KEY_GUID);

                if (typeNameVal != null) {
                    typeName = typeNameVal.toString();
                }

                if (guidVal != null) {
                    guid = guidVal.toString();
                }
            }

            if (typeName == null) {
                if (guid != null) {
                    ret = context.getType(guid);

                    if (ret == null) {
                        AtlasVertex vertex = context.getDiscoveryContext().getResolvedEntityVertex(guid);

                        if (vertex != null) {
                            typeName = AtlasGraphUtilsV2.getTypeName(vertex);
                        }
                    }
                }
            }

            if (ret == null && typeName != null) {
                ret = typeRegistry.getEntityTypeByName(typeName);
            }

            if (ret == null) {
                throw new AtlasBaseException(AtlasErrorCode.INVALID_OBJECT_ID, val.toString());
            }
        }

        return ret;
    }

    //Remove unused entries for reference map
    private Map<String, Object> removeUnusedMapEntries(AtlasAttribute attribute, AtlasVertex vertex, Map<String, Object> currentMap,
                                                       Map<String, Object> newMap) throws AtlasBaseException {
        Map<String, Object> additionalMap = new HashMap<>();
        AtlasMapType        mapType       = (AtlasMapType) attribute.getAttributeType();

        for (String currentKey : currentMap.keySet()) {
            //Delete the edge reference if its not part of new edges created/updated
            AtlasEdge currentEdge = (AtlasEdge) currentMap.get(currentKey);

            if (!newMap.values().contains(currentEdge)) {
                boolean deleted = deleteDelegate.getHandler().deleteEdgeReference(currentEdge, mapType.getValueType().getTypeCategory(), attribute.isOwnedRef(), true, vertex);

                if (!deleted) {
                    additionalMap.put(currentKey, currentEdge);
                }
            }
        }

        return additionalMap;
    }

    private static AtlasEdge getEdgeIfExists(AtlasMapType mapType, Map<String, Object> currentMap, String keyStr) {
        AtlasEdge ret = null;

        if (isReference(mapType.getValueType())) {
            Object val = currentMap.get(keyStr);

            if (val != null) {
                ret = (AtlasEdge) val;
            }
        }

        return ret;
    }

    private AtlasEdge updateEdge(AtlasAttributeDef attributeDef, Object value, AtlasEdge currentEdge, final AtlasVertex entityVertex) throws AtlasBaseException {
        if (LOG.isDebugEnabled()) {
            LOG.debug("Updating entity reference {} for reference attribute {}",  attributeDef.getName());
        }

        AtlasVertex currentVertex   = currentEdge.getInVertex();
        String      currentEntityId = getIdFromVertex(currentVertex);
        String      newEntityId     = getIdFromVertex(entityVertex);
        AtlasEdge   newEdge         = currentEdge;

        if (!currentEntityId.equals(newEntityId) && entityVertex != null) {
            try {
                newEdge = graphHelper.getOrCreateEdge(currentEdge.getOutVertex(), entityVertex, currentEdge.getLabel());
            } catch (RepositoryException e) {
                throw new AtlasBaseException(AtlasErrorCode.INTERNAL_ERROR, e);
            }
        }

        return newEdge;
    }


    private AtlasEdge updateRelationship(AtlasEdge currentEdge, final AtlasVertex parentEntityVertex, final AtlasVertex newEntityVertex,
                                         AtlasRelationshipEdgeDirection edgeDirection,  Map<String, Object> relationshipAttributes)
            throws AtlasBaseException {
        if (LOG.isDebugEnabled()) {
            LOG.debug("Updating entity reference using relationship {} for reference attribute {}", getTypeName(newEntityVertex));
        }

        // Max's manager updated from Jane to Julius (Max.manager --> Jane.subordinates)
        // manager attribute (OUT direction), current manager vertex (Jane) (IN vertex)

        // Max's mentor updated from John to Jane (John.mentee --> Max.mentor)
        // mentor attribute (IN direction), current mentee vertex (John) (OUT vertex)
        String currentEntityId;

        if (edgeDirection == IN) {
            currentEntityId = getIdFromOutVertex(currentEdge);
        } else if (edgeDirection == OUT) {
            currentEntityId = getIdFromInVertex(currentEdge);
        } else {
            currentEntityId = getIdFromBothVertex(currentEdge, parentEntityVertex);
        }

        String    newEntityId = getIdFromVertex(newEntityVertex);
        AtlasEdge ret         = currentEdge;

        if (!currentEntityId.equals(newEntityId)) {
            // create a new relationship edge to the new attribute vertex from the instance
            String relationshipName = AtlasGraphUtilsV2.getTypeName(currentEdge);

            if (relationshipName == null) {
                relationshipName = currentEdge.getLabel();
            }

            if (edgeDirection == IN) {
                ret = getOrCreateRelationship(newEntityVertex, currentEdge.getInVertex(), relationshipName, relationshipAttributes);

            } else if (edgeDirection == OUT) {
                ret = getOrCreateRelationship(currentEdge.getOutVertex(), newEntityVertex, relationshipName, relationshipAttributes);
            } else {
                ret = getOrCreateRelationship(newEntityVertex, parentEntityVertex, relationshipName, relationshipAttributes);
            }

            //record entity update on new relationship vertex
            recordEntityUpdate(newEntityVertex);
        }

        return ret;
    }

    public static List<Object> getArrayElementsProperty(AtlasType elementType, boolean isSoftReference, AtlasVertex vertex, String vertexPropertyName) {
        boolean isArrayOfPrimitiveType = elementType.getTypeCategory().equals(TypeCategory.PRIMITIVE);
        boolean isArrayOfEnum = elementType.getTypeCategory().equals(TypeCategory.ENUM);
        if (!isSoftReference && isReference(elementType)) {
            return (List)vertex.getListProperty(vertexPropertyName, AtlasEdge.class);
        } else if (isArrayOfPrimitiveType || isArrayOfEnum) {
            return (List) vertex.getMultiValuedProperty(vertexPropertyName, elementType.getClass());
        } else {
            return (List)vertex.getListProperty(vertexPropertyName);
        }
    }

    private AtlasEdge getEdgeAt(List<Object> currentElements, int index, AtlasType elemType) {
        AtlasEdge ret = null;

        if (isReference(elemType)) {
            if (currentElements != null && index < currentElements.size()) {
                ret = (AtlasEdge) currentElements.get(index);
            }
        }

        return ret;
    }

    private List<AtlasEdge> unionCurrentAndNewElements(AtlasAttribute attribute, List<AtlasEdge> currentElements, List<AtlasEdge> newElements) {
        Collection<AtlasEdge> ret              = null;
        AtlasType             arrayElementType = ((AtlasArrayType) attribute.getAttributeType()).getElementType();

        if (arrayElementType != null && isReference(arrayElementType)) {
            ret = CollectionUtils.union(currentElements, newElements);
        }

        return CollectionUtils.isNotEmpty(ret) ? new ArrayList<>(ret) : Collections.emptyList();
    }

    //Removes unused edges from the old collection, compared to the new collection

    private List<AtlasEdge> removeUnusedArrayEntries(AtlasAttribute attribute, List<AtlasEdge> currentEntries, List<AtlasEdge> newEntries, AttributeMutationContext ctx) throws AtlasBaseException {
        if (CollectionUtils.isNotEmpty(currentEntries)) {
            AtlasType entryType = ((AtlasArrayType) attribute.getAttributeType()).getElementType();
            AtlasVertex entityVertex = ctx.getReferringVertex();

            if (isReference(entryType)) {
                Collection<AtlasEdge> edgesToRemove = CollectionUtils.subtract(currentEntries, newEntries);

                if (CollectionUtils.isNotEmpty(edgesToRemove)) {
                    List<AtlasEdge> additionalElements = new ArrayList<>();

                    for (AtlasEdge edge : edgesToRemove) {
                        if (getStatus(edge) == DELETED ) {
                            continue;
                        }

                        boolean deleted = deleteDelegate.getHandler().deleteEdgeReference(edge, entryType.getTypeCategory(), attribute.isOwnedRef(),
                                true, attribute.getRelationshipEdgeDirection(), entityVertex);

                        if (!deleted) {
                            additionalElements.add(edge);
                        }
                    }

                    return additionalElements;
                }
            }
        }

        return Collections.emptyList();
    }

    private List<AtlasEdge> removeArrayEntries(AtlasAttribute attribute, List<AtlasEdge> tobeDeletedEntries, AttributeMutationContext ctx) throws AtlasBaseException {
        if (CollectionUtils.isNotEmpty(tobeDeletedEntries)) {
            AtlasType entryType = ((AtlasArrayType) attribute.getAttributeType()).getElementType();
            AtlasVertex entityVertex = ctx.getReferringVertex();

            if (isReference(entryType)) {

                if (CollectionUtils.isNotEmpty(tobeDeletedEntries)) {
                    List<AtlasEdge> additionalElements = new ArrayList<>();

                    for (AtlasEdge edge : tobeDeletedEntries) {
                        if (getStatus(edge) == DELETED ) {
                            continue;
                        }

                        boolean deleted = deleteDelegate.getHandler().deleteEdgeReference(edge, entryType.getTypeCategory(), attribute.isOwnedRef(),
                                true, attribute.getRelationshipEdgeDirection(), entityVertex);

                        if (!deleted) {
                            additionalElements.add(edge);
                        }
                    }

                    return additionalElements;
                }
            }
        }

        return Collections.emptyList();
    }
    private void setArrayElementsProperty(AtlasType elementType, boolean isSoftReference, AtlasVertex vertex, String vertexPropertyName, List<Object> allValues, List<Object> currentValues, Cardinality cardinality) {
        boolean isArrayOfPrimitiveType = elementType.getTypeCategory().equals(TypeCategory.PRIMITIVE);
        boolean isArrayOfEnum = elementType.getTypeCategory().equals(TypeCategory.ENUM);

        if (!isReference(elementType) || isSoftReference) {
            if (isArrayOfPrimitiveType || isArrayOfEnum) {
                vertex.removeProperty(vertexPropertyName);
                if (CollectionUtils.isNotEmpty(allValues)) {
                    for (Object value: allValues) {
                        AtlasGraphUtilsV2.addEncodedProperty(vertex, vertexPropertyName, value);
                    }
                }
            } else {
                AtlasGraphUtilsV2.setEncodedProperty(vertex, vertexPropertyName, allValues);
            }
        }
    }


    private Set<AtlasEdge> getNewCreatedInputOutputEdges(String guid) {
        List<Object> newElementsCreated = RequestContext.get().getNewElementsCreatedMap().get(guid);

        Set<AtlasEdge> newEdge = new HashSet<>();
        if (newElementsCreated != null && newElementsCreated.size() > 0) {
            newEdge = newElementsCreated.stream().map(x -> (AtlasEdge) x).collect(Collectors.toSet());
        }

        return newEdge;
    }

    private Set<AtlasEdge> getRestoredInputOutputEdges(AtlasVertex vertex) {
        Set<AtlasEdge> activatedEdges = new HashSet<>();
        Iterator<AtlasEdge> iterator = vertex.getEdges(AtlasEdgeDirection.BOTH, new String[]{PROCESS_INPUTS, PROCESS_OUTPUTS}).iterator();
        while (iterator.hasNext()) {
            AtlasEdge edge = iterator.next();
            if (edge.getProperty(STATE_PROPERTY_KEY, String.class).equalsIgnoreCase(ACTIVE_STATE_VALUE)) {
                activatedEdges.add(edge);
            }
        }
        return activatedEdges;
    }

    private Set<AtlasEdge> getRemovedInputOutputEdges(String guid) {
        List<Object> removedElements = RequestContext.get().getRemovedElementsMap().get(guid);
        Set<AtlasEdge> removedEdges = null;

        if (removedElements != null) {
            removedEdges = removedElements.stream().map(x -> (AtlasEdge) x).collect(Collectors.toSet());
        }

        return removedEdges;
    }


    private AtlasEntityHeader constructHeader(AtlasEntity entity, AtlasVertex vertex, Map<String, AtlasAttribute> attributeMap ) throws AtlasBaseException {
        AtlasEntityHeader header = entityRetriever.toAtlasEntityHeaderWithClassifications(vertex, attributeMap.keySet());
        if (entity.getClassifications() == null) {
            entity.setClassifications(header.getClassifications());
        }

        return header;
    }

    private void updateInConsistentOwnedMapVertices(AttributeMutationContext ctx, AtlasMapType mapType, Object val) {
        if (mapType.getValueType().getTypeCategory() == TypeCategory.OBJECT_ID_TYPE && !ctx.getAttributeDef().isSoftReferenced()) {
            AtlasEdge edge = (AtlasEdge) val;

            if (ctx.getAttribute().isOwnedRef() && getStatus(edge) == DELETED && getStatus(edge.getInVertex()) == DELETED) {

                //Resurrect the vertex and edge to ACTIVE state
                AtlasGraphUtilsV2.setEncodedProperty(edge, STATE_PROPERTY_KEY, ACTIVE.name());
                AtlasGraphUtilsV2.setEncodedProperty(edge.getInVertex(), STATE_PROPERTY_KEY, ACTIVE.name());
            }
        }
    }

    public void addClassifications(final EntityMutationContext context, String guid, List<AtlasClassification> classifications) throws AtlasBaseException {
        if (CollectionUtils.isNotEmpty(classifications)) {
            MetricRecorder metric = RequestContext.get().startMetricRecord("addClassifications");

            final AtlasVertex                              entityVertex          = context.getVertex(guid);
            final AtlasEntityType                          entityType            = context.getType(guid);
            List<AtlasVertex>                              entitiesToPropagateTo = null;
            Map<AtlasClassification, HashSet<AtlasVertex>> addedClassifications  = new HashMap<>();
            List<AtlasClassification>                      addClassifications    = new ArrayList<>(classifications.size());

            for (AtlasClassification c : classifications) {
                AtlasClassification classification      = new AtlasClassification(c);
                String              classificationName  = classification.getTypeName();
                Boolean             propagateTags       = classification.isPropagate();
                Boolean             removePropagations  = classification.getRemovePropagationsOnEntityDelete();
                Boolean restrictPropagationThroughLineage = classification.getRestrictPropagationThroughLineage();

                if (propagateTags != null && propagateTags &&
                        classification.getEntityGuid() != null &&
                        !StringUtils.equals(classification.getEntityGuid(), guid)) {
                    continue;
                }

                if (propagateTags == null) {
                    RequestContext reqContext = RequestContext.get();

                    if(reqContext.isImportInProgress() || reqContext.isInNotificationProcessing()) {
                        propagateTags = false;
                    } else {
                        propagateTags = CLASSIFICATION_PROPAGATION_DEFAULT;
                    }

                    classification.setPropagate(propagateTags);
                }

                if (removePropagations == null) {
                    removePropagations = graphHelper.getDefaultRemovePropagations();

                    classification.setRemovePropagationsOnEntityDelete(removePropagations);
                }

                if (restrictPropagationThroughLineage == null) {
                    classification.setRestrictPropagationThroughLineage(RESTRICT_PROPAGATION_THROUGH_LINEAGE_DEFAULT);
                }

                // set associated entity id to classification
                if (classification.getEntityGuid() == null) {
                    classification.setEntityGuid(guid);
                }

                // set associated entity status to classification
                if (classification.getEntityStatus() == null) {
                    classification.setEntityStatus(ACTIVE);
                }

                // ignore propagated classifications

                if (LOG.isDebugEnabled()) {
                    LOG.debug("Adding classification [{}] to [{}] using edge label: [{}]", classificationName, entityType.getTypeName(), getTraitLabel(classificationName));
                }

                addToClassificationNames(entityVertex, classificationName);

                // add a new AtlasVertex for the struct or trait instance
                AtlasVertex classificationVertex = createClassificationVertex(classification);

                if (LOG.isDebugEnabled()) {
                    LOG.debug("created vertex {} for trait {}", string(classificationVertex), classificationName);
                }

                if (propagateTags && taskManagement != null && DEFERRED_ACTION_ENABLED) {
                    propagateTags = false;

                    createAndQueueTask(CLASSIFICATION_PROPAGATION_ADD, entityVertex, classificationVertex.getIdForDisplay());
                }

                // add the attributes for the trait instance
                mapClassification(EntityOperation.CREATE, context, classification, entityType, entityVertex, classificationVertex);
                updateModificationMetadata(entityVertex);
                if(addedClassifications.get(classification) == null) {
                    addedClassifications.put(classification, new HashSet<>());
                }
                //Add current Vertex to be notified
                addedClassifications.get(classification).add(entityVertex);

                if (propagateTags) {
                    // compute propagatedEntityVertices only once
                    if (entitiesToPropagateTo == null) {
                        String propagationMode = CLASSIFICATION_PROPAGATION_MODE_DEFAULT;
                        if (classification.getRestrictPropagationThroughLineage() != null && classification.getRestrictPropagationThroughLineage()) {
                            propagationMode = CLASSIFICATION_PROPAGATION_MODE_RESTRICT_LINEAGE;
                        }
                        entitiesToPropagateTo = entityRetriever.getImpactedVerticesV2(entityVertex, CLASSIFICATION_PROPAGATION_EXCLUSION_MAP.get(propagationMode));
                    }

                    if (CollectionUtils.isNotEmpty(entitiesToPropagateTo)) {
                        if (LOG.isDebugEnabled()) {
                            LOG.debug("Propagating tag: [{}][{}] to {}", classificationName, entityType.getTypeName(), getTypeNames(entitiesToPropagateTo));
                        }

                        List<AtlasVertex> entitiesPropagatedTo = deleteDelegate.getHandler().addTagPropagation(classificationVertex, entitiesToPropagateTo);

                        if (CollectionUtils.isNotEmpty(entitiesPropagatedTo)) {
                            addedClassifications.get(classification).addAll(entitiesPropagatedTo);
                        }
                    } else {
                        if (LOG.isDebugEnabled()) {
                            LOG.debug(" --> Not propagating classification: [{}][{}] - no entities found to propagate to.", getTypeName(classificationVertex), entityType.getTypeName());
                        }
                    }
                } else {
                    if (LOG.isDebugEnabled()) {
                        LOG.debug(" --> Not propagating classification: [{}][{}] - propagation is disabled.", getTypeName(classificationVertex), entityType.getTypeName());
                    }
                }

                addClassifications.add(classification);
            }

            // notify listeners on classification addition
            List<AtlasVertex> notificationVertices = new ArrayList<AtlasVertex>() {{ add(entityVertex); }};

            if (CollectionUtils.isNotEmpty(entitiesToPropagateTo)) {
                notificationVertices.addAll(entitiesToPropagateTo);
            }
            if (RequestContext.get().isDelayTagNotifications()) {
                for (AtlasClassification classification : addedClassifications.keySet()) {
                    Set<AtlasVertex> vertices = addedClassifications.get(classification);
                    RequestContext.get().addAddedClassificationAndVertices(classification, new ArrayList<>(vertices));
                }
            } else {
                Map<AtlasEntity, List<AtlasClassification>> entityClassification = new HashMap<>();
                for (AtlasClassification classification : addedClassifications.keySet()) {
                    Set<AtlasVertex> vertices = addedClassifications.get(classification);
                    List<AtlasEntity> propagatedEntities = updateClassificationText(classification, vertices);
                    propagatedEntities.forEach(entity -> entityClassification.computeIfAbsent(entity, key -> new ArrayList<>()).add(classification));
                }

                for (Map.Entry<AtlasEntity, List<AtlasClassification>> atlasEntityListEntry : entityClassification.entrySet()) {
                    entityChangeNotifier.onClassificationAddedToEntity(atlasEntityListEntry.getKey(), atlasEntityListEntry.getValue());
                }
            }

            RequestContext.get().endMetricRecord(metric);
        }
    }

    public List<String> propagateClassification(String entityGuid, String classificationVertexId, String relationshipGuid, Boolean previousRestrictPropagationThroughLineage) throws AtlasBaseException {
        try {
            if (StringUtils.isEmpty(entityGuid) || StringUtils.isEmpty(classificationVertexId)) {
                LOG.error("propagateClassification(entityGuid={}, classificationVertexId={}): entityGuid and/or classification vertex id is empty", entityGuid, classificationVertexId);

                throw new AtlasBaseException(String.format("propagateClassification(entityGuid=%s, classificationVertexId=%s): entityGuid and/or classification vertex id is empty", entityGuid, classificationVertexId));
            }

            AtlasVertex entityVertex = graphHelper.getVertexForGUID(entityGuid);
            if (entityVertex == null) {
                LOG.error("propagateClassification(entityGuid={}, classificationVertexId={}): entity vertex not found", entityGuid, classificationVertexId);

                throw new AtlasBaseException(String.format("propagateClassification(entityGuid=%s, classificationVertexId=%s): entity vertex not found", entityGuid, classificationVertexId));
            }

            AtlasVertex classificationVertex = graph.getVertex(classificationVertexId);
            if (classificationVertex == null) {
                LOG.error("propagateClassification(entityGuid={}, classificationVertexId={}): classification vertex not found", entityGuid, classificationVertexId);

                throw new AtlasBaseException(String.format("propagateClassification(entityGuid=%s, classificationVertexId=%s): classification vertex not found", entityGuid, classificationVertexId));
            }

            /*
                If restrictPropagateThroughLineage was false at past
                 then updated to true we need to delete the propagated
                 classifications and then put the classifications as intended
             */

            Boolean currentRestrictPropagationThroughLineage = AtlasGraphUtilsV2.getProperty(classificationVertex, CLASSIFICATION_VERTEX_RESTRICT_PROPAGATE_THROUGH_LINEAGE, Boolean.class);

            if (previousRestrictPropagationThroughLineage != null && currentRestrictPropagationThroughLineage != null && !previousRestrictPropagationThroughLineage && currentRestrictPropagationThroughLineage) {
                deleteDelegate.getHandler().removeTagPropagation(classificationVertex);
            }

            String propagationMode = CLASSIFICATION_PROPAGATION_MODE_DEFAULT;

            if (currentRestrictPropagationThroughLineage != null && currentRestrictPropagationThroughLineage) {
                propagationMode = CLASSIFICATION_PROPAGATION_MODE_RESTRICT_LINEAGE;
            }

            List<String> edgeLabelsToExclude = CLASSIFICATION_PROPAGATION_EXCLUSION_MAP.get(propagationMode);

            List<AtlasVertex> impactedVertices = entityRetriever.getIncludedImpactedVerticesV2(entityVertex, relationshipGuid, classificationVertexId, edgeLabelsToExclude);

            if (CollectionUtils.isEmpty(impactedVertices)) {
                LOG.debug("propagateClassification(entityGuid={}, classificationVertexId={}): found no entities to propagate the classification", entityGuid, classificationVertexId);

                return null;
            }

            return processClassificationPropagationAddition(impactedVertices, classificationVertex);
        } catch (Exception e) {
            LOG.error("propagateClassification(entityGuid={}, classificationVertexId={}): error while propagating classification", entityGuid, classificationVertexId, e);

            throw new AtlasBaseException(e);
        }
    }

    public List<String> processClassificationPropagationAddition(List<AtlasVertex> verticesToPropagate, AtlasVertex classificationVertex) throws AtlasBaseException{
        AtlasPerfMetrics.MetricRecorder classificationPropagationMetricRecorder = RequestContext.get().startMetricRecord("processClassificationPropagationAddition");
        List<String> propagatedEntitiesGuids = new ArrayList<>();
        int impactedVerticesSize = verticesToPropagate.size();
        int offset = 0;
        int toIndex;
        LOG.info(String.format("Total number of vertices to propagate: %d", impactedVerticesSize));

        try {
            do {
                toIndex = ((offset + CHUNK_SIZE > impactedVerticesSize) ? impactedVerticesSize : (offset + CHUNK_SIZE));
                List<AtlasVertex> chunkedVerticesToPropagate = verticesToPropagate.subList(offset, toIndex);

                AtlasPerfMetrics.MetricRecorder metricRecorder  = RequestContext.get().startMetricRecord("lockObjectsAfterTraverse");
                List<String> impactedVerticesGuidsToLock        = chunkedVerticesToPropagate.stream().map(x -> GraphHelper.getGuid(x)).collect(Collectors.toList());
                GraphTransactionInterceptor.lockObjectAndReleasePostCommit(impactedVerticesGuidsToLock);
                RequestContext.get().endMetricRecord(metricRecorder);

                AtlasClassification classification       = entityRetriever.toAtlasClassification(classificationVertex);
                List<AtlasVertex>   entitiesPropagatedTo = deleteDelegate.getHandler().addTagPropagation(classificationVertex, chunkedVerticesToPropagate);

                if (CollectionUtils.isEmpty(entitiesPropagatedTo)) {
                    return null;
                }

                List<AtlasEntity>   propagatedEntitiesChunked       = updateClassificationText(classification, entitiesPropagatedTo);
                List<String>        chunkedPropagatedEntitiesGuids  = propagatedEntitiesChunked.stream().map(x -> x.getGuid()).collect(Collectors.toList());
                entityChangeNotifier.onClassificationsAddedToEntities(propagatedEntitiesChunked, Collections.singletonList(classification), false);

                propagatedEntitiesGuids.addAll(chunkedPropagatedEntitiesGuids);

                offset += CHUNK_SIZE;

                transactionInterceptHelper.intercept();

            } while (offset < impactedVerticesSize);
        } catch (AtlasBaseException exception) {
            LOG.error("Error occurred while adding classification propagation for classification with propagation id {}", classificationVertex.getIdForDisplay());
            throw exception;
        } finally {
            RequestContext.get().endMetricRecord(classificationPropagationMetricRecorder);
        }

    return propagatedEntitiesGuids;

    }

    public void deleteClassification(String entityGuid, String classificationName, String associatedEntityGuid) throws AtlasBaseException {
        if (StringUtils.isEmpty(associatedEntityGuid) || associatedEntityGuid.equals(entityGuid)) {
            deleteClassification(entityGuid, classificationName);
        } else {
            deletePropagatedClassification(entityGuid, classificationName, associatedEntityGuid);
        }
    }

    private void deletePropagatedClassification(String entityGuid, String classificationName, String associatedEntityGuid) throws AtlasBaseException {
        if (StringUtils.isEmpty(classificationName)) {
            throw new AtlasBaseException(AtlasErrorCode.INVALID_CLASSIFICATION_PARAMS, "delete", entityGuid);
        }

        AtlasVertex entityVertex = AtlasGraphUtilsV2.findByGuid(this.graph, entityGuid);

        if (entityVertex == null) {
            throw new AtlasBaseException(AtlasErrorCode.INSTANCE_GUID_NOT_FOUND, entityGuid);
        }

        deleteDelegate.getHandler().deletePropagatedClassification(entityVertex, classificationName, associatedEntityGuid);
    }

    public void deleteClassification(String entityGuid, String classificationName) throws AtlasBaseException {
        if (StringUtils.isEmpty(classificationName)) {
            throw new AtlasBaseException(AtlasErrorCode.INVALID_CLASSIFICATION_PARAMS, "delete", entityGuid);
        }

        AtlasVertex entityVertex = AtlasGraphUtilsV2.findByGuid(this.graph, entityGuid);

        if (entityVertex == null) {
            throw new AtlasBaseException(AtlasErrorCode.INSTANCE_GUID_NOT_FOUND, entityGuid);
        }

        AtlasPerfTracer perf = null;

        if (AtlasPerfTracer.isPerfTraceEnabled(PERF_LOG)) {
            perf = AtlasPerfTracer.getPerfTracer(PERF_LOG, "EntityGraphMapper.deleteClassification");
        }

        List<String> traitNames = getTraitNames(entityVertex);

        if (CollectionUtils.isEmpty(traitNames)) {
            throw new AtlasBaseException(AtlasErrorCode.NO_CLASSIFICATIONS_FOUND_FOR_ENTITY, entityGuid);
        }

        validateClassificationExists(traitNames, classificationName);

        AtlasVertex         classificationVertex = getClassificationVertex(entityVertex, classificationName);

        // Get in progress task to see if there already is a propagation for this particular vertex
        List<AtlasTask> inProgressTasks = taskManagement.getInProgressTasks();
        for (AtlasTask task : inProgressTasks) {
            if (isTaskMatchingWithVertexIdAndEntityGuid(task, classificationVertex.getIdForDisplay(), entityGuid)) {
                throw new AtlasBaseException(AtlasErrorCode.CLASSIFICATION_CURRENTLY_BEING_PROPAGATED, classificationName);
            }
        }

        AtlasClassification classification       = entityRetriever.toAtlasClassification(classificationVertex);

        if (classification == null) {
            throw new AtlasBaseException(AtlasErrorCode.CLASSIFICATION_NOT_FOUND, classificationName);
        }

        // remove classification from propagated entities if propagation is turned on
        final List<AtlasVertex> entityVertices;

        if (isPropagationEnabled(classificationVertex)) {
            if (taskManagement != null && DEFERRED_ACTION_ENABLED) {
                boolean propagateDelete = true;
                String classificationVertexId = classificationVertex.getIdForDisplay();

                List<String> entityTaskGuids = (List<String>) entityVertex.getPropertyValues(PENDING_TASKS_PROPERTY_KEY, String.class);

                if (CollectionUtils.isNotEmpty(entityTaskGuids)) {
                    List<AtlasTask> entityPendingTasks = taskManagement.getByGuidsES(entityTaskGuids);

                    boolean pendingTaskExists  = entityPendingTasks.stream()
                            .anyMatch(x -> isTaskMatchingWithVertexIdAndEntityGuid(x, classificationVertexId, entityGuid));

                    if (pendingTaskExists) {
                        List<AtlasTask> entityClassificationPendingTasks = entityPendingTasks.stream()
                                .filter(t -> t.getParameters().containsKey("entityGuid")
                                        && t.getParameters().containsKey("classificationVertexId"))
                                .filter(t -> t.getParameters().get("entityGuid").equals(entityGuid)
                                        && t.getParameters().get("classificationVertexId").equals(classificationVertexId)
                                        && t.getType().equals(CLASSIFICATION_PROPAGATION_ADD))
                                .collect(Collectors.toList());
                        for (AtlasTask entityClassificationPendingTask: entityClassificationPendingTasks) {
                            String taskGuid = entityClassificationPendingTask.getGuid();
                            taskManagement.deleteByGuid(taskGuid, TaskManagement.DeleteType.SOFT);
                            AtlasGraphUtilsV2.deleteProperty(entityVertex, PENDING_TASKS_PROPERTY_KEY, taskGuid);
//                            propagateDelete = false;  TODO: Uncomment when all unnecessary ADD tasks are resolved
                        }
                    }
                }

                if (propagateDelete) {
                    createAndQueueTask(CLASSIFICATION_PROPAGATION_DELETE, entityVertex, classificationVertex.getIdForDisplay());
                }

                entityVertices = new ArrayList<>();
            } else {
                entityVertices = deleteDelegate.getHandler().removeTagPropagation(classificationVertex);

                if (LOG.isDebugEnabled()) {
                    LOG.debug("Number of propagations to delete -> {}", entityVertices.size());
                }
            }
        } else {
            entityVertices = new ArrayList<>();
        }

        // add associated entity to entityVertices list
        if (!entityVertices.contains(entityVertex)) {
            entityVertices.add(entityVertex);
        }

        // remove classifications from associated entity
        if (LOG.isDebugEnabled()) {
            LOG.debug("Removing classification: [{}] from: [{}][{}] with edge label: [{}]", classificationName,
                    getTypeName(entityVertex), entityGuid, CLASSIFICATION_LABEL);
        }

        AtlasEdge edge = getClassificationEdge(entityVertex, classificationVertex);

        deleteDelegate.getHandler().deleteEdgeReference(edge, CLASSIFICATION, false, true, entityVertex);

        traitNames.remove(classificationName);

        // update 'TRAIT_NAMES_PROPERTY_KEY' property
        entityVertex.removePropertyValue(TRAIT_NAMES_PROPERTY_KEY, classificationName);

        // update 'CLASSIFICATION_NAMES_KEY' property
        entityVertex.removeProperty(CLASSIFICATION_NAMES_KEY);

        entityVertex.setProperty(CLASSIFICATION_NAMES_KEY, getClassificationNamesString(traitNames));

        updateModificationMetadata(entityVertex);
        Map<AtlasEntity, List<AtlasClassification>> entityClassification = new HashMap<>();

        if (RequestContext.get().isDelayTagNotifications()) {
            RequestContext.get().addDeletedClassificationAndVertices(classification, new ArrayList<>(entityVertices));
        } else if (CollectionUtils.isNotEmpty(entityVertices)) {
            List<AtlasEntity> propagatedEntities = updateClassificationText(classification, entityVertices);
            propagatedEntities.forEach(entity -> entityClassification.computeIfAbsent(entity, key -> new ArrayList<>()).add(classification));
            //Sending audit request for all entities at once
            for (Map.Entry<AtlasEntity, List<AtlasClassification>> atlasEntityListEntry : entityClassification.entrySet()) {
                entityChangeNotifier.onClassificationDeletedFromEntity(atlasEntityListEntry.getKey(), atlasEntityListEntry.getValue());
            }
        }
        AtlasPerfTracer.log(perf);
    }

    public void deleteClassifications(String entityGuid, List<AtlasClassification> classifications, String associatedEntityGuid) throws AtlasBaseException {
        if (StringUtils.isEmpty(associatedEntityGuid) || associatedEntityGuid.equals(entityGuid)) {
            deleteClassifications(entityGuid, classifications);
        } else {
            for (AtlasClassification classification : classifications) {
                deletePropagatedClassifications(entityGuid, classification.getTypeName(), associatedEntityGuid);
            }
        }
    }

    private void deletePropagatedClassifications(String entityGuid, String classificationName, String associatedEntityGuid) throws AtlasBaseException {
        if (StringUtils.isEmpty(classificationName)) {
            throw new AtlasBaseException(AtlasErrorCode.INVALID_CLASSIFICATION_PARAMS, "delete", entityGuid);
        }

        AtlasVertex entityVertex = AtlasGraphUtilsV2.findByGuid(this.graph, entityGuid);

        if (entityVertex == null) {
            throw new AtlasBaseException(AtlasErrorCode.INSTANCE_GUID_NOT_FOUND, entityGuid);
        }

        deleteDelegate.getHandler().deletePropagatedClassification(entityVertex, classificationName, associatedEntityGuid);
    }

    public void deleteClassifications(String entityGuid, List<AtlasClassification> classifications) throws AtlasBaseException {
        if (CollectionUtils.isEmpty(classifications)){
            return;
        }

        AtlasPerfTracer perf = null;

        if (AtlasPerfTracer.isPerfTraceEnabled(PERF_LOG)) {
            perf = AtlasPerfTracer.getPerfTracer(PERF_LOG, "EntityGraphMapper.deleteClassification");
        }
        Map<AtlasClassification, HashSet<AtlasVertex>> deletedClassifications  = new HashMap<>();

        for (AtlasClassification classificationn : classifications) {

            if (StringUtils.isEmpty(classificationn.getTypeName())) {
                throw new AtlasBaseException(AtlasErrorCode.INVALID_CLASSIFICATION_PARAMS, "delete", entityGuid);
            }

            AtlasVertex entityVertex = AtlasGraphUtilsV2.findByGuid(this.graph, entityGuid);

            if (entityVertex == null) {
                throw new AtlasBaseException(AtlasErrorCode.INSTANCE_GUID_NOT_FOUND, entityGuid);
            }

            List<String> traitNames = getTraitNames(entityVertex);

            if (CollectionUtils.isEmpty(traitNames)) {
                throw new AtlasBaseException(AtlasErrorCode.NO_CLASSIFICATIONS_FOUND_FOR_ENTITY, entityGuid);
            }

            String classificationName = classificationn.getTypeName();
            validateClassificationExists(traitNames, classificationName);

            AtlasVertex classificationVertex = getClassificationVertex(entityVertex, classificationName);

            // Get in progress task to see if there already is a propagation for this particular vertex
            List<AtlasTask> inProgressTasks = taskManagement.getInProgressTasks();
            for (AtlasTask task : inProgressTasks) {
                if (isTaskMatchingWithVertexIdAndEntityGuid(task, classificationVertex.getIdForDisplay(), entityGuid)) {
                    throw new AtlasBaseException(AtlasErrorCode.CLASSIFICATION_CURRENTLY_BEING_PROPAGATED, classificationName);
                }
            }

            AtlasClassification classification = entityRetriever.toAtlasClassification(classificationVertex);

            if (classification == null) {
                throw new AtlasBaseException(AtlasErrorCode.CLASSIFICATION_NOT_FOUND, classificationName);
            }

            // remove classification from propagated entities if propagation is turned on
           final List<AtlasVertex> entityVertices;

            if (isPropagationEnabled(classificationVertex)) {
                if (taskManagement != null && DEFERRED_ACTION_ENABLED) {
                    boolean propagateDelete = true;
                    String classificationVertexId = classificationVertex.getIdForDisplay();

                    List<String> entityTaskGuids = (List<String>) entityVertex.getPropertyValues(PENDING_TASKS_PROPERTY_KEY, String.class);

                    if (CollectionUtils.isNotEmpty(entityTaskGuids)) {
                        List<AtlasTask> entityPendingTasks = taskManagement.getByGuidsES(entityTaskGuids);

                        boolean pendingTaskExists = entityPendingTasks.stream()
                                .anyMatch(x -> isTaskMatchingWithVertexIdAndEntityGuid(x, classificationVertexId, entityGuid));

                        if (pendingTaskExists) {
                            List<AtlasTask> entityClassificationPendingTasks = entityPendingTasks.stream()
                                    .filter(t -> t.getParameters().containsKey("entityGuid")
                                            && t.getParameters().containsKey("classificationVertexId"))
                                    .filter(t -> t.getParameters().get("entityGuid").equals(entityGuid)
                                            && t.getParameters().get("classificationVertexId").equals(classificationVertexId)
                                            && t.getType().equals(CLASSIFICATION_PROPAGATION_ADD))
                                    .collect(Collectors.toList());
                            for (AtlasTask entityClassificationPendingTask : entityClassificationPendingTasks) {
                                String taskGuid = entityClassificationPendingTask.getGuid();
                                taskManagement.deleteByGuid(taskGuid, TaskManagement.DeleteType.SOFT);
                                AtlasGraphUtilsV2.deleteProperty(entityVertex, PENDING_TASKS_PROPERTY_KEY, taskGuid);
//                            propagateDelete = false;  TODO: Uncomment when all unnecessary ADD tasks are resolved
                            }
                        }
                    }

                    if (propagateDelete) {
                        createAndQueueTask(CLASSIFICATION_PROPAGATION_DELETE, entityVertex, classificationVertex.getIdForDisplay());
                    }

                    entityVertices = new ArrayList<>();
                } else {
                    entityVertices = deleteDelegate.getHandler().removeTagPropagation(classificationVertex);

                    if (LOG.isDebugEnabled()) {
                        LOG.debug("Number of propagations to delete -> {}", entityVertices.size());
                    }
                }
            } else {
                entityVertices = new ArrayList<>();
            }

            // add associated entity to entityVertices list
            if (!entityVertices.contains(entityVertex)) {
                entityVertices.add(entityVertex);
            }

            // remove classifications from associated entity
            if (LOG.isDebugEnabled()) {
                LOG.debug("Removing classification: [{}] from: [{}][{}] with edge label: [{}]", classificationName,
                        getTypeName(entityVertex), entityGuid, CLASSIFICATION_LABEL);
            }

            AtlasEdge edge = getClassificationEdge(entityVertex, classificationVertex);

            deleteDelegate.getHandler().deleteEdgeReference(edge, CLASSIFICATION, false, true, entityVertex);

            traitNames.remove(classificationName);

            // update 'TRAIT_NAMES_PROPERTY_KEY' property
            entityVertex.removePropertyValue(TRAIT_NAMES_PROPERTY_KEY, classificationName);

            // update 'CLASSIFICATION_NAMES_KEY' property
            entityVertex.removeProperty(CLASSIFICATION_NAMES_KEY);

            entityVertex.setProperty(CLASSIFICATION_NAMES_KEY, getClassificationNamesString(traitNames));

            updateModificationMetadata(entityVertex);

            if(deletedClassifications.get(classification) == null) {
                deletedClassifications.put(classification, new HashSet<>());
            }
            //Add current Vertex to be notified
            deletedClassifications.get(classification).add(entityVertex);
        }

        Map<AtlasEntity, List<AtlasClassification>> entityClassification = new HashMap<>();

        for (AtlasClassification classification : deletedClassifications.keySet()) {
            Set<AtlasVertex> vertices = deletedClassifications.get(classification);
            if (CollectionUtils.isNotEmpty(vertices)) {
                List<AtlasEntity> propagatedEntities = updateClassificationText(classification, vertices);
                propagatedEntities.forEach(entity -> entityClassification.computeIfAbsent(entity, key -> new ArrayList<>()).add(classification));
            }
        }

        //Sending audit request for all entities at once
        for (Map.Entry<AtlasEntity, List<AtlasClassification>> atlasEntityListEntry : entityClassification.entrySet()) {
            entityChangeNotifier.onClassificationDeletedFromEntity(atlasEntityListEntry.getKey(), atlasEntityListEntry.getValue());
        }

        AtlasPerfTracer.log(perf);

    }
    private boolean isTaskMatchingWithVertexIdAndEntityGuid(AtlasTask task, String classificationVertexId, String entityGuid) {
        try {
            if (CLASSIFICATION_PROPAGATION_ADD.equals(task.getType())) {
                return task.getParameters().get(ClassificationTask.PARAM_CLASSIFICATION_VERTEX_ID).equals(classificationVertexId)
                        && task.getParameters().get(ClassificationTask.PARAM_ENTITY_GUID).equals(entityGuid);
            }
        } catch (NullPointerException npe) {
            LOG.warn("Task classificationVertexId or entityGuid is null");
        }
        return false;
    }

    private AtlasEntity updateClassificationText(AtlasVertex vertex) throws AtlasBaseException {
        String guid        = graphHelper.getGuid(vertex);
        AtlasEntity entity = instanceConverter.getAndCacheEntity(guid, ENTITY_CHANGE_NOTIFY_IGNORE_RELATIONSHIP_ATTRIBUTES);

        vertex.setProperty(CLASSIFICATION_TEXT_KEY, fullTextMapperV2.getClassificationTextForEntity(entity));
        return entity;
    }

    public void updateClassificationTextAndNames(AtlasVertex vertex) throws AtlasBaseException {
        if(CollectionUtils.isEmpty(vertex.getPropertyValues(Constants.TRAIT_NAMES_PROPERTY_KEY, String.class)) &&
                CollectionUtils.isEmpty(vertex.getPropertyValues(Constants.PROPAGATED_TRAIT_NAMES_PROPERTY_KEY, String.class))) {
            return;
        }

        String guid = graphHelper.getGuid(vertex);
        AtlasEntity entity = instanceConverter.getAndCacheEntity(guid, ENTITY_CHANGE_NOTIFY_IGNORE_RELATIONSHIP_ATTRIBUTES);
        List<String> classificationNames = new ArrayList<>();
        List<String> propagatedClassificationNames = new ArrayList<>();

        for (AtlasClassification classification : entity.getClassifications()) {
            if (isPropagatedClassification(classification, guid)) {
                propagatedClassificationNames.add(classification.getTypeName());
            } else {
                classificationNames.add(classification.getTypeName());
            }
        }

        vertex.setProperty(CLASSIFICATION_NAMES_KEY, getDelimitedClassificationNames(classificationNames));
        vertex.setProperty(PROPAGATED_CLASSIFICATION_NAMES_KEY, getDelimitedClassificationNames(propagatedClassificationNames));
        vertex.setProperty(CLASSIFICATION_TEXT_KEY, fullTextMapperV2.getClassificationTextForEntity(entity));
    }

    private boolean isPropagatedClassification(AtlasClassification classification, String guid) {
        String classificationEntityGuid = classification.getEntityGuid();

        return StringUtils.isNotEmpty(classificationEntityGuid) && !StringUtils.equals(classificationEntityGuid, guid);
    }

    private void addToClassificationNames(AtlasVertex entityVertex, String classificationName) {
        AtlasGraphUtilsV2.addEncodedProperty(entityVertex, TRAIT_NAMES_PROPERTY_KEY, classificationName);

        String delimitedClassificationNames = entityVertex.getProperty(CLASSIFICATION_NAMES_KEY, String.class);

        if (StringUtils.isEmpty(delimitedClassificationNames)) {
            delimitedClassificationNames = CLASSIFICATION_NAME_DELIMITER + classificationName + CLASSIFICATION_NAME_DELIMITER;
        } else {
            delimitedClassificationNames = delimitedClassificationNames + classificationName + CLASSIFICATION_NAME_DELIMITER;
        }

        entityVertex.setProperty(CLASSIFICATION_NAMES_KEY, delimitedClassificationNames);
    }

    private String getClassificationNamesString(List<String> traitNames) {
        String ret = StringUtils.join(traitNames, CLASSIFICATION_NAME_DELIMITER);

        return StringUtils.isEmpty(ret) ? ret : CLASSIFICATION_NAME_DELIMITER + ret + CLASSIFICATION_NAME_DELIMITER;
    }

    public void updateClassifications(EntityMutationContext context, String guid, List<AtlasClassification> classifications) throws AtlasBaseException {
        if (CollectionUtils.isEmpty(classifications)) {
            throw new AtlasBaseException(AtlasErrorCode.INVALID_CLASSIFICATION_PARAMS, "update", guid);
        }

        AtlasVertex entityVertex = AtlasGraphUtilsV2.findByGuid(this.graph, guid);

        if (entityVertex == null) {
            throw new AtlasBaseException(AtlasErrorCode.INSTANCE_GUID_NOT_FOUND, guid);
        }

        AtlasPerfTracer perf = null;

        if (AtlasPerfTracer.isPerfTraceEnabled(PERF_LOG)) {
            perf = AtlasPerfTracer.getPerfTracer(PERF_LOG, "EntityGraphMapper.updateClassifications");
        }

        String                    entityTypeName         = AtlasGraphUtilsV2.getTypeName(entityVertex);
        AtlasEntityType           entityType             = typeRegistry.getEntityTypeByName(entityTypeName);
        List<AtlasClassification> updatedClassifications = new ArrayList<>();
        List<AtlasVertex>         entitiesToPropagateTo  = new ArrayList<>();
        Set<AtlasVertex>          notificationVertices   = new HashSet<AtlasVertex>() {{ add(entityVertex); }};

        Map<AtlasVertex, List<AtlasClassification>> addedPropagations   = null;
        Map<AtlasClassification, List<AtlasVertex>> removedPropagations = new HashMap<>();

        for (AtlasClassification classification : classifications) {
            String classificationName       = classification.getTypeName();
            String classificationEntityGuid = classification.getEntityGuid();

            if (StringUtils.isEmpty(classificationEntityGuid)) {
                classification.setEntityGuid(guid);
            }

            if (StringUtils.isNotEmpty(classificationEntityGuid) && !StringUtils.equalsIgnoreCase(guid, classificationEntityGuid)) {
                throw new AtlasBaseException(AtlasErrorCode.CLASSIFICATION_UPDATE_FROM_PROPAGATED_ENTITY, classificationName);
            }

            AtlasVertex classificationVertex = getClassificationVertex(entityVertex, classificationName);

            if (classificationVertex == null) {
                throw new AtlasBaseException(AtlasErrorCode.CLASSIFICATION_NOT_ASSOCIATED_WITH_ENTITY, classificationName);
            }

            if (LOG.isDebugEnabled()) {
                LOG.debug("Updating classification {} for entity {}", classification, guid);
            }

            AtlasClassification currentClassification = entityRetriever.toAtlasClassification(classificationVertex);

            if (currentClassification == null) {
                continue;
            }

            validateAndNormalizeForUpdate(classification);

            boolean isClassificationUpdated = false;

            // check for attribute update
            Map<String, Object> updatedAttributes = classification.getAttributes();

            if (MapUtils.isNotEmpty(updatedAttributes)) {
                for (String attributeName : updatedAttributes.keySet()) {
                    currentClassification.setAttribute(attributeName, updatedAttributes.get(attributeName));
                }

                isClassificationUpdated = true;
            }

            // check for validity period update
            List<TimeBoundary> currentValidityPeriods = currentClassification.getValidityPeriods();
            List<TimeBoundary> updatedValidityPeriods = classification.getValidityPeriods();

            if (!Objects.equals(currentValidityPeriods, updatedValidityPeriods)) {
                currentClassification.setValidityPeriods(updatedValidityPeriods);

                isClassificationUpdated = true;
            }

            boolean removePropagation = false;
            // check for removePropagationsOnEntityDelete update
            Boolean currentRemovePropagations = currentClassification.getRemovePropagationsOnEntityDelete();
            Boolean updatedRemovePropagations = classification.getRemovePropagationsOnEntityDelete();
            if (updatedRemovePropagations != null && !updatedRemovePropagations.equals(currentRemovePropagations)) {
                AtlasGraphUtilsV2.setEncodedProperty(classificationVertex, CLASSIFICATION_VERTEX_REMOVE_PROPAGATIONS_KEY, updatedRemovePropagations);
                isClassificationUpdated = true;

                boolean isEntityDeleted = DELETED.toString().equals(entityVertex.getProperty(STATE_PROPERTY_KEY, String.class));
                if (isEntityDeleted && updatedRemovePropagations) {
                    removePropagation = true;
                }
            }

            if (isClassificationUpdated) {
                List<AtlasVertex> propagatedEntityVertices = graphHelper.getAllPropagatedEntityVertices(classificationVertex);

                notificationVertices.addAll(propagatedEntityVertices);
            }

            if (LOG.isDebugEnabled()) {
                LOG.debug("updating vertex {} for trait {}", string(classificationVertex), classificationName);
            }

            mapClassification(EntityOperation.UPDATE, context, classification, entityType, entityVertex, classificationVertex);
            updateModificationMetadata(entityVertex);

            /* -----------------------------
               | Current Tag | Updated Tag |
               | Propagation | Propagation |
               |-------------|-------------|
               |   true      |    true     | => no-op
               |-------------|-------------|
               |   false     |    false    | => no-op
               |-------------|-------------|
               |   false     |    true     | => Add Tag Propagation (send ADD classification notifications)
               |-------------|-------------|
               |   true      |    false    | => Remove Tag Propagation (send REMOVE classification notifications)
               |-------------|-------------| */

            Boolean currentTagPropagation = currentClassification.isPropagate();
            Boolean updatedTagPropagation = classification.isPropagate();
            Boolean currentRestrictPropagationThroughLineage = currentClassification.getRestrictPropagationThroughLineage();
            Boolean updatedRestrictPropagationThroughLineage = classification.getRestrictPropagationThroughLineage();

            if ((!Objects.equals(updatedRemovePropagations, currentRemovePropagations) ||
                    !Objects.equals(currentTagPropagation, updatedTagPropagation) ||
                    !Objects.equals(currentRestrictPropagationThroughLineage, updatedRestrictPropagationThroughLineage)) &&
                    taskManagement != null && DEFERRED_ACTION_ENABLED) {

                String propagationType = CLASSIFICATION_PROPAGATION_ADD;
                if (removePropagation || !updatedTagPropagation)
                {
                    propagationType = CLASSIFICATION_PROPAGATION_DELETE;
                }
                createAndQueueTask(propagationType, entityVertex, classificationVertex.getIdForDisplay(), currentRestrictPropagationThroughLineage);
            }

            // compute propagatedEntityVertices once and use it for subsequent iterations and notifications
            if (updatedTagPropagation != null && (currentTagPropagation != updatedTagPropagation || currentRestrictPropagationThroughLineage != updatedRestrictPropagationThroughLineage)) {
                if (updatedTagPropagation) {
                    if (updatedRestrictPropagationThroughLineage != null && !currentRestrictPropagationThroughLineage && updatedRestrictPropagationThroughLineage) {
                        deleteDelegate.getHandler().removeTagPropagation(classificationVertex);

                    }
                    if (CollectionUtils.isEmpty(entitiesToPropagateTo)) {
                        String propagationMode = CLASSIFICATION_PROPAGATION_MODE_DEFAULT;
                        if (updatedRemovePropagations !=null && updatedRestrictPropagationThroughLineage) {
                            propagationMode = CLASSIFICATION_PROPAGATION_MODE_RESTRICT_LINEAGE;
                        }
                        entitiesToPropagateTo = entityRetriever.getImpactedVerticesV2(entityVertex, null, classificationVertex.getIdForDisplay(), CLASSIFICATION_PROPAGATION_EXCLUSION_MAP.get(propagationMode));
                    }

                    if (CollectionUtils.isNotEmpty(entitiesToPropagateTo)) {
                        if (addedPropagations == null) {
                            addedPropagations = new HashMap<>(entitiesToPropagateTo.size());

                            for (AtlasVertex entityToPropagateTo : entitiesToPropagateTo) {
                                addedPropagations.put(entityToPropagateTo, new ArrayList<>());
                            }
                        }

                        List<AtlasVertex> entitiesPropagatedTo = deleteDelegate.getHandler().addTagPropagation(classificationVertex, entitiesToPropagateTo);

                        if (entitiesPropagatedTo != null) {
                            for (AtlasVertex entityPropagatedTo : entitiesPropagatedTo) {
                                addedPropagations.get(entityPropagatedTo).add(classification);
                            }
                        }
                    }
                } else {
                    List<AtlasVertex> impactedVertices = deleteDelegate.getHandler().removeTagPropagation(classificationVertex);

                    if (CollectionUtils.isNotEmpty(impactedVertices)) {
                        /*
                            removedPropagations is a HashMap of entity against list of classifications i.e. for each entity 1 entry in the map.
                            Maintaining classification wise entity list lets us send the audit request in bulk,
                            since 1 classification is applied to many entities (including the child entities).
                            Eg. If a classification is being propagated to 1000 entities, its edge count would be 2000, as per removedPropagations map
                            we would have 2000 entries and value would always be 1 classification wrapped in a list.
                            By this rearrangement we maintain an entity list against each classification, as of now its entry size would be 1 (as per request from UI)
                            instead of 2000. Moreover this allows us to send audit request classification wise instead of separate requests for each entities.
                            This reduces audit calls from 2000 to 1.
                         */
                        removedPropagations.put(classification, impactedVertices);
                    }
                }
            }

            updatedClassifications.add(currentClassification);
        }

        if (CollectionUtils.isNotEmpty(entitiesToPropagateTo)) {
            notificationVertices.addAll(entitiesToPropagateTo);
        }

        for (AtlasVertex vertex : notificationVertices) {
            String      entityGuid = graphHelper.getGuid(vertex);
            AtlasEntity entity     = instanceConverter.getAndCacheEntity(entityGuid, ENTITY_CHANGE_NOTIFY_IGNORE_RELATIONSHIP_ATTRIBUTES);

            if (entity != null) {
                vertex.setProperty(CLASSIFICATION_TEXT_KEY, fullTextMapperV2.getClassificationTextForEntity(entity));
                entityChangeNotifier.onClassificationUpdatedToEntity(entity, updatedClassifications);
            }
        }

        if (MapUtils.isNotEmpty(removedPropagations)) {
            for (AtlasClassification classification : removedPropagations.keySet()) {
                List<AtlasVertex> propagatedVertices = removedPropagations.get(classification);
                List<AtlasEntity> propagatedEntities = updateClassificationText(classification, propagatedVertices);

                //Sending audit request for all entities at once
                entityChangeNotifier.onClassificationsDeletedFromEntities(propagatedEntities, Collections.singletonList(classification));
            }
        }

        AtlasPerfTracer.log(perf);
    }

    private AtlasEdge mapClassification(EntityOperation operation,  final EntityMutationContext context, AtlasClassification classification,
                                        AtlasEntityType entityType, AtlasVertex parentInstanceVertex, AtlasVertex traitInstanceVertex)
                                        throws AtlasBaseException {
        if (classification.getValidityPeriods() != null) {
            String strValidityPeriods = AtlasJson.toJson(classification.getValidityPeriods());

            AtlasGraphUtilsV2.setEncodedProperty(traitInstanceVertex, CLASSIFICATION_VALIDITY_PERIODS_KEY, strValidityPeriods);
        } else {
            // if 'null', don't update existing value in the classification
        }

        if (classification.isPropagate() != null) {
            AtlasGraphUtilsV2.setEncodedProperty(traitInstanceVertex, CLASSIFICATION_VERTEX_PROPAGATE_KEY, classification.isPropagate());
        }

        if (classification.getRemovePropagationsOnEntityDelete() != null) {
            AtlasGraphUtilsV2.setEncodedProperty(traitInstanceVertex, CLASSIFICATION_VERTEX_REMOVE_PROPAGATIONS_KEY, classification.getRemovePropagationsOnEntityDelete());
        }

        if(classification.getRestrictPropagationThroughLineage() != null){
            AtlasGraphUtilsV2.setEncodedProperty(traitInstanceVertex, CLASSIFICATION_VERTEX_RESTRICT_PROPAGATE_THROUGH_LINEAGE, classification.getRestrictPropagationThroughLineage());
        }

        // map all the attributes to this newly created AtlasVertex
        mapAttributes(classification, traitInstanceVertex, operation, context);

        AtlasEdge ret = getClassificationEdge(parentInstanceVertex, traitInstanceVertex);

        if (ret == null) {
            ret = graphHelper.addClassificationEdge(parentInstanceVertex, traitInstanceVertex, false);
        }

        return ret;
    }

    public void deleteClassifications(String guid) throws AtlasBaseException {
        AtlasVertex instanceVertex = AtlasGraphUtilsV2.findByGuid(this.graph, guid);

        if (instanceVertex == null) {
            throw new AtlasBaseException(AtlasErrorCode.INSTANCE_GUID_NOT_FOUND, guid);
        }

        List<String> traitNames = getTraitNames(instanceVertex);

        if (CollectionUtils.isNotEmpty(traitNames)) {
            for (String traitName : traitNames) {
                deleteClassification(guid, traitName);
            }
        }
    }

    public List<String> deleteClassificationPropagation(String entityGuid, String classificationVertexId) throws AtlasBaseException {
        try {
            if (StringUtils.isEmpty(classificationVertexId)) {
                LOG.warn("deleteClassificationPropagation(classificationVertexId={}): classification vertex id is empty", classificationVertexId);

                return null;
            }

            AtlasVertex classificationVertex = graph.getVertex(classificationVertexId);
            if (classificationVertex == null) {
                LOG.warn("deleteClassificationPropagation(classificationVertexId={}): classification vertex not found", classificationVertexId);

                return null;
            }

            AtlasClassification classification = entityRetriever.toAtlasClassification(classificationVertex);

            List<AtlasEdge> propagatedEdges = getPropagatedEdges(classificationVertex);
            if (propagatedEdges.isEmpty()) {
                LOG.warn("deleteClassificationPropagation(classificationVertexId={}): classification edges empty", classificationVertexId);

                return null;
            }

            int propagatedEdgesSize = propagatedEdges.size();

            LOG.info(String.format("Number of edges to be deleted : %s for classification vertex with id : %s", propagatedEdgesSize, classificationVertexId));

            List<String> deletedPropagationsGuid = processClassificationEdgeDeletionInChunk(classification, propagatedEdges);

            deleteDelegate.getHandler().deleteClassificationVertex(classificationVertex, true);

            transactionInterceptHelper.intercept();

            return deletedPropagationsGuid;
        } catch (Exception e) {
            LOG.error("Error while removing classification id {} with error {} ", classificationVertexId, e.getMessage());
            throw new AtlasBaseException(e);
        }
    }

    public void deleteClassificationOnlyPropagation(Set<String> deletedEdgeIds) throws AtlasBaseException {
        RequestContext.get().getDeletedEdgesIds().clear();
        RequestContext.get().getDeletedEdgesIds().addAll(deletedEdgeIds);

        for (AtlasEdge edge : deletedEdgeIds.stream().map(x -> graph.getEdge(x)).collect(Collectors.toList())) {

            boolean isRelationshipEdge = deleteDelegate.getHandler().isRelationshipEdge(edge);
            String  relationshipGuid   = GraphHelper.getRelationshipGuid(edge);

            if (edge == null || !isRelationshipEdge) {
                continue;
            }

            List<AtlasVertex> currentClassificationVertices = getPropagatableClassifications(edge);

            for (AtlasVertex currentClassificationVertex : currentClassificationVertices) {
                LOG.info("Starting Classification {} Removal for deletion of edge {}",currentClassificationVertex.getIdForDisplay(), edge.getIdForDisplay());
                boolean isTermEntityEdge = isTermEntityEdge(edge);
                boolean removePropagationOnEntityDelete = getRemovePropagations(currentClassificationVertex);

                if (!(isTermEntityEdge || removePropagationOnEntityDelete)) {
                    LOG.debug("This edge is not term edge or remove propagation isn't enabled");
                    continue;
                }

                processClassificationDeleteOnlyPropagation(currentClassificationVertex, relationshipGuid);
                LOG.info("Finished Classification {} Removal for deletion of edge {}",currentClassificationVertex.getIdForDisplay(), edge.getIdForDisplay());
            }
        }
    }

    public void deleteClassificationOnlyPropagation(String deletedEdgeId, String classificationVertexId) throws AtlasBaseException {
        RequestContext.get().getDeletedEdgesIds().clear();
        RequestContext.get().getDeletedEdgesIds().add(deletedEdgeId);

        AtlasEdge edge = graph.getEdge(deletedEdgeId);

        boolean isRelationshipEdge = deleteDelegate.getHandler().isRelationshipEdge(edge);
        String  relationshipGuid   = GraphHelper.getRelationshipGuid(edge);

        if (edge == null || !isRelationshipEdge) {
            return;
        }

        AtlasVertex currentClassificationVertex = graph.getVertex(classificationVertexId);
        if (currentClassificationVertex == null) {
            LOG.warn("Classification Vertex with ID {} is not present or Deleted", classificationVertexId);
            return;
        }

        List<AtlasVertex> currentClassificationVertices = getPropagatableClassifications(edge);
        if (! currentClassificationVertices.contains(currentClassificationVertex)) {
            return;
        }

        boolean isTermEntityEdge = isTermEntityEdge(edge);
        boolean removePropagationOnEntityDelete = getRemovePropagations(currentClassificationVertex);

        if (!(isTermEntityEdge || removePropagationOnEntityDelete)) {
            LOG.debug("This edge is not term edge or remove propagation isn't enabled");
            return;
        }

        processClassificationDeleteOnlyPropagation(currentClassificationVertex, relationshipGuid);

        LOG.info("Finished Classification {} Removal for deletion of edge {}",currentClassificationVertex.getIdForDisplay(), edge.getIdForDisplay());
    }

    public void deleteClassificationOnlyPropagation(String classificationId, String referenceVertexId, boolean isTermEntityEdge) throws AtlasBaseException {
        AtlasVertex classificationVertex = graph.getVertex(classificationId);
        AtlasVertex referenceVertex = graph.getVertex(referenceVertexId);

        if (classificationVertex == null) {
            LOG.warn("Classification Vertex with ID {} is not present or Deleted", classificationId);
            return;
        }
        /*
            If reference vertex is deleted, we can consider that as this connected vertex was deleted
             some other task was created before it to remove propagations. No need to execute this task.
         */
        if (referenceVertex == null) {
            LOG.warn("Reference Vertex {} is deleted", referenceVertexId);
            return;
        }

        if (!GraphHelper.propagatedClassificationAttachedToVertex(classificationVertex, referenceVertex)) {
            LOG.warn("No Classification is attached to the reference vertex {} for classification {}", referenceVertexId, classificationId);
            return;
        }

        boolean removePropagationOnEntityDelete = getRemovePropagations(classificationVertex);

        if (!(isTermEntityEdge || removePropagationOnEntityDelete)) {
            LOG.debug("This edge is not term edge or remove propagation isn't enabled");
            return;
        }

        processClassificationDeleteOnlyPropagation(classificationVertex, null);

        LOG.info("Completed propagation removal via edge for classification {}", classificationId);
    }

    public void classificationRefreshPropagation(String classificationId) throws AtlasBaseException {
        AtlasPerfMetrics.MetricRecorder classificationRefreshPropagationMetricRecorder = RequestContext.get().startMetricRecord("classificationRefreshPropagation");

        AtlasVertex currentClassificationVertex             = graph.getVertex(classificationId);
        if (currentClassificationVertex == null) {
            LOG.warn("Classification vertex with ID {} is deleted", classificationId);
            return;
        }

        String              sourceEntityId                  = getClassificationEntityGuid(currentClassificationVertex);
        AtlasVertex         sourceEntityVertex              = AtlasGraphUtilsV2.findByGuid(this.graph, sourceEntityId);
        AtlasClassification classification                  = entityRetriever.toAtlasClassification(currentClassificationVertex);

        String propagationMode = CLASSIFICATION_PROPAGATION_MODE_DEFAULT;

        Boolean restrictPropagationThroughLineage = AtlasGraphUtilsV2.getProperty(currentClassificationVertex, CLASSIFICATION_VERTEX_RESTRICT_PROPAGATE_THROUGH_LINEAGE, Boolean.class);

        if (restrictPropagationThroughLineage != null && restrictPropagationThroughLineage) {
            propagationMode = CLASSIFICATION_PROPAGATION_MODE_RESTRICT_LINEAGE;
        }

        List<String> propagatedVerticesIds = GraphHelper.getPropagatedVerticesIds(currentClassificationVertex);
        LOG.info("{} entity vertices have classification with id {} attached", propagatedVerticesIds.size(), classificationId);

        List<String> verticesIdsToAddClassification =  new ArrayList<>();
        List<String> propagatedVerticesIdWithoutEdge = entityRetriever.getImpactedVerticesIdsClassificationAttached(sourceEntityVertex , classificationId,
                CLASSIFICATION_PROPAGATION_EXCLUSION_MAP.get(propagationMode), verticesIdsToAddClassification);

        LOG.info("To add classification with id {} to {} vertices", classificationId, verticesIdsToAddClassification.size());

        List<String> verticesIdsToRemove = (List<String>)CollectionUtils.subtract(propagatedVerticesIds, propagatedVerticesIdWithoutEdge);

        List<AtlasVertex> verticesToRemove = verticesIdsToRemove.stream()
                .map(x -> graph.getVertex(x))
                .filter(vertex -> vertex != null)
                .collect(Collectors.toList());

        List<AtlasVertex> verticesToAddClassification  = verticesIdsToAddClassification.stream()
                .map(x -> graph.getVertex(x))
                .filter(vertex -> vertex != null)
                .collect(Collectors.toList());

        //Remove classifications from unreachable vertices
        processPropagatedClassificationDeletionFromVertices(verticesToRemove, currentClassificationVertex, classification);

        //Add classification to the reachable vertices
        if (CollectionUtils.isEmpty(verticesToAddClassification)) {
            LOG.debug("propagateClassification(entityGuid={}, classificationVertexId={}): found no entities to propagate the classification", sourceEntityId, classificationId);
            return;
        }
        processClassificationPropagationAddition(verticesToAddClassification, currentClassificationVertex);

        LOG.info("Completed refreshing propagation for classification with vertex id {} with classification name {} and source entity {}",classificationId,
                classification.getTypeName(), classification.getEntityGuid());

        RequestContext.get().endMetricRecord(classificationRefreshPropagationMetricRecorder);
    }

    private void processClassificationDeleteOnlyPropagation(AtlasVertex currentClassificationVertex, String relationshipGuid) throws AtlasBaseException {
        String              classificationId                = currentClassificationVertex.getIdForDisplay();
        String              sourceEntityId                  = getClassificationEntityGuid(currentClassificationVertex);
        AtlasVertex         sourceEntityVertex              = AtlasGraphUtilsV2.findByGuid(this.graph, sourceEntityId);
        AtlasClassification classification                  = entityRetriever.toAtlasClassification(currentClassificationVertex);

        String propagationMode = CLASSIFICATION_PROPAGATION_MODE_DEFAULT;

        Boolean restrictPropagationThroughLineage = AtlasGraphUtilsV2.getProperty(currentClassificationVertex, CLASSIFICATION_VERTEX_RESTRICT_PROPAGATE_THROUGH_LINEAGE, Boolean.class);

        if (restrictPropagationThroughLineage != null && restrictPropagationThroughLineage) {
            propagationMode = CLASSIFICATION_PROPAGATION_MODE_RESTRICT_LINEAGE;
        }

        List<String> propagatedVerticesIds = GraphHelper.getPropagatedVerticesIds(currentClassificationVertex);
        LOG.info("Traversed {} vertices including edge with relationship GUID {} for classification vertex {}", propagatedVerticesIds.size(), relationshipGuid, classificationId);

        List<String> propagatedVerticesIdWithoutEdge = entityRetriever.getImpactedVerticesIds(sourceEntityVertex, relationshipGuid , classificationId,
                CLASSIFICATION_PROPAGATION_EXCLUSION_MAP.get(propagationMode));

        LOG.info("Traversed {} vertices except edge with relationship GUID {} for classification vertex {}", propagatedVerticesIdWithoutEdge.size(), relationshipGuid, classificationId);

        List<String> verticesIdsToRemove = (List<String>)CollectionUtils.subtract(propagatedVerticesIds, propagatedVerticesIdWithoutEdge);

        List<AtlasVertex> verticesToRemove = verticesIdsToRemove.stream()
                .map(x -> graph.getVertex(x))
                .filter(vertex -> vertex != null)
                .collect(Collectors.toList());

        propagatedVerticesIdWithoutEdge.clear();
        propagatedVerticesIds.clear();

        LOG.info("To delete classification from {} vertices for deletion of edge with relationship GUID {} and classification {}", verticesToRemove.size(), relationshipGuid, classificationId);

        processPropagatedClassificationDeletionFromVertices(verticesToRemove, currentClassificationVertex, classification);

        LOG.info("Completed remove propagation for edge with relationship GUID {} and classification vertex {} with classification name {} and source entity {}", relationshipGuid,
                classificationId, classification.getTypeName(), classification.getEntityGuid());
    }

    private void processPropagatedClassificationDeletionFromVertices(List<AtlasVertex> VerticesToRemoveTag, AtlasVertex classificationVertex, AtlasClassification classification) throws AtlasBaseException {
        AtlasPerfMetrics.MetricRecorder propagatedClassificationDeletionMetricRecorder = RequestContext.get().startMetricRecord("processPropagatedClassificationDeletionFromVertices");

        int propagatedVerticesSize = VerticesToRemoveTag.size();
        int toIndex;
        int offset = 0;

        LOG.info("To delete classification of vertex id {} from {} entity vertices", classificationVertex.getIdForDisplay(), propagatedVerticesSize);

        try {
            do {
                toIndex = ((offset + CHUNK_SIZE > propagatedVerticesSize) ? propagatedVerticesSize : (offset + CHUNK_SIZE));
                List<AtlasVertex> verticesChunkToRemoveTag = VerticesToRemoveTag.subList(offset, toIndex);

                List<String> impactedGuids = verticesChunkToRemoveTag.stream()
                        .map(entityVertex -> GraphHelper.getGuid(entityVertex))
                        .collect(Collectors.toList());
                GraphTransactionInterceptor.lockObjectAndReleasePostCommit(impactedGuids);

                List<AtlasVertex> updatedVertices = deleteDelegate.getHandler().removeTagPropagation(classificationVertex, verticesChunkToRemoveTag);
                List<AtlasEntity> updatedEntities = updateClassificationText(classification, updatedVertices);
                entityChangeNotifier.onClassificationsDeletedFromEntities(updatedEntities, Collections.singletonList(classification));

                offset += CHUNK_SIZE;

                transactionInterceptHelper.intercept();

            } while (offset < propagatedVerticesSize);
        } catch (AtlasBaseException exception) {
            LOG.error("Error while removing classification from vertices with classification vertex id {}", classificationVertex.getIdForDisplay());
            throw exception;
        } finally {
            RequestContext.get().endMetricRecord(propagatedClassificationDeletionMetricRecorder);
        }
    }

    List<String> processClassificationEdgeDeletionInChunk(AtlasClassification classification, List<AtlasEdge> propagatedEdges) throws AtlasBaseException {
        List<String> deletedPropagationsGuid = new ArrayList<>();
        int propagatedEdgesSize = propagatedEdges.size();
        int toIndex;
        int offset = 0;

        do {
            toIndex = ((offset + CHUNK_SIZE > propagatedEdgesSize) ? propagatedEdgesSize : (offset + CHUNK_SIZE));

            List<AtlasVertex> entityVertices = deleteDelegate.getHandler().removeTagPropagation(classification, propagatedEdges.subList(offset, toIndex));
            List<String> impactedGuids = entityVertices.stream().map(x -> GraphHelper.getGuid(x)).collect(Collectors.toList());

            GraphTransactionInterceptor.lockObjectAndReleasePostCommit(impactedGuids);

            List<AtlasEntity>  propagatedEntities = updateClassificationText(classification, entityVertices);

            entityChangeNotifier.onClassificationsDeletedFromEntities(propagatedEntities, Collections.singletonList(classification));
            if(! propagatedEntities.isEmpty()) {
                deletedPropagationsGuid.addAll(propagatedEntities.stream().map(x -> x.getGuid()).collect(Collectors.toList()));
            }

            offset += CHUNK_SIZE;

            transactionInterceptHelper.intercept();

        } while (offset < propagatedEdgesSize);

        return deletedPropagationsGuid;
    }

    @GraphTransaction
    public void updateTagPropagations(String relationshipEdgeId, AtlasRelationship relationship) throws AtlasBaseException {
        AtlasEdge relationshipEdge = graph.getEdge(relationshipEdgeId);

        deleteDelegate.getHandler().updateTagPropagations(relationshipEdge, relationship);

        entityChangeNotifier.notifyPropagatedEntities();
    }

    private void validateClassificationExists(List<String> existingClassifications, List<String> suppliedClassifications) throws AtlasBaseException {
        Set<String> existingNames = new HashSet<>(existingClassifications);
        for (String classificationName : suppliedClassifications) {
            if (!existingNames.contains(classificationName)) {
                throw new AtlasBaseException(AtlasErrorCode.CLASSIFICATION_NOT_ASSOCIATED_WITH_ENTITY, classificationName);
            }
        }
    }

    private void validateClassificationExists(List<String> existingClassifications, String suppliedClassificationName) throws AtlasBaseException {
        if (!existingClassifications.contains(suppliedClassificationName)) {
            throw new AtlasBaseException(AtlasErrorCode.CLASSIFICATION_NOT_ASSOCIATED_WITH_ENTITY, suppliedClassificationName);
        }
    }

    private AtlasEdge getOrCreateRelationship(AtlasVertex end1Vertex, AtlasVertex end2Vertex, String relationshipName,
                                              Map<String, Object> relationshipAttributes) throws AtlasBaseException {
        return relationshipStore.getOrCreate(end1Vertex, end2Vertex, new AtlasRelationship(relationshipName, relationshipAttributes));
    }

    private void recordEntityUpdate(AtlasVertex vertex) throws AtlasBaseException {
        if (vertex != null) {
            RequestContext req = RequestContext.get();

            if (!req.isUpdatedEntity(graphHelper.getGuid(vertex))) {
                updateModificationMetadata(vertex);

                req.recordEntityUpdate(entityRetriever.toAtlasEntityHeader(vertex));
            }
        }
    }

    private String getIdFromInVertex(AtlasEdge edge) {
        return getIdFromVertex(edge.getInVertex());
    }

    private String getIdFromOutVertex(AtlasEdge edge) {
        return getIdFromVertex(edge.getOutVertex());
    }

    private String getIdFromBothVertex(AtlasEdge currentEdge, AtlasVertex parentEntityVertex) {
        String parentEntityId  = getIdFromVertex(parentEntityVertex);
        String currentEntityId = getIdFromVertex(currentEdge.getInVertex());

        if (StringUtils.equals(currentEntityId, parentEntityId)) {
            currentEntityId = getIdFromOutVertex(currentEdge);
        }


        return currentEntityId;
    }

    public void validateAndNormalizeForUpdate(AtlasClassification classification) throws AtlasBaseException {
        AtlasClassificationType type = typeRegistry.getClassificationTypeByName(classification.getTypeName());

        if (type == null) {
            throw new AtlasBaseException(AtlasErrorCode.CLASSIFICATION_NOT_FOUND, classification.getTypeName());
        }

        List<String> messages = new ArrayList<>();

        type.validateValueForUpdate(classification, classification.getTypeName(), messages);

        if (!messages.isEmpty()) {
            throw new AtlasBaseException(AtlasErrorCode.INVALID_PARAMETERS, messages);
        }

        type.getNormalizedValueForUpdate(classification);
    }

    public static String getSoftRefFormattedValue(AtlasObjectId objectId) {
        return getSoftRefFormattedString(objectId.getTypeName(), objectId.getGuid());
    }

    private static String getSoftRefFormattedString(String typeName, String resolvedGuid) {
        return String.format(SOFT_REF_FORMAT, typeName, resolvedGuid);
    }

    public void importActivateEntity(AtlasVertex vertex, AtlasEntity entity) {
        AtlasGraphUtilsV2.setEncodedProperty(vertex, STATE_PROPERTY_KEY, ACTIVE);

        if (MapUtils.isNotEmpty(entity.getRelationshipAttributes())) {
            Set<String> relatedEntitiesGuids = getRelatedEntitiesGuids(entity);
            activateEntityRelationships(vertex, relatedEntitiesGuids);
        }
    }

    private void activateEntityRelationships(AtlasVertex vertex, Set<String> relatedEntitiesGuids) {
        Iterator<AtlasEdge> edgeIterator = vertex.getEdges(AtlasEdgeDirection.BOTH).iterator();

        while (edgeIterator.hasNext()) {
            AtlasEdge edge = edgeIterator.next();

            if (AtlasGraphUtilsV2.getState(edge) != DELETED) {
                continue;
            }

            final String relatedEntityGuid;
            if (Objects.equals(edge.getInVertex().getId(), vertex.getId())) {
                relatedEntityGuid = AtlasGraphUtilsV2.getIdFromVertex(edge.getOutVertex());
            } else {
                relatedEntityGuid = AtlasGraphUtilsV2.getIdFromVertex(edge.getInVertex());
            }

            if (StringUtils.isEmpty(relatedEntityGuid) || !relatedEntitiesGuids.contains(relatedEntityGuid)) {
                continue;
            }

            edge.setProperty(STATE_PROPERTY_KEY, AtlasRelationship.Status.ACTIVE);
        }
    }

    private Set<String> getRelatedEntitiesGuids(AtlasEntity entity) {
        Set<String> relGuidsSet = new HashSet<>();

        for (Object o : entity.getRelationshipAttributes().values()) {
            if (o instanceof AtlasObjectId) {
                relGuidsSet.add(((AtlasObjectId) o).getGuid());
            } else if (o instanceof List) {
                for (Object id : (List) o) {
                    if (id instanceof AtlasObjectId) {
                        relGuidsSet.add(((AtlasObjectId) id).getGuid());
                    }
                }
            }
        }
        return relGuidsSet;
    }

    private void validateBusinessAttributes(AtlasVertex entityVertex, AtlasEntityType entityType, Map<String, Map<String, Object>> businessAttributes, boolean isOverwrite) throws AtlasBaseException {
        List<String> messages = new ArrayList<>();

        Map<String, Map<String, AtlasBusinessAttribute>> entityTypeBusinessMetadata = entityType.getBusinessAttributes();

        for (String bmName : businessAttributes.keySet()) {
            if (!entityTypeBusinessMetadata.containsKey(bmName)) {
                messages.add(bmName + ": invalid business-metadata for entity type " + entityType.getTypeName());

                continue;
            }

            Map<String, AtlasBusinessAttribute> entityTypeBusinessAttributes = entityTypeBusinessMetadata.get(bmName);
            Map<String, Object>                         entityBusinessAttributes     = businessAttributes.get(bmName);

            for (AtlasBusinessAttribute bmAttribute : entityTypeBusinessAttributes.values()) {
                AtlasType attrType  = bmAttribute.getAttributeType();
                String    attrName  = bmAttribute.getName();
                Object    attrValue = entityBusinessAttributes == null ? null : entityBusinessAttributes.get(attrName);
                String    fieldName = entityType.getTypeName() + "." + bmName + "." + attrName;

                if (attrValue != null) {
                    attrType.validateValue(attrValue, fieldName, messages);
                    boolean isValidLength = bmAttribute.isValidLength(attrValue);
                    if (!isValidLength) {
                        messages.add(fieldName + ":  Business attribute-value exceeds maximum length limit");
                    }

                } else if (!bmAttribute.getAttributeDef().getIsOptional()) {
                    final boolean isAttrValuePresent;

                    if (isOverwrite) {
                        isAttrValuePresent = false;
                    } else {
                        Object existingValue = AtlasGraphUtilsV2.getEncodedProperty(entityVertex, bmAttribute.getVertexPropertyName(), Object.class);

                        isAttrValuePresent = existingValue != null;
                    }

                    if (!isAttrValuePresent) {
                        messages.add(fieldName + ": mandatory business-metadata attribute value missing in type " + entityType.getTypeName());
                    }
                }
            }
        }

        if (!messages.isEmpty()) {
            throw new AtlasBaseException(AtlasErrorCode.INSTANCE_CRUD_INVALID_PARAMS, messages);
        }
    }

    public static void validateCustomAttributes(AtlasEntity entity) throws AtlasBaseException {
        Map<String, String> customAttributes = entity.getCustomAttributes();

        if (MapUtils.isNotEmpty(customAttributes)) {
            for (Map.Entry<String, String> entry : customAttributes.entrySet()) {
                String key   = entry.getKey();
                String value = entry.getValue();

                if (key.length() > CUSTOM_ATTRIBUTE_KEY_MAX_LENGTH) {
                    throw new AtlasBaseException(AtlasErrorCode.INVALID_CUSTOM_ATTRIBUTE_KEY_LENGTH, key);
                }

                Matcher matcher = CUSTOM_ATTRIBUTE_KEY_REGEX.matcher(key);

                if (!matcher.matches()) {
                    throw new AtlasBaseException(AtlasErrorCode.INVALID_CUSTOM_ATTRIBUTE_KEY_CHARACTERS, key);
                }

                if (StringUtils.isNotEmpty(CUSTOM_ATTRIBUTE_KEY_SPECIAL_PREFIX) && key.startsWith(CUSTOM_ATTRIBUTE_KEY_SPECIAL_PREFIX)) {
                    continue;
                }

                if (!key.startsWith(CUSTOM_ATTRIBUTE_KEY_SPECIAL_PREFIX) && value.length() > CUSTOM_ATTRIBUTE_VALUE_MAX_LENGTH) {
                    throw new AtlasBaseException(AtlasErrorCode.INVALID_CUSTOM_ATTRIBUTE_VALUE, value, String.valueOf(CUSTOM_ATTRIBUTE_VALUE_MAX_LENGTH));
                }
            }
        }
    }

    public static void validateLabels(Set<String> labels) throws AtlasBaseException {
        if (CollectionUtils.isNotEmpty(labels)) {
            for (String label : labels) {
                if (label.length() > LABEL_MAX_LENGTH.getInt()) {
                    throw new AtlasBaseException(AtlasErrorCode.INVALID_LABEL_LENGTH, label, String.valueOf(LABEL_MAX_LENGTH.getInt()));
                }

                Matcher matcher = LABEL_REGEX.matcher(label);

                if (!matcher.matches()) {
                    throw new AtlasBaseException(AtlasErrorCode.INVALID_LABEL_CHARACTERS, label);
                }
            }
        }
    }

    List<AtlasEntity> updateClassificationText(AtlasClassification classification, Collection<AtlasVertex> propagatedVertices) throws AtlasBaseException {
        List<AtlasEntity> propagatedEntities = new ArrayList<>();
        AtlasPerfMetrics.MetricRecorder metricRecorder = RequestContext.get().startMetricRecord("updateClassificationText");

        if(CollectionUtils.isNotEmpty(propagatedVertices)) {
            for(AtlasVertex vertex : propagatedVertices) {
                AtlasEntity entity = null;
                for (int i = 1; i <= MAX_NUMBER_OF_RETRIES; i++) {
                    try {
                        entity = instanceConverter.getAndCacheEntity(graphHelper.getGuid(vertex), ENTITY_CHANGE_NOTIFY_IGNORE_RELATIONSHIP_ATTRIBUTES);
                        break; //do not retry on success
                    } catch (AtlasBaseException ex) {
                        if (i == MAX_NUMBER_OF_RETRIES) {
                            LOG.error(String.format("Maximum retries reached for fetching vertex with id %s from graph. Retried %s times. Skipping...", vertex.getId(), i));
                            continue;
                        }
                        LOG.warn(String.format("Vertex with id %s could not be fetched from graph. Retrying for %s time", vertex.getId(), i));
                    }
                }

                if (entity != null) {
                    String classificationTextForEntity = fullTextMapperV2.getClassificationTextForEntity(entity);
                    vertex.setProperty(CLASSIFICATION_TEXT_KEY, classificationTextForEntity);
                    propagatedEntities.add(entity);
                }
            }
        }

        RequestContext.get().endMetricRecord(metricRecorder);
        return propagatedEntities;
    }



    private void updateLabels(AtlasVertex vertex, Set<String> labels) {
        if (CollectionUtils.isNotEmpty(labels)) {
            AtlasGraphUtilsV2.setEncodedProperty(vertex, LABELS_PROPERTY_KEY, getLabelString(labels));
        } else {
            vertex.removeProperty(LABELS_PROPERTY_KEY);
        }
    }

    private String getLabelString(Collection<String> labels) {
        String ret = null;

        if (!labels.isEmpty()) {
            ret = LABEL_NAME_DELIMITER + String.join(LABEL_NAME_DELIMITER, labels) + LABEL_NAME_DELIMITER;
        }

        return ret;
    }

    private void addToUpdatedBusinessAttributes(Map<String, Map<String, Object>> updatedBusinessAttributes, AtlasBusinessAttribute bmAttribute, Object attrValue) {
        String              bmName     = bmAttribute.getDefinedInType().getTypeName();
        Map<String, Object> attributes = updatedBusinessAttributes.get(bmName);

        if(attributes == null){
            attributes = new HashMap<>();

            updatedBusinessAttributes.put(bmName, attributes);
        }

        attributes.put(bmAttribute.getName(), attrValue);
    }

    private void createAndQueueTask(String taskType, AtlasVertex entityVertex, String classificationVertexId, Boolean currentPropagateThroughLineage) throws AtlasBaseException{

        deleteDelegate.getHandler().createAndQueueTaskWithoutCheck(taskType, entityVertex, classificationVertexId, null, currentPropagateThroughLineage);
    }

    private void createAndQueueTask(String taskType, AtlasVertex entityVertex, String classificationVertexId) throws AtlasBaseException {
        deleteDelegate.getHandler().createAndQueueTaskWithoutCheck(taskType, entityVertex, classificationVertexId, null);
    }

    public void removePendingTaskFromEntity(String entityGuid, String taskGuid) throws EntityNotFoundException {
        if (StringUtils.isEmpty(entityGuid) || StringUtils.isEmpty(taskGuid)) {
            return;
        }

        AtlasVertex entityVertex = graphHelper.getVertexForGUID(entityGuid);

        if (entityVertex == null) {
            LOG.warn("Error fetching vertex: {}", entityVertex);

            return;
        }

        entityVertex.removePropertyValue(PENDING_TASKS_PROPERTY_KEY, taskGuid);
    }

    public void removePendingTaskFromEdge(String edgeId, String taskGuid) throws AtlasBaseException {
        if (StringUtils.isEmpty(edgeId) || StringUtils.isEmpty(taskGuid)) {
            return;
        }

        AtlasEdge edge = graph.getEdge(edgeId);

        if (edge == null) {
            LOG.warn("Error fetching edge: {}", edgeId);

            return;
        }

        AtlasGraphUtilsV2.removeItemFromListProperty(edge, EDGE_PENDING_TASKS_PROPERTY_KEY, taskGuid);
    }


    public void addHasLineage(Set<AtlasEdge> inputOutputEdges, boolean isRestoreEntity) {
        AtlasPerfMetrics.MetricRecorder metricRecorder = RequestContext.get().startMetricRecord("addHasLineage");

        for (AtlasEdge atlasEdge : inputOutputEdges) {

            boolean isOutputEdge = PROCESS_OUTPUTS.equals(atlasEdge.getLabel());

            AtlasVertex processVertex = atlasEdge.getOutVertex();
            AtlasVertex assetVertex = atlasEdge.getInVertex();

            if (getEntityHasLineage(processVertex)) {
                AtlasGraphUtilsV2.setEncodedProperty(assetVertex, HAS_LINEAGE, true);
                continue;
            }

            String oppositeEdgeLabel = isOutputEdge ? PROCESS_INPUTS : PROCESS_OUTPUTS;

            Iterator<AtlasEdge> oppositeEdges = processVertex.getEdges(AtlasEdgeDirection.BOTH, oppositeEdgeLabel).iterator();
            boolean isHasLineageSet = false;
            while (oppositeEdges.hasNext()) {
                AtlasEdge oppositeEdge = oppositeEdges.next();
                AtlasVertex oppositeEdgeAssetVertex = oppositeEdge.getInVertex();

                if (getStatus(oppositeEdge) == ACTIVE && getStatus(oppositeEdgeAssetVertex) == ACTIVE) {
                    if (!isHasLineageSet) {
                        AtlasGraphUtilsV2.setEncodedProperty(assetVertex, HAS_LINEAGE, true);
                        AtlasGraphUtilsV2.setEncodedProperty(processVertex, HAS_LINEAGE, true);
                        isHasLineageSet = true;
                    }

                    if (isRestoreEntity) {
                        AtlasGraphUtilsV2.setEncodedProperty(oppositeEdgeAssetVertex, HAS_LINEAGE, true);
                    } else {
                        break;
                    }
                }
            }
        }
        RequestContext.get().endMetricRecord(metricRecorder);
    }

}<|MERGE_RESOLUTION|>--- conflicted
+++ resolved
@@ -1771,12 +1771,6 @@
                 AtlasEdge edge = relationshipStore.getRelationship(fromVertex, toVertex, new AtlasRelationship(relationshipName));
 
                 if (edge != null && getStatus(edge) != DELETED) {
-<<<<<<< HEAD
-                    return edge;
-                }
-            }
-        }
-=======
                     ret = edge;
                 }
 
@@ -1785,7 +1779,6 @@
             }
         }
 
->>>>>>> 64125b1b
         if (LOG.isDebugEnabled()) {
             LOG.debug("<== getEdgeUsingRelationship({})", ctx);
         }
@@ -2177,11 +2170,7 @@
             LOG.debug("<== removeArrayValue({})", ctx);
         }
 
-<<<<<<< HEAD
-        return new ArrayList<>();
-=======
         return entityRelationsDeleted;
->>>>>>> 64125b1b
     }
 
     private void addEdgesToContext(String guid, List<Object> newElementsCreated, List<AtlasEdge> removedElements) {
