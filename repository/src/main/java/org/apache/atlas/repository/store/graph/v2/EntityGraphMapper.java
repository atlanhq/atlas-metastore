--- conflicted
+++ resolved
@@ -170,8 +170,8 @@
     };
 
     private static final boolean ENTITY_CHANGE_NOTIFY_IGNORE_RELATIONSHIP_ATTRIBUTES = AtlasConfiguration.ENTITY_CHANGE_NOTIFY_IGNORE_RELATIONSHIP_ATTRIBUTES.getBoolean();
-    private static final boolean CLASSIFICATION_PROPAGATION_DEFAULT = AtlasConfiguration.CLASSIFICATION_PROPAGATION_DEFAULT.getBoolean();
-    private static final boolean RESTRICT_PROPAGATION_THROUGH_LINEAGE_DEFAULT = false;
+    private static final boolean CLASSIFICATION_PROPAGATION_DEFAULT                  = AtlasConfiguration.CLASSIFICATION_PROPAGATION_DEFAULT.getBoolean();
+    private static final boolean RESTRICT_PROPAGATION_THROUGH_LINEAGE_DEFAULT        = false;
 
     private static final boolean RESTRICT_PROPAGATION_THROUGH_HIERARCHY_DEFAULT        = false;
     public static final int CLEANUP_BATCH_SIZE = 200000;
@@ -189,11 +189,11 @@
     private final AtlasTypeRegistry         typeRegistry;
     private final AtlasRelationshipStore    relationshipStore;
     private final IAtlasEntityChangeNotifier entityChangeNotifier;
-    private final AtlasInstanceConverter instanceConverter;
-    private final EntityGraphRetriever entityRetriever;
-    private final IFullTextMapper fullTextMapperV2;
-    private final TaskManagement taskManagement;
-    private final TransactionInterceptHelper transactionInterceptHelper;
+    private final AtlasInstanceConverter    instanceConverter;
+    private final EntityGraphRetriever      entityRetriever;
+    private final IFullTextMapper           fullTextMapperV2;
+    private final TaskManagement            taskManagement;
+    private final TransactionInterceptHelper   transactionInterceptHelper;
     private final EntityGraphRetriever       retrieverNoRelation;
 
     private static final Set<String> excludedTypes = new HashSet<>(Arrays.asList(TYPE_GLOSSARY, TYPE_CATEGORY, TYPE_TERM, TYPE_PRODUCT, TYPE_DOMAIN));
@@ -210,13 +210,12 @@
         this.graph                = graph;
         this.relationshipStore    = relationshipStore;
         this.entityChangeNotifier = entityChangeNotifier;
-        this.instanceConverter = instanceConverter;
-        this.entityRetriever = new EntityGraphRetriever(graph, typeRegistry);
+        this.instanceConverter    = instanceConverter;
+        this.entityRetriever      = new EntityGraphRetriever(graph, typeRegistry);
         this.retrieverNoRelation  = new EntityGraphRetriever(graph, typeRegistry, true);
-        this.fullTextMapperV2 = fullTextMapperV2;
-        this.taskManagement = taskManagement;
-        this.transactionInterceptHelper = transactionInterceptHelper;
-    }
+        this.fullTextMapperV2     = fullTextMapperV2;
+        this.taskManagement       = taskManagement;
+        this.transactionInterceptHelper = transactionInterceptHelper;}
 
     @VisibleForTesting
     public void setTasksUseFlag(boolean value) {
@@ -4021,15 +4020,11 @@
                     classification.setEntityGuid(guid);
                 }
 
-<<<<<<< HEAD
-            AtlasVertex classificationVertex = getClassificationVertex(graphHelper, entityVertex, classificationName);
-=======
                 if (StringUtils.isNotEmpty(classificationEntityGuid) && !StringUtils.equalsIgnoreCase(guid, classificationEntityGuid)) {
                     throw new AtlasBaseException(AtlasErrorCode.CLASSIFICATION_UPDATE_FROM_PROPAGATED_ENTITY, classificationName);
                 }
->>>>>>> 6fa3e355
-
-                AtlasVertex classificationVertex = getClassificationVertex(entityVertex, classificationName);
+
+            AtlasVertex classificationVertex = getClassificationVertex(graphHelper, entityVertex, classificationName);
 
                 if (classificationVertex == null) {
                     throw new AtlasBaseException(AtlasErrorCode.CLASSIFICATION_NOT_ASSOCIATED_WITH_ENTITY, classificationName);
