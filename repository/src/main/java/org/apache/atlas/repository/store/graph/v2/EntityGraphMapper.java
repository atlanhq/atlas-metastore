/**
 * Licensed to the Apache Software Foundation (ASF) under one
 * or more contributor license agreements.  See the NOTICE file
 * distributed with this work for additional information
 * regarding copyright ownership.  The ASF licenses this file
 * to you under the Apache License, Version 2.0 (the
 * "License"); you may not use this file except in compliance
 * with the License.  You may obtain a copy of the License at
 *
 *     http://www.apache.org/licenses/LICENSE-2.0
 *
 * Unless required by applicable law or agreed to in writing, software
 * distributed under the License is distributed on an "AS IS" BASIS,
 * WITHOUT WARRANTIES OR CONDITIONS OF ANY KIND, either express or implied.
 * See the License for the specific language governing permissions and
 * limitations under the License.
 */
package org.apache.atlas.repository.store.graph.v2;


import com.google.common.annotations.VisibleForTesting;
import org.apache.atlas.AtlasConfiguration;
import org.apache.atlas.AtlasErrorCode;
import org.apache.atlas.GraphTransactionInterceptor;
import org.apache.atlas.RequestContext;
import org.apache.atlas.annotation.GraphTransaction;
import org.apache.atlas.exception.AtlasBaseException;
import org.apache.atlas.exception.EntityNotFoundException;
import org.apache.atlas.model.TimeBoundary;
import org.apache.atlas.model.TypeCategory;
import org.apache.atlas.model.instance.AtlasClassification;
import org.apache.atlas.model.instance.AtlasEntity;
import org.apache.atlas.model.instance.AtlasEntityHeader;
import org.apache.atlas.model.instance.AtlasObjectId;
import org.apache.atlas.model.instance.AtlasRelatedObjectId;
import org.apache.atlas.model.instance.AtlasRelationship;
import org.apache.atlas.model.instance.AtlasStruct;
import org.apache.atlas.model.instance.EntityMutationResponse;
import org.apache.atlas.model.instance.EntityMutations.EntityOperation;
import org.apache.atlas.model.tasks.AtlasTask;
import org.apache.atlas.model.typedef.AtlasEntityDef;
import org.apache.atlas.model.typedef.AtlasEntityDef.AtlasRelationshipAttributeDef;
import org.apache.atlas.model.typedef.AtlasRelationshipDef;
import org.apache.atlas.model.typedef.AtlasStructDef.AtlasAttributeDef;
import org.apache.atlas.model.typedef.AtlasStructDef.AtlasAttributeDef.Cardinality;
import org.apache.atlas.repository.Constants;
import org.apache.atlas.repository.RepositoryException;
import org.apache.atlas.repository.converters.AtlasInstanceConverter;
import org.apache.atlas.repository.graph.GraphHelper;
import org.apache.atlas.repository.graph.IFullTextMapper;
import org.apache.atlas.repository.graphdb.AtlasEdge;
import org.apache.atlas.repository.graphdb.AtlasEdgeDirection;
import org.apache.atlas.repository.graphdb.AtlasGraph;
import org.apache.atlas.repository.graphdb.AtlasVertex;
import org.apache.atlas.repository.store.graph.AtlasRelationshipStore;
import org.apache.atlas.repository.store.graph.EntityGraphDiscoveryContext;
import org.apache.atlas.repository.store.graph.v1.DeleteHandlerDelegate;
import org.apache.atlas.repository.store.graph.v2.preprocessor.accesscontrol.AccessControlPolicyPreProcessor;
import org.apache.atlas.repository.store.graph.v2.preprocessor.accesscontrol.AccessControlPreProcessor;
import org.apache.atlas.repository.store.graph.v2.preprocessor.glossary.CategoryPreProcessor;
import org.apache.atlas.repository.store.graph.v2.preprocessor.glossary.GlossaryPreProcessor;
import org.apache.atlas.repository.store.graph.v2.preprocessor.glossary.TermPreProcessor;
import org.apache.atlas.repository.store.graph.v2.preprocessor.PreProcessor;
import org.apache.atlas.repository.store.graph.v2.preprocessor.sql.QueryCollectionPreProcessor;
import org.apache.atlas.repository.store.graph.v2.preprocessor.sql.QueryFolderPreProcessor;
import org.apache.atlas.repository.store.graph.v2.preprocessor.sql.QueryPreProcessor;
import org.apache.atlas.repository.store.graph.v2.tasks.ClassificationTask;
import org.apache.atlas.tasks.TaskManagement;
import org.apache.atlas.type.AtlasArrayType;
import org.apache.atlas.repository.store.graph.v1.RestoreHandlerV1;
import org.apache.atlas.type.AtlasBuiltInTypes;
import org.apache.atlas.type.AtlasBusinessMetadataType.AtlasBusinessAttribute;
import org.apache.atlas.type.AtlasClassificationType;
import org.apache.atlas.type.AtlasEntityType;
import org.apache.atlas.type.AtlasMapType;
import org.apache.atlas.type.AtlasStructType;
import org.apache.atlas.type.AtlasStructType.AtlasAttribute;
import org.apache.atlas.type.AtlasStructType.AtlasAttribute.AtlasRelationshipEdgeDirection;
import org.apache.atlas.type.AtlasType;
import org.apache.atlas.type.AtlasTypeRegistry;
import org.apache.atlas.type.AtlasTypeUtil;
import org.apache.atlas.utils.AtlasEntityUtil;
import org.apache.atlas.utils.AtlasJson;
import org.apache.atlas.utils.AtlasPerfMetrics;
import org.apache.atlas.utils.AtlasPerfMetrics.MetricRecorder;
import org.apache.atlas.utils.AtlasPerfTracer;
import org.apache.commons.codec.digest.DigestUtils;
import org.apache.commons.collections.CollectionUtils;
import org.apache.commons.collections.MapUtils;
import org.apache.commons.lang3.StringUtils;
import org.slf4j.Logger;
import org.slf4j.LoggerFactory;
import org.springframework.stereotype.Component;

import javax.inject.Inject;
import java.util.ArrayList;
import java.util.Collection;
import java.util.Collections;
import java.util.HashMap;
import java.util.HashSet;
import java.util.Iterator;
import java.util.List;
import java.util.Map;
import java.util.NoSuchElementException;
import java.util.Objects;
import java.util.Set;
import java.util.UUID;
import java.util.Date;
import java.util.regex.Matcher;
import java.util.regex.Pattern;
import java.util.stream.Collectors;

import static org.apache.atlas.AtlasConfiguration.LABEL_MAX_LENGTH;
import static org.apache.atlas.AtlasConfiguration.STORE_DIFFERENTIAL_AUDITS;
import static org.apache.atlas.model.TypeCategory.ARRAY;
import static org.apache.atlas.model.TypeCategory.CLASSIFICATION;
import static org.apache.atlas.model.instance.AtlasEntity.Status.ACTIVE;
import static org.apache.atlas.model.instance.AtlasEntity.Status.DELETED;
import static org.apache.atlas.model.instance.AtlasRelatedObjectId.KEY_RELATIONSHIP_ATTRIBUTES;
import static org.apache.atlas.model.instance.EntityMutations.EntityOperation.CREATE;
import static org.apache.atlas.model.instance.EntityMutations.EntityOperation.DELETE;
import static org.apache.atlas.model.instance.EntityMutations.EntityOperation.PARTIAL_UPDATE;
import static org.apache.atlas.model.instance.EntityMutations.EntityOperation.UPDATE;
import static org.apache.atlas.model.typedef.AtlasStructDef.AtlasAttributeDef.Cardinality.SET;
import static org.apache.atlas.repository.Constants.*;
import static org.apache.atlas.repository.graph.GraphHelper.getClassificationEdge;
import static org.apache.atlas.repository.graph.GraphHelper.getClassificationVertex;
import static org.apache.atlas.repository.graph.GraphHelper.getCollectionElementsUsingRelationship;
import static org.apache.atlas.repository.graph.GraphHelper.getDelimitedClassificationNames;
import static org.apache.atlas.repository.graph.GraphHelper.getLabels;
import static org.apache.atlas.repository.graph.GraphHelper.getMapElementsProperty;
import static org.apache.atlas.repository.graph.GraphHelper.getStatus;
import static org.apache.atlas.repository.graph.GraphHelper.getTraitLabel;
import static org.apache.atlas.repository.graph.GraphHelper.getTraitNames;
import static org.apache.atlas.repository.graph.GraphHelper.getTypeName;
import static org.apache.atlas.repository.graph.GraphHelper.getTypeNames;
import static org.apache.atlas.repository.graph.GraphHelper.isActive;
import static org.apache.atlas.repository.graph.GraphHelper.isPropagationEnabled;
import static org.apache.atlas.repository.graph.GraphHelper.isRelationshipEdge;
import static org.apache.atlas.repository.graph.GraphHelper.string;
import static org.apache.atlas.repository.graph.GraphHelper.updateModificationMetadata;
import static org.apache.atlas.repository.graph.GraphHelper.getEntityHasLineage;
import static org.apache.atlas.repository.graph.GraphHelper.getPropagatedEdges;
import static org.apache.atlas.repository.graph.GraphHelper.isTermEntityEdge;
import static org.apache.atlas.repository.graph.GraphHelper.getRemovePropagations;
import static org.apache.atlas.repository.store.graph.v2.AtlasGraphUtilsV2.getIdFromVertex;
import static org.apache.atlas.repository.store.graph.v2.AtlasGraphUtilsV2.isReference;
import static org.apache.atlas.repository.store.graph.v2.tasks.ClassificationPropagateTaskFactory.CLASSIFICATION_PROPAGATION_ADD;
import static org.apache.atlas.repository.store.graph.v2.tasks.ClassificationPropagateTaskFactory.CLASSIFICATION_PROPAGATION_DELETE;
import static org.apache.atlas.repository.store.graph.v2.tasks.ClassificationPropagateTaskFactory.CLASSIFICATION_ONLY_PROPAGATION_DELETE;
import static org.apache.atlas.type.AtlasStructType.AtlasAttribute.AtlasRelationshipEdgeDirection.IN;
import static org.apache.atlas.type.AtlasStructType.AtlasAttribute.AtlasRelationshipEdgeDirection.OUT;
import static org.apache.atlas.type.Constants.PENDING_TASKS_PROPERTY_KEY;
import static org.apache.atlas.type.Constants.CATEGORIES_PARENT_PROPERTY_KEY;
import static org.apache.atlas.type.Constants.CATEGORIES_PROPERTY_KEY;
import static org.apache.atlas.type.Constants.GLOSSARY_PROPERTY_KEY;
import static org.apache.atlas.type.Constants.HAS_LINEAGE;
import static org.apache.atlas.type.Constants.MEANINGS_PROPERTY_KEY;
import static org.apache.atlas.type.Constants.MEANINGS_TEXT_PROPERTY_KEY;
import static org.apache.atlas.type.Constants.MEANING_NAMES_PROPERTY_KEY;


@Component
public class EntityGraphMapper {
    private static final Logger LOG      = LoggerFactory.getLogger(EntityGraphMapper.class);
    private static final Logger PERF_LOG = AtlasPerfTracer.getPerfLogger("entityGraphMapper");

    private static final String  SOFT_REF_FORMAT                   = "%s:%s";
    private static final int     INDEXED_STR_SAFE_LEN              = AtlasConfiguration.GRAPHSTORE_INDEXED_STRING_SAFE_LENGTH.getInt();
    private static final boolean WARN_ON_NO_RELATIONSHIP           = AtlasConfiguration.RELATIONSHIP_WARN_NO_RELATIONSHIPS.getBoolean();
    private static final String  CUSTOM_ATTRIBUTE_KEY_SPECIAL_PREFIX = AtlasConfiguration.CUSTOM_ATTRIBUTE_KEY_SPECIAL_PREFIX.getString();

    private static final String  CLASSIFICATION_NAME_DELIMITER     = "|";
    private static final Pattern CUSTOM_ATTRIBUTE_KEY_REGEX        = Pattern.compile("^[a-zA-Z0-9_-]*$");
    private static final Pattern LABEL_REGEX                       = Pattern.compile("^[a-zA-Z0-9_-]*$");
    private static final int     CUSTOM_ATTRIBUTE_KEY_MAX_LENGTH   = AtlasConfiguration.CUSTOM_ATTRIBUTE_KEY_MAX_LENGTH.getInt();
    private static final int     CUSTOM_ATTRIBUTE_VALUE_MAX_LENGTH = AtlasConfiguration.CUSTOM_ATTRIBUTE_VALUE_MAX_LENGTH.getInt();

    private static final String TYPE_GLOSSARY= "AtlasGlossary";
    private static final String TYPE_CATEGORY= "AtlasGlossaryCategory";
    private static final String TYPE_TERM = "AtlasGlossaryTerm";
    private static final String TYPE_PROCESS = "Process";
    private static final String ATTR_MEANINGS = "meanings";
    private static final String ATTR_ANCHOR = "anchor";
    private static final String ATTR_CATEGORIES = "categories";


    private static final boolean ENTITY_CHANGE_NOTIFY_IGNORE_RELATIONSHIP_ATTRIBUTES = AtlasConfiguration.ENTITY_CHANGE_NOTIFY_IGNORE_RELATIONSHIP_ATTRIBUTES.getBoolean();
    private static final boolean CLASSIFICATION_PROPAGATION_DEFAULT                  = AtlasConfiguration.CLASSIFICATION_PROPAGATION_DEFAULT.getBoolean();
    private static final boolean RESTRICT_PROPAGATION_THROUGH_LINEAGE_DEFAULT        = false;
    private              boolean DEFERRED_ACTION_ENABLED                             = AtlasConfiguration.TASKS_USE_ENABLED.getBoolean();
    private              boolean DIFFERENTIAL_AUDITS                                 = STORE_DIFFERENTIAL_AUDITS.getBoolean();

    private static final int     MAX_NUMBER_OF_RETRIES = AtlasConfiguration.MAX_NUMBER_OF_RETRIES.getInt();
    private static final int     CHUNK_SIZE            = AtlasConfiguration.TASKS_GRAPH_COMMIT_CHUNK_SIZE.getInt();

    private final GraphHelper               graphHelper;
    private final AtlasGraph                graph;
    private final DeleteHandlerDelegate     deleteDelegate;
    private final RestoreHandlerV1          restoreHandlerV1;
    private final AtlasTypeRegistry         typeRegistry;
    private final AtlasRelationshipStore    relationshipStore;
    private final IAtlasEntityChangeNotifier entityChangeNotifier;
    private final AtlasInstanceConverter    instanceConverter;
    private final EntityGraphRetriever      entityRetriever;
    private final IFullTextMapper           fullTextMapperV2;
    private final TaskManagement            taskManagement;
<<<<<<< HEAD
=======
    private final TransactionInterceptHelper   transactionInterceptHelper;
>>>>>>> da1e3eb2

    @Inject
    public EntityGraphMapper(DeleteHandlerDelegate deleteDelegate, RestoreHandlerV1 restoreHandlerV1, AtlasTypeRegistry typeRegistry, AtlasGraph graph,
                             AtlasRelationshipStore relationshipStore, IAtlasEntityChangeNotifier entityChangeNotifier,
                             AtlasInstanceConverter instanceConverter, IFullTextMapper fullTextMapperV2,
                             TaskManagement taskManagement, TransactionInterceptHelper transactionInterceptHelper) {
        this.restoreHandlerV1 = restoreHandlerV1;
        this.graphHelper          = new GraphHelper(graph);
        this.deleteDelegate       = deleteDelegate;
        this.typeRegistry         = typeRegistry;
        this.graph                = graph;
        this.relationshipStore    = relationshipStore;
        this.entityChangeNotifier = entityChangeNotifier;
        this.instanceConverter    = instanceConverter;
        this.entityRetriever      = new EntityGraphRetriever(graph, typeRegistry);
        this.fullTextMapperV2     = fullTextMapperV2;
        this.taskManagement       = taskManagement;
        this.transactionInterceptHelper = transactionInterceptHelper;
    }

    @VisibleForTesting
    public void setTasksUseFlag(boolean value) {
        DEFERRED_ACTION_ENABLED = value;
    }

    public AtlasVertex createVertex(AtlasEntity entity) throws AtlasBaseException {
        final String guid = UUID.randomUUID().toString();
        return createVertexWithGuid(entity, guid);
    }

    public AtlasVertex createShellEntityVertex(AtlasObjectId objectId, EntityGraphDiscoveryContext context) throws AtlasBaseException {
        if (LOG.isDebugEnabled()) {
            LOG.debug("==> createShellEntityVertex({})", objectId.getTypeName());
        }

        final String    guid       = UUID.randomUUID().toString();
        AtlasEntityType entityType = typeRegistry.getEntityTypeByName(objectId.getTypeName());
        AtlasVertex     ret        = createStructVertex(objectId);

        for (String superTypeName : entityType.getAllSuperTypes()) {
            AtlasGraphUtilsV2.addEncodedProperty(ret, SUPER_TYPES_PROPERTY_KEY, superTypeName);
        }

        AtlasGraphUtilsV2.setEncodedProperty(ret, GUID_PROPERTY_KEY, guid);
        AtlasGraphUtilsV2.setEncodedProperty(ret, VERSION_PROPERTY_KEY, getEntityVersion(null));
        AtlasGraphUtilsV2.setEncodedProperty(ret, IS_INCOMPLETE_PROPERTY_KEY, INCOMPLETE_ENTITY_VALUE);

        // map unique attributes
        Map<String, Object>   uniqueAttributes = objectId.getUniqueAttributes();
        EntityMutationContext mutationContext  = new EntityMutationContext(context);

        for (AtlasAttribute attribute : entityType.getUniqAttributes().values()) {
            String attrName  = attribute.getName();

            if (uniqueAttributes.containsKey(attrName)) {
                Object attrValue = attribute.getAttributeType().getNormalizedValue(uniqueAttributes.get(attrName));

                mapAttribute(attribute, attrValue, ret, CREATE, mutationContext);
            }
        }

        GraphTransactionInterceptor.addToVertexCache(guid, ret);

        return ret;
    }

    public AtlasVertex createVertexWithGuid(AtlasEntity entity, String guid) throws AtlasBaseException {
        if (LOG.isDebugEnabled()) {
            LOG.debug("==> createVertexWithGuid({})", entity.getTypeName());
        }

        AtlasEntityType entityType = typeRegistry.getEntityTypeByName(entity.getTypeName());
        AtlasVertex     ret        = createStructVertex(entity);

        for (String superTypeName : entityType.getAllSuperTypes()) {
            AtlasGraphUtilsV2.addEncodedProperty(ret, SUPER_TYPES_PROPERTY_KEY, superTypeName);
        }

        AtlasGraphUtilsV2.setEncodedProperty(ret, GUID_PROPERTY_KEY, guid);
        AtlasGraphUtilsV2.setEncodedProperty(ret, VERSION_PROPERTY_KEY, getEntityVersion(entity));

        setCustomAttributes(ret, entity);

        if (CollectionUtils.isNotEmpty(entity.getLabels())) {
            setLabels(ret, entity.getLabels());
        }

        GraphTransactionInterceptor.addToVertexCache(guid, ret);

        return ret;
    }

    public void updateSystemAttributes(AtlasVertex vertex, AtlasEntity entity) throws AtlasBaseException {
        if (entity.getVersion() != null) {
            AtlasGraphUtilsV2.setEncodedProperty(vertex, VERSION_PROPERTY_KEY, entity.getVersion());
        }

        if (entity.getCreateTime() != null) {
            AtlasGraphUtilsV2.setEncodedProperty(vertex, TIMESTAMP_PROPERTY_KEY, entity.getCreateTime().getTime());
        }

        if (entity.getUpdateTime() != null) {
            AtlasGraphUtilsV2.setEncodedProperty(vertex, MODIFICATION_TIMESTAMP_PROPERTY_KEY, entity.getUpdateTime().getTime());
        }

        if (StringUtils.isNotEmpty(entity.getCreatedBy())) {
            AtlasGraphUtilsV2.setEncodedProperty(vertex, CREATED_BY_KEY, entity.getCreatedBy());
        }

        if (StringUtils.isNotEmpty(entity.getUpdatedBy())) {
            AtlasGraphUtilsV2.setEncodedProperty(vertex, MODIFIED_BY_KEY, entity.getUpdatedBy());
        }

        if (StringUtils.isNotEmpty(entity.getHomeId())) {
            AtlasGraphUtilsV2.setEncodedProperty(vertex, HOME_ID_KEY, entity.getHomeId());
        }

        if (entity.isProxy() != null) {
            AtlasGraphUtilsV2.setEncodedProperty(vertex, IS_PROXY_KEY, entity.isProxy());
        }

        if (entity.getProvenanceType() != null) {
            AtlasGraphUtilsV2.setEncodedProperty(vertex, PROVENANCE_TYPE_KEY, entity.getProvenanceType());
        }

        if (entity.getCustomAttributes() != null) {
            setCustomAttributes(vertex, entity);
        }

        if (entity.getLabels() != null) {
            setLabels(vertex, entity.getLabels());
        }
    }

    public EntityMutationResponse mapAttributesAndClassifications(EntityMutationContext context, final boolean isPartialUpdate, final boolean replaceClassifications, boolean replaceBusinessAttributes) throws AtlasBaseException {
        MetricRecorder metric = RequestContext.get().startMetricRecord("mapAttributesAndClassifications");

        EntityMutationResponse resp       = new EntityMutationResponse();
        RequestContext         reqContext = RequestContext.get();

        if (CollectionUtils.isNotEmpty(context.getEntitiesToRestore())) {
            restoreHandlerV1.restoreEntities(context.getEntitiesToRestore());
        }

        Collection<AtlasEntity> createdEntities = context.getCreatedEntities();
        Collection<AtlasEntity> updatedEntities = context.getUpdatedEntities();

        if (CollectionUtils.isNotEmpty(createdEntities)) {
            for (AtlasEntity createdEntity : createdEntities) {
                try {
                    reqContext.getDeletedEdgesIds().clear();

                    String guid = createdEntity.getGuid();
                    AtlasVertex vertex = context.getVertex(guid);
                    AtlasEntityType entityType = context.getType(guid);

                    PreProcessor preProcessor = getPreProcessor(entityType.getTypeName());
                    if (preProcessor != null) {
                        preProcessor.processAttributes(createdEntity, context, CREATE);
                    }

                    mapAttributes(createdEntity, entityType, vertex, CREATE, context);
                    mapRelationshipAttributes(createdEntity, entityType, vertex, CREATE, context);

                    setCustomAttributes(vertex, createdEntity);
                    setSystemAttributesToEntity(vertex, createdEntity);
                    resp.addEntity(CREATE, constructHeader(createdEntity, vertex,  entityType.getAllAttributes()));
                    addClassifications(context, guid, createdEntity.getClassifications());

                    if (MapUtils.isNotEmpty(createdEntity.getBusinessAttributes())) {
                        addOrUpdateBusinessAttributes(vertex, entityType, createdEntity.getBusinessAttributes());
                    }

                    Set<AtlasEdge> inOutEdges = getNewCreatedInputOutputEdges(guid);

                    if (inOutEdges != null && inOutEdges.size() > 0) {
                        boolean isRestoreEntity = false;
                        if (CollectionUtils.isNotEmpty(context.getEntitiesToRestore())) {
                            isRestoreEntity = context.getEntitiesToRestore().contains(vertex);
                        }
                        addHasLineage(inOutEdges, isRestoreEntity);
                    }

                    Set<AtlasEdge> removedEdges = getRemovedInputOutputEdges(guid);

                    if (removedEdges != null && removedEdges.size() > 0) {
                        deleteDelegate.getHandler().resetHasLineageOnInputOutputDelete(removedEdges, null);
                    }

                    reqContext.cache(createdEntity);

                    if (DEFERRED_ACTION_ENABLED) {
                        deleteDelegate.getHandler().createAndQueueTask(CLASSIFICATION_ONLY_PROPAGATION_DELETE, reqContext.getDeletedEdgesIds());
                    }
                } catch (AtlasBaseException baseException) {
                    setEntityGuidToException(createdEntity, baseException, context);
                    throw baseException;
                }
            }
        }

        EntityOperation updateType = isPartialUpdate ? PARTIAL_UPDATE : UPDATE;

        if (CollectionUtils.isNotEmpty(updatedEntities)) {
            for (AtlasEntity updatedEntity : updatedEntities) {
                try {
                    reqContext.getDeletedEdgesIds().clear();

                    String          guid       = updatedEntity.getGuid();
                    AtlasVertex     vertex     = context.getVertex(guid);
                    AtlasEntityType entityType = context.getType(guid);

                    PreProcessor preProcessor = getPreProcessor(entityType.getTypeName());
                    if (preProcessor != null) {
                        preProcessor.processAttributes(updatedEntity, context, UPDATE);
                    }

                    mapAttributes(updatedEntity, entityType, vertex, updateType, context);
                    mapRelationshipAttributes(updatedEntity, entityType, vertex, UPDATE, context);

                    setCustomAttributes(vertex,updatedEntity);

                    if (replaceClassifications) {
                        deleteClassifications(guid);
                        addClassifications(context, guid, updatedEntity.getClassifications());
                    }

                    if (replaceBusinessAttributes) {
                        if (MapUtils.isEmpty(updatedEntity.getBusinessAttributes())) {
                            Map<String, Map<String, Object>> businessMetadata = entityRetriever.getBusinessMetadata(vertex);
                            if (MapUtils.isNotEmpty(businessMetadata)){
                                removeBusinessAttributes(vertex, entityType, businessMetadata);
                            }
                        } else {
                            setBusinessAttributes(vertex, entityType, updatedEntity.getBusinessAttributes());
                        }
                    }
                    
                    setSystemAttributesToEntity(vertex,updatedEntity);
                    resp.addEntity(updateType, constructHeader(updatedEntity, vertex, entityType.getAllAttributes()));

                    Set<AtlasEdge> inOutEdges = getNewCreatedInputOutputEdges(guid);

                    if (inOutEdges != null && inOutEdges.size() > 0) {
                        boolean isRestoreEntity = false;
                        if (CollectionUtils.isNotEmpty(context.getEntitiesToRestore())) {
                            isRestoreEntity = context.getEntitiesToRestore().contains(vertex);
                        }

                        addHasLineage(inOutEdges, isRestoreEntity);
                    }

                    Set<AtlasEdge> removedEdges = getRemovedInputOutputEdges(guid);

                    if (removedEdges != null && removedEdges.size() > 0) {
                        deleteDelegate.getHandler().resetHasLineageOnInputOutputDelete(removedEdges, null);
                    }

                    reqContext.cache(updatedEntity);

                    if (DEFERRED_ACTION_ENABLED) {
                        deleteDelegate.getHandler().createAndQueueTask(CLASSIFICATION_ONLY_PROPAGATION_DELETE, reqContext.getDeletedEdgesIds());
                    }

                } catch (AtlasBaseException baseException) {
                    setEntityGuidToException(updatedEntity, baseException, context);
                    throw baseException;
                }
            }
        }

        if (CollectionUtils.isNotEmpty(context.getEntitiesToDelete())) {
            deleteDelegate.getHandler().deleteEntities(context.getEntitiesToDelete());
        }

        RequestContext req = RequestContext.get();

        if(!req.isPurgeRequested()) {
            for (AtlasEntityHeader entity : req.getDeletedEntities()) {
                resp.addEntity(DELETE, entity);
            }
        }

        for (AtlasEntityHeader entity : req.getUpdatedEntities()) {
            resp.addEntity(updateType, entity);
        }

        if (req.getRestoredEntities() != null && req.getRestoredEntities().size() > 0) {
            for (AtlasEntityHeader entity : req.getRestoredEntities()) {
                resp.addEntity(UPDATE, entity);
            }
        }

        RequestContext.get().endMetricRecord(metric);

        return resp;
    }

    private void setSystemAttributesToEntity(AtlasVertex entityVertex, AtlasEntity createdEntity) {

        createdEntity.setCreatedBy(GraphHelper.getCreatedByAsString(entityVertex));
        createdEntity.setUpdatedBy(GraphHelper.getModifiedByAsString(entityVertex));
        createdEntity.setCreateTime(new Date(GraphHelper.getCreatedTime(entityVertex)));
        createdEntity.setUpdateTime(new Date(GraphHelper.getModifiedTime(entityVertex)));


        if (DIFFERENTIAL_AUDITS) {
            AtlasEntity diffEntity = RequestContext.get().getDifferentialEntity(createdEntity.getGuid());
            if (diffEntity != null) {
                diffEntity.setUpdateTime(createdEntity.getUpdateTime());
                diffEntity.setUpdatedBy(createdEntity.getUpdatedBy());
            }
        }
    }


    private void setEntityGuidToException(AtlasEntity entity, AtlasBaseException exception, EntityMutationContext context) {
        String guid;
        try {
            guid = context.getGuidAssignments().entrySet().stream().filter(x -> entity.getGuid().equals(x.getValue())).findFirst().get().getKey();
        } catch (NoSuchElementException noSuchElementException) {
            guid = entity.getGuid();
        }

        exception.setEntityGuid(guid);
    }

    public PreProcessor getPreProcessor(String typeName) throws AtlasBaseException {
        PreProcessor preProcessor = null;

        switch (typeName) {
            case ATLAS_GLOSSARY_ENTITY_TYPE:
                preProcessor = new GlossaryPreProcessor(typeRegistry, entityRetriever);
                break;

            case ATLAS_GLOSSARY_TERM_ENTITY_TYPE:
                preProcessor = new TermPreProcessor(typeRegistry, entityRetriever, graph, taskManagement);
                break;

            case ATLAS_GLOSSARY_CATEGORY_ENTITY_TYPE:
                preProcessor = new CategoryPreProcessor(typeRegistry, entityRetriever);
                break;

            case QUERY_ENTITY_TYPE:
                preProcessor = new QueryPreProcessor(typeRegistry, entityRetriever);
                break;

            case QUERY_FOLDER_ENTITY_TYPE:
                preProcessor = new QueryFolderPreProcessor(typeRegistry, entityRetriever);
                break;

            case QUERY_COLLECTION_ENTITY_TYPE:
                preProcessor = new QueryCollectionPreProcessor(typeRegistry, entityRetriever);
                break;

            case PERSONA_ENTITY_TYPE:
            case PURPOSE_ENTITY_TYPE:
                preProcessor = new AccessControlPreProcessor(typeRegistry, graph, entityRetriever);
                break;

            case POLICY_ENTITY_TYPE:
                preProcessor = new AccessControlPolicyPreProcessor(typeRegistry, graph, entityRetriever);
                break;

            //TODO: Purpose

        }

        return preProcessor;
    }

    public void setCustomAttributes(AtlasVertex vertex, AtlasEntity entity) {
        String customAttributesString = getCustomAttributesString(entity);

        if (customAttributesString != null) {
            AtlasGraphUtilsV2.setEncodedProperty(vertex, CUSTOM_ATTRIBUTES_PROPERTY_KEY, customAttributesString);
        }
    }

    public void setLabels(AtlasVertex vertex, Set<String> labels) throws AtlasBaseException {
        final Set<String> currentLabels = getLabels(vertex);
        final Set<String> addedLabels;
        final Set<String> removedLabels;

        if (CollectionUtils.isEmpty(currentLabels)) {
            addedLabels   = labels;
            removedLabels = null;
        } else if (CollectionUtils.isEmpty(labels)) {
            addedLabels   = null;
            removedLabels = currentLabels;
        } else {
            addedLabels   = new HashSet<String>(CollectionUtils.subtract(labels, currentLabels));
            removedLabels = new HashSet<String>(CollectionUtils.subtract(currentLabels, labels));
        }

        updateLabels(vertex, labels);

        entityChangeNotifier.onLabelsUpdatedFromEntity(graphHelper.getGuid(vertex), addedLabels, removedLabels);
    }

    public void addLabels(AtlasVertex vertex, Set<String> labels) throws AtlasBaseException {
        if (CollectionUtils.isNotEmpty(labels)) {
            final Set<String> existingLabels = graphHelper.getLabels(vertex);
            final Set<String> updatedLabels;

            if (CollectionUtils.isEmpty(existingLabels)) {
                updatedLabels = labels;
            } else {
                updatedLabels = new HashSet<>(existingLabels);
                updatedLabels.addAll(labels);
            }
            if (!updatedLabels.equals(existingLabels)) {
                updateLabels(vertex, updatedLabels);
                updatedLabels.removeAll(existingLabels);
                entityChangeNotifier.onLabelsUpdatedFromEntity(graphHelper.getGuid(vertex), updatedLabels, null);
            }
        }
    }

    public void removeLabels(AtlasVertex vertex, Set<String> labels) throws AtlasBaseException {
        if (CollectionUtils.isNotEmpty(labels)) {
            final Set<String> existingLabels = graphHelper.getLabels(vertex);
            Set<String> updatedLabels;

            if (CollectionUtils.isNotEmpty(existingLabels)) {
                updatedLabels = new HashSet<>(existingLabels);
                updatedLabels.removeAll(labels);

                if (!updatedLabels.equals(existingLabels)) {
                    updateLabels(vertex, updatedLabels);
                    existingLabels.removeAll(updatedLabels);
                    entityChangeNotifier.onLabelsUpdatedFromEntity(graphHelper.getGuid(vertex), null, existingLabels);
                }
            }
        }
    }

    /*
     * reset/overwrite business attributes of the entity with given values
     */
    public void setBusinessAttributes(AtlasVertex entityVertex, AtlasEntityType entityType, Map<String, Map<String, Object>> businessAttributes) throws AtlasBaseException {
        if (LOG.isDebugEnabled()) {
            LOG.debug("==> setBusinessAttributes(entityVertex={}, entityType={}, businessAttributes={}", entityVertex, entityType.getTypeName(), businessAttributes);
        }

        validateBusinessAttributes(entityVertex, entityType, businessAttributes, true);

        Map<String, Map<String, AtlasBusinessAttribute>> entityTypeBusinessAttributes = entityType.getBusinessAttributes();
        Map<String, Map<String, Object>>                 updatedBusinessAttributes    = new HashMap<>();

        for (Map.Entry<String, Map<String, AtlasBusinessAttribute>> entry : entityTypeBusinessAttributes.entrySet()) {
            String                              bmName             = entry.getKey();
            Map<String, AtlasBusinessAttribute> bmAttributes       = entry.getValue();
            Map<String, Object>                 entityBmAttributes = MapUtils.isEmpty(businessAttributes) ? null : businessAttributes.get(bmName);

            for (AtlasBusinessAttribute bmAttribute : bmAttributes.values()) {
                String bmAttrName          = bmAttribute.getName();
                Object bmAttrExistingValue = null;
                boolean isArrayOfPrimitiveType = false;
                boolean isArrayOfEnum = false;
                if (bmAttribute.getAttributeType().getTypeCategory().equals(ARRAY)) {
                    AtlasArrayType bmAttributeType = (AtlasArrayType) bmAttribute.getAttributeType();
                    AtlasType elementType = bmAttributeType.getElementType();
                    isArrayOfPrimitiveType = elementType.getTypeCategory().equals(TypeCategory.PRIMITIVE);
                    isArrayOfEnum = elementType.getTypeCategory().equals(TypeCategory.ENUM);
                }
                if (isArrayOfPrimitiveType || isArrayOfEnum) {
                    bmAttrExistingValue = entityVertex.getPropertyValues(bmAttribute.getVertexPropertyName(), Object.class);
                } else {
                    bmAttrExistingValue = entityVertex.getProperty(bmAttribute.getVertexPropertyName(), Object.class);
                }
                Object bmAttrNewValue      = MapUtils.isEmpty(entityBmAttributes) ? null : entityBmAttributes.get(bmAttrName);

                if (bmAttrExistingValue == null) {
                    if (bmAttrNewValue != null) {
                        if (LOG.isDebugEnabled()) {
                            LOG.debug("setBusinessAttributes(): adding {}.{}={}", bmName, bmAttribute.getName(), bmAttrNewValue);
                        }

                        mapAttribute(bmAttribute, bmAttrNewValue, entityVertex, CREATE, new EntityMutationContext());

                        addToUpdatedBusinessAttributes(updatedBusinessAttributes, bmAttribute, bmAttrNewValue);
                    }
                } else {
                    if (bmAttrNewValue != null) {
                        if (!Objects.equals(bmAttrExistingValue, bmAttrNewValue)) {
                            if (LOG.isDebugEnabled()) {
                                LOG.debug("setBusinessAttributes(): updating {}.{}={}", bmName, bmAttribute.getName(), bmAttrNewValue);
                            }

                            mapAttribute(bmAttribute, bmAttrNewValue, entityVertex, UPDATE, new EntityMutationContext());

                            addToUpdatedBusinessAttributes(updatedBusinessAttributes, bmAttribute, bmAttrNewValue);
                        }
                    } else {
                        if (LOG.isDebugEnabled()) {
                            LOG.debug("setBusinessAttributes(): removing {}.{}", bmName, bmAttribute.getName());
                        }

                        entityVertex.removeProperty(bmAttribute.getVertexPropertyName());

                        addToUpdatedBusinessAttributes(updatedBusinessAttributes, bmAttribute, bmAttrNewValue);
                    }
                }
            }
        }

        if (MapUtils.isNotEmpty(updatedBusinessAttributes)) {
            entityChangeNotifier.onBusinessAttributesUpdated(AtlasGraphUtilsV2.getIdFromVertex(entityVertex), updatedBusinessAttributes);
        }

        if (LOG.isDebugEnabled()) {
            LOG.debug("<== setBusinessAttributes(entityVertex={}, entityType={}, businessAttributes={}", entityVertex, entityType.getTypeName(), businessAttributes);
        }
    }

    /*
     * add or update the given business attributes on the entity
     */
    public void addOrUpdateBusinessAttributes(AtlasVertex entityVertex, AtlasEntityType entityType, Map<String, Map<String, Object>> businessAttributes) throws AtlasBaseException {
        if (LOG.isDebugEnabled()) {
            LOG.debug("==> addOrUpdateBusinessAttributes(entityVertex={}, entityType={}, businessAttributes={}", entityVertex, entityType.getTypeName(), businessAttributes);
        }

        validateBusinessAttributes(entityVertex, entityType, businessAttributes, true);

        Map<String, Map<String, AtlasBusinessAttribute>> entityTypeBusinessAttributes = entityType.getBusinessAttributes();
        Map<String, Map<String, Object>>                 updatedBusinessAttributes    = new HashMap<>();

        if (MapUtils.isNotEmpty(entityTypeBusinessAttributes) && MapUtils.isNotEmpty(businessAttributes)) {
            for (Map.Entry<String, Map<String, AtlasBusinessAttribute>> entry : entityTypeBusinessAttributes.entrySet()) {
                String                              bmName             = entry.getKey();
                Map<String, AtlasBusinessAttribute> bmAttributes       = entry.getValue();
                Map<String, Object>                 entityBmAttributes = businessAttributes.get(bmName);

                if (MapUtils.isEmpty(entityBmAttributes)) {
                    continue;
                }

                for (AtlasBusinessAttribute bmAttribute : bmAttributes.values()) {
                    String bmAttrName = bmAttribute.getName();

                    if (!entityBmAttributes.containsKey(bmAttrName)) {
                        continue;
                    }

                    Object bmAttrValue   = entityBmAttributes.get(bmAttrName);
                    Object existingValue = null;
                    boolean isArrayOfPrimitiveType = false;
                    boolean isArrayOfEnum = false;
                    if (bmAttribute.getAttributeType().getTypeCategory().equals(ARRAY)) {
                        AtlasArrayType bmAttributeType = (AtlasArrayType) bmAttribute.getAttributeType();
                        AtlasType elementType = bmAttributeType.getElementType();
                        isArrayOfPrimitiveType = elementType.getTypeCategory().equals(TypeCategory.PRIMITIVE);
                        isArrayOfEnum = elementType.getTypeCategory().equals(TypeCategory.ENUM);
                    }
                    if (isArrayOfPrimitiveType || isArrayOfEnum) {
                        existingValue = entityVertex.getPropertyValues(bmAttribute.getVertexPropertyName(), Object.class);
                    } else {
                        existingValue = entityVertex.getProperty(bmAttribute.getVertexPropertyName(), Object.class);
                    }

                    if (existingValue == null) {
                        if (bmAttrValue != null) {
                            mapAttribute(bmAttribute, bmAttrValue, entityVertex, CREATE, new EntityMutationContext());

                            addToUpdatedBusinessAttributes(updatedBusinessAttributes, bmAttribute, bmAttrValue);
                        }
                    } else {
                        if (!Objects.equals(existingValue, bmAttrValue)) {

                            if( bmAttrValue != null) {
                                mapAttribute(bmAttribute, bmAttrValue, entityVertex, UPDATE, new EntityMutationContext());

                                addToUpdatedBusinessAttributes(updatedBusinessAttributes, bmAttribute, bmAttrValue);
                            } else {
                                entityVertex.removeProperty(bmAttribute.getVertexPropertyName());
                                addToUpdatedBusinessAttributes(updatedBusinessAttributes, bmAttribute, null);
                            }
                        }
                    }
                }
            }
        }

        if (MapUtils.isNotEmpty(updatedBusinessAttributes)) {
            entityChangeNotifier.onBusinessAttributesUpdated(AtlasGraphUtilsV2.getIdFromVertex(entityVertex), updatedBusinessAttributes);
        }

        if (LOG.isDebugEnabled()) {
            LOG.debug("<== addOrUpdateBusinessAttributes(entityVertex={}, entityType={}, businessAttributes={}", entityVertex, entityType.getTypeName(), businessAttributes);
        }
    }

    /*
     * remove the given business attributes from the entity
     */
    public void removeBusinessAttributes(AtlasVertex entityVertex, AtlasEntityType entityType, Map<String, Map<String, Object>> businessAttributes) throws AtlasBaseException {
        if (LOG.isDebugEnabled()) {
            LOG.debug("==> removeBusinessAttributes(entityVertex={}, entityType={}, businessAttributes={}", entityVertex, entityType.getTypeName(), businessAttributes);
        }

        Map<String, Map<String, AtlasBusinessAttribute>> entityTypeBusinessAttributes = entityType.getBusinessAttributes();
        Map<String, Map<String, Object>>                 updatedBusinessAttributes    = new HashMap<>();

        if (MapUtils.isNotEmpty(entityTypeBusinessAttributes) && MapUtils.isNotEmpty(businessAttributes)) {
            for (Map.Entry<String, Map<String, AtlasBusinessAttribute>> entry : entityTypeBusinessAttributes.entrySet()) {
                String                              bmName       = entry.getKey();
                Map<String, AtlasBusinessAttribute> bmAttributes = entry.getValue();

                if (!businessAttributes.containsKey(bmName)) { // nothing to remove for this business-metadata
                    continue;
                }

                Map<String, Object> entityBmAttributes = businessAttributes.get(bmName);

                for (AtlasBusinessAttribute bmAttribute : bmAttributes.values()) {
                    // if (entityBmAttributes is empty) remove all attributes in this business-metadata
                    // else remove the attribute only if its given in entityBmAttributes
                    if (MapUtils.isEmpty(entityBmAttributes) || entityBmAttributes.containsKey(bmAttribute.getName())) {
                        entityVertex.removeProperty(bmAttribute.getVertexPropertyName());

                        addToUpdatedBusinessAttributes(updatedBusinessAttributes, bmAttribute, null);
                    }
                }
            }
        }

        if (MapUtils.isNotEmpty(updatedBusinessAttributes)) {
            entityChangeNotifier.onBusinessAttributesUpdated(AtlasGraphUtilsV2.getIdFromVertex(entityVertex), updatedBusinessAttributes);
        }

        if (LOG.isDebugEnabled()) {
            LOG.debug("<== removeBusinessAttributes(entityVertex={}, entityType={}, businessAttributes={}", entityVertex, entityType.getTypeName(), businessAttributes);
        }
    }

    private AtlasVertex createStructVertex(AtlasStruct struct) {
        return createStructVertex(struct.getTypeName());
    }

    private AtlasVertex createStructVertex(AtlasObjectId objectId) {
        return createStructVertex(objectId.getTypeName());
    }

    private AtlasVertex createStructVertex(String typeName) {
        if (LOG.isDebugEnabled()) {
            LOG.debug("==> createStructVertex({})", typeName);
        }

        final AtlasVertex ret = graph.addVertex();

        AtlasGraphUtilsV2.setEncodedProperty(ret, ENTITY_TYPE_PROPERTY_KEY, typeName);
        AtlasGraphUtilsV2.setEncodedProperty(ret, STATE_PROPERTY_KEY, AtlasEntity.Status.ACTIVE.name());
        AtlasGraphUtilsV2.setEncodedProperty(ret, TIMESTAMP_PROPERTY_KEY, RequestContext.get().getRequestTime());
        AtlasGraphUtilsV2.setEncodedProperty(ret, MODIFICATION_TIMESTAMP_PROPERTY_KEY, RequestContext.get().getRequestTime());
        AtlasGraphUtilsV2.setEncodedProperty(ret, CREATED_BY_KEY, RequestContext.get().getUser());
        AtlasGraphUtilsV2.setEncodedProperty(ret, MODIFIED_BY_KEY, RequestContext.get().getUser());

        if (LOG.isDebugEnabled()) {
            LOG.debug("<== createStructVertex({})", typeName);
        }

        return ret;
    }

    private AtlasVertex createClassificationVertex(AtlasClassification classification) {
        if (LOG.isDebugEnabled()) {
            LOG.debug("==> createVertex({})", classification.getTypeName());
        }

        AtlasClassificationType classificationType = typeRegistry.getClassificationTypeByName(classification.getTypeName());

        AtlasVertex ret = createStructVertex(classification);

        AtlasGraphUtilsV2.addEncodedProperty(ret, SUPER_TYPES_PROPERTY_KEY, classificationType.getAllSuperTypes());
        AtlasGraphUtilsV2.setEncodedProperty(ret, CLASSIFICATION_ENTITY_GUID, classification.getEntityGuid());
        AtlasGraphUtilsV2.setEncodedProperty(ret, CLASSIFICATION_ENTITY_STATUS, classification.getEntityStatus().name());

        return ret;
    }

    private void mapAttributes(AtlasStruct struct, AtlasVertex vertex, EntityOperation op, EntityMutationContext context) throws AtlasBaseException {
        mapAttributes(struct, getStructType(struct.getTypeName()), vertex, op, context);
    }

    private void mapAttributes(AtlasStruct struct, AtlasStructType structType, AtlasVertex vertex, EntityOperation op, EntityMutationContext context) throws AtlasBaseException {
        if (LOG.isDebugEnabled()) {
            LOG.debug("==> mapAttributes({}, {})", op, struct.getTypeName());
        }

        if (MapUtils.isNotEmpty(struct.getAttributes())) {
            MetricRecorder metric = RequestContext.get().startMetricRecord("mapAttributes");

            List<String> timestampAutoUpdateAttributes = new ArrayList<>();
            List<String> userAutoUpdateAttributes = new ArrayList<>();

            if (op.equals(CREATE)) {
                for (AtlasAttribute attribute : structType.getAllAttributes().values()) {
                    Object attrValue = struct.getAttribute(attribute.getName());
                    Object attrOldValue = null;
                    boolean isArrayOfPrimitiveType = false;
                    boolean isArrayOfEnum = false;
                    if (attribute.getAttributeType().getTypeCategory().equals(ARRAY)) {
                        AtlasArrayType attributeType = (AtlasArrayType) attribute.getAttributeType();
                        AtlasType elementType = attributeType.getElementType();
                        isArrayOfPrimitiveType = elementType.getTypeCategory().equals(TypeCategory.PRIMITIVE);
                        isArrayOfEnum = elementType.getTypeCategory().equals(TypeCategory.ENUM);
                    }
                    if (isArrayOfPrimitiveType || isArrayOfEnum) {
                        attrOldValue = vertex.getPropertyValues(attribute.getVertexPropertyName(),attribute.getClass());
                    } else {
                        attrOldValue = vertex.getProperty(attribute.getVertexPropertyName(),attribute.getClass());
                    }
                    if (attrValue!= null && !attrValue.equals(attrOldValue)) {
                        addValuesToAutoUpdateAttributesList(attribute, userAutoUpdateAttributes, timestampAutoUpdateAttributes);
                    }

                    mapAttribute(attribute, attrValue, vertex, op, context);
                }

            } else if (op.equals(UPDATE) || op.equals(PARTIAL_UPDATE)) {
                for (String attrName : struct.getAttributes().keySet()) {
                    AtlasAttribute attribute = structType.getAttribute(attrName);

                    if (attribute != null) {
                        Object attrValue = struct.getAttribute(attrName);
                        Object attrOldValue = null;
                        boolean isArrayOfPrimitiveType = false;
                        boolean isArrayOfEnum = false;
                        if (attribute.getAttributeType().getTypeCategory().equals(ARRAY)) {
                            AtlasArrayType attributeType = (AtlasArrayType) attribute.getAttributeType();
                            AtlasType elementType = attributeType.getElementType();
                            isArrayOfPrimitiveType = elementType.getTypeCategory().equals(TypeCategory.PRIMITIVE);
                            isArrayOfEnum = elementType.getTypeCategory().equals(TypeCategory.ENUM);
                        }
                        if (isArrayOfPrimitiveType || isArrayOfEnum) {
                            attrOldValue = vertex.getPropertyValues(attribute.getVertexPropertyName(),attribute.getClass());
                        } else {
                            attrOldValue = vertex.getProperty(attribute.getVertexPropertyName(),attribute.getClass());
                        }
                        if (attrValue != null && !attrValue.equals(attrOldValue)) {
                            addValuesToAutoUpdateAttributesList(attribute, userAutoUpdateAttributes, timestampAutoUpdateAttributes);
                        }

                        mapAttribute(attribute, attrValue, vertex, op, context);
                    } else {
                        LOG.warn("mapAttributes(): invalid attribute {}.{}. Ignored..", struct.getTypeName(), attrName);
                    }
                }
            }

            updateModificationMetadata(vertex);
            graphHelper.updateMetadataAttributes(vertex, timestampAutoUpdateAttributes, "timestamp");
            graphHelper.updateMetadataAttributes(vertex, userAutoUpdateAttributes, "user");

            RequestContext.get().endMetricRecord(metric);
        }

        if (LOG.isDebugEnabled()) {
            LOG.debug("<== mapAttributes({}, {})", op, struct.getTypeName());
        }
    }

    private void addValuesToAutoUpdateAttributesList(AtlasAttribute attribute, List<String> userAutoUpdateAttributes, List<String> timestampAutoUpdateAttributes) {
        HashMap<String, ArrayList> autoUpdateAttributes =  attribute.getAttributeDef().getAutoUpdateAttributes();
        if (autoUpdateAttributes != null) {
            List<String> userAttributes = autoUpdateAttributes.get("user");
            if (userAttributes != null && userAttributes.size() > 0) {
                userAutoUpdateAttributes.addAll(userAttributes);
            }
            List<String> timestampAttributes = autoUpdateAttributes.get("timestamp");
            if (timestampAttributes != null && timestampAttributes.size() > 0) {
                timestampAutoUpdateAttributes.addAll(timestampAttributes);
            }
        }
    }

    private void mapRelationshipAttributes(AtlasEntity entity, AtlasEntityType entityType, AtlasVertex vertex, EntityOperation op,
                                           EntityMutationContext context) throws AtlasBaseException {
        if (LOG.isDebugEnabled()) {
            LOG.debug("==> mapRelationshipAttributes({}, {})", op, entity.getTypeName());
        }

        if (MapUtils.isNotEmpty(entity.getRelationshipAttributes())) {
            MetricRecorder metric = RequestContext.get().startMetricRecord("mapRelationshipAttributes");

            if (op.equals(CREATE)) {
                for (String attrName : entityType.getRelationshipAttributes().keySet()) {
                    Object         attrValue    = entity.getRelationshipAttribute(attrName);
                    String         relationType = AtlasEntityUtil.getRelationshipType(attrValue);
                    AtlasAttribute attribute    = entityType.getRelationshipAttribute(attrName, relationType);

                    mapAttribute(attribute, attrValue, vertex, op, context);
                }

            } else if (op.equals(UPDATE) || op.equals(PARTIAL_UPDATE)) {
                // relationship attributes mapping
                for (String attrName : entityType.getRelationshipAttributes().keySet()) {
                    if (entity.hasRelationshipAttribute(attrName)) {
                        Object         attrValue    = entity.getRelationshipAttribute(attrName);
                        String         relationType = AtlasEntityUtil.getRelationshipType(attrValue);
                        AtlasAttribute attribute    = entityType.getRelationshipAttribute(attrName, relationType);

                        mapAttribute(attribute, attrValue, vertex, op, context);
                    }
                }
            }

            updateModificationMetadata(vertex);

            RequestContext.get().endMetricRecord(metric);
        }

        if (LOG.isDebugEnabled()) {
            LOG.debug("<== mapRelationshipAttributes({}, {})", op, entity.getTypeName());
        }
    }

    private void mapAttribute(AtlasAttribute attribute, Object attrValue, AtlasVertex vertex, EntityOperation op, EntityMutationContext context) throws AtlasBaseException {
        boolean isDeletedEntity = context.isDeletedEntity(vertex);
        AtlasType         attrType     = attribute.getAttributeType();
        if (attrValue == null) {
            AtlasAttributeDef attributeDef = attribute.getAttributeDef();

            if (attrType.getTypeCategory() == TypeCategory.PRIMITIVE) {
                if (attributeDef.getDefaultValue() != null) {
                    attrValue = attrType.createDefaultValue(attributeDef.getDefaultValue());
                } else {
                    if (attribute.getAttributeDef().getIsOptional()) {
                        attrValue = attrType.createOptionalDefaultValue();
                    } else {
                        attrValue = attrType.createDefaultValue();
                    }
                }
            }
        }

        if (attrType.getTypeCategory() == TypeCategory.PRIMITIVE || attrType.getTypeCategory() == TypeCategory.ENUM) {
            mapPrimitiveValue(vertex, attribute, attrValue, isDeletedEntity);
        } else {
            AttributeMutationContext ctx = new AttributeMutationContext(op, vertex, attribute, attrValue);
            mapToVertexByTypeCategory(ctx, context);
        }
    }

    private Object mapToVertexByTypeCategory(AttributeMutationContext ctx, EntityMutationContext context) throws AtlasBaseException {
        if (ctx.getOp() == CREATE && ctx.getValue() == null) {
            return null;
        }

        switch (ctx.getAttrType().getTypeCategory()) {
            case PRIMITIVE:
            case ENUM:
                return mapPrimitiveValue(ctx, context);

            case STRUCT: {
                String    edgeLabel   = AtlasGraphUtilsV2.getEdgeLabel(ctx.getVertexProperty());
                AtlasEdge currentEdge = graphHelper.getEdgeForLabel(ctx.getReferringVertex(), edgeLabel);
                AtlasEdge edge        = currentEdge != null ? currentEdge : null;

                ctx.setExistingEdge(edge);

                AtlasEdge newEdge = mapStructValue(ctx, context);

                if (currentEdge != null && !currentEdge.equals(newEdge)) {
                    deleteDelegate.getHandler().deleteEdgeReference(currentEdge, ctx.getAttrType().getTypeCategory(), false, true, ctx.getReferringVertex());
                }

                return newEdge;
            }

            case OBJECT_ID_TYPE: {
                if (ctx.getAttributeDef().isSoftReferenced()) {
                    return mapSoftRefValueWithUpdate(ctx, context);
                }

                AtlasRelationshipEdgeDirection edgeDirection = ctx.getAttribute().getRelationshipEdgeDirection();
                String edgeLabel = ctx.getAttribute().getRelationshipEdgeLabel();

                // if relationshipDefs doesn't exist, use legacy way of finding edge label.
                if (StringUtils.isEmpty(edgeLabel)) {
                    edgeLabel = AtlasGraphUtilsV2.getEdgeLabel(ctx.getVertexProperty());
                }

                String    relationshipGuid = getRelationshipGuid(ctx.getValue());
                AtlasEdge currentEdge;

                // if relationshipGuid is assigned in AtlasRelatedObjectId use it to fetch existing AtlasEdge
                if (StringUtils.isNotEmpty(relationshipGuid) && !RequestContext.get().isImportInProgress()) {
                    currentEdge = graphHelper.getEdgeForGUID(relationshipGuid);
                } else {
                    currentEdge = graphHelper.getEdgeForLabel(ctx.getReferringVertex(), edgeLabel, edgeDirection);
                }

                AtlasEdge newEdge = null;

                if (ctx.getValue() != null) {
                    AtlasEntityType instanceType = getInstanceType(ctx.getValue(), context);
                    AtlasEdge       edge         = currentEdge != null ? currentEdge : null;

                    ctx.setElementType(instanceType);
                    ctx.setExistingEdge(edge);

                    newEdge = mapObjectIdValueUsingRelationship(ctx, context);

                    // legacy case update inverse attribute
                    if (ctx.getAttribute().getInverseRefAttribute() != null) {
                        // Update the inverse reference using relationship on the target entity
                        addInverseReference(context, ctx.getAttribute().getInverseRefAttribute(), newEdge, getRelationshipAttributes(ctx.getValue()));
                    }
                }

                // created new relationship,
                // record entity update on both vertices of the new relationship
                if (currentEdge == null && newEdge != null) {

                    // based on relationship edge direction record update only on attribute vertex
                    if (edgeDirection == IN) {
                        recordEntityUpdate(newEdge.getOutVertex());

                    } else {
                        recordEntityUpdate(newEdge.getInVertex());
                    }
                }

                // update references, if current and new edge don't match
                // record entity update on new reference and delete(edge) old reference.
                if (currentEdge != null && !currentEdge.equals(newEdge)) {

                    //record entity update on new edge
                    if (isRelationshipEdge(newEdge)) {
                        AtlasVertex attrVertex = context.getDiscoveryContext().getResolvedEntityVertex(getGuid(ctx.getValue()));

                        recordEntityUpdate(attrVertex);
                    }

                    //delete old reference
                    deleteDelegate.getHandler().deleteEdgeReference(currentEdge, ctx.getAttrType().getTypeCategory(), ctx.getAttribute().isOwnedRef(),
                            true, ctx.getAttribute().getRelationshipEdgeDirection(), ctx.getReferringVertex());
                }

                if (edgeLabel.equals(GLOSSARY_TERMS_EDGE_LABEL) || edgeLabel.equals(GLOSSARY_CATEGORY_EDGE_LABEL)) {
                    addGlossaryAttr(ctx, newEdge);
                }

                if (CATEGORY_PARENT_EDGE_LABEL.equals(edgeLabel)) {
                    addCatParentAttr(ctx, newEdge);
                }

                return newEdge;
            }

            case MAP:
                return mapMapValue(ctx, context);

            case ARRAY:
                return mapArrayValue(ctx, context);

            default:
                throw new AtlasBaseException(AtlasErrorCode.TYPE_CATEGORY_INVALID, ctx.getAttrType().getTypeCategory().name());
        }
    }

    private String mapSoftRefValue(AttributeMutationContext ctx, EntityMutationContext context) {
        String ret = null;

        if (ctx.getValue() instanceof AtlasObjectId) {
            AtlasObjectId objectId = (AtlasObjectId) ctx.getValue();
            String        typeName = objectId.getTypeName();
            String        guid     = AtlasTypeUtil.isUnAssignedGuid(objectId.getGuid()) ? context.getGuidAssignments().get(objectId.getGuid()) : objectId.getGuid();

            ret = AtlasEntityUtil.formatSoftRefValue(typeName, guid);
        } else {
            if (ctx.getValue() != null) {
                LOG.warn("mapSoftRefValue: Was expecting AtlasObjectId, but found: {}", ctx.getValue().getClass());
            }
        }

        setAssignedGuid(ctx.getValue(), context);

        return ret;
    }

    private Object mapSoftRefValueWithUpdate(AttributeMutationContext ctx, EntityMutationContext context) {
        String softRefValue = mapSoftRefValue(ctx, context);

        AtlasGraphUtilsV2.setProperty(ctx.getReferringVertex(), ctx.getVertexProperty(), softRefValue);

        return softRefValue;
    }

    private void addInverseReference(EntityMutationContext context, AtlasAttribute inverseAttribute, AtlasEdge edge, Map<String, Object> relationshipAttributes) throws AtlasBaseException {
        AtlasStructType inverseType      = inverseAttribute.getDefinedInType();
        AtlasVertex     inverseVertex    = edge.getInVertex();
        String          inverseEdgeLabel = inverseAttribute.getRelationshipEdgeLabel();
        AtlasEdge       inverseEdge      = graphHelper.getEdgeForLabel(inverseVertex, inverseEdgeLabel);
        String          propertyName     = AtlasGraphUtilsV2.getQualifiedAttributePropertyKey(inverseType, inverseAttribute.getName());

        // create new inverse reference
        AtlasEdge newEdge = createInverseReferenceUsingRelationship(context, inverseAttribute, edge, relationshipAttributes);

        boolean inverseUpdated = true;
        switch (inverseAttribute.getAttributeType().getTypeCategory()) {
        case OBJECT_ID_TYPE:
            if (inverseEdge != null) {
                if (!inverseEdge.equals(newEdge)) {
                    // Disconnect old reference
                    deleteDelegate.getHandler().deleteEdgeReference(inverseEdge, inverseAttribute.getAttributeType().getTypeCategory(),
                                                      inverseAttribute.isOwnedRef(), true, inverseVertex);
                }
                else {
                    // Edge already exists for this attribute between these vertices.
                    inverseUpdated = false;
                }
            }
            break;
        case ARRAY:
            // Add edge ID to property value
            List<String> elements = inverseVertex.getProperty(propertyName, List.class);
            if (newEdge != null && elements == null) {
                elements = new ArrayList<>();
                elements.add(newEdge.getId().toString());
                inverseVertex.setProperty(propertyName, elements);
            }
            else {
               if (newEdge != null && !elements.contains(newEdge.getId().toString())) {
                    elements.add(newEdge.getId().toString());
                    inverseVertex.setProperty(propertyName, elements);
               }
               else {
                   // Property value list already contains the edge ID.
                   inverseUpdated = false;
               }
            }
            break;
        default:
            break;
        }

        if (inverseUpdated) {
            RequestContext requestContext = RequestContext.get();

            if (!requestContext.isDeletedEntity(graphHelper.getGuid(inverseVertex))) {
                updateModificationMetadata(inverseVertex);

                requestContext.recordEntityUpdate(entityRetriever.toAtlasEntityHeader(inverseVertex));
            }
        }
    }

    private AtlasEdge createInverseReferenceUsingRelationship(EntityMutationContext context, AtlasAttribute inverseAttribute, AtlasEdge edge, Map<String, Object> relationshipAttributes) throws AtlasBaseException {
        if (LOG.isDebugEnabled()) {
            LOG.debug("==> createInverseReferenceUsingRelationship()");
        }

        String      inverseAttributeName   = inverseAttribute.getName();
        AtlasType   inverseAttributeType   = inverseAttribute.getDefinedInType();
        AtlasVertex inverseVertex          = edge.getInVertex();
        AtlasVertex vertex                 = edge.getOutVertex();
        AtlasEdge   ret;

        if (inverseAttributeType instanceof AtlasEntityType) {
            AtlasEntityType entityType = (AtlasEntityType) inverseAttributeType;

            if (entityType.hasRelationshipAttribute(inverseAttributeName)) {
                String relationshipName = graphHelper.getRelationshipTypeName(inverseVertex, entityType, inverseAttributeName);

                ret = getOrCreateRelationship(inverseVertex, vertex, relationshipName, relationshipAttributes);

            } else {
                if (LOG.isDebugEnabled()) {
                    LOG.debug("No RelationshipDef defined between {} and {} on attribute: {}", inverseAttributeType,
                              AtlasGraphUtilsV2.getTypeName(vertex), inverseAttributeName);
                }
                // if no RelationshipDef found, use legacy way to create edges
                ret = createInverseReference(inverseAttribute, (AtlasStructType) inverseAttributeType, inverseVertex, vertex);
            }
        } else {
            // inverseAttribute not of type AtlasEntityType, use legacy way to create edges
            ret = createInverseReference(inverseAttribute, (AtlasStructType) inverseAttributeType, inverseVertex, vertex);
        }

        if (LOG.isDebugEnabled()) {
            LOG.debug("<== createInverseReferenceUsingRelationship()");
        }

        updateRelationshipGuidForImport(context, inverseAttributeName, inverseVertex, ret);

        return ret;
    }

    private void updateRelationshipGuidForImport(EntityMutationContext context, String inverseAttributeName, AtlasVertex inverseVertex, AtlasEdge edge) throws AtlasBaseException {
        if (!RequestContext.get().isImportInProgress()) {
            return;
        }

        String parentGuid = graphHelper.getGuid(inverseVertex);
        if(StringUtils.isEmpty(parentGuid)) {
            return;
        }

        AtlasEntity entity = context.getCreatedOrUpdatedEntity(parentGuid);
        if(entity == null) {
            return;
        }

        String parentRelationshipGuid = getRelationshipGuid(entity.getRelationshipAttribute(inverseAttributeName));
        if(StringUtils.isEmpty(parentRelationshipGuid)) {
            return;
        }

        AtlasGraphUtilsV2.setEncodedProperty(edge, RELATIONSHIP_GUID_PROPERTY_KEY, parentRelationshipGuid);
    }

    // legacy method to create edges for inverse reference
    private AtlasEdge createInverseReference(AtlasAttribute inverseAttribute, AtlasStructType inverseAttributeType,
                                             AtlasVertex inverseVertex, AtlasVertex vertex) throws AtlasBaseException {

        String propertyName     = AtlasGraphUtilsV2.getQualifiedAttributePropertyKey(inverseAttributeType, inverseAttribute.getName());
        String inverseEdgeLabel = AtlasGraphUtilsV2.getEdgeLabel(propertyName);
        AtlasEdge ret;

        try {
            ret = graphHelper.getOrCreateEdge(inverseVertex, vertex, inverseEdgeLabel);

        } catch (RepositoryException e) {
            throw new AtlasBaseException(AtlasErrorCode.INTERNAL_ERROR, e);
        }

        return ret;
    }

    private Object mapPrimitiveValue(AttributeMutationContext ctx, EntityMutationContext context) {
        return mapPrimitiveValue(ctx.getReferringVertex(), ctx.getAttribute(), ctx.getValue(), context.isDeletedEntity(ctx.referringVertex));
    }

    private Object mapPrimitiveValue(AtlasVertex vertex, AtlasAttribute attribute, Object valueFromEntity, boolean isDeletedEntity) {
        boolean isIndexableStrAttr = attribute.getAttributeDef().getIsIndexable() && attribute.getAttributeType() instanceof AtlasBuiltInTypes.AtlasStringType;

        Object ret = valueFromEntity;

        // Janus bug, when an indexed string attribute has a value longer than a certain length then the reverse indexed key generated by JanusGraph
        // exceeds the HBase row length's hard limit (Short.MAX). This trimming and hashing procedure is to circumvent that limitation
        if (ret != null && isIndexableStrAttr) {
            String value = ret.toString();

            if (value.length() > INDEXED_STR_SAFE_LEN) {
                RequestContext requestContext = RequestContext.get();

                final int trimmedLength;

                if (requestContext.getAttemptCount() <= 1) { // if this is the first attempt, try saving as it is; trim on retry
                    trimmedLength = value.length();
                } else if (requestContext.getAttemptCount() >= requestContext.getMaxAttempts()) { // if this is the last attempt, set to 'safe_len'
                    trimmedLength = INDEXED_STR_SAFE_LEN;
                } else if (requestContext.getAttemptCount() == 2) { // based on experimentation, string length of 4 times 'safe_len' succeeds
                    trimmedLength = Math.min(4 * INDEXED_STR_SAFE_LEN, value.length());
                } else if (requestContext.getAttemptCount() == 3) { // if length of 4 times 'safe_len' failed, try twice 'safe_len'
                    trimmedLength = Math.min(2 * INDEXED_STR_SAFE_LEN, value.length());
                } else { // if twice the 'safe_len' failed, trim to 'safe_len'
                    trimmedLength = INDEXED_STR_SAFE_LEN;
                }

                if (trimmedLength < value.length()) {
                    LOG.warn("Length of indexed attribute {} is {} characters, longer than safe-limit {}; trimming to {} - attempt #{}", attribute.getQualifiedName(), value.length(), INDEXED_STR_SAFE_LEN, trimmedLength, requestContext.getAttemptCount());

                    String checksumSuffix = ":" + DigestUtils.shaHex(value); // Storing SHA checksum in case verification is needed after retrieval

                    ret = value.substring(0, trimmedLength - checksumSuffix.length()) + checksumSuffix;
                } else {
                    LOG.warn("Length of indexed attribute {} is {} characters, longer than safe-limit {}", attribute.getQualifiedName(), value.length(), INDEXED_STR_SAFE_LEN);
                }
            }
        }

        AtlasGraphUtilsV2.setEncodedProperty(vertex, attribute.getVertexPropertyName(), ret);

        String uniqPropName = attribute != null ? attribute.getVertexUniquePropertyName() : null;

        if (uniqPropName != null) {
            // Removing AtlasGraphUtilsV2.getState(vertex) == DELETED condition below to keep the unique contrain even if asset is deleted.
            if (isDeletedEntity) {
                vertex.removeProperty(uniqPropName);
            } else {
                AtlasGraphUtilsV2.setEncodedProperty(vertex, uniqPropName, ret);
            }
        }

        return ret;
    }

    private AtlasEdge mapStructValue(AttributeMutationContext ctx, EntityMutationContext context) throws AtlasBaseException {
        if (LOG.isDebugEnabled()) {
            LOG.debug("==> mapStructValue({})", ctx);
        }

        AtlasEdge ret = null;

        if (ctx.getCurrentEdge() != null) {
            AtlasStruct structVal = null;
            if (ctx.getValue() instanceof AtlasStruct) {
                structVal = (AtlasStruct)ctx.getValue();
            } else if (ctx.getValue() instanceof Map) {
                structVal = new AtlasStruct(ctx.getAttrType().getTypeName(), (Map) AtlasTypeUtil.toStructAttributes((Map)ctx.getValue()));
            }

            if (structVal != null) {
                updateVertex(structVal, ctx.getCurrentEdge().getInVertex(), context);
            }

            ret = ctx.getCurrentEdge();
        } else if (ctx.getValue() != null) {
            String edgeLabel = AtlasGraphUtilsV2.getEdgeLabel(ctx.getVertexProperty());

            AtlasStruct structVal = null;
            if (ctx.getValue() instanceof AtlasStruct) {
                structVal = (AtlasStruct) ctx.getValue();
            } else if (ctx.getValue() instanceof Map) {
                structVal = new AtlasStruct(ctx.getAttrType().getTypeName(), (Map) AtlasTypeUtil.toStructAttributes((Map)ctx.getValue()));
            }

            if (structVal != null) {
                ret = createVertex(structVal, ctx.getReferringVertex(), edgeLabel, context);
            }
        }

        if (LOG.isDebugEnabled()) {
            LOG.debug("<== mapStructValue({})", ctx);
        }

        return ret;
    }

    private AtlasEdge mapObjectIdValue(AttributeMutationContext ctx, EntityMutationContext context) throws AtlasBaseException {
        if (LOG.isDebugEnabled()) {
            LOG.debug("==> mapObjectIdValue({})", ctx);
        }

        AtlasEdge ret = null;

        String guid = getGuid(ctx.getValue());

        AtlasVertex entityVertex = context.getDiscoveryContext().getResolvedEntityVertex(guid);

        if (entityVertex == null) {
            if (AtlasTypeUtil.isAssignedGuid(guid)) {
                entityVertex = context.getVertex(guid);
            }

            if (entityVertex == null) {
                AtlasObjectId objId = getObjectId(ctx.getValue());

                if (objId != null) {
                    entityVertex = context.getDiscoveryContext().getResolvedEntityVertex(objId);
                }
            }
        }

        if (entityVertex == null) {
            throw new AtlasBaseException(AtlasErrorCode.INVALID_OBJECT_ID, (ctx.getValue() == null ? null : ctx.getValue().toString()));
        }

        if (ctx.getCurrentEdge() != null) {
            ret = updateEdge(ctx.getAttributeDef(), ctx.getValue(), ctx.getCurrentEdge(), entityVertex);
        } else if (ctx.getValue() != null) {
            String edgeLabel = AtlasGraphUtilsV2.getEdgeLabel(ctx.getVertexProperty());

            try {
                ret = graphHelper.getOrCreateEdge(ctx.getReferringVertex(), entityVertex, edgeLabel);
            } catch (RepositoryException e) {
                throw new AtlasBaseException(AtlasErrorCode.INTERNAL_ERROR, e);
            }
        }

        if (LOG.isDebugEnabled()) {
            LOG.debug("<== mapObjectIdValue({})", ctx);
        }

        return ret;
    }

    private AtlasEdge mapObjectIdValueUsingRelationship(AttributeMutationContext ctx, EntityMutationContext context) throws AtlasBaseException {
        if (LOG.isDebugEnabled()) {
            LOG.debug("==> mapObjectIdValueUsingRelationship({})", ctx);
        }

        String      guid            = getGuid(ctx.getValue());
        AtlasVertex attributeVertex = context.getDiscoveryContext().getResolvedEntityVertex(guid);
        AtlasVertex entityVertex    = ctx.getReferringVertex();
        AtlasEdge   ret;

        if (attributeVertex == null) {
            if (AtlasTypeUtil.isAssignedGuid(guid)) {
                attributeVertex = context.getVertex(guid);
            }

            if (attributeVertex == null) {
                AtlasObjectId objectId = getObjectId(ctx.getValue());

                attributeVertex = (objectId != null) ? context.getDiscoveryContext().getResolvedEntityVertex(objectId) : null;
            }
        }

        if (attributeVertex == null) {
            if(RequestContext.get().isImportInProgress()) {
                return null;
            }

            throw new AtlasBaseException(AtlasErrorCode.INVALID_OBJECT_ID, (ctx.getValue() == null ? null : ctx.getValue().toString()));
        }

        AtlasType type = typeRegistry.getType(AtlasGraphUtilsV2.getTypeName(entityVertex));

        if (type instanceof AtlasEntityType) {
            AtlasEntityType entityType = (AtlasEntityType) type;
            AtlasAttribute  attribute     = ctx.getAttribute();
            String          attributeName = attribute.getName();

            // use relationship to create/update edges
            if (entityType.hasRelationshipAttribute(attributeName)) {
                Map<String, Object> relationshipAttributes = getRelationshipAttributes(ctx.getValue());

                if (ctx.getCurrentEdge() != null && getStatus(ctx.getCurrentEdge()) != DELETED) {
                    ret = updateRelationship(ctx.getCurrentEdge(), entityVertex, attributeVertex, attribute.getRelationshipEdgeDirection(), relationshipAttributes);
                } else {
                    String      relationshipName = attribute.getRelationshipName();
                    AtlasVertex fromVertex;
                    AtlasVertex toVertex;

                    if (StringUtils.isEmpty(relationshipName)) {
                        relationshipName = graphHelper.getRelationshipTypeName(entityVertex, entityType, attributeName);
                    }

                    if (attribute.getRelationshipEdgeDirection() == IN) {
                        fromVertex = attributeVertex;
                        toVertex   = entityVertex;

                    } else {
                        fromVertex = entityVertex;
                        toVertex   = attributeVertex;
                    }

                    ret = getOrCreateRelationship(fromVertex, toVertex, relationshipName, relationshipAttributes);

                    boolean isCreated = graphHelper.getCreatedTime(ret) == RequestContext.get().getRequestTime();

                    if (isCreated) {
                        // if relationship did not exist before and new relationship was created
                        // record entity update on both relationship vertices
                        recordEntityUpdate(attributeVertex);
                    }

                    // for import use the relationship guid provided
                    if (RequestContext.get().isImportInProgress()) {
                        String relationshipGuid = getRelationshipGuid(ctx.getValue());

                        if(!StringUtils.isEmpty(relationshipGuid)) {
                            AtlasGraphUtilsV2.setEncodedProperty(ret, RELATIONSHIP_GUID_PROPERTY_KEY, relationshipGuid);
                        }
                    }
                }
            } else {
                // use legacy way to create/update edges
                if (WARN_ON_NO_RELATIONSHIP || LOG.isDebugEnabled()) {
                    LOG.warn("No RelationshipDef defined between {} and {} on attribute: {}. This can lead to severe performance degradation.",
                            getTypeName(entityVertex), getTypeName(attributeVertex), attributeName);
                }

                ret = mapObjectIdValue(ctx, context);
            }

        } else {
            // if type is StructType having objectid as attribute
            ret = mapObjectIdValue(ctx, context);
        }

        setAssignedGuid(ctx.getValue(), context);

        if (LOG.isDebugEnabled()) {
            LOG.debug("<== mapObjectIdValueUsingRelationship({})", ctx);
        }

        return ret;
    }

    private Map<String, Object> mapMapValue(AttributeMutationContext ctx, EntityMutationContext context) throws AtlasBaseException {
        if (LOG.isDebugEnabled()) {
            LOG.debug("==> mapMapValue({})", ctx);
        }

        Map<Object, Object> newVal      = (Map<Object, Object>) ctx.getValue();
        Map<String, Object> newMap      = new HashMap<>();
        AtlasMapType        mapType     = (AtlasMapType) ctx.getAttrType();
        AtlasAttribute      attribute   = ctx.getAttribute();
        Map<String, Object> currentMap  = getMapElementsProperty(mapType, ctx.getReferringVertex(), ctx.getVertexProperty(), attribute);
        boolean             isReference = isReference(mapType.getValueType());
        boolean             isSoftReference = ctx.getAttribute().getAttributeDef().isSoftReferenced();

        if (PARTIAL_UPDATE.equals(ctx.getOp()) && attribute.getAttributeDef().isAppendOnPartialUpdate() && MapUtils.isNotEmpty(currentMap)) {
            if (MapUtils.isEmpty(newVal)) {
                newVal = new HashMap<>(currentMap);
            } else {
                Map<Object, Object> mergedVal = new HashMap<>(currentMap);

                for (Map.Entry<Object, Object> entry : newVal.entrySet()) {
                    String newKey = entry.getKey().toString();

                    mergedVal.put(newKey, entry.getValue());
                }

                newVal = mergedVal;
            }
        }

        boolean isNewValNull = newVal == null;

        if (isNewValNull) {
            newVal = new HashMap<>();
        }

        String propertyName = ctx.getVertexProperty();

        if (isReference) {
            for (Map.Entry<Object, Object> entry : newVal.entrySet()) {
                String    key          = entry.getKey().toString();
                AtlasEdge existingEdge = isSoftReference ? null : getEdgeIfExists(mapType, currentMap, key);

                AttributeMutationContext mapCtx =  new AttributeMutationContext(ctx.getOp(), ctx.getReferringVertex(), attribute, entry.getValue(),
                                                                                 propertyName, mapType.getValueType(), existingEdge);
                // Add/Update/Remove property value
                Object newEntry = mapCollectionElementsToVertex(mapCtx, context);

                if (!isSoftReference && newEntry instanceof AtlasEdge) {
                    AtlasEdge edge = (AtlasEdge) newEntry;

                    edge.setProperty(ATTRIBUTE_KEY_PROPERTY_KEY, key);

                    // If value type indicates this attribute is a reference, and the attribute has an inverse reference attribute,
                    // update the inverse reference value.
                    AtlasAttribute inverseRefAttribute = attribute.getInverseRefAttribute();

                    if (inverseRefAttribute != null) {
                        addInverseReference(context, inverseRefAttribute, edge, getRelationshipAttributes(ctx.getValue()));
                    }

                    updateInConsistentOwnedMapVertices(ctx, mapType, newEntry);

                    newMap.put(key, newEntry);
                }

                if (isSoftReference) {
                    newMap.put(key, newEntry);
                }
            }

            Map<String, Object> finalMap = removeUnusedMapEntries(attribute, ctx.getReferringVertex(), currentMap, newMap);
            newMap.putAll(finalMap);
        } else {
            // primitive type map
            if (isNewValNull) {
                ctx.getReferringVertex().setProperty(propertyName, null);
            } else {
                ctx.getReferringVertex().setProperty(propertyName, new HashMap<>(newVal));
            }
            newVal.forEach((key, value) -> newMap.put(key.toString(), value));
        }

        if (isSoftReference) {
            if (isNewValNull) {
                ctx.getReferringVertex().setProperty(propertyName,null);
            } else {
                ctx.getReferringVertex().setProperty(propertyName, new HashMap<>(newMap));
            }
        }

        if (LOG.isDebugEnabled()) {
            LOG.debug("<== mapMapValue({})", ctx);
        }

        return newMap;
    }

    public List mapArrayValue(AttributeMutationContext ctx, EntityMutationContext context) throws AtlasBaseException {
        if (LOG.isDebugEnabled()) {
            LOG.debug("==> mapArrayValue({})", ctx);
        }

        AtlasAttribute attribute           = ctx.getAttribute();
        List           newElements         = (List) ctx.getValue();
        AtlasArrayType arrType             = (AtlasArrayType) attribute.getAttributeType();
        AtlasType      elementType         = arrType.getElementType();
        boolean        isStructType        = (TypeCategory.STRUCT == elementType.getTypeCategory()) ||
                                             (TypeCategory.STRUCT == attribute.getDefinedInType().getTypeCategory());
        boolean        isReference         = isReference(elementType);
        boolean        isSoftReference     = ctx.getAttribute().getAttributeDef().isSoftReferenced();
        AtlasAttribute inverseRefAttribute = attribute.getInverseRefAttribute();
        Cardinality    cardinality         = attribute.getAttributeDef().getCardinality();
        List<AtlasEdge> removedElements    = new ArrayList<>();
        List<Object>   newElementsCreated  = new ArrayList<>();
        List<Object>   allArrayElements    = null;
        List<Object>   currentElements;

        boolean deleteExistingRelations = shouldDeleteExistingRelations(ctx, attribute);

        if (isReference && !isSoftReference) {
            currentElements = (List) getCollectionElementsUsingRelationship(ctx.getReferringVertex(), attribute, isStructType);
        } else {
            currentElements = (List) getArrayElementsProperty(elementType, isSoftReference, ctx.getReferringVertex(), ctx.getVertexProperty());
        }

        if (PARTIAL_UPDATE.equals(ctx.getOp()) && attribute.getAttributeDef().isAppendOnPartialUpdate() && CollectionUtils.isNotEmpty(currentElements)) {
            if (CollectionUtils.isEmpty(newElements)) {
                newElements = new ArrayList<>(currentElements);
            } else {
                List<Object> mergedVal = new ArrayList<>(currentElements);

                mergedVal.addAll(newElements);

                newElements = mergedVal;
            }
        }

        boolean isNewElementsNull = newElements == null;

        if (isNewElementsNull) {
            newElements = new ArrayList();
        }

        if (cardinality == SET) {
            newElements = (List) newElements.stream().distinct().collect(Collectors.toList());
        }

        for (int index = 0; index < newElements.size(); index++) {
            AtlasEdge               existingEdge = (isSoftReference) ? null : getEdgeAt(currentElements, index, elementType);
            AttributeMutationContext arrCtx      = new AttributeMutationContext(ctx.getOp(), ctx.getReferringVertex(), ctx.getAttribute(), newElements.get(index),
                                                                                 ctx.getVertexProperty(), elementType, existingEdge);

            if (deleteExistingRelations) {
                removeExistingRelationWithOtherVertex(arrCtx, ctx, context);
            }

            Object newEntry = mapCollectionElementsToVertex(arrCtx, context);

            if (isReference && newEntry != null && newEntry instanceof AtlasEdge && inverseRefAttribute != null) {
                // Update the inverse reference value.
                AtlasEdge newEdge = (AtlasEdge) newEntry;

                addInverseReference(context, inverseRefAttribute, newEdge, getRelationshipAttributes(ctx.getValue()));
            }

            if(newEntry != null) {
                newElementsCreated.add(newEntry);
            }
        }

        if (isReference && !isSoftReference ) {

            boolean isAppendOnPartialUpdate = !isStructType ? getAppendOptionForRelationship(ctx.getReferringVertex(), attribute.getName()) : false;

            if (isAppendOnPartialUpdate) {
                allArrayElements = unionCurrentAndNewElements(attribute, (List) currentElements, (List) newElementsCreated);
            } else {
                removedElements = removeUnusedArrayEntries(attribute, (List) currentElements, (List) newElementsCreated, ctx);

                allArrayElements = unionCurrentAndNewElements(attribute, removedElements, (List) newElementsCreated);
            }
        } else {
            allArrayElements = newElementsCreated;
        }

        // add index to attributes of array type
       for (int index = 0; allArrayElements != null && index < allArrayElements.size(); index++) {
           Object element = allArrayElements.get(index);

           if (element instanceof AtlasEdge) {
               AtlasGraphUtilsV2.setEncodedProperty((AtlasEdge) element, ATTRIBUTE_INDEX_PROPERTY_KEY, index);
            }
        }

        if (isNewElementsNull) {
            setArrayElementsProperty(elementType, isSoftReference, ctx.getReferringVertex(), ctx.getVertexProperty(), null, null, cardinality);
        } else {
            setArrayElementsProperty(elementType, isSoftReference, ctx.getReferringVertex(), ctx.getVertexProperty(), allArrayElements, currentElements, cardinality);
        }

        switch (ctx.getAttribute().getRelationshipEdgeLabel()) {
            case TERM_ASSIGNMENT_LABEL: addMeaningsToEntity(ctx, newElementsCreated, removedElements);
                break;

            case CATEGORY_TERMS_EDGE_LABEL: addCategoriesToTermEntity(ctx, newElementsCreated, removedElements);
                break;

            case CATEGORY_PARENT_EDGE_LABEL: addCatParentAttr(ctx, newElementsCreated, removedElements);
                break;

            case PROCESS_INPUTS:
            case PROCESS_OUTPUTS: addEdgesToContext(GraphHelper.getGuid(ctx.referringVertex), newElementsCreated,  removedElements);
                break;
        }

        if (LOG.isDebugEnabled()) {
            LOG.debug("<== mapArrayValue({})", ctx);
        }

        return allArrayElements;
    }

    private void addEdgesToContext(String guid, List<Object> newElementsCreated, List<AtlasEdge> removedElements) {

        if (newElementsCreated.size() > 0) {
            List<Object> elements = (RequestContext.get().getNewElementsCreatedMap()).get(guid);
            if (elements == null) {
                ArrayList newElements = new ArrayList<>();
                newElements.addAll(newElementsCreated);
                (RequestContext.get().getNewElementsCreatedMap()).put(guid, newElements);
            } else {
                elements.addAll(newElementsCreated);
                RequestContext.get().getNewElementsCreatedMap().put(guid, elements);
            }
        }

        if (removedElements.size() > 0) {
            List<Object> removedElement = (RequestContext.get().getRemovedElementsMap()).get(guid);

            if (removedElement == null) {
                removedElement = new ArrayList<>();
                removedElement.addAll(removedElements);
                (RequestContext.get().getRemovedElementsMap()).put(guid, removedElement);
            } else {
                removedElement.addAll(removedElements);
                (RequestContext.get().getRemovedElementsMap()).put(guid, removedElement);
            }
        }
    }

    private boolean shouldDeleteExistingRelations(AttributeMutationContext ctx, AtlasAttribute attribute) {
        boolean ret = false;

        AtlasEntityType entityType = typeRegistry.getEntityTypeByName(AtlasGraphUtilsV2.getTypeName(ctx.getReferringVertex()));
        if (entityType !=null && entityType.hasRelationshipAttribute(attribute.getName())) {
            AtlasRelationshipDef relationshipDef = typeRegistry.getRelationshipDefByName(ctx.getAttribute().getRelationshipName());
            ret = !(relationshipDef.getEndDef1().getCardinality() == SET && relationshipDef.getEndDef2().getCardinality() == SET);
        }
        return ret;
    }

    /*
    * Before creating new edges between referring vertex & new vertex coming from array,
    * delete old relationship with same relationship type between new vertex coming from array & any other vertex.
    * e.g
    *   table_a has columns as col_0 & col_1
    *   create new table_b add columns col_0 & col_1
    *   Now creating new relationships between table_b -> col_0 & col_1
    *   This should also delete existing relationships between table_a -> col_0 & col_1
    *   this behaviour is needed because endDef1 has SINGLE cardinality
    *
    * This method will delete existing edges.
    * Skip if both ends are of SET cardinality, e.g. Catalog.inputs, Catalog.outputs
    * */
    private void removeExistingRelationWithOtherVertex(AttributeMutationContext arrCtx, AttributeMutationContext ctx,
                                                       EntityMutationContext context) throws AtlasBaseException {
        MetricRecorder metric = RequestContext.get().startMetricRecord("removeExistingRelationWithOtherVertex");

        AtlasObjectId entityObject = (AtlasObjectId) arrCtx.getValue();
        String entityGuid = entityObject.getGuid();

        AtlasVertex referredVertex = null;

        if (StringUtils.isNotEmpty(entityGuid)) {
            referredVertex = context.getVertex(entityGuid);
        }

        if (referredVertex == null) {
            try {
                if (StringUtils.isNotEmpty(entityGuid)) {
                    referredVertex = entityRetriever.getEntityVertex(((AtlasObjectId) arrCtx.getValue()).getGuid());
                } else {
                    AtlasEntityType entityType = typeRegistry.getEntityTypeByName(entityObject.getTypeName());
                    if (entityType != null && MapUtils.isNotEmpty(entityObject.getUniqueAttributes())) {
                        referredVertex = AtlasGraphUtilsV2.findByUniqueAttributes(this.graph, entityType, entityObject.getUniqueAttributes());
                    }
                }
            } catch (AtlasBaseException e) {
                //in case if importing zip, referredVertex might not have been create yet
                //e.g. importing zip with db & its tables, while processing db edges, tables vertices are not yet created
                LOG.warn("removeExistingRelationWithOtherVertex - vertex not found!", e);
            }
        }

        if (referredVertex != null) {
            Iterator<AtlasEdge> edgeIterator = referredVertex.getEdges(getInverseEdgeDirection(
                    arrCtx.getAttribute().getRelationshipEdgeDirection()), ctx.getAttribute().getRelationshipEdgeLabel()).iterator();

            while (edgeIterator.hasNext()) {
                AtlasEdge existingEdgeToReferredVertex = edgeIterator.next();

                if (existingEdgeToReferredVertex != null && getStatus(existingEdgeToReferredVertex) != DELETED) {
                    AtlasVertex referredVertexToExistingEdge;
                    if (arrCtx.getAttribute().getRelationshipEdgeDirection().equals(IN)) {
                        referredVertexToExistingEdge = existingEdgeToReferredVertex.getInVertex();
                    } else {
                        referredVertexToExistingEdge = existingEdgeToReferredVertex.getOutVertex();
                    }

                    if (!arrCtx.getReferringVertex().equals(referredVertexToExistingEdge)) {
                        if (LOG.isDebugEnabled()) {
                            LOG.debug("Delete existing relation");
                        }

                        deleteDelegate.getHandler().deleteEdgeReference(existingEdgeToReferredVertex, ctx.getAttrType().getTypeCategory(),
                                ctx.getAttribute().isOwnedRef(), true, ctx.getAttribute().getRelationshipEdgeDirection(), ctx.getReferringVertex());
                    }
                }
            }
        }

        RequestContext.get().endMetricRecord(metric);
    }

    private AtlasEdgeDirection getInverseEdgeDirection(AtlasRelationshipEdgeDirection direction) {
        switch (direction) {
            case IN: return AtlasEdgeDirection.OUT;
            case OUT: return AtlasEdgeDirection.IN;
            default: return AtlasEdgeDirection.BOTH;
        }
    }

    private void addGlossaryAttr(AttributeMutationContext ctx, AtlasEdge edge) {
        MetricRecorder metricRecorder = RequestContext.get().startMetricRecord("addGlossaryAttr");
        AtlasVertex toVertex = ctx.getReferringVertex();
        String toVertexType = getTypeName(toVertex);

        if (TYPE_TERM.equals(toVertexType) || TYPE_CATEGORY.equals(toVertexType)) {
            // handle __glossary attribute of term or category entity
            String gloQname = edge.getOutVertex().getProperty(QUALIFIED_NAME, String.class);
            AtlasGraphUtilsV2.setEncodedProperty(toVertex, GLOSSARY_PROPERTY_KEY, gloQname);
        }
        RequestContext.get().endMetricRecord(metricRecorder);
    }

    private void addCatParentAttr(AttributeMutationContext ctx, AtlasEdge edge) {
        MetricRecorder metricRecorder = RequestContext.get().startMetricRecord("addCatParentAttr");
        AtlasVertex toVertex = ctx.getReferringVertex();
        String toVertexType = getTypeName(toVertex);

        if (TYPE_CATEGORY.equals(toVertexType)) {
            if (edge == null) {
                toVertex.removeProperty(CATEGORIES_PARENT_PROPERTY_KEY);

            } else {
                //add __parentCategory attribute of category entity
                String parentQName = edge.getOutVertex().getProperty(QUALIFIED_NAME, String.class);
                AtlasGraphUtilsV2.setEncodedProperty(toVertex, CATEGORIES_PARENT_PROPERTY_KEY, parentQName);
            }
        }
        RequestContext.get().endMetricRecord(metricRecorder);
    }

    public void removeAttrForCategoryDelete(Collection<AtlasVertex> categories) {
        for (AtlasVertex vertex : categories) {
            Iterator<AtlasEdge> edgeIterator = vertex.getEdges(AtlasEdgeDirection.OUT, CATEGORY_PARENT_EDGE_LABEL).iterator();
            while (edgeIterator.hasNext()) {
                AtlasEdge childEdge = edgeIterator.next();
                childEdge.getInVertex().removeProperty(CATEGORIES_PARENT_PROPERTY_KEY);
            }

            String catQualifiedName = vertex.getProperty(QUALIFIED_NAME, String.class);
            edgeIterator = vertex.getEdges(AtlasEdgeDirection.OUT, CATEGORY_TERMS_EDGE_LABEL).iterator();
            while (edgeIterator.hasNext()) {
                AtlasEdge termEdge = edgeIterator.next();
                termEdge.getInVertex().removePropertyValue(CATEGORIES_PROPERTY_KEY, catQualifiedName);
            }

        }
    }

    private void addCatParentAttr(AttributeMutationContext ctx, List<Object> newElementsCreated, List<AtlasEdge> removedElements) {
        MetricRecorder metricRecorder = RequestContext.get().startMetricRecord("addCatParentAttr_1");
        AtlasVertex toVertex = ctx.getReferringVertex();

        //add __parentCategory attribute of child category entities
        if (CollectionUtils.isNotEmpty(newElementsCreated)) {
            String parentQName = toVertex.getProperty(QUALIFIED_NAME, String.class);
            List<AtlasVertex> catVertices = newElementsCreated.stream().map(x -> ((AtlasEdge) x).getInVertex()).collect(Collectors.toList());
            catVertices.stream().forEach(v -> AtlasGraphUtilsV2.setEncodedProperty(v, CATEGORIES_PARENT_PROPERTY_KEY, parentQName));
        }

        if (CollectionUtils.isNotEmpty(removedElements)) {
            List<AtlasVertex> termVertices = removedElements.stream().map(x -> x.getInVertex()).collect(Collectors.toList());
            termVertices.stream().forEach(v -> v.removeProperty(CATEGORIES_PROPERTY_KEY));
        }
        RequestContext.get().endMetricRecord(metricRecorder);
    }


    private void addCategoriesToTermEntity(AttributeMutationContext ctx, List<Object> newElementsCreated, List<AtlasEdge> removedElements) {
        MetricRecorder metricRecorder = RequestContext.get().startMetricRecord("addCategoriesToTermEntity");
        AtlasVertex termVertex = ctx.getReferringVertex();

        if (TYPE_CATEGORY.equals(getTypeName(termVertex))) {
            String catQName = ctx.getReferringVertex().getProperty(QUALIFIED_NAME, String.class);

            if (CollectionUtils.isNotEmpty(newElementsCreated)) {
                List<AtlasVertex> termVertices = newElementsCreated.stream().map(x -> ((AtlasEdge) x).getInVertex()).collect(Collectors.toList());
                termVertices.stream().forEach(v -> AtlasGraphUtilsV2.addEncodedProperty(v, CATEGORIES_PROPERTY_KEY, catQName));
            }

            if (CollectionUtils.isNotEmpty(removedElements)) {
                List<AtlasVertex> termVertices = removedElements.stream().map(x -> x.getInVertex()).collect(Collectors.toList());
                termVertices.stream().forEach(v -> AtlasGraphUtilsV2.removeItemFromListPropertyValue(v, CATEGORIES_PROPERTY_KEY, catQName));
            }
        }

        if (TYPE_TERM.equals(getTypeName(termVertex))) {
            List<AtlasVertex> categoryVertices = newElementsCreated.stream().map(x -> ((AtlasEdge)x).getOutVertex()).collect(Collectors.toList());
            Set<String> catQnames = categoryVertices.stream().map(x -> x.getProperty(QUALIFIED_NAME, String.class)).collect(Collectors.toSet());

            termVertex.removeProperty(CATEGORIES_PROPERTY_KEY);
            catQnames.stream().forEach(q -> AtlasGraphUtilsV2.addEncodedProperty(termVertex, CATEGORIES_PROPERTY_KEY, q));
        }
        RequestContext.get().endMetricRecord(metricRecorder);
    }

    private void addMeaningsToEntity(AttributeMutationContext ctx, List<Object> createdElements, List<AtlasEdge> deletedElements) {
        MetricRecorder metricRecorder = RequestContext.get().startMetricRecord("addMeaningsToEntity");
        // handle __terms attribute of entity
        List<AtlasVertex> meanings = createdElements.stream()
                .map(x -> ((AtlasEdge) x).getOutVertex())
                .filter(x -> ACTIVE.name().equals(x.getProperty(STATE_PROPERTY_KEY, String.class)))
                .collect(Collectors.toList());

        List<String> currentMeaningsQNames = ctx.getReferringVertex().getMultiValuedProperty(MEANINGS_PROPERTY_KEY,String.class);
        Set<String> qNames = meanings.stream().map(x -> x.getProperty(QUALIFIED_NAME, String.class)).collect(Collectors.toSet());
        List<String> names = meanings.stream().map(x -> x.getProperty(NAME, String.class)).collect(Collectors.toList());

        List<String> deletedMeaningsNames = deletedElements.stream().map(x -> x.getOutVertex())
                . map(x -> x.getProperty(NAME,String.class))
                .collect(Collectors.toList());

        List<String> newMeaningsNames = meanings.stream()
                .filter(x -> !currentMeaningsQNames.contains(x.getProperty(QUALIFIED_NAME,String.class)))
                .map(x -> x.getProperty(NAME, String.class))
                .collect(Collectors.toList());

        ctx.getReferringVertex().removeProperty(MEANINGS_PROPERTY_KEY);
        ctx.getReferringVertex().removeProperty(MEANINGS_TEXT_PROPERTY_KEY);

        if (CollectionUtils.isNotEmpty(qNames)) {
            qNames.forEach(q -> AtlasGraphUtilsV2.addEncodedProperty(ctx.getReferringVertex(), MEANINGS_PROPERTY_KEY, q));
        }

        if (CollectionUtils.isNotEmpty(names)) {
            AtlasGraphUtilsV2.setEncodedProperty(ctx.referringVertex, MEANINGS_TEXT_PROPERTY_KEY, StringUtils.join(names, ","));
        }

        if (CollectionUtils.isNotEmpty(newMeaningsNames)) {
            newMeaningsNames.forEach(q -> AtlasGraphUtilsV2.addListProperty(ctx.getReferringVertex(), MEANING_NAMES_PROPERTY_KEY, q, true));
        }

        if(createdElements.isEmpty()){
            ctx.getReferringVertex().removeProperty(MEANING_NAMES_PROPERTY_KEY);

        } else if (CollectionUtils.isNotEmpty(deletedMeaningsNames)) {
            deletedMeaningsNames.forEach(q -> AtlasGraphUtilsV2.removeItemFromListPropertyValue(ctx.getReferringVertex(), MEANING_NAMES_PROPERTY_KEY, q));

        }

        RequestContext.get().endMetricRecord(metricRecorder);
    }

    private boolean getAppendOptionForRelationship(AtlasVertex entityVertex, String relationshipAttributeName) {
        boolean                             ret                       = false;
        String                              entityTypeName            = AtlasGraphUtilsV2.getTypeName(entityVertex);
        AtlasEntityDef                      entityDef                 = typeRegistry.getEntityDefByName(entityTypeName);
        List<AtlasRelationshipAttributeDef> relationshipAttributeDefs = entityDef.getRelationshipAttributeDefs();

        if (CollectionUtils.isNotEmpty(relationshipAttributeDefs)) {
            ret = relationshipAttributeDefs.stream().anyMatch(relationshipAttrDef -> relationshipAttrDef.getName().equals(relationshipAttributeName)
                    && relationshipAttrDef.isAppendOnPartialUpdate());
        }

        return ret;
    }

    private AtlasEdge createVertex(AtlasStruct struct, AtlasVertex referringVertex, String edgeLabel, EntityMutationContext context) throws AtlasBaseException {
        AtlasVertex vertex = createStructVertex(struct);

        mapAttributes(struct, vertex, CREATE, context);

        try {
            //TODO - Map directly in AtlasGraphUtilsV1
            return graphHelper.getOrCreateEdge(referringVertex, vertex, edgeLabel);
        } catch (RepositoryException e) {
            throw new AtlasBaseException(AtlasErrorCode.INTERNAL_ERROR, e);
        }
    }

    private void updateVertex(AtlasStruct struct, AtlasVertex vertex, EntityMutationContext context) throws AtlasBaseException {
        mapAttributes(struct, vertex, UPDATE, context);
    }

    private Long getEntityVersion(AtlasEntity entity) {
        Long ret = entity != null ? entity.getVersion() : null;
        return (ret != null) ? ret : 0;
    }

    private String getCustomAttributesString(AtlasEntity entity) {
        String              ret              = null;
        Map<String, String> customAttributes = entity.getCustomAttributes();

        if (customAttributes != null) {
            ret = AtlasType.toJson(customAttributes);
        }

        return ret;
    }

    private AtlasStructType getStructType(String typeName) throws AtlasBaseException {
        AtlasType objType = typeRegistry.getType(typeName);

        if (!(objType instanceof AtlasStructType)) {
            throw new AtlasBaseException(AtlasErrorCode.TYPE_NAME_INVALID, typeName);
        }

        return (AtlasStructType)objType;
    }

    private AtlasEntityType getEntityType(String typeName) throws AtlasBaseException {
        AtlasType objType = typeRegistry.getType(typeName);

        if (!(objType instanceof AtlasEntityType)) {
            throw new AtlasBaseException(AtlasErrorCode.TYPE_NAME_INVALID, typeName);
        }

        return (AtlasEntityType)objType;
    }

    private Object mapCollectionElementsToVertex(AttributeMutationContext ctx, EntityMutationContext context) throws AtlasBaseException {
        switch(ctx.getAttrType().getTypeCategory()) {
        case PRIMITIVE:
        case ENUM:
        case MAP:
        case ARRAY:
            return ctx.getValue();

        case STRUCT:
            return mapStructValue(ctx, context);

        case OBJECT_ID_TYPE:
            AtlasEntityType instanceType = getInstanceType(ctx.getValue(), context);
            ctx.setElementType(instanceType);
            if (ctx.getAttributeDef().isSoftReferenced()) {
                return mapSoftRefValue(ctx, context);
            }

            return mapObjectIdValueUsingRelationship(ctx, context);

        default:
                throw new AtlasBaseException(AtlasErrorCode.TYPE_CATEGORY_INVALID, ctx.getAttrType().getTypeCategory().name());
        }
    }

    private static AtlasObjectId getObjectId(Object val) throws AtlasBaseException {
        AtlasObjectId ret = null;

        if (val != null) {
            if ( val instanceof  AtlasObjectId) {
                ret = ((AtlasObjectId) val);
            } else if (val instanceof Map) {
                Map map = (Map) val;

                if (map.containsKey(AtlasRelatedObjectId.KEY_RELATIONSHIP_TYPE)) {
                    ret = new AtlasRelatedObjectId(map);
                } else {
                    ret = new AtlasObjectId((Map) val);
                }

                if (!AtlasTypeUtil.isValid(ret)) {
                    throw new AtlasBaseException(AtlasErrorCode.INVALID_OBJECT_ID, val.toString());
                }
            } else {
                throw new AtlasBaseException(AtlasErrorCode.INVALID_OBJECT_ID, val.toString());
            }
        }

        return ret;
    }

    private static String getGuid(Object val) throws AtlasBaseException {
        if (val != null) {
            if ( val instanceof  AtlasObjectId) {
                return ((AtlasObjectId) val).getGuid();
            } else if (val instanceof Map) {
                Object guidVal = ((Map)val).get(AtlasObjectId.KEY_GUID);

                return guidVal != null ? guidVal.toString() : null;
            }
        }

        return null;
    }

    private void setAssignedGuid(Object val, EntityMutationContext context) {
        if (val != null) {
            Map<String, String> guidAssignements = context.getGuidAssignments();

            if (val instanceof AtlasObjectId) {
                AtlasObjectId objId        = (AtlasObjectId) val;
                String        guid         = objId.getGuid();
                String        assignedGuid = null;

                if (StringUtils.isNotEmpty(guid)) {
                    if (!AtlasTypeUtil.isAssignedGuid(guid) && MapUtils.isNotEmpty(guidAssignements)) {
                        assignedGuid = guidAssignements.get(guid);
                    }
                } else {
                    AtlasVertex vertex = context.getDiscoveryContext().getResolvedEntityVertex(objId);

                    if (vertex != null) {
                        assignedGuid = graphHelper.getGuid(vertex);
                    }
                }

                if (StringUtils.isNotEmpty(assignedGuid)) {
                    RequestContext.get().recordEntityGuidUpdate(objId, guid);

                    objId.setGuid(assignedGuid);
                }
            } else if (val instanceof Map) {
                Map    mapObjId     = (Map) val;
                Object guidVal      = mapObjId.get(AtlasObjectId.KEY_GUID);
                String guid         = guidVal != null ? guidVal.toString() : null;
                String assignedGuid = null;

                if (StringUtils.isNotEmpty(guid) ) {
                    if (!AtlasTypeUtil.isAssignedGuid(guid) && MapUtils.isNotEmpty(guidAssignements)) {
                        assignedGuid = guidAssignements.get(guid);
                    }
                } else {
                    AtlasVertex vertex = context.getDiscoveryContext().getResolvedEntityVertex(new AtlasObjectId(mapObjId));

                    if (vertex != null) {
                        assignedGuid = graphHelper.getGuid(vertex);
                    }
                }

                if (StringUtils.isNotEmpty(assignedGuid)) {
                    RequestContext.get().recordEntityGuidUpdate(mapObjId, guid);

                    mapObjId.put(AtlasObjectId.KEY_GUID, assignedGuid);
                }
            }
        }
    }

    private static Map<String, Object> getRelationshipAttributes(Object val) throws AtlasBaseException {
        if (val instanceof AtlasRelatedObjectId) {
            AtlasStruct relationshipStruct = ((AtlasRelatedObjectId) val).getRelationshipAttributes();

            return (relationshipStruct != null) ? relationshipStruct.getAttributes() : null;
        } else if (val instanceof Map) {
            Object relationshipStruct = ((Map) val).get(KEY_RELATIONSHIP_ATTRIBUTES);

            if (relationshipStruct instanceof Map) {
                return AtlasTypeUtil.toStructAttributes(((Map) relationshipStruct));
            }
        }

        return null;
    }

    private static String getRelationshipGuid(Object val) throws AtlasBaseException {
        if (val instanceof AtlasRelatedObjectId) {
            return ((AtlasRelatedObjectId) val).getRelationshipGuid();
        } else if (val instanceof Map) {
            Object relationshipGuidVal = ((Map) val).get(AtlasRelatedObjectId.KEY_RELATIONSHIP_GUID);

            return relationshipGuidVal != null ? relationshipGuidVal.toString() : null;
        }

        return null;
    }

    private AtlasEntityType getInstanceType(Object val, EntityMutationContext context) throws AtlasBaseException {
        AtlasEntityType ret = null;

        if (val != null) {
            String typeName = null;
            String guid     = null;

            if (val instanceof AtlasObjectId) {
                AtlasObjectId objId = (AtlasObjectId) val;

                typeName = objId.getTypeName();
                guid     = objId.getGuid();
            } else if (val instanceof Map) {
                Map map = (Map) val;

                Object typeNameVal = map.get(AtlasObjectId.KEY_TYPENAME);
                Object guidVal     = map.get(AtlasObjectId.KEY_GUID);

                if (typeNameVal != null) {
                    typeName = typeNameVal.toString();
                }

                if (guidVal != null) {
                    guid = guidVal.toString();
                }
            }

            if (typeName == null) {
                if (guid != null) {
                    ret = context.getType(guid);

                    if (ret == null) {
                        AtlasVertex vertex = context.getDiscoveryContext().getResolvedEntityVertex(guid);

                        if (vertex != null) {
                            typeName = AtlasGraphUtilsV2.getTypeName(vertex);
                        }
                    }
                }
            }

            if (ret == null && typeName != null) {
                ret = typeRegistry.getEntityTypeByName(typeName);
            }

            if (ret == null) {
                throw new AtlasBaseException(AtlasErrorCode.INVALID_OBJECT_ID, val.toString());
            }
        }

        return ret;
    }

    //Remove unused entries for reference map
    private Map<String, Object> removeUnusedMapEntries(AtlasAttribute attribute, AtlasVertex vertex, Map<String, Object> currentMap,
                                                       Map<String, Object> newMap) throws AtlasBaseException {
        Map<String, Object> additionalMap = new HashMap<>();
        AtlasMapType        mapType       = (AtlasMapType) attribute.getAttributeType();

        for (String currentKey : currentMap.keySet()) {
            //Delete the edge reference if its not part of new edges created/updated
            AtlasEdge currentEdge = (AtlasEdge) currentMap.get(currentKey);

            if (!newMap.values().contains(currentEdge)) {
                boolean deleted = deleteDelegate.getHandler().deleteEdgeReference(currentEdge, mapType.getValueType().getTypeCategory(), attribute.isOwnedRef(), true, vertex);

                if (!deleted) {
                    additionalMap.put(currentKey, currentEdge);
                }
            }
        }

        return additionalMap;
    }

    private static AtlasEdge getEdgeIfExists(AtlasMapType mapType, Map<String, Object> currentMap, String keyStr) {
        AtlasEdge ret = null;

        if (isReference(mapType.getValueType())) {
            Object val = currentMap.get(keyStr);

            if (val != null) {
                ret = (AtlasEdge) val;
            }
        }

        return ret;
    }

    private AtlasEdge updateEdge(AtlasAttributeDef attributeDef, Object value, AtlasEdge currentEdge, final AtlasVertex entityVertex) throws AtlasBaseException {
        if (LOG.isDebugEnabled()) {
            LOG.debug("Updating entity reference {} for reference attribute {}",  attributeDef.getName());
        }

        AtlasVertex currentVertex   = currentEdge.getInVertex();
        String      currentEntityId = getIdFromVertex(currentVertex);
        String      newEntityId     = getIdFromVertex(entityVertex);
        AtlasEdge   newEdge         = currentEdge;

        if (!currentEntityId.equals(newEntityId) && entityVertex != null) {
            try {
                newEdge = graphHelper.getOrCreateEdge(currentEdge.getOutVertex(), entityVertex, currentEdge.getLabel());
            } catch (RepositoryException e) {
                throw new AtlasBaseException(AtlasErrorCode.INTERNAL_ERROR, e);
            }
        }

        return newEdge;
    }


    private AtlasEdge updateRelationship(AtlasEdge currentEdge, final AtlasVertex parentEntityVertex, final AtlasVertex newEntityVertex,
                                         AtlasRelationshipEdgeDirection edgeDirection,  Map<String, Object> relationshipAttributes)
            throws AtlasBaseException {
        if (LOG.isDebugEnabled()) {
            LOG.debug("Updating entity reference using relationship {} for reference attribute {}", getTypeName(newEntityVertex));
        }

        // Max's manager updated from Jane to Julius (Max.manager --> Jane.subordinates)
        // manager attribute (OUT direction), current manager vertex (Jane) (IN vertex)

        // Max's mentor updated from John to Jane (John.mentee --> Max.mentor)
        // mentor attribute (IN direction), current mentee vertex (John) (OUT vertex)
        String currentEntityId;

        if (edgeDirection == IN) {
            currentEntityId = getIdFromOutVertex(currentEdge);
        } else if (edgeDirection == OUT) {
            currentEntityId = getIdFromInVertex(currentEdge);
        } else {
            currentEntityId = getIdFromBothVertex(currentEdge, parentEntityVertex);
        }

        String    newEntityId = getIdFromVertex(newEntityVertex);
        AtlasEdge ret         = currentEdge;

        if (!currentEntityId.equals(newEntityId)) {
            // create a new relationship edge to the new attribute vertex from the instance
            String relationshipName = AtlasGraphUtilsV2.getTypeName(currentEdge);

            if (relationshipName == null) {
                relationshipName = currentEdge.getLabel();
            }

            if (edgeDirection == IN) {
                ret = getOrCreateRelationship(newEntityVertex, currentEdge.getInVertex(), relationshipName, relationshipAttributes);

            } else if (edgeDirection == OUT) {
                ret = getOrCreateRelationship(currentEdge.getOutVertex(), newEntityVertex, relationshipName, relationshipAttributes);
            } else {
                ret = getOrCreateRelationship(newEntityVertex, parentEntityVertex, relationshipName, relationshipAttributes);
            }

            //record entity update on new relationship vertex
            recordEntityUpdate(newEntityVertex);
        }

        return ret;
    }

    public static List<Object> getArrayElementsProperty(AtlasType elementType, boolean isSoftReference, AtlasVertex vertex, String vertexPropertyName) {
        boolean isArrayOfPrimitiveType = elementType.getTypeCategory().equals(TypeCategory.PRIMITIVE);
        boolean isArrayOfEnum = elementType.getTypeCategory().equals(TypeCategory.ENUM);
        if (!isSoftReference && isReference(elementType)) {
            return (List)vertex.getListProperty(vertexPropertyName, AtlasEdge.class);
        } else if (isArrayOfPrimitiveType || isArrayOfEnum) {
            return (List) vertex.getMultiValuedProperty(vertexPropertyName, elementType.getClass());
        } else {
            return (List)vertex.getListProperty(vertexPropertyName);
        }
    }

    private AtlasEdge getEdgeAt(List<Object> currentElements, int index, AtlasType elemType) {
        AtlasEdge ret = null;

        if (isReference(elemType)) {
            if (currentElements != null && index < currentElements.size()) {
                ret = (AtlasEdge) currentElements.get(index);
            }
        }

        return ret;
    }

    private List<AtlasEdge> unionCurrentAndNewElements(AtlasAttribute attribute, List<AtlasEdge> currentElements, List<AtlasEdge> newElements) {
        Collection<AtlasEdge> ret              = null;
        AtlasType             arrayElementType = ((AtlasArrayType) attribute.getAttributeType()).getElementType();

        if (arrayElementType != null && isReference(arrayElementType)) {
            ret = CollectionUtils.union(currentElements, newElements);
        }

        return CollectionUtils.isNotEmpty(ret) ? new ArrayList<>(ret) : Collections.emptyList();
    }

    //Removes unused edges from the old collection, compared to the new collection

    private List<AtlasEdge> removeUnusedArrayEntries(AtlasAttribute attribute, List<AtlasEdge> currentEntries, List<AtlasEdge> newEntries, AttributeMutationContext ctx) throws AtlasBaseException {
        if (CollectionUtils.isNotEmpty(currentEntries)) {
            AtlasType entryType = ((AtlasArrayType) attribute.getAttributeType()).getElementType();
            AtlasVertex entityVertex = ctx.getReferringVertex();

            if (isReference(entryType)) {
                Collection<AtlasEdge> edgesToRemove = CollectionUtils.subtract(currentEntries, newEntries);

                if (CollectionUtils.isNotEmpty(edgesToRemove)) {
                    List<AtlasEdge> additionalElements = new ArrayList<>();

                    for (AtlasEdge edge : edgesToRemove) {
                        if (getStatus(edge) == DELETED ) {
                            continue;
                        }

                        boolean deleted = deleteDelegate.getHandler().deleteEdgeReference(edge, entryType.getTypeCategory(), attribute.isOwnedRef(),
                                true, attribute.getRelationshipEdgeDirection(), entityVertex);

                        if (!deleted) {
                            additionalElements.add(edge);
                        }
                    }

                    return additionalElements;
                }
            }
        }

        return Collections.emptyList();
    }
    private void setArrayElementsProperty(AtlasType elementType, boolean isSoftReference, AtlasVertex vertex, String vertexPropertyName, List<Object> allValues, List<Object> currentValues, Cardinality cardinality) {
        boolean isArrayOfPrimitiveType = elementType.getTypeCategory().equals(TypeCategory.PRIMITIVE);
        boolean isArrayOfEnum = elementType.getTypeCategory().equals(TypeCategory.ENUM);

        if (!isReference(elementType) || isSoftReference) {
            if (isArrayOfPrimitiveType || isArrayOfEnum) {
                vertex.removeProperty(vertexPropertyName);
                if (CollectionUtils.isNotEmpty(allValues)) {
                    for (Object value: allValues) {
                        AtlasGraphUtilsV2.addEncodedProperty(vertex, vertexPropertyName, value);
                    }
                }
            } else {
                AtlasGraphUtilsV2.setEncodedProperty(vertex, vertexPropertyName, allValues);
            }
        }
    }


    private Set<AtlasEdge> getNewCreatedInputOutputEdges(String guid) {
        List<Object> newElementsCreated = RequestContext.get().getNewElementsCreatedMap().get(guid);

        Set<AtlasEdge> newEdge = null;
        if (newElementsCreated != null && newElementsCreated.size() > 0) {
            newEdge = newElementsCreated.stream().map(x -> (AtlasEdge) x).collect(Collectors.toSet());
        }

        return newEdge;
    }

    private Set<AtlasEdge> getRemovedInputOutputEdges(String guid) {
        List<Object> removedElements = RequestContext.get().getRemovedElementsMap().get(guid);
        Set<AtlasEdge> removedEdges = null;

        if (removedElements != null) {
            removedEdges = removedElements.stream().map(x -> (AtlasEdge) x).collect(Collectors.toSet());
        }

        return removedEdges;
    }


    private AtlasEntityHeader constructHeader(AtlasEntity entity, AtlasVertex vertex, Map<String, AtlasAttribute> attributeMap ) throws AtlasBaseException {
        AtlasEntityHeader header = entityRetriever.toAtlasEntityHeaderWithClassifications(vertex, attributeMap.keySet());
        if (entity.getClassifications() == null) {
            entity.setClassifications(header.getClassifications());
        }

        return header;
    }

    private void updateInConsistentOwnedMapVertices(AttributeMutationContext ctx, AtlasMapType mapType, Object val) {
        if (mapType.getValueType().getTypeCategory() == TypeCategory.OBJECT_ID_TYPE && !ctx.getAttributeDef().isSoftReferenced()) {
            AtlasEdge edge = (AtlasEdge) val;

            if (ctx.getAttribute().isOwnedRef() && getStatus(edge) == DELETED && getStatus(edge.getInVertex()) == DELETED) {

                //Resurrect the vertex and edge to ACTIVE state
                AtlasGraphUtilsV2.setEncodedProperty(edge, STATE_PROPERTY_KEY, ACTIVE.name());
                AtlasGraphUtilsV2.setEncodedProperty(edge.getInVertex(), STATE_PROPERTY_KEY, ACTIVE.name());
            }
        }
    }

    public void addClassifications(final EntityMutationContext context, String guid, List<AtlasClassification> classifications) throws AtlasBaseException {
        if (CollectionUtils.isNotEmpty(classifications)) {
            MetricRecorder metric = RequestContext.get().startMetricRecord("addClassifications");

            final AtlasVertex                              entityVertex          = context.getVertex(guid);
            final AtlasEntityType                          entityType            = context.getType(guid);
            List<AtlasVertex>                              entitiesToPropagateTo = null;
            Map<AtlasClassification, HashSet<AtlasVertex>> addedClassifications  = new HashMap<>();
            List<AtlasClassification>                      addClassifications    = new ArrayList<>(classifications.size());

            for (AtlasClassification c : classifications) {
                AtlasClassification classification      = new AtlasClassification(c);
                String              classificationName  = classification.getTypeName();
                Boolean             propagateTags       = classification.isPropagate();
                Boolean             removePropagations  = classification.getRemovePropagationsOnEntityDelete();
                Boolean restrictPropagationThroughLineage = classification.getRestrictPropagationThroughLineage();

                if (propagateTags != null && propagateTags &&
                        classification.getEntityGuid() != null &&
                        !StringUtils.equals(classification.getEntityGuid(), guid)) {
                    continue;
                }

                if (propagateTags == null) {
                    RequestContext reqContext = RequestContext.get();

                    if(reqContext.isImportInProgress() || reqContext.isInNotificationProcessing()) {
                        propagateTags = false;
                    } else {
                        propagateTags = CLASSIFICATION_PROPAGATION_DEFAULT;
                    }

                    classification.setPropagate(propagateTags);
                }

                if (removePropagations == null) {
                    removePropagations = graphHelper.getDefaultRemovePropagations();

                    classification.setRemovePropagationsOnEntityDelete(removePropagations);
                }

                if (restrictPropagationThroughLineage == null) {
                    classification.setRestrictPropagationThroughLineage(RESTRICT_PROPAGATION_THROUGH_LINEAGE_DEFAULT);
                }

                // set associated entity id to classification
                if (classification.getEntityGuid() == null) {
                    classification.setEntityGuid(guid);
                }

                // set associated entity status to classification
                if (classification.getEntityStatus() == null) {
                    classification.setEntityStatus(ACTIVE);
                }

                // ignore propagated classifications

                if (LOG.isDebugEnabled()) {
                    LOG.debug("Adding classification [{}] to [{}] using edge label: [{}]", classificationName, entityType.getTypeName(), getTraitLabel(classificationName));
                }

                addToClassificationNames(entityVertex, classificationName);

                // add a new AtlasVertex for the struct or trait instance
                AtlasVertex classificationVertex = createClassificationVertex(classification);

                if (LOG.isDebugEnabled()) {
                    LOG.debug("created vertex {} for trait {}", string(classificationVertex), classificationName);
                }

                if (propagateTags && taskManagement != null && DEFERRED_ACTION_ENABLED) {
                    propagateTags = false;

                    createAndQueueTask(CLASSIFICATION_PROPAGATION_ADD, entityVertex, classificationVertex.getIdForDisplay());
                }

                // add the attributes for the trait instance
                mapClassification(EntityOperation.CREATE, context, classification, entityType, entityVertex, classificationVertex);
                updateModificationMetadata(entityVertex);
                if(addedClassifications.get(classification) == null) {
                    addedClassifications.put(classification, new HashSet<>());
                }
                //Add current Vertex to be notified
                addedClassifications.get(classification).add(entityVertex);

                if (propagateTags) {
                    // compute propagatedEntityVertices only once
                    if (entitiesToPropagateTo == null) {
                        String propagationMode = CLASSIFICATION_PROPAGATION_MODE_DEFAULT;
                        if (classification.getRestrictPropagationThroughLineage() != null && classification.getRestrictPropagationThroughLineage()) {
                            propagationMode = CLASSIFICATION_PROPAGATION_MODE_RESTRICT_LINEAGE;
                        }
                        entitiesToPropagateTo = entityRetriever.getImpactedVerticesV2(entityVertex, CLASSIFICATION_PROPAGATION_EXCLUSION_MAP.get(propagationMode));
                    }

                    if (CollectionUtils.isNotEmpty(entitiesToPropagateTo)) {
                        if (LOG.isDebugEnabled()) {
                            LOG.debug("Propagating tag: [{}][{}] to {}", classificationName, entityType.getTypeName(), getTypeNames(entitiesToPropagateTo));
                        }

                        List<AtlasVertex> entitiesPropagatedTo = deleteDelegate.getHandler().addTagPropagation(classificationVertex, entitiesToPropagateTo);

                        if (CollectionUtils.isNotEmpty(entitiesPropagatedTo)) {
                            addedClassifications.get(classification).addAll(entitiesPropagatedTo);
                        }
                    } else {
                        if (LOG.isDebugEnabled()) {
                            LOG.debug(" --> Not propagating classification: [{}][{}] - no entities found to propagate to.", getTypeName(classificationVertex), entityType.getTypeName());
                        }
                    }
                } else {
                    if (LOG.isDebugEnabled()) {
                        LOG.debug(" --> Not propagating classification: [{}][{}] - propagation is disabled.", getTypeName(classificationVertex), entityType.getTypeName());
                    }
                }

                addClassifications.add(classification);
            }

            // notify listeners on classification addition
            List<AtlasVertex> notificationVertices = new ArrayList<AtlasVertex>() {{ add(entityVertex); }};

            if (CollectionUtils.isNotEmpty(entitiesToPropagateTo)) {
                notificationVertices.addAll(entitiesToPropagateTo);
            }

            for (AtlasClassification classification : addedClassifications.keySet()) {
                Set<AtlasVertex>  vertices           = addedClassifications.get(classification);
                List<AtlasEntity> propagatedEntities = updateClassificationText(classification, vertices);

                entityChangeNotifier.onClassificationsAddedToEntities(propagatedEntities, Collections.singletonList(classification), false);
            }

            RequestContext.get().endMetricRecord(metric);
        }
    }

    public List<String> propagateClassification(String entityGuid, String classificationVertexId, String relationshipGuid, Boolean previousRestrictPropagationThroughLineage) throws AtlasBaseException {
        try {
            if (StringUtils.isEmpty(entityGuid) || StringUtils.isEmpty(classificationVertexId)) {
                LOG.error("propagateClassification(entityGuid={}, classificationVertexId={}): entityGuid and/or classification vertex id is empty", entityGuid, classificationVertexId);

                throw new AtlasBaseException(String.format("propagateClassification(entityGuid=%s, classificationVertexId=%s): entityGuid and/or classification vertex id is empty", entityGuid, classificationVertexId));
            }

            AtlasVertex entityVertex = graphHelper.getVertexForGUID(entityGuid);
            if (entityVertex == null) {
                LOG.error("propagateClassification(entityGuid={}, classificationVertexId={}): entity vertex not found", entityGuid, classificationVertexId);

                throw new AtlasBaseException(String.format("propagateClassification(entityGuid=%s, classificationVertexId=%s): entity vertex not found", entityGuid, classificationVertexId));
            }

            AtlasVertex classificationVertex = graph.getVertex(classificationVertexId);
            if (classificationVertex == null) {
                LOG.error("propagateClassification(entityGuid={}, classificationVertexId={}): classification vertex not found", entityGuid, classificationVertexId);

                throw new AtlasBaseException(String.format("propagateClassification(entityGuid=%s, classificationVertexId=%s): classification vertex not found", entityGuid, classificationVertexId));
            }

            /*
                If restrictPropagateThroughLineage was false at past
                 then updated to true we need to delete the propagated
                 classifications and then put the classifications as intended
             */

            Boolean currentRestrictPropagationThroughLineage = AtlasGraphUtilsV2.getProperty(classificationVertex, CLASSIFICATION_VERTEX_RESTRICT_PROPAGATE_THROUGH_LINEAGE, Boolean.class);

            if (previousRestrictPropagationThroughLineage != null && currentRestrictPropagationThroughLineage != null && !previousRestrictPropagationThroughLineage && currentRestrictPropagationThroughLineage) {
                deleteDelegate.getHandler().removeTagPropagation(classificationVertex);
            }

            String propagationMode = CLASSIFICATION_PROPAGATION_MODE_DEFAULT;

            if (currentRestrictPropagationThroughLineage != null && currentRestrictPropagationThroughLineage) {
                propagationMode = CLASSIFICATION_PROPAGATION_MODE_RESTRICT_LINEAGE;
            }

            List<String> edgeLabelsToExclude = CLASSIFICATION_PROPAGATION_EXCLUSION_MAP.get(propagationMode);

            List<AtlasVertex> impactedVertices = entityRetriever.getIncludedImpactedVerticesV2(entityVertex, relationshipGuid, classificationVertexId, edgeLabelsToExclude);

            if (CollectionUtils.isEmpty(impactedVertices)) {
                LOG.debug("propagateClassification(entityGuid={}, classificationVertexId={}): found no entities to propagate the classification", entityGuid, classificationVertexId);

                return null;
            }

            List<String> propagatedEntitiesGuid = new ArrayList<>();
            long impactedVerticesSize = impactedVertices.size();
            int offset = 0;

            LOG.info(String.format("Total number of vertices to propagate: %d", impactedVerticesSize));
            AtlasPerfMetrics.MetricRecorder chunkedPropMetricRecorder = RequestContext.get().startMetricRecord("chunkedPropagationAndNotification");

            int toIndex;

            do {
                toIndex = ((offset + CHUNK_SIZE > impactedVerticesSize) ? (int) impactedVerticesSize : (offset + CHUNK_SIZE));

                List<String> chunkedGuids = processChunkedPropagation(impactedVertices.subList(offset, toIndex), classificationVertex);

                transactionInterceptHelper.intercept();

                if((chunkedGuids != null) && (! chunkedGuids.isEmpty())){
                    propagatedEntitiesGuid.addAll(chunkedGuids);
                }
                offset += CHUNK_SIZE;
            }
            while (offset < impactedVerticesSize);

            RequestContext.get().endMetricRecord(chunkedPropMetricRecorder);

            return propagatedEntitiesGuid;
        } catch (Exception e) {
            LOG.error("propagateClassification(entityGuid={}, classificationVertexId={}): error while propagating classification", entityGuid, classificationVertexId, e);

            throw new AtlasBaseException(e);
        }
    }

    public List<String> processChunkedPropagation(List<AtlasVertex> chunkedVerticesToPropagate, AtlasVertex classificationVertex) throws AtlasBaseException{
        try {
            AtlasPerfMetrics.MetricRecorder metricRecorder = RequestContext.get().startMetricRecord("lockObjectsAfterTraverse");
            List<String> impactedVerticesGuidsToLock = chunkedVerticesToPropagate.stream().map(x -> GraphHelper.getGuid(x)).collect(Collectors.toList());
            RequestContext.get().endMetricRecord(metricRecorder);
            GraphTransactionInterceptor.lockObjectAndReleasePostCommit(impactedVerticesGuidsToLock);
            AtlasClassification classification       = entityRetriever.toAtlasClassification(classificationVertex);
            List<AtlasVertex>   entitiesPropagatedTo = deleteDelegate.getHandler().addTagPropagation(classificationVertex, chunkedVerticesToPropagate);
            if (CollectionUtils.isEmpty(entitiesPropagatedTo)) {
                return null;
            }

            List<AtlasEntity> propagatedEntitiesChunked = updateClassificationText(classification, entitiesPropagatedTo);

            List<String> chunkedPropagatedEntitiesGuid = propagatedEntitiesChunked.stream().map(x -> x.getGuid()).collect(Collectors.toList());
            entityChangeNotifier.onClassificationsAddedToEntities(propagatedEntitiesChunked, Collections.singletonList(classification), false);

            return chunkedPropagatedEntitiesGuid;
        } catch (AtlasBaseException ex) {
            LOG.error(String.format("Could not propagate chunked vertices starting with id %s", chunkedVerticesToPropagate.get(0).getId()));
            throw new AtlasBaseException(ex);
        }
    }

    public void deleteClassification(String entityGuid, String classificationName, String associatedEntityGuid) throws AtlasBaseException {
        if (StringUtils.isEmpty(associatedEntityGuid) || associatedEntityGuid.equals(entityGuid)) {
            deleteClassification(entityGuid, classificationName);
        } else {
            deletePropagatedClassification(entityGuid, classificationName, associatedEntityGuid);
        }
    }

    private void deletePropagatedClassification(String entityGuid, String classificationName, String associatedEntityGuid) throws AtlasBaseException {
        if (StringUtils.isEmpty(classificationName)) {
            throw new AtlasBaseException(AtlasErrorCode.INVALID_CLASSIFICATION_PARAMS, "delete", entityGuid);
        }

        AtlasVertex entityVertex = AtlasGraphUtilsV2.findByGuid(this.graph, entityGuid);

        if (entityVertex == null) {
            throw new AtlasBaseException(AtlasErrorCode.INSTANCE_GUID_NOT_FOUND, entityGuid);
        }

        deleteDelegate.getHandler().deletePropagatedClassification(entityVertex, classificationName, associatedEntityGuid);
    }

    public void deleteClassification(String entityGuid, String classificationName) throws AtlasBaseException {
        if (StringUtils.isEmpty(classificationName)) {
            throw new AtlasBaseException(AtlasErrorCode.INVALID_CLASSIFICATION_PARAMS, "delete", entityGuid);
        }

        AtlasVertex entityVertex = AtlasGraphUtilsV2.findByGuid(this.graph, entityGuid);

        if (entityVertex == null) {
            throw new AtlasBaseException(AtlasErrorCode.INSTANCE_GUID_NOT_FOUND, entityGuid);
        }

        AtlasPerfTracer perf = null;

        if (AtlasPerfTracer.isPerfTraceEnabled(PERF_LOG)) {
            perf = AtlasPerfTracer.getPerfTracer(PERF_LOG, "EntityGraphMapper.deleteClassification");
        }

        List<String> traitNames = getTraitNames(entityVertex);

        if (CollectionUtils.isEmpty(traitNames)) {
            throw new AtlasBaseException(AtlasErrorCode.NO_CLASSIFICATIONS_FOUND_FOR_ENTITY, entityGuid);
        }

        validateClassificationExists(traitNames, classificationName);

        AtlasVertex         classificationVertex = getClassificationVertex(entityVertex, classificationName);

        // Get in progress task to see if there already is a propagation for this particular vertex
        List<AtlasTask> inProgressTasks = taskManagement.getInProgressTasks();
        for (AtlasTask task : inProgressTasks) {
            if (taskMatchingWithVertexIdAndEntityGuid(task, classificationVertex.getIdForDisplay(), entityGuid)) {
                throw new AtlasBaseException(AtlasErrorCode.CLASSIFICATION_CURRENTLY_BEING_PROPAGATED, classificationName);
            }
        }

        AtlasClassification classification       = entityRetriever.toAtlasClassification(classificationVertex);

        if (classification == null) {
            throw new AtlasBaseException(AtlasErrorCode.CLASSIFICATION_NOT_FOUND, classificationName);
        }

        // remove classification from propagated entities if propagation is turned on
        final List<AtlasVertex> entityVertices;

        if (isPropagationEnabled(classificationVertex)) {
            if (taskManagement != null && DEFERRED_ACTION_ENABLED) {
                boolean propagateDelete = true;
                String classificationVertexId = classificationVertex.getIdForDisplay();

                List<String> entityTaskGuids = (List<String>) entityVertex.getPropertyValues(PENDING_TASKS_PROPERTY_KEY, String.class);

                if (CollectionUtils.isNotEmpty(entityTaskGuids)) {
                    List<AtlasTask> entityPendingTasks = taskManagement.getByGuidsES(entityTaskGuids);

                    boolean pendingTaskExists  = entityPendingTasks.stream()
                            .anyMatch(x -> taskMatchingWithVertexIdAndEntityGuid(x, classificationVertexId, entityGuid));

                    if (pendingTaskExists) {
                        List<AtlasTask> entityClassificationPendingTasks = entityPendingTasks.stream()
                                .filter(t -> t.getParameters().containsKey("entityGuid")
                                        && t.getParameters().containsKey("classificationVertexId"))
                                .filter(t -> t.getParameters().get("entityGuid").equals(entityGuid)
                                        && t.getParameters().get("classificationVertexId").equals(classificationVertexId)
                                        && t.getType().equals(CLASSIFICATION_PROPAGATION_ADD))
                                .collect(Collectors.toList());
                        for (AtlasTask entityClassificationPendingTask: entityClassificationPendingTasks) {
                            String taskGuid = entityClassificationPendingTask.getGuid();
                            taskManagement.deleteByGuid(taskGuid, TaskManagement.DeleteType.SOFT);
                            AtlasGraphUtilsV2.deleteProperty(entityVertex, PENDING_TASKS_PROPERTY_KEY, taskGuid);
//                            propagateDelete = false;  TODO: Uncomment when all unnecessary ADD tasks are resolved
                        }
                    }
                }

                if (propagateDelete) {
                    createAndQueueTask(CLASSIFICATION_PROPAGATION_DELETE, entityVertex, classificationVertex.getIdForDisplay());
                }

                entityVertices = new ArrayList<>();
            } else {
                entityVertices = deleteDelegate.getHandler().removeTagPropagation(classificationVertex);

                if (LOG.isDebugEnabled()) {
                    LOG.debug("Number of propagations to delete -> {}", entityVertices.size());
                }
            }
        } else {
            entityVertices = new ArrayList<>();
        }

        // add associated entity to entityVertices list
        if (!entityVertices.contains(entityVertex)) {
            entityVertices.add(entityVertex);
        }

        // remove classifications from associated entity
        if (LOG.isDebugEnabled()) {
            LOG.debug("Removing classification: [{}] from: [{}][{}] with edge label: [{}]", classificationName,
                    getTypeName(entityVertex), entityGuid, CLASSIFICATION_LABEL);
        }

        AtlasEdge edge = getClassificationEdge(entityVertex, classificationVertex);

        deleteDelegate.getHandler().deleteEdgeReference(edge, CLASSIFICATION, false, true, entityVertex);

        traitNames.remove(classificationName);

        // update 'TRAIT_NAMES_PROPERTY_KEY' property
        entityVertex.removePropertyValue(TRAIT_NAMES_PROPERTY_KEY, classificationName);

        // update 'CLASSIFICATION_NAMES_KEY' property
        entityVertex.removeProperty(CLASSIFICATION_NAMES_KEY);

        entityVertex.setProperty(CLASSIFICATION_NAMES_KEY, getClassificationNamesString(traitNames));

        updateModificationMetadata(entityVertex);

        if (CollectionUtils.isNotEmpty(entityVertices)) {
            List<AtlasEntity> propagatedEntities = updateClassificationText(classification, entityVertices);

            //Sending audit request for all entities at once
            entityChangeNotifier.onClassificationsDeletedFromEntities(propagatedEntities, Collections.singletonList(classification));
        }
        AtlasPerfTracer.log(perf);
    }

    private boolean taskMatchingWithVertexIdAndEntityGuid(AtlasTask task, String classificationVertexId, String entityGuid) {
        try {
            if (CLASSIFICATION_PROPAGATION_ADD.equals(task.getType())) {
                return task.getParameters().get(ClassificationTask.PARAM_CLASSIFICATION_VERTEX_ID).equals(classificationVertexId)
                        && task.getParameters().get(ClassificationTask.PARAM_ENTITY_GUID).equals(entityGuid);
            }
        } catch (NullPointerException npe) {
            LOG.warn("Task classificationVertexId or entityGuid is null");
        }
        return false;
    }

    private AtlasEntity updateClassificationText(AtlasVertex vertex) throws AtlasBaseException {
        String guid        = graphHelper.getGuid(vertex);
        AtlasEntity entity = instanceConverter.getAndCacheEntity(guid, ENTITY_CHANGE_NOTIFY_IGNORE_RELATIONSHIP_ATTRIBUTES);

        vertex.setProperty(CLASSIFICATION_TEXT_KEY, fullTextMapperV2.getClassificationTextForEntity(entity));
        return entity;
    }

    public void updateClassificationTextAndNames(AtlasVertex vertex) throws AtlasBaseException {
        if(CollectionUtils.isEmpty(vertex.getPropertyValues(Constants.TRAIT_NAMES_PROPERTY_KEY, String.class)) &&
                CollectionUtils.isEmpty(vertex.getPropertyValues(Constants.PROPAGATED_TRAIT_NAMES_PROPERTY_KEY, String.class))) {
            return;
        }

        String guid = graphHelper.getGuid(vertex);
        AtlasEntity entity = instanceConverter.getAndCacheEntity(guid, ENTITY_CHANGE_NOTIFY_IGNORE_RELATIONSHIP_ATTRIBUTES);
        List<String> classificationNames = new ArrayList<>();
        List<String> propagatedClassificationNames = new ArrayList<>();

        for (AtlasClassification classification : entity.getClassifications()) {
            if (isPropagatedClassification(classification, guid)) {
                propagatedClassificationNames.add(classification.getTypeName());
            } else {
                classificationNames.add(classification.getTypeName());
            }
        }

        vertex.setProperty(CLASSIFICATION_NAMES_KEY, getDelimitedClassificationNames(classificationNames));
        vertex.setProperty(PROPAGATED_CLASSIFICATION_NAMES_KEY, getDelimitedClassificationNames(propagatedClassificationNames));
        vertex.setProperty(CLASSIFICATION_TEXT_KEY, fullTextMapperV2.getClassificationTextForEntity(entity));
    }

    private boolean isPropagatedClassification(AtlasClassification classification, String guid) {
        String classificationEntityGuid = classification.getEntityGuid();

        return StringUtils.isNotEmpty(classificationEntityGuid) && !StringUtils.equals(classificationEntityGuid, guid);
    }

    private void addToClassificationNames(AtlasVertex entityVertex, String classificationName) {
        AtlasGraphUtilsV2.addEncodedProperty(entityVertex, TRAIT_NAMES_PROPERTY_KEY, classificationName);

        String delimitedClassificationNames = entityVertex.getProperty(CLASSIFICATION_NAMES_KEY, String.class);

        if (StringUtils.isEmpty(delimitedClassificationNames)) {
            delimitedClassificationNames = CLASSIFICATION_NAME_DELIMITER + classificationName + CLASSIFICATION_NAME_DELIMITER;
        } else {
            delimitedClassificationNames = delimitedClassificationNames + classificationName + CLASSIFICATION_NAME_DELIMITER;
        }

        entityVertex.setProperty(CLASSIFICATION_NAMES_KEY, delimitedClassificationNames);
    }

    private String getClassificationNamesString(List<String> traitNames) {
        String ret = StringUtils.join(traitNames, CLASSIFICATION_NAME_DELIMITER);

        return StringUtils.isEmpty(ret) ? ret : CLASSIFICATION_NAME_DELIMITER + ret + CLASSIFICATION_NAME_DELIMITER;
    }

    public void updateClassifications(EntityMutationContext context, String guid, List<AtlasClassification> classifications) throws AtlasBaseException {
        if (CollectionUtils.isEmpty(classifications)) {
            throw new AtlasBaseException(AtlasErrorCode.INVALID_CLASSIFICATION_PARAMS, "update", guid);
        }

        AtlasVertex entityVertex = AtlasGraphUtilsV2.findByGuid(this.graph, guid);

        if (entityVertex == null) {
            throw new AtlasBaseException(AtlasErrorCode.INSTANCE_GUID_NOT_FOUND, guid);
        }

        AtlasPerfTracer perf = null;

        if (AtlasPerfTracer.isPerfTraceEnabled(PERF_LOG)) {
            perf = AtlasPerfTracer.getPerfTracer(PERF_LOG, "EntityGraphMapper.updateClassifications");
        }

        String                    entityTypeName         = AtlasGraphUtilsV2.getTypeName(entityVertex);
        AtlasEntityType           entityType             = typeRegistry.getEntityTypeByName(entityTypeName);
        List<AtlasClassification> updatedClassifications = new ArrayList<>();
        List<AtlasVertex>         entitiesToPropagateTo  = new ArrayList<>();
        Set<AtlasVertex>          notificationVertices   = new HashSet<AtlasVertex>() {{ add(entityVertex); }};

        Map<AtlasVertex, List<AtlasClassification>> addedPropagations   = null;
        Map<AtlasClassification, List<AtlasVertex>> removedPropagations = new HashMap<>();

        for (AtlasClassification classification : classifications) {
            String classificationName       = classification.getTypeName();
            String classificationEntityGuid = classification.getEntityGuid();

            if (StringUtils.isEmpty(classificationEntityGuid)) {
                classification.setEntityGuid(guid);
            }

            if (StringUtils.isNotEmpty(classificationEntityGuid) && !StringUtils.equalsIgnoreCase(guid, classificationEntityGuid)) {
                throw new AtlasBaseException(AtlasErrorCode.CLASSIFICATION_UPDATE_FROM_PROPAGATED_ENTITY, classificationName);
            }

            AtlasVertex classificationVertex = getClassificationVertex(entityVertex, classificationName);

            if (classificationVertex == null) {
                throw new AtlasBaseException(AtlasErrorCode.CLASSIFICATION_NOT_ASSOCIATED_WITH_ENTITY, classificationName);
            }

            if (LOG.isDebugEnabled()) {
                LOG.debug("Updating classification {} for entity {}", classification, guid);
            }

            AtlasClassification currentClassification = entityRetriever.toAtlasClassification(classificationVertex);

            if (currentClassification == null) {
                continue;
            }

            validateAndNormalizeForUpdate(classification);

            boolean isClassificationUpdated = false;

            // check for attribute update
            Map<String, Object> updatedAttributes = classification.getAttributes();

            if (MapUtils.isNotEmpty(updatedAttributes)) {
                for (String attributeName : updatedAttributes.keySet()) {
                    currentClassification.setAttribute(attributeName, updatedAttributes.get(attributeName));
                }

                isClassificationUpdated = true;
            }

            // check for validity period update
            List<TimeBoundary> currentValidityPeriods = currentClassification.getValidityPeriods();
            List<TimeBoundary> updatedValidityPeriods = classification.getValidityPeriods();

            if (!Objects.equals(currentValidityPeriods, updatedValidityPeriods)) {
                currentClassification.setValidityPeriods(updatedValidityPeriods);

                isClassificationUpdated = true;
            }

            // check for removePropagationsOnEntityDelete update
            Boolean currentRemovePropagations = currentClassification.getRemovePropagationsOnEntityDelete();
            Boolean updatedRemovePropagations = classification.getRemovePropagationsOnEntityDelete();

            if (updatedRemovePropagations != null && (updatedRemovePropagations != currentRemovePropagations)) {
                AtlasGraphUtilsV2.setEncodedProperty(classificationVertex, CLASSIFICATION_VERTEX_REMOVE_PROPAGATIONS_KEY, updatedRemovePropagations);

                isClassificationUpdated = true;
            }

            if (isClassificationUpdated) {
                List<AtlasVertex> propagatedEntityVertices = graphHelper.getAllPropagatedEntityVertices(classificationVertex);

                notificationVertices.addAll(propagatedEntityVertices);
            }

            if (LOG.isDebugEnabled()) {
                LOG.debug("updating vertex {} for trait {}", string(classificationVertex), classificationName);
            }

            mapClassification(EntityOperation.UPDATE, context, classification, entityType, entityVertex, classificationVertex);
            updateModificationMetadata(entityVertex);

            // handle update of 'propagate' flag
            Boolean currentTagPropagation = currentClassification.isPropagate();
            Boolean updatedTagPropagation = classification.isPropagate();

            /* -----------------------------
               | Current Tag | Updated Tag |
               | Propagation | Propagation |
               |-------------|-------------|
               |   true      |    true     | => no-op
               |-------------|-------------|
               |   false     |    false    | => no-op
               |-------------|-------------|
               |   false     |    true     | => Add Tag Propagation (send ADD classification notifications)
               |-------------|-------------|
               |   true      |    false    | => Remove Tag Propagation (send REMOVE classification notifications)
               |-------------|-------------| */

            Boolean currentRestrictPropagationThroughLineage = currentClassification.getRestrictPropagationThroughLineage();
            Boolean updatedRestrictPropagationThroughLineage = classification.getRestrictPropagationThroughLineage();

            if (taskManagement != null && DEFERRED_ACTION_ENABLED) {
                String propagationType = updatedTagPropagation ? CLASSIFICATION_PROPAGATION_ADD : CLASSIFICATION_PROPAGATION_DELETE;

                createAndQueueTask(propagationType, entityVertex, classificationVertex.getIdForDisplay(), currentRestrictPropagationThroughLineage);

                updatedTagPropagation = null;
            }


            // compute propagatedEntityVertices once and use it for subsequent iterations and notifications
            if (updatedTagPropagation != null && (currentTagPropagation != updatedTagPropagation || currentRestrictPropagationThroughLineage != updatedRestrictPropagationThroughLineage)) {
                if (updatedTagPropagation) {
                    if (updatedRestrictPropagationThroughLineage != null && !currentRestrictPropagationThroughLineage && updatedRestrictPropagationThroughLineage) {
                        deleteDelegate.getHandler().removeTagPropagation(classificationVertex);

                    }
                    if (CollectionUtils.isEmpty(entitiesToPropagateTo)) {
                        String propagationMode = CLASSIFICATION_PROPAGATION_MODE_DEFAULT;
                        if (updatedRemovePropagations !=null && updatedRestrictPropagationThroughLineage) {
                            propagationMode = CLASSIFICATION_PROPAGATION_MODE_RESTRICT_LINEAGE;
                        }
                        entitiesToPropagateTo = entityRetriever.getImpactedVerticesV2(entityVertex, null, classificationVertex.getIdForDisplay(), CLASSIFICATION_PROPAGATION_EXCLUSION_MAP.get(propagationMode));
                    }

                    if (CollectionUtils.isNotEmpty(entitiesToPropagateTo)) {
                        if (addedPropagations == null) {
                            addedPropagations = new HashMap<>(entitiesToPropagateTo.size());

                            for (AtlasVertex entityToPropagateTo : entitiesToPropagateTo) {
                                addedPropagations.put(entityToPropagateTo, new ArrayList<>());
                            }
                        }

                        List<AtlasVertex> entitiesPropagatedTo = deleteDelegate.getHandler().addTagPropagation(classificationVertex, entitiesToPropagateTo);

                        if (entitiesPropagatedTo != null) {
                            for (AtlasVertex entityPropagatedTo : entitiesPropagatedTo) {
                                addedPropagations.get(entityPropagatedTo).add(classification);
                            }
                        }
                    }
                } else {
                    List<AtlasVertex> impactedVertices = deleteDelegate.getHandler().removeTagPropagation(classificationVertex);

                    if (CollectionUtils.isNotEmpty(impactedVertices)) {
                        /*
                            removedPropagations is a HashMap of entity against list of classifications i.e. for each entity 1 entry in the map.
                            Maintaining classification wise entity list lets us send the audit request in bulk,
                            since 1 classification is applied to many entities (including the child entities).
                            Eg. If a classification is being propagated to 1000 entities, its edge count would be 2000, as per removedPropagations map
                            we would have 2000 entries and value would always be 1 classification wrapped in a list.
                            By this rearrangement we maintain an entity list against each classification, as of now its entry size would be 1 (as per request from UI)
                            instead of 2000. Moreover this allows us to send audit request classification wise instead of separate requests for each entities.
                            This reduces audit calls from 2000 to 1.
                         */
                        removedPropagations.put(classification, impactedVertices);
                    }
                }
            }

            updatedClassifications.add(currentClassification);
        }

        if (CollectionUtils.isNotEmpty(entitiesToPropagateTo)) {
            notificationVertices.addAll(entitiesToPropagateTo);
        }

        for (AtlasVertex vertex : notificationVertices) {
            String      entityGuid = graphHelper.getGuid(vertex);
            AtlasEntity entity     = instanceConverter.getAndCacheEntity(entityGuid, ENTITY_CHANGE_NOTIFY_IGNORE_RELATIONSHIP_ATTRIBUTES);

            if (isActive(entity)) {
                vertex.setProperty(CLASSIFICATION_TEXT_KEY, fullTextMapperV2.getClassificationTextForEntity(entity));
                entityChangeNotifier.onClassificationUpdatedToEntity(entity, updatedClassifications);
            }
        }

        if (MapUtils.isNotEmpty(removedPropagations)) {
            for (AtlasClassification classification : removedPropagations.keySet()) {
                List<AtlasVertex> propagatedVertices = removedPropagations.get(classification);
                List<AtlasEntity> propagatedEntities = updateClassificationText(classification, propagatedVertices);

                //Sending audit request for all entities at once
                entityChangeNotifier.onClassificationsDeletedFromEntities(propagatedEntities, Collections.singletonList(classification));
            }
        }

        AtlasPerfTracer.log(perf);
    }

    private AtlasEdge mapClassification(EntityOperation operation,  final EntityMutationContext context, AtlasClassification classification,
                                        AtlasEntityType entityType, AtlasVertex parentInstanceVertex, AtlasVertex traitInstanceVertex)
                                        throws AtlasBaseException {
        if (classification.getValidityPeriods() != null) {
            String strValidityPeriods = AtlasJson.toJson(classification.getValidityPeriods());

            AtlasGraphUtilsV2.setEncodedProperty(traitInstanceVertex, CLASSIFICATION_VALIDITY_PERIODS_KEY, strValidityPeriods);
        } else {
            // if 'null', don't update existing value in the classification
        }

        if (classification.isPropagate() != null) {
            AtlasGraphUtilsV2.setEncodedProperty(traitInstanceVertex, CLASSIFICATION_VERTEX_PROPAGATE_KEY, classification.isPropagate());
        }

        if (classification.getRemovePropagationsOnEntityDelete() != null) {
            AtlasGraphUtilsV2.setEncodedProperty(traitInstanceVertex, CLASSIFICATION_VERTEX_REMOVE_PROPAGATIONS_KEY, classification.getRemovePropagationsOnEntityDelete());
        }

        if(classification.getRestrictPropagationThroughLineage() != null){
            AtlasGraphUtilsV2.setEncodedProperty(traitInstanceVertex, CLASSIFICATION_VERTEX_RESTRICT_PROPAGATE_THROUGH_LINEAGE, classification.getRestrictPropagationThroughLineage());
        }

        // map all the attributes to this newly created AtlasVertex
        mapAttributes(classification, traitInstanceVertex, operation, context);

        AtlasEdge ret = getClassificationEdge(parentInstanceVertex, traitInstanceVertex);

        if (ret == null) {
            ret = graphHelper.addClassificationEdge(parentInstanceVertex, traitInstanceVertex, false);
        }

        return ret;
    }

    public void deleteClassifications(String guid) throws AtlasBaseException {
        AtlasVertex instanceVertex = AtlasGraphUtilsV2.findByGuid(this.graph, guid);

        if (instanceVertex == null) {
            throw new AtlasBaseException(AtlasErrorCode.INSTANCE_GUID_NOT_FOUND, guid);
        }

        List<String> traitNames = getTraitNames(instanceVertex);

        if (CollectionUtils.isNotEmpty(traitNames)) {
            for (String traitName : traitNames) {
                deleteClassification(guid, traitName);
            }
        }
    }

    public List<String> deleteClassificationPropagation(String entityGuid, String classificationVertexId) throws AtlasBaseException {
        try {
            if (StringUtils.isEmpty(classificationVertexId)) {
                LOG.warn("deleteClassificationPropagation(classificationVertexId={}): classification vertex id is empty", classificationVertexId);

                return null;
            }

            AtlasVertex classificationVertex = graph.getVertex(classificationVertexId);
            if (classificationVertex == null) {
                LOG.warn("deleteClassificationPropagation(classificationVertexId={}): classification vertex not found", classificationVertexId);

                return null;
            }

            AtlasClassification classification = entityRetriever.toAtlasClassification(classificationVertex);

            List<AtlasEdge> propagatedEdges = getPropagatedEdges(classificationVertex);
            if (propagatedEdges.isEmpty()) {
                LOG.warn("deleteClassificationPropagation(classificationVertexId={}): classification edges empty", classificationVertexId);

                return null;
            }

            List<String> deletedPropagationsGuid = new ArrayList<>();
            long propagatedEdgesSize = propagatedEdges.size();
            int toIndex;
            int offset = 0;

            LOG.info(String.format("Number of edges to be deleted : %s for classification vertex with id : %s", propagatedEdgesSize, classificationVertexId));

            do {
                toIndex = ((offset + CHUNK_SIZE > propagatedEdgesSize) ? (int) propagatedEdgesSize : (offset + CHUNK_SIZE));

                List<AtlasVertex> entityVertices = deleteDelegate.getHandler().removeTagPropagation(classification, propagatedEdges.subList(offset, toIndex));

                List<String> impactedGuids = entityVertices.stream().map(x -> GraphHelper.getGuid(x)).collect(Collectors.toList());
                GraphTransactionInterceptor.lockObjectAndReleasePostCommit(impactedGuids);

                List<AtlasEntity>  propagatedEntities = updateClassificationText(classification, entityVertices);

                entityChangeNotifier.onClassificationsDeletedFromEntities(propagatedEntities, Collections.singletonList(classification));

                if(! propagatedEntities.isEmpty()) {
                    deletedPropagationsGuid.addAll(propagatedEntities.stream().map(x -> x.getGuid()).collect(Collectors.toList()));
                }

                offset += CHUNK_SIZE;

                transactionInterceptHelper.intercept();

            } while (offset < propagatedEdgesSize);

            deleteDelegate.getHandler().deleteClassificationVertex(classificationVertex, true);

            transactionInterceptHelper.intercept();

            return deletedPropagationsGuid;
        } catch (Exception e) {
            LOG.error("Error while removing classification id {} with error {} ", classificationVertexId, e.getMessage());
            throw new AtlasBaseException(e);
        }
    }

    public void deleteClassificationOnlyPropagation(Set<String> deletedEdgeIds) throws AtlasBaseException {
        RequestContext.get().getDeletedEdgesIds().clear();
        RequestContext.get().getDeletedEdgesIds().addAll(deletedEdgeIds);

        for (AtlasEdge edge : deletedEdgeIds.stream().map(x -> graph.getEdge(x)).collect(Collectors.toList())) {
            Map<AtlasVertex, List<AtlasVertex>> removePropagationsMap  = deleteDelegate.getHandler().getRemovePropagationMap(edge);

            if (removePropagationsMap == null) {
                continue;
            }

            boolean isTermEntityEdge = isTermEntityEdge(edge);

            for (AtlasVertex classificationVertex : removePropagationsMap.keySet()) {
                AtlasClassification classification = entityRetriever.toAtlasClassification(classificationVertex);

                boolean removePropagations = getRemovePropagations(classificationVertex);

                if (isTermEntityEdge || removePropagations) {
                    List<AtlasVertex> verticesToRemove = removePropagationsMap.get(classificationVertex);

                    LOG.info("{} classifications to remove from entity {} with name {}", verticesToRemove.size(), classification.getEntityGuid(), classification.getTypeName());

                    while (verticesToRemove.size() >= CHUNK_SIZE)
                    {
                        List<AtlasVertex> chunkedVerticesToRemoveTag = verticesToRemove.subList(0, CHUNK_SIZE);

                        processClassificationDeletionFromVerticesInChunk(chunkedVerticesToRemoveTag, classificationVertex, classification);

                        chunkedVerticesToRemoveTag.clear();

                        transactionInterceptHelper.intercept();
                    }
                    processClassificationDeletionFromVerticesInChunk(verticesToRemove, classificationVertex, classification);

                    transactionInterceptHelper.intercept();
                }
            }
        }
    }

    void processClassificationDeletionFromVerticesInChunk(List<AtlasVertex> VerticesToRemoveTag, AtlasVertex classificationVertex, AtlasClassification classification) throws AtlasBaseException {

        List<AtlasVertex> updatedVertices = deleteDelegate.getHandler().removeTagPropagation(classificationVertex, VerticesToRemoveTag);

        List<AtlasEntity> updatedEntities = updatedVertices.stream().map(this::getEntity).collect(Collectors.toList());

        entityChangeNotifier.onClassificationsDeletedFromEntities(updatedEntities, Collections.singletonList(classification));
    }


    private AtlasEntity getEntity(AtlasVertex vertex) {
        try {
            return entityRetriever.toAtlasEntity(vertex);
        } catch (AtlasBaseException e) {
            LOG.error("Failed to get entity vertex for vertex id {}", vertex.getId());
        }
        return null;
    }

    @GraphTransaction
    public void updateTagPropagations(String relationshipEdgeId, AtlasRelationship relationship) throws AtlasBaseException {
        AtlasEdge relationshipEdge = graph.getEdge(relationshipEdgeId);

        deleteDelegate.getHandler().updateTagPropagations(relationshipEdge, relationship);

        entityChangeNotifier.notifyPropagatedEntities();
    }

    private void validateClassificationExists(List<String> existingClassifications, List<String> suppliedClassifications) throws AtlasBaseException {
        Set<String> existingNames = new HashSet<>(existingClassifications);
        for (String classificationName : suppliedClassifications) {
            if (!existingNames.contains(classificationName)) {
                throw new AtlasBaseException(AtlasErrorCode.CLASSIFICATION_NOT_ASSOCIATED_WITH_ENTITY, classificationName);
            }
        }
    }

    private void validateClassificationExists(List<String> existingClassifications, String suppliedClassificationName) throws AtlasBaseException {
        if (!existingClassifications.contains(suppliedClassificationName)) {
            throw new AtlasBaseException(AtlasErrorCode.CLASSIFICATION_NOT_ASSOCIATED_WITH_ENTITY, suppliedClassificationName);
        }
    }

    private AtlasEdge getOrCreateRelationship(AtlasVertex end1Vertex, AtlasVertex end2Vertex, String relationshipName,
                                              Map<String, Object> relationshipAttributes) throws AtlasBaseException {
        return relationshipStore.getOrCreate(end1Vertex, end2Vertex, new AtlasRelationship(relationshipName, relationshipAttributes));
    }

    private void recordEntityUpdate(AtlasVertex vertex) throws AtlasBaseException {
        if (vertex != null) {
            RequestContext req = RequestContext.get();

            if (!req.isUpdatedEntity(graphHelper.getGuid(vertex))) {
                updateModificationMetadata(vertex);

                req.recordEntityUpdate(entityRetriever.toAtlasEntityHeader(vertex));
            }
        }
    }

    private String getIdFromInVertex(AtlasEdge edge) {
        return getIdFromVertex(edge.getInVertex());
    }

    private String getIdFromOutVertex(AtlasEdge edge) {
        return getIdFromVertex(edge.getOutVertex());
    }

    private String getIdFromBothVertex(AtlasEdge currentEdge, AtlasVertex parentEntityVertex) {
        String parentEntityId  = getIdFromVertex(parentEntityVertex);
        String currentEntityId = getIdFromVertex(currentEdge.getInVertex());

        if (StringUtils.equals(currentEntityId, parentEntityId)) {
            currentEntityId = getIdFromOutVertex(currentEdge);
        }


        return currentEntityId;
    }

    public void validateAndNormalizeForUpdate(AtlasClassification classification) throws AtlasBaseException {
        AtlasClassificationType type = typeRegistry.getClassificationTypeByName(classification.getTypeName());

        if (type == null) {
            throw new AtlasBaseException(AtlasErrorCode.CLASSIFICATION_NOT_FOUND, classification.getTypeName());
        }

        List<String> messages = new ArrayList<>();

        type.validateValueForUpdate(classification, classification.getTypeName(), messages);

        if (!messages.isEmpty()) {
            throw new AtlasBaseException(AtlasErrorCode.INVALID_PARAMETERS, messages);
        }

        type.getNormalizedValueForUpdate(classification);
    }

    public static String getSoftRefFormattedValue(AtlasObjectId objectId) {
        return getSoftRefFormattedString(objectId.getTypeName(), objectId.getGuid());
    }

    private static String getSoftRefFormattedString(String typeName, String resolvedGuid) {
        return String.format(SOFT_REF_FORMAT, typeName, resolvedGuid);
    }

    public void importActivateEntity(AtlasVertex vertex, AtlasEntity entity) {
        AtlasGraphUtilsV2.setEncodedProperty(vertex, STATE_PROPERTY_KEY, ACTIVE);

        if (MapUtils.isNotEmpty(entity.getRelationshipAttributes())) {
            Set<String> relatedEntitiesGuids = getRelatedEntitiesGuids(entity);
            activateEntityRelationships(vertex, relatedEntitiesGuids);
        }
    }

    private void activateEntityRelationships(AtlasVertex vertex, Set<String> relatedEntitiesGuids) {
        Iterator<AtlasEdge> edgeIterator = vertex.getEdges(AtlasEdgeDirection.BOTH).iterator();

        while (edgeIterator.hasNext()) {
            AtlasEdge edge = edgeIterator.next();

            if (AtlasGraphUtilsV2.getState(edge) != DELETED) {
                continue;
            }

            final String relatedEntityGuid;
            if (Objects.equals(edge.getInVertex().getId(), vertex.getId())) {
                relatedEntityGuid = AtlasGraphUtilsV2.getIdFromVertex(edge.getOutVertex());
            } else {
                relatedEntityGuid = AtlasGraphUtilsV2.getIdFromVertex(edge.getInVertex());
            }

            if (StringUtils.isEmpty(relatedEntityGuid) || !relatedEntitiesGuids.contains(relatedEntityGuid)) {
                continue;
            }

            edge.setProperty(STATE_PROPERTY_KEY, AtlasRelationship.Status.ACTIVE);
        }
    }

    private Set<String> getRelatedEntitiesGuids(AtlasEntity entity) {
        Set<String> relGuidsSet = new HashSet<>();

        for (Object o : entity.getRelationshipAttributes().values()) {
            if (o instanceof AtlasObjectId) {
                relGuidsSet.add(((AtlasObjectId) o).getGuid());
            } else if (o instanceof List) {
                for (Object id : (List) o) {
                    if (id instanceof AtlasObjectId) {
                        relGuidsSet.add(((AtlasObjectId) id).getGuid());
                    }
                }
            }
        }
        return relGuidsSet;
    }

    private void validateBusinessAttributes(AtlasVertex entityVertex, AtlasEntityType entityType, Map<String, Map<String, Object>> businessAttributes, boolean isOverwrite) throws AtlasBaseException {
        List<String> messages = new ArrayList<>();

        Map<String, Map<String, AtlasBusinessAttribute>> entityTypeBusinessMetadata = entityType.getBusinessAttributes();

        for (String bmName : businessAttributes.keySet()) {
            if (!entityTypeBusinessMetadata.containsKey(bmName)) {
                messages.add(bmName + ": invalid business-metadata for entity type " + entityType.getTypeName());

                continue;
            }

            Map<String, AtlasBusinessAttribute> entityTypeBusinessAttributes = entityTypeBusinessMetadata.get(bmName);
            Map<String, Object>                         entityBusinessAttributes     = businessAttributes.get(bmName);

            for (AtlasBusinessAttribute bmAttribute : entityTypeBusinessAttributes.values()) {
                AtlasType attrType  = bmAttribute.getAttributeType();
                String    attrName  = bmAttribute.getName();
                Object    attrValue = entityBusinessAttributes.get(attrName);
                String    fieldName = entityType.getTypeName() + "." + bmName + "." + attrName;

                if (attrValue != null) {
                    attrType.validateValue(attrValue, fieldName, messages);
                    boolean isValidLength = bmAttribute.isValidLength(attrValue);
                    if (!isValidLength) {
                        messages.add(fieldName + ":  Business attribute-value exceeds maximum length limit");
                    }

                } else if (!bmAttribute.getAttributeDef().getIsOptional()) {
                    final boolean isAttrValuePresent;

                    if (isOverwrite) {
                        isAttrValuePresent = false;
                    } else {
                        Object existingValue = AtlasGraphUtilsV2.getEncodedProperty(entityVertex, bmAttribute.getVertexPropertyName(), Object.class);

                        isAttrValuePresent = existingValue != null;
                    }

                    if (!isAttrValuePresent) {
                        messages.add(fieldName + ": mandatory business-metadata attribute value missing in type " + entityType.getTypeName());
                    }
                }
            }
        }

        if (!messages.isEmpty()) {
            throw new AtlasBaseException(AtlasErrorCode.INSTANCE_CRUD_INVALID_PARAMS, messages);
        }
    }

    public static void validateCustomAttributes(AtlasEntity entity) throws AtlasBaseException {
        Map<String, String> customAttributes = entity.getCustomAttributes();

        if (MapUtils.isNotEmpty(customAttributes)) {
            for (Map.Entry<String, String> entry : customAttributes.entrySet()) {
                String key   = entry.getKey();
                String value = entry.getValue();

                if (key.length() > CUSTOM_ATTRIBUTE_KEY_MAX_LENGTH) {
                    throw new AtlasBaseException(AtlasErrorCode.INVALID_CUSTOM_ATTRIBUTE_KEY_LENGTH, key);
                }

                Matcher matcher = CUSTOM_ATTRIBUTE_KEY_REGEX.matcher(key);

                if (!matcher.matches()) {
                    throw new AtlasBaseException(AtlasErrorCode.INVALID_CUSTOM_ATTRIBUTE_KEY_CHARACTERS, key);
                }

                if (StringUtils.isNotEmpty(CUSTOM_ATTRIBUTE_KEY_SPECIAL_PREFIX) && key.startsWith(CUSTOM_ATTRIBUTE_KEY_SPECIAL_PREFIX)) {
                    continue;
                }

                if (!key.startsWith(CUSTOM_ATTRIBUTE_KEY_SPECIAL_PREFIX) && value.length() > CUSTOM_ATTRIBUTE_VALUE_MAX_LENGTH) {
                    throw new AtlasBaseException(AtlasErrorCode.INVALID_CUSTOM_ATTRIBUTE_VALUE, value, String.valueOf(CUSTOM_ATTRIBUTE_VALUE_MAX_LENGTH));
                }
            }
        }
    }

    public static void validateLabels(Set<String> labels) throws AtlasBaseException {
        if (CollectionUtils.isNotEmpty(labels)) {
            for (String label : labels) {
                if (label.length() > LABEL_MAX_LENGTH.getInt()) {
                    throw new AtlasBaseException(AtlasErrorCode.INVALID_LABEL_LENGTH, label, String.valueOf(LABEL_MAX_LENGTH.getInt()));
                }

                Matcher matcher = LABEL_REGEX.matcher(label);

                if (!matcher.matches()) {
                    throw new AtlasBaseException(AtlasErrorCode.INVALID_LABEL_CHARACTERS, label);
                }
            }
        }
    }

    private List<AtlasEntity> updateClassificationText(AtlasClassification classification, Collection<AtlasVertex> propagatedVertices) throws AtlasBaseException {
        List<AtlasEntity> propagatedEntities = new ArrayList<>();
        AtlasPerfMetrics.MetricRecorder metricRecorder = RequestContext.get().startMetricRecord("updateClassificationText");

        if(CollectionUtils.isNotEmpty(propagatedVertices)) {
            for(AtlasVertex vertex : propagatedVertices) {
                AtlasEntity entity = null;
                for (int i = 1; i <= MAX_NUMBER_OF_RETRIES; i++) {
                    try {
                        entity = instanceConverter.getAndCacheEntity(graphHelper.getGuid(vertex), ENTITY_CHANGE_NOTIFY_IGNORE_RELATIONSHIP_ATTRIBUTES);
                        break; //do not retry on success
                    } catch (AtlasBaseException ex) {
                        if (i == MAX_NUMBER_OF_RETRIES) {
                            LOG.error(String.format("Maximum retries reached for fetching vertex with id %s from graph. Retried %s times. Skipping...", vertex.getId(), i));
                            continue;
                        }
                        LOG.warn(String.format("Vertex with id %s could not be fetched from graph. Retrying for %s time", vertex.getId(), i));
                    }
                }

                if (isActive(entity)) {
                    String classificationTextForEntity = fullTextMapperV2.getClassificationTextForEntity(entity);
                    vertex.setProperty(CLASSIFICATION_TEXT_KEY, classificationTextForEntity);
                    propagatedEntities.add(entity);

                    if (LOG.isDebugEnabled()) {
                        LOG.debug("updateClassificationText: {}: {}", classification.getTypeName(), classificationTextForEntity);
                    }
                }
            }
        }

        RequestContext.get().endMetricRecord(metricRecorder);
        return propagatedEntities;
    }

    private void updateLabels(AtlasVertex vertex, Set<String> labels) {
        if (CollectionUtils.isNotEmpty(labels)) {
            AtlasGraphUtilsV2.setEncodedProperty(vertex, LABELS_PROPERTY_KEY, getLabelString(labels));
        } else {
            vertex.removeProperty(LABELS_PROPERTY_KEY);
        }
    }

    private String getLabelString(Collection<String> labels) {
        String ret = null;

        if (!labels.isEmpty()) {
            ret = LABEL_NAME_DELIMITER + String.join(LABEL_NAME_DELIMITER, labels) + LABEL_NAME_DELIMITER;
        }

        return ret;
    }

    private void addToUpdatedBusinessAttributes(Map<String, Map<String, Object>> updatedBusinessAttributes, AtlasBusinessAttribute bmAttribute, Object attrValue) {
        String              bmName     = bmAttribute.getDefinedInType().getTypeName();
        Map<String, Object> attributes = updatedBusinessAttributes.get(bmName);

        if(attributes == null){
            attributes = new HashMap<>();

            updatedBusinessAttributes.put(bmName, attributes);
        }

        attributes.put(bmAttribute.getName(), attrValue);
    }

    private void createAndQueueTask(String taskType, AtlasVertex entityVertex, String classificationVertexId, Boolean currentPropagateThroughLineage) {

        deleteDelegate.getHandler().createAndQueueTask(taskType, entityVertex, classificationVertexId, null, currentPropagateThroughLineage);
    }

    private void createAndQueueTask(String taskType, AtlasVertex entityVertex, String classificationVertexId) {
        deleteDelegate.getHandler().createAndQueueTask(taskType, entityVertex, classificationVertexId, null);
    }

    public void removePendingTaskFromEntity(String entityGuid, String taskGuid) throws EntityNotFoundException {
        if (StringUtils.isEmpty(entityGuid) || StringUtils.isEmpty(taskGuid)) {
            return;
        }

        AtlasVertex entityVertex = graphHelper.getVertexForGUID(entityGuid);

        if (entityVertex == null) {
            LOG.warn("Error fetching vertex: {}", entityVertex);

            return;
        }

        entityVertex.removePropertyValue(PENDING_TASKS_PROPERTY_KEY, taskGuid);
    }

    public void removePendingTaskFromEdge(String edgeId, String taskGuid) throws AtlasBaseException {
        if (StringUtils.isEmpty(edgeId) || StringUtils.isEmpty(taskGuid)) {
            return;
        }

        AtlasEdge edge = graph.getEdge(edgeId);

        if (edge == null) {
            LOG.warn("Error fetching edge: {}", edgeId);

            return;
        }

        AtlasGraphUtilsV2.removeItemFromListProperty(edge, EDGE_PENDING_TASKS_PROPERTY_KEY, taskGuid);
    }


    public void addHasLineage(Set<AtlasEdge> inputOutputEdges, boolean isRestoreEntity) {
        AtlasPerfMetrics.MetricRecorder metricRecorder = RequestContext.get().startMetricRecord("addHasLineage");

        for (AtlasEdge atlasEdge : inputOutputEdges) {

            boolean isOutputEdge = PROCESS_OUTPUTS.equals(atlasEdge.getLabel());

            AtlasVertex processVertex = atlasEdge.getOutVertex();
            AtlasVertex assetVertex = atlasEdge.getInVertex();

            if (getEntityHasLineage(processVertex)) {
                AtlasGraphUtilsV2.setEncodedProperty(assetVertex, HAS_LINEAGE, true);
                continue;
            }

            String oppositeEdgeLabel = isOutputEdge ? PROCESS_INPUTS : PROCESS_OUTPUTS;

            Iterator<AtlasEdge> oppositeEdges = processVertex.getEdges(AtlasEdgeDirection.BOTH, oppositeEdgeLabel).iterator();
            boolean isHasLineageSet = false;
            while (oppositeEdges.hasNext()) {
                AtlasEdge oppositeEdge = oppositeEdges.next();
                AtlasVertex oppositeEdgeAssetVertex = oppositeEdge.getInVertex();

                if (getStatus(oppositeEdge) == ACTIVE && getStatus(oppositeEdgeAssetVertex) == ACTIVE) {
                    if (!isHasLineageSet) {
                        AtlasGraphUtilsV2.setEncodedProperty(assetVertex, HAS_LINEAGE, true);
                        AtlasGraphUtilsV2.setEncodedProperty(processVertex, HAS_LINEAGE, true);
                        isHasLineageSet = true;
                    }

                    if (isRestoreEntity) {
                        AtlasGraphUtilsV2.setEncodedProperty(oppositeEdgeAssetVertex, HAS_LINEAGE, true);
                    } else {
                        break;
                    }
                }
            }
        }
        RequestContext.get().endMetricRecord(metricRecorder);
    }

}<|MERGE_RESOLUTION|>--- conflicted
+++ resolved
@@ -205,10 +205,7 @@
     private final EntityGraphRetriever      entityRetriever;
     private final IFullTextMapper           fullTextMapperV2;
     private final TaskManagement            taskManagement;
-<<<<<<< HEAD
-=======
     private final TransactionInterceptHelper   transactionInterceptHelper;
->>>>>>> da1e3eb2
 
     @Inject
     public EntityGraphMapper(DeleteHandlerDelegate deleteDelegate, RestoreHandlerV1 restoreHandlerV1, AtlasTypeRegistry typeRegistry, AtlasGraph graph,
