/**
 * Licensed to the Apache Software Foundation (ASF) under one
 * or more contributor license agreements.  See the NOTICE file
 * distributed with this work for additional information
 * regarding copyright ownership.  The ASF licenses this file
 * to you under the Apache License, Version 2.0 (the
 * "License"); you may not use this file except in compliance
 * with the License.  You may obtain a copy of the License at
 *
 *     http://www.apache.org/licenses/LICENSE-2.0
 *
 * Unless required by applicable law or agreed to in writing, software
 * distributed under the License is distributed on an "AS IS" BASIS,
 * WITHOUT WARRANTIES OR CONDITIONS OF ANY KIND, either express or implied.
 * See the License for the specific language governing permissions and
 * limitations under the License.
 */
package org.apache.atlas.repository.store.graph.v2;


import com.google.common.annotations.VisibleForTesting;
import org.apache.atlas.*;
import org.apache.atlas.annotation.GraphTransaction;
import org.apache.atlas.authorize.AtlasAuthorizationUtils;
import org.apache.atlas.authorize.AtlasEntityAccessRequest;
import org.apache.atlas.authorize.AtlasPrivilege;
import org.apache.atlas.exception.AtlasBaseException;
import org.apache.atlas.exception.EntityNotFoundException;
import org.apache.atlas.model.TimeBoundary;
import org.apache.atlas.model.TypeCategory;
import org.apache.atlas.model.instance.AtlasClassification;
import org.apache.atlas.model.instance.AtlasEntity;
import org.apache.atlas.model.instance.AtlasEntityHeader;
import org.apache.atlas.model.instance.AtlasObjectId;
import org.apache.atlas.model.instance.AtlasRelatedObjectId;
import org.apache.atlas.model.instance.AtlasRelationship;
import org.apache.atlas.model.instance.AtlasStruct;
import org.apache.atlas.model.instance.EntityMutationResponse;
import org.apache.atlas.model.instance.EntityMutations;
import org.apache.atlas.model.instance.EntityMutations.EntityOperation;
import org.apache.atlas.model.tasks.AtlasTask;
import org.apache.atlas.model.typedef.AtlasEntityDef;
import org.apache.atlas.model.typedef.AtlasEntityDef.AtlasRelationshipAttributeDef;
import org.apache.atlas.model.typedef.AtlasRelationshipDef;
import org.apache.atlas.model.typedef.AtlasStructDef.AtlasAttributeDef;
import org.apache.atlas.model.typedef.AtlasStructDef.AtlasAttributeDef.Cardinality;
import org.apache.atlas.repository.Constants;
import org.apache.atlas.repository.RepositoryException;
import org.apache.atlas.repository.converters.AtlasInstanceConverter;
import org.apache.atlas.repository.graph.GraphHelper;
import org.apache.atlas.repository.graph.IFullTextMapper;
import org.apache.atlas.repository.graphdb.AtlasEdge;
import org.apache.atlas.repository.graphdb.AtlasEdgeDirection;
import org.apache.atlas.repository.graphdb.AtlasGraph;
import org.apache.atlas.repository.graphdb.AtlasVertex;
import org.apache.atlas.repository.store.graph.AtlasRelationshipStore;
import org.apache.atlas.repository.store.graph.EntityGraphDiscoveryContext;
import org.apache.atlas.repository.store.graph.v1.DeleteHandlerDelegate;
import org.apache.atlas.repository.store.graph.v2.tasks.ClassificationTask;
import org.apache.atlas.tasks.TaskManagement;
import org.apache.atlas.type.AtlasArrayType;
import org.apache.atlas.repository.store.graph.v1.RestoreHandlerV1;
import org.apache.atlas.type.AtlasBuiltInTypes;
import org.apache.atlas.type.AtlasBusinessMetadataType.AtlasBusinessAttribute;
import org.apache.atlas.type.AtlasClassificationType;
import org.apache.atlas.type.AtlasEntityType;
import org.apache.atlas.type.AtlasMapType;
import org.apache.atlas.type.AtlasStructType;
import org.apache.atlas.type.AtlasStructType.AtlasAttribute;
import org.apache.atlas.type.AtlasStructType.AtlasAttribute.AtlasRelationshipEdgeDirection;
import org.apache.atlas.type.AtlasType;
import org.apache.atlas.type.AtlasTypeRegistry;
import org.apache.atlas.type.AtlasTypeUtil;
import org.apache.atlas.utils.AtlasEntityUtil;
import org.apache.atlas.utils.AtlasJson;
import org.apache.atlas.utils.AtlasPerfMetrics;
import org.apache.atlas.utils.AtlasPerfMetrics.MetricRecorder;
import org.apache.atlas.utils.AtlasPerfTracer;
import org.apache.commons.codec.digest.DigestUtils;
import org.apache.commons.collections.CollectionUtils;
import org.apache.commons.collections.MapUtils;
import org.apache.commons.lang3.StringUtils;
import org.slf4j.Logger;
import org.slf4j.LoggerFactory;
import org.springframework.stereotype.Component;

import javax.inject.Inject;
import java.util.ArrayList;
import java.util.Collection;
import java.util.Collections;
import java.util.HashMap;
import java.util.HashSet;
import java.util.Iterator;
import java.util.List;
import java.util.Map;
import java.util.NoSuchElementException;
import java.util.Objects;
import java.util.Set;
import java.util.UUID;
import java.util.Date;
import java.util.regex.Matcher;
import java.util.regex.Pattern;
import java.util.stream.Collectors;

import static org.apache.atlas.AtlasConfiguration.LABEL_MAX_LENGTH;
import static org.apache.atlas.AtlasConfiguration.STORE_DIFFERENTIAL_AUDITS;
import static org.apache.atlas.model.TypeCategory.ARRAY;
import static org.apache.atlas.model.TypeCategory.CLASSIFICATION;
import static org.apache.atlas.model.instance.AtlasEntity.Status.ACTIVE;
import static org.apache.atlas.model.instance.AtlasEntity.Status.DELETED;
import static org.apache.atlas.model.instance.AtlasRelatedObjectId.KEY_RELATIONSHIP_ATTRIBUTES;
import static org.apache.atlas.model.instance.EntityMutations.EntityOperation.CREATE;
import static org.apache.atlas.model.instance.EntityMutations.EntityOperation.DELETE;
import static org.apache.atlas.model.instance.EntityMutations.EntityOperation.PARTIAL_UPDATE;
import static org.apache.atlas.model.instance.EntityMutations.EntityOperation.UPDATE;
import static org.apache.atlas.model.typedef.AtlasStructDef.AtlasAttributeDef.Cardinality.SET;
import static org.apache.atlas.repository.Constants.*;
import static org.apache.atlas.repository.graph.GraphHelper.getClassificationEdge;
import static org.apache.atlas.repository.graph.GraphHelper.getClassificationVertex;
import static org.apache.atlas.repository.graph.GraphHelper.getCollectionElementsUsingRelationship;
import static org.apache.atlas.repository.graph.GraphHelper.getDelimitedClassificationNames;
import static org.apache.atlas.repository.graph.GraphHelper.getLabels;
import static org.apache.atlas.repository.graph.GraphHelper.getMapElementsProperty;
import static org.apache.atlas.repository.graph.GraphHelper.getStatus;
import static org.apache.atlas.repository.graph.GraphHelper.getTraitLabel;
import static org.apache.atlas.repository.graph.GraphHelper.getTraitNames;
import static org.apache.atlas.repository.graph.GraphHelper.getTypeName;
import static org.apache.atlas.repository.graph.GraphHelper.getTypeNames;
import static org.apache.atlas.repository.graph.GraphHelper.isActive;
import static org.apache.atlas.repository.graph.GraphHelper.isPropagationEnabled;
import static org.apache.atlas.repository.graph.GraphHelper.isRelationshipEdge;
import static org.apache.atlas.repository.graph.GraphHelper.string;
import static org.apache.atlas.repository.graph.GraphHelper.updateModificationMetadata;
import static org.apache.atlas.repository.graph.GraphHelper.getEntityHasLineage;
import static org.apache.atlas.repository.graph.GraphHelper.isTermEntityEdge;
import static org.apache.atlas.repository.graph.GraphHelper.getRemovePropagations;
import static org.apache.atlas.repository.graph.GraphHelper.getPropagatedEdges;
import static org.apache.atlas.repository.graph.GraphHelper.getPropagatableClassifications;
import static org.apache.atlas.repository.graph.GraphHelper.getClassificationEntityGuid;
import static org.apache.atlas.repository.store.graph.v2.AtlasGraphUtilsV2.*;
import static org.apache.atlas.repository.store.graph.v2.tasks.ClassificationPropagateTaskFactory.CLASSIFICATION_PROPAGATION_ADD;
import static org.apache.atlas.repository.store.graph.v2.tasks.ClassificationPropagateTaskFactory.CLASSIFICATION_PROPAGATION_DELETE;
import static org.apache.atlas.type.AtlasStructType.AtlasAttribute.AtlasRelationshipEdgeDirection.IN;
import static org.apache.atlas.type.AtlasStructType.AtlasAttribute.AtlasRelationshipEdgeDirection.OUT;
import static org.apache.atlas.type.Constants.PENDING_TASKS_PROPERTY_KEY;
import static org.apache.atlas.type.Constants.CATEGORIES_PARENT_PROPERTY_KEY;
import static org.apache.atlas.type.Constants.CATEGORIES_PROPERTY_KEY;
import static org.apache.atlas.type.Constants.GLOSSARY_PROPERTY_KEY;
import static org.apache.atlas.type.Constants.HAS_LINEAGE;
import static org.apache.atlas.type.Constants.MEANINGS_PROPERTY_KEY;
import static org.apache.atlas.type.Constants.MEANINGS_TEXT_PROPERTY_KEY;
import static org.apache.atlas.type.Constants.MEANING_NAMES_PROPERTY_KEY;


@Component
public class EntityGraphMapper {
    private static final Logger LOG      = LoggerFactory.getLogger(EntityGraphMapper.class);
    private static final Logger PERF_LOG = AtlasPerfTracer.getPerfLogger("entityGraphMapper");

    private static final String  SOFT_REF_FORMAT                   = "%s:%s";
    private static final int     INDEXED_STR_SAFE_LEN              = AtlasConfiguration.GRAPHSTORE_INDEXED_STRING_SAFE_LENGTH.getInt();
    private static final boolean WARN_ON_NO_RELATIONSHIP           = AtlasConfiguration.RELATIONSHIP_WARN_NO_RELATIONSHIPS.getBoolean();
    private static final String  CUSTOM_ATTRIBUTE_KEY_SPECIAL_PREFIX = AtlasConfiguration.CUSTOM_ATTRIBUTE_KEY_SPECIAL_PREFIX.getString();

    private static final String  CLASSIFICATION_NAME_DELIMITER     = "|";
    private static final Pattern CUSTOM_ATTRIBUTE_KEY_REGEX        = Pattern.compile("^[a-zA-Z0-9_-]*$");
    private static final Pattern LABEL_REGEX                       = Pattern.compile("^[a-zA-Z0-9_-]*$");
    private static final int     CUSTOM_ATTRIBUTE_KEY_MAX_LENGTH   = AtlasConfiguration.CUSTOM_ATTRIBUTE_KEY_MAX_LENGTH.getInt();
    private static final int     CUSTOM_ATTRIBUTE_VALUE_MAX_LENGTH = AtlasConfiguration.CUSTOM_ATTRIBUTE_VALUE_MAX_LENGTH.getInt();

    private static final String TYPE_GLOSSARY= "AtlasGlossary";
    private static final String TYPE_CATEGORY= "AtlasGlossaryCategory";
    private static final String TYPE_TERM = "AtlasGlossaryTerm";
    private static final String TYPE_PROCESS = "Process";
    private static final String ATTR_MEANINGS = "meanings";
    private static final String ATTR_ANCHOR = "anchor";
    private static final String ATTR_CATEGORIES = "categories";
    private static final List<String> ALLOWED_DATATYPES_FOR_DEFAULT_NULL = new ArrayList() {
        {
            add("int");
            add("long");
            add("float");
        }
    };

    private static final boolean ENTITY_CHANGE_NOTIFY_IGNORE_RELATIONSHIP_ATTRIBUTES = AtlasConfiguration.ENTITY_CHANGE_NOTIFY_IGNORE_RELATIONSHIP_ATTRIBUTES.getBoolean();
    private static final boolean CLASSIFICATION_PROPAGATION_DEFAULT                  = AtlasConfiguration.CLASSIFICATION_PROPAGATION_DEFAULT.getBoolean();
    private static final boolean RESTRICT_PROPAGATION_THROUGH_LINEAGE_DEFAULT        = false;
    private              boolean DEFERRED_ACTION_ENABLED                             = AtlasConfiguration.TASKS_USE_ENABLED.getBoolean();
    private              boolean DIFFERENTIAL_AUDITS                                 = STORE_DIFFERENTIAL_AUDITS.getBoolean();

    private static final int     MAX_NUMBER_OF_RETRIES = AtlasConfiguration.MAX_NUMBER_OF_RETRIES.getInt();
    private static final int     CHUNK_SIZE            = AtlasConfiguration.TASKS_GRAPH_COMMIT_CHUNK_SIZE.getInt();

    private final GraphHelper               graphHelper;
    private final AtlasGraph                graph;
    private final DeleteHandlerDelegate     deleteDelegate;
    private final RestoreHandlerV1          restoreHandlerV1;
    private final AtlasTypeRegistry         typeRegistry;
    private final AtlasRelationshipStore    relationshipStore;
    private final IAtlasEntityChangeNotifier entityChangeNotifier;
    private final AtlasInstanceConverter    instanceConverter;
    private final EntityGraphRetriever      entityRetriever;
    private final EntityGraphRetriever      entityRetrieverNoRelation;
    private final IFullTextMapper           fullTextMapperV2;
    private final TaskManagement            taskManagement;
    private final TransactionInterceptHelper   transactionInterceptHelper;

    @Inject
    public EntityGraphMapper(DeleteHandlerDelegate deleteDelegate, RestoreHandlerV1 restoreHandlerV1, AtlasTypeRegistry typeRegistry, AtlasGraph graph,
                             AtlasRelationshipStore relationshipStore, IAtlasEntityChangeNotifier entityChangeNotifier,
                             AtlasInstanceConverter instanceConverter, IFullTextMapper fullTextMapperV2,
                             TaskManagement taskManagement, TransactionInterceptHelper transactionInterceptHelper) {
        this.restoreHandlerV1 = restoreHandlerV1;
        this.graphHelper          = new GraphHelper(graph);
        this.deleteDelegate       = deleteDelegate;
        this.typeRegistry         = typeRegistry;
        this.graph                = graph;
        this.relationshipStore    = relationshipStore;
        this.entityChangeNotifier = entityChangeNotifier;
        this.instanceConverter    = instanceConverter;
        this.entityRetriever      = new EntityGraphRetriever(graph, typeRegistry);
        this.entityRetrieverNoRelation     = new EntityGraphRetriever(graph, typeRegistry, true);
        this.fullTextMapperV2     = fullTextMapperV2;
        this.taskManagement       = taskManagement;
        this.transactionInterceptHelper = transactionInterceptHelper;
    }

    @VisibleForTesting
    public void setTasksUseFlag(boolean value) {
        DEFERRED_ACTION_ENABLED = value;
    }

    public AtlasVertex createVertex(AtlasEntity entity) throws AtlasBaseException {
        final String guid = UUID.randomUUID().toString();
        return createVertexWithGuid(entity, guid);
    }

    public AtlasVertex createShellEntityVertex(AtlasObjectId objectId, EntityGraphDiscoveryContext context) throws AtlasBaseException {
        if (LOG.isDebugEnabled()) {
            LOG.debug("==> createShellEntityVertex({})", objectId.getTypeName());
        }

        final String    guid       = UUID.randomUUID().toString();
        AtlasEntityType entityType = typeRegistry.getEntityTypeByName(objectId.getTypeName());
        AtlasVertex     ret        = createStructVertex(objectId);

        for (String superTypeName : entityType.getAllSuperTypes()) {
            AtlasGraphUtilsV2.addEncodedProperty(ret, SUPER_TYPES_PROPERTY_KEY, superTypeName);
        }

        AtlasGraphUtilsV2.setEncodedProperty(ret, GUID_PROPERTY_KEY, guid);
        AtlasGraphUtilsV2.setEncodedProperty(ret, VERSION_PROPERTY_KEY, getEntityVersion(null));
        AtlasGraphUtilsV2.setEncodedProperty(ret, IS_INCOMPLETE_PROPERTY_KEY, INCOMPLETE_ENTITY_VALUE);

        // map unique attributes
        Map<String, Object>   uniqueAttributes = objectId.getUniqueAttributes();
        EntityMutationContext mutationContext  = new EntityMutationContext(context);

        for (AtlasAttribute attribute : entityType.getUniqAttributes().values()) {
            String attrName  = attribute.getName();

            if (uniqueAttributes.containsKey(attrName)) {
                Object attrValue = attribute.getAttributeType().getNormalizedValue(uniqueAttributes.get(attrName));

                mapAttribute(attribute, attrValue, ret, CREATE, mutationContext);
            }
        }

        GraphTransactionInterceptor.addToVertexCache(guid, ret);

        return ret;
    }

    public AtlasVertex createVertexWithGuid(AtlasEntity entity, String guid) throws AtlasBaseException {
        if (LOG.isDebugEnabled()) {
            LOG.debug("==> createVertexWithGuid({})", entity.getTypeName());
        }

        AtlasEntityType entityType = typeRegistry.getEntityTypeByName(entity.getTypeName());
        AtlasVertex     ret        = createStructVertex(entity);

        for (String superTypeName : entityType.getAllSuperTypes()) {
            AtlasGraphUtilsV2.addEncodedProperty(ret, SUPER_TYPES_PROPERTY_KEY, superTypeName);
        }

        AtlasGraphUtilsV2.setEncodedProperty(ret, GUID_PROPERTY_KEY, guid);
        AtlasGraphUtilsV2.setEncodedProperty(ret, VERSION_PROPERTY_KEY, getEntityVersion(entity));

        setCustomAttributes(ret, entity);

        if (CollectionUtils.isNotEmpty(entity.getLabels())) {
            setLabels(ret, entity.getLabels());
        }

        GraphTransactionInterceptor.addToVertexCache(guid, ret);

        return ret;
    }

    public void updateSystemAttributes(AtlasVertex vertex, AtlasEntity entity) throws AtlasBaseException {
        if (entity.getVersion() != null) {
            AtlasGraphUtilsV2.setEncodedProperty(vertex, VERSION_PROPERTY_KEY, entity.getVersion());
        }

        if (entity.getCreateTime() != null) {
            AtlasGraphUtilsV2.setEncodedProperty(vertex, TIMESTAMP_PROPERTY_KEY, entity.getCreateTime().getTime());
        }

        if (entity.getUpdateTime() != null) {
            AtlasGraphUtilsV2.setEncodedProperty(vertex, MODIFICATION_TIMESTAMP_PROPERTY_KEY, entity.getUpdateTime().getTime());
        }

        if (StringUtils.isNotEmpty(entity.getCreatedBy())) {
            AtlasGraphUtilsV2.setEncodedProperty(vertex, CREATED_BY_KEY, entity.getCreatedBy());
        }

        if (StringUtils.isNotEmpty(entity.getUpdatedBy())) {
            AtlasGraphUtilsV2.setEncodedProperty(vertex, MODIFIED_BY_KEY, entity.getUpdatedBy());
        }

        if (StringUtils.isNotEmpty(entity.getHomeId())) {
            AtlasGraphUtilsV2.setEncodedProperty(vertex, HOME_ID_KEY, entity.getHomeId());
        }

        if (entity.isProxy() != null) {
            AtlasGraphUtilsV2.setEncodedProperty(vertex, IS_PROXY_KEY, entity.isProxy());
        }

        if (entity.getProvenanceType() != null) {
            AtlasGraphUtilsV2.setEncodedProperty(vertex, PROVENANCE_TYPE_KEY, entity.getProvenanceType());
        }

        if (entity.getCustomAttributes() != null) {
            setCustomAttributes(vertex, entity);
        }

        if (entity.getLabels() != null) {
            setLabels(vertex, entity.getLabels());
        }
    }

    public EntityMutationResponse mapAttributesAndClassifications(EntityMutationContext context,
                                                                  final boolean isPartialUpdate,
                                                                  final boolean replaceClassifications,
                                                                  boolean replaceBusinessAttributes,
                                                                  boolean isOverwriteBusinessAttribute) throws AtlasBaseException {

        MetricRecorder metric = RequestContext.get().startMetricRecord("mapAttributesAndClassifications");

        EntityMutationResponse resp       = new EntityMutationResponse();
        RequestContext         reqContext = RequestContext.get();

        if (CollectionUtils.isNotEmpty(context.getEntitiesToRestore())) {
            restoreHandlerV1.restoreEntities(context.getEntitiesToRestore());
        }

        Collection<AtlasEntity> createdEntities = context.getCreatedEntities();
        Collection<AtlasEntity> updatedEntities = context.getUpdatedEntities();

        if (CollectionUtils.isNotEmpty(createdEntities)) {
            for (AtlasEntity createdEntity : createdEntities) {
                try {
                    reqContext.getDeletedEdgesIds().clear();

                    String guid = createdEntity.getGuid();
                    AtlasVertex vertex = context.getVertex(guid);
                    AtlasEntityType entityType = context.getType(guid);

                    mapAttributes(createdEntity, entityType, vertex, CREATE, context);
                    mapRelationshipAttributes(createdEntity, entityType, vertex, CREATE, context);

                    setCustomAttributes(vertex, createdEntity);
                    setSystemAttributesToEntity(vertex, createdEntity);
                    resp.addEntity(CREATE, constructHeader(createdEntity, vertex,  entityType.getAllAttributes()));
                    addClassifications(context, guid, createdEntity.getClassifications());

                    if (MapUtils.isNotEmpty(createdEntity.getBusinessAttributes())) {
                        addOrUpdateBusinessAttributes(vertex, entityType, createdEntity.getBusinessAttributes());
                    }

                    Set<AtlasEdge> inOutEdges = getNewCreatedInputOutputEdges(guid);

                    if (inOutEdges != null && inOutEdges.size() > 0) {
                        boolean isRestoreEntity = false;
                        if (CollectionUtils.isNotEmpty(context.getEntitiesToRestore())) {
                            isRestoreEntity = context.getEntitiesToRestore().contains(vertex);
                        }
                        addHasLineage(inOutEdges, isRestoreEntity);
                    }

                    Set<AtlasEdge> removedEdges = getRemovedInputOutputEdges(guid);

                    if (removedEdges != null && removedEdges.size() > 0) {
                        deleteDelegate.getHandler().resetHasLineageOnInputOutputDelete(removedEdges, null);
                    }

                    reqContext.cache(createdEntity);

                    if (DEFERRED_ACTION_ENABLED) {
                        Set<String> deletedEdgeIds = reqContext.getDeletedEdgesIds();
                        for (String deletedEdgeId : deletedEdgeIds) {
                            AtlasEdge edge = graph.getEdge(deletedEdgeId);
                            deleteDelegate.getHandler().createAndQueueClassificationRefreshPropagationTask(edge);
                        }
                    }
                } catch (AtlasBaseException baseException) {
                    setEntityGuidToException(createdEntity, baseException, context);
                    throw baseException;
                }
            }
        }

        EntityOperation updateType = isPartialUpdate ? PARTIAL_UPDATE : UPDATE;

        if (CollectionUtils.isNotEmpty(updatedEntities)) {
            for (AtlasEntity updatedEntity : updatedEntities) {
                try {
                    reqContext.getDeletedEdgesIds().clear();

                    String          guid       = updatedEntity.getGuid();
                    AtlasVertex     vertex     = context.getVertex(guid);
                    AtlasEntityType entityType = context.getType(guid);

                    mapAttributes(updatedEntity, entityType, vertex, updateType, context);
                    mapRelationshipAttributes(updatedEntity, entityType, vertex, UPDATE, context);

                    setCustomAttributes(vertex,updatedEntity);

                    if (replaceClassifications) {
                        deleteClassifications(guid);
                        addClassifications(context, guid, updatedEntity.getClassifications());
                    }

                    if (replaceBusinessAttributes) {
                        if (MapUtils.isEmpty(updatedEntity.getBusinessAttributes()) && isOverwriteBusinessAttribute) {
                            Map<String, Map<String, Object>> businessMetadata = entityRetriever.getBusinessMetadata(vertex);
                            if (MapUtils.isNotEmpty(businessMetadata)){
                                removeBusinessAttributes(vertex, entityType, businessMetadata);
                            }
                        } else {
                            addOrUpdateBusinessAttributes(guid, updatedEntity.getBusinessAttributes(), isOverwriteBusinessAttribute);
                        }
                    }
                    
                    setSystemAttributesToEntity(vertex,updatedEntity);
                    resp.addEntity(updateType, constructHeader(updatedEntity, vertex, entityType.getAllAttributes()));

                    // Add hasLineage for newly created edges
                    Set<AtlasEdge> newlyCreatedEdges = getNewCreatedInputOutputEdges(guid);
                    if (newlyCreatedEdges.size() > 0) {
                        addHasLineage(newlyCreatedEdges, false);
                    }

                    // Add hasLineage for restored edges
                    if (CollectionUtils.isNotEmpty(context.getEntitiesToRestore()) && context.getEntitiesToRestore().contains(vertex)) {
                        Set<AtlasEdge> restoredInputOutputEdges = getRestoredInputOutputEdges(vertex);
                        addHasLineage(restoredInputOutputEdges, true);
                    }

                    Set<AtlasEdge> removedEdges = getRemovedInputOutputEdges(guid);

                    if (removedEdges != null && removedEdges.size() > 0) {
                        deleteDelegate.getHandler().resetHasLineageOnInputOutputDelete(removedEdges, null);
                    }

                    reqContext.cache(updatedEntity);

                    if (DEFERRED_ACTION_ENABLED) {
                        Set<String> deletedEdgeIds = reqContext.getDeletedEdgesIds();
                        for (String deletedEdgeId : deletedEdgeIds) {
                            AtlasEdge edge = graph.getEdge(deletedEdgeId);
                            deleteDelegate.getHandler().createAndQueueClassificationRefreshPropagationTask(edge);
                        }
                    }

                } catch (AtlasBaseException baseException) {
                    setEntityGuidToException(updatedEntity, baseException, context);
                    throw baseException;
                }
            }
        }

        if (CollectionUtils.isNotEmpty(context.getEntitiesToDelete())) {
            deleteDelegate.getHandler().deleteEntities(context.getEntitiesToDelete());
        }

        RequestContext req = RequestContext.get();

        if(!req.isPurgeRequested()) {
            for (AtlasEntityHeader entity : req.getDeletedEntities()) {
                resp.addEntity(DELETE, entity);
            }
        }

        for (AtlasEntityHeader entity : req.getUpdatedEntities()) {
            resp.addEntity(updateType, entity);
        }

        if (req.getRestoredEntities() != null && req.getRestoredEntities().size() > 0) {
            for (AtlasEntityHeader entity : req.getRestoredEntities()) {
                resp.addEntity(UPDATE, entity);
            }
        }

        RequestContext.get().endMetricRecord(metric);

        return resp;
    }

    private void setSystemAttributesToEntity(AtlasVertex entityVertex, AtlasEntity createdEntity) {

        createdEntity.setCreatedBy(GraphHelper.getCreatedByAsString(entityVertex));
        createdEntity.setUpdatedBy(GraphHelper.getModifiedByAsString(entityVertex));
        createdEntity.setCreateTime(new Date(GraphHelper.getCreatedTime(entityVertex)));
        createdEntity.setUpdateTime(new Date(GraphHelper.getModifiedTime(entityVertex)));


        if (DIFFERENTIAL_AUDITS) {
            AtlasEntity diffEntity = RequestContext.get().getDifferentialEntity(createdEntity.getGuid());
            if (diffEntity != null) {
                diffEntity.setUpdateTime(createdEntity.getUpdateTime());
                diffEntity.setUpdatedBy(createdEntity.getUpdatedBy());
            }
        }
    }


    private void setEntityGuidToException(AtlasEntity entity, AtlasBaseException exception, EntityMutationContext context) {
        String guid;
        try {
            guid = context.getGuidAssignments().entrySet().stream().filter(x -> entity.getGuid().equals(x.getValue())).findFirst().get().getKey();
        } catch (NoSuchElementException noSuchElementException) {
            guid = entity.getGuid();
        }

        exception.setEntityGuid(guid);
    }

    public void setCustomAttributes(AtlasVertex vertex, AtlasEntity entity) {
        String customAttributesString = getCustomAttributesString(entity);

        if (customAttributesString != null) {
            AtlasGraphUtilsV2.setEncodedProperty(vertex, CUSTOM_ATTRIBUTES_PROPERTY_KEY, customAttributesString);
        }
    }

    public void mapGlossaryRelationshipAttribute(AtlasAttribute attribute, AtlasObjectId glossaryObjectId,
                                                 AtlasVertex entityVertex, EntityMutationContext context) throws AtlasBaseException {

        mapAttribute(attribute, glossaryObjectId, entityVertex, EntityMutations.EntityOperation.UPDATE, context);
    }

    public void setLabels(AtlasVertex vertex, Set<String> labels) throws AtlasBaseException {
        final Set<String> currentLabels = getLabels(vertex);
        final Set<String> addedLabels;
        final Set<String> removedLabels;

        if (CollectionUtils.isEmpty(currentLabels)) {
            addedLabels   = labels;
            removedLabels = null;
        } else if (CollectionUtils.isEmpty(labels)) {
            addedLabels   = null;
            removedLabels = currentLabels;
        } else {
            addedLabels   = new HashSet<String>(CollectionUtils.subtract(labels, currentLabels));
            removedLabels = new HashSet<String>(CollectionUtils.subtract(currentLabels, labels));
        }

        updateLabels(vertex, labels);

        entityChangeNotifier.onLabelsUpdatedFromEntity(graphHelper.getGuid(vertex), addedLabels, removedLabels);
    }

    public void addLabels(AtlasVertex vertex, Set<String> labels) throws AtlasBaseException {
        if (CollectionUtils.isNotEmpty(labels)) {
            final Set<String> existingLabels = graphHelper.getLabels(vertex);
            final Set<String> updatedLabels;

            if (CollectionUtils.isEmpty(existingLabels)) {
                updatedLabels = labels;
            } else {
                updatedLabels = new HashSet<>(existingLabels);
                updatedLabels.addAll(labels);
            }
            if (!updatedLabels.equals(existingLabels)) {
                updateLabels(vertex, updatedLabels);
                updatedLabels.removeAll(existingLabels);
                entityChangeNotifier.onLabelsUpdatedFromEntity(graphHelper.getGuid(vertex), updatedLabels, null);
            }
        }
    }

    public void removeLabels(AtlasVertex vertex, Set<String> labels) throws AtlasBaseException {
        if (CollectionUtils.isNotEmpty(labels)) {
            final Set<String> existingLabels = graphHelper.getLabels(vertex);
            Set<String> updatedLabels;

            if (CollectionUtils.isNotEmpty(existingLabels)) {
                updatedLabels = new HashSet<>(existingLabels);
                updatedLabels.removeAll(labels);

                if (!updatedLabels.equals(existingLabels)) {
                    updateLabels(vertex, updatedLabels);
                    existingLabels.removeAll(updatedLabels);
                    entityChangeNotifier.onLabelsUpdatedFromEntity(graphHelper.getGuid(vertex), null, existingLabels);
                }
            }
        }
    }

    public void addOrUpdateBusinessAttributes(String guid, Map<String, Map<String, Object>> businessAttrbutes, boolean isOverwrite) throws AtlasBaseException {
        if (StringUtils.isEmpty(guid)) {
            throw new AtlasBaseException(AtlasErrorCode.INVALID_PARAMETERS, "guid is null/empty");
        }

        if (MapUtils.isEmpty(businessAttrbutes)) {
            return;
        }

        AtlasVertex entityVertex = AtlasGraphUtilsV2.findByGuid(graph, guid);

        if (entityVertex == null) {
            throw new AtlasBaseException(AtlasErrorCode.INSTANCE_GUID_NOT_FOUND, guid);
        }

        String                           typeName                     = getTypeName(entityVertex);
        AtlasEntityType                  entityType                   = typeRegistry.getEntityTypeByName(typeName);
        AtlasEntityHeader                entityHeader                 = entityRetriever.toAtlasEntityHeaderWithClassifications(entityVertex);
        Map<String, Map<String, Object>> currEntityBusinessAttributes = entityRetriever.getBusinessMetadata(entityVertex);
        Set<String>                      updatedBusinessMetadataNames = new HashSet<>();

        for (String bmName : entityType.getBusinessAttributes().keySet()) {
            Map<String, Object> bmAttrs     = businessAttrbutes.get(bmName);
            Map<String, Object> currBmAttrs = currEntityBusinessAttributes != null ? currEntityBusinessAttributes.get(bmName) : null;

            if (MapUtils.isEmpty(bmAttrs) && MapUtils.isEmpty(currBmAttrs)) { // no change
                continue;
            } else if (Objects.equals(bmAttrs, currBmAttrs)) { // no change
                continue;
            }

            updatedBusinessMetadataNames.add(bmName);
        }

        AtlasEntityAccessRequest.AtlasEntityAccessRequestBuilder requestBuilder = new AtlasEntityAccessRequest.AtlasEntityAccessRequestBuilder(typeRegistry, AtlasPrivilege.ENTITY_UPDATE_BUSINESS_METADATA, entityHeader);

        for (String bmName : updatedBusinessMetadataNames) {
            requestBuilder.setBusinessMetadata(bmName);

            AtlasAuthorizationUtils.verifyAccess(requestBuilder.build(), "add/update business-metadata: guid=", guid, ", business-metadata-name=", bmName);
        }

        if (isOverwrite) {
            setBusinessAttributes(entityVertex, entityType, businessAttrbutes);
        } else {
            addOrUpdateBusinessAttributes(entityVertex, entityType, businessAttrbutes);
        }
    }

    /*
     * reset/overwrite business attributes of the entity with given values
     */
    public void setBusinessAttributes(AtlasVertex entityVertex, AtlasEntityType entityType, Map<String, Map<String, Object>> businessAttributes) throws AtlasBaseException {
        if (LOG.isDebugEnabled()) {
            LOG.debug("==> setBusinessAttributes(entityVertex={}, entityType={}, businessAttributes={}", entityVertex, entityType.getTypeName(), businessAttributes);
        }

        validateBusinessAttributes(entityVertex, entityType, businessAttributes, true);

        Map<String, Map<String, AtlasBusinessAttribute>> entityTypeBusinessAttributes = entityType.getBusinessAttributes();
        Map<String, Map<String, Object>>                 updatedBusinessAttributes    = new HashMap<>();

        for (Map.Entry<String, Map<String, AtlasBusinessAttribute>> entry : entityTypeBusinessAttributes.entrySet()) {
            String                              bmName             = entry.getKey();
            Map<String, AtlasBusinessAttribute> bmAttributes       = entry.getValue();
            Map<String, Object>                 entityBmAttributes = MapUtils.isEmpty(businessAttributes) ? null : businessAttributes.get(bmName);

            for (AtlasBusinessAttribute bmAttribute : bmAttributes.values()) {
                String bmAttrName          = bmAttribute.getName();
                Object bmAttrExistingValue = null;
                boolean isArrayOfPrimitiveType = false;
                boolean isArrayOfEnum = false;
                if (bmAttribute.getAttributeType().getTypeCategory().equals(ARRAY)) {
                    AtlasArrayType bmAttributeType = (AtlasArrayType) bmAttribute.getAttributeType();
                    AtlasType elementType = bmAttributeType.getElementType();
                    isArrayOfPrimitiveType = elementType.getTypeCategory().equals(TypeCategory.PRIMITIVE);
                    isArrayOfEnum = elementType.getTypeCategory().equals(TypeCategory.ENUM);
                }
                if (isArrayOfPrimitiveType || isArrayOfEnum) {
                    bmAttrExistingValue = entityVertex.getPropertyValues(bmAttribute.getVertexPropertyName(), Object.class);
                } else {
                    bmAttrExistingValue = entityVertex.getProperty(bmAttribute.getVertexPropertyName(), Object.class);
                }
                Object bmAttrNewValue      = MapUtils.isEmpty(entityBmAttributes) ? null : entityBmAttributes.get(bmAttrName);

                if (bmAttrExistingValue == null) {
                    if (bmAttrNewValue != null) {
                        if (LOG.isDebugEnabled()) {
                            LOG.debug("setBusinessAttributes(): adding {}.{}={}", bmName, bmAttribute.getName(), bmAttrNewValue);
                        }

                        mapAttribute(bmAttribute, bmAttrNewValue, entityVertex, CREATE, new EntityMutationContext());

                        addToUpdatedBusinessAttributes(updatedBusinessAttributes, bmAttribute, bmAttrNewValue);
                    }
                } else {
                    if (bmAttrNewValue != null) {
                        if (!Objects.equals(bmAttrExistingValue, bmAttrNewValue)) {
                            if (LOG.isDebugEnabled()) {
                                LOG.debug("setBusinessAttributes(): updating {}.{}={}", bmName, bmAttribute.getName(), bmAttrNewValue);
                            }

                            mapAttribute(bmAttribute, bmAttrNewValue, entityVertex, UPDATE, new EntityMutationContext());

                            addToUpdatedBusinessAttributes(updatedBusinessAttributes, bmAttribute, bmAttrNewValue);
                        }
                    } else {
                        if (LOG.isDebugEnabled()) {
                            LOG.debug("setBusinessAttributes(): removing {}.{}", bmName, bmAttribute.getName());
                        }

                        entityVertex.removeProperty(bmAttribute.getVertexPropertyName());

                        addToUpdatedBusinessAttributes(updatedBusinessAttributes, bmAttribute, bmAttrNewValue);
                    }
                }
            }
        }

        if (MapUtils.isNotEmpty(updatedBusinessAttributes)) {
            entityChangeNotifier.onBusinessAttributesUpdated(AtlasGraphUtilsV2.getIdFromVertex(entityVertex), updatedBusinessAttributes);
        }

        if (LOG.isDebugEnabled()) {
            LOG.debug("<== setBusinessAttributes(entityVertex={}, entityType={}, businessAttributes={}", entityVertex, entityType.getTypeName(), businessAttributes);
        }
    }

    /*
     * add or update the given business attributes on the entity
     */
    public void addOrUpdateBusinessAttributes(AtlasVertex entityVertex, AtlasEntityType entityType, Map<String, Map<String, Object>> businessAttributes) throws AtlasBaseException {
        if (LOG.isDebugEnabled()) {
            LOG.debug("==> addOrUpdateBusinessAttributes(entityVertex={}, entityType={}, businessAttributes={}", entityVertex, entityType.getTypeName(), businessAttributes);
        }

        validateBusinessAttributes(entityVertex, entityType, businessAttributes, true);

        Map<String, Map<String, AtlasBusinessAttribute>> entityTypeBusinessAttributes = entityType.getBusinessAttributes();
        Map<String, Map<String, Object>>                 updatedBusinessAttributes    = new HashMap<>();

        if (MapUtils.isNotEmpty(entityTypeBusinessAttributes) && MapUtils.isNotEmpty(businessAttributes)) {
            for (Map.Entry<String, Map<String, AtlasBusinessAttribute>> entry : entityTypeBusinessAttributes.entrySet()) {
                String                              bmName             = entry.getKey();
                Map<String, AtlasBusinessAttribute> bmAttributes       = entry.getValue();
                Map<String, Object>                 entityBmAttributes = businessAttributes.get(bmName);

                if (MapUtils.isEmpty(entityBmAttributes) && !businessAttributes.containsKey(bmName)) {
                    continue;
                }

                for (AtlasBusinessAttribute bmAttribute : bmAttributes.values()) {
                    String bmAttrName = bmAttribute.getName();

                    if (MapUtils.isEmpty(entityBmAttributes)) {
                        entityVertex.removeProperty(bmAttribute.getVertexPropertyName());
                        addToUpdatedBusinessAttributes(updatedBusinessAttributes, bmAttribute, null);
                        continue;

                    } else if (!entityBmAttributes.containsKey(bmAttrName)) {
                        //since overwriteBusinessAttributes is false, ignore in case BM attr is not passed at all
                        continue;
                    }

                    Object bmAttrValue   = entityBmAttributes.get(bmAttrName);
                    Object existingValue = null;
                    boolean isArrayOfPrimitiveType = false;
                    boolean isArrayOfEnum = false;
                    if (bmAttribute.getAttributeType().getTypeCategory().equals(ARRAY)) {
                        AtlasArrayType bmAttributeType = (AtlasArrayType) bmAttribute.getAttributeType();
                        AtlasType elementType = bmAttributeType.getElementType();
                        isArrayOfPrimitiveType = elementType.getTypeCategory().equals(TypeCategory.PRIMITIVE);
                        isArrayOfEnum = elementType.getTypeCategory().equals(TypeCategory.ENUM);
                    }
                    if (isArrayOfPrimitiveType || isArrayOfEnum) {
                        existingValue = entityVertex.getPropertyValues(bmAttribute.getVertexPropertyName(), Object.class);
                    } else {
                        existingValue = entityVertex.getProperty(bmAttribute.getVertexPropertyName(), Object.class);
                    }

                    if (existingValue == null) {
                        if (bmAttrValue != null) {
                            mapAttribute(bmAttribute, bmAttrValue, entityVertex, CREATE, new EntityMutationContext());

                            addToUpdatedBusinessAttributes(updatedBusinessAttributes, bmAttribute, bmAttrValue);
                        }
                    } else {
                        if (!Objects.equals(existingValue, bmAttrValue)) {

                            if( bmAttrValue != null) {
                                mapAttribute(bmAttribute, bmAttrValue, entityVertex, UPDATE, new EntityMutationContext());

                                addToUpdatedBusinessAttributes(updatedBusinessAttributes, bmAttribute, bmAttrValue);
                            } else {
                                entityVertex.removeProperty(bmAttribute.getVertexPropertyName());
                                addToUpdatedBusinessAttributes(updatedBusinessAttributes, bmAttribute, null);
                            }
                        }
                    }
                }
            }
        }

        if (MapUtils.isNotEmpty(updatedBusinessAttributes)) {
            entityChangeNotifier.onBusinessAttributesUpdated(AtlasGraphUtilsV2.getIdFromVertex(entityVertex), updatedBusinessAttributes);
        }

        if (LOG.isDebugEnabled()) {
            LOG.debug("<== addOrUpdateBusinessAttributes(entityVertex={}, entityType={}, businessAttributes={}", entityVertex, entityType.getTypeName(), businessAttributes);
        }
    }

    /*
     * remove the given business attributes from the entity
     */
    public void removeBusinessAttributes(AtlasVertex entityVertex, AtlasEntityType entityType, Map<String, Map<String, Object>> businessAttributes) throws AtlasBaseException {
        if (LOG.isDebugEnabled()) {
            LOG.debug("==> removeBusinessAttributes(entityVertex={}, entityType={}, businessAttributes={}", entityVertex, entityType.getTypeName(), businessAttributes);
        }

        AtlasEntityHeader               entityHeader   = entityRetriever.toAtlasEntityHeaderWithClassifications(entityVertex);
        AtlasEntityAccessRequest.AtlasEntityAccessRequestBuilder requestBuilder = new AtlasEntityAccessRequest.AtlasEntityAccessRequestBuilder(typeRegistry, AtlasPrivilege.ENTITY_UPDATE_BUSINESS_METADATA, entityHeader);

        for (String bmName : businessAttributes.keySet()) {
            requestBuilder.setBusinessMetadata(bmName);

            AtlasAuthorizationUtils.verifyAccess(requestBuilder.build(), "remove business-metadata: guid=", entityHeader.getGuid(), ", business-metadata=", bmName);
        }

        Map<String, Map<String, AtlasBusinessAttribute>> entityTypeBusinessAttributes = entityType.getBusinessAttributes();
        Map<String, Map<String, Object>>                 updatedBusinessAttributes    = new HashMap<>();

        if (MapUtils.isNotEmpty(entityTypeBusinessAttributes) && MapUtils.isNotEmpty(businessAttributes)) {
            for (Map.Entry<String, Map<String, AtlasBusinessAttribute>> entry : entityTypeBusinessAttributes.entrySet()) {
                String                              bmName       = entry.getKey();
                Map<String, AtlasBusinessAttribute> bmAttributes = entry.getValue();

                if (!businessAttributes.containsKey(bmName)) { // nothing to remove for this business-metadata
                    continue;
                }

                Map<String, Object> entityBmAttributes = businessAttributes.get(bmName);

                for (AtlasBusinessAttribute bmAttribute : bmAttributes.values()) {
                    // if (entityBmAttributes is empty) remove all attributes in this business-metadata
                    // else remove the attribute only if its given in entityBmAttributes
                    if (MapUtils.isEmpty(entityBmAttributes) || entityBmAttributes.containsKey(bmAttribute.getName())) {
                        entityVertex.removeProperty(bmAttribute.getVertexPropertyName());

                        addToUpdatedBusinessAttributes(updatedBusinessAttributes, bmAttribute, null);
                    }
                }
            }
        }

        if (MapUtils.isNotEmpty(updatedBusinessAttributes)) {
            entityChangeNotifier.onBusinessAttributesUpdated(AtlasGraphUtilsV2.getIdFromVertex(entityVertex), updatedBusinessAttributes);
        }

        if (LOG.isDebugEnabled()) {
            LOG.debug("<== removeBusinessAttributes(entityVertex={}, entityType={}, businessAttributes={}", entityVertex, entityType.getTypeName(), businessAttributes);
        }
    }

    private AtlasVertex createStructVertex(AtlasStruct struct) {
        return createStructVertex(struct.getTypeName());
    }

    private AtlasVertex createStructVertex(AtlasObjectId objectId) {
        return createStructVertex(objectId.getTypeName());
    }

    private AtlasVertex createStructVertex(String typeName) {
        if (LOG.isDebugEnabled()) {
            LOG.debug("==> createStructVertex({})", typeName);
        }

        final AtlasVertex ret = graph.addVertex();

        AtlasGraphUtilsV2.setEncodedProperty(ret, ENTITY_TYPE_PROPERTY_KEY, typeName);
        AtlasGraphUtilsV2.setEncodedProperty(ret, STATE_PROPERTY_KEY, AtlasEntity.Status.ACTIVE.name());
        AtlasGraphUtilsV2.setEncodedProperty(ret, TIMESTAMP_PROPERTY_KEY, RequestContext.get().getRequestTime());
        AtlasGraphUtilsV2.setEncodedProperty(ret, MODIFICATION_TIMESTAMP_PROPERTY_KEY, RequestContext.get().getRequestTime());
        AtlasGraphUtilsV2.setEncodedProperty(ret, CREATED_BY_KEY, RequestContext.get().getUser());
        AtlasGraphUtilsV2.setEncodedProperty(ret, MODIFIED_BY_KEY, RequestContext.get().getUser());

        if (LOG.isDebugEnabled()) {
            LOG.debug("<== createStructVertex({})", typeName);
        }

        return ret;
    }

    private AtlasVertex createClassificationVertex(AtlasClassification classification) {
        if (LOG.isDebugEnabled()) {
            LOG.debug("==> createVertex({})", classification.getTypeName());
        }

        AtlasClassificationType classificationType = typeRegistry.getClassificationTypeByName(classification.getTypeName());

        AtlasVertex ret = createStructVertex(classification);

        AtlasGraphUtilsV2.addEncodedProperty(ret, SUPER_TYPES_PROPERTY_KEY, classificationType.getAllSuperTypes());
        AtlasGraphUtilsV2.setEncodedProperty(ret, CLASSIFICATION_ENTITY_GUID, classification.getEntityGuid());
        AtlasGraphUtilsV2.setEncodedProperty(ret, CLASSIFICATION_ENTITY_STATUS, classification.getEntityStatus().name());

        return ret;
    }

    private void mapAttributes(AtlasStruct struct, AtlasVertex vertex, EntityOperation op, EntityMutationContext context) throws AtlasBaseException {
        mapAttributes(struct, getStructType(struct.getTypeName()), vertex, op, context);
    }

    private void mapAttributes(AtlasStruct struct, AtlasStructType structType, AtlasVertex vertex, EntityOperation op, EntityMutationContext context) throws AtlasBaseException {
        if (LOG.isDebugEnabled()) {
            LOG.debug("==> mapAttributes({}, {})", op, struct.getTypeName());
        }

        if (MapUtils.isNotEmpty(struct.getAttributes())) {
            MetricRecorder metric = RequestContext.get().startMetricRecord("mapAttributes");

            List<String> timestampAutoUpdateAttributes = new ArrayList<>();
            List<String> userAutoUpdateAttributes = new ArrayList<>();

            if (op.equals(CREATE)) {
                for (AtlasAttribute attribute : structType.getAllAttributes().values()) {
                    Object attrValue = struct.getAttribute(attribute.getName());
                    Object attrOldValue = null;
                    boolean isArrayOfPrimitiveType = false;
                    boolean isArrayOfEnum = false;
                    if (attribute.getAttributeType().getTypeCategory().equals(ARRAY)) {
                        AtlasArrayType attributeType = (AtlasArrayType) attribute.getAttributeType();
                        AtlasType elementType = attributeType.getElementType();
                        isArrayOfPrimitiveType = elementType.getTypeCategory().equals(TypeCategory.PRIMITIVE);
                        isArrayOfEnum = elementType.getTypeCategory().equals(TypeCategory.ENUM);
                    }
                    if (isArrayOfPrimitiveType || isArrayOfEnum) {
                        attrOldValue = vertex.getPropertyValues(attribute.getVertexPropertyName(),attribute.getClass());
                    } else {
                        attrOldValue = vertex.getProperty(attribute.getVertexPropertyName(),attribute.getClass());
                    }
                    if (attrValue!= null && !attrValue.equals(attrOldValue)) {
                        addValuesToAutoUpdateAttributesList(attribute, userAutoUpdateAttributes, timestampAutoUpdateAttributes);
                    }

                    mapAttribute(attribute, attrValue, vertex, op, context);
                }

            } else if (op.equals(UPDATE) || op.equals(PARTIAL_UPDATE)) {
                for (String attrName : struct.getAttributes().keySet()) {
                    AtlasAttribute attribute = structType.getAttribute(attrName);

                    if (attribute != null) {
                        Object attrValue = struct.getAttribute(attrName);
                        Object attrOldValue = null;
                        boolean isArrayOfPrimitiveType = false;
                        boolean isArrayOfEnum = false;

                        boolean isStruct = (TypeCategory.STRUCT == attribute.getDefinedInType().getTypeCategory()
                                || TypeCategory.STRUCT == attribute.getAttributeType().getTypeCategory());

                        if (attribute.getAttributeType().getTypeCategory().equals(ARRAY)) {
                            AtlasArrayType attributeType = (AtlasArrayType) attribute.getAttributeType();
                            AtlasType elementType = attributeType.getElementType();
                            isArrayOfPrimitiveType = elementType.getTypeCategory().equals(TypeCategory.PRIMITIVE);
                            isArrayOfEnum = elementType.getTypeCategory().equals(TypeCategory.ENUM);
                        }

                        if (isArrayOfPrimitiveType || isArrayOfEnum) {
                            attrOldValue = vertex.getPropertyValues(attribute.getVertexPropertyName(),attribute.getClass());
                        } else if (isStruct) {
                            String edgeLabel = AtlasGraphUtilsV2.getEdgeLabel(attribute.getName());
                            attrOldValue = getCollectionElementsUsingRelationship(vertex, attribute, edgeLabel);
                        } else {
                            attrOldValue = vertex.getProperty(attribute.getVertexPropertyName(),attribute.getClass());
                        }

                        if (attrValue != null && !attrValue.equals(attrOldValue)) {
                            addValuesToAutoUpdateAttributesList(attribute, userAutoUpdateAttributes, timestampAutoUpdateAttributes);
                        }

                        mapAttribute(attribute, attrValue, vertex, op, context);
                    } else {
                        LOG.warn("mapAttributes(): invalid attribute {}.{}. Ignored..", struct.getTypeName(), attrName);
                    }
                }
            }

            updateModificationMetadata(vertex);
            graphHelper.updateMetadataAttributes(vertex, timestampAutoUpdateAttributes, "timestamp");
            graphHelper.updateMetadataAttributes(vertex, userAutoUpdateAttributes, "user");

            RequestContext.get().endMetricRecord(metric);
        }

        if (LOG.isDebugEnabled()) {
            LOG.debug("<== mapAttributes({}, {})", op, struct.getTypeName());
        }
    }

    private void addValuesToAutoUpdateAttributesList(AtlasAttribute attribute, List<String> userAutoUpdateAttributes, List<String> timestampAutoUpdateAttributes) {
        HashMap<String, ArrayList> autoUpdateAttributes =  attribute.getAttributeDef().getAutoUpdateAttributes();
        if (autoUpdateAttributes != null) {
            List<String> userAttributes = autoUpdateAttributes.get("user");
            if (userAttributes != null && userAttributes.size() > 0) {
                userAutoUpdateAttributes.addAll(userAttributes);
            }
            List<String> timestampAttributes = autoUpdateAttributes.get("timestamp");
            if (timestampAttributes != null && timestampAttributes.size() > 0) {
                timestampAutoUpdateAttributes.addAll(timestampAttributes);
            }
        }
    }

    private void mapRelationshipAttributes(AtlasEntity entity, AtlasEntityType entityType, AtlasVertex vertex, EntityOperation op,
                                           EntityMutationContext context) throws AtlasBaseException {
        if (LOG.isDebugEnabled()) {
            LOG.debug("==> mapRelationshipAttributes({}, {})", op, entity.getTypeName());
        }

        if (MapUtils.isNotEmpty(entity.getRelationshipAttributes())) {
            MetricRecorder metric = RequestContext.get().startMetricRecord("mapRelationshipAttributes");

            if (op.equals(CREATE)) {
                for (String attrName : entityType.getRelationshipAttributes().keySet()) {
                    Object         attrValue    = entity.getRelationshipAttribute(attrName);
                    String         relationType = AtlasEntityUtil.getRelationshipType(attrValue);
                    AtlasAttribute attribute    = entityType.getRelationshipAttribute(attrName, relationType);

                    mapAttribute(attribute, attrValue, vertex, op, context);
                }

            } else if (op.equals(UPDATE) || op.equals(PARTIAL_UPDATE)) {
                // relationship attributes mapping
                for (String attrName : entityType.getRelationshipAttributes().keySet()) {
                    if (entity.hasRelationshipAttribute(attrName)) {
                        Object         attrValue    = entity.getRelationshipAttribute(attrName);
                        String         relationType = AtlasEntityUtil.getRelationshipType(attrValue);
                        AtlasAttribute attribute    = entityType.getRelationshipAttribute(attrName, relationType);

                        mapAttribute(attribute, attrValue, vertex, op, context);
                    }
                }
            }

            updateModificationMetadata(vertex);

            RequestContext.get().endMetricRecord(metric);
        }

        if (LOG.isDebugEnabled()) {
            LOG.debug("<== mapRelationshipAttributes({}, {})", op, entity.getTypeName());
        }
    }

    private void mapAttribute(AtlasAttribute attribute, Object attrValue, AtlasVertex vertex, EntityOperation op, EntityMutationContext context) throws AtlasBaseException {
        boolean isDeletedEntity = context.isDeletedEntity(vertex);
        AtlasType         attrType     = attribute.getAttributeType();
        if (attrValue == null) {
            AtlasAttributeDef attributeDef = attribute.getAttributeDef();

            if (attrType.getTypeCategory() == TypeCategory.PRIMITIVE) {
                if (attributeDef.getDefaultValue() != null) {
                    attrValue = attrType.createDefaultValue(attributeDef.getDefaultValue());
                } else if (attributeDef.getIsDefaultValueNull() && ALLOWED_DATATYPES_FOR_DEFAULT_NULL.contains(attribute.getTypeName())) {
                    attrValue = null;
                } else {
                    if (attribute.getAttributeDef().getIsOptional()) {
                        attrValue = attrType.createOptionalDefaultValue();
                    } else {
                        attrValue = attrType.createDefaultValue();
                    }
                }
            }
        }

        if (attrType.getTypeCategory() == TypeCategory.PRIMITIVE || attrType.getTypeCategory() == TypeCategory.ENUM) {
            mapPrimitiveValue(vertex, attribute, attrValue, isDeletedEntity);
        } else {
            AttributeMutationContext ctx = new AttributeMutationContext(op, vertex, attribute, attrValue);
            mapToVertexByTypeCategory(ctx, context);
        }
    }

    private Object mapToVertexByTypeCategory(AttributeMutationContext ctx, EntityMutationContext context) throws AtlasBaseException {
        if (ctx.getOp() == CREATE && ctx.getValue() == null) {
            return null;
        }

        switch (ctx.getAttrType().getTypeCategory()) {
            case PRIMITIVE:
            case ENUM:
                return mapPrimitiveValue(ctx, context);

            case STRUCT: {
                String    edgeLabel   = AtlasGraphUtilsV2.getEdgeLabel(ctx.getVertexProperty());
                AtlasEdge currentEdge = graphHelper.getEdgeForLabel(ctx.getReferringVertex(), edgeLabel);
                AtlasEdge edge        = currentEdge != null ? currentEdge : null;

                ctx.setExistingEdge(edge);

                AtlasEdge newEdge = mapStructValue(ctx, context);

                if (currentEdge != null && !currentEdge.equals(newEdge)) {
                    deleteDelegate.getHandler().deleteEdgeReference(currentEdge, ctx.getAttrType().getTypeCategory(), false, true, ctx.getReferringVertex());
                }

                return newEdge;
            }

            case OBJECT_ID_TYPE: {
                if (ctx.getAttributeDef().isSoftReferenced()) {
                    return mapSoftRefValueWithUpdate(ctx, context);
                }

                AtlasRelationshipEdgeDirection edgeDirection = ctx.getAttribute().getRelationshipEdgeDirection();
                String edgeLabel = ctx.getAttribute().getRelationshipEdgeLabel();

                // if relationshipDefs doesn't exist, use legacy way of finding edge label.
                if (StringUtils.isEmpty(edgeLabel)) {
                    edgeLabel = AtlasGraphUtilsV2.getEdgeLabel(ctx.getVertexProperty());
                }

                String    relationshipGuid = getRelationshipGuid(ctx.getValue());
                AtlasEdge currentEdge;

                // if relationshipGuid is assigned in AtlasRelatedObjectId use it to fetch existing AtlasEdge
                if (StringUtils.isNotEmpty(relationshipGuid) && !RequestContext.get().isImportInProgress()) {
                    currentEdge = graphHelper.getEdgeForGUID(relationshipGuid);
                } else {
                    currentEdge = graphHelper.getEdgeForLabel(ctx.getReferringVertex(), edgeLabel, edgeDirection);
                }

                AtlasEdge newEdge = null;

                if (ctx.getValue() != null) {
                    AtlasEntityType instanceType = getInstanceType(ctx.getValue(), context);
                    AtlasEdge       edge         = currentEdge != null ? currentEdge : null;

                    ctx.setElementType(instanceType);
                    ctx.setExistingEdge(edge);

                    newEdge = mapObjectIdValueUsingRelationship(ctx, context);

                    // legacy case update inverse attribute
                    if (ctx.getAttribute().getInverseRefAttribute() != null) {
                        // Update the inverse reference using relationship on the target entity
                        addInverseReference(context, ctx.getAttribute().getInverseRefAttribute(), newEdge, getRelationshipAttributes(ctx.getValue()));
                    }
                }

                // created new relationship,
                // record entity update on both vertices of the new relationship
                if (currentEdge == null && newEdge != null) {

                    // based on relationship edge direction record update only on attribute vertex
                    if (edgeDirection == IN) {
                        recordEntityUpdate(newEdge.getOutVertex());

                    } else {
                        recordEntityUpdate(newEdge.getInVertex());
                    }
                }

                // update references, if current and new edge don't match
                // record entity update on new reference and delete(edge) old reference.
                if (currentEdge != null && !currentEdge.equals(newEdge)) {

                    //record entity update on new edge
                    if (isRelationshipEdge(newEdge)) {
                        AtlasVertex attrVertex = context.getDiscoveryContext().getResolvedEntityVertex(getGuid(ctx.getValue()));

                        recordEntityUpdate(attrVertex);
                    }

                    //delete old reference
                    deleteDelegate.getHandler().deleteEdgeReference(currentEdge, ctx.getAttrType().getTypeCategory(), ctx.getAttribute().isOwnedRef(),
                            true, ctx.getAttribute().getRelationshipEdgeDirection(), ctx.getReferringVertex());
                }

                if (edgeLabel.equals(GLOSSARY_TERMS_EDGE_LABEL) || edgeLabel.equals(GLOSSARY_CATEGORY_EDGE_LABEL)) {
                    addGlossaryAttr(ctx, newEdge);
                }

                if (CATEGORY_PARENT_EDGE_LABEL.equals(edgeLabel)) {
                    addCatParentAttr(ctx, newEdge);
                }

                return newEdge;
            }

            case MAP:
                return mapMapValue(ctx, context);

            case ARRAY:
                return mapArrayValue(ctx, context);

            default:
                throw new AtlasBaseException(AtlasErrorCode.TYPE_CATEGORY_INVALID, ctx.getAttrType().getTypeCategory().name());
        }
    }

    private String mapSoftRefValue(AttributeMutationContext ctx, EntityMutationContext context) {
        String ret = null;

        if (ctx.getValue() instanceof AtlasObjectId) {
            AtlasObjectId objectId = (AtlasObjectId) ctx.getValue();
            String        typeName = objectId.getTypeName();
            String        guid     = AtlasTypeUtil.isUnAssignedGuid(objectId.getGuid()) ? context.getGuidAssignments().get(objectId.getGuid()) : objectId.getGuid();

            ret = AtlasEntityUtil.formatSoftRefValue(typeName, guid);
        } else {
            if (ctx.getValue() != null) {
                LOG.warn("mapSoftRefValue: Was expecting AtlasObjectId, but found: {}", ctx.getValue().getClass());
            }
        }

        setAssignedGuid(ctx.getValue(), context);

        return ret;
    }

    private Object mapSoftRefValueWithUpdate(AttributeMutationContext ctx, EntityMutationContext context) {
        String softRefValue = mapSoftRefValue(ctx, context);

        AtlasGraphUtilsV2.setProperty(ctx.getReferringVertex(), ctx.getVertexProperty(), softRefValue);

        return softRefValue;
    }

    private void addInverseReference(EntityMutationContext context, AtlasAttribute inverseAttribute, AtlasEdge edge, Map<String, Object> relationshipAttributes) throws AtlasBaseException {
        AtlasStructType inverseType      = inverseAttribute.getDefinedInType();
        AtlasVertex     inverseVertex    = edge.getInVertex();
        String          inverseEdgeLabel = inverseAttribute.getRelationshipEdgeLabel();
        AtlasEdge       inverseEdge      = graphHelper.getEdgeForLabel(inverseVertex, inverseEdgeLabel);
        String          propertyName     = AtlasGraphUtilsV2.getQualifiedAttributePropertyKey(inverseType, inverseAttribute.getName());

        // create new inverse reference
        AtlasEdge newEdge = createInverseReferenceUsingRelationship(context, inverseAttribute, edge, relationshipAttributes);

        boolean inverseUpdated = true;
        switch (inverseAttribute.getAttributeType().getTypeCategory()) {
        case OBJECT_ID_TYPE:
            if (inverseEdge != null) {
                if (!inverseEdge.equals(newEdge)) {
                    // Disconnect old reference
                    deleteDelegate.getHandler().deleteEdgeReference(inverseEdge, inverseAttribute.getAttributeType().getTypeCategory(),
                                                      inverseAttribute.isOwnedRef(), true, inverseVertex);
                }
                else {
                    // Edge already exists for this attribute between these vertices.
                    inverseUpdated = false;
                }
            }
            break;
        case ARRAY:
            // Add edge ID to property value
            List<String> elements = inverseVertex.getProperty(propertyName, List.class);
            if (newEdge != null && elements == null) {
                elements = new ArrayList<>();
                elements.add(newEdge.getId().toString());
                inverseVertex.setProperty(propertyName, elements);
            }
            else {
               if (newEdge != null && !elements.contains(newEdge.getId().toString())) {
                    elements.add(newEdge.getId().toString());
                    inverseVertex.setProperty(propertyName, elements);
               }
               else {
                   // Property value list already contains the edge ID.
                   inverseUpdated = false;
               }
            }
            break;
        default:
            break;
        }

        if (inverseUpdated) {
            RequestContext requestContext = RequestContext.get();

            if (!requestContext.isDeletedEntity(graphHelper.getGuid(inverseVertex))) {
                updateModificationMetadata(inverseVertex);

                requestContext.recordEntityUpdate(entityRetriever.toAtlasEntityHeader(inverseVertex));
            }
        }
    }

    private AtlasEdge createInverseReferenceUsingRelationship(EntityMutationContext context, AtlasAttribute inverseAttribute, AtlasEdge edge, Map<String, Object> relationshipAttributes) throws AtlasBaseException {
        if (LOG.isDebugEnabled()) {
            LOG.debug("==> createInverseReferenceUsingRelationship()");
        }

        String      inverseAttributeName   = inverseAttribute.getName();
        AtlasType   inverseAttributeType   = inverseAttribute.getDefinedInType();
        AtlasVertex inverseVertex          = edge.getInVertex();
        AtlasVertex vertex                 = edge.getOutVertex();
        AtlasEdge   ret;

        if (inverseAttributeType instanceof AtlasEntityType) {
            AtlasEntityType entityType = (AtlasEntityType) inverseAttributeType;

            if (entityType.hasRelationshipAttribute(inverseAttributeName)) {
                String relationshipName = graphHelper.getRelationshipTypeName(inverseVertex, entityType, inverseAttributeName);

                ret = getOrCreateRelationship(inverseVertex, vertex, relationshipName, relationshipAttributes);

            } else {
                if (LOG.isDebugEnabled()) {
                    LOG.debug("No RelationshipDef defined between {} and {} on attribute: {}", inverseAttributeType,
                              AtlasGraphUtilsV2.getTypeName(vertex), inverseAttributeName);
                }
                // if no RelationshipDef found, use legacy way to create edges
                ret = createInverseReference(inverseAttribute, (AtlasStructType) inverseAttributeType, inverseVertex, vertex);
            }
        } else {
            // inverseAttribute not of type AtlasEntityType, use legacy way to create edges
            ret = createInverseReference(inverseAttribute, (AtlasStructType) inverseAttributeType, inverseVertex, vertex);
        }

        if (LOG.isDebugEnabled()) {
            LOG.debug("<== createInverseReferenceUsingRelationship()");
        }

        updateRelationshipGuidForImport(context, inverseAttributeName, inverseVertex, ret);

        return ret;
    }

    private void updateRelationshipGuidForImport(EntityMutationContext context, String inverseAttributeName, AtlasVertex inverseVertex, AtlasEdge edge) throws AtlasBaseException {
        if (!RequestContext.get().isImportInProgress()) {
            return;
        }

        String parentGuid = graphHelper.getGuid(inverseVertex);
        if(StringUtils.isEmpty(parentGuid)) {
            return;
        }

        AtlasEntity entity = context.getCreatedOrUpdatedEntity(parentGuid);
        if(entity == null) {
            return;
        }

        String parentRelationshipGuid = getRelationshipGuid(entity.getRelationshipAttribute(inverseAttributeName));
        if(StringUtils.isEmpty(parentRelationshipGuid)) {
            return;
        }

        AtlasGraphUtilsV2.setEncodedProperty(edge, RELATIONSHIP_GUID_PROPERTY_KEY, parentRelationshipGuid);
    }

    // legacy method to create edges for inverse reference
    private AtlasEdge createInverseReference(AtlasAttribute inverseAttribute, AtlasStructType inverseAttributeType,
                                             AtlasVertex inverseVertex, AtlasVertex vertex) throws AtlasBaseException {

        String propertyName     = AtlasGraphUtilsV2.getQualifiedAttributePropertyKey(inverseAttributeType, inverseAttribute.getName());
        String inverseEdgeLabel = AtlasGraphUtilsV2.getEdgeLabel(propertyName);
        AtlasEdge ret;

        try {
            ret = graphHelper.getOrCreateEdge(inverseVertex, vertex, inverseEdgeLabel);

        } catch (RepositoryException e) {
            throw new AtlasBaseException(AtlasErrorCode.INTERNAL_ERROR, e);
        }

        return ret;
    }

    private Object mapPrimitiveValue(AttributeMutationContext ctx, EntityMutationContext context) {
        return mapPrimitiveValue(ctx.getReferringVertex(), ctx.getAttribute(), ctx.getValue(), context.isDeletedEntity(ctx.referringVertex));
    }

    private Object mapPrimitiveValue(AtlasVertex vertex, AtlasAttribute attribute, Object valueFromEntity, boolean isDeletedEntity) {
        boolean isIndexableStrAttr = attribute.getAttributeDef().getIsIndexable() && attribute.getAttributeType() instanceof AtlasBuiltInTypes.AtlasStringType;

        Object ret = valueFromEntity;

        // Janus bug, when an indexed string attribute has a value longer than a certain length then the reverse indexed key generated by JanusGraph
        // exceeds the HBase row length's hard limit (Short.MAX). This trimming and hashing procedure is to circumvent that limitation
        if (ret != null && isIndexableStrAttr) {
            String value = ret.toString();

            if (value.length() > INDEXED_STR_SAFE_LEN) {
                RequestContext requestContext = RequestContext.get();

                final int trimmedLength;

                if (requestContext.getAttemptCount() <= 1) { // if this is the first attempt, try saving as it is; trim on retry
                    trimmedLength = value.length();
                } else if (requestContext.getAttemptCount() >= requestContext.getMaxAttempts()) { // if this is the last attempt, set to 'safe_len'
                    trimmedLength = INDEXED_STR_SAFE_LEN;
                } else if (requestContext.getAttemptCount() == 2) { // based on experimentation, string length of 4 times 'safe_len' succeeds
                    trimmedLength = Math.min(4 * INDEXED_STR_SAFE_LEN, value.length());
                } else if (requestContext.getAttemptCount() == 3) { // if length of 4 times 'safe_len' failed, try twice 'safe_len'
                    trimmedLength = Math.min(2 * INDEXED_STR_SAFE_LEN, value.length());
                } else { // if twice the 'safe_len' failed, trim to 'safe_len'
                    trimmedLength = INDEXED_STR_SAFE_LEN;
                }

                if (trimmedLength < value.length()) {
                    LOG.warn("Length of indexed attribute {} is {} characters, longer than safe-limit {}; trimming to {} - attempt #{}", attribute.getQualifiedName(), value.length(), INDEXED_STR_SAFE_LEN, trimmedLength, requestContext.getAttemptCount());

                    String checksumSuffix = ":" + DigestUtils.shaHex(value); // Storing SHA checksum in case verification is needed after retrieval

                    ret = value.substring(0, trimmedLength - checksumSuffix.length()) + checksumSuffix;
                } else {
                    LOG.warn("Length of indexed attribute {} is {} characters, longer than safe-limit {}", attribute.getQualifiedName(), value.length(), INDEXED_STR_SAFE_LEN);
                }
            }
        }

        AtlasGraphUtilsV2.setEncodedProperty(vertex, attribute.getVertexPropertyName(), ret);

        String uniqPropName = attribute != null ? attribute.getVertexUniquePropertyName() : null;

        if (uniqPropName != null) {
            // Removing AtlasGraphUtilsV2.getState(vertex) == DELETED condition below to keep the unique contrain even if asset is deleted.
            if (isDeletedEntity) {
                vertex.removeProperty(uniqPropName);
            } else {
                AtlasGraphUtilsV2.setEncodedProperty(vertex, uniqPropName, ret);
            }
        }

        return ret;
    }

    private AtlasEdge mapStructValue(AttributeMutationContext ctx, EntityMutationContext context) throws AtlasBaseException {
        if (LOG.isDebugEnabled()) {
            LOG.debug("==> mapStructValue({})", ctx);
        }

        AtlasEdge ret = null;

        if (ctx.getCurrentEdge() != null) {
            AtlasStruct structVal = null;
            if (ctx.getValue() instanceof AtlasStruct) {
                structVal = (AtlasStruct)ctx.getValue();
            } else if (ctx.getValue() instanceof Map) {
                structVal = new AtlasStruct(ctx.getAttrType().getTypeName(), (Map) AtlasTypeUtil.toStructAttributes((Map)ctx.getValue()));
            }

            if (structVal != null) {
                updateVertex(structVal, ctx.getCurrentEdge().getInVertex(), context);
                ret = ctx.getCurrentEdge();
            } else {
                ret = null;
            }

        } else if (ctx.getValue() != null) {
            String edgeLabel = AtlasGraphUtilsV2.getEdgeLabel(ctx.getVertexProperty());

            AtlasStruct structVal = null;
            if (ctx.getValue() instanceof AtlasStruct) {
                structVal = (AtlasStruct) ctx.getValue();
            } else if (ctx.getValue() instanceof Map) {
                structVal = new AtlasStruct(ctx.getAttrType().getTypeName(), (Map) AtlasTypeUtil.toStructAttributes((Map)ctx.getValue()));
            }

            if (structVal != null) {
                ret = createVertex(structVal, ctx.getReferringVertex(), edgeLabel, context);
            }
        }

        if (LOG.isDebugEnabled()) {
            LOG.debug("<== mapStructValue({})", ctx);
        }

        return ret;
    }

    private AtlasEdge mapObjectIdValue(AttributeMutationContext ctx, EntityMutationContext context) throws AtlasBaseException {
        if (LOG.isDebugEnabled()) {
            LOG.debug("==> mapObjectIdValue({})", ctx);
        }

        AtlasEdge ret = null;

        String guid = getGuid(ctx.getValue());

        AtlasVertex entityVertex = context.getDiscoveryContext().getResolvedEntityVertex(guid);

        if (entityVertex == null) {
            if (AtlasTypeUtil.isAssignedGuid(guid)) {
                entityVertex = context.getVertex(guid);
            }

            if (entityVertex == null) {
                AtlasObjectId objId = getObjectId(ctx.getValue());

                if (objId != null) {
                    entityVertex = context.getDiscoveryContext().getResolvedEntityVertex(objId);
                }
            }
        }

        if (entityVertex == null) {
            throw new AtlasBaseException(AtlasErrorCode.INVALID_OBJECT_ID, (ctx.getValue() == null ? null : ctx.getValue().toString()));
        }

        if (ctx.getCurrentEdge() != null) {
            ret = updateEdge(ctx.getAttributeDef(), ctx.getValue(), ctx.getCurrentEdge(), entityVertex);
        } else if (ctx.getValue() != null) {
            String edgeLabel = AtlasGraphUtilsV2.getEdgeLabel(ctx.getVertexProperty());

            try {
                ret = graphHelper.getOrCreateEdge(ctx.getReferringVertex(), entityVertex, edgeLabel);
            } catch (RepositoryException e) {
                throw new AtlasBaseException(AtlasErrorCode.INTERNAL_ERROR, e);
            }
        }

        if (LOG.isDebugEnabled()) {
            LOG.debug("<== mapObjectIdValue({})", ctx);
        }

        return ret;
    }

    private AtlasEdge mapObjectIdValueUsingRelationship(AttributeMutationContext ctx, EntityMutationContext context) throws AtlasBaseException {
        if (LOG.isDebugEnabled()) {
            LOG.debug("==> mapObjectIdValueUsingRelationship({})", ctx);
        }

        String      guid            = getGuid(ctx.getValue());
        AtlasVertex attributeVertex = context.getDiscoveryContext().getResolvedEntityVertex(guid);
        AtlasVertex entityVertex    = ctx.getReferringVertex();
        AtlasEdge   ret;

        if (attributeVertex == null) {
            if (AtlasTypeUtil.isAssignedGuid(guid)) {
                attributeVertex = context.getVertex(guid);
            }

            if (attributeVertex == null) {
                AtlasObjectId objectId = getObjectId(ctx.getValue());

                attributeVertex = (objectId != null) ? context.getDiscoveryContext().getResolvedEntityVertex(objectId) : null;
            }
        }

        if (attributeVertex == null) {
            if(RequestContext.get().isImportInProgress()) {
                return null;
            }

            throw new AtlasBaseException(AtlasErrorCode.INVALID_OBJECT_ID, (ctx.getValue() == null ? null : ctx.getValue().toString()));
        }

        AtlasType type = typeRegistry.getType(AtlasGraphUtilsV2.getTypeName(entityVertex));

        if (type instanceof AtlasEntityType) {
            AtlasEntityType entityType = (AtlasEntityType) type;
            AtlasAttribute  attribute     = ctx.getAttribute();
            String          attributeName = attribute.getName();

            // use relationship to create/update edges
            if (entityType.hasRelationshipAttribute(attributeName)) {
                Map<String, Object> relationshipAttributes = getRelationshipAttributes(ctx.getValue());

                if (ctx.getCurrentEdge() != null && getStatus(ctx.getCurrentEdge()) != DELETED) {
                    ret = updateRelationship(ctx.getCurrentEdge(), entityVertex, attributeVertex, attribute.getRelationshipEdgeDirection(), relationshipAttributes);
                } else {
                    String      relationshipName = attribute.getRelationshipName();
                    AtlasVertex fromVertex;
                    AtlasVertex toVertex;

                    if (StringUtils.isEmpty(relationshipName)) {
                        relationshipName = graphHelper.getRelationshipTypeName(entityVertex, entityType, attributeName);
                    }

                    if (attribute.getRelationshipEdgeDirection() == IN) {
                        fromVertex = attributeVertex;
                        toVertex   = entityVertex;

                    } else {
                        fromVertex = entityVertex;
                        toVertex   = attributeVertex;
                    }

                    ret = getOrCreateRelationship(fromVertex, toVertex, relationshipName, relationshipAttributes);

                    boolean isCreated = graphHelper.getCreatedTime(ret) == RequestContext.get().getRequestTime();

                    if (isCreated) {
                        // if relationship did not exist before and new relationship was created
                        // record entity update on both relationship vertices
                        recordEntityUpdate(attributeVertex);
                    }

                    // for import use the relationship guid provided
                    if (RequestContext.get().isImportInProgress()) {
                        String relationshipGuid = getRelationshipGuid(ctx.getValue());

                        if(!StringUtils.isEmpty(relationshipGuid)) {
                            AtlasGraphUtilsV2.setEncodedProperty(ret, RELATIONSHIP_GUID_PROPERTY_KEY, relationshipGuid);
                        }
                    }
                }
            } else {
                // use legacy way to create/update edges
                if (WARN_ON_NO_RELATIONSHIP || LOG.isDebugEnabled()) {
                    LOG.warn("No RelationshipDef defined between {} and {} on attribute: {}. This can lead to severe performance degradation.",
                            getTypeName(entityVertex), getTypeName(attributeVertex), attributeName);
                }

                ret = mapObjectIdValue(ctx, context);
            }

        } else {
            // if type is StructType having objectid as attribute
            ret = mapObjectIdValue(ctx, context);
        }

        setAssignedGuid(ctx.getValue(), context);

        if (LOG.isDebugEnabled()) {
            LOG.debug("<== mapObjectIdValueUsingRelationship({})", ctx);
        }

        return ret;
    }

    private Map<String, Object> mapMapValue(AttributeMutationContext ctx, EntityMutationContext context) throws AtlasBaseException {
        if (LOG.isDebugEnabled()) {
            LOG.debug("==> mapMapValue({})", ctx);
        }

        Map<Object, Object> newVal      = (Map<Object, Object>) ctx.getValue();
        Map<String, Object> newMap      = new HashMap<>();
        AtlasMapType        mapType     = (AtlasMapType) ctx.getAttrType();
        AtlasAttribute      attribute   = ctx.getAttribute();
        Map<String, Object> currentMap  = getMapElementsProperty(mapType, ctx.getReferringVertex(), ctx.getVertexProperty(), attribute);
        boolean             isReference = isReference(mapType.getValueType());
        boolean             isSoftReference = ctx.getAttribute().getAttributeDef().isSoftReferenced();

        if (PARTIAL_UPDATE.equals(ctx.getOp()) && attribute.getAttributeDef().isAppendOnPartialUpdate() && MapUtils.isNotEmpty(currentMap)) {
            if (MapUtils.isEmpty(newVal)) {
                newVal = new HashMap<>(currentMap);
            } else {
                Map<Object, Object> mergedVal = new HashMap<>(currentMap);

                for (Map.Entry<Object, Object> entry : newVal.entrySet()) {
                    String newKey = entry.getKey().toString();

                    mergedVal.put(newKey, entry.getValue());
                }

                newVal = mergedVal;
            }
        }

        boolean isNewValNull = newVal == null;

        if (isNewValNull) {
            newVal = new HashMap<>();
        }

        String propertyName = ctx.getVertexProperty();

        if (isReference) {
            for (Map.Entry<Object, Object> entry : newVal.entrySet()) {
                String    key          = entry.getKey().toString();
                AtlasEdge existingEdge = isSoftReference ? null : getEdgeIfExists(mapType, currentMap, key);

                AttributeMutationContext mapCtx =  new AttributeMutationContext(ctx.getOp(), ctx.getReferringVertex(), attribute, entry.getValue(),
                                                                                 propertyName, mapType.getValueType(), existingEdge);
                // Add/Update/Remove property value
                Object newEntry = mapCollectionElementsToVertex(mapCtx, context);

                if (!isSoftReference && newEntry instanceof AtlasEdge) {
                    AtlasEdge edge = (AtlasEdge) newEntry;

                    edge.setProperty(ATTRIBUTE_KEY_PROPERTY_KEY, key);

                    // If value type indicates this attribute is a reference, and the attribute has an inverse reference attribute,
                    // update the inverse reference value.
                    AtlasAttribute inverseRefAttribute = attribute.getInverseRefAttribute();

                    if (inverseRefAttribute != null) {
                        addInverseReference(context, inverseRefAttribute, edge, getRelationshipAttributes(ctx.getValue()));
                    }

                    updateInConsistentOwnedMapVertices(ctx, mapType, newEntry);

                    newMap.put(key, newEntry);
                }

                if (isSoftReference) {
                    newMap.put(key, newEntry);
                }
            }

            Map<String, Object> finalMap = removeUnusedMapEntries(attribute, ctx.getReferringVertex(), currentMap, newMap);
            newMap.putAll(finalMap);
        } else {
            // primitive type map
            if (isNewValNull) {
                ctx.getReferringVertex().setProperty(propertyName, null);
            } else {
                ctx.getReferringVertex().setProperty(propertyName, new HashMap<>(newVal));
            }
            newVal.forEach((key, value) -> newMap.put(key.toString(), value));
        }

        if (isSoftReference) {
            if (isNewValNull) {
                ctx.getReferringVertex().setProperty(propertyName,null);
            } else {
                ctx.getReferringVertex().setProperty(propertyName, new HashMap<>(newMap));
            }
        }

        if (LOG.isDebugEnabled()) {
            LOG.debug("<== mapMapValue({})", ctx);
        }

        return newMap;
    }

    public List mapArrayValue(AttributeMutationContext ctx, EntityMutationContext context) throws AtlasBaseException {
        if (LOG.isDebugEnabled()) {
            LOG.debug("==> mapArrayValue({})", ctx);
        }

        AtlasAttribute attribute           = ctx.getAttribute();
        List           newElements         = (List) ctx.getValue();
        AtlasArrayType arrType             = (AtlasArrayType) attribute.getAttributeType();
        AtlasType      elementType         = arrType.getElementType();
        boolean        isStructType        = (TypeCategory.STRUCT == elementType.getTypeCategory()) ||
                                             (TypeCategory.STRUCT == attribute.getDefinedInType().getTypeCategory());
        boolean        isReference         = isReference(elementType);
        boolean        isSoftReference     = ctx.getAttribute().getAttributeDef().isSoftReferenced();
        AtlasAttribute inverseRefAttribute = attribute.getInverseRefAttribute();
        Cardinality    cardinality         = attribute.getAttributeDef().getCardinality();
        List<AtlasEdge> removedElements    = new ArrayList<>();
        List<Object>   newElementsCreated  = new ArrayList<>();
        List<Object>   allArrayElements    = null;
        List<Object>   currentElements;

        boolean deleteExistingRelations = shouldDeleteExistingRelations(ctx, attribute);

        if (isReference && !isSoftReference) {
            currentElements = (List) getCollectionElementsUsingRelationship(ctx.getReferringVertex(), attribute, isStructType);
        } else {
            currentElements = (List) getArrayElementsProperty(elementType, isSoftReference, ctx.getReferringVertex(), ctx.getVertexProperty());
        }

        if (PARTIAL_UPDATE.equals(ctx.getOp()) && attribute.getAttributeDef().isAppendOnPartialUpdate() && CollectionUtils.isNotEmpty(currentElements)) {
            if (CollectionUtils.isEmpty(newElements)) {
                newElements = new ArrayList<>(currentElements);
            } else {
                List<Object> mergedVal = new ArrayList<>(currentElements);

                mergedVal.addAll(newElements);

                newElements = mergedVal;
            }
        }

        boolean isNewElementsNull = newElements == null;

        if (isNewElementsNull) {
            newElements = new ArrayList();
        }

        if (cardinality == SET) {
            newElements = (List) newElements.stream().distinct().collect(Collectors.toList());
        }

        for (int index = 0; index < newElements.size(); index++) {
            AtlasEdge               existingEdge = (isSoftReference) ? null : getEdgeAt(currentElements, index, elementType);
            AttributeMutationContext arrCtx      = new AttributeMutationContext(ctx.getOp(), ctx.getReferringVertex(), ctx.getAttribute(), newElements.get(index),
                                                                                 ctx.getVertexProperty(), elementType, existingEdge);

            if (deleteExistingRelations) {
                removeExistingRelationWithOtherVertex(arrCtx, ctx, context);
            }

            Object newEntry = mapCollectionElementsToVertex(arrCtx, context);

            if (isReference && newEntry != null && newEntry instanceof AtlasEdge && inverseRefAttribute != null) {
                // Update the inverse reference value.
                AtlasEdge newEdge = (AtlasEdge) newEntry;

                addInverseReference(context, inverseRefAttribute, newEdge, getRelationshipAttributes(ctx.getValue()));
            }

            if(newEntry != null) {
                newElementsCreated.add(newEntry);
            }
        }

        if (isReference && !isSoftReference ) {

            boolean isAppendOnPartialUpdate = !isStructType ? getAppendOptionForRelationship(ctx.getReferringVertex(), attribute.getName()) : false;

            if (isAppendOnPartialUpdate) {
                allArrayElements = unionCurrentAndNewElements(attribute, (List) currentElements, (List) newElementsCreated);
            } else {
                removedElements = removeUnusedArrayEntries(attribute, (List) currentElements, (List) newElementsCreated, ctx);

                allArrayElements = unionCurrentAndNewElements(attribute, removedElements, (List) newElementsCreated);
            }
        } else {
            allArrayElements = newElementsCreated;
        }

        // add index to attributes of array type
       for (int index = 0; allArrayElements != null && index < allArrayElements.size(); index++) {
           Object element = allArrayElements.get(index);

           if (element instanceof AtlasEdge) {
               AtlasGraphUtilsV2.setEncodedProperty((AtlasEdge) element, ATTRIBUTE_INDEX_PROPERTY_KEY, index);
            }
        }

        if (isNewElementsNull) {
            setArrayElementsProperty(elementType, isSoftReference, ctx.getReferringVertex(), ctx.getVertexProperty(), null, null, cardinality);
        } else {
            setArrayElementsProperty(elementType, isSoftReference, ctx.getReferringVertex(), ctx.getVertexProperty(), allArrayElements, currentElements, cardinality);
        }

        switch (ctx.getAttribute().getRelationshipEdgeLabel()) {
            case TERM_ASSIGNMENT_LABEL: addMeaningsToEntity(ctx, newElementsCreated, removedElements);
                break;

            case CATEGORY_TERMS_EDGE_LABEL: addCategoriesToTermEntity(ctx, newElementsCreated, removedElements);
                break;

            case CATEGORY_PARENT_EDGE_LABEL: addCatParentAttr(ctx, newElementsCreated, removedElements);
                break;

            case PROCESS_INPUTS:
            case PROCESS_OUTPUTS: addEdgesToContext(GraphHelper.getGuid(ctx.referringVertex), newElementsCreated,  removedElements);
                break;
        }

        if (LOG.isDebugEnabled()) {
            LOG.debug("<== mapArrayValue({})", ctx);
        }

        return allArrayElements;
    }

    private void addEdgesToContext(String guid, List<Object> newElementsCreated, List<AtlasEdge> removedElements) {

        if (newElementsCreated.size() > 0) {
            List<Object> elements = (RequestContext.get().getNewElementsCreatedMap()).get(guid);
            if (elements == null) {
                ArrayList newElements = new ArrayList<>();
                newElements.addAll(newElementsCreated);
                (RequestContext.get().getNewElementsCreatedMap()).put(guid, newElements);
            } else {
                elements.addAll(newElementsCreated);
                RequestContext.get().getNewElementsCreatedMap().put(guid, elements);
            }
        }

        if (removedElements.size() > 0) {
            List<Object> removedElement = (RequestContext.get().getRemovedElementsMap()).get(guid);

            if (removedElement == null) {
                removedElement = new ArrayList<>();
                removedElement.addAll(removedElements);
                (RequestContext.get().getRemovedElementsMap()).put(guid, removedElement);
            } else {
                removedElement.addAll(removedElements);
                (RequestContext.get().getRemovedElementsMap()).put(guid, removedElement);
            }
        }
    }

    private boolean shouldDeleteExistingRelations(AttributeMutationContext ctx, AtlasAttribute attribute) {
        boolean ret = false;

        AtlasEntityType entityType = typeRegistry.getEntityTypeByName(AtlasGraphUtilsV2.getTypeName(ctx.getReferringVertex()));
        if (entityType !=null && entityType.hasRelationshipAttribute(attribute.getName())) {
            AtlasRelationshipDef relationshipDef = typeRegistry.getRelationshipDefByName(ctx.getAttribute().getRelationshipName());
            ret = !(relationshipDef.getEndDef1().getCardinality() == SET && relationshipDef.getEndDef2().getCardinality() == SET);
        }
        return ret;
    }

    /*
    * Before creating new edges between referring vertex & new vertex coming from array,
    * delete old relationship with same relationship type between new vertex coming from array & any other vertex.
    * e.g
    *   table_a has columns as col_0 & col_1
    *   create new table_b add columns col_0 & col_1
    *   Now creating new relationships between table_b -> col_0 & col_1
    *   This should also delete existing relationships between table_a -> col_0 & col_1
    *   this behaviour is needed because endDef1 has SINGLE cardinality
    *
    * This method will delete existing edges.
    * Skip if both ends are of SET cardinality, e.g. Catalog.inputs, Catalog.outputs
    * */
    private void removeExistingRelationWithOtherVertex(AttributeMutationContext arrCtx, AttributeMutationContext ctx,
                                                       EntityMutationContext context) throws AtlasBaseException {
        MetricRecorder metric = RequestContext.get().startMetricRecord("removeExistingRelationWithOtherVertex");

        AtlasObjectId entityObject = (AtlasObjectId) arrCtx.getValue();
        String entityGuid = entityObject.getGuid();

        AtlasVertex referredVertex = null;

        if (StringUtils.isNotEmpty(entityGuid)) {
            referredVertex = context.getVertex(entityGuid);
        }

        if (referredVertex == null) {
            try {
                if (StringUtils.isNotEmpty(entityGuid)) {
                    referredVertex = entityRetriever.getEntityVertex(((AtlasObjectId) arrCtx.getValue()).getGuid());
                } else {
                    AtlasEntityType entityType = typeRegistry.getEntityTypeByName(entityObject.getTypeName());
                    if (entityType != null && MapUtils.isNotEmpty(entityObject.getUniqueAttributes())) {
                        referredVertex = AtlasGraphUtilsV2.findByUniqueAttributes(this.graph, entityType, entityObject.getUniqueAttributes());
                    }
                }
            } catch (AtlasBaseException e) {
                //in case if importing zip, referredVertex might not have been create yet
                //e.g. importing zip with db & its tables, while processing db edges, tables vertices are not yet created
                LOG.warn("removeExistingRelationWithOtherVertex - vertex not found!", e);
            }
        }

        if (referredVertex != null) {
            Iterator<AtlasEdge> edgeIterator = referredVertex.getEdges(getInverseEdgeDirection(
                    arrCtx.getAttribute().getRelationshipEdgeDirection()), ctx.getAttribute().getRelationshipEdgeLabel()).iterator();

            while (edgeIterator.hasNext()) {
                AtlasEdge existingEdgeToReferredVertex = edgeIterator.next();

                if (existingEdgeToReferredVertex != null && getStatus(existingEdgeToReferredVertex) != DELETED) {
                    AtlasVertex referredVertexToExistingEdge;
                    if (arrCtx.getAttribute().getRelationshipEdgeDirection().equals(IN)) {
                        referredVertexToExistingEdge = existingEdgeToReferredVertex.getInVertex();
                    } else {
                        referredVertexToExistingEdge = existingEdgeToReferredVertex.getOutVertex();
                    }

                    if (!arrCtx.getReferringVertex().equals(referredVertexToExistingEdge)) {
                        if (LOG.isDebugEnabled()) {
                            LOG.debug("Delete existing relation");
                        }

                        deleteDelegate.getHandler().deleteEdgeReference(existingEdgeToReferredVertex, ctx.getAttrType().getTypeCategory(),
                                ctx.getAttribute().isOwnedRef(), true, ctx.getAttribute().getRelationshipEdgeDirection(), ctx.getReferringVertex());
                    }
                }
            }
        }

        RequestContext.get().endMetricRecord(metric);
    }

    private AtlasEdgeDirection getInverseEdgeDirection(AtlasRelationshipEdgeDirection direction) {
        switch (direction) {
            case IN: return AtlasEdgeDirection.OUT;
            case OUT: return AtlasEdgeDirection.IN;
            default: return AtlasEdgeDirection.BOTH;
        }
    }

    private void addGlossaryAttr(AttributeMutationContext ctx, AtlasEdge edge) {
        MetricRecorder metricRecorder = RequestContext.get().startMetricRecord("addGlossaryAttr");
        AtlasVertex toVertex = ctx.getReferringVertex();
        String toVertexType = getTypeName(toVertex);

        if (TYPE_TERM.equals(toVertexType) || TYPE_CATEGORY.equals(toVertexType)) {
            // handle __glossary attribute of term or category entity
            String gloQname = edge.getOutVertex().getProperty(QUALIFIED_NAME, String.class);
            AtlasGraphUtilsV2.setEncodedProperty(toVertex, GLOSSARY_PROPERTY_KEY, gloQname);
        }
        RequestContext.get().endMetricRecord(metricRecorder);
    }

    private void addCatParentAttr(AttributeMutationContext ctx, AtlasEdge edge) {
        MetricRecorder metricRecorder = RequestContext.get().startMetricRecord("addCatParentAttr");
        AtlasVertex toVertex = ctx.getReferringVertex();
        String toVertexType = getTypeName(toVertex);

        if (TYPE_CATEGORY.equals(toVertexType)) {
            if (edge == null) {
                toVertex.removeProperty(CATEGORIES_PARENT_PROPERTY_KEY);

            } else {
                //add __parentCategory attribute of category entity
                String parentQName = edge.getOutVertex().getProperty(QUALIFIED_NAME, String.class);
                AtlasGraphUtilsV2.setEncodedProperty(toVertex, CATEGORIES_PARENT_PROPERTY_KEY, parentQName);
            }
        }
        RequestContext.get().endMetricRecord(metricRecorder);
    }

    public void removeAttrForCategoryDelete(Collection<AtlasVertex> categories) {
        for (AtlasVertex vertex : categories) {
            Iterator<AtlasEdge> edgeIterator = vertex.getEdges(AtlasEdgeDirection.OUT, CATEGORY_PARENT_EDGE_LABEL).iterator();
            while (edgeIterator.hasNext()) {
                AtlasEdge childEdge = edgeIterator.next();
                AtlasEntity.Status edgeStatus = getStatus(childEdge);
                if (ACTIVE.equals(edgeStatus)) {
                    childEdge.getInVertex().removeProperty(CATEGORIES_PARENT_PROPERTY_KEY);
                }
            }

            String catQualifiedName = vertex.getProperty(QUALIFIED_NAME, String.class);
            edgeIterator = vertex.getEdges(AtlasEdgeDirection.OUT, CATEGORY_TERMS_EDGE_LABEL).iterator();
            while (edgeIterator.hasNext()) {
                AtlasEdge termEdge = edgeIterator.next();
                termEdge.getInVertex().removePropertyValue(CATEGORIES_PROPERTY_KEY, catQualifiedName);
            }

        }
    }

    private void addCatParentAttr(AttributeMutationContext ctx, List<Object> newElementsCreated, List<AtlasEdge> removedElements) {
        MetricRecorder metricRecorder = RequestContext.get().startMetricRecord("addCatParentAttr_1");
        AtlasVertex toVertex = ctx.getReferringVertex();

        //add __parentCategory attribute of child category entities
        if (CollectionUtils.isNotEmpty(newElementsCreated)) {
            String parentQName = toVertex.getProperty(QUALIFIED_NAME, String.class);
            List<AtlasVertex> catVertices = newElementsCreated.stream().map(x -> ((AtlasEdge) x).getInVertex()).collect(Collectors.toList());
            catVertices.stream().forEach(v -> AtlasGraphUtilsV2.setEncodedProperty(v, CATEGORIES_PARENT_PROPERTY_KEY, parentQName));
        }

        if (CollectionUtils.isNotEmpty(removedElements)) {
            List<AtlasVertex> termVertices = removedElements.stream().map(x -> x.getInVertex()).collect(Collectors.toList());
            termVertices.stream().forEach(v -> v.removeProperty(CATEGORIES_PROPERTY_KEY));
        }
        RequestContext.get().endMetricRecord(metricRecorder);
    }


    private void addCategoriesToTermEntity(AttributeMutationContext ctx, List<Object> newElementsCreated, List<AtlasEdge> removedElements) {
        MetricRecorder metricRecorder = RequestContext.get().startMetricRecord("addCategoriesToTermEntity");
        AtlasVertex termVertex = ctx.getReferringVertex();

        if (TYPE_CATEGORY.equals(getTypeName(termVertex))) {
            String catQName = ctx.getReferringVertex().getProperty(QUALIFIED_NAME, String.class);

            if (CollectionUtils.isNotEmpty(newElementsCreated)) {
                List<AtlasVertex> termVertices = newElementsCreated.stream().map(x -> ((AtlasEdge) x).getInVertex()).collect(Collectors.toList());
                termVertices.stream().forEach(v -> AtlasGraphUtilsV2.addEncodedProperty(v, CATEGORIES_PROPERTY_KEY, catQName));
            }

            if (CollectionUtils.isNotEmpty(removedElements)) {
                List<AtlasVertex> termVertices = removedElements.stream().map(x -> x.getInVertex()).collect(Collectors.toList());
                termVertices.stream().forEach(v -> AtlasGraphUtilsV2.removeItemFromListPropertyValue(v, CATEGORIES_PROPERTY_KEY, catQName));
            }
        }

        if (TYPE_TERM.equals(getTypeName(termVertex))) {
            List<AtlasVertex> categoryVertices = newElementsCreated.stream().map(x -> ((AtlasEdge)x).getOutVertex()).collect(Collectors.toList());
            Set<String> catQnames = categoryVertices.stream().map(x -> x.getProperty(QUALIFIED_NAME, String.class)).collect(Collectors.toSet());

            termVertex.removeProperty(CATEGORIES_PROPERTY_KEY);
            catQnames.stream().forEach(q -> AtlasGraphUtilsV2.addEncodedProperty(termVertex, CATEGORIES_PROPERTY_KEY, q));
        }
        RequestContext.get().endMetricRecord(metricRecorder);
    }

    private void addMeaningsToEntity(AttributeMutationContext ctx, List<Object> createdElements, List<AtlasEdge> deletedElements) {
        MetricRecorder metricRecorder = RequestContext.get().startMetricRecord("addMeaningsToEntity");
        // handle __terms attribute of entity
        List<AtlasVertex> meanings = createdElements.stream()
                .map(x -> ((AtlasEdge) x).getOutVertex())
                .filter(x -> ACTIVE.name().equals(x.getProperty(STATE_PROPERTY_KEY, String.class)))
                .collect(Collectors.toList());

        List<String> currentMeaningsQNames = ctx.getReferringVertex().getMultiValuedProperty(MEANINGS_PROPERTY_KEY,String.class);
        Set<String> qNames = meanings.stream().map(x -> x.getProperty(QUALIFIED_NAME, String.class)).collect(Collectors.toSet());
        List<String> names = meanings.stream().map(x -> x.getProperty(NAME, String.class)).collect(Collectors.toList());

        List<String> deletedMeaningsNames = deletedElements.stream().map(x -> x.getOutVertex())
                . map(x -> x.getProperty(NAME,String.class))
                .collect(Collectors.toList());

        List<String> newMeaningsNames = meanings.stream()
                .filter(x -> !currentMeaningsQNames.contains(x.getProperty(QUALIFIED_NAME,String.class)))
                .map(x -> x.getProperty(NAME, String.class))
                .collect(Collectors.toList());

        ctx.getReferringVertex().removeProperty(MEANINGS_PROPERTY_KEY);
        ctx.getReferringVertex().removeProperty(MEANINGS_TEXT_PROPERTY_KEY);

        if (CollectionUtils.isNotEmpty(qNames)) {
            qNames.forEach(q -> AtlasGraphUtilsV2.addEncodedProperty(ctx.getReferringVertex(), MEANINGS_PROPERTY_KEY, q));
        }

        if (CollectionUtils.isNotEmpty(names)) {
            AtlasGraphUtilsV2.setEncodedProperty(ctx.referringVertex, MEANINGS_TEXT_PROPERTY_KEY, StringUtils.join(names, ","));
        }

        if (CollectionUtils.isNotEmpty(newMeaningsNames)) {
            newMeaningsNames.forEach(q -> AtlasGraphUtilsV2.addListProperty(ctx.getReferringVertex(), MEANING_NAMES_PROPERTY_KEY, q, true));
        }

        if(createdElements.isEmpty()){
            ctx.getReferringVertex().removeProperty(MEANING_NAMES_PROPERTY_KEY);

        } else if (CollectionUtils.isNotEmpty(deletedMeaningsNames)) {
            deletedMeaningsNames.forEach(q -> AtlasGraphUtilsV2.removeItemFromListPropertyValue(ctx.getReferringVertex(), MEANING_NAMES_PROPERTY_KEY, q));

        }

        RequestContext.get().endMetricRecord(metricRecorder);
    }

    private boolean getAppendOptionForRelationship(AtlasVertex entityVertex, String relationshipAttributeName) {
        boolean                             ret                       = false;
        String                              entityTypeName            = AtlasGraphUtilsV2.getTypeName(entityVertex);
        AtlasEntityDef                      entityDef                 = typeRegistry.getEntityDefByName(entityTypeName);
        List<AtlasRelationshipAttributeDef> relationshipAttributeDefs = entityDef.getRelationshipAttributeDefs();

        if (CollectionUtils.isNotEmpty(relationshipAttributeDefs)) {
            ret = relationshipAttributeDefs.stream().anyMatch(relationshipAttrDef -> relationshipAttrDef.getName().equals(relationshipAttributeName)
                    && relationshipAttrDef.isAppendOnPartialUpdate());
        }

        return ret;
    }

    private AtlasEdge createVertex(AtlasStruct struct, AtlasVertex referringVertex, String edgeLabel, EntityMutationContext context) throws AtlasBaseException {
        AtlasVertex vertex = createStructVertex(struct);

        mapAttributes(struct, vertex, CREATE, context);

        try {
            //TODO - Map directly in AtlasGraphUtilsV1
            return graphHelper.getOrCreateEdge(referringVertex, vertex, edgeLabel);
        } catch (RepositoryException e) {
            throw new AtlasBaseException(AtlasErrorCode.INTERNAL_ERROR, e);
        }
    }

    private void updateVertex(AtlasStruct struct, AtlasVertex vertex, EntityMutationContext context) throws AtlasBaseException {
        mapAttributes(struct, vertex, UPDATE, context);
    }

    private Long getEntityVersion(AtlasEntity entity) {
        Long ret = entity != null ? entity.getVersion() : null;
        return (ret != null) ? ret : 0;
    }

    private String getCustomAttributesString(AtlasEntity entity) {
        String              ret              = null;
        Map<String, String> customAttributes = entity.getCustomAttributes();

        if (customAttributes != null) {
            ret = AtlasType.toJson(customAttributes);
        }

        return ret;
    }

    private AtlasStructType getStructType(String typeName) throws AtlasBaseException {
        AtlasType objType = typeRegistry.getType(typeName);

        if (!(objType instanceof AtlasStructType)) {
            throw new AtlasBaseException(AtlasErrorCode.TYPE_NAME_INVALID, typeName);
        }

        return (AtlasStructType)objType;
    }

    private AtlasEntityType getEntityType(String typeName) throws AtlasBaseException {
        AtlasType objType = typeRegistry.getType(typeName);

        if (!(objType instanceof AtlasEntityType)) {
            throw new AtlasBaseException(AtlasErrorCode.TYPE_NAME_INVALID, typeName);
        }

        return (AtlasEntityType)objType;
    }

    private Object mapCollectionElementsToVertex(AttributeMutationContext ctx, EntityMutationContext context) throws AtlasBaseException {
        switch(ctx.getAttrType().getTypeCategory()) {
        case PRIMITIVE:
        case ENUM:
        case MAP:
        case ARRAY:
            return ctx.getValue();

        case STRUCT:
            return mapStructValue(ctx, context);

        case OBJECT_ID_TYPE:
            AtlasEntityType instanceType = getInstanceType(ctx.getValue(), context);
            ctx.setElementType(instanceType);
            if (ctx.getAttributeDef().isSoftReferenced()) {
                return mapSoftRefValue(ctx, context);
            }

            return mapObjectIdValueUsingRelationship(ctx, context);

        default:
                throw new AtlasBaseException(AtlasErrorCode.TYPE_CATEGORY_INVALID, ctx.getAttrType().getTypeCategory().name());
        }
    }

    private static AtlasObjectId getObjectId(Object val) throws AtlasBaseException {
        AtlasObjectId ret = null;

        if (val != null) {
            if ( val instanceof  AtlasObjectId) {
                ret = ((AtlasObjectId) val);
            } else if (val instanceof Map) {
                Map map = (Map) val;

                if (map.containsKey(AtlasRelatedObjectId.KEY_RELATIONSHIP_TYPE)) {
                    ret = new AtlasRelatedObjectId(map);
                } else {
                    ret = new AtlasObjectId((Map) val);
                }

                if (!AtlasTypeUtil.isValid(ret)) {
                    throw new AtlasBaseException(AtlasErrorCode.INVALID_OBJECT_ID, val.toString());
                }
            } else {
                throw new AtlasBaseException(AtlasErrorCode.INVALID_OBJECT_ID, val.toString());
            }
        }

        return ret;
    }

    private static String getGuid(Object val) throws AtlasBaseException {
        if (val != null) {
            if ( val instanceof  AtlasObjectId) {
                return ((AtlasObjectId) val).getGuid();
            } else if (val instanceof Map) {
                Object guidVal = ((Map)val).get(AtlasObjectId.KEY_GUID);

                return guidVal != null ? guidVal.toString() : null;
            }
        }

        return null;
    }

    private void setAssignedGuid(Object val, EntityMutationContext context) {
        if (val != null) {
            Map<String, String> guidAssignements = context.getGuidAssignments();

            if (val instanceof AtlasObjectId) {
                AtlasObjectId objId        = (AtlasObjectId) val;
                String        guid         = objId.getGuid();
                String        assignedGuid = null;

                if (StringUtils.isNotEmpty(guid)) {
                    if (!AtlasTypeUtil.isAssignedGuid(guid) && MapUtils.isNotEmpty(guidAssignements)) {
                        assignedGuid = guidAssignements.get(guid);
                    }
                } else {
                    AtlasVertex vertex = context.getDiscoveryContext().getResolvedEntityVertex(objId);

                    if (vertex != null) {
                        assignedGuid = graphHelper.getGuid(vertex);
                    }
                }

                if (StringUtils.isNotEmpty(assignedGuid)) {
                    RequestContext.get().recordEntityGuidUpdate(objId, guid);

                    objId.setGuid(assignedGuid);
                }
            } else if (val instanceof Map) {
                Map    mapObjId     = (Map) val;
                Object guidVal      = mapObjId.get(AtlasObjectId.KEY_GUID);
                String guid         = guidVal != null ? guidVal.toString() : null;
                String assignedGuid = null;

                if (StringUtils.isNotEmpty(guid) ) {
                    if (!AtlasTypeUtil.isAssignedGuid(guid) && MapUtils.isNotEmpty(guidAssignements)) {
                        assignedGuid = guidAssignements.get(guid);
                    }
                } else {
                    AtlasVertex vertex = context.getDiscoveryContext().getResolvedEntityVertex(new AtlasObjectId(mapObjId));

                    if (vertex != null) {
                        assignedGuid = graphHelper.getGuid(vertex);
                    }
                }

                if (StringUtils.isNotEmpty(assignedGuid)) {
                    RequestContext.get().recordEntityGuidUpdate(mapObjId, guid);

                    mapObjId.put(AtlasObjectId.KEY_GUID, assignedGuid);
                }
            }
        }
    }

    private static Map<String, Object> getRelationshipAttributes(Object val) throws AtlasBaseException {
        if (val instanceof AtlasRelatedObjectId) {
            AtlasStruct relationshipStruct = ((AtlasRelatedObjectId) val).getRelationshipAttributes();

            return (relationshipStruct != null) ? relationshipStruct.getAttributes() : null;
        } else if (val instanceof Map) {
            Object relationshipStruct = ((Map) val).get(KEY_RELATIONSHIP_ATTRIBUTES);

            if (relationshipStruct instanceof Map) {
                return AtlasTypeUtil.toStructAttributes(((Map) relationshipStruct));
            }
        }

        return null;
    }

    private static String getRelationshipGuid(Object val) throws AtlasBaseException {
        if (val instanceof AtlasRelatedObjectId) {
            return ((AtlasRelatedObjectId) val).getRelationshipGuid();
        } else if (val instanceof Map) {
            Object relationshipGuidVal = ((Map) val).get(AtlasRelatedObjectId.KEY_RELATIONSHIP_GUID);

            return relationshipGuidVal != null ? relationshipGuidVal.toString() : null;
        }

        return null;
    }

    private AtlasEntityType getInstanceType(Object val, EntityMutationContext context) throws AtlasBaseException {
        AtlasEntityType ret = null;

        if (val != null) {
            String typeName = null;
            String guid     = null;

            if (val instanceof AtlasObjectId) {
                AtlasObjectId objId = (AtlasObjectId) val;

                typeName = objId.getTypeName();
                guid     = objId.getGuid();
            } else if (val instanceof Map) {
                Map map = (Map) val;

                Object typeNameVal = map.get(AtlasObjectId.KEY_TYPENAME);
                Object guidVal     = map.get(AtlasObjectId.KEY_GUID);

                if (typeNameVal != null) {
                    typeName = typeNameVal.toString();
                }

                if (guidVal != null) {
                    guid = guidVal.toString();
                }
            }

            if (typeName == null) {
                if (guid != null) {
                    ret = context.getType(guid);

                    if (ret == null) {
                        AtlasVertex vertex = context.getDiscoveryContext().getResolvedEntityVertex(guid);

                        if (vertex != null) {
                            typeName = AtlasGraphUtilsV2.getTypeName(vertex);
                        }
                    }
                }
            }

            if (ret == null && typeName != null) {
                ret = typeRegistry.getEntityTypeByName(typeName);
            }

            if (ret == null) {
                throw new AtlasBaseException(AtlasErrorCode.INVALID_OBJECT_ID, val.toString());
            }
        }

        return ret;
    }

    //Remove unused entries for reference map
    private Map<String, Object> removeUnusedMapEntries(AtlasAttribute attribute, AtlasVertex vertex, Map<String, Object> currentMap,
                                                       Map<String, Object> newMap) throws AtlasBaseException {
        Map<String, Object> additionalMap = new HashMap<>();
        AtlasMapType        mapType       = (AtlasMapType) attribute.getAttributeType();

        for (String currentKey : currentMap.keySet()) {
            //Delete the edge reference if its not part of new edges created/updated
            AtlasEdge currentEdge = (AtlasEdge) currentMap.get(currentKey);

            if (!newMap.values().contains(currentEdge)) {
                boolean deleted = deleteDelegate.getHandler().deleteEdgeReference(currentEdge, mapType.getValueType().getTypeCategory(), attribute.isOwnedRef(), true, vertex);

                if (!deleted) {
                    additionalMap.put(currentKey, currentEdge);
                }
            }
        }

        return additionalMap;
    }

    private static AtlasEdge getEdgeIfExists(AtlasMapType mapType, Map<String, Object> currentMap, String keyStr) {
        AtlasEdge ret = null;

        if (isReference(mapType.getValueType())) {
            Object val = currentMap.get(keyStr);

            if (val != null) {
                ret = (AtlasEdge) val;
            }
        }

        return ret;
    }

    private AtlasEdge updateEdge(AtlasAttributeDef attributeDef, Object value, AtlasEdge currentEdge, final AtlasVertex entityVertex) throws AtlasBaseException {
        if (LOG.isDebugEnabled()) {
            LOG.debug("Updating entity reference {} for reference attribute {}",  attributeDef.getName());
        }

        AtlasVertex currentVertex   = currentEdge.getInVertex();
        String      currentEntityId = getIdFromVertex(currentVertex);
        String      newEntityId     = getIdFromVertex(entityVertex);
        AtlasEdge   newEdge         = currentEdge;

        if (!currentEntityId.equals(newEntityId) && entityVertex != null) {
            try {
                newEdge = graphHelper.getOrCreateEdge(currentEdge.getOutVertex(), entityVertex, currentEdge.getLabel());
            } catch (RepositoryException e) {
                throw new AtlasBaseException(AtlasErrorCode.INTERNAL_ERROR, e);
            }
        }

        return newEdge;
    }


    private AtlasEdge updateRelationship(AtlasEdge currentEdge, final AtlasVertex parentEntityVertex, final AtlasVertex newEntityVertex,
                                         AtlasRelationshipEdgeDirection edgeDirection,  Map<String, Object> relationshipAttributes)
            throws AtlasBaseException {
        if (LOG.isDebugEnabled()) {
            LOG.debug("Updating entity reference using relationship {} for reference attribute {}", getTypeName(newEntityVertex));
        }

        // Max's manager updated from Jane to Julius (Max.manager --> Jane.subordinates)
        // manager attribute (OUT direction), current manager vertex (Jane) (IN vertex)

        // Max's mentor updated from John to Jane (John.mentee --> Max.mentor)
        // mentor attribute (IN direction), current mentee vertex (John) (OUT vertex)
        String currentEntityId;

        if (edgeDirection == IN) {
            currentEntityId = getIdFromOutVertex(currentEdge);
        } else if (edgeDirection == OUT) {
            currentEntityId = getIdFromInVertex(currentEdge);
        } else {
            currentEntityId = getIdFromBothVertex(currentEdge, parentEntityVertex);
        }

        String    newEntityId = getIdFromVertex(newEntityVertex);
        AtlasEdge ret         = currentEdge;

        if (!currentEntityId.equals(newEntityId)) {
            // create a new relationship edge to the new attribute vertex from the instance
            String relationshipName = AtlasGraphUtilsV2.getTypeName(currentEdge);

            if (relationshipName == null) {
                relationshipName = currentEdge.getLabel();
            }

            if (edgeDirection == IN) {
                ret = getOrCreateRelationship(newEntityVertex, currentEdge.getInVertex(), relationshipName, relationshipAttributes);

            } else if (edgeDirection == OUT) {
                ret = getOrCreateRelationship(currentEdge.getOutVertex(), newEntityVertex, relationshipName, relationshipAttributes);
            } else {
                ret = getOrCreateRelationship(newEntityVertex, parentEntityVertex, relationshipName, relationshipAttributes);
            }

            //record entity update on new relationship vertex
            recordEntityUpdate(newEntityVertex);
        }

        return ret;
    }

    public static List<Object> getArrayElementsProperty(AtlasType elementType, boolean isSoftReference, AtlasVertex vertex, String vertexPropertyName) {
        boolean isArrayOfPrimitiveType = elementType.getTypeCategory().equals(TypeCategory.PRIMITIVE);
        boolean isArrayOfEnum = elementType.getTypeCategory().equals(TypeCategory.ENUM);
        if (!isSoftReference && isReference(elementType)) {
            return (List)vertex.getListProperty(vertexPropertyName, AtlasEdge.class);
        } else if (isArrayOfPrimitiveType || isArrayOfEnum) {
            return (List) vertex.getMultiValuedProperty(vertexPropertyName, elementType.getClass());
        } else {
            return (List)vertex.getListProperty(vertexPropertyName);
        }
    }

    private AtlasEdge getEdgeAt(List<Object> currentElements, int index, AtlasType elemType) {
        AtlasEdge ret = null;

        if (isReference(elemType)) {
            if (currentElements != null && index < currentElements.size()) {
                ret = (AtlasEdge) currentElements.get(index);
            }
        }

        return ret;
    }

    private List<AtlasEdge> unionCurrentAndNewElements(AtlasAttribute attribute, List<AtlasEdge> currentElements, List<AtlasEdge> newElements) {
        Collection<AtlasEdge> ret              = null;
        AtlasType             arrayElementType = ((AtlasArrayType) attribute.getAttributeType()).getElementType();

        if (arrayElementType != null && isReference(arrayElementType)) {
            ret = CollectionUtils.union(currentElements, newElements);
        }

        return CollectionUtils.isNotEmpty(ret) ? new ArrayList<>(ret) : Collections.emptyList();
    }

    //Removes unused edges from the old collection, compared to the new collection

    private List<AtlasEdge> removeUnusedArrayEntries(AtlasAttribute attribute, List<AtlasEdge> currentEntries, List<AtlasEdge> newEntries, AttributeMutationContext ctx) throws AtlasBaseException {
        if (CollectionUtils.isNotEmpty(currentEntries)) {
            AtlasType entryType = ((AtlasArrayType) attribute.getAttributeType()).getElementType();
            AtlasVertex entityVertex = ctx.getReferringVertex();

            if (isReference(entryType)) {
                Collection<AtlasEdge> edgesToRemove = CollectionUtils.subtract(currentEntries, newEntries);

                if (CollectionUtils.isNotEmpty(edgesToRemove)) {
                    List<AtlasEdge> additionalElements = new ArrayList<>();

                    for (AtlasEdge edge : edgesToRemove) {
                        if (getStatus(edge) == DELETED ) {
                            continue;
                        }

                        boolean deleted = deleteDelegate.getHandler().deleteEdgeReference(edge, entryType.getTypeCategory(), attribute.isOwnedRef(),
                                true, attribute.getRelationshipEdgeDirection(), entityVertex);

                        if (!deleted) {
                            additionalElements.add(edge);
                        }
                    }

                    return additionalElements;
                }
            }
        }

        return Collections.emptyList();
    }
    private void setArrayElementsProperty(AtlasType elementType, boolean isSoftReference, AtlasVertex vertex, String vertexPropertyName, List<Object> allValues, List<Object> currentValues, Cardinality cardinality) {
        boolean isArrayOfPrimitiveType = elementType.getTypeCategory().equals(TypeCategory.PRIMITIVE);
        boolean isArrayOfEnum = elementType.getTypeCategory().equals(TypeCategory.ENUM);

        if (!isReference(elementType) || isSoftReference) {
            if (isArrayOfPrimitiveType || isArrayOfEnum) {
                vertex.removeProperty(vertexPropertyName);
                if (CollectionUtils.isNotEmpty(allValues)) {
                    for (Object value: allValues) {
                        AtlasGraphUtilsV2.addEncodedProperty(vertex, vertexPropertyName, value);
                    }
                }
            } else {
                AtlasGraphUtilsV2.setEncodedProperty(vertex, vertexPropertyName, allValues);
            }
        }
    }


    private Set<AtlasEdge> getNewCreatedInputOutputEdges(String guid) {
        List<Object> newElementsCreated = RequestContext.get().getNewElementsCreatedMap().get(guid);

        Set<AtlasEdge> newEdge = new HashSet<>();
        if (newElementsCreated != null && newElementsCreated.size() > 0) {
            newEdge = newElementsCreated.stream().map(x -> (AtlasEdge) x).collect(Collectors.toSet());
        }

        return newEdge;
    }

    private Set<AtlasEdge> getRestoredInputOutputEdges(AtlasVertex vertex) {
        Set<AtlasEdge> activatedEdges = new HashSet<>();
        Iterator<AtlasEdge> iterator = vertex.getEdges(AtlasEdgeDirection.BOTH, new String[]{PROCESS_INPUTS, PROCESS_OUTPUTS}).iterator();
        while (iterator.hasNext()) {
            AtlasEdge edge = iterator.next();
            if (edge.getProperty(STATE_PROPERTY_KEY, String.class).equalsIgnoreCase(ACTIVE_STATE_VALUE)) {
                activatedEdges.add(edge);
            }
        }
        return activatedEdges;
    }

    private Set<AtlasEdge> getRemovedInputOutputEdges(String guid) {
        List<Object> removedElements = RequestContext.get().getRemovedElementsMap().get(guid);
        Set<AtlasEdge> removedEdges = null;

        if (removedElements != null) {
            removedEdges = removedElements.stream().map(x -> (AtlasEdge) x).collect(Collectors.toSet());
        }

        return removedEdges;
    }


    private AtlasEntityHeader constructHeader(AtlasEntity entity, AtlasVertex vertex, Map<String, AtlasAttribute> attributeMap ) throws AtlasBaseException {
        AtlasEntityHeader header = entityRetriever.toAtlasEntityHeaderWithClassifications(vertex, attributeMap.keySet());
        if (entity.getClassifications() == null) {
            entity.setClassifications(header.getClassifications());
        }

        return header;
    }

    private void updateInConsistentOwnedMapVertices(AttributeMutationContext ctx, AtlasMapType mapType, Object val) {
        if (mapType.getValueType().getTypeCategory() == TypeCategory.OBJECT_ID_TYPE && !ctx.getAttributeDef().isSoftReferenced()) {
            AtlasEdge edge = (AtlasEdge) val;

            if (ctx.getAttribute().isOwnedRef() && getStatus(edge) == DELETED && getStatus(edge.getInVertex()) == DELETED) {

                //Resurrect the vertex and edge to ACTIVE state
                AtlasGraphUtilsV2.setEncodedProperty(edge, STATE_PROPERTY_KEY, ACTIVE.name());
                AtlasGraphUtilsV2.setEncodedProperty(edge.getInVertex(), STATE_PROPERTY_KEY, ACTIVE.name());
            }
        }
    }

    public void addClassifications(final EntityMutationContext context, String guid, List<AtlasClassification> classifications) throws AtlasBaseException {
        if (CollectionUtils.isNotEmpty(classifications)) {
            MetricRecorder metric = RequestContext.get().startMetricRecord("addClassifications");

            final AtlasVertex                              entityVertex          = context.getVertex(guid);
            final AtlasEntityType                          entityType            = context.getType(guid);
            List<AtlasVertex>                              entitiesToPropagateTo = null;
            Map<AtlasClassification, HashSet<AtlasVertex>> addedClassifications  = new HashMap<>();
            List<AtlasClassification>                      addClassifications    = new ArrayList<>(classifications.size());

            for (AtlasClassification c : classifications) {
                AtlasClassification classification      = new AtlasClassification(c);
                String              classificationName  = classification.getTypeName();
                Boolean             propagateTags       = classification.isPropagate();
                Boolean             removePropagations  = classification.getRemovePropagationsOnEntityDelete();
                Boolean restrictPropagationThroughLineage = classification.getRestrictPropagationThroughLineage();

                if (propagateTags != null && propagateTags &&
                        classification.getEntityGuid() != null &&
                        !StringUtils.equals(classification.getEntityGuid(), guid)) {
                    continue;
                }

                if (propagateTags == null) {
                    RequestContext reqContext = RequestContext.get();

                    if(reqContext.isImportInProgress() || reqContext.isInNotificationProcessing()) {
                        propagateTags = false;
                    } else {
                        propagateTags = CLASSIFICATION_PROPAGATION_DEFAULT;
                    }

                    classification.setPropagate(propagateTags);
                }

                if (removePropagations == null) {
                    removePropagations = graphHelper.getDefaultRemovePropagations();

                    classification.setRemovePropagationsOnEntityDelete(removePropagations);
                }

                if (restrictPropagationThroughLineage == null) {
                    classification.setRestrictPropagationThroughLineage(RESTRICT_PROPAGATION_THROUGH_LINEAGE_DEFAULT);
                }

                // set associated entity id to classification
                if (classification.getEntityGuid() == null) {
                    classification.setEntityGuid(guid);
                }

                // set associated entity status to classification
                if (classification.getEntityStatus() == null) {
                    classification.setEntityStatus(ACTIVE);
                }

                // ignore propagated classifications

                if (LOG.isDebugEnabled()) {
                    LOG.debug("Adding classification [{}] to [{}] using edge label: [{}]", classificationName, entityType.getTypeName(), getTraitLabel(classificationName));
                }

                addToClassificationNames(entityVertex, classificationName);

                // add a new AtlasVertex for the struct or trait instance
                AtlasVertex classificationVertex = createClassificationVertex(classification);

                if (LOG.isDebugEnabled()) {
                    LOG.debug("created vertex {} for trait {}", string(classificationVertex), classificationName);
                }

                if (propagateTags && taskManagement != null && DEFERRED_ACTION_ENABLED) {
                    propagateTags = false;

                    createAndQueueTask(CLASSIFICATION_PROPAGATION_ADD, entityVertex, classificationVertex.getIdForDisplay());
                }

                // add the attributes for the trait instance
                mapClassification(EntityOperation.CREATE, context, classification, entityType, entityVertex, classificationVertex);
                updateModificationMetadata(entityVertex);
                if(addedClassifications.get(classification) == null) {
                    addedClassifications.put(classification, new HashSet<>());
                }
                //Add current Vertex to be notified
                addedClassifications.get(classification).add(entityVertex);

                if (propagateTags) {
                    // compute propagatedEntityVertices only once
                    if (entitiesToPropagateTo == null) {
                        String propagationMode = CLASSIFICATION_PROPAGATION_MODE_DEFAULT;
                        if (classification.getRestrictPropagationThroughLineage() != null && classification.getRestrictPropagationThroughLineage()) {
                            propagationMode = CLASSIFICATION_PROPAGATION_MODE_RESTRICT_LINEAGE;
                        }
                        entitiesToPropagateTo = entityRetriever.getImpactedVerticesV2(entityVertex, CLASSIFICATION_PROPAGATION_EXCLUSION_MAP.get(propagationMode));
                    }

                    if (CollectionUtils.isNotEmpty(entitiesToPropagateTo)) {
                        if (LOG.isDebugEnabled()) {
                            LOG.debug("Propagating tag: [{}][{}] to {}", classificationName, entityType.getTypeName(), getTypeNames(entitiesToPropagateTo));
                        }

                        List<AtlasVertex> entitiesPropagatedTo = deleteDelegate.getHandler().addTagPropagation(classificationVertex, entitiesToPropagateTo);

                        if (CollectionUtils.isNotEmpty(entitiesPropagatedTo)) {
                            addedClassifications.get(classification).addAll(entitiesPropagatedTo);
                        }
                    } else {
                        if (LOG.isDebugEnabled()) {
                            LOG.debug(" --> Not propagating classification: [{}][{}] - no entities found to propagate to.", getTypeName(classificationVertex), entityType.getTypeName());
                        }
                    }
                } else {
                    if (LOG.isDebugEnabled()) {
                        LOG.debug(" --> Not propagating classification: [{}][{}] - propagation is disabled.", getTypeName(classificationVertex), entityType.getTypeName());
                    }
                }

                addClassifications.add(classification);
            }

            // notify listeners on classification addition
            List<AtlasVertex> notificationVertices = new ArrayList<AtlasVertex>() {{ add(entityVertex); }};

            if (CollectionUtils.isNotEmpty(entitiesToPropagateTo)) {
                notificationVertices.addAll(entitiesToPropagateTo);
            }

<<<<<<< HEAD

            for (AtlasClassification classification : addedClassifications.keySet()) {
                Set<AtlasVertex>  vertices           = addedClassifications.get(classification);

                if (RequestContext.get().isDelayTagNotifications()) {
                    RequestContext.get().addAddedClassificationAndVertices(classification, new ArrayList<>(vertices));
                } else {
                    List<AtlasEntity> propagatedEntities = updateClassificationText(classification, vertices);

                    entityChangeNotifier.onClassificationsAddedToEntities(propagatedEntities, Collections.singletonList(classification), false);
                }
=======
            Map<AtlasEntity, List<AtlasClassification>> entityClassification = new HashMap<>();

            for (AtlasClassification classification : addedClassifications.keySet()) {
                Set<AtlasVertex> vertices = addedClassifications.get(classification);
                List<AtlasEntity> propagatedEntities = updateClassificationText(classification, vertices);
                propagatedEntities.forEach(entity -> entityClassification.computeIfAbsent(entity, key -> new ArrayList<>()).add(classification));
>>>>>>> a705a017
            }

            for (Map.Entry<AtlasEntity, List<AtlasClassification>> atlasEntityListEntry : entityClassification.entrySet()) {
                entityChangeNotifier.onClassificationAddedToEntity(atlasEntityListEntry.getKey(), atlasEntityListEntry.getValue());
            }
            RequestContext.get().endMetricRecord(metric);
        }
    }

    public List<String> propagateClassification(String entityGuid, String classificationVertexId, String relationshipGuid, Boolean previousRestrictPropagationThroughLineage) throws AtlasBaseException {
        try {
            if (StringUtils.isEmpty(entityGuid) || StringUtils.isEmpty(classificationVertexId)) {
                LOG.error("propagateClassification(entityGuid={}, classificationVertexId={}): entityGuid and/or classification vertex id is empty", entityGuid, classificationVertexId);

                throw new AtlasBaseException(String.format("propagateClassification(entityGuid=%s, classificationVertexId=%s): entityGuid and/or classification vertex id is empty", entityGuid, classificationVertexId));
            }

            AtlasVertex entityVertex = graphHelper.getVertexForGUID(entityGuid);
            if (entityVertex == null) {
                LOG.error("propagateClassification(entityGuid={}, classificationVertexId={}): entity vertex not found", entityGuid, classificationVertexId);

                throw new AtlasBaseException(String.format("propagateClassification(entityGuid=%s, classificationVertexId=%s): entity vertex not found", entityGuid, classificationVertexId));
            }

            AtlasVertex classificationVertex = graph.getVertex(classificationVertexId);
            if (classificationVertex == null) {
                LOG.error("propagateClassification(entityGuid={}, classificationVertexId={}): classification vertex not found", entityGuid, classificationVertexId);

                throw new AtlasBaseException(String.format("propagateClassification(entityGuid=%s, classificationVertexId=%s): classification vertex not found", entityGuid, classificationVertexId));
            }

            /*
                If restrictPropagateThroughLineage was false at past
                 then updated to true we need to delete the propagated
                 classifications and then put the classifications as intended
             */

            Boolean currentRestrictPropagationThroughLineage = AtlasGraphUtilsV2.getProperty(classificationVertex, CLASSIFICATION_VERTEX_RESTRICT_PROPAGATE_THROUGH_LINEAGE, Boolean.class);

            if (previousRestrictPropagationThroughLineage != null && currentRestrictPropagationThroughLineage != null && !previousRestrictPropagationThroughLineage && currentRestrictPropagationThroughLineage) {
                deleteDelegate.getHandler().removeTagPropagation(classificationVertex);
            }

            String propagationMode = CLASSIFICATION_PROPAGATION_MODE_DEFAULT;

            if (currentRestrictPropagationThroughLineage != null && currentRestrictPropagationThroughLineage) {
                propagationMode = CLASSIFICATION_PROPAGATION_MODE_RESTRICT_LINEAGE;
            }

            List<String> edgeLabelsToExclude = CLASSIFICATION_PROPAGATION_EXCLUSION_MAP.get(propagationMode);

            List<AtlasVertex> impactedVertices = entityRetriever.getIncludedImpactedVerticesV2(entityVertex, relationshipGuid, classificationVertexId, edgeLabelsToExclude);

            if (CollectionUtils.isEmpty(impactedVertices)) {
                LOG.debug("propagateClassification(entityGuid={}, classificationVertexId={}): found no entities to propagate the classification", entityGuid, classificationVertexId);

                return null;
            }

            return processClassificationPropagationAddition(impactedVertices, classificationVertex);
        } catch (Exception e) {
            LOG.error("propagateClassification(entityGuid={}, classificationVertexId={}): error while propagating classification", entityGuid, classificationVertexId, e);

            throw new AtlasBaseException(e);
        }
    }

    public List<String> processClassificationPropagationAddition(List<AtlasVertex> verticesToPropagate, AtlasVertex classificationVertex) throws AtlasBaseException{
        AtlasPerfMetrics.MetricRecorder classificationPropagationMetricRecorder = RequestContext.get().startMetricRecord("processClassificationPropagationAddition");
        List<String> propagatedEntitiesGuids = new ArrayList<>();
        int impactedVerticesSize = verticesToPropagate.size();
        int offset = 0;
        int toIndex;
        LOG.info(String.format("Total number of vertices to propagate: %d", impactedVerticesSize));

        try {
            do {
                toIndex = ((offset + CHUNK_SIZE > impactedVerticesSize) ? impactedVerticesSize : (offset + CHUNK_SIZE));
                List<AtlasVertex> chunkedVerticesToPropagate = verticesToPropagate.subList(offset, toIndex);

                AtlasPerfMetrics.MetricRecorder metricRecorder  = RequestContext.get().startMetricRecord("lockObjectsAfterTraverse");
                List<String> impactedVerticesGuidsToLock        = chunkedVerticesToPropagate.stream().map(x -> GraphHelper.getGuid(x)).collect(Collectors.toList());
                GraphTransactionInterceptor.lockObjectAndReleasePostCommit(impactedVerticesGuidsToLock);
                RequestContext.get().endMetricRecord(metricRecorder);

                AtlasClassification classification       = entityRetriever.toAtlasClassification(classificationVertex);
                List<AtlasVertex>   entitiesPropagatedTo = deleteDelegate.getHandler().addTagPropagation(classificationVertex, chunkedVerticesToPropagate);

                if (CollectionUtils.isEmpty(entitiesPropagatedTo)) {
                    return null;
                }

                List<AtlasEntity>   propagatedEntitiesChunked       = updateClassificationText(classification, entitiesPropagatedTo);
                List<String>        chunkedPropagatedEntitiesGuids  = propagatedEntitiesChunked.stream().map(x -> x.getGuid()).collect(Collectors.toList());
                entityChangeNotifier.onClassificationsAddedToEntities(propagatedEntitiesChunked, Collections.singletonList(classification), false);

                propagatedEntitiesGuids.addAll(chunkedPropagatedEntitiesGuids);

                offset += CHUNK_SIZE;

                transactionInterceptHelper.intercept();

            } while (offset < impactedVerticesSize);
        } catch (AtlasBaseException exception) {
            LOG.error("Error occurred while adding classification propagation for classification with propagation id {}", classificationVertex.getIdForDisplay());
            throw exception;
        } finally {
            RequestContext.get().endMetricRecord(classificationPropagationMetricRecorder);
        }

    return propagatedEntitiesGuids;

    }

    public void deleteClassification(String entityGuid, String classificationName, String associatedEntityGuid) throws AtlasBaseException {
        if (StringUtils.isEmpty(associatedEntityGuid) || associatedEntityGuid.equals(entityGuid)) {
            deleteClassification(entityGuid, classificationName);
        } else {
            deletePropagatedClassification(entityGuid, classificationName, associatedEntityGuid);
        }
    }

    private void deletePropagatedClassification(String entityGuid, String classificationName, String associatedEntityGuid) throws AtlasBaseException {
        if (StringUtils.isEmpty(classificationName)) {
            throw new AtlasBaseException(AtlasErrorCode.INVALID_CLASSIFICATION_PARAMS, "delete", entityGuid);
        }

        AtlasVertex entityVertex = AtlasGraphUtilsV2.findByGuid(this.graph, entityGuid);

        if (entityVertex == null) {
            throw new AtlasBaseException(AtlasErrorCode.INSTANCE_GUID_NOT_FOUND, entityGuid);
        }

        deleteDelegate.getHandler().deletePropagatedClassification(entityVertex, classificationName, associatedEntityGuid);
    }

    public void deleteClassification(String entityGuid, String classificationName) throws AtlasBaseException {
        if (StringUtils.isEmpty(classificationName)) {
            throw new AtlasBaseException(AtlasErrorCode.INVALID_CLASSIFICATION_PARAMS, "delete", entityGuid);
        }

        AtlasVertex entityVertex = AtlasGraphUtilsV2.findByGuid(this.graph, entityGuid);

        if (entityVertex == null) {
            throw new AtlasBaseException(AtlasErrorCode.INSTANCE_GUID_NOT_FOUND, entityGuid);
        }

        AtlasPerfTracer perf = null;

        if (AtlasPerfTracer.isPerfTraceEnabled(PERF_LOG)) {
            perf = AtlasPerfTracer.getPerfTracer(PERF_LOG, "EntityGraphMapper.deleteClassification");
        }

        List<String> traitNames = getTraitNames(entityVertex);

        if (CollectionUtils.isEmpty(traitNames)) {
            throw new AtlasBaseException(AtlasErrorCode.NO_CLASSIFICATIONS_FOUND_FOR_ENTITY, entityGuid);
        }

        validateClassificationExists(traitNames, classificationName);

        AtlasVertex         classificationVertex = getClassificationVertex(entityVertex, classificationName);

        // Get in progress task to see if there already is a propagation for this particular vertex
        List<AtlasTask> inProgressTasks = taskManagement.getInProgressTasks();
        for (AtlasTask task : inProgressTasks) {
            if (isTaskMatchingWithVertexIdAndEntityGuid(task, classificationVertex.getIdForDisplay(), entityGuid)) {
                throw new AtlasBaseException(AtlasErrorCode.CLASSIFICATION_CURRENTLY_BEING_PROPAGATED, classificationName);
            }
        }

        AtlasClassification classification       = entityRetriever.toAtlasClassification(classificationVertex);

        if (classification == null) {
            throw new AtlasBaseException(AtlasErrorCode.CLASSIFICATION_NOT_FOUND, classificationName);
        }

        // remove classification from propagated entities if propagation is turned on
        final List<AtlasVertex> entityVertices;

        if (isPropagationEnabled(classificationVertex)) {
            if (taskManagement != null && DEFERRED_ACTION_ENABLED) {
                boolean propagateDelete = true;
                String classificationVertexId = classificationVertex.getIdForDisplay();

                List<String> entityTaskGuids = (List<String>) entityVertex.getPropertyValues(PENDING_TASKS_PROPERTY_KEY, String.class);

                if (CollectionUtils.isNotEmpty(entityTaskGuids)) {
                    List<AtlasTask> entityPendingTasks = taskManagement.getByGuidsES(entityTaskGuids);

                    boolean pendingTaskExists  = entityPendingTasks.stream()
                            .anyMatch(x -> isTaskMatchingWithVertexIdAndEntityGuid(x, classificationVertexId, entityGuid));

                    if (pendingTaskExists) {
                        List<AtlasTask> entityClassificationPendingTasks = entityPendingTasks.stream()
                                .filter(t -> t.getParameters().containsKey("entityGuid")
                                        && t.getParameters().containsKey("classificationVertexId"))
                                .filter(t -> t.getParameters().get("entityGuid").equals(entityGuid)
                                        && t.getParameters().get("classificationVertexId").equals(classificationVertexId)
                                        && t.getType().equals(CLASSIFICATION_PROPAGATION_ADD))
                                .collect(Collectors.toList());
                        for (AtlasTask entityClassificationPendingTask: entityClassificationPendingTasks) {
                            String taskGuid = entityClassificationPendingTask.getGuid();
                            taskManagement.deleteByGuid(taskGuid, TaskManagement.DeleteType.SOFT);
                            AtlasGraphUtilsV2.deleteProperty(entityVertex, PENDING_TASKS_PROPERTY_KEY, taskGuid);
//                            propagateDelete = false;  TODO: Uncomment when all unnecessary ADD tasks are resolved
                        }
                    }
                }

                if (propagateDelete) {
                    createAndQueueTask(CLASSIFICATION_PROPAGATION_DELETE, entityVertex, classificationVertex.getIdForDisplay());
                }

                entityVertices = new ArrayList<>();
            } else {
                entityVertices = deleteDelegate.getHandler().removeTagPropagation(classificationVertex);

                if (LOG.isDebugEnabled()) {
                    LOG.debug("Number of propagations to delete -> {}", entityVertices.size());
                }
            }
        } else {
            entityVertices = new ArrayList<>();
        }

        // add associated entity to entityVertices list
        if (!entityVertices.contains(entityVertex)) {
            entityVertices.add(entityVertex);
        }

        // remove classifications from associated entity
        if (LOG.isDebugEnabled()) {
            LOG.debug("Removing classification: [{}] from: [{}][{}] with edge label: [{}]", classificationName,
                    getTypeName(entityVertex), entityGuid, CLASSIFICATION_LABEL);
        }

        AtlasEdge edge = getClassificationEdge(entityVertex, classificationVertex);

        deleteDelegate.getHandler().deleteEdgeReference(edge, CLASSIFICATION, false, true, entityVertex);

        traitNames.remove(classificationName);

        // update 'TRAIT_NAMES_PROPERTY_KEY' property
        entityVertex.removePropertyValue(TRAIT_NAMES_PROPERTY_KEY, classificationName);

        // update 'CLASSIFICATION_NAMES_KEY' property
        entityVertex.removeProperty(CLASSIFICATION_NAMES_KEY);

        entityVertex.setProperty(CLASSIFICATION_NAMES_KEY, getClassificationNamesString(traitNames));

        updateModificationMetadata(entityVertex);

<<<<<<< HEAD
        if (RequestContext.get().isDelayTagNotifications()) {
            RequestContext.get().addDeletedClassificationAndVertices(classification, new ArrayList<>(entityVertices));
        } else if (CollectionUtils.isNotEmpty(entityVertices)) {
=======
        Map<AtlasEntity, List<AtlasClassification>> entityClassification = new HashMap<>();
        if (CollectionUtils.isNotEmpty(entityVertices)) {
>>>>>>> a705a017
            List<AtlasEntity> propagatedEntities = updateClassificationText(classification, entityVertices);
            propagatedEntities.forEach(entity -> entityClassification.computeIfAbsent(entity, key -> new ArrayList<>()).add(classification));
        }

        //Sending audit request for all entities at once
        for (Map.Entry<AtlasEntity, List<AtlasClassification>> atlasEntityListEntry : entityClassification.entrySet()) {
            entityChangeNotifier.onClassificationDeletedFromEntity(atlasEntityListEntry.getKey(), atlasEntityListEntry.getValue());
        }

        AtlasPerfTracer.log(perf);
    }

    public void deleteClassifications(String entityGuid, List<AtlasClassification> classifications, String associatedEntityGuid) throws AtlasBaseException {
        if (StringUtils.isEmpty(associatedEntityGuid) || associatedEntityGuid.equals(entityGuid)) {
            deleteClassifications(entityGuid, classifications);
        } else {
            for (AtlasClassification classification : classifications) {
                deletePropagatedClassifications(entityGuid, classification.getTypeName(), associatedEntityGuid);
            }
        }
    }

    private void deletePropagatedClassifications(String entityGuid, String classificationName, String associatedEntityGuid) throws AtlasBaseException {
        if (StringUtils.isEmpty(classificationName)) {
            throw new AtlasBaseException(AtlasErrorCode.INVALID_CLASSIFICATION_PARAMS, "delete", entityGuid);
        }

        AtlasVertex entityVertex = AtlasGraphUtilsV2.findByGuid(this.graph, entityGuid);

        if (entityVertex == null) {
            throw new AtlasBaseException(AtlasErrorCode.INSTANCE_GUID_NOT_FOUND, entityGuid);
        }

        deleteDelegate.getHandler().deletePropagatedClassification(entityVertex, classificationName, associatedEntityGuid);
    }

    public void deleteClassifications(String entityGuid, List<AtlasClassification> classifications) throws AtlasBaseException {
        if (CollectionUtils.isEmpty(classifications)){
            return;
        }

        AtlasPerfTracer perf = null;

        if (AtlasPerfTracer.isPerfTraceEnabled(PERF_LOG)) {
            perf = AtlasPerfTracer.getPerfTracer(PERF_LOG, "EntityGraphMapper.deleteClassification");
        }
        Map<AtlasClassification, HashSet<AtlasVertex>> deletedClassifications  = new HashMap<>();

        for (AtlasClassification classificationn : classifications) {

            if (StringUtils.isEmpty(classificationn.getTypeName())) {
                throw new AtlasBaseException(AtlasErrorCode.INVALID_CLASSIFICATION_PARAMS, "delete", entityGuid);
            }

            AtlasVertex entityVertex = AtlasGraphUtilsV2.findByGuid(this.graph, entityGuid);

            if (entityVertex == null) {
                throw new AtlasBaseException(AtlasErrorCode.INSTANCE_GUID_NOT_FOUND, entityGuid);
            }

            List<String> traitNames = getTraitNames(entityVertex);

            if (CollectionUtils.isEmpty(traitNames)) {
                throw new AtlasBaseException(AtlasErrorCode.NO_CLASSIFICATIONS_FOUND_FOR_ENTITY, entityGuid);
            }

            String classificationName = classificationn.getTypeName();
            validateClassificationExists(traitNames, classificationName);

            AtlasVertex classificationVertex = getClassificationVertex(entityVertex, classificationName);

            // Get in progress task to see if there already is a propagation for this particular vertex
            List<AtlasTask> inProgressTasks = taskManagement.getInProgressTasks();
            for (AtlasTask task : inProgressTasks) {
                if (isTaskMatchingWithVertexIdAndEntityGuid(task, classificationVertex.getIdForDisplay(), entityGuid)) {
                    throw new AtlasBaseException(AtlasErrorCode.CLASSIFICATION_CURRENTLY_BEING_PROPAGATED, classificationName);
                }
            }

            AtlasClassification classification = entityRetriever.toAtlasClassification(classificationVertex);

            if (classification == null) {
                throw new AtlasBaseException(AtlasErrorCode.CLASSIFICATION_NOT_FOUND, classificationName);
            }

            // remove classification from propagated entities if propagation is turned on
           final List<AtlasVertex> entityVertices;

            if (isPropagationEnabled(classificationVertex)) {
                if (taskManagement != null && DEFERRED_ACTION_ENABLED) {
                    boolean propagateDelete = true;
                    String classificationVertexId = classificationVertex.getIdForDisplay();

                    List<String> entityTaskGuids = (List<String>) entityVertex.getPropertyValues(PENDING_TASKS_PROPERTY_KEY, String.class);

                    if (CollectionUtils.isNotEmpty(entityTaskGuids)) {
                        List<AtlasTask> entityPendingTasks = taskManagement.getByGuidsES(entityTaskGuids);

                        boolean pendingTaskExists = entityPendingTasks.stream()
                                .anyMatch(x -> isTaskMatchingWithVertexIdAndEntityGuid(x, classificationVertexId, entityGuid));

                        if (pendingTaskExists) {
                            List<AtlasTask> entityClassificationPendingTasks = entityPendingTasks.stream()
                                    .filter(t -> t.getParameters().containsKey("entityGuid")
                                            && t.getParameters().containsKey("classificationVertexId"))
                                    .filter(t -> t.getParameters().get("entityGuid").equals(entityGuid)
                                            && t.getParameters().get("classificationVertexId").equals(classificationVertexId)
                                            && t.getType().equals(CLASSIFICATION_PROPAGATION_ADD))
                                    .collect(Collectors.toList());
                            for (AtlasTask entityClassificationPendingTask : entityClassificationPendingTasks) {
                                String taskGuid = entityClassificationPendingTask.getGuid();
                                taskManagement.deleteByGuid(taskGuid, TaskManagement.DeleteType.SOFT);
                                AtlasGraphUtilsV2.deleteProperty(entityVertex, PENDING_TASKS_PROPERTY_KEY, taskGuid);
//                            propagateDelete = false;  TODO: Uncomment when all unnecessary ADD tasks are resolved
                            }
                        }
                    }

                    if (propagateDelete) {
                        createAndQueueTask(CLASSIFICATION_PROPAGATION_DELETE, entityVertex, classificationVertex.getIdForDisplay());
                    }

                    entityVertices = new ArrayList<>();
                } else {
                    entityVertices = deleteDelegate.getHandler().removeTagPropagation(classificationVertex);

                    if (LOG.isDebugEnabled()) {
                        LOG.debug("Number of propagations to delete -> {}", entityVertices.size());
                    }
                }
            } else {
                entityVertices = new ArrayList<>();
            }

            // add associated entity to entityVertices list
            if (!entityVertices.contains(entityVertex)) {
                entityVertices.add(entityVertex);
            }

            // remove classifications from associated entity
            if (LOG.isDebugEnabled()) {
                LOG.debug("Removing classification: [{}] from: [{}][{}] with edge label: [{}]", classificationName,
                        getTypeName(entityVertex), entityGuid, CLASSIFICATION_LABEL);
            }

            AtlasEdge edge = getClassificationEdge(entityVertex, classificationVertex);

            deleteDelegate.getHandler().deleteEdgeReference(edge, CLASSIFICATION, false, true, entityVertex);

            traitNames.remove(classificationName);

            // update 'TRAIT_NAMES_PROPERTY_KEY' property
            entityVertex.removePropertyValue(TRAIT_NAMES_PROPERTY_KEY, classificationName);

            // update 'CLASSIFICATION_NAMES_KEY' property
            entityVertex.removeProperty(CLASSIFICATION_NAMES_KEY);

            entityVertex.setProperty(CLASSIFICATION_NAMES_KEY, getClassificationNamesString(traitNames));

            updateModificationMetadata(entityVertex);

            if(deletedClassifications.get(classification) == null) {
                deletedClassifications.put(classification, new HashSet<>());
            }
            //Add current Vertex to be notified
            deletedClassifications.get(classification).add(entityVertex);
        }

        Map<AtlasEntity, List<AtlasClassification>> entityClassification = new HashMap<>();

        for (AtlasClassification classification : deletedClassifications.keySet()) {
            Set<AtlasVertex> vertices = deletedClassifications.get(classification);
            if (CollectionUtils.isNotEmpty(vertices)) {
                List<AtlasEntity> propagatedEntities = updateClassificationText(classification, vertices);
                propagatedEntities.forEach(entity -> entityClassification.computeIfAbsent(entity, key -> new ArrayList<>()).add(classification));
            }
        }

        //Sending audit request for all entities at once
        for (Map.Entry<AtlasEntity, List<AtlasClassification>> atlasEntityListEntry : entityClassification.entrySet()) {
            entityChangeNotifier.onClassificationDeletedFromEntity(atlasEntityListEntry.getKey(), atlasEntityListEntry.getValue());
        }

        AtlasPerfTracer.log(perf);

    }
    private boolean isTaskMatchingWithVertexIdAndEntityGuid(AtlasTask task, String classificationVertexId, String entityGuid) {
        try {
            if (CLASSIFICATION_PROPAGATION_ADD.equals(task.getType())) {
                return task.getParameters().get(ClassificationTask.PARAM_CLASSIFICATION_VERTEX_ID).equals(classificationVertexId)
                        && task.getParameters().get(ClassificationTask.PARAM_ENTITY_GUID).equals(entityGuid);
            }
        } catch (NullPointerException npe) {
            LOG.warn("Task classificationVertexId or entityGuid is null");
        }
        return false;
    }

    private AtlasEntity updateClassificationText(AtlasVertex vertex) throws AtlasBaseException {
        String guid        = graphHelper.getGuid(vertex);
        AtlasEntity entity = instanceConverter.getAndCacheEntity(guid, ENTITY_CHANGE_NOTIFY_IGNORE_RELATIONSHIP_ATTRIBUTES);

        vertex.setProperty(CLASSIFICATION_TEXT_KEY, fullTextMapperV2.getClassificationTextForEntity(entity));
        return entity;
    }

    public void updateClassificationTextAndNames(AtlasVertex vertex) throws AtlasBaseException {
        if(CollectionUtils.isEmpty(vertex.getPropertyValues(Constants.TRAIT_NAMES_PROPERTY_KEY, String.class)) &&
                CollectionUtils.isEmpty(vertex.getPropertyValues(Constants.PROPAGATED_TRAIT_NAMES_PROPERTY_KEY, String.class))) {
            return;
        }

        String guid = graphHelper.getGuid(vertex);
        AtlasEntity entity = instanceConverter.getAndCacheEntity(guid, ENTITY_CHANGE_NOTIFY_IGNORE_RELATIONSHIP_ATTRIBUTES);
        List<String> classificationNames = new ArrayList<>();
        List<String> propagatedClassificationNames = new ArrayList<>();

        for (AtlasClassification classification : entity.getClassifications()) {
            if (isPropagatedClassification(classification, guid)) {
                propagatedClassificationNames.add(classification.getTypeName());
            } else {
                classificationNames.add(classification.getTypeName());
            }
        }

        vertex.setProperty(CLASSIFICATION_NAMES_KEY, getDelimitedClassificationNames(classificationNames));
        vertex.setProperty(PROPAGATED_CLASSIFICATION_NAMES_KEY, getDelimitedClassificationNames(propagatedClassificationNames));
        vertex.setProperty(CLASSIFICATION_TEXT_KEY, fullTextMapperV2.getClassificationTextForEntity(entity));
    }

    private boolean isPropagatedClassification(AtlasClassification classification, String guid) {
        String classificationEntityGuid = classification.getEntityGuid();

        return StringUtils.isNotEmpty(classificationEntityGuid) && !StringUtils.equals(classificationEntityGuid, guid);
    }

    private void addToClassificationNames(AtlasVertex entityVertex, String classificationName) {
        AtlasGraphUtilsV2.addEncodedProperty(entityVertex, TRAIT_NAMES_PROPERTY_KEY, classificationName);

        String delimitedClassificationNames = entityVertex.getProperty(CLASSIFICATION_NAMES_KEY, String.class);

        if (StringUtils.isEmpty(delimitedClassificationNames)) {
            delimitedClassificationNames = CLASSIFICATION_NAME_DELIMITER + classificationName + CLASSIFICATION_NAME_DELIMITER;
        } else {
            delimitedClassificationNames = delimitedClassificationNames + classificationName + CLASSIFICATION_NAME_DELIMITER;
        }

        entityVertex.setProperty(CLASSIFICATION_NAMES_KEY, delimitedClassificationNames);
    }

    private String getClassificationNamesString(List<String> traitNames) {
        String ret = StringUtils.join(traitNames, CLASSIFICATION_NAME_DELIMITER);

        return StringUtils.isEmpty(ret) ? ret : CLASSIFICATION_NAME_DELIMITER + ret + CLASSIFICATION_NAME_DELIMITER;
    }

    public void updateClassifications(EntityMutationContext context, String guid, List<AtlasClassification> classifications) throws AtlasBaseException {
        if (CollectionUtils.isEmpty(classifications)) {
            throw new AtlasBaseException(AtlasErrorCode.INVALID_CLASSIFICATION_PARAMS, "update", guid);
        }

        AtlasVertex entityVertex = AtlasGraphUtilsV2.findByGuid(this.graph, guid);

        if (entityVertex == null) {
            throw new AtlasBaseException(AtlasErrorCode.INSTANCE_GUID_NOT_FOUND, guid);
        }

        AtlasPerfTracer perf = null;

        if (AtlasPerfTracer.isPerfTraceEnabled(PERF_LOG)) {
            perf = AtlasPerfTracer.getPerfTracer(PERF_LOG, "EntityGraphMapper.updateClassifications");
        }

        String                    entityTypeName         = AtlasGraphUtilsV2.getTypeName(entityVertex);
        AtlasEntityType           entityType             = typeRegistry.getEntityTypeByName(entityTypeName);
        List<AtlasClassification> updatedClassifications = new ArrayList<>();
        List<AtlasVertex>         entitiesToPropagateTo  = new ArrayList<>();
        Set<AtlasVertex>          notificationVertices   = new HashSet<AtlasVertex>() {{ add(entityVertex); }};

        Map<AtlasVertex, List<AtlasClassification>> addedPropagations   = null;
        Map<AtlasClassification, List<AtlasVertex>> removedPropagations = new HashMap<>();

        for (AtlasClassification classification : classifications) {
            String classificationName       = classification.getTypeName();
            String classificationEntityGuid = classification.getEntityGuid();

            if (StringUtils.isEmpty(classificationEntityGuid)) {
                classification.setEntityGuid(guid);
            }

            if (StringUtils.isNotEmpty(classificationEntityGuid) && !StringUtils.equalsIgnoreCase(guid, classificationEntityGuid)) {
                throw new AtlasBaseException(AtlasErrorCode.CLASSIFICATION_UPDATE_FROM_PROPAGATED_ENTITY, classificationName);
            }

            AtlasVertex classificationVertex = getClassificationVertex(entityVertex, classificationName);

            if (classificationVertex == null) {
                throw new AtlasBaseException(AtlasErrorCode.CLASSIFICATION_NOT_ASSOCIATED_WITH_ENTITY, classificationName);
            }

            if (LOG.isDebugEnabled()) {
                LOG.debug("Updating classification {} for entity {}", classification, guid);
            }

            AtlasClassification currentClassification = entityRetriever.toAtlasClassification(classificationVertex);

            if (currentClassification == null) {
                continue;
            }

            validateAndNormalizeForUpdate(classification);

            boolean isClassificationUpdated = false;

            // check for attribute update
            Map<String, Object> updatedAttributes = classification.getAttributes();

            if (MapUtils.isNotEmpty(updatedAttributes)) {
                for (String attributeName : updatedAttributes.keySet()) {
                    currentClassification.setAttribute(attributeName, updatedAttributes.get(attributeName));
                }

                isClassificationUpdated = true;
            }

            // check for validity period update
            List<TimeBoundary> currentValidityPeriods = currentClassification.getValidityPeriods();
            List<TimeBoundary> updatedValidityPeriods = classification.getValidityPeriods();

            if (!Objects.equals(currentValidityPeriods, updatedValidityPeriods)) {
                currentClassification.setValidityPeriods(updatedValidityPeriods);

                isClassificationUpdated = true;
            }

            boolean removePropagation = false;
            // check for removePropagationsOnEntityDelete update
            Boolean currentRemovePropagations = currentClassification.getRemovePropagationsOnEntityDelete();
            Boolean updatedRemovePropagations = classification.getRemovePropagationsOnEntityDelete();
            if (updatedRemovePropagations != null && !updatedRemovePropagations.equals(currentRemovePropagations)) {
                AtlasGraphUtilsV2.setEncodedProperty(classificationVertex, CLASSIFICATION_VERTEX_REMOVE_PROPAGATIONS_KEY, updatedRemovePropagations);
                isClassificationUpdated = true;

                boolean isEntityDeleted = DELETED.toString().equals(entityVertex.getProperty(STATE_PROPERTY_KEY, String.class));
                if (isEntityDeleted && updatedRemovePropagations) {
                    removePropagation = true;
                }
            }

            if (isClassificationUpdated) {
                List<AtlasVertex> propagatedEntityVertices = graphHelper.getAllPropagatedEntityVertices(classificationVertex);

                notificationVertices.addAll(propagatedEntityVertices);
            }

            if (LOG.isDebugEnabled()) {
                LOG.debug("updating vertex {} for trait {}", string(classificationVertex), classificationName);
            }

            mapClassification(EntityOperation.UPDATE, context, classification, entityType, entityVertex, classificationVertex);
            updateModificationMetadata(entityVertex);

            /* -----------------------------
               | Current Tag | Updated Tag |
               | Propagation | Propagation |
               |-------------|-------------|
               |   true      |    true     | => no-op
               |-------------|-------------|
               |   false     |    false    | => no-op
               |-------------|-------------|
               |   false     |    true     | => Add Tag Propagation (send ADD classification notifications)
               |-------------|-------------|
               |   true      |    false    | => Remove Tag Propagation (send REMOVE classification notifications)
               |-------------|-------------| */

            Boolean currentTagPropagation = currentClassification.isPropagate();
            Boolean updatedTagPropagation = classification.isPropagate();
            Boolean currentRestrictPropagationThroughLineage = currentClassification.getRestrictPropagationThroughLineage();
            Boolean updatedRestrictPropagationThroughLineage = classification.getRestrictPropagationThroughLineage();

            if ((!Objects.equals(updatedRemovePropagations, currentRemovePropagations) ||
                    !Objects.equals(currentTagPropagation, updatedTagPropagation) ||
                    !Objects.equals(currentRestrictPropagationThroughLineage, updatedRestrictPropagationThroughLineage)) &&
                    taskManagement != null && DEFERRED_ACTION_ENABLED) {

                String propagationType = CLASSIFICATION_PROPAGATION_ADD;
                if (removePropagation || !updatedTagPropagation)
                {
                    propagationType = CLASSIFICATION_PROPAGATION_DELETE;
                }
                createAndQueueTask(propagationType, entityVertex, classificationVertex.getIdForDisplay(), currentRestrictPropagationThroughLineage);
            }

            // compute propagatedEntityVertices once and use it for subsequent iterations and notifications
            if (updatedTagPropagation != null && (currentTagPropagation != updatedTagPropagation || currentRestrictPropagationThroughLineage != updatedRestrictPropagationThroughLineage)) {
                if (updatedTagPropagation) {
                    if (updatedRestrictPropagationThroughLineage != null && !currentRestrictPropagationThroughLineage && updatedRestrictPropagationThroughLineage) {
                        deleteDelegate.getHandler().removeTagPropagation(classificationVertex);

                    }
                    if (CollectionUtils.isEmpty(entitiesToPropagateTo)) {
                        String propagationMode = CLASSIFICATION_PROPAGATION_MODE_DEFAULT;
                        if (updatedRemovePropagations !=null && updatedRestrictPropagationThroughLineage) {
                            propagationMode = CLASSIFICATION_PROPAGATION_MODE_RESTRICT_LINEAGE;
                        }
                        entitiesToPropagateTo = entityRetriever.getImpactedVerticesV2(entityVertex, null, classificationVertex.getIdForDisplay(), CLASSIFICATION_PROPAGATION_EXCLUSION_MAP.get(propagationMode));
                    }

                    if (CollectionUtils.isNotEmpty(entitiesToPropagateTo)) {
                        if (addedPropagations == null) {
                            addedPropagations = new HashMap<>(entitiesToPropagateTo.size());

                            for (AtlasVertex entityToPropagateTo : entitiesToPropagateTo) {
                                addedPropagations.put(entityToPropagateTo, new ArrayList<>());
                            }
                        }

                        List<AtlasVertex> entitiesPropagatedTo = deleteDelegate.getHandler().addTagPropagation(classificationVertex, entitiesToPropagateTo);

                        if (entitiesPropagatedTo != null) {
                            for (AtlasVertex entityPropagatedTo : entitiesPropagatedTo) {
                                addedPropagations.get(entityPropagatedTo).add(classification);
                            }
                        }
                    }
                } else {
                    List<AtlasVertex> impactedVertices = deleteDelegate.getHandler().removeTagPropagation(classificationVertex);

                    if (CollectionUtils.isNotEmpty(impactedVertices)) {
                        /*
                            removedPropagations is a HashMap of entity against list of classifications i.e. for each entity 1 entry in the map.
                            Maintaining classification wise entity list lets us send the audit request in bulk,
                            since 1 classification is applied to many entities (including the child entities).
                            Eg. If a classification is being propagated to 1000 entities, its edge count would be 2000, as per removedPropagations map
                            we would have 2000 entries and value would always be 1 classification wrapped in a list.
                            By this rearrangement we maintain an entity list against each classification, as of now its entry size would be 1 (as per request from UI)
                            instead of 2000. Moreover this allows us to send audit request classification wise instead of separate requests for each entities.
                            This reduces audit calls from 2000 to 1.
                         */
                        removedPropagations.put(classification, impactedVertices);
                    }
                }
            }

            updatedClassifications.add(currentClassification);
        }

        if (CollectionUtils.isNotEmpty(entitiesToPropagateTo)) {
            notificationVertices.addAll(entitiesToPropagateTo);
        }

        for (AtlasVertex vertex : notificationVertices) {
            String      entityGuid = graphHelper.getGuid(vertex);
            AtlasEntity entity     = instanceConverter.getAndCacheEntity(entityGuid, ENTITY_CHANGE_NOTIFY_IGNORE_RELATIONSHIP_ATTRIBUTES);

            if (entity != null) {
                vertex.setProperty(CLASSIFICATION_TEXT_KEY, fullTextMapperV2.getClassificationTextForEntity(entity));
                entityChangeNotifier.onClassificationUpdatedToEntity(entity, updatedClassifications);
            }
        }

        if (MapUtils.isNotEmpty(removedPropagations)) {
            for (AtlasClassification classification : removedPropagations.keySet()) {
                List<AtlasVertex> propagatedVertices = removedPropagations.get(classification);
                List<AtlasEntity> propagatedEntities = updateClassificationText(classification, propagatedVertices);

                //Sending audit request for all entities at once
                entityChangeNotifier.onClassificationsDeletedFromEntities(propagatedEntities, Collections.singletonList(classification));
            }
        }

        AtlasPerfTracer.log(perf);
    }

    private AtlasEdge mapClassification(EntityOperation operation,  final EntityMutationContext context, AtlasClassification classification,
                                        AtlasEntityType entityType, AtlasVertex parentInstanceVertex, AtlasVertex traitInstanceVertex)
                                        throws AtlasBaseException {
        if (classification.getValidityPeriods() != null) {
            String strValidityPeriods = AtlasJson.toJson(classification.getValidityPeriods());

            AtlasGraphUtilsV2.setEncodedProperty(traitInstanceVertex, CLASSIFICATION_VALIDITY_PERIODS_KEY, strValidityPeriods);
        } else {
            // if 'null', don't update existing value in the classification
        }

        if (classification.isPropagate() != null) {
            AtlasGraphUtilsV2.setEncodedProperty(traitInstanceVertex, CLASSIFICATION_VERTEX_PROPAGATE_KEY, classification.isPropagate());
        }

        if (classification.getRemovePropagationsOnEntityDelete() != null) {
            AtlasGraphUtilsV2.setEncodedProperty(traitInstanceVertex, CLASSIFICATION_VERTEX_REMOVE_PROPAGATIONS_KEY, classification.getRemovePropagationsOnEntityDelete());
        }

        if(classification.getRestrictPropagationThroughLineage() != null){
            AtlasGraphUtilsV2.setEncodedProperty(traitInstanceVertex, CLASSIFICATION_VERTEX_RESTRICT_PROPAGATE_THROUGH_LINEAGE, classification.getRestrictPropagationThroughLineage());
        }

        // map all the attributes to this newly created AtlasVertex
        mapAttributes(classification, traitInstanceVertex, operation, context);

        AtlasEdge ret = getClassificationEdge(parentInstanceVertex, traitInstanceVertex);

        if (ret == null) {
            ret = graphHelper.addClassificationEdge(parentInstanceVertex, traitInstanceVertex, false);
        }

        return ret;
    }

    public void deleteClassifications(String guid) throws AtlasBaseException {
        AtlasVertex instanceVertex = AtlasGraphUtilsV2.findByGuid(this.graph, guid);

        if (instanceVertex == null) {
            throw new AtlasBaseException(AtlasErrorCode.INSTANCE_GUID_NOT_FOUND, guid);
        }

        List<String> traitNames = getTraitNames(instanceVertex);

        if (CollectionUtils.isNotEmpty(traitNames)) {
            for (String traitName : traitNames) {
                deleteClassification(guid, traitName);
            }
        }
    }

    public List<String> deleteClassificationPropagation(String entityGuid, String classificationVertexId) throws AtlasBaseException {
        try {
            if (StringUtils.isEmpty(classificationVertexId)) {
                LOG.warn("deleteClassificationPropagation(classificationVertexId={}): classification vertex id is empty", classificationVertexId);

                return null;
            }

            AtlasVertex classificationVertex = graph.getVertex(classificationVertexId);
            if (classificationVertex == null) {
                LOG.warn("deleteClassificationPropagation(classificationVertexId={}): classification vertex not found", classificationVertexId);

                return null;
            }

            AtlasClassification classification = entityRetriever.toAtlasClassification(classificationVertex);

            List<AtlasEdge> propagatedEdges = getPropagatedEdges(classificationVertex);
            if (propagatedEdges.isEmpty()) {
                LOG.warn("deleteClassificationPropagation(classificationVertexId={}): classification edges empty", classificationVertexId);

                return null;
            }

            int propagatedEdgesSize = propagatedEdges.size();

            LOG.info(String.format("Number of edges to be deleted : %s for classification vertex with id : %s", propagatedEdgesSize, classificationVertexId));

            List<String> deletedPropagationsGuid = processClassificationEdgeDeletionInChunk(classification, propagatedEdges);

            deleteDelegate.getHandler().deleteClassificationVertex(classificationVertex, true);

            transactionInterceptHelper.intercept();

            return deletedPropagationsGuid;
        } catch (Exception e) {
            LOG.error("Error while removing classification id {} with error {} ", classificationVertexId, e.getMessage());
            throw new AtlasBaseException(e);
        }
    }

    public void deleteClassificationOnlyPropagation(Set<String> deletedEdgeIds) throws AtlasBaseException {
        RequestContext.get().getDeletedEdgesIds().clear();
        RequestContext.get().getDeletedEdgesIds().addAll(deletedEdgeIds);

        for (AtlasEdge edge : deletedEdgeIds.stream().map(x -> graph.getEdge(x)).collect(Collectors.toList())) {

            boolean isRelationshipEdge = deleteDelegate.getHandler().isRelationshipEdge(edge);
            String  relationshipGuid   = GraphHelper.getRelationshipGuid(edge);

            if (edge == null || !isRelationshipEdge) {
                continue;
            }

            List<AtlasVertex> currentClassificationVertices = getPropagatableClassifications(edge);

            for (AtlasVertex currentClassificationVertex : currentClassificationVertices) {
                LOG.info("Starting Classification {} Removal for deletion of edge {}",currentClassificationVertex.getIdForDisplay(), edge.getIdForDisplay());
                boolean isTermEntityEdge = isTermEntityEdge(edge);
                boolean removePropagationOnEntityDelete = getRemovePropagations(currentClassificationVertex);

                if (!(isTermEntityEdge || removePropagationOnEntityDelete)) {
                    LOG.debug("This edge is not term edge or remove propagation isn't enabled");
                    continue;
                }

                processClassificationDeleteOnlyPropagation(currentClassificationVertex, relationshipGuid);
                LOG.info("Finished Classification {} Removal for deletion of edge {}",currentClassificationVertex.getIdForDisplay(), edge.getIdForDisplay());
            }
        }
    }

    public void deleteClassificationOnlyPropagation(String deletedEdgeId, String classificationVertexId) throws AtlasBaseException {
        RequestContext.get().getDeletedEdgesIds().clear();
        RequestContext.get().getDeletedEdgesIds().add(deletedEdgeId);

        AtlasEdge edge = graph.getEdge(deletedEdgeId);

        boolean isRelationshipEdge = deleteDelegate.getHandler().isRelationshipEdge(edge);
        String  relationshipGuid   = GraphHelper.getRelationshipGuid(edge);

        if (edge == null || !isRelationshipEdge) {
            return;
        }

        AtlasVertex currentClassificationVertex = graph.getVertex(classificationVertexId);
        if (currentClassificationVertex == null) {
            LOG.warn("Classification Vertex with ID {} is not present or Deleted", classificationVertexId);
            return;
        }

        List<AtlasVertex> currentClassificationVertices = getPropagatableClassifications(edge);
        if (! currentClassificationVertices.contains(currentClassificationVertex)) {
            return;
        }

        boolean isTermEntityEdge = isTermEntityEdge(edge);
        boolean removePropagationOnEntityDelete = getRemovePropagations(currentClassificationVertex);

        if (!(isTermEntityEdge || removePropagationOnEntityDelete)) {
            LOG.debug("This edge is not term edge or remove propagation isn't enabled");
            return;
        }

        processClassificationDeleteOnlyPropagation(currentClassificationVertex, relationshipGuid);

        LOG.info("Finished Classification {} Removal for deletion of edge {}",currentClassificationVertex.getIdForDisplay(), edge.getIdForDisplay());
    }

    public void deleteClassificationOnlyPropagation(String classificationId, String referenceVertexId, boolean isTermEntityEdge) throws AtlasBaseException {
        AtlasVertex classificationVertex = graph.getVertex(classificationId);
        AtlasVertex referenceVertex = graph.getVertex(referenceVertexId);

        if (classificationVertex == null) {
            LOG.warn("Classification Vertex with ID {} is not present or Deleted", classificationId);
            return;
        }
        /*
            If reference vertex is deleted, we can consider that as this connected vertex was deleted
             some other task was created before it to remove propagations. No need to execute this task.
         */
        if (referenceVertex == null) {
            LOG.warn("Reference Vertex {} is deleted", referenceVertexId);
            return;
        }

        if (!GraphHelper.propagatedClassificationAttachedToVertex(classificationVertex, referenceVertex)) {
            LOG.warn("No Classification is attached to the reference vertex {} for classification {}", referenceVertexId, classificationId);
            return;
        }

        boolean removePropagationOnEntityDelete = getRemovePropagations(classificationVertex);

        if (!(isTermEntityEdge || removePropagationOnEntityDelete)) {
            LOG.debug("This edge is not term edge or remove propagation isn't enabled");
            return;
        }

        processClassificationDeleteOnlyPropagation(classificationVertex, null);

        LOG.info("Completed propagation removal via edge for classification {}", classificationId);
    }

    public void classificationRefreshPropagation(String classificationId) throws AtlasBaseException {
        AtlasPerfMetrics.MetricRecorder classificationRefreshPropagationMetricRecorder = RequestContext.get().startMetricRecord("classificationRefreshPropagation");

        AtlasVertex currentClassificationVertex             = graph.getVertex(classificationId);
        if (currentClassificationVertex == null) {
            LOG.warn("Classification vertex with ID {} is deleted", classificationId);
            return;
        }

        String              sourceEntityId                  = getClassificationEntityGuid(currentClassificationVertex);
        AtlasVertex         sourceEntityVertex              = AtlasGraphUtilsV2.findByGuid(this.graph, sourceEntityId);
        AtlasClassification classification                  = entityRetriever.toAtlasClassification(currentClassificationVertex);

        String propagationMode = CLASSIFICATION_PROPAGATION_MODE_DEFAULT;

        Boolean restrictPropagationThroughLineage = AtlasGraphUtilsV2.getProperty(currentClassificationVertex, CLASSIFICATION_VERTEX_RESTRICT_PROPAGATE_THROUGH_LINEAGE, Boolean.class);

        if (restrictPropagationThroughLineage != null && restrictPropagationThroughLineage) {
            propagationMode = CLASSIFICATION_PROPAGATION_MODE_RESTRICT_LINEAGE;
        }

        List<String> propagatedVerticesIds = GraphHelper.getPropagatedVerticesIds(currentClassificationVertex);
        LOG.info("{} entity vertices have classification with id {} attached", propagatedVerticesIds.size(), classificationId);

        List<String> verticesIdsToAddClassification =  new ArrayList<>();
        List<String> propagatedVerticesIdWithoutEdge = entityRetriever.getImpactedVerticesIdsClassificationAttached(sourceEntityVertex , classificationId,
                CLASSIFICATION_PROPAGATION_EXCLUSION_MAP.get(propagationMode), verticesIdsToAddClassification);

        LOG.info("To add classification with id {} to {} vertices", classificationId, verticesIdsToAddClassification.size());

        List<String> verticesIdsToRemove = (List<String>)CollectionUtils.subtract(propagatedVerticesIds, propagatedVerticesIdWithoutEdge);

        List<AtlasVertex> verticesToRemove = verticesIdsToRemove.stream()
                .map(x -> graph.getVertex(x))
                .filter(vertex -> vertex != null)
                .collect(Collectors.toList());

        List<AtlasVertex> verticesToAddClassification  = verticesIdsToAddClassification.stream()
                .map(x -> graph.getVertex(x))
                .filter(vertex -> vertex != null)
                .collect(Collectors.toList());

        //Remove classifications from unreachable vertices
        processPropagatedClassificationDeletionFromVertices(verticesToRemove, currentClassificationVertex, classification);

        //Add classification to the reachable vertices
        if (CollectionUtils.isEmpty(verticesToAddClassification)) {
            LOG.debug("propagateClassification(entityGuid={}, classificationVertexId={}): found no entities to propagate the classification", sourceEntityId, classificationId);
            return;
        }
        processClassificationPropagationAddition(verticesToAddClassification, currentClassificationVertex);

        LOG.info("Completed refreshing propagation for classification with vertex id {} with classification name {} and source entity {}",classificationId,
                classification.getTypeName(), classification.getEntityGuid());

        RequestContext.get().endMetricRecord(classificationRefreshPropagationMetricRecorder);
    }

    private void processClassificationDeleteOnlyPropagation(AtlasVertex currentClassificationVertex, String relationshipGuid) throws AtlasBaseException {
        String              classificationId                = currentClassificationVertex.getIdForDisplay();
        String              sourceEntityId                  = getClassificationEntityGuid(currentClassificationVertex);
        AtlasVertex         sourceEntityVertex              = AtlasGraphUtilsV2.findByGuid(this.graph, sourceEntityId);
        AtlasClassification classification                  = entityRetriever.toAtlasClassification(currentClassificationVertex);

        String propagationMode = CLASSIFICATION_PROPAGATION_MODE_DEFAULT;

        Boolean restrictPropagationThroughLineage = AtlasGraphUtilsV2.getProperty(currentClassificationVertex, CLASSIFICATION_VERTEX_RESTRICT_PROPAGATE_THROUGH_LINEAGE, Boolean.class);

        if (restrictPropagationThroughLineage != null && restrictPropagationThroughLineage) {
            propagationMode = CLASSIFICATION_PROPAGATION_MODE_RESTRICT_LINEAGE;
        }

        List<String> propagatedVerticesIds = GraphHelper.getPropagatedVerticesIds(currentClassificationVertex);
        LOG.info("Traversed {} vertices including edge with relationship GUID {} for classification vertex {}", propagatedVerticesIds.size(), relationshipGuid, classificationId);

        List<String> propagatedVerticesIdWithoutEdge = entityRetriever.getImpactedVerticesIds(sourceEntityVertex, relationshipGuid , classificationId,
                CLASSIFICATION_PROPAGATION_EXCLUSION_MAP.get(propagationMode));

        LOG.info("Traversed {} vertices except edge with relationship GUID {} for classification vertex {}", propagatedVerticesIdWithoutEdge.size(), relationshipGuid, classificationId);

        List<String> verticesIdsToRemove = (List<String>)CollectionUtils.subtract(propagatedVerticesIds, propagatedVerticesIdWithoutEdge);

        List<AtlasVertex> verticesToRemove = verticesIdsToRemove.stream()
                .map(x -> graph.getVertex(x))
                .filter(vertex -> vertex != null)
                .collect(Collectors.toList());

        propagatedVerticesIdWithoutEdge.clear();
        propagatedVerticesIds.clear();

        LOG.info("To delete classification from {} vertices for deletion of edge with relationship GUID {} and classification {}", verticesToRemove.size(), relationshipGuid, classificationId);

        processPropagatedClassificationDeletionFromVertices(verticesToRemove, currentClassificationVertex, classification);

        LOG.info("Completed remove propagation for edge with relationship GUID {} and classification vertex {} with classification name {} and source entity {}", relationshipGuid,
                classificationId, classification.getTypeName(), classification.getEntityGuid());
    }

    private void processPropagatedClassificationDeletionFromVertices(List<AtlasVertex> VerticesToRemoveTag, AtlasVertex classificationVertex, AtlasClassification classification) throws AtlasBaseException {
        AtlasPerfMetrics.MetricRecorder propagatedClassificationDeletionMetricRecorder = RequestContext.get().startMetricRecord("processPropagatedClassificationDeletionFromVertices");

        int propagatedVerticesSize = VerticesToRemoveTag.size();
        int toIndex;
        int offset = 0;

        LOG.info("To delete classification of vertex id {} from {} entity vertices", classificationVertex.getIdForDisplay(), propagatedVerticesSize);

        try {
            do {
                toIndex = ((offset + CHUNK_SIZE > propagatedVerticesSize) ? propagatedVerticesSize : (offset + CHUNK_SIZE));
                List<AtlasVertex> verticesChunkToRemoveTag = VerticesToRemoveTag.subList(offset, toIndex);

                List<String> impactedGuids = verticesChunkToRemoveTag.stream()
                        .map(entityVertex -> GraphHelper.getGuid(entityVertex))
                        .collect(Collectors.toList());
                GraphTransactionInterceptor.lockObjectAndReleasePostCommit(impactedGuids);

                List<AtlasVertex> updatedVertices = deleteDelegate.getHandler().removeTagPropagation(classificationVertex, verticesChunkToRemoveTag);
                List<AtlasEntity> updatedEntities = updateClassificationText(classification, updatedVertices);
                entityChangeNotifier.onClassificationsDeletedFromEntities(updatedEntities, Collections.singletonList(classification));

                offset += CHUNK_SIZE;

                transactionInterceptHelper.intercept();

            } while (offset < propagatedVerticesSize);
        } catch (AtlasBaseException exception) {
            LOG.error("Error while removing classification from vertices with classification vertex id {}", classificationVertex.getIdForDisplay());
            throw exception;
        } finally {
            RequestContext.get().endMetricRecord(propagatedClassificationDeletionMetricRecorder);
        }
    }

    List<String> processClassificationEdgeDeletionInChunk(AtlasClassification classification, List<AtlasEdge> propagatedEdges) throws AtlasBaseException {
        List<String> deletedPropagationsGuid = new ArrayList<>();
        int propagatedEdgesSize = propagatedEdges.size();
        int toIndex;
        int offset = 0;

        do {
            toIndex = ((offset + CHUNK_SIZE > propagatedEdgesSize) ? propagatedEdgesSize : (offset + CHUNK_SIZE));

            List<AtlasVertex> entityVertices = deleteDelegate.getHandler().removeTagPropagation(classification, propagatedEdges.subList(offset, toIndex));
            List<String> impactedGuids = entityVertices.stream().map(x -> GraphHelper.getGuid(x)).collect(Collectors.toList());

            GraphTransactionInterceptor.lockObjectAndReleasePostCommit(impactedGuids);

            List<AtlasEntity>  propagatedEntities = updateClassificationText(classification, entityVertices);

            entityChangeNotifier.onClassificationsDeletedFromEntities(propagatedEntities, Collections.singletonList(classification));
            if(! propagatedEntities.isEmpty()) {
                deletedPropagationsGuid.addAll(propagatedEntities.stream().map(x -> x.getGuid()).collect(Collectors.toList()));
            }

            offset += CHUNK_SIZE;

            transactionInterceptHelper.intercept();

        } while (offset < propagatedEdgesSize);

        return deletedPropagationsGuid;
    }

    @GraphTransaction
    public void updateTagPropagations(String relationshipEdgeId, AtlasRelationship relationship) throws AtlasBaseException {
        AtlasEdge relationshipEdge = graph.getEdge(relationshipEdgeId);

        deleteDelegate.getHandler().updateTagPropagations(relationshipEdge, relationship);

        entityChangeNotifier.notifyPropagatedEntities();
    }

    private void validateClassificationExists(List<String> existingClassifications, List<String> suppliedClassifications) throws AtlasBaseException {
        Set<String> existingNames = new HashSet<>(existingClassifications);
        for (String classificationName : suppliedClassifications) {
            if (!existingNames.contains(classificationName)) {
                throw new AtlasBaseException(AtlasErrorCode.CLASSIFICATION_NOT_ASSOCIATED_WITH_ENTITY, classificationName);
            }
        }
    }

    private void validateClassificationExists(List<String> existingClassifications, String suppliedClassificationName) throws AtlasBaseException {
        if (!existingClassifications.contains(suppliedClassificationName)) {
            throw new AtlasBaseException(AtlasErrorCode.CLASSIFICATION_NOT_ASSOCIATED_WITH_ENTITY, suppliedClassificationName);
        }
    }

    private AtlasEdge getOrCreateRelationship(AtlasVertex end1Vertex, AtlasVertex end2Vertex, String relationshipName,
                                              Map<String, Object> relationshipAttributes) throws AtlasBaseException {
        return relationshipStore.getOrCreate(end1Vertex, end2Vertex, new AtlasRelationship(relationshipName, relationshipAttributes));
    }

    private void recordEntityUpdate(AtlasVertex vertex) throws AtlasBaseException {
        if (vertex != null) {
            RequestContext req = RequestContext.get();

            if (!req.isUpdatedEntity(graphHelper.getGuid(vertex))) {
                updateModificationMetadata(vertex);

                req.recordEntityUpdate(entityRetriever.toAtlasEntityHeader(vertex));
            }
        }
    }

    private String getIdFromInVertex(AtlasEdge edge) {
        return getIdFromVertex(edge.getInVertex());
    }

    private String getIdFromOutVertex(AtlasEdge edge) {
        return getIdFromVertex(edge.getOutVertex());
    }

    private String getIdFromBothVertex(AtlasEdge currentEdge, AtlasVertex parentEntityVertex) {
        String parentEntityId  = getIdFromVertex(parentEntityVertex);
        String currentEntityId = getIdFromVertex(currentEdge.getInVertex());

        if (StringUtils.equals(currentEntityId, parentEntityId)) {
            currentEntityId = getIdFromOutVertex(currentEdge);
        }


        return currentEntityId;
    }

    public void validateAndNormalizeForUpdate(AtlasClassification classification) throws AtlasBaseException {
        AtlasClassificationType type = typeRegistry.getClassificationTypeByName(classification.getTypeName());

        if (type == null) {
            throw new AtlasBaseException(AtlasErrorCode.CLASSIFICATION_NOT_FOUND, classification.getTypeName());
        }

        List<String> messages = new ArrayList<>();

        type.validateValueForUpdate(classification, classification.getTypeName(), messages);

        if (!messages.isEmpty()) {
            throw new AtlasBaseException(AtlasErrorCode.INVALID_PARAMETERS, messages);
        }

        type.getNormalizedValueForUpdate(classification);
    }

    public static String getSoftRefFormattedValue(AtlasObjectId objectId) {
        return getSoftRefFormattedString(objectId.getTypeName(), objectId.getGuid());
    }

    private static String getSoftRefFormattedString(String typeName, String resolvedGuid) {
        return String.format(SOFT_REF_FORMAT, typeName, resolvedGuid);
    }

    public void importActivateEntity(AtlasVertex vertex, AtlasEntity entity) {
        AtlasGraphUtilsV2.setEncodedProperty(vertex, STATE_PROPERTY_KEY, ACTIVE);

        if (MapUtils.isNotEmpty(entity.getRelationshipAttributes())) {
            Set<String> relatedEntitiesGuids = getRelatedEntitiesGuids(entity);
            activateEntityRelationships(vertex, relatedEntitiesGuids);
        }
    }

    private void activateEntityRelationships(AtlasVertex vertex, Set<String> relatedEntitiesGuids) {
        Iterator<AtlasEdge> edgeIterator = vertex.getEdges(AtlasEdgeDirection.BOTH).iterator();

        while (edgeIterator.hasNext()) {
            AtlasEdge edge = edgeIterator.next();

            if (AtlasGraphUtilsV2.getState(edge) != DELETED) {
                continue;
            }

            final String relatedEntityGuid;
            if (Objects.equals(edge.getInVertex().getId(), vertex.getId())) {
                relatedEntityGuid = AtlasGraphUtilsV2.getIdFromVertex(edge.getOutVertex());
            } else {
                relatedEntityGuid = AtlasGraphUtilsV2.getIdFromVertex(edge.getInVertex());
            }

            if (StringUtils.isEmpty(relatedEntityGuid) || !relatedEntitiesGuids.contains(relatedEntityGuid)) {
                continue;
            }

            edge.setProperty(STATE_PROPERTY_KEY, AtlasRelationship.Status.ACTIVE);
        }
    }

    private Set<String> getRelatedEntitiesGuids(AtlasEntity entity) {
        Set<String> relGuidsSet = new HashSet<>();

        for (Object o : entity.getRelationshipAttributes().values()) {
            if (o instanceof AtlasObjectId) {
                relGuidsSet.add(((AtlasObjectId) o).getGuid());
            } else if (o instanceof List) {
                for (Object id : (List) o) {
                    if (id instanceof AtlasObjectId) {
                        relGuidsSet.add(((AtlasObjectId) id).getGuid());
                    }
                }
            }
        }
        return relGuidsSet;
    }

    private void validateBusinessAttributes(AtlasVertex entityVertex, AtlasEntityType entityType, Map<String, Map<String, Object>> businessAttributes, boolean isOverwrite) throws AtlasBaseException {
        List<String> messages = new ArrayList<>();

        Map<String, Map<String, AtlasBusinessAttribute>> entityTypeBusinessMetadata = entityType.getBusinessAttributes();

        for (String bmName : businessAttributes.keySet()) {
            if (!entityTypeBusinessMetadata.containsKey(bmName)) {
                messages.add(bmName + ": invalid business-metadata for entity type " + entityType.getTypeName());

                continue;
            }

            Map<String, AtlasBusinessAttribute> entityTypeBusinessAttributes = entityTypeBusinessMetadata.get(bmName);
            Map<String, Object>                         entityBusinessAttributes     = businessAttributes.get(bmName);

            for (AtlasBusinessAttribute bmAttribute : entityTypeBusinessAttributes.values()) {
                AtlasType attrType  = bmAttribute.getAttributeType();
                String    attrName  = bmAttribute.getName();
                Object    attrValue = entityBusinessAttributes == null ? null : entityBusinessAttributes.get(attrName);
                String    fieldName = entityType.getTypeName() + "." + bmName + "." + attrName;

                if (attrValue != null) {
                    attrType.validateValue(attrValue, fieldName, messages);
                    boolean isValidLength = bmAttribute.isValidLength(attrValue);
                    if (!isValidLength) {
                        messages.add(fieldName + ":  Business attribute-value exceeds maximum length limit");
                    }

                } else if (!bmAttribute.getAttributeDef().getIsOptional()) {
                    final boolean isAttrValuePresent;

                    if (isOverwrite) {
                        isAttrValuePresent = false;
                    } else {
                        Object existingValue = AtlasGraphUtilsV2.getEncodedProperty(entityVertex, bmAttribute.getVertexPropertyName(), Object.class);

                        isAttrValuePresent = existingValue != null;
                    }

                    if (!isAttrValuePresent) {
                        messages.add(fieldName + ": mandatory business-metadata attribute value missing in type " + entityType.getTypeName());
                    }
                }
            }
        }

        if (!messages.isEmpty()) {
            throw new AtlasBaseException(AtlasErrorCode.INSTANCE_CRUD_INVALID_PARAMS, messages);
        }
    }

    public static void validateCustomAttributes(AtlasEntity entity) throws AtlasBaseException {
        Map<String, String> customAttributes = entity.getCustomAttributes();

        if (MapUtils.isNotEmpty(customAttributes)) {
            for (Map.Entry<String, String> entry : customAttributes.entrySet()) {
                String key   = entry.getKey();
                String value = entry.getValue();

                if (key.length() > CUSTOM_ATTRIBUTE_KEY_MAX_LENGTH) {
                    throw new AtlasBaseException(AtlasErrorCode.INVALID_CUSTOM_ATTRIBUTE_KEY_LENGTH, key);
                }

                Matcher matcher = CUSTOM_ATTRIBUTE_KEY_REGEX.matcher(key);

                if (!matcher.matches()) {
                    throw new AtlasBaseException(AtlasErrorCode.INVALID_CUSTOM_ATTRIBUTE_KEY_CHARACTERS, key);
                }

                if (StringUtils.isNotEmpty(CUSTOM_ATTRIBUTE_KEY_SPECIAL_PREFIX) && key.startsWith(CUSTOM_ATTRIBUTE_KEY_SPECIAL_PREFIX)) {
                    continue;
                }

                if (!key.startsWith(CUSTOM_ATTRIBUTE_KEY_SPECIAL_PREFIX) && value.length() > CUSTOM_ATTRIBUTE_VALUE_MAX_LENGTH) {
                    throw new AtlasBaseException(AtlasErrorCode.INVALID_CUSTOM_ATTRIBUTE_VALUE, value, String.valueOf(CUSTOM_ATTRIBUTE_VALUE_MAX_LENGTH));
                }
            }
        }
    }

    public static void validateLabels(Set<String> labels) throws AtlasBaseException {
        if (CollectionUtils.isNotEmpty(labels)) {
            for (String label : labels) {
                if (label.length() > LABEL_MAX_LENGTH.getInt()) {
                    throw new AtlasBaseException(AtlasErrorCode.INVALID_LABEL_LENGTH, label, String.valueOf(LABEL_MAX_LENGTH.getInt()));
                }

                Matcher matcher = LABEL_REGEX.matcher(label);

                if (!matcher.matches()) {
                    throw new AtlasBaseException(AtlasErrorCode.INVALID_LABEL_CHARACTERS, label);
                }
            }
        }
    }

    List<AtlasEntity> updateClassificationText(AtlasClassification classification, Collection<AtlasVertex> propagatedVertices) throws AtlasBaseException {
        List<AtlasEntity> propagatedEntities = new ArrayList<>();
        AtlasPerfMetrics.MetricRecorder metricRecorder = RequestContext.get().startMetricRecord("updateClassificationText");

        if(CollectionUtils.isNotEmpty(propagatedVertices)) {
            for(AtlasVertex vertex : propagatedVertices) {
                AtlasEntity entity = null;
                for (int i = 1; i <= MAX_NUMBER_OF_RETRIES; i++) {
                    try {
                        entity = instanceConverter.getAndCacheEntity(graphHelper.getGuid(vertex), ENTITY_CHANGE_NOTIFY_IGNORE_RELATIONSHIP_ATTRIBUTES);
                        break; //do not retry on success
                    } catch (AtlasBaseException ex) {
                        if (i == MAX_NUMBER_OF_RETRIES) {
                            LOG.error(String.format("Maximum retries reached for fetching vertex with id %s from graph. Retried %s times. Skipping...", vertex.getId(), i));
                            continue;
                        }
                        LOG.warn(String.format("Vertex with id %s could not be fetched from graph. Retrying for %s time", vertex.getId(), i));
                    }
                }

                if (entity != null) {
                    String classificationTextForEntity = fullTextMapperV2.getClassificationTextForEntity(entity);
                    vertex.setProperty(CLASSIFICATION_TEXT_KEY, classificationTextForEntity);
                    propagatedEntities.add(entity);
                }
            }
        }

        RequestContext.get().endMetricRecord(metricRecorder);
        return propagatedEntities;
    }



    private void updateLabels(AtlasVertex vertex, Set<String> labels) {
        if (CollectionUtils.isNotEmpty(labels)) {
            AtlasGraphUtilsV2.setEncodedProperty(vertex, LABELS_PROPERTY_KEY, getLabelString(labels));
        } else {
            vertex.removeProperty(LABELS_PROPERTY_KEY);
        }
    }

    private String getLabelString(Collection<String> labels) {
        String ret = null;

        if (!labels.isEmpty()) {
            ret = LABEL_NAME_DELIMITER + String.join(LABEL_NAME_DELIMITER, labels) + LABEL_NAME_DELIMITER;
        }

        return ret;
    }

    private void addToUpdatedBusinessAttributes(Map<String, Map<String, Object>> updatedBusinessAttributes, AtlasBusinessAttribute bmAttribute, Object attrValue) {
        String              bmName     = bmAttribute.getDefinedInType().getTypeName();
        Map<String, Object> attributes = updatedBusinessAttributes.get(bmName);

        if(attributes == null){
            attributes = new HashMap<>();

            updatedBusinessAttributes.put(bmName, attributes);
        }

        attributes.put(bmAttribute.getName(), attrValue);
    }

    private void createAndQueueTask(String taskType, AtlasVertex entityVertex, String classificationVertexId, Boolean currentPropagateThroughLineage) throws AtlasBaseException{

        deleteDelegate.getHandler().createAndQueueTaskWithoutCheck(taskType, entityVertex, classificationVertexId, null, currentPropagateThroughLineage);
    }

    private void createAndQueueTask(String taskType, AtlasVertex entityVertex, String classificationVertexId) throws AtlasBaseException {
        deleteDelegate.getHandler().createAndQueueTaskWithoutCheck(taskType, entityVertex, classificationVertexId, null);
    }

    public void removePendingTaskFromEntity(String entityGuid, String taskGuid) throws EntityNotFoundException {
        if (StringUtils.isEmpty(entityGuid) || StringUtils.isEmpty(taskGuid)) {
            return;
        }

        AtlasVertex entityVertex = graphHelper.getVertexForGUID(entityGuid);

        if (entityVertex == null) {
            LOG.warn("Error fetching vertex: {}", entityVertex);

            return;
        }

        entityVertex.removePropertyValue(PENDING_TASKS_PROPERTY_KEY, taskGuid);
    }

    public void removePendingTaskFromEdge(String edgeId, String taskGuid) throws AtlasBaseException {
        if (StringUtils.isEmpty(edgeId) || StringUtils.isEmpty(taskGuid)) {
            return;
        }

        AtlasEdge edge = graph.getEdge(edgeId);

        if (edge == null) {
            LOG.warn("Error fetching edge: {}", edgeId);

            return;
        }

        AtlasGraphUtilsV2.removeItemFromListProperty(edge, EDGE_PENDING_TASKS_PROPERTY_KEY, taskGuid);
    }


    public void addHasLineage(Set<AtlasEdge> inputOutputEdges, boolean isRestoreEntity) {
        AtlasPerfMetrics.MetricRecorder metricRecorder = RequestContext.get().startMetricRecord("addHasLineage");

        for (AtlasEdge atlasEdge : inputOutputEdges) {

            boolean isOutputEdge = PROCESS_OUTPUTS.equals(atlasEdge.getLabel());

            AtlasVertex processVertex = atlasEdge.getOutVertex();
            AtlasVertex assetVertex = atlasEdge.getInVertex();

            if (getEntityHasLineage(processVertex)) {
                AtlasGraphUtilsV2.setEncodedProperty(assetVertex, HAS_LINEAGE, true);
                continue;
            }

            String oppositeEdgeLabel = isOutputEdge ? PROCESS_INPUTS : PROCESS_OUTPUTS;

            Iterator<AtlasEdge> oppositeEdges = processVertex.getEdges(AtlasEdgeDirection.BOTH, oppositeEdgeLabel).iterator();
            boolean isHasLineageSet = false;
            while (oppositeEdges.hasNext()) {
                AtlasEdge oppositeEdge = oppositeEdges.next();
                AtlasVertex oppositeEdgeAssetVertex = oppositeEdge.getInVertex();

                if (getStatus(oppositeEdge) == ACTIVE && getStatus(oppositeEdgeAssetVertex) == ACTIVE) {
                    if (!isHasLineageSet) {
                        AtlasGraphUtilsV2.setEncodedProperty(assetVertex, HAS_LINEAGE, true);
                        AtlasGraphUtilsV2.setEncodedProperty(processVertex, HAS_LINEAGE, true);
                        isHasLineageSet = true;
                    }

                    if (isRestoreEntity) {
                        AtlasGraphUtilsV2.setEncodedProperty(oppositeEdgeAssetVertex, HAS_LINEAGE, true);
                    } else {
                        break;
                    }
                }
            }
        }
        RequestContext.get().endMetricRecord(metricRecorder);
    }

}<|MERGE_RESOLUTION|>--- conflicted
+++ resolved
@@ -2766,31 +2766,26 @@
                 notificationVertices.addAll(entitiesToPropagateTo);
             }
 
-<<<<<<< HEAD
-
-            for (AtlasClassification classification : addedClassifications.keySet()) {
-                Set<AtlasVertex>  vertices           = addedClassifications.get(classification);
-
-                if (RequestContext.get().isDelayTagNotifications()) {
+            if (RequestContext.get().isDelayTagNotifications()) {
+                for (AtlasClassification classification : addedClassifications.keySet()) {
+                    Set<AtlasVertex>  vertices = addedClassifications.get(classification);
                     RequestContext.get().addAddedClassificationAndVertices(classification, new ArrayList<>(vertices));
-                } else {
+                }
+
+            } else {
+                Map<AtlasEntity, List<AtlasClassification>> entityClassification = new HashMap<>();
+
+                for (AtlasClassification classification : addedClassifications.keySet()) {
+                    Set<AtlasVertex> vertices = addedClassifications.get(classification);
                     List<AtlasEntity> propagatedEntities = updateClassificationText(classification, vertices);
-
-                    entityChangeNotifier.onClassificationsAddedToEntities(propagatedEntities, Collections.singletonList(classification), false);
-                }
-=======
-            Map<AtlasEntity, List<AtlasClassification>> entityClassification = new HashMap<>();
-
-            for (AtlasClassification classification : addedClassifications.keySet()) {
-                Set<AtlasVertex> vertices = addedClassifications.get(classification);
-                List<AtlasEntity> propagatedEntities = updateClassificationText(classification, vertices);
-                propagatedEntities.forEach(entity -> entityClassification.computeIfAbsent(entity, key -> new ArrayList<>()).add(classification));
->>>>>>> a705a017
-            }
-
-            for (Map.Entry<AtlasEntity, List<AtlasClassification>> atlasEntityListEntry : entityClassification.entrySet()) {
-                entityChangeNotifier.onClassificationAddedToEntity(atlasEntityListEntry.getKey(), atlasEntityListEntry.getValue());
-            }
+                    propagatedEntities.forEach(entity -> entityClassification.computeIfAbsent(entity, key -> new ArrayList<>()).add(classification));
+                }
+
+                for (Map.Entry<AtlasEntity, List<AtlasClassification>> atlasEntityListEntry : entityClassification.entrySet()) {
+                    entityChangeNotifier.onClassificationAddedToEntity(atlasEntityListEntry.getKey(), atlasEntityListEntry.getValue());
+                }
+            }
+
             RequestContext.get().endMetricRecord(metric);
         }
     }
@@ -3039,21 +3034,21 @@
 
         updateModificationMetadata(entityVertex);
 
-<<<<<<< HEAD
         if (RequestContext.get().isDelayTagNotifications()) {
             RequestContext.get().addDeletedClassificationAndVertices(classification, new ArrayList<>(entityVertices));
         } else if (CollectionUtils.isNotEmpty(entityVertices)) {
-=======
-        Map<AtlasEntity, List<AtlasClassification>> entityClassification = new HashMap<>();
-        if (CollectionUtils.isNotEmpty(entityVertices)) {
->>>>>>> a705a017
-            List<AtlasEntity> propagatedEntities = updateClassificationText(classification, entityVertices);
-            propagatedEntities.forEach(entity -> entityClassification.computeIfAbsent(entity, key -> new ArrayList<>()).add(classification));
-        }
-
-        //Sending audit request for all entities at once
-        for (Map.Entry<AtlasEntity, List<AtlasClassification>> atlasEntityListEntry : entityClassification.entrySet()) {
-            entityChangeNotifier.onClassificationDeletedFromEntity(atlasEntityListEntry.getKey(), atlasEntityListEntry.getValue());
+
+            Map<AtlasEntity, List<AtlasClassification>> entityClassification = new HashMap<>();
+            if (CollectionUtils.isNotEmpty(entityVertices)) {
+
+                List<AtlasEntity> propagatedEntities = updateClassificationText(classification, entityVertices);
+                propagatedEntities.forEach(entity -> entityClassification.computeIfAbsent(entity, key -> new ArrayList<>()).add(classification));
+
+                //Sending audit request for all entities at once
+                for (Map.Entry<AtlasEntity, List<AtlasClassification>> atlasEntityListEntry : entityClassification.entrySet()) {
+                    entityChangeNotifier.onClassificationDeletedFromEntity(atlasEntityListEntry.getKey(), atlasEntityListEntry.getValue());
+                }
+            }
         }
 
         AtlasPerfTracer.log(perf);
