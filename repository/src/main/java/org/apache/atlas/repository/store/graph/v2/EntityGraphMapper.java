--- conflicted
+++ resolved
@@ -585,10 +585,10 @@
                 preProcessor = new QueryCollectionPreProcessor(typeRegistry, entityRetriever);
                 break;
 
-<<<<<<< HEAD
             case README_ENTITY_TYPE:
                 preProcessor = new ReadmePreProcessor(typeRegistry, entityRetriever, graph, restoreHandlerV1);
-=======
+                break;
+                
             case PERSONA_ENTITY_TYPE:
             case PURPOSE_ENTITY_TYPE:
                 preProcessor = new AccessControlPreProcessor(typeRegistry, graph, entityRetriever);
@@ -596,7 +596,6 @@
 
             case POLICY_ENTITY_TYPE:
                 preProcessor = new AccessControlPolicyPreProcessor(typeRegistry, graph, entityRetriever);
->>>>>>> fb520002
                 break;
 
         }
