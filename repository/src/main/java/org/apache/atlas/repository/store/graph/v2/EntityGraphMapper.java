--- conflicted
+++ resolved
@@ -18,20 +18,13 @@
 package org.apache.atlas.repository.store.graph.v2;
 
 import com.google.common.annotations.VisibleForTesting;
-<<<<<<< HEAD
-=======
-
->>>>>>> 456088f8
 import java.util.*;
 import java.util.regex.Matcher;
 import java.util.regex.Pattern;
 import java.util.stream.Collectors;
 import javax.inject.Inject;
 
-<<<<<<< HEAD
 import io.opentelemetry.api.common.AttributeType;
-=======
->>>>>>> 456088f8
 import org.apache.atlas.*;
 import org.apache.atlas.annotation.GraphTransaction;
 import org.apache.atlas.authorize.AtlasEntityAccessRequest;
@@ -141,10 +134,7 @@
 import static org.apache.atlas.repository.store.graph.v2.preprocessor.PreProcessorUtils.OUTPUT_PORT_GUIDS_ATTR;
 import static org.apache.atlas.repository.store.graph.v2.tasks.ClassificationPropagateTaskFactory.*;
 import static org.apache.atlas.repository.store.graph.v2.tasks.ClassificationTask.PARAM_ENTITY_GUID;
-<<<<<<< HEAD
-=======
 import static org.apache.atlas.repository.store.graph.v2.tasks.ClassificationTask.PARAM_SOURCE_VERTEX_ID;
->>>>>>> 456088f8
 import static org.apache.atlas.type.AtlasStructType.AtlasAttribute.AtlasRelationshipEdgeDirection.IN;
 import static org.apache.atlas.type.AtlasStructType.AtlasAttribute.AtlasRelationshipEdgeDirection.OUT;
 import static org.apache.atlas.type.Constants.PENDING_TASKS_PROPERTY_KEY;
@@ -226,11 +216,7 @@
                              AtlasRelationshipStore relationshipStore, IAtlasEntityChangeNotifier entityChangeNotifier,
                              AtlasInstanceConverter instanceConverter, IFullTextMapper fullTextMapperV2,
                              TaskManagement taskManagement, TransactionInterceptHelper transactionInterceptHelper,
-<<<<<<< HEAD
-                             EntityGraphRetriever entityRetriever, TagDAO tagDAO, TagAttributeMapper tagAttributeMapper) {
-=======
                              EntityGraphRetriever entityRetriever, TagAttributeMapper tagAttributeMapper) {
->>>>>>> 456088f8
         this.restoreHandlerV1 = restoreHandlerV1;
         this.graphHelper          = new GraphHelper(graph);
         this.deleteDelegate       = deleteDelegate;
@@ -244,11 +230,7 @@
         this.fullTextMapperV2     = fullTextMapperV2;
         this.taskManagement       = taskManagement;
         this.transactionInterceptHelper = transactionInterceptHelper;
-<<<<<<< HEAD
-        this.tagDAO = tagDAO;
-=======
         this.tagDAO = TagDAOCassandraImpl.getInstance();
->>>>>>> 456088f8
         this.tagAttributeMapper = tagAttributeMapper;
     }
 
@@ -3039,12 +3021,11 @@
 
     private Object mapCollectionElementsToVertex(AttributeMutationContext ctx, EntityMutationContext context) throws AtlasBaseException {
         switch(ctx.getAttrType().getTypeCategory()) {
-<<<<<<< HEAD
-        case PRIMITIVE:
-        case ENUM:
-        case MAP:
-        case ARRAY:
-            return ctx.getValue();
+            case PRIMITIVE:
+            case ENUM:
+            case MAP:
+            case ARRAY:
+                return ctx.getValue();
 
         case STRUCT:
             if (RequestContext.get().isIdOnlyGraphEnabled()) {
@@ -3054,29 +3035,12 @@
                 return mapStructValue(ctx, context);
             }
 
-        case OBJECT_ID_TYPE:
-            AtlasEntityType instanceType = getInstanceType(ctx.getValue(), context);
-            ctx.setElementType(instanceType);
-            if (ctx.getAttributeDef().isSoftReferenced()) {
-                return mapSoftRefValue(ctx, context);
-            }
-=======
-            case PRIMITIVE:
-            case ENUM:
-            case MAP:
-            case ARRAY:
-                return ctx.getValue();
-
-            case STRUCT:
-                return mapStructValue(ctx, context);
-
             case OBJECT_ID_TYPE:
                 AtlasEntityType instanceType = getInstanceType(ctx.getValue(), context);
                 ctx.setElementType(instanceType);
                 if (ctx.getAttributeDef().isSoftReferenced()) {
                     return mapSoftRefValue(ctx, context);
                 }
->>>>>>> 456088f8
 
                 return mapObjectIdValueUsingRelationship(ctx, context);
 
@@ -3669,7 +3633,6 @@
     }
 
     public AtlasEntity repairClassificationMappings(AtlasVertex entityVertex) throws AtlasBaseException {
-        //TODO: support V2
         String guid = GraphHelper.getGuid(entityVertex);
         AtlasEntity entity = instanceConverter.getEntity(guid, ENTITY_CHANGE_NOTIFY_IGNORE_RELATIONSHIP_ATTRIBUTES);
 
@@ -3709,8 +3672,6 @@
         return entity;
     }
 
-<<<<<<< HEAD
-=======
     public Map<String, String> repairClassificationMappingsV2(List<AtlasVertex> entityVertices) throws AtlasBaseException {
         Map<String, String> errorMap = new HashMap<>(0);
 
@@ -3740,7 +3701,6 @@
         return errorMap;
     }
 
->>>>>>> 456088f8
     public void addClassificationsV1(final EntityMutationContext context, String guid, List<AtlasClassification> classifications) throws AtlasBaseException {
         if (CollectionUtils.isNotEmpty(classifications)) {
             MetricRecorder metric = RequestContext.get().startMetricRecord("addClassifications");
@@ -4048,169 +4008,6 @@
         }
     }
 
-<<<<<<< HEAD
-    public void handleAddClassifications(final EntityMutationContext context, String guid, List<AtlasClassification> classifications) throws AtlasBaseException {
-        if(getJanusOptimisationEnabled()){
-            addClassificationsV2(context, guid, classifications);
-        } else {
-            addClassificationsV1(context, guid, classifications);
-        }
-    }
-
-    public void addClassificationsV2(final EntityMutationContext context, String guid, List<AtlasClassification> classifications) throws AtlasBaseException {
-        if (CollectionUtils.isNotEmpty(classifications)) {
-            MetricRecorder metric = RequestContext.get().startMetricRecord("addClassifications");
-
-            final AtlasVertex                              entityVertex          = context.getVertex(guid);
-            final AtlasEntityType                          entityType            = context.getType(guid);
-            List<AtlasVertex>                              entitiesToPropagateTo = null;
-            Map<AtlasClassification, HashSet<AtlasVertex>> addedClassifications  = new HashMap<>();
-            List<AtlasClassification>                      addClassifications    = new ArrayList<>(classifications.size());
-            entityRetriever.verifyClassificationsPropagationMode(classifications);
-
-            for (AtlasClassification c : classifications) {
-                validateClassificationTypeName(c);
-            }
-
-            classifications = mapClassificationsV2(classifications);
-
-            for (AtlasClassification c : classifications) {
-                AtlasClassification classification      = new AtlasClassification(c);
-                String              classificationName  = classification.getTypeName();
-                Boolean             propagateTags       = classification.isPropagate();
-                Boolean             removePropagations  = classification.getRemovePropagationsOnEntityDelete();
-                Boolean restrictPropagationThroughLineage = classification.getRestrictPropagationThroughLineage();
-                Boolean restrictPropagationThroughHierarchy = classification.getRestrictPropagationThroughHierarchy();
-
-                if (propagateTags != null && propagateTags &&
-                        classification.getEntityGuid() != null &&
-                        !StringUtils.equals(classification.getEntityGuid(), guid)) {
-                    continue;
-                }
-
-                if (propagateTags == null) {
-                    RequestContext reqContext = RequestContext.get();
-
-                    if(reqContext.isImportInProgress() || reqContext.isInNotificationProcessing()) {
-                        propagateTags = false;
-                    } else {
-                        propagateTags = CLASSIFICATION_PROPAGATION_DEFAULT;
-                    }
-
-                    classification.setPropagate(propagateTags);
-                }
-
-                if (removePropagations == null) {
-                    removePropagations = graphHelper.getDefaultRemovePropagations();
-
-                    classification.setRemovePropagationsOnEntityDelete(removePropagations);
-                }
-
-                if (restrictPropagationThroughLineage == null) {
-                    classification.setRestrictPropagationThroughLineage(RESTRICT_PROPAGATION_THROUGH_LINEAGE_DEFAULT);
-                }
-
-                if (restrictPropagationThroughHierarchy == null) {
-                    classification.setRestrictPropagationThroughHierarchy(RESTRICT_PROPAGATION_THROUGH_HIERARCHY_DEFAULT);
-                }
-
-                // set associated entity id to classification
-                if (classification.getEntityGuid() == null) {
-                    classification.setEntityGuid(guid);
-                }
-
-                // set associated entity status to classification
-                if (classification.getEntityStatus() == null) {
-                    classification.setEntityStatus(ACTIVE);
-                }
-
-                // ignore propagated classifications
-
-                if (LOG.isDebugEnabled()) {
-                    LOG.debug("Adding classification [{}] to [{}] using edge label: [{}]", classificationName, entityType.getTypeName(), getTraitLabel(classificationName));
-                }
-
-                Map<String, Object> minAssetMap = getMinimalAssetMap(entityVertex);
-
-                //addToClassificationNames(entityVertex, classificationName);
-                List<AtlasClassification> currentTags = tagDAO.getTagsForVertex(entityVertex.getIdForDisplay());
-                currentTags.add(classification);
-
-                // add a new AtlasVertex for the struct or trait instance
-                // AtlasVertex classificationVertex = createClassificationVertex(classification);
-                tagDAO.putDirectTag(entityVertex.getIdForDisplay(), classificationName, classification, minAssetMap);
-
-                // Adding to context for rollback purpose later
-                RequestContext reqContext = RequestContext.get();
-                reqContext.addCassandraTagOperation(guid,
-                        new CassandraTagOperation(
-                                entityVertex.getIdForDisplay(),
-                                classificationName,
-                                CassandraTagOperation.OperationType.INSERT,
-                                classification,
-                                minAssetMap)
-                );
-
-                // Update ES attributes
-                Map<String, Map<String, Object>> deNormMap = new HashMap<>();
-                deNormMap.put(entityVertex.getIdForDisplay(), TagDeNormAttributesUtil.getDirectTagAttachmentAttributesForAddTag(classification,
-                        currentTags, typeRegistry, fullTextMapperV2));
-                // ES operation collected to be executed in the end
-                RequestContext.get().addESDeferredOperation(
-                        new ESDeferredOperation(
-                                ESDeferredOperation.OperationType.TAG_DENORM_FOR_ADD_CLASSIFICATIONS,
-                                entityVertex.getIdForDisplay(),
-                                deNormMap
-                        )
-                );
-
-                if (LOG.isDebugEnabled()) {
-                    LOG.debug("created direct tag {}", classificationName);
-                }
-
-                if (propagateTags && taskManagement != null && DEFERRED_ACTION_ENABLED) {
-                    deleteDelegate.getHandler().createAndQueueTaskWithoutCheckV2(CLASSIFICATION_PROPAGATION_ADD, entityVertex, classificationName);
-                }
-
-                // add the attributes for the trait instance
-                //mapClassification(EntityOperation.CREATE, context, classification, entityType, entityVertex, classificationVertex);
-
-                updateModificationMetadata(entityVertex);
-                if(addedClassifications.get(classification) == null) {
-                    addedClassifications.put(classification, new HashSet<>());
-                }
-                //Add current Vertex to be notified
-                addedClassifications.get(classification).add(entityVertex);
-
-                addClassifications.add(classification);
-            }
-
-            // notify listeners on classification addition
-            List<AtlasVertex> notificationVertices = new ArrayList<AtlasVertex>() {{ add(entityVertex); }};
-
-            if (CollectionUtils.isNotEmpty(entitiesToPropagateTo)) {
-                notificationVertices.addAll(entitiesToPropagateTo);
-            }
-
-
-            for (AtlasClassification classification : addedClassifications.keySet()) {
-                Set<AtlasVertex>  vertices           = addedClassifications.get(classification);
-
-                if (RequestContext.get().isDelayTagNotifications()) {
-                    RequestContext.get().addAddedClassificationAndVertices(classification, new ArrayList<>(vertices));
-                } else {
-                    List<AtlasEntity> propagatedEntities = updateClassificationText(classification, vertices);
-
-                    entityChangeNotifier.onClassificationsAddedToEntities(propagatedEntities, Collections.singletonList(classification), false);
-                }
-            }
-
-            RequestContext.get().endMetricRecord(metric);
-        }
-    }
-
-=======
->>>>>>> 456088f8
     @NotNull
     private List<AtlasClassification> mapClassificationsV2(List<AtlasClassification> classifications) throws AtlasBaseException {
         List<AtlasClassification> mappedClassifications = new ArrayList<>(classifications.size());
@@ -4286,56 +4083,6 @@
 
     public void propagateClassificationV2(Map<String, Object> parameters,
                                           String entityGuid,
-<<<<<<< HEAD
-                                          String tagTypeName) throws AtlasBaseException {
-        try {
-            if (StringUtils.isEmpty(entityGuid) || StringUtils.isEmpty(tagTypeName)) {
-                LOG.error("propagateClassification(entityGuid={}, tagTypeName={}): entityGuid and/or classification vertex id is empty", entityGuid, tagTypeName);
-
-                throw new AtlasBaseException(String.format("propagateClassification(entityGuid=%s, tagTypeName=%s): entityGuid and/or classification vertex id is empty", entityGuid, tagTypeName));
-            }
-
-            //Map<String, Object> sourceAsset = CassandraConnector.getVertexPropertiesByGuid(entityGuid);
-            //AtlasVertex entityVertex = graph.getVertex(String.valueOf(sourceAsset.get("id")));
-
-            AtlasVertex entityVertex = graphHelper.getVertexForGUID(entityGuid);
-            if (entityVertex == null) {
-                LOG.error("propagateClassification(entityGuid={}, tagTypeName={}): entity vertex not found", entityGuid, tagTypeName);
-
-                throw new AtlasBaseException(String.format("propagateClassification(entityGuid=%s, tagTypeName=%s): entity vertex not found", entityGuid, tagTypeName));
-            }
-
-            //AtlasVertex classificationVertex = graph.getVertex(classificationVertexId);
-            AtlasClassification tag = tagDAO.findDirectTagByVertexIdAndTagTypeName(entityVertex.getIdForDisplay(), tagTypeName);
-            if (tag == null) {
-                LOG.error("propagateClassification(entityGuid={}, tagTypeName={}): classification vertex not found", entityGuid, tagTypeName);
-
-                throw new AtlasBaseException(String.format("propagateClassification(entityGuid=%s, tagTypeName=%s): classification vertex not found", entityGuid, tagTypeName));
-            }
-
-            Boolean currentRestrictPropagationThroughLineage = tag.getRestrictPropagationThroughLineage();
-            Boolean currentRestrictPropagationThroughHierarchy = tag.getRestrictPropagationThroughHierarchy();
-            String propagationMode = entityRetriever.determinePropagationMode(currentRestrictPropagationThroughLineage, currentRestrictPropagationThroughHierarchy);
-
-            List<String> edgeLabelsToCheck = CLASSIFICATION_PROPAGATION_MODE_LABELS_MAP.get(propagationMode);
-            Boolean toExclude = propagationMode == CLASSIFICATION_PROPAGATION_MODE_RESTRICT_LINEAGE ? true:false;
-            List<AtlasVertex> impactedVertices = entityRetriever.getIncludedImpactedVerticesV2(entityVertex, null, edgeLabelsToCheck,toExclude);
-            impactedVertices.remove(entityVertex);
-
-            if (CollectionUtils.isEmpty(impactedVertices)) {
-                LOG.debug("propagateClassification(entityGuid={}, tagTypeName={}): found no entities to propagate the classification", entityGuid, tagTypeName);
-
-                return;
-            } else {
-                LOG.info("Found {} vertexIds", impactedVertices.size());
-            }
-            transactionInterceptHelper.intercept();
-            processClassificationPropagationAdditionV2(parameters, entityVertex, impactedVertices, tag);
-        } catch (Exception e) {
-            LOG.error("propagateClassification(entityGuid={}, classificationTypeName={}): error while propagating classification", entityGuid, tagTypeName, e);
-
-            throw new AtlasBaseException(e);
-=======
                                           String tagTypeName, String parentEntityGuid, String toVertexId) throws AtlasBaseException {
 
         if (StringUtils.isEmpty(toVertexId)) { // existing flow
@@ -4498,7 +4245,6 @@
                     processClassificationPropagationAdditionV2(parameters, sourceVertex.getIdForDisplay(), impactedVertices, atlasClassification);
                 }
             }
->>>>>>> 456088f8
         }
     }
 
@@ -4533,13 +4279,9 @@
                 propagatedEntitiesGuids.addAll(chunkedPropagatedEntitiesGuids);
                 offset += CHUNK_SIZE;
                 transactionInterceptHelper.intercept();
-<<<<<<< HEAD
-                entityChangeNotifier.onClassificationsAddedToEntities(propagatedEntitiesChunked, Collections.singletonList(classification), false);
-=======
                 //Convert entitiesPropagatedTo to Set
                 Set<AtlasVertex> entitiesPropagatedToSet = new HashSet<>(entitiesPropagatedTo);
                 entityChangeNotifier.onClassificationsAddedToEntitiesV2(entitiesPropagatedToSet, Collections.singletonList(classification), false, RequestContext.get());
->>>>>>> 456088f8
             } while (offset < impactedVerticesSize);
         } catch (AtlasBaseException exception) {
             LOG.error("Error occurred while adding classification propagation for classification with propagation id {}", classificationVertex.getIdForDisplay());
@@ -4553,58 +4295,11 @@
     }
 
     public void processClassificationPropagationAdditionV2(Map<String, Object> parameters,
-<<<<<<< HEAD
-                                                           AtlasVertex entityVertex,
-=======
                                                            String entityVertexId,
->>>>>>> 456088f8
                                                            List<AtlasVertex> verticesToPropagate,
                                                            AtlasClassification classification) throws AtlasBaseException{
         AtlasPerfMetrics.MetricRecorder classificationPropagationMetricRecorder = RequestContext.get().startMetricRecord("processClassificationPropagationAddition");
         int impactedVerticesSize = verticesToPropagate.size();
-<<<<<<< HEAD
-
-        int offset = 0;
-        int toIndex;
-        LOG.info(String.format("Total number of vertices to propagate: %d", impactedVerticesSize));
-
-        try {
-            do {
-                toIndex = Math.min(offset + CHUNK_SIZE, impactedVerticesSize);
-                List<AtlasVertex> chunkedVerticesToPropagate = verticesToPropagate.subList(offset, toIndex);
-
-                Map<String, Map<String, Object>> deNormAttributesMap = new HashMap<>();
-                Map<String, Map<String, Object>> assetMinAttrsMap = new HashMap<>();
-
-                List<AtlasEntity> propagatedEntitiesChunked = updateClassificationTextV2(classification, chunkedVerticesToPropagate, deNormAttributesMap, assetMinAttrsMap);
-
-                tagDAO.putPropagatedTags(entityVertex.getIdForDisplay(), classification.getTypeName(), deNormAttributesMap.keySet(), assetMinAttrsMap, classification);
-                if (MapUtils.isNotEmpty(deNormAttributesMap)) {
-                    ESConnector.writeTagProperties(deNormAttributesMap);
-                }
-                entityChangeNotifier.onClassificationPropagationAddedToEntities(propagatedEntitiesChunked, Collections.singletonList(classification), true); // Async call
-                offset += CHUNK_SIZE;
-                LOG.info("offset {}, impactedVerticesSize: {}", offset, impactedVerticesSize);
-            } while (offset < impactedVerticesSize);
-            LOG.info(String.format("Total number of vertices propagated: %d", impactedVerticesSize));
-        } catch (Exception exception) {
-            LOG.error("Error occurred while adding classification propagation for classification with source entity id {}",
-                    entityVertex.getIdForDisplay(), exception);
-            throw exception;
-        } finally {
-            RequestContext.get().endMetricRecord(classificationPropagationMetricRecorder);
-        }
-    }
-
-    public void deleteClassification(String entityGuid, String classificationName, String associatedEntityGuid) throws AtlasBaseException {
-        if (StringUtils.isEmpty(associatedEntityGuid) || associatedEntityGuid.equals(entityGuid)) {
-            handleDirectDeleteClassification(entityGuid, classificationName);
-        } else {
-            deletePropagatedClassification(entityGuid, classificationName, associatedEntityGuid);
-        }
-    }
-=======
->>>>>>> 456088f8
 
         int offset = 0;
         int toIndex;
@@ -4793,17 +4488,6 @@
         AtlasPerfTracer.log(perf);
     }
 
-<<<<<<< HEAD
-    public boolean getJanusOptimisationEnabled() {
-        return StringUtils.isNotEmpty(FeatureFlagStore.getFlag("ENABLE_JANUS_OPTIMISATION"));
-    }
-
-    public void handleDirectDeleteClassification(String entityGuid, String classificationName) throws AtlasBaseException {
-        if(getJanusOptimisationEnabled()) {
-            deleteClassificationV2(entityGuid, classificationName);
-        } else {
-            deleteClassificationV1(entityGuid, classificationName);
-=======
     public void handleDirectDeleteClassification(String entityGuid, String classificationName) throws AtlasBaseException {
         if(FeatureFlagStore.isTagV2Enabled()) {
             deleteClassificationV2(entityGuid, classificationName);
@@ -4937,135 +4621,6 @@
             }
         } catch (NullPointerException npe) {
             LOG.warn("Task classificationVertexId or entityGuid is null");
->>>>>>> 456088f8
-        }
-    }
-
-    public void deleteClassificationV2(String entityGuid, String classificationName) throws AtlasBaseException {
-        if (StringUtils.isEmpty(classificationName)) {
-            throw new AtlasBaseException(AtlasErrorCode.INVALID_CLASSIFICATION_PARAMS, "delete", entityGuid);
-        }
-
-        AtlasVertex entityVertex = AtlasGraphUtilsV2.findByGuid(this.graph, entityGuid);
-
-        if (entityVertex == null) {
-            throw new AtlasBaseException(AtlasErrorCode.INSTANCE_GUID_NOT_FOUND, entityGuid);
-        }
-
-        AtlasPerfTracer perf = null;
-
-        if (AtlasPerfTracer.isPerfTraceEnabled(PERF_LOG)) {
-            perf = AtlasPerfTracer.getPerfTracer(PERF_LOG, "EntityGraphMapper.deleteClassification");
-        }
-
-        Tag currentTag = tagDAO.findDirectTagByVertexIdAndTagTypeNameWithAssetMetadata(entityVertex.getIdForDisplay(), classificationName);
-        if (Objects.isNull(currentTag)) {
-            LOG.error(AtlasErrorCode.CLASSIFICATION_NOT_FOUND.getFormattedErrorMessage(classificationName));
-            throw new AtlasBaseException(AtlasErrorCode.CLASSIFICATION_NOT_FOUND, classificationName);
-        }
-
-        // Get in progress task to see if there already is a propagation for this particular vertex
-        List<AtlasTask> inProgressTasks = taskManagement.getInProgressTasks();
-        for (AtlasTask task : inProgressTasks) {
-            if (IN_PROGRESS.equals(task.getStatus()) && isTaskMatchingWithVertexIdAndEntityGuid(task, currentTag.getTagTypeName(), entityGuid)) {
-                throw new AtlasBaseException(AtlasErrorCode.CLASSIFICATION_CURRENTLY_BEING_PROPAGATED, classificationName);
-            }
-        }
-
-        AtlasClassification currentClassification = entityRetriever.toAtlasClassification(currentTag);
-
-        // remove classification from propagated entities if propagation is turned on
-        if (currentClassification.isPropagate()) {
-            if (DEFERRED_ACTION_ENABLED) {
-                List<String> entityTaskGuids = (List<String>) entityVertex.getPropertyValues(PENDING_TASKS_PROPERTY_KEY, String.class);
-
-                if (CollectionUtils.isNotEmpty(entityTaskGuids)) {
-                    List<AtlasTask> entityPendingTasks = taskManagement.getByGuidsES(entityTaskGuids);
-
-                    boolean pendingTaskExists  = entityPendingTasks.stream()
-                            .anyMatch(x -> isTaskMatchingWithVertexIdAndEntityGuid(x, currentClassification.getTypeName(), entityGuid));
-
-                    if (pendingTaskExists) {
-                        List<AtlasTask> entityClassificationPendingTasks = entityPendingTasks.stream()
-                                .filter(t -> t.getParameters().containsKey("entityGuid")
-                                        && t.getParameters().containsKey("classificationVertexId"))
-                                .filter(t -> t.getParameters().get("entityGuid").equals(entityGuid)
-                                        && t.getParameters().get(Constants.TASK_CLASSIFICATION_TYPENAME).equals(currentClassification.getTypeName())
-                                        && t.getType().equals(CLASSIFICATION_PROPAGATION_ADD))
-                                .collect(Collectors.toList());
-                        for (AtlasTask entityClassificationPendingTask: entityClassificationPendingTasks) {
-                            String taskGuid = entityClassificationPendingTask.getGuid();
-                            taskManagement.deleteByGuid(taskGuid, TaskManagement.DeleteType.SOFT);
-                            AtlasGraphUtilsV2.deleteProperty(entityVertex, PENDING_TASKS_PROPERTY_KEY, taskGuid);
-//                            propagateDelete = false;  TODO: Uncomment when all unnecessary ADD tasks are resolved
-                        }
-                    }
-                }
-
-                String  currentUser = RequestContext.getCurrentUser();
-
-                Map<String, Object> taskParams  = new HashMap<>() {{
-                    put(PARAM_ENTITY_GUID, entityGuid);
-                    put("sourceVertexId", entityVertex.getIdForDisplay());
-                    put(TASK_CLASSIFICATION_TYPENAME, currentClassification.getTypeName());
-                    put("newMode", true);
-                }};
-
-                taskManagement.createTaskV2(CLASSIFICATION_PROPAGATION_DELETE, currentUser, taskParams, currentClassification.getTypeName(), entityGuid);
-            }
-        }
-
-        // remove classifications from associated entity
-        if (LOG.isDebugEnabled()) {
-            LOG.debug("Removing classification: [{}] from: [{}][{}] with edge label: [{}]", classificationName,
-                    getTypeName(entityVertex), entityGuid, CLASSIFICATION_LABEL);
-        }
-
-        tagDAO.deleteDirectTag(entityVertex.getIdForDisplay(), currentClassification);
-
-        RequestContext reqContext = RequestContext.get();
-        // Record cassandra tag operation in RequestContext
-        reqContext.addCassandraTagOperation(entityGuid,
-                new CassandraTagOperation(
-                        entityVertex.getIdForDisplay(),
-                        classificationName,
-                        CassandraTagOperation.OperationType.DELETE,
-                        currentClassification.deepCopy(),
-                        currentTag.getAssetMetadata())
-        );
-
-        List<AtlasClassification> currentTags = tagDAO.getTagsForVertex(entityVertex.getIdForDisplay());
-
-        Map<String, Map<String, Object>> deNormMap = new HashMap<>();
-        deNormMap.put(entityVertex.getIdForDisplay(), TagDeNormAttributesUtil.getDirectTagAttachmentAttributesForDeleteTag(currentClassification, currentTags, typeRegistry, fullTextMapperV2));
-
-        // ES operation collected to be executed in the end
-        RequestContext.get().addESDeferredOperation(
-                new ESDeferredOperation(
-                        ESDeferredOperation.OperationType.TAG_DENORM_FOR_DELETE_CLASSIFICATIONS,
-                        entityVertex.getIdForDisplay(),
-                        deNormMap
-                )
-        );
-
-        updateModificationMetadata(entityVertex);
-
-        if (RequestContext.get().isDelayTagNotifications()) {
-            RequestContext.get().addDeletedClassificationAndVertices(currentClassification, Collections.singleton(entityVertex));
-        } else {
-            entityChangeNotifier.onClassificationDeletedFromEntities(Collections.singletonList(entityRetriever.toAtlasEntity(entityGuid)), currentClassification);
-        }
-        AtlasPerfTracer.log(perf);
-    }
-
-    private boolean isTaskMatchingWithVertexIdAndEntityGuid(AtlasTask task, String tagTypeName, String entityGuid) {
-        try {
-            if (CLASSIFICATION_PROPAGATION_ADD.equals(task.getType())) {
-                return task.getParameters().get(Constants.TASK_CLASSIFICATION_TYPENAME).equals(tagTypeName)
-                        && task.getParameters().get(ClassificationTask.PARAM_ENTITY_GUID).equals(entityGuid);
-            }
-        } catch (NullPointerException npe) {
-            LOG.warn("Task classificationVertexId or entityGuid is null");
         }
         return false;
     }
@@ -5370,11 +4925,7 @@
     }
 
     public void handleUpdateClassifications(EntityMutationContext context, String guid, List<AtlasClassification> classifications) throws AtlasBaseException {
-<<<<<<< HEAD
-        if (getJanusOptimisationEnabled()) {
-=======
         if (FeatureFlagStore.isTagV2Enabled()) {
->>>>>>> 456088f8
             updateClassificationsV2(guid, classifications);
         } else {
             updateClassificationsV1(context, guid, classifications);
@@ -5424,11 +4975,7 @@
             }
 
             //AtlasVertex classificationVertex = getClassificationVertex(graphHelper, entityVertex, classificationName);
-<<<<<<< HEAD
-            Tag currentTag = tagDAO.findDirectTagByVertexIdAndTagTypeNameWithAssetMetadata(entityVertex.getIdForDisplay(), classificationName);
-=======
             Tag currentTag = tagDAO.findDirectTagByVertexIdAndTagTypeNameWithAssetMetadata(entityVertex.getIdForDisplay(), classificationName, false);
->>>>>>> 456088f8
             if (currentTag == null) {
                 LOG.error(AtlasErrorCode.CLASSIFICATION_NOT_FOUND.getFormattedErrorMessage(classificationName));
                 continue;
@@ -5438,11 +4985,7 @@
                 LOG.debug("Updating classification {} for entity {}", classification, guid);
             }
 
-<<<<<<< HEAD
-            List<AtlasClassification> currentTags = tagDAO.getTagsForVertex(entityVertex.getIdForDisplay());
-=======
             List<AtlasClassification> currentTags = tagDAO.getAllClassificationsForVertex(entityVertex.getIdForDisplay());
->>>>>>> 456088f8
             currentTags = currentTags.stream()
                     .filter(tag -> !(tag.getEntityGuid().equals(classification.getEntityGuid()) && tag.getTypeName().equals(classification.getTypeName())))
                     .collect(Collectors.toList());
@@ -5562,14 +5105,9 @@
                 String  currentUser = RequestContext.getCurrentUser();
                 String  entityGuid  = GraphHelper.getGuid(entityVertex);
 
-<<<<<<< HEAD
-                Map<String, Object> taskParams  = new HashMap<String, Object>() {{
-                    put(PARAM_ENTITY_GUID, entityGuid);
-=======
                 Map<String, Object> taskParams  = new HashMap<>() {{
                     put(PARAM_ENTITY_GUID, entityGuid);
                     put(PARAM_SOURCE_VERTEX_ID, entityVertex.getIdForDisplay());
->>>>>>> 456088f8
                 }};
 
                 taskManagement.createTaskV2(propagationType, currentUser, taskParams, classification.getTypeName(), entityGuid);
@@ -5731,8 +5269,8 @@
         }
     }
 
-<<<<<<< HEAD
-    public void deleteClassificationPropagationV2(String sourceEntityGuid, String tagTypeName) throws AtlasBaseException {
+
+    public void deleteClassificationPropagationV2(String sourceEntityGuid, String sourceVertexId, String parentEntityGuid, String tagTypeName) throws AtlasBaseException {
         MetricRecorder metricRecorder = RequestContext.get().startMetricRecord("deleteClassificationPropagationNew");
         try {
             if (StringUtils.isEmpty(tagTypeName)) {
@@ -5740,27 +5278,29 @@
                 return;
             }
 
-            AtlasVertex entityVertex = graphHelper.getVertexForGUID(sourceEntityGuid);
-            if (entityVertex == null) {
-                LOG.error("propagateClassification(entityGuid={}, tagTypeName={}): entity vertex not found", sourceEntityGuid, tagTypeName);
-                throw new AtlasBaseException(String.format("propagateClassification(entityGuid=%s, tagTypeName=%s): entity vertex not found", sourceEntityGuid, tagTypeName));
+            String vertexIdForPropagations = sourceVertexId;
+
+            if(StringUtils.isNotEmpty(parentEntityGuid)) {
+                AtlasVertex parentVertex = graphHelper.getVertexForGUID(parentEntityGuid);
+                if (parentVertex != null) {
+                    // If a parent is involved and still exists, use its ID.
+                    vertexIdForPropagations = parentVertex.getIdForDisplay();
+                }
             }
 
             int totalDeleted = 0;
-
-            // Get tags in batches and delete them
-            PaginatedTagResult pageToDelete = tagDAO.getPropagationsForAttachmentBatch(entityVertex.getIdForDisplay(), tagTypeName);
+            PaginatedTagResult pageToDelete;
+
+            pageToDelete = tagDAO.getPropagationsForAttachmentBatch(vertexIdForPropagations, tagTypeName, null);
+
             List<Tag> batchToDelete = pageToDelete.getTags();
-            int previousBatchSize = -1; // Track previous batch size for loop detection
-            int loopDetectionCounter = 0;
-
             AtlasClassification originalClassification;
 
-            AtlasClassification deletedClassification = tagDAO.findDirectDeletedTagByVertexIdAndTagTypeName(entityVertex.getIdForDisplay(), tagTypeName);
+            AtlasClassification deletedClassification = tagDAO.findDirectDeletedTagByVertexIdAndTagTypeName(vertexIdForPropagations, tagTypeName);
             if (deletedClassification != null)
                 originalClassification = deletedClassification;
             else
-                originalClassification = tagDAO.findDirectTagByVertexIdAndTagTypeName(entityVertex.getIdForDisplay(), tagTypeName);
+                originalClassification = tagDAO.findDirectTagByVertexIdAndTagTypeName(vertexIdForPropagations, tagTypeName, false);
 
             if (originalClassification == null) {
                 LOG.error("propagateClassification(entityGuid={}, tagTypeName={}): classification vertex not found", sourceEntityGuid, tagTypeName);
@@ -5768,29 +5308,14 @@
             }
 
             while (!batchToDelete.isEmpty()) {
-                // Safety check to prevent infinite loops - if we get the same batch size twice in a row
-                int batchSize = batchToDelete.size();
-                if (batchSize == previousBatchSize) {
-                    loopDetectionCounter++;
-                    if (loopDetectionCounter > 3) {
-                        LOG.warn("Possible infinite loop detected in tag propagation for entity {}, tag type {}. Processed {} batches so far.",
-                                sourceEntityGuid, tagTypeName, totalDeleted / batchSize);
-                        break;
-                    }
-                } else {
-                    loopDetectionCounter = 0;
-                }
-                previousBatchSize = batchSize;
-
                 // collect the vertex IDs in this batch
                 List<String> vertexIds = batchToDelete.stream()
                         .map(Tag::getVertexId)
                         .toList();
 
-
                 List<AtlasEntity> entities = batchToDelete.stream().map(x->getEntityForNotification(x.getAssetMetadata())).toList();
 
-                // Delete from Cassandra
+                // Delete from Cassandra. The DAO correctly performs a hard delete on the lookup table.
                 deletePropagations(batchToDelete);
 
                 // compute fresh classification‑text de‑norm attributes for this batch
@@ -5800,15 +5325,20 @@
                 if (MapUtils.isNotEmpty(deNormMap)) {
                     ESConnector.writeTagProperties(deNormMap);
                 }
+
+                Set<AtlasVertex> vertices = graph.getVertices(vertexIds.toArray(new String[0]));
+
                 // notify listeners (async)
-                entityChangeNotifier.onClassificationDeletedFromEntitiesV2(entities, originalClassification, true);
+                entityChangeNotifier.onClassificationPropagationDeletedV2(vertices, originalClassification, true, RequestContext.get());
 
                 totalDeleted += batchToDelete.size();
-                // grab next batch
+
+                // grab next batch. The loop terminates correctly when the DAO reports it is done.
                 if (pageToDelete.isDone()) {
                     break;
                 }
-                pageToDelete = tagDAO.getPropagationsForAttachmentBatch(entityVertex.getIdForDisplay(), tagTypeName);
+                String pagingState = pageToDelete.getPagingState();
+                pageToDelete = tagDAO.getPropagationsForAttachmentBatch(vertexIdForPropagations, tagTypeName, pagingState);
                 batchToDelete = pageToDelete.getTags();
             }
 
@@ -5826,104 +5356,6 @@
     public int deletePropagations(List<Tag> batchToDelete) throws AtlasBaseException {
         if(batchToDelete.isEmpty())
             return 0;
-        int totalDeleted = 0;
-        tagDAO.deleteTags(batchToDelete);
-        totalDeleted += batchToDelete.size();
-        return totalDeleted;
-    }
-
-    public void deleteClassificationOnlyPropagation(Set<String> deletedEdgeIds) throws AtlasBaseException {
-        RequestContext.get().getDeletedEdgesIds().clear();
-        RequestContext.get().getDeletedEdgesIds().addAll(deletedEdgeIds);
-=======
->>>>>>> 456088f8
-
-    public void deleteClassificationPropagationV2(String sourceEntityGuid, String sourceVertexId, String parentEntityGuid, String tagTypeName) throws AtlasBaseException {
-        MetricRecorder metricRecorder = RequestContext.get().startMetricRecord("deleteClassificationPropagationNew");
-        try {
-            if (StringUtils.isEmpty(tagTypeName)) {
-                LOG.warn("deleteClassificationPropagation(classificationVertexId={}): classification type name is empty", tagTypeName);
-                return;
-            }
-
-            String vertexIdForPropagations = sourceVertexId;
-
-            if(StringUtils.isNotEmpty(parentEntityGuid)) {
-                AtlasVertex parentVertex = graphHelper.getVertexForGUID(parentEntityGuid);
-                if (parentVertex != null) {
-                    // If a parent is involved and still exists, use its ID.
-                    vertexIdForPropagations = parentVertex.getIdForDisplay();
-                }
-            }
-
-            int totalDeleted = 0;
-            PaginatedTagResult pageToDelete;
-
-            pageToDelete = tagDAO.getPropagationsForAttachmentBatch(vertexIdForPropagations, tagTypeName, null);
-
-            List<Tag> batchToDelete = pageToDelete.getTags();
-            AtlasClassification originalClassification;
-
-            AtlasClassification deletedClassification = tagDAO.findDirectDeletedTagByVertexIdAndTagTypeName(vertexIdForPropagations, tagTypeName);
-            if (deletedClassification != null)
-                originalClassification = deletedClassification;
-            else
-                originalClassification = tagDAO.findDirectTagByVertexIdAndTagTypeName(vertexIdForPropagations, tagTypeName, false);
-
-            if (originalClassification == null) {
-                LOG.error("propagateClassification(entityGuid={}, tagTypeName={}): classification vertex not found", sourceEntityGuid, tagTypeName);
-                throw new AtlasBaseException(String.format("propagateClassification(entityGuid=%s, tagTypeName=%s): classification vertex not found", sourceEntityGuid, tagTypeName));
-            }
-
-            while (!batchToDelete.isEmpty()) {
-                // collect the vertex IDs in this batch
-                List<String> vertexIds = batchToDelete.stream()
-                        .map(Tag::getVertexId)
-                        .toList();
-
-                List<AtlasEntity> entities = batchToDelete.stream().map(x->getEntityForNotification(x.getAssetMetadata())).toList();
-
-                // Delete from Cassandra. The DAO correctly performs a hard delete on the lookup table.
-                deletePropagations(batchToDelete);
-
-                // compute fresh classification‑text de‑norm attributes for this batch
-                Map<String, Map<String, Object>> deNormMap = new HashMap<>();
-                updateClassificationTextV2(originalClassification, vertexIds, batchToDelete, deNormMap);
-                // push them to ES
-                if (MapUtils.isNotEmpty(deNormMap)) {
-                    ESConnector.writeTagProperties(deNormMap);
-                }
-
-                Set<AtlasVertex> vertices = graph.getVertices(vertexIds.toArray(new String[0]));
-
-                // notify listeners (async)
-                entityChangeNotifier.onClassificationPropagationDeletedV2(vertices, originalClassification, true, RequestContext.get());
-
-                totalDeleted += batchToDelete.size();
-
-                // grab next batch. The loop terminates correctly when the DAO reports it is done.
-                if (pageToDelete.isDone()) {
-                    break;
-                }
-                String pagingState = pageToDelete.getPagingState();
-                pageToDelete = tagDAO.getPropagationsForAttachmentBatch(vertexIdForPropagations, tagTypeName, pagingState);
-                batchToDelete = pageToDelete.getTags();
-            }
-
-            LOG.info("Updated classification text for {} propagations, taskId: {}",
-                    totalDeleted, RequestContext.get().getCurrentTask().getGuid());
-        } catch (Exception e) {
-            LOG.error("Error while updating classification text for tag type {}: {}", tagTypeName, e.getMessage());
-            throw new AtlasBaseException(e);
-        } finally {
-            // end metrics
-            RequestContext.get().endMetricRecord(metricRecorder);
-        }
-    }
-
-    public int deletePropagations(List<Tag> batchToDelete) throws AtlasBaseException {
-        if(batchToDelete.isEmpty())
-            return 0;
         tagDAO.deleteTags(batchToDelete);
         return batchToDelete.size();
     }
@@ -5951,68 +5383,13 @@
         // The above is resolved, but keeping the TODO until full release of the code incase the source-task-creation logic is under scrutiny
         propagationMode = entityRetriever.determinePropagationMode(restrictPropagationThroughLineage,restrictPropagationThroughHierarchy);
         Boolean toExclude = propagationMode == CLASSIFICATION_PROPAGATION_MODE_RESTRICT_LINEAGE ? true:false;
-<<<<<<< HEAD
-//        Total, at
-=======
-
->>>>>>> 456088f8
+
         List<String> propagatedVerticesIds = GraphHelper.getPropagatedVerticesIds(currentClassificationVertex); //  get this in whole, not in batch
         LOG.info("{} entity vertices have classification with id {} attached", propagatedVerticesIds.size(), classificationId);
         // verticesToRemove -> simple row removal from cassandra table
         List<String> verticesIdsToAddClassification =  new ArrayList<>();
         List<String> impactedVertices = entityRetriever.getImpactedVerticesIdsClassificationAttached(sourceEntityVertex , classificationId,
                 CLASSIFICATION_PROPAGATION_MODE_LABELS_MAP.get(propagationMode),toExclude, verticesIdsToAddClassification);
-<<<<<<< HEAD
-
-        LOG.info("To add classification with id {} to {} vertices", classificationId, verticesIdsToAddClassification.size());
-
-        List<String> verticesIdsToRemove = (List<String>)CollectionUtils.subtract(propagatedVerticesIds, impactedVertices);
-
-        List<AtlasVertex> verticesToRemove = verticesIdsToRemove.stream()
-                .map(x -> graph.getVertex(x))
-                .filter(vertex -> vertex != null)
-                .collect(Collectors.toList());
-
-        List<AtlasVertex> verticesToAddClassification  = verticesIdsToAddClassification.stream()
-                .map(x -> graph.getVertex(x))
-                .filter(vertex -> vertex != null)
-                .collect(Collectors.toList());
-
-        //Remove classifications from unreachable vertices
-        processPropagatedClassificationDeletionFromVertices(verticesToRemove, currentClassificationVertex, classification);
-
-        //Add classification to the reachable vertices
-        if (CollectionUtils.isEmpty(verticesToAddClassification)) {
-            LOG.debug("propagateClassification(entityGuid={}, classificationVertexId={}): found no entities to propagate the classification", sourceEntityId, classificationId);
-            return;
-        }
-        processClassificationPropagationAddition(verticesToAddClassification, currentClassificationVertex);
-
-        LOG.info("Completed refreshing propagation for classification with vertex id {} with classification name {} and source entity {}",classificationId,
-                classification.getTypeName(), classification.getEntityGuid());
-
-        RequestContext.get().endMetricRecord(classificationRefreshPropagationMetricRecorder);
-    }
-
-    private void processClassificationDeleteOnlyPropagation(AtlasVertex currentClassificationVertex, String relationshipGuid) throws AtlasBaseException {
-        String              classificationId                = currentClassificationVertex.getIdForDisplay();
-        String              sourceEntityId                  = getClassificationEntityGuid(currentClassificationVertex);
-        AtlasVertex         sourceEntityVertex              = AtlasGraphUtilsV2.findByGuid(this.graph, sourceEntityId);
-        AtlasClassification classification                  = entityRetriever.toAtlasClassification(currentClassificationVertex);
-
-        String propagationMode;
-
-        Boolean restrictPropagationThroughLineage = AtlasGraphUtilsV2.getProperty(currentClassificationVertex, CLASSIFICATION_VERTEX_RESTRICT_PROPAGATE_THROUGH_LINEAGE, Boolean.class);
-        Boolean restrictPropagationThroughHierarchy = AtlasGraphUtilsV2.getProperty(currentClassificationVertex, CLASSIFICATION_VERTEX_RESTRICT_PROPAGATE_THROUGH_HIERARCHY, Boolean.class);
-        propagationMode = entityRetriever.determinePropagationMode(restrictPropagationThroughLineage,restrictPropagationThroughHierarchy);
-        Boolean toExclude = propagationMode == CLASSIFICATION_PROPAGATION_MODE_RESTRICT_LINEAGE ? true : false;
-        List<String> propagatedVerticesIds = GraphHelper.getPropagatedVerticesIds(currentClassificationVertex);
-        LOG.info("Traversed {} vertices including edge with relationship GUID {} for classification vertex {}", propagatedVerticesIds.size(), relationshipGuid, classificationId);
-
-        List<String> propagatedVerticesIdWithoutEdge = entityRetriever.getImpactedVerticesIds(sourceEntityVertex, relationshipGuid , classificationId,
-                CLASSIFICATION_PROPAGATION_MODE_LABELS_MAP.get(propagationMode),toExclude);
-=======
->>>>>>> 456088f8
 
         LOG.info("To add classification with id {} to {} vertices", classificationId, verticesIdsToAddClassification.size());
 
@@ -6095,22 +5472,15 @@
 
             List<AtlasEntity>  propagatedEntities = updateClassificationText(classification, entityVertices);
 
-<<<<<<< HEAD
-=======
             Set<AtlasVertex> propagatedAtlasVertices = new HashSet<>(entityVertices);
 
->>>>>>> 456088f8
             if(! propagatedEntities.isEmpty()) {
                 deletedPropagationsGuid.addAll(propagatedEntities.stream().map(x -> x.getGuid()).collect(Collectors.toList()));
             }
 
             offset += CHUNK_SIZE;
             transactionInterceptHelper.intercept();
-<<<<<<< HEAD
-            entityChangeNotifier.onClassificationDeletedFromEntities(propagatedEntities, classification);
-=======
             entityChangeNotifier.onClassificationDeletedFromEntitiesV2(propagatedAtlasVertices, classification);
->>>>>>> 456088f8
         } while (offset < propagatedEdgesSize);
 
         return deletedPropagationsGuid;
@@ -6474,28 +5844,12 @@
                 //get current associated tags to asset ONLY from Cassandra namespace
                 List<Tag> tags = tagDAO.getAllTagsByVertexId(vertex.getIdForDisplay());
                 List<AtlasClassification> finalClassifications = tags.stream().map(t -> {
-<<<<<<< HEAD
-                    try {
-                        return TagDAOCassandraImpl.toAtlasClassification(t.getTagMetaJson());
-                    } catch (AtlasBaseException e) {
-                        throw new RuntimeException(e);
-                    }
-=======
                     return TagDAOCassandraImpl.toAtlasClassification(t.getTagMetaJson());
->>>>>>> 456088f8
                 }).collect(Collectors.toList());
 
                 tags = tags.stream().filter(Tag::isPropagated).toList();
                 List<AtlasClassification> finalPropagatedClassifications = tags.stream().map(t -> {
-<<<<<<< HEAD
-                    try {
-                        return TagDAOCassandraImpl.toAtlasClassification(t.getTagMetaJson());
-                    } catch (AtlasBaseException e) {
-                        throw new RuntimeException(e);
-                    }
-=======
                     return TagDAOCassandraImpl.toAtlasClassification(t.getTagMetaJson());
->>>>>>> 456088f8
                 }).collect(Collectors.toList());
 
                 AtlasClassification copiedPropagatedClassification = new AtlasClassification(currentTag);
@@ -6507,10 +5861,7 @@
                 entity.setClassifications(finalClassifications);
 
                 entity.setGuid((String) assetMinAttrs.get(GUID_PROPERTY_KEY));
-<<<<<<< HEAD
-=======
-
->>>>>>> 456088f8
+
                 entity.setTypeName((String) assetMinAttrs.get(TYPE_NAME_PROPERTY_KEY));
 
                 entity.setCreatedBy((String) assetMinAttrs.get(CREATED_BY_KEY));
@@ -6549,23 +5900,10 @@
                 //get current associated tags to asset ONLY from Cassandra namespace
                 List<Tag> tags = tagDAO.getAllTagsByVertexId(tagAttachment.getVertexId());
 
-<<<<<<< HEAD
-                List<AtlasClassification> finalClassifications = tags.stream().map(t -> {
-                    try {
-                        return TagDAOCassandraImpl.toAtlasClassification(t.getTagMetaJson());
-                    } catch (AtlasBaseException e) {
-                        throw new RuntimeException(e);
-                    }
-                }).collect(Collectors.toList());
+                List<AtlasClassification> finalClassifications = tags.stream().map(t -> TagDAOCassandraImpl.toAtlasClassification(t.getTagMetaJson())).collect(Collectors.toList());
 
                 tags = tags.stream().filter(Tag::isPropagated).toList();
-                List<AtlasClassification> propagatedClassifications = tags.stream().map(t -> {
-                    try {
-                        return TagDAOCassandraImpl.toAtlasClassification(t.getTagMetaJson());
-                    } catch (AtlasBaseException e) {
-                        throw new RuntimeException(e);
-                    }
-                }).collect(Collectors.toList());
+                List<AtlasClassification> propagatedClassifications = tags.stream().map(t -> TagDAOCassandraImpl.toAtlasClassification(t.getTagMetaJson())).collect(Collectors.toList());
 
                 Map<String, Object> deNormAttributes;
                 if (CollectionUtils.isEmpty(finalClassifications)) {
@@ -6574,20 +5912,6 @@
                     deNormAttributes = TagDeNormAttributesUtil.getPropagatedAttributesForTags(currentTag, finalClassifications, propagatedClassifications, typeRegistry, fullTextMapperV2);
                 }
 
-=======
-                List<AtlasClassification> finalClassifications = tags.stream().map(t -> TagDAOCassandraImpl.toAtlasClassification(t.getTagMetaJson())).collect(Collectors.toList());
-
-                tags = tags.stream().filter(Tag::isPropagated).toList();
-                List<AtlasClassification> propagatedClassifications = tags.stream().map(t -> TagDAOCassandraImpl.toAtlasClassification(t.getTagMetaJson())).collect(Collectors.toList());
-
-                Map<String, Object> deNormAttributes;
-                if (CollectionUtils.isEmpty(finalClassifications)) {
-                    deNormAttributes = TagDeNormAttributesUtil.getPropagatedAttributesForNoTags();
-                } else {
-                    deNormAttributes = TagDeNormAttributesUtil.getPropagatedAttributesForTags(currentTag, finalClassifications, propagatedClassifications, typeRegistry, fullTextMapperV2);
-                }
-
->>>>>>> 456088f8
                 deNormAttributesMap.put(tagAttachment.getVertexId(), deNormAttributes);
             }
         }
@@ -7072,50 +6396,15 @@
 
             AtlasVertex sourceEntityVertex = graphHelper.getVertexForGUID(sourceEntityGuid);
             if (sourceEntityVertex == null) {
-<<<<<<< HEAD
-                LOG.error("updateClassificationTextPropagation(entityGuid={}, tagTypeName={}): entity vertex not found",
-                        sourceEntityGuid, tagTypeName);
-                throw new AtlasBaseException(
-                        String.format("updateClassificationTextPropagation(entityGuid=%s, tagTypeName=%s): entity vertex not found",
-                                sourceEntityGuid, tagTypeName));
-=======
                 String warningMessage = String.format("updateClassificationTextPropagationV2(entityGuid=%s, tagTypeName=%s): entity vertex not found, skipping task execution", sourceEntityGuid, tagTypeName);
                 LOG.warn(warningMessage);
                 RequestContext.get().getCurrentTask().setWarningMessage(warningMessage);
                 return;
->>>>>>> 456088f8
             }
 
             int totalUpdated = 0;
 
             // fetch propagated‑tag attachments in batches
-<<<<<<< HEAD
-            PaginatedTagResult paginatedResult = tagDAO.getPropagationsForAttachmentBatch(sourceEntityVertex.getIdForDisplay(), tagTypeName);
-            AtlasClassification originalClassification = tagDAO.findDirectTagByVertexIdAndTagTypeName(sourceEntityVertex.getIdForDisplay(), tagTypeName);
-            if (originalClassification == null) {
-                LOG.error("propagateClassification(entityGuid={}, tagTypeName={}): classification vertex not found", sourceEntityGuid, tagTypeName);
-                throw new AtlasBaseException(String.format("propagateClassification(entityGuid=%s, tagTypeName=%s): classification vertex not found", sourceEntityGuid, tagTypeName));
-            }
-
-            List<Tag> batchToUpdate = paginatedResult.getTags();
-            int previousBatchSize = -1; // Track previous batch size for loop detection
-            int loopDetectionCounter = 0;
-
-            while (!batchToUpdate.isEmpty()) {
-                // Safety check to prevent infinite loops - if we get the same batch size twice in a row
-                int batchSize = batchToUpdate.size();
-                if (batchSize == previousBatchSize) {
-                    loopDetectionCounter++;
-                    if (loopDetectionCounter > 3) {
-                        LOG.warn("Possible infinite loop detected in tag propagation for entity {}, tag type {}. Processed {} batches so far.",
-                                sourceEntityGuid, tagTypeName, totalUpdated / batchSize);
-                        break;
-                    }
-                } else {
-                    loopDetectionCounter = 0;
-                }
-                previousBatchSize = batchSize;
-=======
             PaginatedTagResult paginatedResult = tagDAO.getPropagationsForAttachmentBatch(sourceEntityVertex.getIdForDisplay(), tagTypeName, null);
             AtlasClassification originalClassification = tagDAO.findDirectTagByVertexIdAndTagTypeName(sourceEntityVertex.getIdForDisplay(), tagTypeName, false);
             if (originalClassification == null) {
@@ -7128,7 +6417,6 @@
             List<Tag> batchToUpdate = paginatedResult.getTags();
 
             while (!batchToUpdate.isEmpty()) {
->>>>>>> 456088f8
 
                 // collect the vertex IDs in this batch
                 List<String> vertexIds = batchToUpdate.stream()
@@ -7151,10 +6439,6 @@
                 if (MapUtils.isNotEmpty(deNormMap)) {
                     ESConnector.writeTagProperties(deNormMap);
                 }
-<<<<<<< HEAD
-                // notify listeners (async) that these entities got their classification text updated
-                entityChangeNotifier.onClassificationUpdatedToEntitiesV2(entities, originalClassification, true);
-=======
 
 
                 //new bulk method to fetch in batches
@@ -7162,28 +6446,18 @@
 
                 // notify listeners (async) that these entities got their classification text updated
                 entityChangeNotifier.onClassificationUpdatedToEntitiesV2(propagtedVertices, originalClassification, true, RequestContext.get());
->>>>>>> 456088f8
 
                 totalUpdated += batchToUpdate.size();
                 // grab next batch
                 if (paginatedResult.isDone()) {
                     break;
                 }
-<<<<<<< HEAD
-                paginatedResult = tagDAO.getPropagationsForAttachmentBatch(sourceEntityVertex.getIdForDisplay(), tagTypeName);
-                batchToUpdate = paginatedResult.getTags();
-            }
-
-            LOG.info("Updated classification text for {} propagations, taskId: {}",
-                    totalUpdated, RequestContext.get().getCurrentTask().getGuid());
-=======
                 String pagingState = paginatedResult.getPagingState();
                 paginatedResult = tagDAO.getPropagationsForAttachmentBatch(sourceEntityVertex.getIdForDisplay(), tagTypeName, pagingState);
                 batchToUpdate = paginatedResult.getTags();
             }
 
             LOG.info("Updated classification text for {} propagations, taskId: {}", totalUpdated, RequestContext.get().getCurrentTask().getGuid());
->>>>>>> 456088f8
         } catch (Exception e) {
             LOG.error("Error while updating classification text for tag type {}: {}", tagTypeName, e.getMessage());
             throw new AtlasBaseException(e);
@@ -7193,11 +6467,7 @@
         }
     }
 
-<<<<<<< HEAD
-    private AtlasEntity getEntityForNotification(Map<String, Object> assetMetadata) {
-=======
     private static AtlasEntity getEntityForNotification(Map<String, Object> assetMetadata) {
->>>>>>> 456088f8
         AtlasEntity entity = new AtlasEntity();
         entity.setAttribute(NAME, assetMetadata.get(NAME));
         entity.setAttribute(QUALIFIED_NAME, assetMetadata.get(QUALIFIED_NAME));
@@ -7206,25 +6476,6 @@
         entity.setTypeName((String) assetMetadata.get(TYPE_NAME_PROPERTY_KEY));
         entity.setCreatedBy((String) assetMetadata.get(CREATED_BY_KEY));
         entity.setUpdatedBy((String) assetMetadata.get(MODIFIED_BY_KEY));
-<<<<<<< HEAD
-        Long ts = (Long) assetMetadata.get(TIMESTAMP_PROPERTY_KEY);
-        Date created = new Date(ts);
-        entity.setCreateTime(created);
-
-        Long tsModified = (Long) assetMetadata.get(MODIFICATION_TIMESTAMP_PROPERTY_KEY);
-        Date modified = new Date(tsModified);
-        entity.setUpdateTime(modified);
-        return entity;
-    }
-
-    public void classificationRefreshPropagationV2(Map<String, Object> parameters, String sourceEntityId, String classificationTypeName) throws AtlasBaseException {
-        AtlasPerfMetrics.MetricRecorder classificationRefreshPropagationMetricRecorder = RequestContext.get().startMetricRecord("classificationRefreshPropagationV2");
-
-        AtlasVertex         sourceEntityVertex              = AtlasGraphUtilsV2.findByGuid(this.graph, sourceEntityId);
-        String sourceEntityVertexId = sourceEntityVertex.getIdForDisplay();
-        String propagationMode;
-        AtlasClassification tag = tagDAO.findDirectTagByVertexIdAndTagTypeName(sourceEntityVertexId, classificationTypeName);
-=======
 
         entity.setCreateTime(safeParseDate(assetMetadata.get(TIMESTAMP_PROPERTY_KEY), TIMESTAMP_PROPERTY_KEY));
         entity.setUpdateTime(safeParseDate(assetMetadata.get(MODIFICATION_TIMESTAMP_PROPERTY_KEY), MODIFICATION_TIMESTAMP_PROPERTY_KEY));
@@ -7305,35 +6556,22 @@
             return;
         }
 
->>>>>>> 456088f8
         Boolean restrictPropagationThroughLineage = tag.getRestrictPropagationThroughLineage();
         Boolean restrictPropagationThroughHierarchy = tag.getRestrictPropagationThroughHierarchy();
 
         propagationMode = entityRetriever.determinePropagationMode(restrictPropagationThroughLineage,restrictPropagationThroughHierarchy);
-<<<<<<< HEAD
-        Boolean toExclude = propagationMode == CLASSIFICATION_PROPAGATION_MODE_RESTRICT_LINEAGE ? true:false;
-
-        List<Tag> tagPropagations = tagDAO.getTagPropagationsForAttachment(sourceEntityVertexId, classificationTypeName);
-=======
         Boolean toExclude = Objects.equals(propagationMode, CLASSIFICATION_PROPAGATION_MODE_RESTRICT_LINEAGE);
 
         List<Tag> tagPropagations = tagDAO.getTagPropagationsForAttachment(entityVertexId, classificationTypeName);
->>>>>>> 456088f8
         LOG.info("{} entity vertices have classification with typeName {} attached", tagPropagations.size(), classificationTypeName);
 
         Set<String> verticesIdsToAddClassification = tagPropagations.stream()
                 .map(Tag::getVertexId)
                 .collect(Collectors.toSet());
         Set<String> impactedVertices = new HashSet<>();
-<<<<<<< HEAD
-        entityRetriever.traverseImpactedVerticesByLevelV2(sourceEntityVertex, null, null, impactedVertices, CLASSIFICATION_PROPAGATION_MODE_LABELS_MAP.get(propagationMode), toExclude, verticesIdsToAddClassification);
-        transactionInterceptHelper.intercept();
-        verticesIdsToAddClassification.remove(sourceEntityVertexId);
-=======
         entityRetriever.traverseImpactedVerticesByLevelV2(entityVertex, null, null, impactedVertices, CLASSIFICATION_PROPAGATION_MODE_LABELS_MAP.get(propagationMode), toExclude, verticesIdsToAddClassification);
         transactionInterceptHelper.intercept();
         verticesIdsToAddClassification.remove(entityVertexId);
->>>>>>> 456088f8
 
         LOG.info("To add classification with typeName {} to {} vertices",classificationTypeName, verticesIdsToAddClassification.size());
 
@@ -7361,25 +6599,15 @@
             ESConnector.writeTagProperties(deNormMap);
         }
         if (CollectionUtils.isEmpty(verticesToAddClassification)) {
-<<<<<<< HEAD
-            LOG.debug("propagateClassification(entityGuid={}, classificationTypeName={}): found no entities to propagate the classification", sourceEntityId, classificationTypeName);
-            return;
-        }
-        processClassificationPropagationAdditionV2(parameters, sourceEntityVertex, verticesToAddClassification, tag);
-        LOG.info("Completed refreshing propagation for classification typeName {} and source entity {}",classificationTypeName, sourceEntityId);
-=======
             LOG.debug("propagateClassification(entityGuid={}, classificationTypeName={}): found no entities to propagate the classification", sourceEntityGuid, classificationTypeName);
             return;
         }
         processClassificationPropagationAdditionV2(parameters, entityVertex.getIdForDisplay(), verticesToAddClassification, tag);
         LOG.info("Completed refreshing propagation for classification typeName {} and source entity {}",classificationTypeName, sourceEntityGuid);
->>>>>>> 456088f8
 
         RequestContext.get().endMetricRecord(classificationRefreshPropagationMetricRecorder);
     }
 
-<<<<<<< HEAD
-=======
     /**
      * Performs a scalable, batch-oriented refresh of propagated classifications.
      *
@@ -7521,7 +6749,6 @@
         return ret;
     }
 
->>>>>>> 456088f8
     public List<AtlasVertex> unlinkBusinessPolicyV2(Set<String> assetGuids, Set<String> unlinkGuids) {
 
         if (CollectionUtils.isEmpty(assetGuids) || CollectionUtils.isEmpty(unlinkGuids)) {
