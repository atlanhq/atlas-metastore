--- conflicted
+++ resolved
@@ -3011,11 +3011,7 @@
                     }
                 }
             }
-<<<<<<< HEAD
-            //Delete all the properties
-=======
             //Delete array/set properties first
->>>>>>> c3b7df82
             entityVertex.removeProperty(TRAIT_NAMES_PROPERTY_KEY);
             entityVertex.removeProperty(PROPAGATED_TRAIT_NAMES_PROPERTY_KEY);
 
