--- conflicted
+++ resolved
@@ -3130,13 +3130,8 @@
     public void cleanUpClassificationPropagation(String classificationName, int batchLimit) {
         int CLEANUP_MAX = batchLimit <= 0 ? CLEANUP_BATCH_SIZE : batchLimit * CLEANUP_BATCH_SIZE;
         int cleanedUpCount = 0;
-<<<<<<< HEAD
-        final int CHUNK_SIZE_TEMP = 50;
-        long classificationEdgeCount = 0;
-=======
         long classificationEdgeCount = 0;
         long classificationEdgeInMemoryCount = 0;
->>>>>>> 1c0b9aef
         Iterator<AtlasVertex> tagVertices = GraphHelper.getClassificationVertices(graph, classificationName, CLEANUP_BATCH_SIZE);
         List<AtlasVertex> tagVerticesProcessed = new ArrayList<>(0);
         List<AtlasVertex> currentAssetVerticesBatch = new ArrayList<>(0);
@@ -3164,33 +3159,13 @@
                 int offset = 0;
                 do {
                     try {
-                        int toIndex = Math.min((offset + CHUNK_SIZE_TEMP), currentAssetsBatchSize);
+                        int toIndex = Math.min((offset + CHUNK_SIZE), currentAssetsBatchSize);
                         List<AtlasVertex> entityVertices = currentAssetVerticesBatch.subList(offset, toIndex);
                         for (AtlasVertex vertex : entityVertices) {
                             List<AtlasClassification> deletedClassifications = new ArrayList<>();
                             GraphTransactionInterceptor.lockObjectAndReleasePostCommit(graphHelper.getGuid(vertex));
                             List<AtlasEdge> classificationEdges = GraphHelper.getClassificationEdges(vertex, null, classificationName);
                             classificationEdgeCount += classificationEdges.size();
-<<<<<<< HEAD
-                            for (AtlasEdge edge : classificationEdges) {
-                                try {
-                                    AtlasClassification classification = entityRetriever.toAtlasClassification(edge.getInVertex());
-                                    deletedClassifications.add(classification);
-                                    deleteDelegate.getHandler().deleteEdgeReference(edge, TypeCategory.CLASSIFICATION, false, true, null, vertex);
-                                }
-                                catch (IllegalStateException | AtlasBaseException e){
-                                    e.printStackTrace();
-                                }
-                            }
-
-                            try {
-                                AtlasEntity entity = repairClassificationMappings(vertex);
-                                entityChangeNotifier.onClassificationDeletedFromEntity(entity, deletedClassifications);
-                            } catch (IllegalStateException | AtlasBaseException e) {
-                                e.printStackTrace();
-                            }
-
-=======
                             int batchSize = CHUNK_SIZE;
                             for (int i = 0; i < classificationEdges.size(); i += batchSize) {
                                 int end = Math.min(i + batchSize, classificationEdges.size());
@@ -3216,12 +3191,11 @@
                             } catch (IllegalStateException | AtlasBaseException e) {
                                 e.printStackTrace();
                             }
->>>>>>> 1c0b9aef
                         }
 
                         transactionInterceptHelper.intercept();
 
-                        offset += CHUNK_SIZE_TEMP;
+                        offset += CHUNK_SIZE;
                     } finally {
                         LOG.info("For offset {} , classificationEdge were : {}", offset, classificationEdgeCount);
                         classificationEdgeCount = 0;
