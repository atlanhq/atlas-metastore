--- conflicted
+++ resolved
@@ -458,10 +458,7 @@
                     if (DEFERRED_ACTION_ENABLED) {
                         deleteDelegate.getHandler().createAndQueueTask(CLASSIFICATION_ONLY_PROPAGATION_DELETE, reqContext.getDeletedEdgesIds());
                     }
-<<<<<<< HEAD
-=======
-
->>>>>>> ce6fd4b9
+
                 } catch (AtlasBaseException baseException) {
                     setEntityGuidToException(updatedEntity, baseException, context);
                     throw baseException;
