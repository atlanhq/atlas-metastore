--- conflicted
+++ resolved
@@ -3242,35 +3242,6 @@
         LOG.info("Completed cleaning up classification {}", classificationName);
     }
 
-    private void detachAndRepairTagEdges(String classificationName, AtlasVertex vertex){
-        LOG.info("{} - detachAndRepairTagEdges started with index-> {}, processed by thread -> {}", classificationName, Thread.currentThread().getName());
-        List<AtlasClassification> deletedClassifications = new ArrayList<>();
-        List<AtlasEdge> classificationEdges = GraphHelper.getClassificationEdges(vertex, null, classificationName);
-        try{
-            for (AtlasEdge edge : classificationEdges) {
-                AtlasClassification classification = entityRetriever.toAtlasClassification(edge.getInVertex());
-                deletedClassifications.add(classification);
-                graph.removeEdge(edge);
-            }
-
-            AtlasEntity entity = repairClassificationMappings(vertex);
-
-            entityChangeNotifier.onClassificationDeletedFromEntity(entity, deletedClassifications);
-            transactionInterceptHelper.intercept();
-        }
-        catch (AtlasBaseException e){
-            LOG.error("Encountered some problem in detaching and repairing tag edges for Asset Vertex : {}", vertex.getIdForDisplay());
-            e.printStackTrace();
-        }
-        catch (Exception e){
-            LOG.error("Encountered some unknown problem in detaching and repairing tag edges for Asset Vertex : {}", vertex.getIdForDisplay());
-            e.printStackTrace();
-        }
-        finally {
-            LOG.info("{} - detachAndRepairTagEdges ended with index-> {}, processed by thread -> {}", classificationName, Thread.currentThread().getName());
-        }
-    }
-
     public AtlasEntity repairClassificationMappings(AtlasVertex entityVertex) throws AtlasBaseException {
         String guid = GraphHelper.getGuid(entityVertex);
         AtlasEntity entity = instanceConverter.getEntity(guid, ENTITY_CHANGE_NOTIFY_IGNORE_RELATIONSHIP_ATTRIBUTES);
@@ -4031,16 +4002,10 @@
 
             AtlasVertex classificationVertex = getClassificationVertex(graphHelper, entityVertex, classificationName);
 
-<<<<<<< HEAD
             if (classificationVertex == null) {
                 LOG.error(AtlasErrorCode.CLASSIFICATION_NOT_FOUND.getFormattedErrorMessage(classificationName));
                 continue;
             }
-=======
-                if (classificationVertex == null) {
-                    throw new AtlasBaseException(AtlasErrorCode.CLASSIFICATION_NOT_ASSOCIATED_WITH_ENTITY, classificationName);
-                }
->>>>>>> 2b85dedf
 
                 if (LOG.isDebugEnabled()) {
                     LOG.debug("Updating classification {} for entity {}", classification, guid);
