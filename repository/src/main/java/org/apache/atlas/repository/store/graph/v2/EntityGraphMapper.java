--- conflicted
+++ resolved
@@ -1072,10 +1072,7 @@
                     }
                 }
             }
-<<<<<<< HEAD
-=======
             updateModificationMetadata(vertex);
->>>>>>> 8e82360b
 
             RequestContext.get().endMetricRecord(metric);
         }
