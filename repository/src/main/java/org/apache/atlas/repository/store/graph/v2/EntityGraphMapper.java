/**
 * Licensed to the Apache Software Foundation (ASF) under one
 * or more contributor license agreements.  See the NOTICE file
 * distributed with this work for additional information
 * regarding copyright ownership.  The ASF licenses this file
 * to you under the Apache License, Version 2.0 (the
 * "License"); you may not use this file except in compliance
 * with the License.  You may obtain a copy of the License at
 *
 *     http://www.apache.org/licenses/LICENSE-2.0
 *
 * Unless required by applicable law or agreed to in writing, software
 * distributed under the License is distributed on an "AS IS" BASIS,
 * WITHOUT WARRANTIES OR CONDITIONS OF ANY KIND, either express or implied.
 * See the License for the specific language governing permissions and
 * limitations under the License.
 */
package org.apache.atlas.repository.store.graph.v2;

import com.google.common.annotations.VisibleForTesting;

import java.util.*;
import java.util.regex.Matcher;
import java.util.regex.Pattern;
import java.util.stream.Collectors;
import javax.inject.Inject;

import org.apache.atlas.*;
import org.apache.atlas.annotation.GraphTransaction;
import org.apache.atlas.authorize.AtlasEntityAccessRequest;
import org.apache.atlas.authorize.AtlasPrivilege;
import org.apache.atlas.authorizer.AtlasAuthorizationUtils;
import org.apache.atlas.exception.AtlasBaseException;
import org.apache.atlas.exception.EntityNotFoundException;
import org.apache.atlas.model.*;
import org.apache.atlas.model.instance.*;
import org.apache.atlas.model.instance.EntityMutations.EntityOperation;
import org.apache.atlas.model.tasks.AtlasTask;
import org.apache.atlas.model.typedef.AtlasEntityDef;
import org.apache.atlas.model.typedef.AtlasEntityDef.AtlasRelationshipAttributeDef;
import org.apache.atlas.model.typedef.AtlasRelationshipDef;
import org.apache.atlas.model.typedef.AtlasRelationshipEndDef;
import org.apache.atlas.model.typedef.AtlasStructDef.AtlasAttributeDef;
import org.apache.atlas.model.typedef.AtlasStructDef.AtlasAttributeDef.Cardinality;
import org.apache.atlas.repository.Constants;
import org.apache.atlas.repository.RepositoryException;
import org.apache.atlas.repository.converters.AtlasInstanceConverter;
import org.apache.atlas.repository.graph.GraphHelper;
import org.apache.atlas.repository.graph.IFullTextMapper;
import org.apache.atlas.repository.graphdb.AtlasEdge;
import org.apache.atlas.repository.graphdb.AtlasEdgeDirection;
import org.apache.atlas.repository.graphdb.AtlasGraph;
import org.apache.atlas.repository.graphdb.AtlasVertex;
import org.apache.atlas.repository.store.graph.AtlasRelationshipStore;
import org.apache.atlas.repository.store.graph.EntityGraphDiscoveryContext;
import org.apache.atlas.repository.store.graph.v1.DeleteHandlerDelegate;
import org.apache.atlas.repository.store.graph.v1.RestoreHandlerV1;
import org.apache.atlas.repository.store.graph.v2.tags.PaginatedTagResult;
import org.apache.atlas.repository.store.graph.v2.tags.TagDAO;
import org.apache.atlas.repository.store.graph.v2.tags.TagDAOCassandraImpl;
import org.apache.atlas.repository.store.graph.v2.tasks.ClassificationTask;
import org.apache.atlas.repository.store.graph.v2.utils.TagAttributeMapper;
import org.apache.atlas.repository.util.TagDeNormAttributesUtil;
import org.apache.atlas.service.FeatureFlagStore;
import org.apache.atlas.tasks.TaskManagement;
import org.apache.atlas.type.AtlasArrayType;
import org.apache.atlas.type.AtlasBuiltInTypes;
import org.apache.atlas.type.AtlasBusinessMetadataType.AtlasBusinessAttribute;
import org.apache.atlas.type.AtlasClassificationType;
import org.apache.atlas.type.AtlasEntityType;
import org.apache.atlas.type.AtlasMapType;
import org.apache.atlas.type.AtlasRelationshipType;
import org.apache.atlas.type.AtlasStructType;
import org.apache.atlas.type.AtlasStructType.AtlasAttribute;
import org.apache.atlas.type.AtlasStructType.AtlasAttribute.AtlasRelationshipEdgeDirection;
import org.apache.atlas.type.AtlasType;
import org.apache.atlas.type.AtlasTypeRegistry;
import org.apache.atlas.type.AtlasTypeUtil;
import org.apache.atlas.utils.AtlasEntityUtil;
import org.apache.atlas.utils.AtlasJson;
import org.apache.atlas.utils.AtlasPerfMetrics;
import org.apache.atlas.utils.AtlasPerfMetrics.MetricRecorder;
import org.apache.atlas.utils.AtlasPerfTracer;
import org.apache.commons.codec.digest.DigestUtils;
import org.apache.commons.collections.CollectionUtils;
import org.apache.commons.collections.MapUtils;
import org.apache.commons.lang3.math.NumberUtils;
import org.apache.commons.lang3.StringUtils;
import org.janusgraph.util.encoding.LongEncoding;
import org.jetbrains.annotations.NotNull;
import org.slf4j.Logger;
import org.slf4j.LoggerFactory;
import org.springframework.stereotype.Component;


import static org.apache.atlas.AtlasConfiguration.LABEL_MAX_LENGTH;
import static org.apache.atlas.AtlasConfiguration.STORE_DIFFERENTIAL_AUDITS;
import static org.apache.atlas.model.TypeCategory.*;
import static org.apache.atlas.model.instance.AtlasEntity.Status.ACTIVE;
import static org.apache.atlas.model.instance.AtlasEntity.Status.DELETED;
import static org.apache.atlas.model.instance.AtlasObjectId.KEY_TYPENAME;
import static org.apache.atlas.model.instance.AtlasRelatedObjectId.KEY_RELATIONSHIP_ATTRIBUTES;
import static org.apache.atlas.model.instance.EntityMutations.EntityOperation.CREATE;
import static org.apache.atlas.model.instance.EntityMutations.EntityOperation.DELETE;
import static org.apache.atlas.model.instance.EntityMutations.EntityOperation.PARTIAL_UPDATE;
import static org.apache.atlas.model.instance.EntityMutations.EntityOperation.UPDATE;
import static org.apache.atlas.model.tasks.AtlasTask.Status.IN_PROGRESS;
import static org.apache.atlas.model.typedef.AtlasStructDef.AtlasAttributeDef.Cardinality.SET;
import static org.apache.atlas.repository.Constants.*;
import static org.apache.atlas.repository.graph.GraphHelper.getClassificationEdge;
import static org.apache.atlas.repository.graph.GraphHelper.getCollectionElementsUsingRelationship;
import static org.apache.atlas.repository.graph.GraphHelper.getCreatedByAsString;
import static org.apache.atlas.repository.graph.GraphHelper.getCreatedTime;
import static org.apache.atlas.repository.graph.GraphHelper.getDelimitedClassificationNames;
import static org.apache.atlas.repository.graph.GraphHelper.getLabels;
import static org.apache.atlas.repository.graph.GraphHelper.getMapElementsProperty;
import static org.apache.atlas.repository.graph.GraphHelper.getModifiedByAsString;
import static org.apache.atlas.repository.graph.GraphHelper.getModifiedTime;
import static org.apache.atlas.repository.graph.GraphHelper.getStatus;
import static org.apache.atlas.repository.graph.GraphHelper.getTraitLabel;
import static org.apache.atlas.repository.graph.GraphHelper.handleGetTraitNames;
import static org.apache.atlas.repository.graph.GraphHelper.getTypeName;
import static org.apache.atlas.repository.graph.GraphHelper.isRelationshipEdge;
import static org.apache.atlas.repository.graph.GraphHelper.updateModificationMetadata;
import static org.apache.atlas.repository.graph.GraphHelper.getEntityHasLineage;
import static org.apache.atlas.repository.graph.GraphHelper.getPropagatedEdges;
import static org.apache.atlas.repository.graph.GraphHelper.getClassificationEntityGuid;
import static org.apache.atlas.repository.store.graph.v2.AtlasGraphUtilsV2.*;
import static org.apache.atlas.repository.store.graph.v2.ClassificationAssociator.Updater.PROCESS_ADD;
import static org.apache.atlas.repository.store.graph.v2.ClassificationAssociator.Updater.PROCESS_DELETE;
import static org.apache.atlas.repository.store.graph.v2.ClassificationAssociator.Updater.PROCESS_NOOP;
import static org.apache.atlas.repository.store.graph.v2.ClassificationAssociator.Updater.PROCESS_UPDATE;
import static org.apache.atlas.repository.store.graph.v2.preprocessor.PreProcessorUtils.INPUT_PORT_GUIDS_ATTR;
import static org.apache.atlas.repository.store.graph.v2.preprocessor.PreProcessorUtils.OUTPUT_PORT_GUIDS_ATTR;
import static org.apache.atlas.repository.store.graph.v2.tasks.ClassificationPropagateTaskFactory.*;
import static org.apache.atlas.repository.store.graph.v2.tasks.ClassificationTask.PARAM_ENTITY_GUID;
import static org.apache.atlas.repository.store.graph.v2.tasks.ClassificationTask.PARAM_SOURCE_VERTEX_ID;
import static org.apache.atlas.type.AtlasStructType.AtlasAttribute.AtlasRelationshipEdgeDirection.IN;
import static org.apache.atlas.type.AtlasStructType.AtlasAttribute.AtlasRelationshipEdgeDirection.OUT;
import static org.apache.atlas.type.Constants.PENDING_TASKS_PROPERTY_KEY;
import static org.apache.atlas.type.Constants.CATEGORIES_PARENT_PROPERTY_KEY;
import static org.apache.atlas.type.Constants.CATEGORIES_PROPERTY_KEY;
import static org.apache.atlas.type.Constants.GLOSSARY_PROPERTY_KEY;
import static org.apache.atlas.type.Constants.HAS_LINEAGE;
import static org.apache.atlas.type.Constants.MEANINGS_PROPERTY_KEY;
import static org.apache.atlas.type.Constants.MEANINGS_TEXT_PROPERTY_KEY;
import static org.apache.atlas.type.Constants.MEANING_NAMES_PROPERTY_KEY;


@Component
public class EntityGraphMapper {
    private static final Logger LOG      = LoggerFactory.getLogger(EntityGraphMapper.class);
    private static final Logger PERF_LOG = AtlasPerfTracer.getPerfLogger("entityGraphMapper");

    private static final String  SOFT_REF_FORMAT                   = "%s:%s";
    private static final int     INDEXED_STR_SAFE_LEN              = AtlasConfiguration.GRAPHSTORE_INDEXED_STRING_SAFE_LENGTH.getInt();
    private static final boolean WARN_ON_NO_RELATIONSHIP           = AtlasConfiguration.RELATIONSHIP_WARN_NO_RELATIONSHIPS.getBoolean();
    private static final String  CUSTOM_ATTRIBUTE_KEY_SPECIAL_PREFIX = AtlasConfiguration.CUSTOM_ATTRIBUTE_KEY_SPECIAL_PREFIX.getString();

    private static final String  CLASSIFICATION_NAME_DELIMITER     = "|";
    private static final Pattern CUSTOM_ATTRIBUTE_KEY_REGEX        = Pattern.compile("^[a-zA-Z0-9_-]*$");
    private static final Pattern LABEL_REGEX                       = Pattern.compile("^[a-zA-Z0-9_-]*$");
    private static final int     CUSTOM_ATTRIBUTE_KEY_MAX_LENGTH   = AtlasConfiguration.CUSTOM_ATTRIBUTE_KEY_MAX_LENGTH.getInt();
    private static final int     CUSTOM_ATTRIBUTE_VALUE_MAX_LENGTH = AtlasConfiguration.CUSTOM_ATTRIBUTE_VALUE_MAX_LENGTH.getInt();

    private static final String TYPE_GLOSSARY= "AtlasGlossary";
    private static final String TYPE_CATEGORY= "AtlasGlossaryCategory";
    private static final String TYPE_TERM = "AtlasGlossaryTerm";
    private static final String TYPE_PRODUCT = "DataProduct";
    private static final String TYPE_DOMAIN = "DataDomain";
    private static final String TYPE_PROCESS = "Process";
    private static final String ATTR_MEANINGS = "meanings";
    private static final String ATTR_ANCHOR = "anchor";
    private static final String ATTR_CATEGORIES = "categories";
    private static final List<String> ALLOWED_DATATYPES_FOR_DEFAULT_NULL = new ArrayList() {
        {
            add("int");
            add("long");
            add("float");
        }
    };

    private static final boolean ENTITY_CHANGE_NOTIFY_IGNORE_RELATIONSHIP_ATTRIBUTES = AtlasConfiguration.ENTITY_CHANGE_NOTIFY_IGNORE_RELATIONSHIP_ATTRIBUTES.getBoolean();
    private static final boolean CLASSIFICATION_PROPAGATION_DEFAULT                  = AtlasConfiguration.CLASSIFICATION_PROPAGATION_DEFAULT.getBoolean();
    private static final boolean RESTRICT_PROPAGATION_THROUGH_LINEAGE_DEFAULT        = false;

    private static final boolean RESTRICT_PROPAGATION_THROUGH_HIERARCHY_DEFAULT        = false;
    public static final int CLEANUP_BATCH_SIZE = 200000;
    public static final String GUID = "__guid";
    private              boolean DEFERRED_ACTION_ENABLED                             = AtlasConfiguration.TASKS_USE_ENABLED.getBoolean();
    private              boolean DIFFERENTIAL_AUDITS                                 = STORE_DIFFERENTIAL_AUDITS.getBoolean();

    private static final int MAX_NUMBER_OF_RETRIES = AtlasConfiguration.MAX_NUMBER_OF_RETRIES.getInt();
    private static final int CHUNK_SIZE            = AtlasConfiguration.TAG_CASSANDRA_BATCHING_CHUNK_SIZE.getInt();
    private static final int UD_REL_THRESHOLD = AtlasConfiguration.ATLAS_UD_RELATIONSHIPS_MAX_COUNT.getInt();

    private final GraphHelper               graphHelper;
    private final AtlasGraph                graph;
    private final DeleteHandlerDelegate     deleteDelegate;
    private final RestoreHandlerV1          restoreHandlerV1;
    private final AtlasTypeRegistry         typeRegistry;
    private final AtlasRelationshipStore    relationshipStore;
    private final IAtlasEntityChangeNotifier entityChangeNotifier;
    private final AtlasInstanceConverter    instanceConverter;
    private final EntityGraphRetriever      entityRetriever;
    private final IFullTextMapper           fullTextMapperV2;
    private final TaskManagement            taskManagement;
    private final TransactionInterceptHelper   transactionInterceptHelper;
    private final EntityGraphRetriever       retrieverNoRelation;
    private final TagDAO                    tagDAO;
    private final TagAttributeMapper        tagAttributeMapper;
    private static final Set<String> excludedTypes = new HashSet<>(Arrays.asList(TYPE_GLOSSARY, TYPE_CATEGORY, TYPE_TERM, TYPE_PRODUCT, TYPE_DOMAIN));

    @Inject
    public EntityGraphMapper(DeleteHandlerDelegate deleteDelegate, RestoreHandlerV1 restoreHandlerV1, AtlasTypeRegistry typeRegistry, AtlasGraph graph,
                             AtlasRelationshipStore relationshipStore, IAtlasEntityChangeNotifier entityChangeNotifier,
                             AtlasInstanceConverter instanceConverter, IFullTextMapper fullTextMapperV2,
                             TaskManagement taskManagement, TransactionInterceptHelper transactionInterceptHelper,
                             EntityGraphRetriever entityRetriever, TagAttributeMapper tagAttributeMapper) {
        this.restoreHandlerV1 = restoreHandlerV1;
        this.graphHelper          = new GraphHelper(graph);
        this.deleteDelegate       = deleteDelegate;
        this.typeRegistry         = typeRegistry;
        this.graph                = graph;
        this.relationshipStore    = relationshipStore;
        this.entityChangeNotifier = entityChangeNotifier;
        this.instanceConverter    = instanceConverter;
        this.entityRetriever      = entityRetriever;
        this.retrieverNoRelation  = new EntityGraphRetriever(entityRetriever, true);
        this.fullTextMapperV2     = fullTextMapperV2;
        this.taskManagement       = taskManagement;
        this.transactionInterceptHelper = transactionInterceptHelper;
        this.tagDAO = TagDAOCassandraImpl.getInstance();
        this.tagAttributeMapper = tagAttributeMapper;
    }

    @VisibleForTesting
    public void setTasksUseFlag(boolean value) {
        DEFERRED_ACTION_ENABLED = value;
    }

    public AtlasVertex createVertex(AtlasEntity entity) throws AtlasBaseException {
        final String guid = UUID.randomUUID().toString();
        return createVertexWithGuid(entity, guid);
    }

    public AtlasVertex createShellEntityVertex(AtlasObjectId objectId, EntityGraphDiscoveryContext context) throws AtlasBaseException {
        if (LOG.isDebugEnabled()) {
            LOG.debug("==> createShellEntityVertex({})", objectId.getTypeName());
        }

        final String    guid       = UUID.randomUUID().toString();
        AtlasEntityType entityType = typeRegistry.getEntityTypeByName(objectId.getTypeName());
        AtlasVertex     ret        = createStructVertex(objectId);

        for (String superTypeName : entityType.getAllSuperTypes()) {
            AtlasGraphUtilsV2.addEncodedProperty(ret, SUPER_TYPES_PROPERTY_KEY, superTypeName);
        }

        AtlasGraphUtilsV2.setEncodedProperty(ret, GUID_PROPERTY_KEY, guid);
        AtlasGraphUtilsV2.setEncodedProperty(ret, VERSION_PROPERTY_KEY, getEntityVersion(null));
        AtlasGraphUtilsV2.setEncodedProperty(ret, IS_INCOMPLETE_PROPERTY_KEY, INCOMPLETE_ENTITY_VALUE);

        // map unique attributes
        Map<String, Object>   uniqueAttributes = objectId.getUniqueAttributes();
        EntityMutationContext mutationContext  = new EntityMutationContext(context);

        for (AtlasAttribute attribute : entityType.getUniqAttributes().values()) {
            String attrName  = attribute.getName();

            if (uniqueAttributes.containsKey(attrName)) {
                Object attrValue = attribute.getAttributeType().getNormalizedValue(uniqueAttributes.get(attrName));

                mapAttribute(attribute, attrValue, ret, CREATE, mutationContext);
            }
        }

        GraphTransactionInterceptor.addToVertexCache(guid, ret);

        return ret;
    }

    public AtlasVertex createVertexWithGuid(AtlasEntity entity, String guid) throws AtlasBaseException {
        if (LOG.isDebugEnabled()) {
            LOG.debug("==> createVertexWithGuid({})", entity.getTypeName());
        }

        AtlasEntityType entityType = typeRegistry.getEntityTypeByName(entity.getTypeName());
        AtlasVertex     ret        = createStructVertex(entity);

        for (String superTypeName : entityType.getAllSuperTypes()) {
            AtlasGraphUtilsV2.addEncodedProperty(ret, SUPER_TYPES_PROPERTY_KEY, superTypeName);
        }

        AtlasGraphUtilsV2.setEncodedProperty(ret, GUID_PROPERTY_KEY, guid);
        AtlasGraphUtilsV2.setEncodedProperty(ret, VERSION_PROPERTY_KEY, getEntityVersion(entity));

        setCustomAttributes(ret, entity);

        if (CollectionUtils.isNotEmpty(entity.getLabels())) {
            setLabels(ret, entity.getLabels());
        }

        GraphTransactionInterceptor.addToVertexCache(guid, ret);

        return ret;
    }

    public void updateSystemAttributes(AtlasVertex vertex, AtlasEntity entity) throws AtlasBaseException {
        if (entity.getVersion() != null) {
            AtlasGraphUtilsV2.setEncodedProperty(vertex, VERSION_PROPERTY_KEY, entity.getVersion());
        }

        if (entity.getCreateTime() != null) {
            AtlasGraphUtilsV2.setEncodedProperty(vertex, TIMESTAMP_PROPERTY_KEY, entity.getCreateTime().getTime());
        }

        if (entity.getUpdateTime() != null) {
            AtlasGraphUtilsV2.setEncodedProperty(vertex, MODIFICATION_TIMESTAMP_PROPERTY_KEY, entity.getUpdateTime().getTime());
        }

        if (StringUtils.isNotEmpty(entity.getCreatedBy())) {
            AtlasGraphUtilsV2.setEncodedProperty(vertex, CREATED_BY_KEY, entity.getCreatedBy());
        }

        if (StringUtils.isNotEmpty(entity.getUpdatedBy())) {
            AtlasGraphUtilsV2.setEncodedProperty(vertex, MODIFIED_BY_KEY, entity.getUpdatedBy());
        }

        if (StringUtils.isNotEmpty(entity.getHomeId())) {
            AtlasGraphUtilsV2.setEncodedProperty(vertex, HOME_ID_KEY, entity.getHomeId());
        }

        if (entity.isProxy() != null) {
            AtlasGraphUtilsV2.setEncodedProperty(vertex, IS_PROXY_KEY, entity.isProxy());
        }

        if (entity.getProvenanceType() != null) {
            AtlasGraphUtilsV2.setEncodedProperty(vertex, PROVENANCE_TYPE_KEY, entity.getProvenanceType());
        }

        if (entity.getCustomAttributes() != null) {
            setCustomAttributes(vertex, entity);
        }

        if (entity.getLabels() != null) {
            setLabels(vertex, entity.getLabels());
        }
    }

    public EntityMutationResponse mapAttributesAndClassifications(EntityMutationContext context,
                                                                  final boolean isPartialUpdate,
                                                                  BulkRequestContext bulkRequestContext) throws AtlasBaseException {

        MetricRecorder metric = RequestContext.get().startMetricRecord("mapAttributesAndClassifications");

        EntityMutationResponse resp = new EntityMutationResponse();
        RequestContext reqContext = RequestContext.get();

        if (CollectionUtils.isNotEmpty(context.getEntitiesToRestore())) {
            restoreHandlerV1.restoreEntities(context.getEntitiesToRestore());
        }

        Collection<AtlasEntity> createdEntities = context.getCreatedEntities();
        Collection<AtlasEntity> updatedEntities = context.getUpdatedEntities();
        Collection<AtlasEntity> appendEntities = context.getUpdatedEntitiesForAppendRelationshipAttribute();
        Collection<AtlasEntity> removeEntities = context.getEntitiesUpdatedWithRemoveRelationshipAttribute();

        if (CollectionUtils.isNotEmpty(createdEntities)) {
            for (AtlasEntity createdEntity : createdEntities) {
                try {
                    reqContext.getDeletedEdgesIds().clear();

                    String guid = createdEntity.getGuid();
                    AtlasVertex vertex = context.getVertex(guid);
                    AtlasEntityType entityType = context.getType(guid);

                    mapAttributes(createdEntity, entityType, vertex, CREATE, context);
                    mapRelationshipAttributes(createdEntity, entityType, vertex, CREATE, context);

                    setCustomAttributes(vertex, createdEntity);
                    setSystemAttributesToEntity(vertex, createdEntity);
                    resp.addEntity(CREATE, constructHeader(createdEntity, vertex, entityType));

                    if (bulkRequestContext.isAppendTags()) {
                        if (CollectionUtils.isNotEmpty(createdEntity.getAddOrUpdateClassifications())) {
                            createdEntity.setClassifications(createdEntity.getAddOrUpdateClassifications());
                            createdEntity.setAddOrUpdateClassifications(null);
                        }

                        if (CollectionUtils.isNotEmpty(createdEntity.getRemoveClassifications())) {
                            createdEntity.setRemoveClassifications(null);
                        }
                    }

                    handleAddClassifications(context, guid, createdEntity.getClassifications());

                    if (MapUtils.isNotEmpty(createdEntity.getBusinessAttributes())) {
                        addOrUpdateBusinessAttributes(vertex, entityType, createdEntity.getBusinessAttributes());
                    }

                    Set<AtlasEdge> inOutEdges = getNewCreatedInputOutputEdges(guid);

                    if (inOutEdges != null && inOutEdges.size() > 0) {
                        boolean isRestoreEntity = false;
                        if (CollectionUtils.isNotEmpty(context.getEntitiesToRestore())) {
                            isRestoreEntity = context.getEntitiesToRestore().contains(vertex);
                        }
                        addHasLineage(inOutEdges, isRestoreEntity);
                    }

                    Set<AtlasEdge> removedEdges = getRemovedInputOutputEdges(guid);

                    if (removedEdges != null && removedEdges.size() > 0) {
                        deleteDelegate.getHandler().resetHasLineageOnInputOutputDelete(removedEdges, null);
                    }

                    reqContext.cache(createdEntity);

                    if (DEFERRED_ACTION_ENABLED) {
                        Set<String> deletedEdgeIds = reqContext.getDeletedEdgesIds();
                        for (String deletedEdgeId : deletedEdgeIds) {
                            AtlasEdge edge = graph.getEdge(deletedEdgeId);
                            deleteDelegate.getHandler().createAndQueueClassificationRefreshPropagationTask(edge);
                        }
                    }
                } catch (AtlasBaseException baseException) {
                    setEntityGuidToException(createdEntity, baseException, context);
                    throw baseException;
                }
            }
        }

        EntityOperation updateType = isPartialUpdate ? PARTIAL_UPDATE : UPDATE;

        if (CollectionUtils.isNotEmpty(updatedEntities)) {
            for (AtlasEntity updatedEntity : updatedEntities) {
                try {
                    reqContext.getDeletedEdgesIds().clear();

                    String guid = updatedEntity.getGuid();
                    AtlasVertex vertex = context.getVertex(guid);
                    AtlasEntityType entityType = context.getType(guid);

                    mapAttributes(updatedEntity, entityType, vertex, updateType, context);
                    mapRelationshipAttributes(updatedEntity, entityType, vertex, UPDATE, context);

                    setCustomAttributes(vertex, updatedEntity);

                    if (bulkRequestContext.isReplaceClassifications()) {
                        deleteClassifications(guid);
                        handleAddClassifications(context, guid, updatedEntity.getClassifications());

                    } else {
                        Map<String, List<AtlasClassification>> diff = RequestContext.get().getAndRemoveTagsDiff(guid);

                        if (MapUtils.isNotEmpty(diff)) {
                            List<AtlasClassification> finalTags = new ArrayList<>();
                            if (diff.containsKey(PROCESS_DELETE)) {
                                for (AtlasClassification tag : diff.get(PROCESS_DELETE)) {
                                    handleDirectDeleteClassification(updatedEntity.getGuid(), tag.getTypeName());
                                }
                            }

                            if (diff.containsKey(PROCESS_UPDATE)) {
                                finalTags.addAll(diff.get(PROCESS_UPDATE));
                                handleUpdateClassifications(context, updatedEntity.getGuid(), diff.get(PROCESS_UPDATE));
                            }

                            if (diff.containsKey(PROCESS_ADD)) {
                                finalTags.addAll(diff.get(PROCESS_ADD));
                                handleAddClassifications(context, updatedEntity.getGuid(), diff.get(PROCESS_ADD));
                            }

                            if (diff.containsKey(PROCESS_NOOP)) {
                                finalTags.addAll(diff.get(PROCESS_NOOP));
                            }

                            RequestContext.get().getDifferentialEntity(guid).setClassifications(finalTags);  // For notifications
                        }
                    }

                    if (bulkRequestContext.isReplaceBusinessAttributes()) {
                        if (MapUtils.isEmpty(updatedEntity.getBusinessAttributes()) && bulkRequestContext.isOverwriteBusinessAttributes()) {
                            Map<String, Map<String, Object>> businessMetadata = entityRetriever.getBusinessMetadata(vertex);
                            if (MapUtils.isNotEmpty(businessMetadata)) {
                                removeBusinessAttributes(vertex, entityType, businessMetadata);
                            }
                        } else {
                            addOrUpdateBusinessAttributes(guid, updatedEntity.getBusinessAttributes(), bulkRequestContext.isOverwriteBusinessAttributes());
                        }
                    }

                    setSystemAttributesToEntity(vertex, updatedEntity);
                    resp.addEntity(updateType, constructHeader(updatedEntity, vertex, entityType));

                    // Add hasLineage for newly created edges
                    Set<AtlasEdge> newlyCreatedEdges = getNewCreatedInputOutputEdges(guid);
                    if (newlyCreatedEdges.size() > 0) {
                        addHasLineage(newlyCreatedEdges, false);
                    }

                    // Add hasLineage for restored edges
                    if (CollectionUtils.isNotEmpty(context.getEntitiesToRestore()) && context.getEntitiesToRestore().contains(vertex)) {
                        Set<AtlasEdge> restoredInputOutputEdges = getRestoredInputOutputEdges(vertex);
                        addHasLineage(restoredInputOutputEdges, true);
                    }

                    Set<AtlasEdge> removedEdges = getRemovedInputOutputEdges(guid);

                    if (removedEdges != null && removedEdges.size() > 0) {
                        deleteDelegate.getHandler().resetHasLineageOnInputOutputDelete(removedEdges, null);
                    }

                    reqContext.cache(updatedEntity);

                    if (DEFERRED_ACTION_ENABLED) {
                        Set<String> deletedEdgeIds = reqContext.getDeletedEdgesIds();
                        for (String deletedEdgeId : deletedEdgeIds) {
                            AtlasEdge edge = graph.getEdge(deletedEdgeId);
                            deleteDelegate.getHandler().createAndQueueClassificationRefreshPropagationTask(edge);
                        }
                    }

                } catch (AtlasBaseException baseException) {
                    setEntityGuidToException(updatedEntity, baseException, context);
                    throw baseException;
                }
            }
        }

        // If an entity is both appended and removed, remove it from both lists
        if (CollectionUtils.isNotEmpty(appendEntities) && CollectionUtils.isNotEmpty(removeEntities)) {
            Set<String> appendGuids = appendEntities.stream()
                .map(AtlasEntity::getGuid)
                .collect(Collectors.toSet());

            Set<String> removeGuids = removeEntities.stream()
                .map(AtlasEntity::getGuid)
                .collect(Collectors.toSet());

            Set<String> commonGuids = new HashSet<>(appendGuids);
            commonGuids.retainAll(removeGuids);

            if (!commonGuids.isEmpty()) {
                appendEntities.removeIf(entity -> commonGuids.contains(entity.getGuid()));
                removeEntities.removeIf(entity -> commonGuids.contains(entity.getGuid()));
            }
        }
        if (CollectionUtils.isNotEmpty(appendEntities)) {
            for (AtlasEntity entity : appendEntities) {
                String guid = entity.getGuid();
                AtlasVertex vertex = context.getVertex(guid);
                AtlasEntityType entityType = context.getType(guid);
                mapAppendRemoveRelationshipAttributes(entity, entityType, vertex, UPDATE, context, true, false);

                // Update __hasLineage for edges impacted during append operation
                Set<AtlasEdge> newlyCreatedEdges = getNewCreatedInputOutputEdges(guid);
                if (CollectionUtils.isNotEmpty(newlyCreatedEdges)) {
                    addHasLineage(newlyCreatedEdges, false);
                }
            }
        }

        if (CollectionUtils.isNotEmpty(removeEntities)) {
            for (AtlasEntity entity : removeEntities) {
                String guid = entity.getGuid();
                AtlasVertex vertex = context.getVertex(guid);
                AtlasEntityType entityType = context.getType(guid);
                mapAppendRemoveRelationshipAttributes(entity, entityType, vertex, UPDATE, context, false, true);

                // Update __hasLineage for edges impacted during remove operation
                Set<AtlasEdge> removedEdges = getRemovedInputOutputEdges(guid);
                if (CollectionUtils.isNotEmpty(removedEdges)) {
                    deleteDelegate.getHandler().resetHasLineageOnInputOutputDelete(removedEdges, null);
                }
            }
        }


        if (CollectionUtils.isNotEmpty(context.getEntitiesToDelete())) {
            // TODO : HR : This needs better context to take action for V2
            deleteDelegate.getHandler().deleteEntities(context.getEntitiesToDelete());
        }

        RequestContext req = RequestContext.get();

        if(!req.isPurgeRequested()) {
            for (AtlasEntityHeader entity : req.getDeletedEntities()) {
                resp.addEntity(DELETE, entity);
            }
        }

        for (AtlasEntityHeader entity : req.getUpdatedEntities()) {
            resp.addEntity(updateType, entity);
        }

        if (req.getRestoredEntities() != null && req.getRestoredEntities().size() > 0) {
            for (AtlasEntityHeader entity : req.getRestoredEntities()) {
                resp.addEntity(UPDATE, entity);
            }
        }

        RequestContext.get().endMetricRecord(metric);

        return resp;
    }

    private void setSystemAttributesToEntity(AtlasVertex entityVertex, AtlasEntity createdEntity) {

        createdEntity.setCreatedBy(GraphHelper.getCreatedByAsString(entityVertex));
        createdEntity.setUpdatedBy(GraphHelper.getModifiedByAsString(entityVertex));
        createdEntity.setCreateTime(new Date(GraphHelper.getCreatedTime(entityVertex)));
        createdEntity.setUpdateTime(new Date(GraphHelper.getModifiedTime(entityVertex)));


        if (DIFFERENTIAL_AUDITS) {
            AtlasEntity diffEntity = RequestContext.get().getDifferentialEntity(createdEntity.getGuid());
            if (diffEntity != null) {
                diffEntity.setUpdateTime(createdEntity.getUpdateTime());
                diffEntity.setUpdatedBy(createdEntity.getUpdatedBy());
            }
        }
    }


    private void setEntityGuidToException(AtlasEntity entity, AtlasBaseException exception, EntityMutationContext context) {
        String guid;
        try {
            guid = context.getGuidAssignments().entrySet().stream().filter(x -> entity.getGuid().equals(x.getValue())).findFirst().get().getKey();
        } catch (NoSuchElementException noSuchElementException) {
            guid = entity.getGuid();
        }

        exception.setEntityGuid(guid);
    }

    public void setCustomAttributes(AtlasVertex vertex, AtlasEntity entity) {
        String customAttributesString = getCustomAttributesString(entity);

        if (customAttributesString != null) {
            AtlasGraphUtilsV2.setEncodedProperty(vertex, CUSTOM_ATTRIBUTES_PROPERTY_KEY, customAttributesString);
        }
    }

    public void mapGlossaryRelationshipAttribute(AtlasAttribute attribute, AtlasObjectId glossaryObjectId,
                                                 AtlasVertex entityVertex, EntityMutationContext context) throws AtlasBaseException {

        mapAttribute(attribute, glossaryObjectId, entityVertex, EntityMutations.EntityOperation.UPDATE, context);
    }

    public void setLabels(AtlasVertex vertex, Set<String> labels) throws AtlasBaseException {
        final Set<String> currentLabels = getLabels(vertex);
        final Set<String> addedLabels;
        final Set<String> removedLabels;

        if (CollectionUtils.isEmpty(currentLabels)) {
            addedLabels   = labels;
            removedLabels = null;
        } else if (CollectionUtils.isEmpty(labels)) {
            addedLabels   = null;
            removedLabels = currentLabels;
        } else {
            addedLabels   = new HashSet<String>(CollectionUtils.subtract(labels, currentLabels));
            removedLabels = new HashSet<String>(CollectionUtils.subtract(currentLabels, labels));
        }

        updateLabels(vertex, labels);

        entityChangeNotifier.onLabelsUpdatedFromEntity(graphHelper.getGuid(vertex), addedLabels, removedLabels);
    }

    public void addLabels(AtlasVertex vertex, Set<String> labels) throws AtlasBaseException {
        if (CollectionUtils.isNotEmpty(labels)) {
            final Set<String> existingLabels = graphHelper.getLabels(vertex);
            final Set<String> updatedLabels;

            if (CollectionUtils.isEmpty(existingLabels)) {
                updatedLabels = labels;
            } else {
                updatedLabels = new HashSet<>(existingLabels);
                updatedLabels.addAll(labels);
            }
            if (!updatedLabels.equals(existingLabels)) {
                updateLabels(vertex, updatedLabels);
                updatedLabels.removeAll(existingLabels);
                entityChangeNotifier.onLabelsUpdatedFromEntity(graphHelper.getGuid(vertex), updatedLabels, null);
            }
        }
    }

    public void removeLabels(AtlasVertex vertex, Set<String> labels) throws AtlasBaseException {
        if (CollectionUtils.isNotEmpty(labels)) {
            final Set<String> existingLabels = graphHelper.getLabels(vertex);
            Set<String> updatedLabels;

            if (CollectionUtils.isNotEmpty(existingLabels)) {
                updatedLabels = new HashSet<>(existingLabels);
                updatedLabels.removeAll(labels);

                if (!updatedLabels.equals(existingLabels)) {
                    updateLabels(vertex, updatedLabels);
                    existingLabels.removeAll(updatedLabels);
                    entityChangeNotifier.onLabelsUpdatedFromEntity(graphHelper.getGuid(vertex), null, existingLabels);
                }
            }
        }
    }

    public void addOrUpdateBusinessAttributes(String guid, Map<String, Map<String, Object>> businessAttrbutes, boolean isOverwrite) throws AtlasBaseException {
        if (StringUtils.isEmpty(guid)) {
            throw new AtlasBaseException(AtlasErrorCode.INVALID_PARAMETERS, "guid is null/empty");
        }

        if (MapUtils.isEmpty(businessAttrbutes)) {
            return;
        }

        AtlasVertex entityVertex = AtlasGraphUtilsV2.findByGuid(graph, guid);

        if (entityVertex == null) {
            throw new AtlasBaseException(AtlasErrorCode.INSTANCE_GUID_NOT_FOUND, guid);
        }

        String                           typeName                     = getTypeName(entityVertex);
        AtlasEntityType                  entityType                   = typeRegistry.getEntityTypeByName(typeName);
        AtlasEntityHeader                entityHeader                 = entityRetriever.toAtlasEntityHeaderWithClassifications(entityVertex);
        Map<String, Map<String, Object>> currEntityBusinessAttributes = entityRetriever.getBusinessMetadata(entityVertex);
        Set<String>                      updatedBusinessMetadataNames = new HashSet<>();

        for (String bmName : entityType.getBusinessAttributes().keySet()) {
            Map<String, Object> bmAttrs     = businessAttrbutes.get(bmName);
            Map<String, Object> currBmAttrs = currEntityBusinessAttributes != null ? currEntityBusinessAttributes.get(bmName) : null;

            if (MapUtils.isEmpty(bmAttrs) && MapUtils.isEmpty(currBmAttrs)) { // no change
                continue;
            } else if (Objects.equals(bmAttrs, currBmAttrs)) { // no change
                continue;
            }

            updatedBusinessMetadataNames.add(bmName);
        }

        AtlasEntityAccessRequest.AtlasEntityAccessRequestBuilder requestBuilder = new AtlasEntityAccessRequest.AtlasEntityAccessRequestBuilder(typeRegistry, AtlasPrivilege.ENTITY_UPDATE_BUSINESS_METADATA, entityHeader);

        for (String bmName : updatedBusinessMetadataNames) {
            requestBuilder.setBusinessMetadata(bmName);

            AtlasAuthorizationUtils.verifyAccess(requestBuilder.build(), "add/update business-metadata: guid=", guid, ", business-metadata-name=", bmName);
        }

        if (isOverwrite) {
            setBusinessAttributes(entityVertex, entityType, businessAttrbutes);
        } else {
            addOrUpdateBusinessAttributes(entityVertex, entityType, businessAttrbutes);
        }
    }

    /*
     * reset/overwrite business attributes of the entity with given values
     */
    public void setBusinessAttributes(AtlasVertex entityVertex, AtlasEntityType entityType, Map<String, Map<String, Object>> businessAttributes) throws AtlasBaseException {
        if (LOG.isDebugEnabled()) {
            LOG.debug("==> setBusinessAttributes(entityVertex={}, entityType={}, businessAttributes={}", entityVertex, entityType.getTypeName(), businessAttributes);
        }

        validateBusinessAttributes(entityVertex, entityType, businessAttributes, true);

        Map<String, Map<String, AtlasBusinessAttribute>> entityTypeBusinessAttributes = entityType.getBusinessAttributes();
        Map<String, Map<String, Object>>                 updatedBusinessAttributes    = new HashMap<>();

        for (Map.Entry<String, Map<String, AtlasBusinessAttribute>> entry : entityTypeBusinessAttributes.entrySet()) {
            String                              bmName             = entry.getKey();
            Map<String, AtlasBusinessAttribute> bmAttributes       = entry.getValue();
            Map<String, Object>                 entityBmAttributes = MapUtils.isEmpty(businessAttributes) ? null : businessAttributes.get(bmName);

            for (AtlasBusinessAttribute bmAttribute : bmAttributes.values()) {
                String bmAttrName          = bmAttribute.getName();
                Object bmAttrExistingValue = null;
                boolean isArrayOfPrimitiveType = false;
                boolean isArrayOfEnum = false;
                if (bmAttribute.getAttributeType().getTypeCategory().equals(ARRAY)) {
                    AtlasArrayType bmAttributeType = (AtlasArrayType) bmAttribute.getAttributeType();
                    AtlasType elementType = bmAttributeType.getElementType();
                    isArrayOfPrimitiveType = elementType.getTypeCategory().equals(TypeCategory.PRIMITIVE);
                    isArrayOfEnum = elementType.getTypeCategory().equals(TypeCategory.ENUM);
                }
                if (isArrayOfPrimitiveType || isArrayOfEnum) {
                    bmAttrExistingValue = entityVertex.getPropertyValues(bmAttribute.getVertexPropertyName(), Object.class);
                } else {
                    bmAttrExistingValue = entityVertex.getProperty(bmAttribute.getVertexPropertyName(), Object.class);
                }
                Object bmAttrNewValue      = MapUtils.isEmpty(entityBmAttributes) ? null : entityBmAttributes.get(bmAttrName);

                if (bmAttrExistingValue == null) {
                    if (bmAttrNewValue != null) {
                        if (LOG.isDebugEnabled()) {
                            LOG.debug("setBusinessAttributes(): adding {}.{}={}", bmName, bmAttribute.getName(), bmAttrNewValue);
                        }

                        mapAttribute(bmAttribute, bmAttrNewValue, entityVertex, CREATE, new EntityMutationContext());

                        addToUpdatedBusinessAttributes(updatedBusinessAttributes, bmAttribute, bmAttrNewValue);
                    }
                } else {
                    if (bmAttrNewValue != null) {
                        if (!Objects.equals(bmAttrExistingValue, bmAttrNewValue)) {
                            if (LOG.isDebugEnabled()) {
                                LOG.debug("setBusinessAttributes(): updating {}.{}={}", bmName, bmAttribute.getName(), bmAttrNewValue);
                            }

                            mapAttribute(bmAttribute, bmAttrNewValue, entityVertex, UPDATE, new EntityMutationContext());

                            addToUpdatedBusinessAttributes(updatedBusinessAttributes, bmAttribute, bmAttrNewValue);
                        }
                    } else {
                        if (LOG.isDebugEnabled()) {
                            LOG.debug("setBusinessAttributes(): removing {}.{}", bmName, bmAttribute.getName());
                        }

                        entityVertex.removeProperty(bmAttribute.getVertexPropertyName());

                        addToUpdatedBusinessAttributes(updatedBusinessAttributes, bmAttribute, bmAttrNewValue);
                    }
                }
            }
        }

        if (MapUtils.isNotEmpty(updatedBusinessAttributes)) {
            updateModificationMetadata(entityVertex);
            entityChangeNotifier.onBusinessAttributesUpdated(AtlasGraphUtilsV2.getIdFromVertex(entityVertex), updatedBusinessAttributes);
        }

        if (LOG.isDebugEnabled()) {
            LOG.debug("<== setBusinessAttributes(entityVertex={}, entityType={}, businessAttributes={}", entityVertex, entityType.getTypeName(), businessAttributes);
        }
    }

    /*
     * add or update the given business attributes on the entity
     */
    public void addOrUpdateBusinessAttributes(AtlasVertex entityVertex, AtlasEntityType entityType, Map<String, Map<String, Object>> businessAttributes) throws AtlasBaseException {
        if (LOG.isDebugEnabled()) {
            LOG.debug("==> addOrUpdateBusinessAttributes(entityVertex={}, entityType={}, businessAttributes={}", entityVertex, entityType.getTypeName(), businessAttributes);
        }

        validateBusinessAttributes(entityVertex, entityType, businessAttributes, true);

        Map<String, Map<String, AtlasBusinessAttribute>> entityTypeBusinessAttributes = entityType.getBusinessAttributes();
        Map<String, Map<String, Object>>                 updatedBusinessAttributes    = new HashMap<>();

        if (MapUtils.isNotEmpty(entityTypeBusinessAttributes) && MapUtils.isNotEmpty(businessAttributes)) {
            for (Map.Entry<String, Map<String, AtlasBusinessAttribute>> entry : entityTypeBusinessAttributes.entrySet()) {
                String                              bmName             = entry.getKey();
                Map<String, AtlasBusinessAttribute> bmAttributes       = entry.getValue();
                Map<String, Object>                 entityBmAttributes = businessAttributes.get(bmName);

                if (MapUtils.isEmpty(entityBmAttributes) && !businessAttributes.containsKey(bmName)) {
                    continue;
                }

                for (AtlasBusinessAttribute bmAttribute : bmAttributes.values()) {
                    String bmAttrName = bmAttribute.getName();

                    if (MapUtils.isEmpty(entityBmAttributes)) {
                        entityVertex.removeProperty(bmAttribute.getVertexPropertyName());
                        addToUpdatedBusinessAttributes(updatedBusinessAttributes, bmAttribute, null);
                        continue;

                    } else if (!entityBmAttributes.containsKey(bmAttrName)) {
                        //since overwriteBusinessAttributes is false, ignore in case BM attr is not passed at all
                        continue;
                    }

                    Object bmAttrValue   = entityBmAttributes.get(bmAttrName);
                    Object existingValue = null;
                    boolean isArrayOfPrimitiveType = false;
                    boolean isArrayOfEnum = false;
                    if (bmAttribute.getAttributeType().getTypeCategory().equals(ARRAY)) {
                        AtlasArrayType bmAttributeType = (AtlasArrayType) bmAttribute.getAttributeType();
                        AtlasType elementType = bmAttributeType.getElementType();
                        isArrayOfPrimitiveType = elementType.getTypeCategory().equals(TypeCategory.PRIMITIVE);
                        isArrayOfEnum = elementType.getTypeCategory().equals(TypeCategory.ENUM);
                    }
                    if (isArrayOfPrimitiveType || isArrayOfEnum) {
                        existingValue = entityVertex.getPropertyValues(bmAttribute.getVertexPropertyName(), Object.class);
                    } else {
                        existingValue = entityVertex.getProperty(bmAttribute.getVertexPropertyName(), Object.class);
                    }

                    if (existingValue == null) {
                        if (bmAttrValue != null) {
                            mapAttribute(bmAttribute, bmAttrValue, entityVertex, CREATE, new EntityMutationContext());

                            addToUpdatedBusinessAttributes(updatedBusinessAttributes, bmAttribute, bmAttrValue);
                        }
                    } else {
                        if (!Objects.equals(existingValue, bmAttrValue)) {

                            if( bmAttrValue != null) {
                                mapAttribute(bmAttribute, bmAttrValue, entityVertex, UPDATE, new EntityMutationContext());

                                addToUpdatedBusinessAttributes(updatedBusinessAttributes, bmAttribute, bmAttrValue);
                            } else {
                                entityVertex.removeProperty(bmAttribute.getVertexPropertyName());
                                addToUpdatedBusinessAttributes(updatedBusinessAttributes, bmAttribute, null);
                            }
                        }
                    }
                }
            }
        }

        if (MapUtils.isNotEmpty(updatedBusinessAttributes)) {
            updateModificationMetadata(entityVertex);
            entityChangeNotifier.onBusinessAttributesUpdated(AtlasGraphUtilsV2.getIdFromVertex(entityVertex), updatedBusinessAttributes);
        }

        if (LOG.isDebugEnabled()) {
            LOG.debug("<== addOrUpdateBusinessAttributes(entityVertex={}, entityType={}, businessAttributes={}", entityVertex, entityType.getTypeName(), businessAttributes);
        }
    }

    /*
     * remove the given business attributes from the entity
     */
    public void removeBusinessAttributes(AtlasVertex entityVertex, AtlasEntityType entityType, Map<String, Map<String, Object>> businessAttributes) throws AtlasBaseException {
        if (LOG.isDebugEnabled()) {
            LOG.debug("==> removeBusinessAttributes(entityVertex={}, entityType={}, businessAttributes={}", entityVertex, entityType.getTypeName(), businessAttributes);
        }

        AtlasEntityHeader               entityHeader   = entityRetriever.toAtlasEntityHeaderWithClassifications(entityVertex);
        AtlasEntityAccessRequest.AtlasEntityAccessRequestBuilder requestBuilder = new AtlasEntityAccessRequest.AtlasEntityAccessRequestBuilder(typeRegistry, AtlasPrivilege.ENTITY_UPDATE_BUSINESS_METADATA, entityHeader);

        for (String bmName : businessAttributes.keySet()) {
            requestBuilder.setBusinessMetadata(bmName);

            AtlasAuthorizationUtils.verifyAccess(requestBuilder.build(), "remove business-metadata: guid=", entityHeader.getGuid(), ", business-metadata=", bmName);
        }

        Map<String, Map<String, AtlasBusinessAttribute>> entityTypeBusinessAttributes = entityType.getBusinessAttributes();
        Map<String, Map<String, Object>>                 updatedBusinessAttributes    = new HashMap<>();

        if (MapUtils.isNotEmpty(entityTypeBusinessAttributes) && MapUtils.isNotEmpty(businessAttributes)) {
            for (Map.Entry<String, Map<String, AtlasBusinessAttribute>> entry : entityTypeBusinessAttributes.entrySet()) {
                String                              bmName       = entry.getKey();
                Map<String, AtlasBusinessAttribute> bmAttributes = entry.getValue();

                if (!businessAttributes.containsKey(bmName)) { // nothing to remove for this business-metadata
                    continue;
                }

                Map<String, Object> entityBmAttributes = businessAttributes.get(bmName);

                for (AtlasBusinessAttribute bmAttribute : bmAttributes.values()) {
                    // if (entityBmAttributes is empty) remove all attributes in this business-metadata
                    // else remove the attribute only if its given in entityBmAttributes
                    if (MapUtils.isEmpty(entityBmAttributes) || entityBmAttributes.containsKey(bmAttribute.getName())) {
                        entityVertex.removeProperty(bmAttribute.getVertexPropertyName());

                        addToUpdatedBusinessAttributes(updatedBusinessAttributes, bmAttribute, null);
                    }
                }
            }
        }

        if (MapUtils.isNotEmpty(updatedBusinessAttributes)) {
            updateModificationMetadata(entityVertex);
            entityChangeNotifier.onBusinessAttributesUpdated(AtlasGraphUtilsV2.getIdFromVertex(entityVertex), updatedBusinessAttributes);
        }

        if (LOG.isDebugEnabled()) {
            LOG.debug("<== removeBusinessAttributes(entityVertex={}, entityType={}, businessAttributes={}", entityVertex, entityType.getTypeName(), businessAttributes);
        }
    }

    private AtlasVertex createStructVertex(AtlasStruct struct) {
        return createStructVertex(struct.getTypeName());
    }

    private AtlasVertex createStructVertex(AtlasObjectId objectId) {
        return createStructVertex(objectId.getTypeName());
    }

    private AtlasVertex createStructVertex(String typeName) {
        if (LOG.isDebugEnabled()) {
            LOG.debug("==> createStructVertex({})", typeName);
        }

        final AtlasVertex ret = graph.addVertex();

        AtlasGraphUtilsV2.setEncodedProperty(ret, ENTITY_TYPE_PROPERTY_KEY, typeName);
        AtlasGraphUtilsV2.setEncodedProperty(ret, STATE_PROPERTY_KEY, AtlasEntity.Status.ACTIVE.name());
        AtlasGraphUtilsV2.setEncodedProperty(ret, TIMESTAMP_PROPERTY_KEY, RequestContext.get().getRequestTime());
        AtlasGraphUtilsV2.setEncodedProperty(ret, MODIFICATION_TIMESTAMP_PROPERTY_KEY, RequestContext.get().getRequestTime());
        AtlasGraphUtilsV2.setEncodedProperty(ret, CREATED_BY_KEY, RequestContext.get().getUser());
        AtlasGraphUtilsV2.setEncodedProperty(ret, MODIFIED_BY_KEY, RequestContext.get().getUser());

        if (LOG.isDebugEnabled()) {
            LOG.debug("<== createStructVertex({})", typeName);
        }

        return ret;
    }

    private AtlasVertex createClassificationVertex(AtlasClassification classification) {
        if (LOG.isDebugEnabled()) {
            LOG.debug("==> createVertex({})", classification.getTypeName());
        }

        AtlasClassificationType classificationType = typeRegistry.getClassificationTypeByName(classification.getTypeName());

        AtlasVertex ret = createStructVertex(classification);

        AtlasGraphUtilsV2.addEncodedProperty(ret, SUPER_TYPES_PROPERTY_KEY, classificationType.getAllSuperTypes());
        AtlasGraphUtilsV2.setEncodedProperty(ret, CLASSIFICATION_ENTITY_GUID, classification.getEntityGuid());
        AtlasGraphUtilsV2.setEncodedProperty(ret, CLASSIFICATION_ENTITY_STATUS, classification.getEntityStatus().name());

        return ret;
    }

    private void mapAttributes(AtlasStruct struct, AtlasVertex vertex, EntityOperation op, EntityMutationContext context) throws AtlasBaseException {
        mapAttributes(struct, getStructType(struct.getTypeName()), vertex, op, context);
    }

    public void mapAttributes(AtlasStruct struct, AtlasStructType structType, AtlasVertex vertex, EntityOperation op, EntityMutationContext context) throws AtlasBaseException {
        if (LOG.isDebugEnabled()) {
            LOG.debug("==> mapAttributes({}, {})", op, struct.getTypeName());
        }

        if (MapUtils.isNotEmpty(struct.getAttributes())) {
            MetricRecorder metric = RequestContext.get().startMetricRecord("mapAttributes");

            List<String> timestampAutoUpdateAttributes = new ArrayList<>();
            List<String> userAutoUpdateAttributes = new ArrayList<>();

            if (op.equals(CREATE)) {
                for (AtlasAttribute attribute : structType.getAllAttributes().values()) {
                    Object attrValue = struct.getAttribute(attribute.getName());
                    Object attrOldValue = null;
                    boolean isArrayOfPrimitiveType = false;
                    boolean isArrayOfEnum = false;
                    if (attribute.getAttributeType().getTypeCategory().equals(ARRAY)) {
                        AtlasArrayType attributeType = (AtlasArrayType) attribute.getAttributeType();
                        AtlasType elementType = attributeType.getElementType();
                        isArrayOfPrimitiveType = elementType.getTypeCategory().equals(TypeCategory.PRIMITIVE);
                        isArrayOfEnum = elementType.getTypeCategory().equals(TypeCategory.ENUM);
                    }
                    if (isArrayOfPrimitiveType || isArrayOfEnum) {
                        attrOldValue = vertex.getPropertyValues(attribute.getVertexPropertyName(),attribute.getClass());
                    } else {
                        attrOldValue = vertex.getProperty(attribute.getVertexPropertyName(),attribute.getClass());
                    }
                    if (attrValue!= null && !attrValue.equals(attrOldValue)) {
                        addValuesToAutoUpdateAttributesList(attribute, userAutoUpdateAttributes, timestampAutoUpdateAttributes);
                    }

                    mapAttribute(attribute, attrValue, vertex, op, context);
                }

            } else if (op.equals(UPDATE) || op.equals(PARTIAL_UPDATE)) {
                for (String attrName : struct.getAttributes().keySet()) {
                    AtlasAttribute attribute = structType.getAttribute(attrName);

                    if (attribute != null) {
                        Object attrValue = struct.getAttribute(attrName);
                        Object attrOldValue = null;
                        boolean isArrayOfPrimitiveType = false;
                        boolean isArrayOfEnum = false;

                        boolean isStruct = (TypeCategory.STRUCT == attribute.getDefinedInType().getTypeCategory()
                                || TypeCategory.STRUCT == attribute.getAttributeType().getTypeCategory());

                        if (attribute.getAttributeType().getTypeCategory().equals(ARRAY)) {
                            AtlasArrayType attributeType = (AtlasArrayType) attribute.getAttributeType();
                            AtlasType elementType = attributeType.getElementType();
                            isArrayOfPrimitiveType = elementType.getTypeCategory().equals(TypeCategory.PRIMITIVE);
                            isArrayOfEnum = elementType.getTypeCategory().equals(TypeCategory.ENUM);
                        }

                        if (isArrayOfPrimitiveType || isArrayOfEnum) {
                            attrOldValue = vertex.getPropertyValues(attribute.getVertexPropertyName(),attribute.getClass());
                        } else if (isStruct) {
                            String edgeLabel = AtlasGraphUtilsV2.getEdgeLabel(attribute.getName());
                            attrOldValue = getCollectionElementsUsingRelationship(vertex, attribute, edgeLabel);
                        } else {
                            attrOldValue = vertex.getProperty(attribute.getVertexPropertyName(),attribute.getClass());
                        }

                        if (attrValue != null && !attrValue.equals(attrOldValue)) {
                            addValuesToAutoUpdateAttributesList(attribute, userAutoUpdateAttributes, timestampAutoUpdateAttributes);
                        }

                        mapAttribute(attribute, attrValue, vertex, op, context);
                    } else {
                        LOG.warn("mapAttributes(): invalid attribute {}.{}. Ignored..", struct.getTypeName(), attrName);
                    }
                }
            }

            updateModificationMetadata(vertex);
            graphHelper.updateMetadataAttributes(vertex, timestampAutoUpdateAttributes, "timestamp");
            graphHelper.updateMetadataAttributes(vertex, userAutoUpdateAttributes, "user");

            RequestContext.get().endMetricRecord(metric);
        }

        if (LOG.isDebugEnabled()) {
            LOG.debug("<== mapAttributes({}, {})", op, struct.getTypeName());
        }
    }

    private void addValuesToAutoUpdateAttributesList(AtlasAttribute attribute, List<String> userAutoUpdateAttributes, List<String> timestampAutoUpdateAttributes) {
        HashMap<String, ArrayList> autoUpdateAttributes =  attribute.getAttributeDef().getAutoUpdateAttributes();
        if (autoUpdateAttributes != null) {
            List<String> userAttributes = autoUpdateAttributes.get("user");
            if (userAttributes != null && userAttributes.size() > 0) {
                userAutoUpdateAttributes.addAll(userAttributes);
            }
            List<String> timestampAttributes = autoUpdateAttributes.get("timestamp");
            if (timestampAttributes != null && timestampAttributes.size() > 0) {
                timestampAutoUpdateAttributes.addAll(timestampAttributes);
            }
        }
    }

    private void mapRelationshipAttributes(AtlasEntity entity, AtlasEntityType entityType, AtlasVertex vertex, EntityOperation op,
                                           EntityMutationContext context) throws AtlasBaseException {
        if (LOG.isDebugEnabled()) {
            LOG.debug("==> mapRelationshipAttributes({}, {})", op, entity.getTypeName());
        }

        if (MapUtils.isNotEmpty(entity.getRelationshipAttributes())) {
            MetricRecorder metric = RequestContext.get().startMetricRecord("mapRelationshipAttributes");

            if (op.equals(CREATE)) {
                for (String attrName : entityType.getRelationshipAttributes().keySet()) {
                    Object         attrValue    = entity.getRelationshipAttribute(attrName);
                    String         relationType = AtlasEntityUtil.getRelationshipType(attrValue);
                    AtlasAttribute attribute    = entityType.getRelationshipAttribute(attrName, relationType);

                    mapAttribute(attribute, attrValue, vertex, op, context);
                }

            } else if (op.equals(UPDATE) || op.equals(PARTIAL_UPDATE)) {
                // relationship attributes mapping
                for (String attrName : entityType.getRelationshipAttributes().keySet()) {
                    if (entity.hasRelationshipAttribute(attrName)) {
                        Object         attrValue    = entity.getRelationshipAttribute(attrName);
                        String         relationType = AtlasEntityUtil.getRelationshipType(attrValue);
                        AtlasAttribute attribute    = entityType.getRelationshipAttribute(attrName, relationType);

                        mapAttribute(attribute, attrValue, vertex, op, context);
                    }
                }
            }
            updateModificationMetadata(vertex);

            RequestContext.get().endMetricRecord(metric);
        }

        if (LOG.isDebugEnabled()) {
            LOG.debug("<== mapRelationshipAttributes({}, {})", op, entity.getTypeName());
        }
    }

    private void mapAppendRemoveRelationshipAttributes(AtlasEntity entity, AtlasEntityType entityType, AtlasVertex vertex, EntityOperation op,
                                                       EntityMutationContext context, boolean isAppendOp, boolean isRemoveOp) throws AtlasBaseException {
        if (LOG.isDebugEnabled()) {
            LOG.debug("==> mapAppendRemoveRelationshipAttributes({}, {})", op, entity.getTypeName());
        }

        MetricRecorder metric = RequestContext.get().startMetricRecord("mapAppendRemoveRelationshipAttributes");

        if (isAppendOp && MapUtils.isNotEmpty(entity.getAppendRelationshipAttributes())) {
            if (op.equals(UPDATE) || op.equals(PARTIAL_UPDATE)) {
                // relationship attributes mapping
                for (String attrName : entityType.getRelationshipAttributes().keySet()) {
                    if (entity.hasAppendRelationshipAttribute(attrName)) {
                        Object         attrValue    = entity.getAppendRelationshipAttribute(attrName);
                        String         relationType = AtlasEntityUtil.getRelationshipType(attrValue);
                        AtlasAttribute attribute    = entityType.getRelationshipAttribute(attrName, relationType);
                        mapAttribute(attribute, attrValue, vertex, op, context, true, isRemoveOp);
                    }
                }
            }
        }

        if (isRemoveOp && MapUtils.isNotEmpty(entity.getRemoveRelationshipAttributes())) {
            if (op.equals(UPDATE) || op.equals(PARTIAL_UPDATE)) {
                // relationship attributes mapping
                for (String attrName : entityType.getRelationshipAttributes().keySet()) {
                    if (entity.hasRemoveRelationshipAttribute(attrName)) {
                        Object         attrValue    = entity.getRemoveRelationshipAttribute(attrName);
                        String         relationType = AtlasEntityUtil.getRelationshipType(attrValue);
                        AtlasAttribute attribute    = entityType.getRelationshipAttribute(attrName, relationType);
                        mapAttribute(attribute, attrValue, vertex, op, context, isAppendOp, true);
                    }
                }
            }
        }

        RequestContext.get().endMetricRecord(metric);

        if (LOG.isDebugEnabled()) {
            LOG.debug("<== mapAppendRemoveRelationshipAttributes({}, {})", op, entity.getTypeName());
        }
    }

    private void mapAttribute(AtlasAttribute attribute, Object attrValue, AtlasVertex vertex, EntityOperation op, EntityMutationContext context) throws AtlasBaseException {
        mapAttribute(attribute, attrValue, vertex, op, context, false, false);
    }

    private void mapAttribute(AtlasAttribute attribute, Object attrValue, AtlasVertex vertex, EntityOperation op, EntityMutationContext context, boolean isAppendOp, boolean isRemoveOp) throws AtlasBaseException {
        AtlasPerfMetrics.MetricRecorder metricRecorder = RequestContext.get().startMetricRecord("mapAttribute");
        try {
            boolean isDeletedEntity = context.isDeletedEntity(vertex);
            AtlasType         attrType     = attribute.getAttributeType();
            if (attrValue == null) {
                AtlasAttributeDef attributeDef = attribute.getAttributeDef();

                if (attrType.getTypeCategory() == TypeCategory.PRIMITIVE) {
                    if (attributeDef.getDefaultValue() != null) {
                        attrValue = attrType.createDefaultValue(attributeDef.getDefaultValue());
                    } else if (attributeDef.getIsDefaultValueNull() && ALLOWED_DATATYPES_FOR_DEFAULT_NULL.contains(attribute.getTypeName())) {
                        attrValue = null;
                    } else {
                        if (attribute.getAttributeDef().getIsOptional()) {
                            attrValue = attrType.createOptionalDefaultValue();
                        } else {
                            attrValue = attrType.createDefaultValue();
                        }
                    }
                }
            }

            if (attrType.getTypeCategory() == TypeCategory.PRIMITIVE || attrType.getTypeCategory() == TypeCategory.ENUM) {
                mapPrimitiveValue(vertex, attribute, attrValue, isDeletedEntity);
            } else {
                AttributeMutationContext ctx = new AttributeMutationContext(op, vertex, attribute, attrValue);
                mapToVertexByTypeCategory(ctx, context, isAppendOp, isRemoveOp);
            }
        } finally {
            RequestContext.get().endMetricRecord(metricRecorder);
        }
    }

    private Object mapToVertexByTypeCategory(AttributeMutationContext ctx, EntityMutationContext context, boolean isAppendOp, boolean isRemoveOp) throws AtlasBaseException {
        AtlasPerfMetrics.MetricRecorder metricRecorder = RequestContext.get().startMetricRecord("mapToVertexByTypeCategory");

        try {
            if (ctx.getOp() == CREATE && ctx.getValue() == null) {
                return null;
            }

            switch (ctx.getAttrType().getTypeCategory()) {
                case PRIMITIVE:
                case ENUM:
                    return mapPrimitiveValue(ctx, context);

                case STRUCT: {
                    String    edgeLabel   = AtlasGraphUtilsV2.getEdgeLabel(ctx.getVertexProperty());
                    AtlasEdge currentEdge = graphHelper.getEdgeForLabel(ctx.getReferringVertex(), edgeLabel);
                    AtlasEdge edge        = currentEdge != null ? currentEdge : null;

                    ctx.setExistingEdge(edge);

                    AtlasEdge newEdge = mapStructValue(ctx, context);

                    if (currentEdge != null && !currentEdge.equals(newEdge)) {
                        deleteDelegate.getHandler().deleteEdgeReference(currentEdge, ctx.getAttrType().getTypeCategory(), false, true, ctx.getReferringVertex());
                    }

                    return newEdge;
                }

                case OBJECT_ID_TYPE: {
                    if (ctx.getAttributeDef().isSoftReferenced()) {
                        return mapSoftRefValueWithUpdate(ctx, context);
                    }

                    AtlasRelationshipEdgeDirection edgeDirection = ctx.getAttribute().getRelationshipEdgeDirection();
                    String edgeLabel = ctx.getAttribute().getRelationshipEdgeLabel();

                    // if relationshipDefs doesn't exist, use legacy way of finding edge label.
                    if (StringUtils.isEmpty(edgeLabel)) {
                        edgeLabel = AtlasGraphUtilsV2.getEdgeLabel(ctx.getVertexProperty());
                    }

                    String    relationshipGuid = getRelationshipGuid(ctx.getValue());
                    AtlasEdge currentEdge;

                    // if relationshipGuid is assigned in AtlasRelatedObjectId use it to fetch existing AtlasEdge
                    if (StringUtils.isNotEmpty(relationshipGuid) && !RequestContext.get().isImportInProgress()) {
                        currentEdge = graphHelper.getEdgeForGUID(relationshipGuid);
                    } else {
                        currentEdge = graphHelper.getEdgeForLabel(ctx.getReferringVertex(), edgeLabel, edgeDirection);
                    }

                    AtlasEdge newEdge = null;

                    if (ctx.getValue() != null) {
                        AtlasEntityType instanceType = getInstanceType(ctx.getValue(), context);
                        AtlasEdge       edge         = currentEdge != null ? currentEdge : null;

                        ctx.setElementType(instanceType);
                        ctx.setExistingEdge(edge);

                        newEdge = mapObjectIdValueUsingRelationship(ctx, context);

                        // legacy case update inverse attribute
                        if (ctx.getAttribute().getInverseRefAttribute() != null) {
                            // Update the inverse reference using relationship on the target entity
                            addInverseReference(context, ctx.getAttribute().getInverseRefAttribute(), newEdge, getRelationshipAttributes(ctx.getValue()));
                        }
                    }

                    // created new relationship,
                    // record entity update on both vertices of the new relationship
                    if (currentEdge == null && newEdge != null) {

                        // based on relationship edge direction record update only on attribute vertex
                        if (edgeDirection == IN) {
                            recordEntityUpdate(newEdge.getOutVertex());

                        } else {
                            recordEntityUpdate(newEdge.getInVertex());
                        }
                    }

                    // update references, if current and new edge don't match
                    // record entity update on new reference and delete(edge) old reference.
                    if (currentEdge != null && !currentEdge.equals(newEdge)) {

                        //record entity update on new edge
                        if (isRelationshipEdge(newEdge)) {
                            AtlasVertex attrVertex = context.getDiscoveryContext().getResolvedEntityVertex(getGuid(ctx.getValue()));

                            recordEntityUpdate(attrVertex);
                        }

                        //delete old reference
                        deleteDelegate.getHandler().deleteEdgeReference(currentEdge, ctx.getAttrType().getTypeCategory(), ctx.getAttribute().isOwnedRef(),
                                true, ctx.getAttribute().getRelationshipEdgeDirection(), ctx.getReferringVertex());
                        if (IN == edgeDirection) {
                            recordEntityUpdate(currentEdge.getOutVertex(), ctx, false);
                        } else {
                            recordEntityUpdate(currentEdge.getInVertex(), ctx, false);
                        }
                    }

                    if (edgeLabel.equals(GLOSSARY_TERMS_EDGE_LABEL) || edgeLabel.equals(GLOSSARY_CATEGORY_EDGE_LABEL)) {
                        addGlossaryAttr(ctx, newEdge);
                    }

                    if (CATEGORY_PARENT_EDGE_LABEL.equals(edgeLabel)) {
                        addCatParentAttr(ctx, newEdge);
                    }

                    return newEdge;
                }

                case MAP:
                    return mapMapValue(ctx, context);

                case ARRAY:
                    if (isAppendOp){
                        return appendArrayValue(ctx, context);
                    }

                    if (isRemoveOp){
                        return removeArrayValue(ctx, context);
                    }

                    return mapArrayValue(ctx, context);

                default:
                    throw new AtlasBaseException(AtlasErrorCode.TYPE_CATEGORY_INVALID, ctx.getAttrType().getTypeCategory().name());
            }
        } finally {
            RequestContext.get().endMetricRecord(metricRecorder);
        }
    }

    private String mapSoftRefValue(AttributeMutationContext ctx, EntityMutationContext context) {
        String ret = null;

        if (ctx.getValue() instanceof AtlasObjectId) {
            AtlasObjectId objectId = (AtlasObjectId) ctx.getValue();
            String        typeName = objectId.getTypeName();
            String        guid     = AtlasTypeUtil.isUnAssignedGuid(objectId.getGuid()) ? context.getGuidAssignments().get(objectId.getGuid()) : objectId.getGuid();

            ret = AtlasEntityUtil.formatSoftRefValue(typeName, guid);
        } else {
            if (ctx.getValue() != null) {
                LOG.warn("mapSoftRefValue: Was expecting AtlasObjectId, but found: {}", ctx.getValue().getClass());
            }
        }

        setAssignedGuid(ctx.getValue(), context);

        return ret;
    }

    private Object mapSoftRefValueWithUpdate(AttributeMutationContext ctx, EntityMutationContext context) {
        String softRefValue = mapSoftRefValue(ctx, context);

        AtlasGraphUtilsV2.setProperty(ctx.getReferringVertex(), ctx.getVertexProperty(), softRefValue);

        return softRefValue;
    }

    private void addInverseReference(EntityMutationContext context, AtlasAttribute inverseAttribute, AtlasEdge edge, Map<String, Object> relationshipAttributes) throws AtlasBaseException {
        AtlasStructType inverseType      = inverseAttribute.getDefinedInType();
        AtlasVertex     inverseVertex    = edge.getInVertex();
        String          inverseEdgeLabel = inverseAttribute.getRelationshipEdgeLabel();
        AtlasEdge       inverseEdge      = graphHelper.getEdgeForLabel(inverseVertex, inverseEdgeLabel);
        String          propertyName     = AtlasGraphUtilsV2.getQualifiedAttributePropertyKey(inverseType, inverseAttribute.getName());

        // create new inverse reference
        AtlasEdge newEdge = createInverseReferenceUsingRelationship(context, inverseAttribute, edge, relationshipAttributes);

        boolean inverseUpdated = true;
        switch (inverseAttribute.getAttributeType().getTypeCategory()) {
            case OBJECT_ID_TYPE:
                if (inverseEdge != null) {
                    if (!inverseEdge.equals(newEdge)) {
                        // Disconnect old reference
                        deleteDelegate.getHandler().deleteEdgeReference(inverseEdge, inverseAttribute.getAttributeType().getTypeCategory(),
                                inverseAttribute.isOwnedRef(), true, inverseVertex);
                    }
                    else {
                        // Edge already exists for this attribute between these vertices.
                        inverseUpdated = false;
                    }
                }
                break;
            case ARRAY:
                // Add edge ID to property value
                List<String> elements = inverseVertex.getProperty(propertyName, List.class);
                if (newEdge != null && elements == null) {
                    elements = new ArrayList<>();
                    elements.add(newEdge.getId().toString());
                    inverseVertex.setProperty(propertyName, elements);
                }
                else {
                    if (newEdge != null && !elements.contains(newEdge.getId().toString())) {
                        elements.add(newEdge.getId().toString());
                        inverseVertex.setProperty(propertyName, elements);
                    }
                    else {
                        // Property value list already contains the edge ID.
                        inverseUpdated = false;
                    }
                }
                break;
            default:
                break;
        }

        if (inverseUpdated) {
            RequestContext requestContext = RequestContext.get();

            if (!requestContext.isDeletedEntity(graphHelper.getGuid(inverseVertex))) {
                updateModificationMetadata(inverseVertex);

                requestContext.recordEntityUpdate(entityRetriever.toAtlasEntityHeader(inverseVertex));
            }
        }
    }

    private AtlasEdge createInverseReferenceUsingRelationship(EntityMutationContext context, AtlasAttribute inverseAttribute, AtlasEdge edge, Map<String, Object> relationshipAttributes) throws AtlasBaseException {
        if (LOG.isDebugEnabled()) {
            LOG.debug("==> createInverseReferenceUsingRelationship()");
        }

        String      inverseAttributeName   = inverseAttribute.getName();
        AtlasType   inverseAttributeType   = inverseAttribute.getDefinedInType();
        AtlasVertex inverseVertex          = edge.getInVertex();
        AtlasVertex vertex                 = edge.getOutVertex();
        AtlasEdge   ret;

        if (inverseAttributeType instanceof AtlasEntityType) {
            AtlasEntityType entityType = (AtlasEntityType) inverseAttributeType;

            if (entityType.hasRelationshipAttribute(inverseAttributeName)) {
                String relationshipName = graphHelper.getRelationshipTypeName(inverseVertex, entityType, inverseAttributeName);

                ret = getOrCreateRelationship(inverseVertex, vertex, relationshipName, relationshipAttributes);

            } else {
                if (LOG.isDebugEnabled()) {
                    LOG.debug("No RelationshipDef defined between {} and {} on attribute: {}", inverseAttributeType,
                            AtlasGraphUtilsV2.getTypeName(vertex), inverseAttributeName);
                }
                // if no RelationshipDef found, use legacy way to create edges
                ret = createInverseReference(inverseAttribute, (AtlasStructType) inverseAttributeType, inverseVertex, vertex);
            }
        } else {
            // inverseAttribute not of type AtlasEntityType, use legacy way to create edges
            ret = createInverseReference(inverseAttribute, (AtlasStructType) inverseAttributeType, inverseVertex, vertex);
        }

        if (LOG.isDebugEnabled()) {
            LOG.debug("<== createInverseReferenceUsingRelationship()");
        }

        updateRelationshipGuidForImport(context, inverseAttributeName, inverseVertex, ret);

        return ret;
    }

    private void updateRelationshipGuidForImport(EntityMutationContext context, String inverseAttributeName, AtlasVertex inverseVertex, AtlasEdge edge) throws AtlasBaseException {
        if (!RequestContext.get().isImportInProgress()) {
            return;
        }

        String parentGuid = graphHelper.getGuid(inverseVertex);
        if(StringUtils.isEmpty(parentGuid)) {
            return;
        }

        AtlasEntity entity = context.getCreatedOrUpdatedEntity(parentGuid);
        if(entity == null) {
            return;
        }

        String parentRelationshipGuid = getRelationshipGuid(entity.getRelationshipAttribute(inverseAttributeName));
        if(StringUtils.isEmpty(parentRelationshipGuid)) {
            return;
        }

        AtlasGraphUtilsV2.setEncodedProperty(edge, RELATIONSHIP_GUID_PROPERTY_KEY, parentRelationshipGuid);
    }

    // legacy method to create edges for inverse reference
    private AtlasEdge createInverseReference(AtlasAttribute inverseAttribute, AtlasStructType inverseAttributeType,
                                             AtlasVertex inverseVertex, AtlasVertex vertex) throws AtlasBaseException {

        String propertyName     = AtlasGraphUtilsV2.getQualifiedAttributePropertyKey(inverseAttributeType, inverseAttribute.getName());
        String inverseEdgeLabel = AtlasGraphUtilsV2.getEdgeLabel(propertyName);
        AtlasEdge ret;

        try {
            ret = graphHelper.getOrCreateEdge(inverseVertex, vertex, inverseEdgeLabel);

        } catch (RepositoryException e) {
            throw new AtlasBaseException(AtlasErrorCode.INTERNAL_ERROR, e);
        }

        return ret;
    }

    private Object mapPrimitiveValue(AttributeMutationContext ctx, EntityMutationContext context) {
        return mapPrimitiveValue(ctx.getReferringVertex(), ctx.getAttribute(), ctx.getValue(), context.isDeletedEntity(ctx.referringVertex));
    }

    private Object mapPrimitiveValue(AtlasVertex vertex, AtlasAttribute attribute, Object valueFromEntity, boolean isDeletedEntity) {
        boolean isIndexableStrAttr = attribute.getAttributeDef().getIsIndexable() && attribute.getAttributeType() instanceof AtlasBuiltInTypes.AtlasStringType;

        Object ret = valueFromEntity;

        // Janus bug, when an indexed string attribute has a value longer than a certain length then the reverse indexed key generated by JanusGraph
        // exceeds the HBase row length's hard limit (Short.MAX). This trimming and hashing procedure is to circumvent that limitation
        if (ret != null && isIndexableStrAttr) {
            String value = ret.toString();

            if (value.length() > INDEXED_STR_SAFE_LEN) {
                RequestContext requestContext = RequestContext.get();

                final int trimmedLength;

                if (requestContext.getAttemptCount() <= 1) { // if this is the first attempt, try saving as it is; trim on retry
                    trimmedLength = value.length();
                } else if (requestContext.getAttemptCount() >= requestContext.getMaxAttempts()) { // if this is the last attempt, set to 'safe_len'
                    trimmedLength = INDEXED_STR_SAFE_LEN;
                } else if (requestContext.getAttemptCount() == 2) { // based on experimentation, string length of 4 times 'safe_len' succeeds
                    trimmedLength = Math.min(4 * INDEXED_STR_SAFE_LEN, value.length());
                } else if (requestContext.getAttemptCount() == 3) { // if length of 4 times 'safe_len' failed, try twice 'safe_len'
                    trimmedLength = Math.min(2 * INDEXED_STR_SAFE_LEN, value.length());
                } else { // if twice the 'safe_len' failed, trim to 'safe_len'
                    trimmedLength = INDEXED_STR_SAFE_LEN;
                }

                if (trimmedLength < value.length()) {
                    LOG.warn("Length of indexed attribute {} is {} characters, longer than safe-limit {}; trimming to {} - attempt #{}", attribute.getQualifiedName(), value.length(), INDEXED_STR_SAFE_LEN, trimmedLength, requestContext.getAttemptCount());

                    String checksumSuffix = ":" + DigestUtils.shaHex(value); // Storing SHA checksum in case verification is needed after retrieval

                    ret = value.substring(0, trimmedLength - checksumSuffix.length()) + checksumSuffix;
                } else {
                    LOG.warn("Length of indexed attribute {} is {} characters, longer than safe-limit {}", attribute.getQualifiedName(), value.length(), INDEXED_STR_SAFE_LEN);
                }
            }
        }

        AtlasGraphUtilsV2.setEncodedProperty(vertex, attribute.getVertexPropertyName(), ret);

        String uniqPropName = attribute != null ? attribute.getVertexUniquePropertyName() : null;

        if (uniqPropName != null) {
            // Removing AtlasGraphUtilsV2.getState(vertex) == DELETED condition below to keep the unique contrain even if asset is deleted.
            if (isDeletedEntity) {
                vertex.removeProperty(uniqPropName);
            } else {
                AtlasGraphUtilsV2.setEncodedProperty(vertex, uniqPropName, ret);
            }
        }

        return ret;
    }

    private AtlasEdge mapStructValue(AttributeMutationContext ctx, EntityMutationContext context) throws AtlasBaseException {
        if (LOG.isDebugEnabled()) {
            LOG.debug("==> mapStructValue({})", ctx);
        }

        AtlasEdge ret = null;

        if (ctx.getCurrentEdge() != null) {
            AtlasStruct structVal = null;
            if (ctx.getValue() instanceof AtlasStruct) {
                structVal = (AtlasStruct)ctx.getValue();
            } else if (ctx.getValue() instanceof Map) {
                structVal = new AtlasStruct(ctx.getAttrType().getTypeName(), (Map) AtlasTypeUtil.toStructAttributes((Map)ctx.getValue()));
            }

            if (structVal != null) {
                updateVertex(structVal, ctx.getCurrentEdge().getInVertex(), context);
                ret = ctx.getCurrentEdge();
            } else {
                ret = null;
            }

        } else if (ctx.getValue() != null) {
            String edgeLabel = AtlasGraphUtilsV2.getEdgeLabel(ctx.getVertexProperty());

            AtlasStruct structVal = null;
            if (ctx.getValue() instanceof AtlasStruct) {
                structVal = (AtlasStruct) ctx.getValue();
            } else if (ctx.getValue() instanceof Map) {
                structVal = new AtlasStruct(ctx.getAttrType().getTypeName(), (Map) AtlasTypeUtil.toStructAttributes((Map)ctx.getValue()));
            }

            if (structVal != null) {
                ret = createVertex(structVal, ctx.getReferringVertex(), edgeLabel, context);
            }
        }

        if (LOG.isDebugEnabled()) {
            LOG.debug("<== mapStructValue({})", ctx);
        }

        return ret;
    }

    private AtlasEdge mapObjectIdValue(AttributeMutationContext ctx, EntityMutationContext context) throws AtlasBaseException {
        if (LOG.isDebugEnabled()) {
            LOG.debug("==> mapObjectIdValue({})", ctx);
        }

        AtlasEdge ret = null;

        String guid = getGuid(ctx.getValue());

        AtlasVertex entityVertex = context.getDiscoveryContext().getResolvedEntityVertex(guid);

        if (entityVertex == null) {
            if (AtlasTypeUtil.isAssignedGuid(guid)) {
                entityVertex = context.getVertex(guid);
            }

            if (entityVertex == null) {
                AtlasObjectId objId = getObjectId(ctx.getValue());

                if (objId != null) {
                    entityVertex = context.getDiscoveryContext().getResolvedEntityVertex(objId);
                }
            }
        }

        if (entityVertex == null) {
            throw new AtlasBaseException(AtlasErrorCode.INVALID_OBJECT_ID, (ctx.getValue() == null ? null : ctx.getValue().toString()));
        }

        if (ctx.getCurrentEdge() != null) {
            ret = updateEdge(ctx.getAttributeDef(), ctx.getValue(), ctx.getCurrentEdge(), entityVertex);
        } else if (ctx.getValue() != null) {
            String edgeLabel = AtlasGraphUtilsV2.getEdgeLabel(ctx.getVertexProperty());

            try {
                ret = graphHelper.getOrCreateEdge(ctx.getReferringVertex(), entityVertex, edgeLabel);
            } catch (RepositoryException e) {
                throw new AtlasBaseException(AtlasErrorCode.INTERNAL_ERROR, e);
            }
        }

        if (LOG.isDebugEnabled()) {
            LOG.debug("<== mapObjectIdValue({})", ctx);
        }

        return ret;
    }

    private AtlasEdge mapObjectIdValueUsingRelationship(AttributeMutationContext ctx, EntityMutationContext context) throws AtlasBaseException {
        AtlasPerfMetrics.MetricRecorder metricRecorder = RequestContext.get().startMetricRecord("mapObjectIdValueUsingRelationship");
        try {
            if (LOG.isDebugEnabled()) {
                LOG.debug("==> mapObjectIdValueUsingRelationship({})", ctx);
            }

            String      guid            = getGuid(ctx.getValue());
            AtlasVertex attributeVertex = context.getDiscoveryContext().getResolvedEntityVertex(guid);
            AtlasVertex entityVertex    = ctx.getReferringVertex();
            AtlasEdge   ret;

            if (attributeVertex == null) {
                if (AtlasTypeUtil.isAssignedGuid(guid)) {
                    attributeVertex = context.getVertex(guid);
                }

                if (attributeVertex == null) {
                    AtlasObjectId objectId = getObjectId(ctx.getValue());

                    attributeVertex = (objectId != null) ? context.getDiscoveryContext().getResolvedEntityVertex(objectId) : null;
                }
            }

            if (attributeVertex == null) {
                if(RequestContext.get().isImportInProgress()) {
                    return null;
                }

                throw new AtlasBaseException(AtlasErrorCode.INVALID_OBJECT_ID, (ctx.getValue() == null ? null : ctx.getValue().toString()));
            }

            AtlasType type = typeRegistry.getType(AtlasGraphUtilsV2.getTypeName(entityVertex));

            if (type instanceof AtlasEntityType) {
                AtlasEntityType entityType = (AtlasEntityType) type;
                AtlasAttribute  attribute     = ctx.getAttribute();
                String          attributeName = attribute.getName();

                // use relationship to create/update edges
                if (entityType.hasRelationshipAttribute(attributeName)) {
                    Map<String, Object> relationshipAttributes = getRelationshipAttributes(ctx.getValue());

                    if (ctx.getCurrentEdge() != null && getStatus(ctx.getCurrentEdge()) != DELETED) {
                        ret = updateRelationship(ctx, entityVertex, attributeVertex, attribute.getRelationshipEdgeDirection(), relationshipAttributes);
                    } else {
                        String      relationshipName = attribute.getRelationshipName();
                        AtlasVertex fromVertex;
                        AtlasVertex toVertex;

                        if (StringUtils.isEmpty(relationshipName)) {
                            relationshipName = graphHelper.getRelationshipTypeName(entityVertex, entityType, attributeName);
                        }

                        if (attribute.getRelationshipEdgeDirection() == IN) {
                            fromVertex = attributeVertex;
                            toVertex   = entityVertex;

                        } else {
                            fromVertex = entityVertex;
                            toVertex   = attributeVertex;
                        }

                        ret = getOrCreateRelationship(fromVertex, toVertex, relationshipName, relationshipAttributes);

                        boolean isCreated = getCreatedTime(ret) == RequestContext.get().getRequestTime();

                        if (isCreated) {
                            // if relationship did not exist before and new relationship was created
                            // record entity update on both relationship vertices
                            recordEntityUpdate(attributeVertex, ctx, true);
                        }

                        // for import use the relationship guid provided
                        if (RequestContext.get().isImportInProgress()) {
                            String relationshipGuid = getRelationshipGuid(ctx.getValue());

                            if(!StringUtils.isEmpty(relationshipGuid)) {
                                AtlasGraphUtilsV2.setEncodedProperty(ret, RELATIONSHIP_GUID_PROPERTY_KEY, relationshipGuid);
                            }
                        }
                    }
                } else {
                    // use legacy way to create/update edges
                    if (WARN_ON_NO_RELATIONSHIP || LOG.isDebugEnabled()) {
                        LOG.warn("No RelationshipDef defined between {} and {} on attribute: {}. This can lead to severe performance degradation.",
                                getTypeName(entityVertex), getTypeName(attributeVertex), attributeName);
                    }

                    ret = mapObjectIdValue(ctx, context);
                }

            } else {
                // if type is StructType having objectid as attribute
                ret = mapObjectIdValue(ctx, context);
            }

            setAssignedGuid(ctx.getValue(), context);

            if (LOG.isDebugEnabled()) {
                LOG.debug("<== mapObjectIdValueUsingRelationship({})", ctx);
            }

            return ret;
        } finally {
            RequestContext.get().endMetricRecord(metricRecorder);
        }
    }

    private AtlasEdge getEdgeUsingRelationship(AttributeMutationContext ctx, EntityMutationContext context, boolean createEdge) throws AtlasBaseException {
        if (LOG.isDebugEnabled()) {
            LOG.debug("==> getEdgeUsingRelationship({})", ctx);
        }

        String      guid            = getGuid(ctx.getValue());
        AtlasVertex attributeVertex = context.getDiscoveryContext().getResolvedEntityVertex(guid);
        AtlasVertex entityVertex    = ctx.getReferringVertex();
        AtlasEdge   ret = null;

        if (attributeVertex == null) {
            if (AtlasTypeUtil.isAssignedGuid(guid)) {
                attributeVertex = context.getVertex(guid);
            }

            if (attributeVertex == null) {
                AtlasObjectId objectId = getObjectId(ctx.getValue());

                attributeVertex = (objectId != null) ? context.getDiscoveryContext().getResolvedEntityVertex(objectId) : null;
            }
        }


        if (attributeVertex == null) {
            if(RequestContext.get().isImportInProgress()) {
                return null;
            }

            throw new AtlasBaseException(AtlasErrorCode.INVALID_OBJECT_ID, (ctx.getValue() == null ? null : ctx.getValue().toString()));
        }

        AtlasType type = typeRegistry.getType(AtlasGraphUtilsV2.getTypeName(entityVertex));

        if (type instanceof AtlasEntityType) {
            AtlasEntityType entityType = (AtlasEntityType) type;
            AtlasAttribute  attribute     = ctx.getAttribute();
            AtlasType atlasType = attribute.getAttributeType();
            String          attributeName = attribute.getName();

            if (entityType.hasRelationshipAttribute(attributeName)) {
                String      relationshipName = attribute.getRelationshipName();
                AtlasVertex fromVertex;
                AtlasVertex toVertex;


                if (StringUtils.isEmpty(relationshipName)) {
                    relationshipName = graphHelper.getRelationshipTypeName(entityVertex, entityType, attributeName);
                }

                if (attribute.getRelationshipEdgeDirection() == IN) {
                    fromVertex = attributeVertex;
                    toVertex   = entityVertex;

                } else {
                    fromVertex = entityVertex;
                    toVertex   = attributeVertex;
                }

                AtlasEdge newEdge = null;

                Map<String, Object> relationshipAttributes = getRelationshipAttributes(ctx.getValue());
                AtlasRelationship relationship = new AtlasRelationship(relationshipName, relationshipAttributes);
                String relationshipLabel = StringUtils.EMPTY;

                if (createEdge) {
                    // hard delete the edge if it exists and is  soft deleted
                    if (relationshipStore instanceof  AtlasRelationshipStoreV2){
                        relationshipLabel = ((AtlasRelationshipStoreV2)relationshipStore).getRelationshipEdgeLabel(fromVertex, toVertex,  relationship.getTypeName());
                    }
                    if (StringUtils.isNotEmpty(relationshipLabel)) {
                        Iterator<AtlasEdge> edges = fromVertex.getEdges(AtlasEdgeDirection.OUT, relationshipLabel).iterator();
                        while (edges.hasNext()) {
                            AtlasEdge edge = edges.next();
                            if (edge.getInVertex().equals(toVertex) && getStatus(edge) == DELETED) {
                                // Hard delete the newEdge
                                if (atlasType instanceof AtlasArrayType) {
                                    deleteDelegate.getHandler(DeleteType.HARD).deleteEdgeReference(edge, ((AtlasArrayType) atlasType).getElementType().getTypeCategory(), attribute.isOwnedRef(),
                                            true, attribute.getRelationshipEdgeDirection(), entityVertex);
                                } else {
                                    deleteDelegate.getHandler(DeleteType.HARD).deleteEdgeReference(edge, attribute.getAttributeType().getTypeCategory(), attribute.isOwnedRef(),
                                            true, attribute.getRelationshipEdgeDirection(), entityVertex);
                                }

                            }
                        }
                    }
                    newEdge = relationshipStore.getOrCreate(fromVertex, toVertex, relationship, false);
                    boolean isCreated = graphHelper.getCreatedTime(newEdge) == RequestContext.get().getRequestTime();

                    if (isCreated) {
                        // if relationship did not exist before and new relationship was created
                        // record entity update on both relationship vertices
                        recordEntityUpdateForNonRelationsipAttribute(fromVertex);
                        recordEntityUpdateForNonRelationsipAttribute(toVertex);
                    }

                } else {
                    newEdge = relationshipStore.getRelationship(fromVertex, toVertex, relationship);
                }
                ret = newEdge;
            }
        }

        if (LOG.isDebugEnabled()) {
            LOG.debug("<== getEdgeUsingRelationship({})", ctx);
        }

        return ret;
    }

    private Map<String, Object> mapMapValue(AttributeMutationContext ctx, EntityMutationContext context) throws AtlasBaseException {
        if (LOG.isDebugEnabled()) {
            LOG.debug("==> mapMapValue({})", ctx);
        }

        Map<Object, Object> newVal      = (Map<Object, Object>) ctx.getValue();
        Map<String, Object> newMap      = new HashMap<>();
        AtlasMapType        mapType     = (AtlasMapType) ctx.getAttrType();
        AtlasAttribute      attribute   = ctx.getAttribute();
        Map<String, Object> currentMap  = getMapElementsProperty(mapType, ctx.getReferringVertex(), AtlasGraphUtilsV2.getEdgeLabel(ctx.getVertexProperty()), attribute);
        boolean             isReference = isReference(mapType.getValueType());
        boolean             isSoftReference = ctx.getAttribute().getAttributeDef().isSoftReferenced();
        String propertyName = ctx.getVertexProperty();

        if (PARTIAL_UPDATE.equals(ctx.getOp()) && attribute.getAttributeDef().isAppendOnPartialUpdate() && MapUtils.isNotEmpty(currentMap)) {
            if (MapUtils.isEmpty(newVal)) {
                newVal = new HashMap<>(currentMap);
            } else {
                Map<Object, Object> mergedVal = new HashMap<>(currentMap);

                for (Map.Entry<Object, Object> entry : newVal.entrySet()) {
                    String newKey = entry.getKey().toString();

                    mergedVal.put(newKey, entry.getValue());
                }

                newVal = mergedVal;
            }
        }

        boolean isNewValNull = newVal == null;

        if (isNewValNull) {
            newVal = new HashMap<>();
        }


        if (isReference) {
            for (Map.Entry<Object, Object> entry : newVal.entrySet()) {
                String    key          = entry.getKey().toString();
                AtlasEdge existingEdge = isSoftReference ? null : getEdgeIfExists(mapType, currentMap, key);

                AttributeMutationContext mapCtx =  new AttributeMutationContext(ctx.getOp(), ctx.getReferringVertex(), attribute, entry.getValue(),
                        propertyName, mapType.getValueType(), existingEdge);
                // Add/Update/Remove property value
                Object newEntry = mapCollectionElementsToVertex(mapCtx, context);

                if (!isSoftReference && newEntry instanceof AtlasEdge) {
                    AtlasEdge edge = (AtlasEdge) newEntry;

                    edge.setProperty(ATTRIBUTE_KEY_PROPERTY_KEY, key);

                    // If value type indicates this attribute is a reference, and the attribute has an inverse reference attribute,
                    // update the inverse reference value.
                    AtlasAttribute inverseRefAttribute = attribute.getInverseRefAttribute();

                    if (inverseRefAttribute != null) {
                        addInverseReference(context, inverseRefAttribute, edge, getRelationshipAttributes(ctx.getValue()));
                    }

                    updateInConsistentOwnedMapVertices(ctx, mapType, newEntry);

                    newMap.put(key, newEntry);
                }

                if (isSoftReference) {
                    newMap.put(key, newEntry);
                }
            }

            Map<String, Object> finalMap = removeUnusedMapEntries(attribute, ctx.getReferringVertex(), currentMap, newMap);
            newMap.putAll(finalMap);
        } else {
            // primitive type map
            if (isNewValNull) {
                ctx.getReferringVertex().setProperty(propertyName, null);
            } else {
                ctx.getReferringVertex().setProperty(propertyName, new HashMap<>(newVal));
            }
            newVal.forEach((key, value) -> newMap.put(key.toString(), value));
        }

        if (isSoftReference) {
            if (isNewValNull) {
                ctx.getReferringVertex().setProperty(propertyName,null);
            } else {
                ctx.getReferringVertex().setProperty(propertyName, new HashMap<>(newMap));
            }
        }

        if (LOG.isDebugEnabled()) {
            LOG.debug("<== mapMapValue({})", ctx);
        }

        return newMap;
    }

    public List mapArrayValue(AttributeMutationContext ctx, EntityMutationContext context) throws AtlasBaseException {
        if (LOG.isDebugEnabled()) {
            LOG.debug("==> mapArrayValue({})", ctx);
        }

        AtlasAttribute attribute           = ctx.getAttribute();
        List           newElements         = (List) ctx.getValue();
        AtlasArrayType arrType             = (AtlasArrayType) attribute.getAttributeType();
        AtlasType      elementType         = arrType.getElementType();
        boolean        isStructType        = (TypeCategory.STRUCT == elementType.getTypeCategory()) ||
                (TypeCategory.STRUCT == attribute.getDefinedInType().getTypeCategory());
        boolean        isReference         = isReference(elementType);
        boolean        isSoftReference     = ctx.getAttribute().getAttributeDef().isSoftReferenced();
        AtlasAttribute inverseRefAttribute = attribute.getInverseRefAttribute();
        Cardinality    cardinality         = attribute.getAttributeDef().getCardinality();
        List<AtlasEdge> removedElements    = new ArrayList<>();
        List<Object>   newElementsCreated  = new ArrayList<>();
        List<Object>   allArrayElements    = null;
        List<Object>   currentElements;
        boolean deleteExistingRelations = shouldDeleteExistingRelations(ctx, attribute);

        if (isReference && !isSoftReference) {
            currentElements = (List) getCollectionElementsUsingRelationship(ctx.getReferringVertex(), attribute, isStructType);
        } else {
            currentElements = (List) getArrayElementsProperty(elementType, isSoftReference, ctx.getReferringVertex(), ctx.getVertexProperty());
        }

        if (PARTIAL_UPDATE.equals(ctx.getOp()) && attribute.getAttributeDef().isAppendOnPartialUpdate() && CollectionUtils.isNotEmpty(currentElements)) {
            if (CollectionUtils.isEmpty(newElements)) {
                newElements = new ArrayList<>(currentElements);
            } else {
                List<Object> mergedVal = new ArrayList<>(currentElements);

                mergedVal.addAll(newElements);

                newElements = mergedVal;
            }
        }

        boolean isNewElementsNull = newElements == null;

        if (isNewElementsNull) {
            newElements = new ArrayList();
        }

        if (cardinality == SET) {
            newElements = (List) newElements.stream().distinct().collect(Collectors.toList());
        }

        for (int index = 0; index < newElements.size(); index++) {
            AtlasEdge               existingEdge = (isSoftReference) ? null : getEdgeAt(currentElements, index, elementType);
            AttributeMutationContext arrCtx      = new AttributeMutationContext(ctx.getOp(), ctx.getReferringVertex(), ctx.getAttribute(), newElements.get(index),
                    ctx.getVertexProperty(), elementType, existingEdge);
            if (deleteExistingRelations) {
                removeExistingRelationWithOtherVertex(arrCtx, ctx, context);
            }

            Object newEntry = mapCollectionElementsToVertex(arrCtx, context);
            if (isReference && newEntry != null && newEntry instanceof AtlasEdge && inverseRefAttribute != null) {
                // Update the inverse reference value.
                AtlasEdge newEdge = (AtlasEdge) newEntry;

                addInverseReference(context, inverseRefAttribute, newEdge, getRelationshipAttributes(ctx.getValue()));
            }

            // not null
            if(newEntry != null) {
                newElementsCreated.add(newEntry);
            }
        }

        if (isReference && !isSoftReference ) {
            boolean isAppendOnPartialUpdate = !isStructType ? getAppendOptionForRelationship(ctx.getReferringVertex(), attribute.getName()) : false;

            if (isAppendOnPartialUpdate) {
                allArrayElements = unionCurrentAndNewElements(attribute, (List) currentElements, (List) newElementsCreated);
            } else {
                removedElements = removeUnusedArrayEntries(attribute, (List) currentElements, (List) newElementsCreated, ctx);

                allArrayElements = unionCurrentAndNewElements(attribute, removedElements, (List) newElementsCreated);
            }
        } else {
            allArrayElements = newElementsCreated;
        }

        // add index to attributes of array type
        for (int index = 0; allArrayElements != null && index < allArrayElements.size(); index++) {
            Object element = allArrayElements.get(index);

            if ((element instanceof AtlasEdge)) {
                AtlasEdge edge = (AtlasEdge) element;
                if ((removedElements.contains(element)) && ((EDGE_LABELS_FOR_HARD_DELETION).contains(edge.getLabel()))) {
                    continue;
                }
                else {
                    AtlasGraphUtilsV2.setEncodedProperty((AtlasEdge) element, ATTRIBUTE_INDEX_PROPERTY_KEY, index);
                }
            }
        }

        if (isNewElementsNull) {
            setArrayElementsProperty(elementType, isSoftReference, ctx.getReferringVertex(), ctx.getVertexProperty(), null, null, cardinality);
        } else {
            // executes
            setArrayElementsProperty(elementType, isSoftReference, ctx.getReferringVertex(), ctx.getVertexProperty(), allArrayElements, currentElements, cardinality);
        }

        switch (ctx.getAttribute().getRelationshipEdgeLabel()) {
            case TERM_ASSIGNMENT_LABEL:
                addMeaningsToEntity(ctx, newElementsCreated, new ArrayList<>(0), false);
                break;
            case CATEGORY_TERMS_EDGE_LABEL: addCategoriesToTermEntity(ctx, newElementsCreated, removedElements);
                break;

            case CATEGORY_PARENT_EDGE_LABEL: addCatParentAttr(ctx, newElementsCreated, removedElements);
                break;

            case PROCESS_INPUTS:
            case PROCESS_OUTPUTS: addEdgesToContext(GraphHelper.getGuid(ctx.referringVertex), newElementsCreated,  removedElements);
                break;

            case INPUT_PORT_PRODUCT_EDGE_LABEL:
            case OUTPUT_PORT_PRODUCT_EDGE_LABEL:
                addInternalProductAttr(ctx, newElementsCreated, removedElements, currentElements);
                break;

            case UD_RELATIONSHIP_EDGE_LABEL:
                validateCustomRelationship(ctx, newElementsCreated, false);
                break;
        }

        if (LOG.isDebugEnabled()) {
            LOG.debug("<== mapArrayValue({})", ctx);
        }

        return allArrayElements;
    }

    public List appendArrayValue(AttributeMutationContext ctx, EntityMutationContext context) throws AtlasBaseException {
        if (LOG.isDebugEnabled()) {
            LOG.debug("==> mapArrayValue({})", ctx);
        }


        AtlasAttribute attribute           = ctx.getAttribute();
        List           newElements         = (List) ctx.getValue();
        AtlasArrayType arrType             = (AtlasArrayType) attribute.getAttributeType();
        AtlasType      elementType         = arrType.getElementType();
        boolean        isStructType        = (TypeCategory.STRUCT == elementType.getTypeCategory()) ||
                (TypeCategory.STRUCT == attribute.getDefinedInType().getTypeCategory());
        boolean        isReference         = isReference(elementType);
        boolean        isSoftReference     = ctx.getAttribute().getAttributeDef().isSoftReferenced();
        AtlasAttribute inverseRefAttribute = attribute.getInverseRefAttribute();
        Cardinality    cardinality         = attribute.getAttributeDef().getCardinality();
        List<Object>   newElementsCreated  = new ArrayList<>();

        boolean isNewElementsNull = newElements == null;

        if (isNewElementsNull) {
            newElements = new ArrayList();
        }

        if (cardinality == SET) {
            newElements = (List) newElements.stream().distinct().collect(Collectors.toList());
        }


        for (int index = 0; index < newElements.size(); index++) {
            AttributeMutationContext arrCtx      = new AttributeMutationContext(ctx.getOp(), ctx.getReferringVertex(), ctx.getAttribute(), newElements.get(index),
                    ctx.getVertexProperty(), elementType);


            Object newEntry = getEdgeUsingRelationship(arrCtx, context, true);

            if (isReference && newEntry != null && newEntry instanceof AtlasEdge && inverseRefAttribute != null) {
                // Update the inverse reference value.
                AtlasEdge newEdge = (AtlasEdge) newEntry;

                addInverseReference(context, inverseRefAttribute, newEdge, getRelationshipAttributes(ctx.getValue()));
            }

            if(newEntry != null) {
                newElementsCreated.add(newEntry);
            }
        }

        // add index to attributes of array type
        for (int index = 0; newElements != null && index < newElements.size(); index++) {
            Object element = newElements.get(index);

            if (element instanceof AtlasEdge) {
                AtlasGraphUtilsV2.setEncodedProperty((AtlasEdge) element, ATTRIBUTE_INDEX_PROPERTY_KEY, index);
            }
        }

        if (isNewElementsNull) {
            setArrayElementsProperty(elementType, isSoftReference, ctx.getReferringVertex(), ctx.getVertexProperty(),  new ArrayList<>(0),  new ArrayList<>(0), cardinality);
        } else {
            setArrayElementsProperty(elementType, isSoftReference, ctx.getReferringVertex(), ctx.getVertexProperty(), newElements,  new ArrayList<>(0), cardinality);
        }

        switch (ctx.getAttribute().getRelationshipEdgeLabel()) {
            case TERM_ASSIGNMENT_LABEL:
                addMeaningsToEntity(ctx, newElementsCreated, new ArrayList<>(0), true);
                break;

            case CATEGORY_TERMS_EDGE_LABEL: addCategoriesToTermEntity(ctx, newElementsCreated, new ArrayList<>(0));
                break;

            case CATEGORY_PARENT_EDGE_LABEL: addCatParentAttr(ctx, newElementsCreated, new ArrayList<>(0));
                break;

            case PROCESS_INPUTS:
            case PROCESS_OUTPUTS: addEdgesToContext(GraphHelper.getGuid(ctx.referringVertex), newElementsCreated,  new ArrayList<>(0));
                break;

            case INPUT_PORT_PRODUCT_EDGE_LABEL:
            case OUTPUT_PORT_PRODUCT_EDGE_LABEL:
                addInternalProductAttr(ctx, newElementsCreated, null, null);
                break;

            case UD_RELATIONSHIP_EDGE_LABEL:
                validateCustomRelationship(ctx, newElementsCreated, true);
                break;
        }

        if (LOG.isDebugEnabled()) {
            LOG.debug("<== mapArrayValue({})", ctx);
        }

        return newElementsCreated;
    }

    public List removeArrayValue(AttributeMutationContext ctx, EntityMutationContext context) throws AtlasBaseException {
        if (LOG.isDebugEnabled()) {
            LOG.debug("==> removeArrayValue({})", ctx);
        }

        AtlasAttribute attribute           = ctx.getAttribute();
        List           elementsDeleted         = (List) ctx.getValue();
        AtlasArrayType arrType             = (AtlasArrayType) attribute.getAttributeType();
        AtlasType      elementType         = arrType.getElementType();
        boolean        isStructType        = (TypeCategory.STRUCT == elementType.getTypeCategory()) ||
                (TypeCategory.STRUCT == attribute.getDefinedInType().getTypeCategory());
        Cardinality    cardinality         = attribute.getAttributeDef().getCardinality();
        List<AtlasEdge> removedElements    = new ArrayList<>();
        List<Object>   entityRelationsDeleted  = new ArrayList<>();


        boolean isNewElementsNull = elementsDeleted == null;

        if (isNewElementsNull) {
            elementsDeleted = new ArrayList();
        }

        if (cardinality == SET) {
            elementsDeleted = (List) elementsDeleted.stream().distinct().collect(Collectors.toList());
        }

        for (int index = 0; index < elementsDeleted.size(); index++) {
            AttributeMutationContext arrCtx      = new AttributeMutationContext(ctx.getOp(), ctx.getReferringVertex(), ctx.getAttribute(), elementsDeleted.get(index),
                    ctx.getVertexProperty(), elementType);

            Object deleteEntry =  getEdgeUsingRelationship(arrCtx, context, false);

            // throw error if relation does not exist but requested to remove
            if (deleteEntry == null) {
                AtlasVertex attributeVertex = context.getDiscoveryContext().getResolvedEntityVertex(getGuid(arrCtx.getValue()));
                throw new AtlasBaseException(AtlasErrorCode.RELATIONSHIP_DOES_NOT_EXIST, attribute.getRelationshipName(),
                        AtlasGraphUtilsV2.getIdFromVertex(attributeVertex), AtlasGraphUtilsV2.getIdFromVertex(ctx.getReferringVertex()));
            }

            entityRelationsDeleted.add(deleteEntry);
        }

        removedElements = removeArrayEntries(attribute, (List)entityRelationsDeleted, ctx);


        switch (ctx.getAttribute().getRelationshipEdgeLabel()) {
            case TERM_ASSIGNMENT_LABEL:
                addMeaningsToEntity(ctx, new ArrayList<>(0), removedElements, true);
                break;
            case CATEGORY_TERMS_EDGE_LABEL: addCategoriesToTermEntity(ctx, new ArrayList<>(0), removedElements);
                break;

            case CATEGORY_PARENT_EDGE_LABEL: addCatParentAttr(ctx, new ArrayList<>(0), removedElements);
                break;

            case PROCESS_INPUTS:
            case PROCESS_OUTPUTS: addEdgesToContext(GraphHelper.getGuid(ctx.referringVertex), new ArrayList<>(0),  removedElements);
                break;

            case INPUT_PORT_PRODUCT_EDGE_LABEL:
            case OUTPUT_PORT_PRODUCT_EDGE_LABEL:
                addInternalProductAttr(ctx, null , removedElements, null);
                break;
        }

        if (LOG.isDebugEnabled()) {
            LOG.debug("<== removeArrayValue({})", ctx);
        }

        return entityRelationsDeleted;
    }

    private void addEdgesToContext(String guid, List<Object> newElementsCreated, List<AtlasEdge> removedElements) {

        if (newElementsCreated.size() > 0) {
            List<Object> elements = (RequestContext.get().getNewElementsCreatedMap()).get(guid);
            if (elements == null) {
                ArrayList newElements = new ArrayList<>();
                newElements.addAll(newElementsCreated);
                (RequestContext.get().getNewElementsCreatedMap()).put(guid, newElements);
            } else {
                elements.addAll(newElementsCreated);
                RequestContext.get().getNewElementsCreatedMap().put(guid, elements);
            }
        }

        if (removedElements.size() > 0) {
            List<Object> removedElement = (RequestContext.get().getRemovedElementsMap()).get(guid);

            if (removedElement == null) {
                removedElement = new ArrayList<>();
                removedElement.addAll(removedElements);
                (RequestContext.get().getRemovedElementsMap()).put(guid, removedElement);
            } else {
                removedElement.addAll(removedElements);
                (RequestContext.get().getRemovedElementsMap()).put(guid, removedElement);
            }
        }
    }

    public void validateCustomRelationship(AttributeMutationContext ctx, List<Object> newElements, boolean isAppend) throws AtlasBaseException {
        validateCustomRelationshipCount(ctx, newElements, isAppend);
        validateCustomRelationshipAttributes(ctx, newElements);
    }

    public void validateCustomRelationshipCount(AttributeMutationContext ctx, List<Object> newElements, boolean isAppend) throws AtlasBaseException {
        long currentSize;
        boolean isEdgeDirectionIn = ctx.getAttribute().getRelationshipEdgeDirection() == AtlasRelationshipEdgeDirection.IN;

        if (isAppend) {
            currentSize = ctx.getReferringVertex().getEdgesCount(isEdgeDirectionIn ? AtlasEdgeDirection.IN : AtlasEdgeDirection.OUT,
                    UD_RELATIONSHIP_EDGE_LABEL);
        } else {
            currentSize = newElements.size();
        }

        validateCustomRelationshipCount(currentSize, ctx.getReferringVertex());

        AtlasEdgeDirection direction;
        if (isEdgeDirectionIn) {
            direction = AtlasEdgeDirection.OUT;
        } else {
            direction = AtlasEdgeDirection.IN;
        }

        for (Object obj : newElements) {
            AtlasEdge edge = (AtlasEdge) obj;

            AtlasVertex targetVertex;
            if (isEdgeDirectionIn) {
                targetVertex = edge.getOutVertex();
            } else {
                targetVertex = edge.getInVertex();
            }

            currentSize = targetVertex.getEdgesCount(direction, UD_RELATIONSHIP_EDGE_LABEL);
            validateCustomRelationshipCount(currentSize, targetVertex);
        }
    }

    public void validateCustomRelationshipAttributes(AttributeMutationContext ctx, List<Object> newElements) throws AtlasBaseException {
        List<AtlasRelatedObjectId> customRelationships = (List<AtlasRelatedObjectId>) ctx.getValue();

        if (CollectionUtils.isNotEmpty(customRelationships)) {
            for (AtlasObjectId objectId : customRelationships) {
                if (objectId instanceof AtlasRelatedObjectId) {
                    AtlasRelatedObjectId relatedObjectId = (AtlasRelatedObjectId) objectId;
                    if (relatedObjectId.getRelationshipAttributes() != null) {
                        validateCustomRelationshipAttributeValueCase(relatedObjectId.getRelationshipAttributes().getAttributes());
                    }
                }
            }
        }
    }

    public static void validateCustomRelationshipAttributeValueCase(Map<String, Object> attributes) throws AtlasBaseException {
        if (MapUtils.isEmpty(attributes)) {
            return;
        }

        for (String key : attributes.keySet()) {
            if (key.equals("toTypeLabel") || key.equals("fromTypeLabel")) {
                String value = (String) attributes.get(key);

                if (StringUtils.isNotEmpty(value)) {
                    StringBuilder finalValue = new StringBuilder();

                    finalValue.append(Character.toUpperCase(value.charAt(0)));
                    String sub = value.substring(1);
                    if (StringUtils.isNotEmpty(sub)) {
                        finalValue.append(sub.toLowerCase());
                    }

                    attributes.put(key, finalValue.toString());
                }
            }
        }
    }

    public static void validateCustomRelationship(AtlasVertex end1Vertex, AtlasVertex end2Vertex) throws AtlasBaseException {
        long currentSize = end1Vertex.getEdgesCount(AtlasEdgeDirection.OUT, UD_RELATIONSHIP_EDGE_LABEL) + 1;
        validateCustomRelationshipCount(currentSize, end1Vertex);

        currentSize = end2Vertex.getEdgesCount(AtlasEdgeDirection.IN, UD_RELATIONSHIP_EDGE_LABEL) + 1;
        validateCustomRelationshipCount(currentSize, end2Vertex);
    }

    private static void validateCustomRelationshipCount(long size, AtlasVertex vertex) throws AtlasBaseException {
        if (UD_REL_THRESHOLD < size) {
            throw new AtlasBaseException(AtlasErrorCode.OPERATION_NOT_SUPPORTED,
                    "Custom relationships size is more than " + UD_REL_THRESHOLD + ", current is " + size + " for " + vertex.getProperty(NAME, String.class));
        }
    }

    private void addInternalProductAttr(AttributeMutationContext ctx, List<Object> createdElements, List<AtlasEdge> deletedElements, List<Object> currentElements) throws AtlasBaseException {
        MetricRecorder metricRecorder = RequestContext.get().startMetricRecord("addInternalProductAttrForAppend");
        AtlasVertex toVertex = ctx.getReferringVertex();
        String toVertexType = getTypeName(toVertex);

        if (CollectionUtils.isEmpty(createdElements) && CollectionUtils.isEmpty(deletedElements)){
            RequestContext.get().endMetricRecord(metricRecorder);
            return;
        }

        if (TYPE_PRODUCT.equals(toVertexType)) {
            String attrName = ctx.getAttribute().getRelationshipEdgeLabel().equals(OUTPUT_PORT_PRODUCT_EDGE_LABEL)
                    ? OUTPUT_PORT_GUIDS_ATTR
                    : INPUT_PORT_GUIDS_ATTR;

            addOrRemoveDaapInternalAttr(toVertex, attrName, createdElements, deletedElements, currentElements);
        }else{
            throw new AtlasBaseException(AtlasErrorCode.BAD_REQUEST, "Can not update product relations while updating any asset");
        }
        RequestContext.get().endMetricRecord(metricRecorder);
    }

    private void addOrRemoveDaapInternalAttr(AtlasVertex toVertex, String internalAttr, List<Object> createdElements, List<AtlasEdge> deletedElements, List<Object> currentElements) {
        List<String> addedGuids = new ArrayList<>();
        List<String> removedGuids = new ArrayList<>();
        if (CollectionUtils.isNotEmpty(createdElements)) {
            addedGuids = createdElements.stream().map(x -> ((AtlasEdge) x).getOutVertex().getProperty("__guid", String.class)).collect(Collectors.toList());
            addedGuids.forEach(guid -> AtlasGraphUtilsV2.addEncodedProperty(toVertex, internalAttr, guid));
        }

        if (CollectionUtils.isNotEmpty(deletedElements)) {
            removedGuids = deletedElements.stream().map(x -> x.getOutVertex().getProperty("__guid", String.class)).collect(Collectors.toList());
            removedGuids.forEach(guid -> AtlasGraphUtilsV2.removeItemFromListPropertyValue(toVertex, internalAttr, guid));
        }

        // Add more info to outputPort update event.
        if (internalAttr.equals(OUTPUT_PORT_GUIDS_ATTR)) {
            if (CollectionUtils.isNotEmpty(currentElements)) {
                List<String> currentElementGuids = currentElements.stream()
                        .filter(x -> ((AtlasEdge) x).getProperty(STATE_PROPERTY_KEY, String.class).equals("ACTIVE"))
                        .map(x -> ((AtlasEdge) x).getOutVertex().getProperty("__guid", String.class))
                        .collect(Collectors.toList());

                addedGuids = addedGuids.stream()
                        .filter(guid -> !currentElementGuids.contains(guid))
                        .collect(Collectors.toList());
            }

            String productGuid = toVertex.getProperty("__guid", String.class);
            AtlasEntity diffEntity = RequestContext.get().getDifferentialEntity(productGuid);
            if (diffEntity != null){
                // make change to not add following attributes to diff entity if they are empty
                diffEntity.setAddedRelationshipAttribute(OUTPUT_PORTS, addedGuids);
                diffEntity.setRemovedRelationshipAttribute(OUTPUT_PORTS, removedGuids);
            }
        }
    }

    private boolean shouldDeleteExistingRelations(AttributeMutationContext ctx, AtlasAttribute attribute) {
        boolean ret = false;
        AtlasEntityType entityType = typeRegistry.getEntityTypeByName(AtlasGraphUtilsV2.getTypeName(ctx.getReferringVertex()));
        if (entityType !=null && entityType.hasRelationshipAttribute(attribute.getName())) {
            AtlasRelationshipDef relationshipDef = typeRegistry.getRelationshipDefByName(ctx.getAttribute().getRelationshipName());
            ret = !(relationshipDef.getEndDef1().getCardinality() == SET && relationshipDef.getEndDef2().getCardinality() == SET);
        }
        return ret;
    }

    /*
     * Before creating new edges between referring vertex & new vertex coming from array,
     * delete old relationship with same relationship type between new vertex coming from array & any other vertex.
     * e.g
     *   table_a has columns as col_0 & col_1
     *   create new table_b add columns col_0 & col_1
     *   Now creating new relationships between table_b -> col_0 & col_1
     *   This should also delete existing relationships between table_a -> col_0 & col_1
     *   this behaviour is needed because endDef1 has SINGLE cardinality
     *
     * This method will delete existing edges.
     * Skip if both ends are of SET cardinality, e.g. Catalog.inputs, Catalog.outputs
     * */
    private void removeExistingRelationWithOtherVertex(AttributeMutationContext arrCtx, AttributeMutationContext ctx,
                                                       EntityMutationContext context) throws AtlasBaseException {
        MetricRecorder metric = RequestContext.get().startMetricRecord("removeExistingRelationWithOtherVertex");

        AtlasObjectId entityObject = (AtlasObjectId) arrCtx.getValue();
        String entityGuid = entityObject.getGuid();

        AtlasVertex referredVertex = null;

        if (StringUtils.isNotEmpty(entityGuid)) {
            referredVertex = context.getVertex(entityGuid);
        }

        if (referredVertex == null) {
            try {
                if (StringUtils.isNotEmpty(entityGuid)) {
                    referredVertex = entityRetriever.getEntityVertex(((AtlasObjectId) arrCtx.getValue()).getGuid());
                } else {
                    AtlasEntityType entityType = typeRegistry.getEntityTypeByName(entityObject.getTypeName());
                    if (entityType != null && MapUtils.isNotEmpty(entityObject.getUniqueAttributes())) {
                        referredVertex = AtlasGraphUtilsV2.findByUniqueAttributes(this.graph, entityType, entityObject.getUniqueAttributes());
                    }
                }
            } catch (AtlasBaseException e) {
                //in case if importing zip, referredVertex might not have been create yet
                //e.g. importing zip with db & its tables, while processing db edges, tables vertices are not yet created
                LOG.warn("removeExistingRelationWithOtherVertex - vertex not found!", e);
            }
        }

        if (referredVertex != null) {
            Iterator<AtlasEdge> edgeIterator = referredVertex.getEdges(getInverseEdgeDirection(
                    arrCtx.getAttribute().getRelationshipEdgeDirection()), ctx.getAttribute().getRelationshipEdgeLabel()).iterator();

            while (edgeIterator.hasNext()) {
                AtlasEdge existingEdgeToReferredVertex = edgeIterator.next();

                if (existingEdgeToReferredVertex != null && getStatus(existingEdgeToReferredVertex) != DELETED) {
                    AtlasVertex referredVertexToExistingEdge;
                    if (arrCtx.getAttribute().getRelationshipEdgeDirection().equals(IN)) {
                        referredVertexToExistingEdge = existingEdgeToReferredVertex.getInVertex();
                    } else {
                        referredVertexToExistingEdge = existingEdgeToReferredVertex.getOutVertex();
                    }

                    if (!arrCtx.getReferringVertex().equals(referredVertexToExistingEdge)) {
                        if (LOG.isDebugEnabled()) {
                            LOG.debug("Delete existing relation");
                        }

                        deleteDelegate.getHandler().deleteEdgeReference(existingEdgeToReferredVertex, ctx.getAttrType().getTypeCategory(),
                                ctx.getAttribute().isOwnedRef(), true, ctx.getAttribute().getRelationshipEdgeDirection(), ctx.getReferringVertex());
                    }
                }
            }
        }

        RequestContext.get().endMetricRecord(metric);
    }

    private AtlasEdgeDirection getInverseEdgeDirection(AtlasRelationshipEdgeDirection direction) {
        switch (direction) {
            case IN: return AtlasEdgeDirection.OUT;
            case OUT: return AtlasEdgeDirection.IN;
            default: return AtlasEdgeDirection.BOTH;
        }
    }

    private void addGlossaryAttr(AttributeMutationContext ctx, AtlasEdge edge) {
        MetricRecorder metricRecorder = RequestContext.get().startMetricRecord("addGlossaryAttr");
        AtlasVertex toVertex = ctx.getReferringVertex();
        String toVertexType = getTypeName(toVertex);

        if (TYPE_TERM.equals(toVertexType) || TYPE_CATEGORY.equals(toVertexType)) {
            // handle __glossary attribute of term or category entity
            String gloQname = edge.getOutVertex().getProperty(QUALIFIED_NAME, String.class);
            AtlasGraphUtilsV2.setEncodedProperty(toVertex, GLOSSARY_PROPERTY_KEY, gloQname);
        }
        RequestContext.get().endMetricRecord(metricRecorder);
    }

    private void addCatParentAttr(AttributeMutationContext ctx, AtlasEdge edge) {
        MetricRecorder metricRecorder = RequestContext.get().startMetricRecord("addCatParentAttr");
        AtlasVertex toVertex = ctx.getReferringVertex();
        String toVertexType = getTypeName(toVertex);

        if (TYPE_CATEGORY.equals(toVertexType)) {
            if (edge == null) {
                toVertex.removeProperty(CATEGORIES_PARENT_PROPERTY_KEY);

            } else {
                //add __parentCategory attribute of category entity
                String parentQName = edge.getOutVertex().getProperty(QUALIFIED_NAME, String.class);
                AtlasGraphUtilsV2.setEncodedProperty(toVertex, CATEGORIES_PARENT_PROPERTY_KEY, parentQName);
            }
        }
        RequestContext.get().endMetricRecord(metricRecorder);
    }

    public void removeAttrForCategoryDelete(Collection<AtlasVertex> categories) {
        for (AtlasVertex vertex : categories) {
            Iterator<AtlasEdge> edgeIterator = vertex.getEdges(AtlasEdgeDirection.OUT, CATEGORY_PARENT_EDGE_LABEL).iterator();
            while (edgeIterator.hasNext()) {
                AtlasEdge childEdge = edgeIterator.next();
                AtlasEntity.Status edgeStatus = getStatus(childEdge);
                if (ACTIVE.equals(edgeStatus)) {
                    childEdge.getInVertex().removeProperty(CATEGORIES_PARENT_PROPERTY_KEY);
                }
            }

            String catQualifiedName = vertex.getProperty(QUALIFIED_NAME, String.class);
            edgeIterator = vertex.getEdges(AtlasEdgeDirection.OUT, CATEGORY_TERMS_EDGE_LABEL).iterator();
            while (edgeIterator.hasNext()) {
                AtlasEdge termEdge = edgeIterator.next();
                termEdge.getInVertex().removePropertyValue(CATEGORIES_PROPERTY_KEY, catQualifiedName);
            }

        }
    }

    private void addCatParentAttr(AttributeMutationContext ctx, List<Object> newElementsCreated, List<AtlasEdge> removedElements) {
        MetricRecorder metricRecorder = RequestContext.get().startMetricRecord("addCatParentAttr_1");
        AtlasVertex toVertex = ctx.getReferringVertex();

        //add __parentCategory attribute of child category entities
        if (CollectionUtils.isNotEmpty(newElementsCreated)) {
            String parentQName = toVertex.getProperty(QUALIFIED_NAME, String.class);
            List<AtlasVertex> catVertices = newElementsCreated.stream().map(x -> ((AtlasEdge) x).getInVertex()).collect(Collectors.toList());
            catVertices.stream().forEach(v -> AtlasGraphUtilsV2.setEncodedProperty(v, CATEGORIES_PARENT_PROPERTY_KEY, parentQName));
        }

        if (CollectionUtils.isNotEmpty(removedElements)) {
            List<AtlasVertex> termVertices = removedElements.stream().map(x -> x.getInVertex()).collect(Collectors.toList());
            termVertices.stream().forEach(v -> v.removeProperty(CATEGORIES_PROPERTY_KEY));
        }
        RequestContext.get().endMetricRecord(metricRecorder);
    }


    private void addCategoriesToTermEntity(AttributeMutationContext ctx, List<Object> newElementsCreated, List<AtlasEdge> removedElements) {
        MetricRecorder metricRecorder = RequestContext.get().startMetricRecord("addCategoriesToTermEntity");
        AtlasVertex termVertex = ctx.getReferringVertex();

        if (TYPE_CATEGORY.equals(getTypeName(termVertex))) {
            String catQName = ctx.getReferringVertex().getProperty(QUALIFIED_NAME, String.class);

            if (CollectionUtils.isNotEmpty(newElementsCreated)) {
                List<AtlasVertex> termVertices = newElementsCreated.stream().map(x -> ((AtlasEdge) x).getInVertex()).collect(Collectors.toList());
                termVertices.stream().forEach(v -> AtlasGraphUtilsV2.addEncodedProperty(v, CATEGORIES_PROPERTY_KEY, catQName));
            }

            if (CollectionUtils.isNotEmpty(removedElements)) {
                List<AtlasVertex> termVertices = removedElements.stream().map(x -> x.getInVertex()).collect(Collectors.toList());
                termVertices.stream().forEach(v -> AtlasGraphUtilsV2.removeItemFromListPropertyValue(v, CATEGORIES_PROPERTY_KEY, catQName));
            }
        }

        if (TYPE_TERM.equals(getTypeName(termVertex))) {
            List<AtlasVertex> categoryVertices = newElementsCreated.stream().map(x -> ((AtlasEdge)x).getOutVertex()).collect(Collectors.toList());
            Set<String> catQnames = categoryVertices.stream().map(x -> x.getProperty(QUALIFIED_NAME, String.class)).collect(Collectors.toSet());

            termVertex.removeProperty(CATEGORIES_PROPERTY_KEY);
            catQnames.stream().forEach(q -> AtlasGraphUtilsV2.addEncodedProperty(termVertex, CATEGORIES_PROPERTY_KEY, q));
        }
        RequestContext.get().endMetricRecord(metricRecorder);
    }

    /**
     * Add meanings to entity relations.
     * @param ctx
     * @param createdElements
     * @param deletedElements
     *
     * Notes : This case exists when user requests to add a meaning to multiple assets at a time.
     * TODO: Term.relationshipAttributes.assignedEntities case is not handled
     *
     */
    private void addMeaningsToEntityRelations(AttributeMutationContext ctx, List<Object> createdElements, List<AtlasEdge> deletedElements) throws AtlasBaseException {
        MetricRecorder metricRecorder = RequestContext.get().startMetricRecord("addMeaningsToEntityRelations");
        if (!RequestContext.get().isSkipAuthorizationCheck()) {
            try {
                verifyMeaningsAuthorization(ctx, createdElements, deletedElements);
            } catch (AtlasBaseException e) {
                throw new AtlasBaseException(AtlasErrorCode.UNAUTHORIZED_ACCESS, "Failed to verify meanings authorization for entity: " + ctx.getReferringVertex().getProperty(NAME, String.class));
            }
        }

        List<AtlasVertex> assignedEntitiesVertices ;
        List<String> currentMeaningsQNames ;
        String newMeaningName = ctx.referringVertex.getProperty(NAME, String.class);
        String newMeaningPropertyKey = ctx.referringVertex.getProperty(QUALIFIED_NAME, String.class);

        // createdElements = all the entities user passes in assignedEntities
        // it may contain entities which are already assigned to the relations
        if (!createdElements.isEmpty()) {

            assignedEntitiesVertices = createdElements.stream()
                    .map(x -> ((AtlasEdge) x).getInVertex())
                    .filter(x -> ACTIVE.name().equals(x.getProperty(STATE_PROPERTY_KEY, String.class)))
                    .collect(Collectors.toList());

            for (AtlasVertex relationVertex : assignedEntitiesVertices) {
                currentMeaningsQNames = relationVertex.getMultiValuedProperty(MEANINGS_PROPERTY_KEY, String.class);

                if (!currentMeaningsQNames.contains(newMeaningPropertyKey)) {
                    addMeaningsAttributes(relationVertex, newMeaningPropertyKey, newMeaningName);
                }
            }
        }

        if (CollectionUtils.isNotEmpty(deletedElements)) {
            List<AtlasVertex> relations = deletedElements.stream().map(x -> x.getInVertex())
                    .collect(Collectors.toList());
            relations.forEach(relationVertex -> {
                removeMeaningsAttribute(relationVertex, MEANINGS_PROPERTY_KEY, newMeaningPropertyKey);
                removeMeaningsAttribute(relationVertex, MEANINGS_TEXT_PROPERTY_KEY, newMeaningName);
                removeMeaningsAttribute(relationVertex, MEANING_NAMES_PROPERTY_KEY, newMeaningName);
            });
        }

        RequestContext.get().endMetricRecord(metricRecorder);
    }

    private void addMeaningsAttributes(AtlasVertex atlasVertex, String newMeaningPropertyKey, String newMeaningName){
        addMeaningsAttribute(atlasVertex, MEANINGS_PROPERTY_KEY, newMeaningPropertyKey);
        addMeaningsAttribute(atlasVertex, MEANINGS_TEXT_PROPERTY_KEY, newMeaningName);
        addMeaningsAttribute(atlasVertex, MEANING_NAMES_PROPERTY_KEY, newMeaningName);
    }

    private void addMeaningsToEntity(AttributeMutationContext ctx, List<Object> createdElements, List<AtlasEdge> deletedElements, boolean isAppend) throws AtlasBaseException {
        if (ctx.getReferringVertex().getProperty(ENTITY_TYPE_PROPERTY_KEY, String.class).equals(ATLAS_GLOSSARY_TERM_ENTITY_TYPE) && isAppend) {
            addMeaningsToEntityRelations(ctx, createdElements, deletedElements);
        } else {
            try {
                addMeaningsToEntityV1(ctx, createdElements, deletedElements, isAppend);
            }
            catch (AtlasBaseException e) {
                throw new AtlasBaseException(AtlasErrorCode.UNAUTHORIZED_ACCESS, "Failed to add meanings to entity: " + ctx.getReferringVertex().getProperty(NAME, String.class));
            }
        }
    }

    /***
     * Add meanings to entity.
     * @param ctx
     * @param createdElements
     * @param deletedElements
     * @param isAppend
     *
     * Notes : This case exists when user requests to add multiple meanings to an asset at a time.
     */
    private void addMeaningsToEntityV1(AttributeMutationContext ctx, List<Object> createdElements, List<AtlasEdge> deletedElements, boolean isAppend) throws AtlasBaseException {
        MetricRecorder metricRecorder = RequestContext.get().startMetricRecord("addMeaningsToEntityV1");
        if (!RequestContext.get().isSkipAuthorizationCheck()) {
            try {
                verifyMeaningsAuthorization(ctx, createdElements, deletedElements);
            } catch ( AtlasBaseException e) {
                throw new AtlasBaseException(AtlasErrorCode.UNAUTHORIZED_ACCESS, "Failed to verify meanings authorization for entity: " + ctx.getReferringVertex().getProperty(NAME, String.class));
            }
        }

        // handle __terms attribute of entity
        List<AtlasVertex> meanings = createdElements.stream()
                .map(x -> ((AtlasEdge) x).getOutVertex())
                .filter(x -> ACTIVE.name().equals(x.getProperty(STATE_PROPERTY_KEY, String.class)))
                .collect(Collectors.toList());

        List<String> currentMeaningsQNames = ctx.getReferringVertex().getMultiValuedProperty(MEANINGS_PROPERTY_KEY,String.class);
        Set<String> qNames = meanings.stream().map(x -> x.getProperty(QUALIFIED_NAME, String.class)).collect(Collectors.toSet());
        List<String> names = meanings.stream().map(x -> x.getProperty(NAME, String.class)).collect(Collectors.toList());

        List<String> deletedMeaningsNames = deletedElements.stream().map(x -> x.getOutVertex())
                . map(x -> x.getProperty(NAME,String.class))
                .collect(Collectors.toList());

        List<String> newMeaningsNames = meanings.stream()
                .filter(x -> !currentMeaningsQNames.contains(x.getProperty(QUALIFIED_NAME,String.class)))
                .map(x -> x.getProperty(NAME, String.class))
                .collect(Collectors.toList());

        if (!isAppend){
            ctx.getReferringVertex().removeProperty(MEANINGS_PROPERTY_KEY);
            ctx.getReferringVertex().removeProperty(MEANINGS_TEXT_PROPERTY_KEY);
        }

        if (CollectionUtils.isNotEmpty(qNames)) {
            qNames.forEach(q -> AtlasGraphUtilsV2.addEncodedProperty(ctx.getReferringVertex(), MEANINGS_PROPERTY_KEY, q));
        }

        if (CollectionUtils.isNotEmpty(names)) {
            AtlasGraphUtilsV2.setEncodedProperty(ctx.referringVertex, MEANINGS_TEXT_PROPERTY_KEY, StringUtils.join(names, ","));
        }

        if (CollectionUtils.isNotEmpty(newMeaningsNames)) {
            newMeaningsNames.forEach(q -> AtlasGraphUtilsV2.addListProperty(ctx.getReferringVertex(), MEANING_NAMES_PROPERTY_KEY, q, true));
        }

        if(createdElements.isEmpty()){
            ctx.getReferringVertex().removeProperty(MEANING_NAMES_PROPERTY_KEY);

        } else if (CollectionUtils.isNotEmpty(deletedMeaningsNames)) {
            deletedMeaningsNames.forEach(q -> AtlasGraphUtilsV2.removeItemFromListPropertyValue(ctx.getReferringVertex(), MEANING_NAMES_PROPERTY_KEY, q));

        }

        RequestContext.get().endMetricRecord(metricRecorder);
    }

    private void verifyMeaningsAuthorization(AttributeMutationContext ctx, List<Object> createdElements, List<AtlasEdge> deletedElements) throws AtlasBaseException {
        AtlasVertex targetEntityVertex = ctx.getReferringVertex();
        AtlasEntityHeader targetEntityHeader = retrieverNoRelation.toAtlasEntityHeaderWithClassifications(targetEntityVertex);

        AtlasAuthorizationUtils.verifyAccess(new AtlasEntityAccessRequest(typeRegistry, AtlasPrivilege.ENTITY_UPDATE, targetEntityHeader),
                "update on entity: " + targetEntityHeader.getDisplayText());

        boolean isGlossaryTermContext = ATLAS_GLOSSARY_TERM_ENTITY_TYPE.equals(targetEntityVertex.getProperty(ENTITY_TYPE_PROPERTY_KEY, String.class));

        if (createdElements != null) {
            for (Object element : createdElements) {
                AtlasEdge edge = (AtlasEdge) element;
                
                if (isGlossaryTermContext) {
                    AtlasVertex targetAssetVertex = edge.getInVertex();
                    AtlasEntityHeader targetAssetHeader = retrieverNoRelation.toAtlasEntityHeaderWithClassifications(targetAssetVertex);
                    
                    AtlasAuthorizationUtils.verifyAccess(new AtlasEntityAccessRequest(typeRegistry, AtlasPrivilege.ENTITY_UPDATE, targetAssetHeader),
                            "linking to asset: " + targetAssetHeader.getDisplayText());
                } else {
                    AtlasVertex termVertex = edge.getOutVertex();
                    AtlasEntityHeader termEntityHeader = retrieverNoRelation.toAtlasEntityHeaderWithClassifications(termVertex);
                    
                    AtlasAuthorizationUtils.verifyAccess(new AtlasEntityAccessRequest(typeRegistry, AtlasPrivilege.ENTITY_UPDATE, termEntityHeader),
                            "linking of term: " + termEntityHeader.getDisplayText());
                }
            }
        }

        if (deletedElements != null) {
            for (AtlasEdge edge : deletedElements) {
                if (isGlossaryTermContext) {
                    AtlasVertex targetAssetVertex = edge.getInVertex();
                    AtlasEntityHeader targetAssetHeader = retrieverNoRelation.toAtlasEntityHeaderWithClassifications(targetAssetVertex);
                    
                    AtlasAuthorizationUtils.verifyAccess(new AtlasEntityAccessRequest(typeRegistry, AtlasPrivilege.ENTITY_UPDATE, targetAssetHeader),
                            "unlinking from asset: " + targetAssetHeader.getDisplayText());
                } else {
                    AtlasVertex termVertex = edge.getOutVertex();
                    AtlasEntityHeader termEntityHeader = retrieverNoRelation.toAtlasEntityHeaderWithClassifications(termVertex);
                    
                    AtlasAuthorizationUtils.verifyAccess(new AtlasEntityAccessRequest(typeRegistry, AtlasPrivilege.ENTITY_UPDATE, termEntityHeader),
                            "unlinking of term: " + termEntityHeader.getDisplayText());
                }
            }
        }
    }

    private void addMeaningsAttribute(AtlasVertex vertex, String propName, String propValue) {
        if (MEANINGS_PROPERTY_KEY.equals(propName)) {
            AtlasGraphUtilsV2.addEncodedProperty(vertex, propName, propValue);

        } else if (MEANINGS_TEXT_PROPERTY_KEY.equals(propName)) {
            String names = AtlasGraphUtilsV2.getProperty(vertex, MEANINGS_TEXT_PROPERTY_KEY, String.class);

            if (org.apache.commons.lang3.StringUtils.isNotEmpty(names)) {
                propValue = propValue + "," + names;
            }

            AtlasGraphUtilsV2.setEncodedProperty(vertex, MEANINGS_TEXT_PROPERTY_KEY, propValue);
        } else if (MEANING_NAMES_PROPERTY_KEY.equals(propName)){

            AtlasGraphUtilsV2.addListProperty(vertex, MEANING_NAMES_PROPERTY_KEY, propValue,true);
        }
    }

    private void removeMeaningsAttribute(AtlasVertex vertex, String propName, String propValue) {
        if (MEANINGS_PROPERTY_KEY.equals(propName) || CATEGORIES_PROPERTY_KEY.equals(propName)) {
            AtlasGraphUtilsV2.removeItemFromListPropertyValue(vertex, propName, propValue);

        }  else if (MEANINGS_TEXT_PROPERTY_KEY.equals(propName)) {
            String names = AtlasGraphUtilsV2.getProperty(vertex, propName, String.class);

            if (org.apache.commons.lang.StringUtils.isNotEmpty(names)){
                List<String> nameList = new ArrayList<>(Arrays.asList(names.split(",")));
                Iterator<String> iterator = nameList.iterator();
                while (iterator.hasNext()) {
                    if (propValue.equals(iterator.next())) {
                        iterator.remove();
                        break;
                    }
                }
                AtlasGraphUtilsV2.setEncodedProperty(vertex, propName, org.apache.commons.lang3.StringUtils.join(nameList, ","));
            }
        } else if (MEANING_NAMES_PROPERTY_KEY.equals(propName)){
            AtlasGraphUtilsV2.removeItemFromListPropertyValue(vertex, MEANING_NAMES_PROPERTY_KEY, propValue);

        }
    }


    private boolean getAppendOptionForRelationship(AtlasVertex entityVertex, String relationshipAttributeName) {
        boolean                             ret                       = false;
        String                              entityTypeName            = AtlasGraphUtilsV2.getTypeName(entityVertex);
        AtlasEntityDef                      entityDef                 = typeRegistry.getEntityDefByName(entityTypeName);
        List<AtlasRelationshipAttributeDef> relationshipAttributeDefs = entityDef.getRelationshipAttributeDefs();

        if (CollectionUtils.isNotEmpty(relationshipAttributeDefs)) {
            ret = relationshipAttributeDefs.stream().anyMatch(relationshipAttrDef -> relationshipAttrDef.getName().equals(relationshipAttributeName)
                    && relationshipAttrDef.isAppendOnPartialUpdate());
        }

        return ret;
    }

    private AtlasEdge createVertex(AtlasStruct struct, AtlasVertex referringVertex, String edgeLabel, EntityMutationContext context) throws AtlasBaseException {
        AtlasVertex vertex = createStructVertex(struct);

        mapAttributes(struct, vertex, CREATE, context);

        try {
            //TODO - Map directly in AtlasGraphUtilsV1
            return graphHelper.getOrCreateEdge(referringVertex, vertex, edgeLabel);
        } catch (RepositoryException e) {
            throw new AtlasBaseException(AtlasErrorCode.INTERNAL_ERROR, e);
        }
    }

    private void updateVertex(AtlasStruct struct, AtlasVertex vertex, EntityMutationContext context) throws AtlasBaseException {
        mapAttributes(struct, vertex, UPDATE, context);
    }

    private Long getEntityVersion(AtlasEntity entity) {
        Long ret = entity != null ? entity.getVersion() : null;
        return (ret != null) ? ret : 0;
    }

    private String getCustomAttributesString(AtlasEntity entity) {
        String              ret              = null;
        Map<String, String> customAttributes = entity.getCustomAttributes();

        if (customAttributes != null) {
            ret = AtlasType.toJson(customAttributes);
        }

        return ret;
    }

    private AtlasStructType getStructType(String typeName) throws AtlasBaseException {
        AtlasType objType = typeRegistry.getType(typeName);

        if (!(objType instanceof AtlasStructType)) {
            throw new AtlasBaseException(AtlasErrorCode.TYPE_NAME_INVALID, typeName);
        }

        return (AtlasStructType)objType;
    }

    private AtlasEntityType getEntityType(String typeName) throws AtlasBaseException {
        AtlasType objType = typeRegistry.getType(typeName);

        if (!(objType instanceof AtlasEntityType)) {
            throw new AtlasBaseException(AtlasErrorCode.TYPE_NAME_INVALID, typeName);
        }

        return (AtlasEntityType)objType;
    }

    private Object mapCollectionElementsToVertex(AttributeMutationContext ctx, EntityMutationContext context) throws AtlasBaseException {
        switch(ctx.getAttrType().getTypeCategory()) {
            case PRIMITIVE:
            case ENUM:
            case MAP:
            case ARRAY:
                return ctx.getValue();

            case STRUCT:
                return mapStructValue(ctx, context);

            case OBJECT_ID_TYPE:
                AtlasEntityType instanceType = getInstanceType(ctx.getValue(), context);
                ctx.setElementType(instanceType);
                if (ctx.getAttributeDef().isSoftReferenced()) {
                    return mapSoftRefValue(ctx, context);
                }

                return mapObjectIdValueUsingRelationship(ctx, context);

            default:
                throw new AtlasBaseException(AtlasErrorCode.TYPE_CATEGORY_INVALID, ctx.getAttrType().getTypeCategory().name());
        }
    }

    private static AtlasObjectId getObjectId(Object val) throws AtlasBaseException {
        AtlasObjectId ret = null;

        if (val != null) {
            if ( val instanceof  AtlasObjectId) {
                ret = ((AtlasObjectId) val);
            } else if (val instanceof Map) {
                Map map = (Map) val;

                if (map.containsKey(AtlasRelatedObjectId.KEY_RELATIONSHIP_TYPE)) {
                    ret = new AtlasRelatedObjectId(map);
                } else {
                    ret = new AtlasObjectId((Map) val);
                }

                if (!AtlasTypeUtil.isValid(ret)) {
                    throw new AtlasBaseException(AtlasErrorCode.INVALID_OBJECT_ID, val.toString());
                }
            } else {
                throw new AtlasBaseException(AtlasErrorCode.INVALID_OBJECT_ID, val.toString());
            }
        }

        return ret;
    }

    private static String getGuid(Object val) throws AtlasBaseException {
        if (val != null) {
            if ( val instanceof  AtlasObjectId) {
                return ((AtlasObjectId) val).getGuid();
            } else if (val instanceof Map) {
                Object guidVal = ((Map)val).get(AtlasObjectId.KEY_GUID);

                return guidVal != null ? guidVal.toString() : null;
            }
        }

        return null;
    }

    private void setAssignedGuid(Object val, EntityMutationContext context) {
        if (val != null) {
            Map<String, String> guidAssignements = context.getGuidAssignments();

            if (val instanceof AtlasObjectId) {
                AtlasObjectId objId        = (AtlasObjectId) val;
                String        guid         = objId.getGuid();
                String        assignedGuid = null;

                if (StringUtils.isNotEmpty(guid)) {
                    if (!AtlasTypeUtil.isAssignedGuid(guid) && MapUtils.isNotEmpty(guidAssignements)) {
                        assignedGuid = guidAssignements.get(guid);
                    }
                } else {
                    AtlasVertex vertex = context.getDiscoveryContext().getResolvedEntityVertex(objId);

                    if (vertex != null) {
                        assignedGuid = graphHelper.getGuid(vertex);
                    }
                }

                if (StringUtils.isNotEmpty(assignedGuid)) {
                    RequestContext.get().recordEntityGuidUpdate(objId, guid);

                    objId.setGuid(assignedGuid);
                }
            } else if (val instanceof Map) {
                Map    mapObjId     = (Map) val;
                Object guidVal      = mapObjId.get(AtlasObjectId.KEY_GUID);
                String guid         = guidVal != null ? guidVal.toString() : null;
                String assignedGuid = null;

                if (StringUtils.isNotEmpty(guid) ) {
                    if (!AtlasTypeUtil.isAssignedGuid(guid) && MapUtils.isNotEmpty(guidAssignements)) {
                        assignedGuid = guidAssignements.get(guid);
                    }
                } else {
                    AtlasVertex vertex = context.getDiscoveryContext().getResolvedEntityVertex(new AtlasObjectId(mapObjId));

                    if (vertex != null) {
                        assignedGuid = graphHelper.getGuid(vertex);
                    }
                }

                if (StringUtils.isNotEmpty(assignedGuid)) {
                    RequestContext.get().recordEntityGuidUpdate(mapObjId, guid);

                    mapObjId.put(AtlasObjectId.KEY_GUID, assignedGuid);
                }
            }
        }
    }

    private static Map<String, Object> getRelationshipAttributes(Object val) throws AtlasBaseException {
        if (val instanceof AtlasRelatedObjectId) {
            AtlasStruct relationshipStruct = ((AtlasRelatedObjectId) val).getRelationshipAttributes();

            return (relationshipStruct != null) ? relationshipStruct.getAttributes() : null;
        } else if (val instanceof Map) {
            Object relationshipStruct = ((Map) val).get(KEY_RELATIONSHIP_ATTRIBUTES);

            if (relationshipStruct instanceof Map) {
                return AtlasTypeUtil.toStructAttributes(((Map) relationshipStruct));
            }
        } else if (val instanceof AtlasObjectId) {
            return ((AtlasObjectId) val).getAttributes();
        }

        return null;
    }

    private static String getRelationshipGuid(Object val) throws AtlasBaseException {
        if (val instanceof AtlasRelatedObjectId) {
            return ((AtlasRelatedObjectId) val).getRelationshipGuid();
        } else if (val instanceof Map) {
            Object relationshipGuidVal = ((Map) val).get(AtlasRelatedObjectId.KEY_RELATIONSHIP_GUID);

            return relationshipGuidVal != null ? relationshipGuidVal.toString() : null;
        }

        return null;
    }

    private AtlasEntityType getInstanceType(Object val, EntityMutationContext context) throws AtlasBaseException {
        AtlasEntityType ret = null;

        if (val != null) {
            String typeName = null;
            String guid     = null;

            if (val instanceof AtlasObjectId) {
                AtlasObjectId objId = (AtlasObjectId) val;

                typeName = objId.getTypeName();
                guid     = objId.getGuid();
            } else if (val instanceof Map) {
                Map map = (Map) val;

                Object typeNameVal = map.get(KEY_TYPENAME);
                Object guidVal     = map.get(AtlasObjectId.KEY_GUID);

                if (typeNameVal != null) {
                    typeName = typeNameVal.toString();
                }

                if (guidVal != null) {
                    guid = guidVal.toString();
                }
            }

            if (typeName == null) {
                if (guid != null) {
                    ret = context.getType(guid);

                    if (ret == null) {
                        AtlasVertex vertex = context.getDiscoveryContext().getResolvedEntityVertex(guid);

                        if (vertex != null) {
                            typeName = AtlasGraphUtilsV2.getTypeName(vertex);
                        }
                    }
                }
            }

            if (ret == null && typeName != null) {
                ret = typeRegistry.getEntityTypeByName(typeName);
            }

            if (ret == null) {
                throw new AtlasBaseException(AtlasErrorCode.INVALID_OBJECT_ID, val.toString());
            }
        }

        return ret;
    }

    //Remove unused entries for reference map
    private Map<String, Object> removeUnusedMapEntries(AtlasAttribute attribute, AtlasVertex vertex, Map<String, Object> currentMap,
                                                       Map<String, Object> newMap) throws AtlasBaseException {
        Map<String, Object> additionalMap = new HashMap<>();
        AtlasMapType        mapType       = (AtlasMapType) attribute.getAttributeType();

        for (String currentKey : currentMap.keySet()) {
            //Delete the edge reference if its not part of new edges created/updated
            AtlasEdge currentEdge = (AtlasEdge) currentMap.get(currentKey);

            if (!newMap.values().contains(currentEdge)) {
                boolean deleted = deleteDelegate.getHandler().deleteEdgeReference(currentEdge, mapType.getValueType().getTypeCategory(), attribute.isOwnedRef(), true, vertex);

                if (!deleted) {
                    additionalMap.put(currentKey, currentEdge);
                }
            }
        }

        return additionalMap;
    }

    private static AtlasEdge getEdgeIfExists(AtlasMapType mapType, Map<String, Object> currentMap, String keyStr) {
        AtlasEdge ret = null;

        if (isReference(mapType.getValueType())) {
            Object val = currentMap.get(keyStr);

            if (val != null) {
                ret = (AtlasEdge) val;
            }
        }

        return ret;
    }

    private AtlasEdge updateEdge(AtlasAttributeDef attributeDef, Object value, AtlasEdge currentEdge, final AtlasVertex entityVertex) throws AtlasBaseException {
        if (LOG.isDebugEnabled()) {
            LOG.debug("Updating entity reference {} for reference attribute {}",  attributeDef.getName());
        }

        AtlasVertex currentVertex   = currentEdge.getInVertex();
        String      currentEntityId = getIdFromVertex(currentVertex);
        String      newEntityId     = getIdFromVertex(entityVertex);
        AtlasEdge   newEdge         = currentEdge;

        if (!currentEntityId.equals(newEntityId) && entityVertex != null) {
            try {
                newEdge = graphHelper.getOrCreateEdge(currentEdge.getOutVertex(), entityVertex, currentEdge.getLabel());
            } catch (RepositoryException e) {
                throw new AtlasBaseException(AtlasErrorCode.INTERNAL_ERROR, e);
            }
        }

        return newEdge;
    }


    private AtlasEdge updateRelationship(AttributeMutationContext ctx, final AtlasVertex parentEntityVertex, final AtlasVertex newEntityVertex,
                                         AtlasRelationshipEdgeDirection edgeDirection,  Map<String, Object> relationshipAttributes)
            throws AtlasBaseException {
        if (LOG.isDebugEnabled()) {
            LOG.debug("Updating entity reference using relationship {} for reference attribute {}", getTypeName(newEntityVertex), ctx.getAttribute().getName());
        }

        AtlasEdge currentEdge = ctx.getCurrentEdge();

        // Max's manager updated from Jane to Julius (Max.manager --> Jane.subordinates)
        // manager attribute (OUT direction), current manager vertex (Jane) (IN vertex)

        // Max's mentor updated from John to Jane (John.mentee --> Max.mentor)
        // mentor attribute (IN direction), current mentee vertex (John) (OUT vertex)
        String currentEntityId;

        if (edgeDirection == IN) {
            currentEntityId = getIdFromOutVertex(currentEdge);
        } else if (edgeDirection == OUT) {
            currentEntityId = getIdFromInVertex(currentEdge);
        } else {
            currentEntityId = getIdFromBothVertex(currentEdge, parentEntityVertex);
        }

        String    newEntityId = getIdFromVertex(newEntityVertex);
        AtlasEdge ret         = currentEdge;

        if (StringUtils.isEmpty(currentEntityId) || !currentEntityId.equals(newEntityId)) {
            // Checking if currentEntityId is null or empty as corrupted vertex on the other side of the edge should result into creation of new edge
            // create a new relationship edge to the new attribute vertex from the instance
            String relationshipName = AtlasGraphUtilsV2.getTypeName(currentEdge);

            if (relationshipName == null) {
                relationshipName = currentEdge.getLabel();
            }

            if (edgeDirection == IN) {
                ret = getOrCreateRelationship(newEntityVertex, currentEdge.getInVertex(), relationshipName, relationshipAttributes);

            } else if (edgeDirection == OUT) {
                ret = getOrCreateRelationship(currentEdge.getOutVertex(), newEntityVertex, relationshipName, relationshipAttributes);
            } else {
                ret = getOrCreateRelationship(newEntityVertex, parentEntityVertex, relationshipName, relationshipAttributes);
            }

            boolean isCreated = getCreatedTime(ret) == RequestContext.get().getRequestTime();
            if (isCreated) {
                // This flow is executed even if edge was only updated, or even the different order in payload
                // Necessary to call recordEntityUpdate for only new edge creation, hence checking `isCreated`
                recordEntityUpdate(newEntityVertex, ctx, true);
            }
        }

        return ret;
    }

    public static List<Object> getArrayElementsProperty(AtlasType elementType, boolean isSoftReference, AtlasVertex vertex, String vertexPropertyName) {
        boolean isArrayOfPrimitiveType = elementType.getTypeCategory().equals(TypeCategory.PRIMITIVE);
        boolean isArrayOfEnum = elementType.getTypeCategory().equals(TypeCategory.ENUM);
        if (!isSoftReference && isReference(elementType)) {
            return (List)vertex.getListProperty(vertexPropertyName, AtlasEdge.class);
        } else if (isArrayOfPrimitiveType || isArrayOfEnum) {
            return (List) vertex.getMultiValuedProperty(vertexPropertyName, elementType.getClass());
        } else {
            return (List)vertex.getListProperty(vertexPropertyName);
        }
    }

    private AtlasEdge getEdgeAt(List<Object> currentElements, int index, AtlasType elemType) {
        AtlasEdge ret = null;

        if (isReference(elemType)) {
            if (currentElements != null && index < currentElements.size()) {
                ret = (AtlasEdge) currentElements.get(index);
            }
        }

        return ret;
    }

    private List<AtlasEdge> unionCurrentAndNewElements(AtlasAttribute attribute, List<AtlasEdge> currentElements, List<AtlasEdge> newElements) {
        Collection<AtlasEdge> ret              = null;
        AtlasType             arrayElementType = ((AtlasArrayType) attribute.getAttributeType()).getElementType();

        if (arrayElementType != null && isReference(arrayElementType)) {
            ret = CollectionUtils.union(currentElements, newElements);
        }

        return CollectionUtils.isNotEmpty(ret) ? new ArrayList<>(ret) : Collections.emptyList();
    }

    //Removes unused edges from the old collection, compared to the new collection

    private List<AtlasEdge> removeUnusedArrayEntries(AtlasAttribute attribute, List<AtlasEdge> currentEntries, List<AtlasEdge> newEntries, AttributeMutationContext ctx) throws AtlasBaseException {
        if (CollectionUtils.isNotEmpty(currentEntries)) {
            AtlasType entryType = ((AtlasArrayType) attribute.getAttributeType()).getElementType();
            AtlasVertex entityVertex = ctx.getReferringVertex();

            if (isReference(entryType)) {
                Collection<AtlasEdge> edgesToRemove = CollectionUtils.subtract(currentEntries, newEntries);

                if (CollectionUtils.isNotEmpty(edgesToRemove)) {
                    List<AtlasEdge> removedElements = new ArrayList<>();

                    for (AtlasEdge edge : edgesToRemove) {
                        if (getStatus(edge) == DELETED) {
                            continue;
                        }

                        try {
                            boolean deleted = deleteDelegate.getHandler().deleteEdgeReference(edge, entryType.getTypeCategory(), attribute.isOwnedRef(),
                                    true, attribute.getRelationshipEdgeDirection(), entityVertex);

                            if (!deleted) {
                                removedElements.add(edge);

                                if (IN == attribute.getRelationshipEdgeDirection()) {
                                    recordEntityUpdate(edge.getOutVertex(), ctx, false);
                                } else {
                                    recordEntityUpdate(edge.getInVertex(), ctx, false);
                                }
                            }
                        } catch (NullPointerException npe) {
                            LOG.warn("Ignoring deleting edge with corrupted vertex: {}", edge.getId());
                        }
                    }

                    return removedElements;
                }
            }
        }

        return Collections.emptyList();
    }

    private List<AtlasEdge> removeArrayEntries(AtlasAttribute attribute, List<AtlasEdge> tobeDeletedEntries, AttributeMutationContext ctx) throws AtlasBaseException {
        if (CollectionUtils.isNotEmpty(tobeDeletedEntries)) {
            AtlasType entryType = ((AtlasArrayType) attribute.getAttributeType()).getElementType();
            AtlasVertex entityVertex = ctx.getReferringVertex();

            if (isReference(entryType)) {

                if (CollectionUtils.isNotEmpty(tobeDeletedEntries)) {
                    List<AtlasEdge> additionalElements = new ArrayList<>();

                    for (AtlasEdge edge : tobeDeletedEntries) {
                        if (getStatus(edge) == DELETED ) {
                            continue;
                        }

                        // update both sides of relationship wen edge is deleted
                        recordEntityUpdateForNonRelationsipAttribute(edge.getInVertex());
                        recordEntityUpdateForNonRelationsipAttribute(edge.getOutVertex());

                        deleteDelegate.getHandler().deleteEdgeReference(edge, entryType.getTypeCategory(), attribute.isOwnedRef(),
                                true, attribute.getRelationshipEdgeDirection(), entityVertex);

                        additionalElements.add(edge);

                    }

                    return additionalElements;
                }
            }
        }

        return Collections.emptyList();
    }
    private void setArrayElementsProperty(AtlasType elementType, boolean isSoftReference, AtlasVertex vertex, String vertexPropertyName, List<Object> allValues, List<Object> currentValues, Cardinality cardinality) {
        boolean isArrayOfPrimitiveType = elementType.getTypeCategory().equals(TypeCategory.PRIMITIVE);
        boolean isArrayOfEnum = elementType.getTypeCategory().equals(TypeCategory.ENUM);

        if (!isReference(elementType) || isSoftReference) {
            if (isArrayOfPrimitiveType || isArrayOfEnum) {
                vertex.removeProperty(vertexPropertyName);
                if (CollectionUtils.isNotEmpty(allValues)) {
                    for (Object value: allValues) {
                        AtlasGraphUtilsV2.addEncodedProperty(vertex, vertexPropertyName, value);
                    }
                }
            } else {
                AtlasGraphUtilsV2.setEncodedProperty(vertex, vertexPropertyName, allValues);
            }
        }
    }


    private Set<AtlasEdge> getNewCreatedInputOutputEdges(String guid) {
        List<Object> newElementsCreated = RequestContext.get().getNewElementsCreatedMap().get(guid);

        Set<AtlasEdge> newEdge = new HashSet<>();
        if (newElementsCreated != null && newElementsCreated.size() > 0) {
            newEdge = newElementsCreated.stream().map(x -> (AtlasEdge) x).collect(Collectors.toSet());
        }

        return newEdge;
    }

    private Set<AtlasEdge> getRestoredInputOutputEdges(AtlasVertex vertex) {
        Set<AtlasEdge> activatedEdges = new HashSet<>();
        Iterator<AtlasEdge> iterator = vertex.getEdges(AtlasEdgeDirection.BOTH, new String[]{PROCESS_INPUTS, PROCESS_OUTPUTS}).iterator();
        while (iterator.hasNext()) {
            AtlasEdge edge = iterator.next();
            if (edge.getProperty(STATE_PROPERTY_KEY, String.class).equalsIgnoreCase(ACTIVE_STATE_VALUE)) {
                activatedEdges.add(edge);
            }
        }
        return activatedEdges;
    }

    private Set<AtlasEdge> getRemovedInputOutputEdges(String guid) {
        List<Object> removedElements = RequestContext.get().getRemovedElementsMap().get(guid);
        Set<AtlasEdge> removedEdges = null;

        if (removedElements != null) {
            removedEdges = removedElements.stream().map(x -> (AtlasEdge) x).collect(Collectors.toSet());
        }

        return removedEdges;
    }


    private AtlasEntityHeader constructHeader(AtlasEntity entity, AtlasVertex vertex, AtlasEntityType entityType ) throws AtlasBaseException {
        Map<String, AtlasAttribute> attributeMap = entityType.getAllAttributes();
        AtlasEntityHeader header = entityRetriever.toAtlasEntityHeaderWithClassifications(vertex, attributeMap.keySet());
        if (entity.getClassifications() == null) {
            entity.setClassifications(header.getClassifications());
        }

        header.setVertexId(vertex.getIdForDisplay());
        header.setDocId(LongEncoding.encode(Long.parseLong(vertex.getIdForDisplay())));
        header.setSuperTypeNames(entityType.getSuperTypes());
        return header;
    }

    private void updateInConsistentOwnedMapVertices(AttributeMutationContext ctx, AtlasMapType mapType, Object val) {
        if (mapType.getValueType().getTypeCategory() == TypeCategory.OBJECT_ID_TYPE && !ctx.getAttributeDef().isSoftReferenced()) {
            AtlasEdge edge = (AtlasEdge) val;

            if (ctx.getAttribute().isOwnedRef() && getStatus(edge) == DELETED && getStatus(edge.getInVertex()) == DELETED) {

                //Resurrect the vertex and edge to ACTIVE state
                AtlasGraphUtilsV2.setEncodedProperty(edge, STATE_PROPERTY_KEY, ACTIVE.name());
                AtlasGraphUtilsV2.setEncodedProperty(edge.getInVertex(), STATE_PROPERTY_KEY, ACTIVE.name());
            }
        }
    }


    public int cleanUpClassificationPropagation(String classificationName, int batchLimit) {
        int CLEANUP_MAX = batchLimit <= 0 ? CLEANUP_BATCH_SIZE : batchLimit * CLEANUP_BATCH_SIZE;
        int cleanedUpCount = 0;
        long classificationEdgeCount = 0;
        long classificationEdgeInMemoryCount = 0;
        Iterator<AtlasVertex> tagVertices = GraphHelper.getClassificationVertices(graph, classificationName, CLEANUP_BATCH_SIZE);
        List<AtlasVertex> tagVerticesProcessed = new ArrayList<>(0);
        List<AtlasVertex> currentAssetVerticesBatch = new ArrayList<>(0);

        while (tagVertices != null && tagVertices.hasNext()) {
            if (cleanedUpCount >= CLEANUP_MAX){
                return cleanedUpCount;
            }

            while (tagVertices.hasNext() && currentAssetVerticesBatch.size() < CLEANUP_BATCH_SIZE) {
                AtlasVertex tagVertex = tagVertices.next();

                int availableSlots = CLEANUP_BATCH_SIZE - currentAssetVerticesBatch.size();
                long assetCountForCurrentTagVertex = GraphHelper.getAssetsCountOfClassificationVertex(tagVertex);
                currentAssetVerticesBatch.addAll(GraphHelper.getAllAssetsWithClassificationVertex(tagVertex, availableSlots));
                LOG.info("Available slots : {}, assetCountForCurrentTagVertex : {}, queueSize : {}",availableSlots, assetCountForCurrentTagVertex, currentAssetVerticesBatch.size());
                if (assetCountForCurrentTagVertex <= availableSlots) {
                    tagVerticesProcessed.add(tagVertex);
                }
            }

            int currentAssetsBatchSize = currentAssetVerticesBatch.size();
            if (currentAssetsBatchSize > 0) {
                LOG.info("To clean up tag {} from {} entities", classificationName, currentAssetsBatchSize);
                int offset = 0;
                do {
                    try {
                        int toIndex = Math.min((offset + CHUNK_SIZE), currentAssetsBatchSize);
                        List<AtlasVertex> entityVertices = currentAssetVerticesBatch.subList(offset, toIndex);
                        for (AtlasVertex vertex : entityVertices) {
                            List<AtlasClassification> deletedClassifications = new ArrayList<>();
                            GraphTransactionInterceptor.lockObjectAndReleasePostCommit(graphHelper.getGuid(vertex));
                            List<AtlasEdge> classificationEdges = GraphHelper.getClassificationEdges(vertex, null, classificationName);
                            classificationEdgeCount += classificationEdges.size();
                            int batchSize = CHUNK_SIZE;
                            for (int i = 0; i < classificationEdges.size(); i += batchSize) {
                                int end = Math.min(i + batchSize, classificationEdges.size());
                                List<AtlasEdge> batch = classificationEdges.subList(i, end);
                                for (AtlasEdge edge : batch) {
                                    try {
                                        AtlasClassification classification = entityRetriever.toAtlasClassification(edge.getInVertex());
                                        deletedClassifications.add(classification);
                                        deleteDelegate.getHandler().deleteEdgeReference(edge, CLASSIFICATION, false, true, null, vertex);
                                        classificationEdgeInMemoryCount++;
                                    } catch (IllegalStateException | AtlasBaseException e) {
                                        e.printStackTrace();
                                    }
                                }
                                if(classificationEdgeInMemoryCount >= CHUNK_SIZE){
                                    transactionInterceptHelper.intercept();
                                    classificationEdgeInMemoryCount = 0;
                                }
                            }
                            try {
                                AtlasEntity entity = repairClassificationMappings(vertex);
                                entityChangeNotifier.onClassificationDeletedFromEntity(entity, deletedClassifications);
                            } catch (IllegalStateException | AtlasBaseException e) {
                                e.printStackTrace();
                            }
                        }

                        transactionInterceptHelper.intercept();

                        offset += CHUNK_SIZE;
                    } finally {
                        LOG.info("For offset {} , classificationEdge were : {}", offset, classificationEdgeCount);
                        classificationEdgeCount = 0;
                        LOG.info("Cleaned up {} entities for classification {}", offset, classificationName);
                    }

                } while (offset < currentAssetsBatchSize);

                for (AtlasVertex classificationVertex : tagVerticesProcessed) {
                    try {
                        deleteDelegate.getHandler().deleteClassificationVertex(classificationVertex, true);
                    } catch (IllegalStateException e) {
                        e.printStackTrace();
                    }
                }
                transactionInterceptHelper.intercept();

                cleanedUpCount += currentAssetsBatchSize;
                currentAssetVerticesBatch.clear();
                tagVerticesProcessed.clear();
            }
            tagVertices = GraphHelper.getClassificationVertices(graph, classificationName, CLEANUP_BATCH_SIZE);
        }

        LOG.info("Completed cleaning up classification {}", classificationName);
        return cleanedUpCount;
    }

    public AtlasEntity repairClassificationMappings(AtlasVertex entityVertex) throws AtlasBaseException {
        String guid = GraphHelper.getGuid(entityVertex);
        AtlasEntity entity = instanceConverter.getEntity(guid, ENTITY_CHANGE_NOTIFY_IGNORE_RELATIONSHIP_ATTRIBUTES);

        AtlasAuthorizationUtils.verifyAccess(new AtlasEntityAccessRequest(typeRegistry, AtlasPrivilege.ENTITY_UPDATE_CLASSIFICATION, new AtlasEntityHeader(entity)), "repair classification mappings: guid=", guid);
        List<String> classificationNames = new ArrayList<>();
        List<String> propagatedClassificationNames = new ArrayList<>();

        if (entity.getClassifications() != null) {
            List<AtlasClassification> classifications = entity.getClassifications();
            for (AtlasClassification classification : classifications) {
                if (isPropagatedClassification(classification, guid)) {
                    propagatedClassificationNames.add(classification.getTypeName());
                } else {
                    classificationNames.add(classification.getTypeName());
                }
            }
        }
        //Delete array/set properties first
        entityVertex.removeProperty(TRAIT_NAMES_PROPERTY_KEY);
        entityVertex.removeProperty(PROPAGATED_TRAIT_NAMES_PROPERTY_KEY);


        //Update classificationNames and propagatedClassificationNames in entityVertex
        entityVertex.setProperty(CLASSIFICATION_NAMES_KEY, getDelimitedClassificationNames(classificationNames));
        entityVertex.setProperty(PROPAGATED_CLASSIFICATION_NAMES_KEY, getDelimitedClassificationNames(propagatedClassificationNames));
        entityVertex.setProperty(CLASSIFICATION_TEXT_KEY, fullTextMapperV2.getClassificationTextForEntity(entity));
        // Make classificationNames unique list as it is of type SET
        classificationNames = classificationNames.stream().distinct().collect(Collectors.toList());
        //Update classificationNames and propagatedClassificationNames in entityHeader
        for(String classificationName : classificationNames) {
            AtlasGraphUtilsV2.addEncodedProperty(entityVertex, TRAIT_NAMES_PROPERTY_KEY, classificationName);
        }
        for (String classificationName : propagatedClassificationNames) {
            entityVertex.addListProperty(PROPAGATED_TRAIT_NAMES_PROPERTY_KEY, classificationName);
        }

        return entity;
    }

    public Map<String, String> repairClassificationMappingsV2(List<AtlasVertex> entityVertices) throws AtlasBaseException {
        Map<String, String> errorMap = new HashMap<>(0);

        for (AtlasVertex entityVertex : entityVertices) {
            List<AtlasClassification> currentTags = tagDAO.getAllClassificationsForVertex(entityVertex.getIdForDisplay());


            try {
                Map<String, Map<String, Object>> deNormMap = new HashMap<>();

                deNormMap.put(entityVertex.getIdForDisplay(),
                        TagDeNormAttributesUtil.getAllAttributesForAllTagsForRepair(GraphHelper.getGuid(entityVertex), currentTags, typeRegistry, fullTextMapperV2));

                // ES operation collected to be executed in the end
                RequestContext.get().addESDeferredOperation(
                        new ESDeferredOperation(
                                ESDeferredOperation.OperationType.TAG_DENORM_FOR_ADD_CLASSIFICATIONS,
                                entityVertex.getIdForDisplay(),
                                deNormMap
                        )
                );
            } catch (Exception e) {
                errorMap.put(GraphHelper.getGuid(entityVertex), e.getMessage());
            }
        }

        return errorMap;
    }

    public void addClassificationsV1(final EntityMutationContext context, String guid, List<AtlasClassification> classifications) throws AtlasBaseException {
        if (CollectionUtils.isNotEmpty(classifications)) {
            MetricRecorder metric = RequestContext.get().startMetricRecord("addClassifications");

            final AtlasVertex                              entityVertex          = context.getVertex(guid);
            final AtlasEntityType                          entityType            = context.getType(guid);
            List<AtlasVertex>                              entitiesToPropagateTo = null;
            Map<AtlasClassification, HashSet<AtlasVertex>> addedClassifications  = new HashMap<>();
            List<AtlasClassification>                      addClassifications    = new ArrayList<>(classifications.size());
            entityRetriever.verifyClassificationsPropagationMode(classifications);
            for (AtlasClassification c : classifications) {
                AtlasClassification classification      = new AtlasClassification(c);
                String              classificationName  = classification.getTypeName();
                Boolean             propagateTags       = classification.isPropagate();
                Boolean             removePropagations  = classification.getRemovePropagationsOnEntityDelete();
                Boolean restrictPropagationThroughLineage = classification.getRestrictPropagationThroughLineage();
                Boolean restrictPropagationThroughHierarchy = classification.getRestrictPropagationThroughHierarchy();

                if (propagateTags != null && propagateTags &&
                        classification.getEntityGuid() != null &&
                        !StringUtils.equals(classification.getEntityGuid(), guid)) {
                    continue;
                }

                if (propagateTags == null) {
                    RequestContext reqContext = RequestContext.get();

                    if(reqContext.isImportInProgress() || reqContext.isInNotificationProcessing()) {
                        propagateTags = false;
                    } else {
                        propagateTags = CLASSIFICATION_PROPAGATION_DEFAULT;
                    }

                    classification.setPropagate(propagateTags);
                }

                if (removePropagations == null) {
                    removePropagations = graphHelper.getDefaultRemovePropagations();

                    classification.setRemovePropagationsOnEntityDelete(removePropagations);
                }

                if (restrictPropagationThroughLineage == null) {
                    classification.setRestrictPropagationThroughLineage(RESTRICT_PROPAGATION_THROUGH_LINEAGE_DEFAULT);
                }

                if (restrictPropagationThroughHierarchy == null) {
                    classification.setRestrictPropagationThroughHierarchy(RESTRICT_PROPAGATION_THROUGH_HIERARCHY_DEFAULT);
                }

                // set associated entity id to classification
                if (classification.getEntityGuid() == null) {
                    classification.setEntityGuid(guid);
                }

                // set associated entity status to classification
                if (classification.getEntityStatus() == null) {
                    classification.setEntityStatus(ACTIVE);
                }

                // ignore propagated classifications

                if (LOG.isDebugEnabled()) {
                    LOG.debug("Adding classification [{}] to [{}] using edge label: [{}]", classificationName, entityType.getTypeName(), getTraitLabel(classificationName));
                }

                addToClassificationNames(entityVertex, classificationName);

                // add a new AtlasVertex for the struct or trait instance
                AtlasVertex classificationVertex = createClassificationVertex(classification);

                if (LOG.isDebugEnabled()) {
                    LOG.debug("created vertex {} for trait {}", GraphHelper.string(classificationVertex), classificationName);
                }

                if (propagateTags && taskManagement != null && DEFERRED_ACTION_ENABLED) {
                    propagateTags = false;

                    createAndQueueTask(CLASSIFICATION_PROPAGATION_ADD, entityVertex, classificationVertex.getIdForDisplay(), getTypeName(classificationVertex));
                }

                // add the attributes for the trait instance
                mapClassification(EntityOperation.CREATE, context, classification, entityType, entityVertex, classificationVertex);
                updateModificationMetadata(entityVertex);
                if(addedClassifications.get(classification) == null) {
                    addedClassifications.put(classification, new HashSet<>());
                }
                //Add current Vertex to be notified
                addedClassifications.get(classification).add(entityVertex);

                if (propagateTags) {
                    // compute propagatedEntityVertices only once
                    if (entitiesToPropagateTo == null) {
                        String propagationMode;
                        propagationMode = entityRetriever.determinePropagationMode(classification.getRestrictPropagationThroughLineage(),classification.getRestrictPropagationThroughHierarchy());
                        Boolean toExclude = propagationMode == CLASSIFICATION_PROPAGATION_MODE_RESTRICT_LINEAGE ? true : false;
                        entitiesToPropagateTo = entityRetriever.getImpactedVerticesV2(entityVertex, CLASSIFICATION_PROPAGATION_MODE_LABELS_MAP.get(propagationMode),toExclude);
                    }

                    if (CollectionUtils.isNotEmpty(entitiesToPropagateTo)) {
                        if (LOG.isDebugEnabled()) {
                            LOG.debug("Propagating tag: [{}][{}] to {}", classificationName, entityType.getTypeName(), GraphHelper.getTypeNames(entitiesToPropagateTo));
                        }

                        List<AtlasVertex> entitiesPropagatedTo = deleteDelegate.getHandler().addTagPropagation(classificationVertex, entitiesToPropagateTo);

                        if (CollectionUtils.isNotEmpty(entitiesPropagatedTo)) {
                            addedClassifications.get(classification).addAll(entitiesPropagatedTo);
                        }
                    } else {
                        if (LOG.isDebugEnabled()) {
                            LOG.debug(" --> Not propagating classification: [{}][{}] - no entities found to propagate to.", getTypeName(classificationVertex), entityType.getTypeName());
                        }
                    }
                } else {
                    if (LOG.isDebugEnabled()) {
                        LOG.debug(" --> Not propagating classification: [{}][{}] - propagation is disabled.", getTypeName(classificationVertex), entityType.getTypeName());
                    }
                }

                addClassifications.add(classification);
            }

            // notify listeners on classification addition
            List<AtlasVertex> notificationVertices = new ArrayList<AtlasVertex>() {{ add(entityVertex); }};

            if (CollectionUtils.isNotEmpty(entitiesToPropagateTo)) {
                notificationVertices.addAll(entitiesToPropagateTo);
            }


            for (AtlasClassification classification : addedClassifications.keySet()) {
                Set<AtlasVertex>  vertices           = addedClassifications.get(classification);

                if (RequestContext.get().isDelayTagNotifications()) {
                    RequestContext.get().addAddedClassificationAndVertices(classification, new ArrayList<>(vertices));
                } else {
                    List<AtlasEntity> propagatedEntities = updateClassificationText(classification, vertices);

                    entityChangeNotifier.onClassificationsAddedToEntitiesV2(vertices, Collections.singletonList(classification), false, RequestContext.get());
                }
            }

            RequestContext.get().endMetricRecord(metric);
        }
    }

    public void handleAddClassifications(final EntityMutationContext context, String guid, List<AtlasClassification> classifications) throws AtlasBaseException {
        if(!RequestContext.get().isSkipAuthorizationCheck() && FeatureFlagStore.isTagV2Enabled()){
            addClassificationsV2(context, guid, classifications);
        } else {
            addClassificationsV1(context, guid, classifications);
        }
    }

    public void addClassificationsV2(final EntityMutationContext context, String guid, List<AtlasClassification> classifications) throws AtlasBaseException {
        if (CollectionUtils.isNotEmpty(classifications)) {
            MetricRecorder metric = RequestContext.get().startMetricRecord("addClassifications");

            final AtlasVertex                              entityVertex          = context.getVertex(guid);
            final AtlasEntityType                          entityType            = context.getType(guid);
            List<AtlasVertex>                              entitiesToPropagateTo = null;
            Map<AtlasClassification, HashSet<AtlasVertex>> addedClassifications  = new HashMap<>();
            List<AtlasClassification>                      addClassifications    = new ArrayList<>(classifications.size());
            entityRetriever.verifyClassificationsPropagationMode(classifications);

            for (AtlasClassification c : classifications) {
                validateClassificationTypeName(c);
            }

            classifications = mapClassificationsV2(classifications);

            for (AtlasClassification c : classifications) {
                AtlasClassification classification      = new AtlasClassification(c);
                String              classificationName  = classification.getTypeName();
                Boolean             propagateTags       = classification.isPropagate();
                Boolean             removePropagations  = classification.getRemovePropagationsOnEntityDelete();
                Boolean restrictPropagationThroughLineage = classification.getRestrictPropagationThroughLineage();
                Boolean restrictPropagationThroughHierarchy = classification.getRestrictPropagationThroughHierarchy();

                if (propagateTags != null && propagateTags &&
                        classification.getEntityGuid() != null &&
                        !StringUtils.equals(classification.getEntityGuid(), guid)) {
                    continue;
                }

                if (propagateTags == null) {
                    RequestContext reqContext = RequestContext.get();

                    if(reqContext.isImportInProgress() || reqContext.isInNotificationProcessing()) {
                        propagateTags = false;
                    } else {
                        propagateTags = CLASSIFICATION_PROPAGATION_DEFAULT;
                    }

                    classification.setPropagate(propagateTags);
                }

                if (removePropagations == null) {
                    removePropagations = graphHelper.getDefaultRemovePropagations();

                    classification.setRemovePropagationsOnEntityDelete(removePropagations);
                }

                if (restrictPropagationThroughLineage == null) {
                    classification.setRestrictPropagationThroughLineage(RESTRICT_PROPAGATION_THROUGH_LINEAGE_DEFAULT);
                }

                if (restrictPropagationThroughHierarchy == null) {
                    classification.setRestrictPropagationThroughHierarchy(RESTRICT_PROPAGATION_THROUGH_HIERARCHY_DEFAULT);
                }

                // set associated entity id to classification
                if (classification.getEntityGuid() == null) {
                    classification.setEntityGuid(guid);
                }

                // set associated entity status to classification
                if (classification.getEntityStatus() == null) {
                    classification.setEntityStatus(ACTIVE);
                }

                // ignore propagated classifications

                if (LOG.isDebugEnabled()) {
                    LOG.debug("Adding classification [{}] to [{}] using edge label: [{}]", classificationName, entityType.getTypeName(), getTraitLabel(classificationName));
                }

                Map<String, Object> minAssetMap = getMinimalAssetMap(entityVertex);

                //addToClassificationNames(entityVertex, classificationName);
                List<AtlasClassification> currentTags = tagDAO.getAllClassificationsForVertex(entityVertex.getIdForDisplay());
                currentTags.add(classification);

                // add a new AtlasVertex for the struct or trait instance
                // AtlasVertex classificationVertex = createClassificationVertex(classification);
                tagDAO.putDirectTag(entityVertex.getIdForDisplay(), classificationName, classification, minAssetMap);

                // Adding to context for rollback purpose later
                RequestContext reqContext = RequestContext.get();
                reqContext.addCassandraTagOperation(guid,
                        new CassandraTagOperation(
                                entityVertex.getIdForDisplay(),
                                classificationName,
                                CassandraTagOperation.OperationType.INSERT,
                                classification,
                                minAssetMap)
                );

                // Update ES attributes
                Map<String, Map<String, Object>> deNormMap = new HashMap<>();
                deNormMap.put(entityVertex.getIdForDisplay(), TagDeNormAttributesUtil.getDirectTagAttachmentAttributesForAddTag(classification,
                        currentTags, typeRegistry, fullTextMapperV2));
                // ES operation collected to be executed in the end
                RequestContext.get().addESDeferredOperation(
                        new ESDeferredOperation(
                                ESDeferredOperation.OperationType.TAG_DENORM_FOR_ADD_CLASSIFICATIONS,
                                entityVertex.getIdForDisplay(),
                                deNormMap
                        )
                );

                if (LOG.isDebugEnabled()) {
                    LOG.debug("created direct tag {}", classificationName);
                }

                if (propagateTags && taskManagement != null && DEFERRED_ACTION_ENABLED) {
                    deleteDelegate.getHandler().createAndQueueTaskWithoutCheckV2(CLASSIFICATION_PROPAGATION_ADD, entityVertex, null, classificationName);
                }

                // add the attributes for the trait instance
                //mapClassification(EntityOperation.CREATE, context, classification, entityType, entityVertex, classificationVertex);

                updateModificationMetadata(entityVertex);
                if(addedClassifications.get(classification) == null) {
                    addedClassifications.put(classification, new HashSet<>());
                }
                //Add current Vertex to be notified
                addedClassifications.get(classification).add(entityVertex);

                addClassifications.add(classification);
            }

            // notify listeners on classification addition
            List<AtlasVertex> notificationVertices = new ArrayList<AtlasVertex>() {{ add(entityVertex); }};

            if (CollectionUtils.isNotEmpty(entitiesToPropagateTo)) {
                notificationVertices.addAll(entitiesToPropagateTo);
            }


            for (AtlasClassification classification : addedClassifications.keySet()) {
                Set<AtlasVertex>  vertices           = addedClassifications.get(classification);

                if (RequestContext.get().isDelayTagNotifications()) {
                    RequestContext.get().addAddedClassificationAndVertices(classification, new ArrayList<>(vertices));
                } else {
                    List<AtlasEntity> propagatedEntities = updateClassificationText(classification, vertices);

                    entityChangeNotifier.onClassificationsAddedToEntitiesV2(vertices, Collections.singletonList(classification), false, RequestContext.get());
                }
            }

            RequestContext.get().endMetricRecord(metric);
        }
    }

    @NotNull
    private List<AtlasClassification> mapClassificationsV2(List<AtlasClassification> classifications) throws AtlasBaseException {
        List<AtlasClassification> mappedClassifications = new ArrayList<>(classifications.size());
        for (AtlasClassification c : classifications) {
            // Apply attribute mapping to ensure schema compatibility with v1
            AtlasClassification mappedClassification = tagAttributeMapper.mapClassificationAttributes(c);
            mappedClassifications.add(mappedClassification);
        }
        classifications = mappedClassifications;
        return classifications;
    }

    public List<String> propagateClassification(String entityGuid, String classificationVertexId, String relationshipGuid, Boolean previousRestrictPropagationThroughLineage,Boolean previousRestrictPropagationThroughHierarchy) throws AtlasBaseException {
        try {

            if (StringUtils.isEmpty(entityGuid) || StringUtils.isEmpty(classificationVertexId)) {
                LOG.error("propagateClassification(entityGuid={}, classificationVertexId={}): entityGuid and/or classification vertex id is empty", entityGuid, classificationVertexId);

                throw new AtlasBaseException(String.format("propagateClassification(entityGuid=%s, classificationVertexId=%s): entityGuid and/or classification vertex id is empty", entityGuid, classificationVertexId));
            }

            AtlasVertex entityVertex = graphHelper.getVertexForGUID(entityGuid);
            if (entityVertex == null) {
                LOG.error("propagateClassification(entityGuid={}, classificationVertexId={}): entity vertex not found", entityGuid, classificationVertexId);

                throw new AtlasBaseException(String.format("propagateClassification(entityGuid=%s, classificationVertexId=%s): entity vertex not found", entityGuid, classificationVertexId));
            }

            AtlasVertex classificationVertex = graph.getVertex(classificationVertexId);
            if (classificationVertex == null) {
                LOG.error("propagateClassification(entityGuid={}, classificationVertexId={}): classification vertex not found", entityGuid, classificationVertexId);

                throw new AtlasBaseException(String.format("propagateClassification(entityGuid=%s, classificationVertexId=%s): classification vertex not found", entityGuid, classificationVertexId));
            }

            /*
                If restrictPropagateThroughLineage was false at past
                 then updated to true we need to delete the propagated
                 classifications and then put the classifications as intended
             */

            Boolean currentRestrictPropagationThroughLineage = AtlasGraphUtilsV2.getProperty(classificationVertex, CLASSIFICATION_VERTEX_RESTRICT_PROPAGATE_THROUGH_LINEAGE, Boolean.class);

            Boolean currentRestrictPropagationThroughHierarchy = AtlasGraphUtilsV2.getProperty(classificationVertex, CLASSIFICATION_VERTEX_RESTRICT_PROPAGATE_THROUGH_HIERARCHY, Boolean.class);
            if (previousRestrictPropagationThroughLineage != null && currentRestrictPropagationThroughLineage != null && !previousRestrictPropagationThroughLineage && currentRestrictPropagationThroughLineage) {
                deleteDelegate.getHandler().removeTagPropagation(classificationVertex);
            }

            if (previousRestrictPropagationThroughHierarchy != null && currentRestrictPropagationThroughHierarchy != null && !previousRestrictPropagationThroughHierarchy && currentRestrictPropagationThroughHierarchy) {
                deleteDelegate.getHandler().removeTagPropagation(classificationVertex);
            }

            String propagationMode = entityRetriever.determinePropagationMode(currentRestrictPropagationThroughLineage, currentRestrictPropagationThroughHierarchy);

            List<String> edgeLabelsToCheck = CLASSIFICATION_PROPAGATION_MODE_LABELS_MAP.get(propagationMode);
            Boolean toExclude = propagationMode == CLASSIFICATION_PROPAGATION_MODE_RESTRICT_LINEAGE ? true:false;
            List<AtlasVertex> impactedVertices = entityRetriever.getIncludedImpactedVerticesV2(entityVertex, relationshipGuid, edgeLabelsToCheck,toExclude);

        if (CollectionUtils.isEmpty(impactedVertices)) {
                LOG.debug("propagateClassification(entityGuid={}, classificationVertexId={}): found no entities to propagate the classification", entityGuid, classificationVertexId);

                return null;
            }

            return processClassificationPropagationAddition(impactedVertices, classificationVertex);
        } catch (Exception e) {
            LOG.error("propagateClassification(entityGuid={}, classificationVertexId={}): error while propagating classification", entityGuid, classificationVertexId, e);

            throw new AtlasBaseException(e);
        }
    }


<<<<<<< HEAD
    public List<String> propagateClassificationV2(Map<String, Object> parameters,
                                          String entityGuid,
                                          String tagTypeName, String parentEntityGuid, String toVertexId) throws AtlasBaseException {
=======
    /**
     * Performs a scalable, "add-only" propagation of classifications using a "read-free"
     * approach. This is the new, optimized implementation.
     */
    public void propagateClassificationV2_Optimised(Map<String, Object> parameters,
                                                    String entityGuid,
                                                    String tagTypeName, String parentEntityGuid, String toVertexGuid) throws AtlasBaseException {
        AtlasPerfMetrics.MetricRecorder metricRecorder = RequestContext.get().startMetricRecord("propagateClassificationV2_new");
>>>>>>> 7170799d

        final int BATCH_SIZE_FOR_ADD_PROPAGATION = 200;

        try {
            if (StringUtils.isEmpty(toVertexGuid)) {
                if (StringUtils.isEmpty(entityGuid) || StringUtils.isEmpty(tagTypeName)) {
                    LOG.error("propagateClassificationV2_Optimised(entityGuid={}, tagTypeName={}): entityGuid and/or classification vertex id is empty", entityGuid, tagTypeName);
                    throw new AtlasBaseException(String.format("propagateClassificationV2_Optimised(entityGuid=%s, tagTypeName=%s): entityGuid and/or classification vertex id is empty", entityGuid, tagTypeName));
                }

<<<<<<< HEAD
            //Map<String, Object> sourceAsset = CassandraConnector.getVertexPropertiesByGuid(entityGuid);
            //AtlasVertex entityVertex = graph.getVertex(String.valueOf(sourceAsset.get("id")));

            //entityGuid cannot be empty
            AtlasVertex entityVertex = graphHelper.getVertexForGUID(entityGuid);
            if (entityVertex == null) {
                    String warningMessage = String.format("propagateClassificationV2(entityGuid=%s, tagTypeName=%s): entity vertex not found, skipping task execution", entityGuid, tagTypeName);
=======
                AtlasVertex entityVertex = graphHelper.getVertexForGUID(entityGuid);
                if (entityVertex == null) {
                    String warningMessage = String.format("propagateClassificationV2_Optimised(entityGuid=%s, tagTypeName=%s): entity vertex not found, skipping task execution", entityGuid, tagTypeName);
>>>>>>> 7170799d
                    LOG.warn(warningMessage);
                    RequestContext.get().getCurrentTask().setWarningMessage(warningMessage);
                    return Collections.emptyList();
            }

<<<<<<< HEAD
            //AtlasVertex classificationVertex = graph.getVertex(classificationVertexId);
            AtlasClassification tag = tagDAO.findDirectTagByVertexIdAndTagTypeName(entityVertex.getIdForDisplay(), tagTypeName, false);
            if (tag == null) {
=======
                AtlasClassification tag = tagDAO.findDirectTagByVertexIdAndTagTypeName(entityVertex.getIdForDisplay(), tagTypeName, false);
                if (tag == null) {
>>>>>>> 7170799d
                    if (StringUtils.isNotEmpty(parentEntityGuid) && !parentEntityGuid.equals(entityGuid)) {
                        //fallback only to get tag
                        AtlasVertex parentEntityVertex = graphHelper.getVertexForGUID(parentEntityGuid);
                        if (parentEntityVertex == null) {
                            String warningMessage = String.format("propagateClassificationV2_Optimised(parentEntityGuid=%s, tagTypeName=%s): parentEntityVertex vertex not found, skipping task execution", parentEntityGuid, tagTypeName);
                            LOG.warn(warningMessage);
                            RequestContext.get().getCurrentTask().setWarningMessage(warningMessage);
                            return Collections.emptyList();
                        }
                        tag = tagDAO.findDirectTagByVertexIdAndTagTypeName(parentEntityVertex.getIdForDisplay(), tagTypeName, false);
                    }
                    if (tag == null) {
                        String warningMessage = String.format("propagateClassificationV2_Optimised(entityGuid=%s,parentEntityGuid=%s, tagTypeName=%s): tag not found, skipping task execution", entityGuid, parentEntityGuid, tagTypeName);
                        LOG.warn(warningMessage);
                        RequestContext.get().getCurrentTask().setWarningMessage(warningMessage);
                        return Collections.emptyList();
                    }
            }

<<<<<<< HEAD
            Boolean currentRestrictPropagationThroughLineage = tag.getRestrictPropagationThroughLineage();
            Boolean currentRestrictPropagationThroughHierarchy = tag.getRestrictPropagationThroughHierarchy();
            String propagationMode = entityRetriever.determinePropagationMode(currentRestrictPropagationThroughLineage, currentRestrictPropagationThroughHierarchy);

            Boolean toExclude = Objects.equals(propagationMode, CLASSIFICATION_PROPAGATION_MODE_RESTRICT_LINEAGE);
            List<Tag> tagPropagations = tagDAO.getTagPropagationsForAttachment(entityVertex.getIdForDisplay(), tagTypeName);
                LOG.info("{} entity vertices have classification with typeName {} attached", tagPropagations.size(), tagTypeName);

            Set<String> verticesIdsToAddClassification = tagPropagations.stream()
                    .map(Tag::getVertexId)
                    .collect(Collectors.toSet());
            Set<String> impactedVerticeIds = new HashSet<>();
            entityRetriever.traverseImpactedVerticesByLevelV2(entityVertex, null, null, impactedVerticeIds, CLASSIFICATION_PROPAGATION_MODE_LABELS_MAP.get(propagationMode), toExclude, verticesIdsToAddClassification);
                // entityVertex needed to be added in propagation
                if (parentEntityGuid!=null && !entityGuid.equals(parentEntityGuid)) {
                impactedVerticeIds.add(entityVertex.getIdForDisplay());
            }
                List<AtlasVertex> impactedVertices = impactedVerticeIds.stream().map(x -> graph.getVertex(x))
                    .filter(vertex -> vertex != null)
                    .collect(Collectors.toList());
                transactionInterceptHelper.intercept();
            if (CollectionUtils.isEmpty(impactedVerticeIds)) {
                    LOG.debug("propagateClassification(entityGuid={}, tagTypeName={}): found no entities to propagate the classification", entityGuid, tagTypeName);
                return Collections.emptyList();
            } else {
                    LOG.info("Found {} vertexIds", impactedVertices.size());
            }
                transactionInterceptHelper.intercept();
            processClassificationPropagationAdditionV2(parameters, entityVertex.getIdForDisplay(), impactedVertices, tag);
            return impactedVertices.stream().map(AtlasVertex::getIdForDisplay).collect(Collectors.toList());
            } catch (Exception e) {
                LOG.error("propagateClassification(entityGuid={}, classificationTypeName={}): error while propagating classification", entityGuid, tagTypeName, e);
                throw new AtlasBaseException(e);
            }
        } else { // handle add classifications fromVertex to toVertex
            // Get all tags for fromVertex
            AtlasVertex fromVertex = entityRetriever.getEntityVertex(entityGuid);
            if (fromVertex == null) {
                String warningMessage = String.format("propagateClassificationV2(fromVertexId=%s, tagTypeName=%s): fromVertex not found, skipping task execution", entityGuid, tagTypeName);
                LOG.warn(warningMessage);
                RequestContext.get().getCurrentTask().setWarningMessage(warningMessage);
                return Collections.emptyList();
            }

            List<Tag> tags = tagDAO.getAllTagsByVertexId(fromVertex.getIdForDisplay());
            // get impacted vertices for toVertex
            AtlasVertex toVertex = entityRetriever.getEntityVertex(toVertexId);
            if (toVertex == null) {
                String warningMessage = String.format("propagateClassificationV2(toVertexId=%s, tagTypeName=%s): toVertex not found, skipping task execution", toVertexId, tagTypeName);
                LOG.warn(warningMessage);
                RequestContext.get().getCurrentTask().setWarningMessage(warningMessage);
                return Collections.emptyList();
            }

            Map<String, List<AtlasVertex>> impactedVerticesMap = new TreeMap<>();
            List<String> totalImpactedVerticesIds = new ArrayList<>();
            // Process propagated tags: determine propagation mode, cache impacted vertices by mode, and apply classification propagation
            for(Tag tag: tags) {
                if (tag.isPropagationEnabled()) {
                    AtlasClassification atlasClassification = tag.toAtlasClassification();

                    /*
                    * sourceEntityGuid will not always be fromVertex (entityGuid)
                    *
                    * Assume
                    * - database (is tagged with tag0)
                    * - schema -> table
                    * - No relationship between database & schema created so far
                    *
                    * When new edge between database & schema is added, generated task will have following paramenters
                    * entityGuid   -> schema guid
                    * toEntityGuid -> table guid
                    *
                    * Considering entityGuid always to be fromVertex will result into unintended tag entry as following
                    * source_id: schema -> id: table
                    *
                    * It should be
                    * source_id: database -> id: table
                    *
                    * So the sourceEntityGuid is always the entityGuid from tag information & not the entityGuid in the task
                    *
                    * */
                    String sourceEntityGuid = atlasClassification.getEntityGuid();
                    AtlasVertex sourceVertex = entityRetriever.getEntityVertex(sourceEntityGuid);
                    if (sourceVertex == null) {
                        String warningMessage = String.format("propagateClassificationV2(sourceVertex=%s, tagTypeName=%s): sourceVertex not found, skipping task execution", sourceEntityGuid, tagTypeName);
                        LOG.warn(warningMessage);
                        RequestContext.get().getCurrentTask().setWarningMessage(warningMessage);
                        return Collections.emptyList();
                    }

                    Boolean currentRestrictPropagationThroughLineage = tag.getRestrictPropagationThroughLineage();
                    Boolean currentRestrictPropagationThroughHierarchy = tag.getRestrictPropagationThroughHierarchy();
                    String propagationMode = entityRetriever.determinePropagationMode(currentRestrictPropagationThroughLineage, currentRestrictPropagationThroughHierarchy);
                    Boolean toExclude = Objects.equals(propagationMode, CLASSIFICATION_PROPAGATION_MODE_RESTRICT_LINEAGE);

                    List<AtlasVertex> impactedVertices;
                    if (!impactedVerticesMap.containsKey(propagationMode)) {
                        List<Tag> tagPropagations = tagDAO.getTagPropagationsForAttachment(sourceVertex.getIdForDisplay(), tag.getTagTypeName());
                        LOG.info("{} entity vertices have classification with typeName {} attached", tagPropagations.size(), tagTypeName);

                        Set<String> verticesIdsToAddClassification = tagPropagations.stream()
                                .map(Tag::getVertexId)
                                .collect(Collectors.toSet());
                        Set<String> impactedVerticesIds = new HashSet<>();
                        entityRetriever.traverseImpactedVerticesByLevelV2(toVertex, null, null, impactedVerticesIds, CLASSIFICATION_PROPAGATION_MODE_LABELS_MAP.get(propagationMode), toExclude, verticesIdsToAddClassification);
                        impactedVerticesIds.remove(fromVertex.getIdForDisplay());
                        impactedVerticesIds.addAll(verticesIdsToAddClassification);
                        impactedVertices = impactedVerticesIds.stream().map(x -> graph.getVertex(x))
                                .filter(vertex -> vertex != null)
                                .collect(Collectors.toList());
                        totalImpactedVerticesIds.addAll(impactedVerticesIds);
                        impactedVerticesMap.put(propagationMode, impactedVertices);
                    } else {
                        impactedVertices = impactedVerticesMap.get(propagationMode);
                        LOG.info("Impacted vertices for propagation mode {} already exists", propagationMode);
=======
                LOG.info("propagateClassificationV2_Optimised: Starting 'Add' propagation for tag '{}' from source {}", tagTypeName, entityGuid);
                // 1. Calculate the full set of impacted vertices directly from the graph.
                Set<String> impactedVerticeIds = new HashSet<>();
                String propagationMode = entityRetriever.determinePropagationMode(tag.getRestrictPropagationThroughLineage(), tag.getRestrictPropagationThroughHierarchy());
                Boolean toExclude = Objects.equals(propagationMode, CLASSIFICATION_PROPAGATION_MODE_RESTRICT_LINEAGE);

                // The traversal to find out impacted vertices
                entityRetriever.traverseImpactedVerticesByLevelV2(entityVertex, null, null, impactedVerticeIds, CLASSIFICATION_PROPAGATION_MODE_LABELS_MAP.get(propagationMode), toExclude, null, null);

                if (parentEntityGuid != null && !entityGuid.equals(parentEntityGuid)) {
                    impactedVerticeIds.add(entityVertex.getIdForDisplay());
                }

                if (CollectionUtils.isEmpty(impactedVerticeIds)) {
                    LOG.info("propagateClassificationV2_Optimised: No entities found to propagate the classification to.");
                    return;
                }

                // 2. Process additions in batches.
                LOG.info("propagateClassificationV2_Optimised: Found {} total vertices for propagation. Processing in batches.", impactedVerticeIds.size());
                List<String> vertexIdsToAdd = new ArrayList<>(impactedVerticeIds);
                for (int i = 0; i < vertexIdsToAdd.size(); i += BATCH_SIZE_FOR_ADD_PROPAGATION) {
                    int end = Math.min(i + BATCH_SIZE_FOR_ADD_PROPAGATION, vertexIdsToAdd.size());
                    List<String> batchIds = vertexIdsToAdd.subList(i, end);

                    List<AtlasVertex> impactedVertices = batchIds.stream()
                            .map(x -> graph.getVertex(x))
                            .filter(Objects::nonNull)
                            .collect(Collectors.toList());

                    if (!impactedVertices.isEmpty()) {
                        LOG.info("propagateClassificationV2_Optimised: Processing batch of {} assets for tag addition.", impactedVertices.size());
                        processClassificationPropagationAdditionV2(parameters, entityVertex.getIdForDisplay(), impactedVertices, tag);
>>>>>>> 7170799d
                    }
                }
            } else {
                // "Add on Relationship Change" Flow, this logic processes all tags on the `fromVertex`.
                AtlasVertex fromVertex = entityRetriever.getEntityVertex(entityGuid);
                if (fromVertex == null) {
                    String warningMessage = String.format("propagateClassificationV2_Optimised(fromVertexId=%s, tagTypeName=%s): fromVertex not found, skipping task execution", entityGuid, tagTypeName);
                    LOG.warn(warningMessage);
                    RequestContext.get().getCurrentTask().setWarningMessage(warningMessage);
                    return;
                }

                AtlasVertex toVertex = entityRetriever.getEntityVertex(toVertexGuid);
                if (toVertex == null) {
                    String warningMessage = String.format("propagateClassificationV2_Optimised(toVertexId=%s, tagTypeName=%s): toVertex not found, skipping task execution", toVertexGuid, tagTypeName);
                    LOG.warn(warningMessage);
                    RequestContext.get().getCurrentTask().setWarningMessage(warningMessage);
                    return;
                }

                List<Tag> tags = tagDAO.getAllTagsByVertexId(fromVertex.getIdForDisplay());
                Map<String, Set<String>> impactedVertexIdsMap = new TreeMap<>();

                for (Tag tag : tags) {
                    if (tag.isPropagationEnabled()) {
                        AtlasClassification atlasClassification = tag.toAtlasClassification();
                        String sourceEntityGuid = atlasClassification.getEntityGuid();
                        AtlasVertex sourceVertex = entityRetriever.getEntityVertex(sourceEntityGuid);
                        if (sourceVertex == null) {
                            String warningMessage = String.format("propagateClassificationV2_Optimised(sourceVertex=%s, tagTypeName=%s): sourceVertex not found, skipping task execution", sourceEntityGuid, tagTypeName);
                            LOG.warn(warningMessage);
                            RequestContext.get().getCurrentTask().setWarningMessage(warningMessage);
                            return;
                        }

                        String propagationMode = entityRetriever.determinePropagationMode(tag.getRestrictPropagationThroughLineage(), tag.getRestrictPropagationThroughHierarchy());

                        Set<String> impactedVertexIds;

                        if (!impactedVertexIdsMap.containsKey(propagationMode)) {
                            LOG.info("propagateClassificationV2_Optimised: Cache miss for propagationMode '{}'. Performing graph traversal.", propagationMode);
                            Boolean toExclude = Objects.equals(propagationMode, CLASSIFICATION_PROPAGATION_MODE_RESTRICT_LINEAGE);
                            impactedVertexIds = new HashSet<>();
                            Set<String> vertexIdsToAddClassification = new HashSet<>();
                            Set<String> verticesToExcludeDuringTraversal = new HashSet<>(
                                    Arrays.asList(fromVertex.getIdForDisplay(), sourceVertex.getIdForDisplay())
                            );
                            entityRetriever.traverseImpactedVerticesByLevelV2(toVertex, null, null, impactedVertexIds, CLASSIFICATION_PROPAGATION_MODE_LABELS_MAP.get(propagationMode), toExclude, vertexIdsToAddClassification, verticesToExcludeDuringTraversal);

                            impactedVertexIds.addAll(vertexIdsToAddClassification);
                            impactedVertexIdsMap.put(propagationMode, impactedVertexIds);
                        } else {
                            LOG.info("propagateClassificationV2_Optimised: Cache hit for propagationMode '{}'. Reusing traversal results.", propagationMode);
                            impactedVertexIds = impactedVertexIdsMap.get(propagationMode);
                        }

                        // 2. Process additions in batches.
                        LOG.info("propagateClassificationV2_Optimised: Found {} total vertices for propagation based on toVertex: {}. Processing in batches.", impactedVertexIds.size(), toVertexGuid);
                        List<String> vertexIdsToAdd = new ArrayList<>(impactedVertexIds);
                        for (int i = 0; i < vertexIdsToAdd.size(); i += BATCH_SIZE_FOR_ADD_PROPAGATION) {
                            int end = Math.min(i + BATCH_SIZE_FOR_ADD_PROPAGATION, vertexIdsToAdd.size());
                            List<String> batchIds = vertexIdsToAdd.subList(i, end);

                            List<AtlasVertex> impactedVertices = batchIds.stream()
                                    .map(x -> graph.getVertex(x))
                                    .filter(Objects::nonNull)
                                    .collect(Collectors.toList());

                            if (!impactedVertices.isEmpty()) {
                                LOG.info("propagateClassificationV2_Optimised: Processing batch of {} assets for tag addition based on toVertex: {}, sourceVertex: {}, tag_type_name: {}", impactedVertices.size(), toVertexGuid, sourceVertex.getIdForDisplay(), atlasClassification.getTypeName());
                                processClassificationPropagationAdditionV2(parameters, sourceVertex.getIdForDisplay(), impactedVertices, atlasClassification);
                            }
                        }
                    }
                }
            }
<<<<<<< HEAD
            return totalImpactedVerticesIds;
=======
        } catch (Exception e) {
            LOG.error("propagateClassificationV2_Optimised(entityGuid={}, classificationTypeName={}): error while propagating classification", entityGuid, tagTypeName, e);
            throw new AtlasBaseException(e);
        } finally {
            RequestContext.get().endMetricRecord(metricRecorder);
>>>>>>> 7170799d
        }
    }


    public List<String> processClassificationPropagationAddition(List<AtlasVertex> verticesToPropagate, AtlasVertex classificationVertex) throws AtlasBaseException{
        AtlasPerfMetrics.MetricRecorder classificationPropagationMetricRecorder = RequestContext.get().startMetricRecord("processClassificationPropagationAddition");
        List<String> propagatedEntitiesGuids = new ArrayList<>();
        int impactedVerticesSize = verticesToPropagate.size();
        int offset = 0;
        int toIndex;
        LOG.info(String.format("Total number of vertices to propagate: %d", impactedVerticesSize));

        try {
            do {
                toIndex = offset + CHUNK_SIZE > impactedVerticesSize ? impactedVerticesSize : offset + CHUNK_SIZE;
                List<AtlasVertex> chunkedVerticesToPropagate = verticesToPropagate.subList(offset, toIndex);

                AtlasPerfMetrics.MetricRecorder metricRecorder  = RequestContext.get().startMetricRecord("lockObjectsAfterTraverse");
                List<String> impactedVerticesGuidsToLock        = chunkedVerticesToPropagate.stream().map(x -> GraphHelper.getGuid(x)).collect(Collectors.toList());
                GraphTransactionInterceptor.lockObjectAndReleasePostCommit(impactedVerticesGuidsToLock);
                RequestContext.get().endMetricRecord(metricRecorder);

                AtlasClassification classification       = entityRetriever.toAtlasClassification(classificationVertex);
                List<AtlasVertex>   entitiesPropagatedTo = deleteDelegate.getHandler().addTagPropagation(classificationVertex, chunkedVerticesToPropagate);

                if (CollectionUtils.isEmpty(entitiesPropagatedTo)) {
                    return null;
                }

                List<AtlasEntity>   propagatedEntitiesChunked       = updateClassificationText(classification, entitiesPropagatedTo);
                List<String>        chunkedPropagatedEntitiesGuids  = propagatedEntitiesChunked.stream().map(x -> x.getGuid()).collect(Collectors.toList());

                propagatedEntitiesGuids.addAll(chunkedPropagatedEntitiesGuids);
                offset += CHUNK_SIZE;
                transactionInterceptHelper.intercept();
                //Convert entitiesPropagatedTo to Set
                Set<AtlasVertex> entitiesPropagatedToSet = new HashSet<>(entitiesPropagatedTo);
                entityChangeNotifier.onClassificationsAddedToEntitiesV2(entitiesPropagatedToSet, Collections.singletonList(classification), false, RequestContext.get());
            } while (offset < impactedVerticesSize);
        } catch (AtlasBaseException exception) {
            LOG.error("Error occurred while adding classification propagation for classification with propagation id {}", classificationVertex.getIdForDisplay());
            throw exception;
        } finally {
            RequestContext.get().endMetricRecord(classificationPropagationMetricRecorder);
        }

        return propagatedEntitiesGuids;

    }

    public int processClassificationPropagationAdditionV2(Map<String, Object> parameters,
                                                           String entityVertexId,
                                                           List<AtlasVertex> verticesToPropagate,
                                                           AtlasClassification classification) throws AtlasBaseException{
        AtlasPerfMetrics.MetricRecorder classificationPropagationMetricRecorder = RequestContext.get().startMetricRecord("processClassificationPropagationAddition");
        int impactedVerticesSize = verticesToPropagate.size();

        int offset = 0;
        int toIndex;
        LOG.info(String.format("Total number of vertices to propagate: %d", impactedVerticesSize));

        try {
            do {
                toIndex = Math.min(offset + CHUNK_SIZE, impactedVerticesSize);
                List<AtlasVertex> chunkedVerticesToPropagate = verticesToPropagate.subList(offset, toIndex);
                Set<AtlasVertex> chunkedVerticesToPropagateSet = new HashSet<>(chunkedVerticesToPropagate);
                Map<String, Map<String, Object>> deNormAttributesMap = new HashMap<>();
                Map<String, Map<String, Object>> assetMinAttrsMap = new HashMap<>();

                List<AtlasEntity> propagatedEntitiesChunked = updateClassificationTextV2(classification, chunkedVerticesToPropagate, deNormAttributesMap, assetMinAttrsMap);

                tagDAO.putPropagatedTags(entityVertexId, classification.getTypeName(), deNormAttributesMap.keySet(), assetMinAttrsMap, classification);
                if (MapUtils.isNotEmpty(deNormAttributesMap)) {
                    ESConnector.writeTagProperties(deNormAttributesMap);
                }
                entityChangeNotifier.onClassificationPropagationAddedToEntitiesV2(chunkedVerticesToPropagateSet, Collections.singletonList(classification), true, RequestContext.get()); // Async call
                offset += CHUNK_SIZE;
                LOG.info("offset {}, impactedVerticesSize: {}", offset, impactedVerticesSize);
            } while (offset < impactedVerticesSize);
            LOG.info(String.format("Total number of vertices propagated: %d", impactedVerticesSize));
            return impactedVerticesSize;
        } catch (Exception exception) {
            LOG.error("Error occurred while adding classification propagation for classification with source entity id {}",
                    entityVertexId, exception);
            throw exception;
        } finally {
            RequestContext.get().endMetricRecord(classificationPropagationMetricRecorder);
        }
    }

    public void deleteClassification(String entityGuid, String classificationName, String associatedEntityGuid) throws AtlasBaseException {
        if (StringUtils.isEmpty(associatedEntityGuid) || associatedEntityGuid.equals(entityGuid)) {
            handleDirectDeleteClassification(entityGuid, classificationName);
        } else {
            deletePropagatedClassification(entityGuid, classificationName, associatedEntityGuid);
        }
    }

    private void deletePropagatedClassification(String entityGuid, String classificationName, String associatedEntityGuid) throws AtlasBaseException {
        if (StringUtils.isEmpty(classificationName)) {
            throw new AtlasBaseException(AtlasErrorCode.INVALID_CLASSIFICATION_PARAMS, "delete", entityGuid);
        }

        AtlasVertex entityVertex = AtlasGraphUtilsV2.findByGuid(this.graph, entityGuid);

        if (entityVertex == null) {
            throw new AtlasBaseException(AtlasErrorCode.INSTANCE_GUID_NOT_FOUND, entityGuid);
        }

        deleteDelegate.getHandler().deletePropagatedClassification(entityVertex, classificationName, associatedEntityGuid);
    }

    public void deleteClassificationV1(String entityGuid, String classificationName) throws AtlasBaseException {
        if (StringUtils.isEmpty(classificationName)) {
            throw new AtlasBaseException(AtlasErrorCode.INVALID_CLASSIFICATION_PARAMS, "delete", entityGuid);
        }

        AtlasVertex entityVertex = AtlasGraphUtilsV2.findByGuid(this.graph, entityGuid);

        if (entityVertex == null) {
            throw new AtlasBaseException(AtlasErrorCode.INSTANCE_GUID_NOT_FOUND, entityGuid);
        }

        AtlasPerfTracer perf = null;

        if (AtlasPerfTracer.isPerfTraceEnabled(PERF_LOG)) {
            perf = AtlasPerfTracer.getPerfTracer(PERF_LOG, "EntityGraphMapper.deleteClassification");
        }

        List<String> traitNames = handleGetTraitNames(entityVertex);

        if (CollectionUtils.isEmpty(traitNames)) {
            throw new AtlasBaseException(AtlasErrorCode.NO_CLASSIFICATIONS_FOUND_FOR_ENTITY, entityGuid);
        }

        validateClassificationExists(traitNames, classificationName);

        AtlasVertex         classificationVertex = GraphHelper.getClassificationVertex(graphHelper, entityVertex, classificationName);

        if (Objects.isNull(classificationVertex)) {
            LOG.error(AtlasErrorCode.CLASSIFICATION_NOT_FOUND.getFormattedErrorMessage(classificationName));
            return;
        }
        // Get in progress task to see if there already is a propagation for this particular vertex
        List<AtlasTask> inProgressTasks = taskManagement.getInProgressTasks();
        for (AtlasTask task : inProgressTasks) {
            if (IN_PROGRESS.equals(task.getStatus()) && isTaskMatchingWithVertexIdAndEntityGuid(task, classificationVertex.getIdForDisplay(), entityGuid)) {
                throw new AtlasBaseException(AtlasErrorCode.CLASSIFICATION_CURRENTLY_BEING_PROPAGATED, classificationName);
            }
        }

        AtlasClassification classification       = entityRetriever.toAtlasClassification(classificationVertex);

        if (classification == null) {
            LOG.error(AtlasErrorCode.CLASSIFICATION_NOT_FOUND.getFormattedErrorMessage(classificationName));
            return;
        }

        // remove classification from propagated entities if propagation is turned on
        final List<AtlasVertex> entityVertices;

        if (GraphHelper.isPropagationEnabled(classificationVertex)) {
            if (taskManagement != null && DEFERRED_ACTION_ENABLED) {
                boolean propagateDelete = true;
                String classificationVertexId = classificationVertex.getIdForDisplay();

                List<String> entityTaskGuids = (List<String>) entityVertex.getPropertyValues(PENDING_TASKS_PROPERTY_KEY, String.class);

                if (CollectionUtils.isNotEmpty(entityTaskGuids)) {
                    List<AtlasTask> entityPendingTasks = taskManagement.getByGuidsES(entityTaskGuids);

                    boolean pendingTaskExists  = entityPendingTasks.stream()
                            .anyMatch(x -> isTaskMatchingWithVertexIdAndEntityGuid(x, classificationVertexId, entityGuid));

                    if (pendingTaskExists) {
                        List<AtlasTask> entityClassificationPendingTasks = entityPendingTasks.stream()
                                .filter(t -> t.getParameters().containsKey("entityGuid")
                                        && t.getParameters().containsKey("classificationVertexId"))
                                .filter(t -> t.getParameters().get("entityGuid").equals(entityGuid)
                                        && t.getParameters().get("classificationVertexId").equals(classificationVertexId)
                                        && t.getType().equals(CLASSIFICATION_PROPAGATION_ADD))
                                .collect(Collectors.toList());
                        for (AtlasTask entityClassificationPendingTask: entityClassificationPendingTasks) {
                            String taskGuid = entityClassificationPendingTask.getGuid();
                            taskManagement.deleteByGuid(taskGuid, TaskManagement.DeleteType.SOFT);
                            AtlasGraphUtilsV2.deleteProperty(entityVertex, PENDING_TASKS_PROPERTY_KEY, taskGuid);
//                            propagateDelete = false;  TODO: Uncomment when all unnecessary ADD tasks are resolved
                        }
                    }
                }

                if (propagateDelete) {
                    createAndQueueTask(CLASSIFICATION_PROPAGATION_DELETE, entityVertex, classificationVertex.getIdForDisplay(), classificationName);
                }

                entityVertices = new ArrayList<>();
            } else {
                entityVertices = deleteDelegate.getHandler().removeTagPropagation(classificationVertex);

                if (LOG.isDebugEnabled()) {
                    LOG.debug("Number of propagations to delete -> {}", entityVertices.size());
                }
            }
        } else {
            entityVertices = new ArrayList<>();
        }

        // add associated entity to entityVertices list
        if (!entityVertices.contains(entityVertex)) {
            entityVertices.add(entityVertex);
        }

        // remove classifications from associated entity
        if (LOG.isDebugEnabled()) {
            LOG.debug("Removing classification: [{}] from: [{}][{}] with edge label: [{}]", classificationName,
                    getTypeName(entityVertex), entityGuid, CLASSIFICATION_LABEL);
        }

        AtlasEdge edge = getClassificationEdge(entityVertex, classificationVertex);

        deleteDelegate.getHandler().deleteEdgeReference(edge, CLASSIFICATION, false, true, entityVertex);

        traitNames.remove(classificationName);

        // update 'TRAIT_NAMES_PROPERTY_KEY' property
        entityVertex.removePropertyValue(TRAIT_NAMES_PROPERTY_KEY, classificationName);

        // update 'CLASSIFICATION_NAMES_KEY' property
        entityVertex.removeProperty(CLASSIFICATION_NAMES_KEY);

        entityVertex.setProperty(CLASSIFICATION_NAMES_KEY, getClassificationNamesString(traitNames));

        updateModificationMetadata(entityVertex);

        if (RequestContext.get().isDelayTagNotifications()) {
            RequestContext.get().addDeletedClassificationAndVertices(classification, new ArrayList<>(entityVertices));
        } else if (CollectionUtils.isNotEmpty(entityVertices)) {
            List<AtlasEntity> propagatedEntities = updateClassificationText(classification, entityVertices);

            //Sending audit request for all entities at once
            entityChangeNotifier.onClassificationsDeletedFromEntities(propagatedEntities, Collections.singletonList(classification));
        }
        AtlasPerfTracer.log(perf);
    }

    public void handleDirectDeleteClassification(String entityGuid, String classificationName) throws AtlasBaseException {
        if(FeatureFlagStore.isTagV2Enabled()) {
            deleteClassificationV2(entityGuid, classificationName);
        } else {
            deleteClassificationV1(entityGuid, classificationName);
        }
    }

    public void deleteClassificationV2(String entityGuid, String classificationName) throws AtlasBaseException {
        if (StringUtils.isEmpty(classificationName)) {
            throw new AtlasBaseException(AtlasErrorCode.INVALID_CLASSIFICATION_PARAMS, "delete", entityGuid);
        }

        AtlasVertex entityVertex = AtlasGraphUtilsV2.findByGuid(this.graph, entityGuid);

        if (entityVertex == null) {
            throw new AtlasBaseException(AtlasErrorCode.INSTANCE_GUID_NOT_FOUND, entityGuid);
        }

        AtlasPerfTracer perf = null;

        if (AtlasPerfTracer.isPerfTraceEnabled(PERF_LOG)) {
            perf = AtlasPerfTracer.getPerfTracer(PERF_LOG, "EntityGraphMapper.deleteClassification");
        }

        Tag currentTag = tagDAO.findDirectTagByVertexIdAndTagTypeNameWithAssetMetadata(entityVertex.getIdForDisplay(), classificationName, false);
        if (Objects.isNull(currentTag)) {
            LOG.error(AtlasErrorCode.CLASSIFICATION_NOT_FOUND.getFormattedErrorMessage(classificationName));
            throw new AtlasBaseException(AtlasErrorCode.CLASSIFICATION_NOT_FOUND, classificationName);
        }

        // Get in progress task to see if there already is a propagation for this particular vertex
        List<AtlasTask> inProgressTasks = taskManagement.getInProgressTasks();
        for (AtlasTask task : inProgressTasks) {
            if (IN_PROGRESS.equals(task.getStatus()) && isTaskMatchingWithVertexIdAndEntityGuid(task, currentTag.getTagTypeName(), entityGuid)) {
                throw new AtlasBaseException(AtlasErrorCode.CLASSIFICATION_CURRENTLY_BEING_PROPAGATED, classificationName);
            }
        }

        AtlasClassification currentClassification = entityRetriever.toAtlasClassification(currentTag);

        // remove classification from propagated entities if propagation is turned on
        if (currentClassification.isPropagate()) {
            if (DEFERRED_ACTION_ENABLED) {
                List<String> entityTaskGuids = (List<String>) entityVertex.getPropertyValues(PENDING_TASKS_PROPERTY_KEY, String.class);

                if (CollectionUtils.isNotEmpty(entityTaskGuids)) {
                    List<AtlasTask> entityPendingTasks = taskManagement.getByGuidsES(entityTaskGuids);

                    boolean pendingTaskExists  = entityPendingTasks.stream()
                            .anyMatch(x -> isTaskMatchingWithVertexIdAndEntityGuid(x, currentClassification.getTypeName(), entityGuid));

                    if (pendingTaskExists) {
                        List<AtlasTask> entityClassificationPendingTasks = entityPendingTasks.stream()
                                .filter(t -> t.getParameters().containsKey("entityGuid")
                                        && t.getParameters().containsKey("classificationVertexId"))
                                .filter(t -> t.getParameters().get("entityGuid").equals(entityGuid)
                                        && t.getParameters().get(Constants.TASK_CLASSIFICATION_TYPENAME).equals(currentClassification.getTypeName())
                                        && t.getType().equals(CLASSIFICATION_PROPAGATION_ADD))
                                .collect(Collectors.toList());
                        for (AtlasTask entityClassificationPendingTask: entityClassificationPendingTasks) {
                            String taskGuid = entityClassificationPendingTask.getGuid();
                            taskManagement.deleteByGuid(taskGuid, TaskManagement.DeleteType.SOFT);
                            AtlasGraphUtilsV2.deleteProperty(entityVertex, PENDING_TASKS_PROPERTY_KEY, taskGuid);
//                            propagateDelete = false;  TODO: Uncomment when all unnecessary ADD tasks are resolved
                        }
                    }
                }

                String  currentUser = RequestContext.getCurrentUser();

                Map<String, Object> taskParams  = new HashMap<>() {{
                    put(PARAM_ENTITY_GUID, entityGuid);
                    put(PARAM_SOURCE_VERTEX_ID, entityVertex.getIdForDisplay());
                    put(TASK_CLASSIFICATION_TYPENAME, currentClassification.getTypeName());
                    put("newMode", true);
                }};

                taskManagement.createTaskV2(CLASSIFICATION_PROPAGATION_DELETE, currentUser, taskParams, currentClassification.getTypeName(), entityGuid);
            }
        }

        // remove classifications from associated entity
        if (LOG.isDebugEnabled()) {
            LOG.debug("Removing classification: [{}] from: [{}][{}] with edge label: [{}]", classificationName,
                    getTypeName(entityVertex), entityGuid, CLASSIFICATION_LABEL);
        }

        tagDAO.deleteDirectTag(entityVertex.getIdForDisplay(), currentClassification);

        RequestContext reqContext = RequestContext.get();
        // Record cassandra tag operation in RequestContext
        reqContext.addCassandraTagOperation(entityGuid,
                new CassandraTagOperation(
                        entityVertex.getIdForDisplay(),
                        classificationName,
                        CassandraTagOperation.OperationType.DELETE,
                        currentClassification.deepCopy(),
                        currentTag.getAssetMetadata())
        );

        List<AtlasClassification> currentTags = tagDAO.getAllClassificationsForVertex(entityVertex.getIdForDisplay());

        Map<String, Map<String, Object>> deNormMap = new HashMap<>();
        deNormMap.put(entityVertex.getIdForDisplay(), TagDeNormAttributesUtil.getDirectTagAttachmentAttributesForDeleteTag(currentClassification, currentTags, typeRegistry, fullTextMapperV2));

        // ES operation collected to be executed in the end
        RequestContext.get().addESDeferredOperation(
                new ESDeferredOperation(
                        ESDeferredOperation.OperationType.TAG_DENORM_FOR_DELETE_CLASSIFICATIONS,
                        entityVertex.getIdForDisplay(),
                        deNormMap
                )
        );

        updateModificationMetadata(entityVertex);

        if (RequestContext.get().isDelayTagNotifications()) {
            RequestContext.get().addDeletedClassificationAndVertices(currentClassification, Collections.singleton(entityVertex));
        } else {
            entityChangeNotifier.onClassificationDeletedFromEntities(Collections.singletonList(entityRetriever.toAtlasEntity(entityGuid)), currentClassification);
        }
        AtlasPerfTracer.log(perf);
    }

    private boolean isTaskMatchingWithVertexIdAndEntityGuid(AtlasTask task, String tagTypeName, String entityGuid) {
        try {
            if (CLASSIFICATION_PROPAGATION_ADD.equals(task.getType())) {
                return task.getParameters().get(Constants.TASK_CLASSIFICATION_TYPENAME).equals(tagTypeName)
                        && task.getParameters().get(ClassificationTask.PARAM_ENTITY_GUID).equals(entityGuid);
            }
        } catch (NullPointerException npe) {
            LOG.warn("Task classificationVertexId or entityGuid is null");
        }
        return false;
    }

    private AtlasEntity updateClassificationText(AtlasVertex vertex) throws AtlasBaseException {
        String guid        = graphHelper.getGuid(vertex);
        AtlasEntity entity = instanceConverter.getAndCacheEntity(guid, ENTITY_CHANGE_NOTIFY_IGNORE_RELATIONSHIP_ATTRIBUTES);

        vertex.setProperty(CLASSIFICATION_TEXT_KEY, fullTextMapperV2.getClassificationTextForEntity(entity));
        return entity;
    }

    public void updateClassificationTextAndNames(AtlasVertex vertex) throws AtlasBaseException {
        if(CollectionUtils.isEmpty(vertex.getPropertyValues(Constants.TRAIT_NAMES_PROPERTY_KEY, String.class)) &&
                CollectionUtils.isEmpty(vertex.getPropertyValues(Constants.PROPAGATED_TRAIT_NAMES_PROPERTY_KEY, String.class))) {
            return;
        }

        String guid = graphHelper.getGuid(vertex);
        AtlasEntity entity = instanceConverter.getAndCacheEntity(guid, ENTITY_CHANGE_NOTIFY_IGNORE_RELATIONSHIP_ATTRIBUTES);
        List<String> classificationNames = new ArrayList<>();
        List<String> propagatedClassificationNames = new ArrayList<>();

        for (AtlasClassification classification : entity.getClassifications()) {
            if (isPropagatedClassification(classification, guid)) {
                propagatedClassificationNames.add(classification.getTypeName());
            } else {
                classificationNames.add(classification.getTypeName());
            }
        }

        vertex.setProperty(CLASSIFICATION_NAMES_KEY, getDelimitedClassificationNames(classificationNames));
        vertex.setProperty(PROPAGATED_CLASSIFICATION_NAMES_KEY, getDelimitedClassificationNames(propagatedClassificationNames));
        vertex.setProperty(CLASSIFICATION_TEXT_KEY, fullTextMapperV2.getClassificationTextForEntity(entity));
    }

    private boolean isPropagatedClassification(AtlasClassification classification, String guid) {
        String classificationEntityGuid = classification.getEntityGuid();

        return StringUtils.isNotEmpty(classificationEntityGuid) && !StringUtils.equals(classificationEntityGuid, guid);
    }

    private void addToClassificationNames(AtlasVertex entityVertex, String classificationName) {
        AtlasGraphUtilsV2.addEncodedProperty(entityVertex, TRAIT_NAMES_PROPERTY_KEY, classificationName);

        String delimitedClassificationNames = entityVertex.getProperty(CLASSIFICATION_NAMES_KEY, String.class);

        if (StringUtils.isEmpty(delimitedClassificationNames)) {
            delimitedClassificationNames = CLASSIFICATION_NAME_DELIMITER + classificationName + CLASSIFICATION_NAME_DELIMITER;
        } else {
            delimitedClassificationNames = delimitedClassificationNames + classificationName + CLASSIFICATION_NAME_DELIMITER;
        }

        entityVertex.setProperty(CLASSIFICATION_NAMES_KEY, delimitedClassificationNames);
    }

    private String getClassificationNamesString(List<String> traitNames) {
        String ret = StringUtils.join(traitNames, CLASSIFICATION_NAME_DELIMITER);

        return StringUtils.isEmpty(ret) ? ret : CLASSIFICATION_NAME_DELIMITER + ret + CLASSIFICATION_NAME_DELIMITER;
    }

    public void updateClassificationsV1(EntityMutationContext context, String guid, List<AtlasClassification> classifications) throws AtlasBaseException {
        if (CollectionUtils.isEmpty(classifications)) {
            throw new AtlasBaseException(AtlasErrorCode.INVALID_CLASSIFICATION_PARAMS, "update", guid);
        }
        entityRetriever.verifyClassificationsPropagationMode(classifications);

        AtlasVertex entityVertex = AtlasGraphUtilsV2.findByGuid(this.graph, guid);

        if (entityVertex == null) {
            throw new AtlasBaseException(AtlasErrorCode.INSTANCE_GUID_NOT_FOUND, guid);
        }

        AtlasPerfTracer perf = null;

        if (AtlasPerfTracer.isPerfTraceEnabled(PERF_LOG)) {
            perf = AtlasPerfTracer.getPerfTracer(PERF_LOG, "EntityGraphMapper.updateClassifications");
        }

        String                    entityTypeName         = AtlasGraphUtilsV2.getTypeName(entityVertex);
        AtlasEntityType           entityType             = typeRegistry.getEntityTypeByName(entityTypeName);
        List<AtlasClassification> updatedClassifications = new ArrayList<>();
        List<AtlasVertex>         entitiesToPropagateTo  = new ArrayList<>();
        Set<AtlasVertex>          notificationVertices   = new HashSet<AtlasVertex>() {{ add(entityVertex); }};

        Map<AtlasVertex, List<AtlasClassification>> addedPropagations   = null;
        Map<AtlasClassification, List<AtlasVertex>> removedPropagations = new HashMap<>();
        String propagationType = null;

        for (AtlasClassification classification : classifications) {
            String classificationName       = classification.getTypeName();
            String classificationEntityGuid = classification.getEntityGuid();

            if (StringUtils.isEmpty(classificationEntityGuid)) {
                classification.setEntityGuid(guid);
            }

            if (StringUtils.isNotEmpty(classificationEntityGuid) && !StringUtils.equalsIgnoreCase(guid, classificationEntityGuid)) {
                throw new AtlasBaseException(AtlasErrorCode.CLASSIFICATION_UPDATE_FROM_PROPAGATED_ENTITY, classificationName);
            }

            AtlasVertex classificationVertex = GraphHelper.getClassificationVertex(graphHelper, entityVertex, classificationName);

            if (classificationVertex == null) {
                LOG.error(AtlasErrorCode.CLASSIFICATION_NOT_FOUND.getFormattedErrorMessage(classificationName));
                continue;
            }

            if (LOG.isDebugEnabled()) {
                LOG.debug("Updating classification {} for entity {}", classification, guid);
            }

            AtlasClassification currentClassification = entityRetriever.toAtlasClassification(classificationVertex);

            if (currentClassification == null) {
                continue;
            }

            validateAndNormalizeForUpdate(classification);

            boolean isClassificationUpdated = false;

            // check for attribute update
            Map<String, Object> updatedAttributes = classification.getAttributes();

            if (MapUtils.isNotEmpty(updatedAttributes)) {
                for (String attributeName : updatedAttributes.keySet()) {
                    currentClassification.setAttribute(attributeName, updatedAttributes.get(attributeName));
                }

                createAndQueueTask(CLASSIFICATION_PROPAGATION_TEXT_UPDATE, entityVertex, classificationVertex.getIdForDisplay(), classification.getTypeName());
            }

            // check for validity period update
            List<TimeBoundary> currentValidityPeriods = currentClassification.getValidityPeriods();
            List<TimeBoundary> updatedValidityPeriods = classification.getValidityPeriods();

            if (!Objects.equals(currentValidityPeriods, updatedValidityPeriods)) {
                currentClassification.setValidityPeriods(updatedValidityPeriods);

                isClassificationUpdated = true;
            }

            boolean removePropagation = false;
            // check for removePropagationsOnEntityDelete update
            Boolean currentRemovePropagations = currentClassification.getRemovePropagationsOnEntityDelete();
            Boolean updatedRemovePropagations = classification.getRemovePropagationsOnEntityDelete();
            if (updatedRemovePropagations != null && !updatedRemovePropagations.equals(currentRemovePropagations)) {
                AtlasGraphUtilsV2.setEncodedProperty(classificationVertex, CLASSIFICATION_VERTEX_REMOVE_PROPAGATIONS_KEY, updatedRemovePropagations);
                isClassificationUpdated = true;

                boolean isEntityDeleted = DELETED.toString().equals(entityVertex.getProperty(STATE_PROPERTY_KEY, String.class));
                if (isEntityDeleted && updatedRemovePropagations) {
                    removePropagation = true;
                }
            }

            if (isClassificationUpdated) {
                List<AtlasVertex> propagatedEntityVertices = graphHelper.getAllPropagatedEntityVertices(classificationVertex);
                notificationVertices.addAll(propagatedEntityVertices);
            }

            if (LOG.isDebugEnabled()) {
                LOG.debug("updating vertex {} for trait {}", GraphHelper.string(classificationVertex), classificationName);
            }

            mapClassification(EntityOperation.UPDATE, context, classification, entityType, entityVertex, classificationVertex);
            updateModificationMetadata(entityVertex);

            /* -----------------------------
               | Current Tag | Updated Tag |
               | Propagation | Propagation |
               |-------------|-------------|
               |   true      |    true     | => no-op
               |-------------|-------------|
               |   false     |    false    | => no-op
               |-------------|-------------|
               |   false     |    true     | => Add Tag Propagation (send ADD classification notifications)
               |-------------|-------------|
               |   true      |    false    | => Remove Tag Propagation (send REMOVE classification notifications)
               |-------------|-------------| */

            Boolean currentTagPropagation = currentClassification.isPropagate();
            Boolean updatedTagPropagation = classification.isPropagate();
            Boolean currentRestrictPropagationThroughLineage = currentClassification.getRestrictPropagationThroughLineage();
            Boolean updatedRestrictPropagationThroughLineage = classification.getRestrictPropagationThroughLineage();
            Boolean currentRestrictPropagationThroughHierarchy = currentClassification.getRestrictPropagationThroughHierarchy();
            Boolean updatedRestrictPropagationThroughHierarchy = classification.getRestrictPropagationThroughHierarchy();
            if (updatedRestrictPropagationThroughLineage == null) {
                updatedRestrictPropagationThroughLineage = currentRestrictPropagationThroughLineage;
                classification.setRestrictPropagationThroughLineage(updatedRestrictPropagationThroughLineage);
            }
            if (updatedRestrictPropagationThroughHierarchy == null) {
                updatedRestrictPropagationThroughHierarchy = currentRestrictPropagationThroughHierarchy;
                classification.setRestrictPropagationThroughHierarchy(updatedRestrictPropagationThroughHierarchy);
            }

            String propagationMode = CLASSIFICATION_PROPAGATION_MODE_DEFAULT;
            if (updatedTagPropagation) {
                // determinePropagationMode also validates the propagation restriction option values
                propagationMode = entityRetriever.determinePropagationMode(updatedRestrictPropagationThroughLineage, updatedRestrictPropagationThroughHierarchy);
            }

            if ((!Objects.equals(updatedRemovePropagations, currentRemovePropagations) ||
                    !Objects.equals(currentTagPropagation, updatedTagPropagation) ||
                    !Objects.equals(currentRestrictPropagationThroughLineage, updatedRestrictPropagationThroughLineage)) &&
                    taskManagement != null && DEFERRED_ACTION_ENABLED) {

                propagationType = CLASSIFICATION_PROPAGATION_ADD;
                if(currentRestrictPropagationThroughLineage != updatedRestrictPropagationThroughLineage || currentRestrictPropagationThroughHierarchy != updatedRestrictPropagationThroughHierarchy){
                    propagationType = CLASSIFICATION_REFRESH_PROPAGATION;
                }
                if (removePropagation || !updatedTagPropagation) {
                    propagationType = CLASSIFICATION_PROPAGATION_DELETE;
                }
                createAndQueueTask(propagationType, entityVertex, classificationVertex.getIdForDisplay(), classificationName, currentRestrictPropagationThroughLineage,currentRestrictPropagationThroughHierarchy);
                updatedTagPropagation = null;
            }

            // compute propagatedEntityVertices once and use it for subsequent iterations and notifications
            if (updatedTagPropagation != null && (currentTagPropagation != updatedTagPropagation || currentRestrictPropagationThroughLineage != updatedRestrictPropagationThroughLineage || currentRestrictPropagationThroughHierarchy != updatedRestrictPropagationThroughHierarchy)) {
                if (updatedTagPropagation) {
                    if (updatedRestrictPropagationThroughLineage != null && !currentRestrictPropagationThroughLineage && updatedRestrictPropagationThroughLineage) {
                        deleteDelegate.getHandler().removeTagPropagation(classificationVertex);
                    }
                    if (updatedRestrictPropagationThroughHierarchy != null && !currentRestrictPropagationThroughHierarchy && updatedRestrictPropagationThroughHierarchy) {
                        deleteDelegate.getHandler().removeTagPropagation(classificationVertex);
                    }
                    if (CollectionUtils.isEmpty(entitiesToPropagateTo)) {
                        if (updatedRemovePropagations ==null) {
                            propagationMode = CLASSIFICATION_PROPAGATION_MODE_DEFAULT;
                        }
                        Boolean toExclude = propagationMode == CLASSIFICATION_VERTEX_RESTRICT_PROPAGATE_THROUGH_LINEAGE ? true : false;
                        entitiesToPropagateTo = entityRetriever.getImpactedVerticesV2(entityVertex, null, classificationVertex.getIdForDisplay(), CLASSIFICATION_PROPAGATION_MODE_LABELS_MAP.get(propagationMode),toExclude);
                    }

                    if (CollectionUtils.isNotEmpty(entitiesToPropagateTo)) {
                        if (addedPropagations == null) {
                            addedPropagations = new HashMap<>(entitiesToPropagateTo.size());

                            for (AtlasVertex entityToPropagateTo : entitiesToPropagateTo) {
                                addedPropagations.put(entityToPropagateTo, new ArrayList<>());
                            }
                        }

                        List<AtlasVertex> entitiesPropagatedTo = deleteDelegate.getHandler().addTagPropagation(classificationVertex, entitiesToPropagateTo);

                        if (entitiesPropagatedTo != null) {
                            for (AtlasVertex entityPropagatedTo : entitiesPropagatedTo) {
                                addedPropagations.get(entityPropagatedTo).add(classification);
                            }
                        }
                    }
                } else {
                    List<AtlasVertex> impactedVertices = deleteDelegate.getHandler().removeTagPropagation(classificationVertex);

                    if (CollectionUtils.isNotEmpty(impactedVertices)) {
                        /*
                            removedPropagations is a HashMap of entity against list of classifications i.e. for each entity 1 entry in the map.
                            Maintaining classification wise entity list lets us send the audit request in bulk,
                            since 1 classification is applied to many entities (including the child entities).
                            Eg. If a classification is being propagated to 1000 entities, its edge count would be 2000, as per removedPropagations map
                            we would have 2000 entries and value would always be 1 classification wrapped in a list.
                            By this rearrangement we maintain an entity list against each classification, as of now its entry size would be 1 (as per request from UI)
                            instead of 2000. Moreover this allows us to send audit request classification wise instead of separate requests for each entities.
                            This reduces audit calls from 2000 to 1.
                         */
                        removedPropagations.put(classification, impactedVertices);
                    }
                }
            }

            updatedClassifications.add(currentClassification);
        }

        if (CollectionUtils.isNotEmpty(entitiesToPropagateTo)) {
            notificationVertices.addAll(entitiesToPropagateTo);
        }

        for (AtlasVertex vertex : notificationVertices) {
            String      entityGuid = graphHelper.getGuid(vertex);
            AtlasEntity entity     = instanceConverter.getAndCacheEntity(entityGuid, ENTITY_CHANGE_NOTIFY_IGNORE_RELATIONSHIP_ATTRIBUTES);

            if (entity != null) {
                vertex.setProperty(CLASSIFICATION_TEXT_KEY, fullTextMapperV2.getClassificationTextForEntity(entity));
                entityChangeNotifier.onClassificationUpdatedToEntity(entity, updatedClassifications);
            }
        }

        if (MapUtils.isNotEmpty(removedPropagations)) {
            for (AtlasClassification classification : removedPropagations.keySet()) {
                List<AtlasVertex> propagatedVertices = removedPropagations.get(classification);
                List<AtlasEntity> propagatedEntities = updateClassificationText(classification, propagatedVertices);

                //Sending audit request for all entities at once
                entityChangeNotifier.onClassificationsDeletedFromEntities(propagatedEntities, Collections.singletonList(classification));
            }
        }

        AtlasPerfTracer.log(perf);
    }

    public void handleUpdateClassifications(EntityMutationContext context, String guid, List<AtlasClassification> classifications) throws AtlasBaseException {
        if (FeatureFlagStore.isTagV2Enabled()) {
            updateClassificationsV2(guid, classifications);
        } else {
            updateClassificationsV1(context, guid, classifications);
        }
    }

    public void updateClassificationsV2(String guid, List<AtlasClassification> classifications) throws AtlasBaseException {
        if (CollectionUtils.isEmpty(classifications)) {
            throw new AtlasBaseException(AtlasErrorCode.INVALID_CLASSIFICATION_PARAMS, "update", guid);
        }

        AtlasPerfTracer perf = null;
        if (AtlasPerfTracer.isPerfTraceEnabled(PERF_LOG)) {
            perf = AtlasPerfTracer.getPerfTracer(PERF_LOG, "EntityGraphMapper.updateClassificationsV2");
        }

        AtlasVertex entityVertex = AtlasGraphUtilsV2.findByGuid(this.graph, guid);
        if (entityVertex == null)
            throw new AtlasBaseException(AtlasErrorCode.INSTANCE_GUID_NOT_FOUND, guid);

        entityRetriever.verifyClassificationsPropagationMode(classifications);
        for (AtlasClassification classification : classifications) {
            String classificationName       = classification.getTypeName();
            String classificationEntityGuid = classification.getEntityGuid();

            if (StringUtils.isNotEmpty(classificationEntityGuid) && !StringUtils.equalsIgnoreCase(guid, classificationEntityGuid)) {
                throw new AtlasBaseException(AtlasErrorCode.CLASSIFICATION_UPDATE_FROM_PROPAGATED_ENTITY, classificationName);
            }
            validateAndNormalizeForUpdate(classification);
        }

        classifications = mapClassificationsV2(classifications);

        List<AtlasClassification> updatedClassifications = new ArrayList<>();
        List<AtlasVertex>         entitiesToPropagateTo  = new ArrayList<>();
        Set<AtlasVertex>          notificationVertices   = new HashSet<>() {{ add(entityVertex); }};

        Map<AtlasClassification, List<AtlasVertex>> removedPropagations = new HashMap<>();
        String propagationType;

        for (AtlasClassification classification : classifications) {
            String classificationName       = classification.getTypeName();
            String classificationEntityGuid = classification.getEntityGuid();

            if (StringUtils.isEmpty(classificationEntityGuid)) {
                classification.setEntityGuid(guid);
            }

            //AtlasVertex classificationVertex = getClassificationVertex(graphHelper, entityVertex, classificationName);
            Tag currentTag = tagDAO.findDirectTagByVertexIdAndTagTypeNameWithAssetMetadata(entityVertex.getIdForDisplay(), classificationName, false);
            if (currentTag == null) {
                LOG.error(AtlasErrorCode.CLASSIFICATION_NOT_FOUND.getFormattedErrorMessage(classificationName));
                continue;
            }
            AtlasClassification currentClassification = entityRetriever.toAtlasClassification(currentTag);
            if (LOG.isDebugEnabled()) {
                LOG.debug("Updating classification {} for entity {}", classification, guid);
            }

            List<AtlasClassification> currentTags = tagDAO.getAllClassificationsForVertex(entityVertex.getIdForDisplay());
            currentTags = currentTags.stream()
                    .filter(tag -> !(tag.getEntityGuid().equals(classification.getEntityGuid()) && tag.getTypeName().equals(classification.getTypeName())))
                    .collect(Collectors.toList());
            currentTags.add(classification);
            // Update tag
            Map<String, Object> minAssetMap = getMinimalAssetMap(entityVertex);
            tagDAO.putDirectTag(entityVertex.getIdForDisplay(), classificationName, classification, minAssetMap);

            RequestContext reqContext = RequestContext.get();
            // Record cassandra tag operation in RequestContext
            reqContext.addCassandraTagOperation(guid,
                    new CassandraTagOperation(
                            entityVertex.getIdForDisplay(),
                            classificationName,
                            CassandraTagOperation.OperationType.UPDATE,
                            currentClassification.deepCopy(),
                            currentTag.getAssetMetadata()
                    )
            );
            Map<String, Map<String, Object>> deNormMap = new HashMap<>();
            deNormMap.put(entityVertex.getIdForDisplay(), TagDeNormAttributesUtil.getDirectTagAttachmentAttributesForAddTag(classification,
                    currentTags, typeRegistry, fullTextMapperV2));
            // ES operation collected to be executed in the end
            RequestContext.get().addESDeferredOperation(
                    new ESDeferredOperation(
                            ESDeferredOperation.OperationType.TAG_DENORM_FOR_UPDATE_CLASSIFICATIONS,
                            entityVertex.getIdForDisplay(),
                            deNormMap
                    )
            );

            // check for attribute update
            Map<String, Object> updatedAttributes = classification.getAttributes();

            if (MapUtils.isNotEmpty(updatedAttributes)) {
                for (String attributeName : updatedAttributes.keySet()) {
                    currentClassification.setAttribute(attributeName, updatedAttributes.get(attributeName));
                }

                String              currentUser = RequestContext.getCurrentUser();
                String              entityGuid  = GraphHelper.getGuid(entityVertex);

                Map<String, Object> taskParams  = new HashMap<String, Object>() {{
                    put(PARAM_ENTITY_GUID, entityGuid);
                }};

                taskManagement.createTaskV2(CLASSIFICATION_PROPAGATION_TEXT_UPDATE, currentUser, taskParams, classification.getTypeName(), entityGuid);
            }

            // check for validity period update
            List<TimeBoundary> currentValidityPeriods = currentClassification.getValidityPeriods();
            List<TimeBoundary> updatedValidityPeriods = classification.getValidityPeriods();

            if (!Objects.equals(currentValidityPeriods, updatedValidityPeriods)) {
                currentClassification.setValidityPeriods(updatedValidityPeriods);
            }

            boolean removePropagation = false;
            // check for removePropagationsOnEntityDelete update
            Boolean currentRemovePropagations = currentClassification.getRemovePropagationsOnEntityDelete();
            Boolean updatedRemovePropagations = classification.getRemovePropagationsOnEntityDelete();
            if (updatedRemovePropagations != null && !updatedRemovePropagations.equals(currentRemovePropagations)) {

                boolean isEntityDeleted = DELETED.toString().equals(entityVertex.getProperty(STATE_PROPERTY_KEY, String.class));
                if (isEntityDeleted && updatedRemovePropagations) {
                    removePropagation = true;
                }
            }

            updateModificationMetadata(entityVertex);

            /* -----------------------------
               | Current Tag | Updated Tag |
               | Propagation | Propagation |
               |-------------|-------------|
               |   true      |    true     | => no-op
               |-------------|-------------|
               |   false     |    false    | => no-op
               |-------------|-------------|
               |   false     |    true     | => Add Tag Propagation (send ADD classification notifications)
               |-------------|-------------|
               |   true      |    false    | => Remove Tag Propagation (send REMOVE classification notifications)
               |-------------|-------------| */

            Boolean currentTagPropagation = currentClassification.isPropagate();
            Boolean updatedTagPropagation = classification.isPropagate();
            Boolean currentRestrictPropagationThroughLineage = currentClassification.getRestrictPropagationThroughLineage();
            Boolean updatedRestrictPropagationThroughLineage = classification.getRestrictPropagationThroughLineage();
            Boolean currentRestrictPropagationThroughHierarchy = currentClassification.getRestrictPropagationThroughHierarchy();
            Boolean updatedRestrictPropagationThroughHierarchy = classification.getRestrictPropagationThroughHierarchy();
            if (updatedRestrictPropagationThroughLineage == null) {
                updatedRestrictPropagationThroughLineage = currentRestrictPropagationThroughLineage;
                classification.setRestrictPropagationThroughLineage(updatedRestrictPropagationThroughLineage);
            }
            if (updatedRestrictPropagationThroughHierarchy == null) {
                updatedRestrictPropagationThroughHierarchy = currentRestrictPropagationThroughHierarchy;
                classification.setRestrictPropagationThroughHierarchy(updatedRestrictPropagationThroughHierarchy);
            }

            if (updatedTagPropagation)
                entityRetriever.validatePropagationRestrictionOptions(updatedRestrictPropagationThroughLineage, updatedRestrictPropagationThroughHierarchy);

            if ((!Objects.equals(updatedRemovePropagations, currentRemovePropagations) ||
                    !Objects.equals(currentTagPropagation, updatedTagPropagation) ||
                    !Objects.equals(currentRestrictPropagationThroughLineage, updatedRestrictPropagationThroughLineage) ||
                    !Objects.equals(currentRestrictPropagationThroughHierarchy, updatedRestrictPropagationThroughHierarchy)) &&
                    taskManagement != null && DEFERRED_ACTION_ENABLED) {

                propagationType = CLASSIFICATION_PROPAGATION_ADD;
                if(currentRestrictPropagationThroughLineage != updatedRestrictPropagationThroughLineage || currentRestrictPropagationThroughHierarchy != updatedRestrictPropagationThroughHierarchy){
                    propagationType = CLASSIFICATION_REFRESH_PROPAGATION;
                }
                if (removePropagation || !updatedTagPropagation) {
                    propagationType = CLASSIFICATION_PROPAGATION_DELETE;
                }

                String  currentUser = RequestContext.getCurrentUser();
                String  entityGuid  = GraphHelper.getGuid(entityVertex);

                Map<String, Object> taskParams  = new HashMap<>() {{
                    put(PARAM_ENTITY_GUID, entityGuid);
                    put(PARAM_SOURCE_VERTEX_ID, entityVertex.getIdForDisplay());
                }};

                taskManagement.createTaskV2(propagationType, currentUser, taskParams, classification.getTypeName(), entityGuid);
            }

            updatedClassifications.add(currentClassification);
        }

        if (CollectionUtils.isNotEmpty(entitiesToPropagateTo)) {
            notificationVertices.addAll(entitiesToPropagateTo);
        }

        for (AtlasVertex vertex : notificationVertices) {
            String      entityGuid = graphHelper.getGuid(vertex);
            AtlasEntity entity     = instanceConverter.getAndCacheEntity(entityGuid, ENTITY_CHANGE_NOTIFY_IGNORE_RELATIONSHIP_ATTRIBUTES);

            if (entity != null) {
                vertex.setProperty(CLASSIFICATION_TEXT_KEY, fullTextMapperV2.getClassificationTextForEntity(entity));
                entityChangeNotifier.onClassificationUpdatedToEntity(entity, updatedClassifications);
            }
        }

        if (MapUtils.isNotEmpty(removedPropagations)) {
            for (AtlasClassification classification : removedPropagations.keySet()) {
                List<AtlasVertex> propagatedVertices = removedPropagations.get(classification);
                List<AtlasEntity> propagatedEntities = updateClassificationText(classification, propagatedVertices);

                //Sending audit request for all entities at once
                entityChangeNotifier.onClassificationsDeletedFromEntities(propagatedEntities, Collections.singletonList(classification));
            }
        }

        AtlasPerfTracer.log(perf);
    }

    private AtlasEdge mapClassification(EntityOperation operation,  final EntityMutationContext context, AtlasClassification classification,
                                        AtlasEntityType entityType, AtlasVertex parentInstanceVertex, AtlasVertex traitInstanceVertex)
            throws AtlasBaseException {
        if (classification.getValidityPeriods() != null) {
            String strValidityPeriods = AtlasJson.toJson(classification.getValidityPeriods());

            AtlasGraphUtilsV2.setEncodedProperty(traitInstanceVertex, CLASSIFICATION_VALIDITY_PERIODS_KEY, strValidityPeriods);
        } else {
            // if 'null', don't update existing value in the classification
        }

        if (classification.isPropagate() != null) {
            AtlasGraphUtilsV2.setEncodedProperty(traitInstanceVertex, CLASSIFICATION_VERTEX_PROPAGATE_KEY, classification.isPropagate());
        }

        if (classification.getRemovePropagationsOnEntityDelete() != null) {
            AtlasGraphUtilsV2.setEncodedProperty(traitInstanceVertex, CLASSIFICATION_VERTEX_REMOVE_PROPAGATIONS_KEY, classification.getRemovePropagationsOnEntityDelete());
        }

        if(classification.getRestrictPropagationThroughLineage() != null){
            AtlasGraphUtilsV2.setEncodedProperty(traitInstanceVertex, CLASSIFICATION_VERTEX_RESTRICT_PROPAGATE_THROUGH_LINEAGE, classification.getRestrictPropagationThroughLineage());
        }

        if(classification.getRestrictPropagationThroughHierarchy() != null){
            AtlasGraphUtilsV2.setEncodedProperty(traitInstanceVertex, CLASSIFICATION_VERTEX_RESTRICT_PROPAGATE_THROUGH_HIERARCHY, classification.getRestrictPropagationThroughHierarchy());
        }

        // map all the attributes to this newly created AtlasVertex
        mapAttributes(classification, traitInstanceVertex, operation, context);

        AtlasEdge ret = getClassificationEdge(parentInstanceVertex, traitInstanceVertex);
        // TODO :  Edge is created with correct ref. but vertices are not connecting or referencing back to edge
        if (ret == null) {
            ret = graphHelper.addClassificationEdge(parentInstanceVertex, traitInstanceVertex, false);
        }

        return ret;
    }

    public void deleteClassifications(String guid) throws AtlasBaseException {
        AtlasVertex instanceVertex = AtlasGraphUtilsV2.findByGuid(this.graph, guid);

        if (instanceVertex == null) {
            throw new AtlasBaseException(AtlasErrorCode.INSTANCE_GUID_NOT_FOUND, guid);
        }

        List<String> traitNames = handleGetTraitNames(instanceVertex);

        if (CollectionUtils.isNotEmpty(traitNames)) {
            for (String traitName : traitNames) {
                handleDirectDeleteClassification(guid, traitName);
            }
        }
    }

    public int updateClassificationTextPropagation(String classificationVertexId) throws AtlasBaseException {
        if (StringUtils.isEmpty(classificationVertexId)) {
            LOG.warn("updateClassificationTextPropagation(classificationVertexId={}): classification vertex id is empty", classificationVertexId);
            return 0;
        }
        AtlasVertex classificationVertex = graph.getVertex(classificationVertexId);
        AtlasClassification classification = entityRetriever.toAtlasClassification(classificationVertex);
        LOG.info("Fetched classification : {} ", classification.toString());
        List<AtlasVertex> impactedVertices = graphHelper.getAllPropagatedEntityVertices(classificationVertex);
        LOG.info("impactedVertices : {}", impactedVertices.size());
        int batchSize = 100;
        int totalUpdated = 0;
        for (int i = 0; i < impactedVertices.size(); i += batchSize) {
            int end = Math.min(i + batchSize, impactedVertices.size());
            List<AtlasVertex> batch = impactedVertices.subList(i, end);
            List<AtlasEntity> entityBatch = new ArrayList<>();
            for (AtlasVertex vertex : batch) {
                String entityGuid = graphHelper.getGuid(vertex);
                AtlasEntity entity = instanceConverter.getAndCacheEntity(entityGuid, true);

                if (entity != null) {
                    vertex.setProperty(CLASSIFICATION_TEXT_KEY, fullTextMapperV2.getClassificationTextForEntity(entity));
                    totalUpdated++;
                }
                entityBatch.add(entity);
            }
            transactionInterceptHelper.intercept();
            entityChangeNotifier.onClassificationUpdatedToEntities(entityBatch, classification); // Async call - fire and forget
            LOG.info("Updated classificationText from {} for {}", i, batchSize);
        }
        return totalUpdated;
    }

    public List<String> deleteClassificationPropagation(String entityGuid, String classificationVertexId) throws AtlasBaseException {
        try {
            if (StringUtils.isEmpty(classificationVertexId)) {
                LOG.warn("deleteClassificationPropagation(classificationVertexId={}): classification vertex id is empty", classificationVertexId);

                return null;
            }

            AtlasVertex classificationVertex = graph.getVertex(classificationVertexId);
            if (classificationVertex == null) {
                LOG.warn("deleteClassificationPropagation(classificationVertexId={}): classification vertex not found", classificationVertexId);

                return null;
            }

            AtlasClassification classification = entityRetriever.toAtlasClassification(classificationVertex);

            List<AtlasEdge> propagatedEdges = getPropagatedEdges(classificationVertex);
            if (propagatedEdges.isEmpty()) {
                LOG.warn("deleteClassificationPropagation(classificationVertexId={}): classification edges empty", classificationVertexId);

                return null;
            }

            int propagatedEdgesSize = propagatedEdges.size();

            LOG.info(String.format("Number of edges to be deleted : %s for classification vertex with id : %s", propagatedEdgesSize, classificationVertexId));

            List<String> deletedPropagationsGuid = processClassificationEdgeDeletionInChunk(classification, propagatedEdges);

            deleteDelegate.getHandler().deleteClassificationVertex(classificationVertex, true);

            transactionInterceptHelper.intercept();

            return deletedPropagationsGuid;
        } catch (Exception e) {
            LOG.error("Error while removing classification id {} with error {} ", classificationVertexId, e.getMessage());
            throw new AtlasBaseException(e);
        }
    }


    public int deleteClassificationPropagationV2(String sourceEntityGuid, String sourceVertexId, String parentEntityGuid, String tagTypeName) throws AtlasBaseException {
        MetricRecorder metricRecorder = RequestContext.get().startMetricRecord("deleteClassificationPropagationNew");
        try {
            if (StringUtils.isEmpty(tagTypeName)) {
                LOG.warn("deleteClassificationPropagation(classificationVertexId={}): classification type name is empty", tagTypeName);
                return 0;
            }

            String vertexIdForPropagations = sourceVertexId;

            if (StringUtils.isNotEmpty(parentEntityGuid)) {
                AtlasVertex parentVertex = graphHelper.getVertexForGUID(parentEntityGuid);
                if (parentVertex != null) {
                    // If a parent is involved and still exists, use its ID.
                    vertexIdForPropagations = parentVertex.getIdForDisplay();
                }
            }

            int totalDeleted = 0;
            PaginatedTagResult pageToDelete;

            pageToDelete = tagDAO.getPropagationsForAttachmentBatch(vertexIdForPropagations, tagTypeName, null);

            List<Tag> batchToDelete = pageToDelete.getTags();
            AtlasClassification originalClassification;

            AtlasClassification deletedClassification = tagDAO.findDirectDeletedTagByVertexIdAndTagTypeName(vertexIdForPropagations, tagTypeName);
            if (deletedClassification != null)
                originalClassification = deletedClassification;
            else
                originalClassification = tagDAO.findDirectTagByVertexIdAndTagTypeName(vertexIdForPropagations, tagTypeName, false);

            if (originalClassification == null) {
                LOG.error("propagateClassification(entityGuid={}, tagTypeName={}): classification vertex not found", sourceEntityGuid, tagTypeName);
                throw new AtlasBaseException(String.format("propagateClassification(entityGuid=%s, tagTypeName=%s): classification vertex not found", sourceEntityGuid, tagTypeName));
            }

            while (!batchToDelete.isEmpty()) {
                // collect the vertex IDs in this batch
                List<String> vertexIds = batchToDelete.stream()
                        .map(Tag::getVertexId)
                        .toList();

                List<AtlasEntity> entities = batchToDelete.stream().map(x -> getEntityForNotification(x.getAssetMetadata())).toList();

                // Delete from Cassandra. The DAO correctly performs a hard delete on the lookup table.
                deletePropagations(batchToDelete);

                // compute fresh classification‑text de‑norm attributes for this batch
                Map<String, Map<String, Object>> deNormMap = new HashMap<>();
                updateClassificationTextV2(originalClassification, vertexIds, batchToDelete, deNormMap);
                // push them to ES
                if (MapUtils.isNotEmpty(deNormMap)) {
                    ESConnector.writeTagProperties(deNormMap);
                }

                Set<AtlasVertex> vertices = graph.getVertices(vertexIds.toArray(new String[0]));

                // notify listeners (async)
                entityChangeNotifier.onClassificationPropagationDeletedV2(vertices, originalClassification, true, RequestContext.get());

                totalDeleted += batchToDelete.size();

                // grab next batch. The loop terminates correctly when the DAO reports it is done.
                if (pageToDelete.isDone()) {
                    break;
                }
                String pagingState = pageToDelete.getPagingState();
                pageToDelete = tagDAO.getPropagationsForAttachmentBatch(vertexIdForPropagations, tagTypeName, pagingState);
                batchToDelete = pageToDelete.getTags();
            }

            LOG.info("Updated classification text for {} propagations, taskId: {}",
                    totalDeleted, RequestContext.get().getCurrentTask().getGuid());
            return totalDeleted;
        } catch (Exception e) {
            LOG.error("Error while updating classification text for tag type {}: {}", tagTypeName, e.getMessage());
            throw new AtlasBaseException(e);
        } finally {
            // end metrics
            RequestContext.get().endMetricRecord(metricRecorder);
        }
    }

    public int deletePropagations(List<Tag> batchToDelete) throws AtlasBaseException {
        if(batchToDelete.isEmpty())
            return 0;
        tagDAO.deleteTags(batchToDelete);
        return batchToDelete.size();
    }

    public int classificationRefreshPropagation(String classificationId) throws AtlasBaseException {
        AtlasPerfMetrics.MetricRecorder classificationRefreshPropagationMetricRecorder = RequestContext.get().startMetricRecord("classificationRefreshPropagation");

        AtlasVertex currentClassificationVertex             = graph.getVertex(classificationId);
        if (currentClassificationVertex == null) {
            LOG.warn("Classification vertex with ID {} is deleted", classificationId);
            return 0;
        }

        String              sourceEntityId                  = getClassificationEntityGuid(currentClassificationVertex);
        AtlasVertex         sourceEntityVertex              = AtlasGraphUtilsV2.findByGuid(this.graph, sourceEntityId);
        AtlasClassification classification                  = entityRetriever.toAtlasClassification(currentClassificationVertex);

        String propagationMode;

        Boolean restrictPropagationThroughLineage = AtlasGraphUtilsV2.getProperty(currentClassificationVertex, CLASSIFICATION_VERTEX_RESTRICT_PROPAGATE_THROUGH_LINEAGE, Boolean.class);
        Boolean restrictPropagationThroughHierarchy = AtlasGraphUtilsV2.getProperty(currentClassificationVertex, CLASSIFICATION_VERTEX_RESTRICT_PROPAGATE_THROUGH_HIERARCHY, Boolean.class);
        // TODO : Why is refresh propagation being triggered for a child asset with the tag-vertex of the parent asset. The line :
        //  List<String> verticesIdsToRemove = (List<String>)CollectionUtils.subtract(propagatedVerticesIds, impactedVertices);
        //  Will Remove (whole-graph - sub-graph)
        // The above is resolved, but keeping the TODO until full release of the code incase the source-task-creation logic is under scrutiny
        propagationMode = entityRetriever.determinePropagationMode(restrictPropagationThroughLineage,restrictPropagationThroughHierarchy);
        Boolean toExclude = propagationMode == CLASSIFICATION_PROPAGATION_MODE_RESTRICT_LINEAGE ? true:false;

        List<String> propagatedVerticesIds = GraphHelper.getPropagatedVerticesIds(currentClassificationVertex); //  get this in whole, not in batch
        LOG.info("{} entity vertices have classification with id {} attached", propagatedVerticesIds.size(), classificationId);
        // verticesToRemove -> simple row removal from cassandra table
        List<String> verticesIdsToAddClassification =  new ArrayList<>();
        List<String> impactedVertices = entityRetriever.getImpactedVerticesIdsClassificationAttached(sourceEntityVertex , classificationId,
                CLASSIFICATION_PROPAGATION_MODE_LABELS_MAP.get(propagationMode),toExclude, verticesIdsToAddClassification);

        LOG.info("To add classification with id {} to {} vertices", classificationId, verticesIdsToAddClassification.size());

        List<String> verticesIdsToRemove = (List<String>)CollectionUtils.subtract(propagatedVerticesIds, impactedVertices);

        List<AtlasVertex> verticesToRemove = verticesIdsToRemove.stream()
                .map(x -> graph.getVertex(x))
                .filter(vertex -> vertex != null)
                .collect(Collectors.toList());

        List<AtlasVertex> verticesToAddClassification  = verticesIdsToAddClassification.stream()
                .map(x -> graph.getVertex(x))
                .filter(vertex -> vertex != null)
                .collect(Collectors.toList());

        //Remove classifications from unreachable vertices
        processPropagatedClassificationDeletionFromVertices(verticesToRemove, currentClassificationVertex, classification);

        //Add classification to the reachable vertices
        if (CollectionUtils.isEmpty(verticesToAddClassification)) {
            LOG.debug("propagateClassification(entityGuid={}, classificationVertexId={}): found no entities to propagate the classification", sourceEntityId, classificationId);
            return 0;
        }
        processClassificationPropagationAddition(verticesToAddClassification, currentClassificationVertex);

        LOG.info("Completed refreshing propagation for classification with vertex id {} with classification name {} and source entity {}",classificationId,
        classification.getTypeName(), classification.getEntityGuid());

            RequestContext.get().endMetricRecord(classificationRefreshPropagationMetricRecorder);
            return verticesToAddClassification.size();
    }

    private void processPropagatedClassificationDeletionFromVertices(List<AtlasVertex> VerticesToRemoveTag, AtlasVertex classificationVertex, AtlasClassification classification) throws AtlasBaseException {
        AtlasPerfMetrics.MetricRecorder propagatedClassificationDeletionMetricRecorder = RequestContext.get().startMetricRecord("processPropagatedClassificationDeletionFromVertices");

        int propagatedVerticesSize = VerticesToRemoveTag.size();
        int toIndex;
        int offset = 0;

        LOG.info("To delete classification of vertex id {} from {} entity vertices", classificationVertex.getIdForDisplay(), propagatedVerticesSize);

        try {
            do {
                toIndex = ((offset + CHUNK_SIZE > propagatedVerticesSize) ? propagatedVerticesSize : (offset + CHUNK_SIZE));
                List<AtlasVertex> verticesChunkToRemoveTag = VerticesToRemoveTag.subList(offset, toIndex);

                List<String> impactedGuids = verticesChunkToRemoveTag.stream()
                        .map(entityVertex -> GraphHelper.getGuid(entityVertex))
                        .collect(Collectors.toList());
                GraphTransactionInterceptor.lockObjectAndReleasePostCommit(impactedGuids);

                List<AtlasVertex> updatedVertices = deleteDelegate.getHandler().removeTagPropagation(classificationVertex, verticesChunkToRemoveTag);
                List<AtlasEntity> updatedEntities = updateClassificationText(classification, updatedVertices);

                offset += CHUNK_SIZE;

                transactionInterceptHelper.intercept();
                entityChangeNotifier.onClassificationsDeletedFromEntities(updatedEntities, Collections.singletonList(classification));
            } while (offset < propagatedVerticesSize);
        } catch (AtlasBaseException exception) {
            LOG.error("Error while removing classification from vertices with classification vertex id {}", classificationVertex.getIdForDisplay());
            throw exception;
        } finally {
            RequestContext.get().endMetricRecord(propagatedClassificationDeletionMetricRecorder);
        }
    }

    List<String> processClassificationEdgeDeletionInChunk(AtlasClassification classification, List<AtlasEdge> propagatedEdges) throws AtlasBaseException {
        List<String> deletedPropagationsGuid = new ArrayList<>();
        int propagatedEdgesSize = propagatedEdges.size();
        int toIndex;
        int offset = 0;

        do {
            toIndex = ((offset + CHUNK_SIZE > propagatedEdgesSize) ? propagatedEdgesSize : (offset + CHUNK_SIZE));

            List<AtlasVertex> entityVertices = deleteDelegate.getHandler().removeTagPropagation(classification, propagatedEdges.subList(offset, toIndex));
            List<String> impactedGuids = entityVertices.stream().map(x -> GraphHelper.getGuid(x)).collect(Collectors.toList());

            GraphTransactionInterceptor.lockObjectAndReleasePostCommit(impactedGuids);

            List<AtlasEntity>  propagatedEntities = updateClassificationText(classification, entityVertices);

            Set<AtlasVertex> propagatedAtlasVertices = new HashSet<>(entityVertices);

            if(! propagatedEntities.isEmpty()) {
                deletedPropagationsGuid.addAll(propagatedEntities.stream().map(x -> x.getGuid()).collect(Collectors.toList()));
            }

            offset += CHUNK_SIZE;
            transactionInterceptHelper.intercept();
            entityChangeNotifier.onClassificationDeletedFromEntitiesV2(propagatedAtlasVertices, classification);
        } while (offset < propagatedEdgesSize);

        return deletedPropagationsGuid;
    }

    @GraphTransaction
    public void updateTagPropagations(String relationshipEdgeId, AtlasRelationship relationship) throws AtlasBaseException {
        AtlasEdge relationshipEdge = graph.getEdge(relationshipEdgeId);

        deleteDelegate.getHandler().updateTagPropagations(relationshipEdge, relationship);

        entityChangeNotifier.notifyPropagatedEntities();
    }

    private void validateClassificationExists(List<String> existingClassifications, String suppliedClassificationName) throws AtlasBaseException {
        if (!existingClassifications.contains(suppliedClassificationName)) {
            throw new AtlasBaseException(AtlasErrorCode.CLASSIFICATION_NOT_ASSOCIATED_WITH_ENTITY, suppliedClassificationName);
        }
    }

    private AtlasEdge getOrCreateRelationship(AtlasVertex end1Vertex, AtlasVertex end2Vertex, String relationshipName,
                                              Map<String, Object> relationshipAttributes) throws AtlasBaseException {
        return relationshipStore.getOrCreate(end1Vertex, end2Vertex, new AtlasRelationship(relationshipName, relationshipAttributes), false);
    }

    private void recordEntityUpdate(AtlasVertex vertex) throws AtlasBaseException {
        if (vertex != null) {
            RequestContext req = RequestContext.get();

            if (!req.isUpdatedEntity(graphHelper.getGuid(vertex))) {
                updateModificationMetadata(vertex);

                req.recordEntityUpdate(entityRetriever.toAtlasEntityHeader(vertex));
            }
        }
    }

    /*
     * vertex - Opposite entity which is being referred in relationshipAttributes
     * ctx.getReferringVertex() - Original entity which is being created/updated
     *
     * */
    private void recordEntityUpdate(AtlasVertex vertex, AttributeMutationContext ctx, boolean isAdd) throws AtlasBaseException {
        if (vertex != null) {
            RequestContext req = RequestContext.get();

            //AtlasEntityHeader header = entityRetriever.toAtlasEntityHeader(vertex);
            AtlasEntityHeader header = new AtlasEntityHeader(getTypeName(vertex));
            header.setGuid(GraphHelper.getGuid(vertex));
            header.setCreateTime(new Date(getCreatedTime(vertex)));
            header.setUpdateTime(new Date(getModifiedTime(vertex)));
            header.setCreatedBy(getCreatedByAsString(vertex));
            header.setUpdatedBy(getModifiedByAsString(vertex));
            header.setAttribute(NAME, vertex.getProperty(NAME, String.class));
            header.setAttribute(QUALIFIED_NAME, vertex.getProperty(QUALIFIED_NAME, String.class));

            if (!req.isUpdatedEntity(header.getGuid())) {
                updateModificationMetadata(vertex);
                req.recordEntityUpdate(header);
            }

            AtlasEntity entity = req.getDifferentialEntity(header.getGuid());
            if (entity == null) {
                entity = new AtlasEntity();
                entity.setGuid(header.getGuid());
                entity.setUpdateTime(header.getUpdateTime());
            }

            MetricRecorder recorderInverseMutatedDetails = req.startMetricRecord("addInverseMutatedDetails");
            try {
                AtlasRelationshipType type = typeRegistry.getRelationshipTypeByName(ctx.getAttribute().getRelationshipName());
                AtlasRelationshipEndDef currentEnd = ((AtlasRelationshipDef) type.getStructDef()).getEndDef1();
                AtlasRelationshipEndDef inverseEnd = ((AtlasRelationshipDef) type.getStructDef()).getEndDef2();

                if (ctx.getAttribute().getName().equals(inverseEnd.getName())) {
                    inverseEnd = ((AtlasRelationshipDef) type.getStructDef()).getEndDef1();
                    currentEnd = ((AtlasRelationshipDef) type.getStructDef()).getEndDef2();
                }

                entity.setTypeName(getTypeName(vertex));
                AtlasObjectId objectId = new AtlasObjectId(GraphHelper.getGuid(ctx.getReferringVertex()), currentEnd.getType());

                if (Cardinality.SINGLE == inverseEnd.getCardinality()) {
                    if (isAdd) {
                        entity.setAddedRelationshipAttribute(inverseEnd.getName(), objectId);
                    } else {
                        entity.setRemovedRelationshipAttribute(inverseEnd.getName(), objectId);
                    }
                } else {
                    if (isAdd) {
                        entity.addOrAppendAddedRelationshipAttribute(inverseEnd.getName(), objectId);
                    } else {
                        entity.addOrAppendRemovedRelationshipAttribute(inverseEnd.getName(), objectId);
                    }
                }

                req.cacheDifferentialEntity(entity);
            } finally {
                req.endMetricRecord(recorderInverseMutatedDetails);
            }
        }
    }

    private void recordEntityUpdateForNonRelationsipAttribute(AtlasVertex vertex) throws AtlasBaseException {
        if (vertex != null) {
            RequestContext req = RequestContext.get();

            if (!req.isUpdatedEntity(graphHelper.getGuid(vertex))) {
                updateModificationMetadata(vertex);

                req.recordEntityUpdateForNonRelationshipAttributes(entityRetriever.toAtlasEntityHeader(vertex));
            }
        }
    }


    private String getIdFromInVertex(AtlasEdge edge) {
        return getIdFromVertex(edge.getInVertex());
    }

    private String getIdFromOutVertex(AtlasEdge edge) {
        return getIdFromVertex(edge.getOutVertex());
    }

    private String getIdFromBothVertex(AtlasEdge currentEdge, AtlasVertex parentEntityVertex) {
        String parentEntityId  = getIdFromVertex(parentEntityVertex);
        String currentEntityId = getIdFromVertex(currentEdge.getInVertex());

        if (StringUtils.equals(currentEntityId, parentEntityId)) {
            currentEntityId = getIdFromOutVertex(currentEdge);
        }


        return currentEntityId;
    }

    public void validateAndNormalizeForUpdate(AtlasClassification classification) throws AtlasBaseException {
        AtlasClassificationType type = validateClassificationTypeName(classification);

        List<String> messages = new ArrayList<>();
        type.validateValueForUpdate(classification, classification.getTypeName(), messages);

        if (!messages.isEmpty()) {
            throw new AtlasBaseException(AtlasErrorCode.INVALID_PARAMETERS, messages);
        }

        type.getNormalizedValueForUpdate(classification);
    }

    public AtlasClassificationType validateClassificationTypeName(AtlasClassification classification) throws AtlasBaseException {
        AtlasClassificationType type = typeRegistry.getClassificationTypeByName(classification.getTypeName());
        if (type == null) {
            throw new AtlasBaseException(AtlasErrorCode.CLASSIFICATION_NOT_FOUND, classification.getTypeName());
        }
        return type;
    }

    public static String getSoftRefFormattedValue(AtlasObjectId objectId) {
        return getSoftRefFormattedString(objectId.getTypeName(), objectId.getGuid());
    }

    private static String getSoftRefFormattedString(String typeName, String resolvedGuid) {
        return String.format(SOFT_REF_FORMAT, typeName, resolvedGuid);
    }

    public void importActivateEntity(AtlasVertex vertex, AtlasEntity entity) {
        AtlasGraphUtilsV2.setEncodedProperty(vertex, STATE_PROPERTY_KEY, ACTIVE);

        if (MapUtils.isNotEmpty(entity.getRelationshipAttributes())) {
            Set<String> relatedEntitiesGuids = getRelatedEntitiesGuids(entity);
            activateEntityRelationships(vertex, relatedEntitiesGuids);
        }
    }

    private void activateEntityRelationships(AtlasVertex vertex, Set<String> relatedEntitiesGuids) {
        Iterator<AtlasEdge> edgeIterator = vertex.getEdges(AtlasEdgeDirection.BOTH).iterator();

        while (edgeIterator.hasNext()) {
            AtlasEdge edge = edgeIterator.next();

            if (AtlasGraphUtilsV2.getState(edge) != DELETED) {
                continue;
            }

            final String relatedEntityGuid;
            if (Objects.equals(edge.getInVertex().getId(), vertex.getId())) {
                relatedEntityGuid = AtlasGraphUtilsV2.getIdFromVertex(edge.getOutVertex());
            } else {
                relatedEntityGuid = AtlasGraphUtilsV2.getIdFromVertex(edge.getInVertex());
            }

            if (StringUtils.isEmpty(relatedEntityGuid) || !relatedEntitiesGuids.contains(relatedEntityGuid)) {
                continue;
            }

            edge.setProperty(STATE_PROPERTY_KEY, AtlasRelationship.Status.ACTIVE);
        }
    }

    private Set<String> getRelatedEntitiesGuids(AtlasEntity entity) {
        Set<String> relGuidsSet = new HashSet<>();

        for (Object o : entity.getRelationshipAttributes().values()) {
            if (o instanceof AtlasObjectId) {
                relGuidsSet.add(((AtlasObjectId) o).getGuid());
            } else if (o instanceof List) {
                for (Object id : (List) o) {
                    if (id instanceof AtlasObjectId) {
                        relGuidsSet.add(((AtlasObjectId) id).getGuid());
                    }
                }
            }
        }
        return relGuidsSet;
    }

    private void validateBusinessAttributes(AtlasVertex entityVertex, AtlasEntityType entityType, Map<String, Map<String, Object>> businessAttributes, boolean isOverwrite) throws AtlasBaseException {
        List<String> messages = new ArrayList<>();

        Map<String, Map<String, AtlasBusinessAttribute>> entityTypeBusinessMetadata = entityType.getBusinessAttributes();

        for (String bmName : businessAttributes.keySet()) {
            if (!entityTypeBusinessMetadata.containsKey(bmName)) {
                messages.add(bmName + ": invalid business-metadata for entity type " + entityType.getTypeName());

                continue;
            }

            Map<String, AtlasBusinessAttribute> entityTypeBusinessAttributes = entityTypeBusinessMetadata.get(bmName);
            Map<String, Object>                         entityBusinessAttributes     = businessAttributes.get(bmName);

            for (AtlasBusinessAttribute bmAttribute : entityTypeBusinessAttributes.values()) {
                AtlasType attrType  = bmAttribute.getAttributeType();
                String    attrName  = bmAttribute.getName();
                Object    attrValue = entityBusinessAttributes == null ? null : entityBusinessAttributes.get(attrName);
                String    fieldName = entityType.getTypeName() + "." + bmName + "." + attrName;

                if (attrValue != null) {
                    attrType.validateValue(attrValue, fieldName, messages);
                    boolean isValidLength = bmAttribute.isValidLength(attrValue);
                    if (!isValidLength) {
                        messages.add(fieldName + ":  Business attribute-value exceeds maximum length limit");
                    }

                } else if (!bmAttribute.getAttributeDef().getIsOptional()) {
                    final boolean isAttrValuePresent;

                    if (isOverwrite) {
                        isAttrValuePresent = false;
                    } else {
                        Object existingValue = AtlasGraphUtilsV2.getEncodedProperty(entityVertex, bmAttribute.getVertexPropertyName(), Object.class);

                        isAttrValuePresent = existingValue != null;
                    }

                    if (!isAttrValuePresent) {
                        messages.add(fieldName + ": mandatory business-metadata attribute value missing in type " + entityType.getTypeName());
                    }
                }
            }
        }

        if (!messages.isEmpty()) {
            throw new AtlasBaseException(AtlasErrorCode.INSTANCE_CRUD_INVALID_PARAMS, messages);
        }
    }

    public static void validateCustomAttributes(AtlasEntity entity) throws AtlasBaseException {
        Map<String, String> customAttributes = entity.getCustomAttributes();

        if (MapUtils.isNotEmpty(customAttributes)) {
            for (Map.Entry<String, String> entry : customAttributes.entrySet()) {
                String key   = entry.getKey();
                String value = entry.getValue();

                if (key.length() > CUSTOM_ATTRIBUTE_KEY_MAX_LENGTH) {
                    throw new AtlasBaseException(AtlasErrorCode.INVALID_CUSTOM_ATTRIBUTE_KEY_LENGTH, key);
                }

                Matcher matcher = CUSTOM_ATTRIBUTE_KEY_REGEX.matcher(key);

                if (!matcher.matches()) {
                    throw new AtlasBaseException(AtlasErrorCode.INVALID_CUSTOM_ATTRIBUTE_KEY_CHARACTERS, key);
                }

                if (StringUtils.isNotEmpty(CUSTOM_ATTRIBUTE_KEY_SPECIAL_PREFIX) && key.startsWith(CUSTOM_ATTRIBUTE_KEY_SPECIAL_PREFIX)) {
                    continue;
                }

                if (!key.startsWith(CUSTOM_ATTRIBUTE_KEY_SPECIAL_PREFIX) && value.length() > CUSTOM_ATTRIBUTE_VALUE_MAX_LENGTH) {
                    throw new AtlasBaseException(AtlasErrorCode.INVALID_CUSTOM_ATTRIBUTE_VALUE, value, String.valueOf(CUSTOM_ATTRIBUTE_VALUE_MAX_LENGTH));
                }
            }
        }
    }

    public static void validateLabels(Set<String> labels) throws AtlasBaseException {
        if (CollectionUtils.isNotEmpty(labels)) {
            for (String label : labels) {
                if (label.length() > LABEL_MAX_LENGTH.getInt()) {
                    throw new AtlasBaseException(AtlasErrorCode.INVALID_LABEL_LENGTH, label, String.valueOf(LABEL_MAX_LENGTH.getInt()));
                }

                Matcher matcher = LABEL_REGEX.matcher(label);

                if (!matcher.matches()) {
                    throw new AtlasBaseException(AtlasErrorCode.INVALID_LABEL_CHARACTERS, label);
                }
            }
        }
    }

    List<AtlasEntity> updateClassificationText(AtlasClassification classification, Collection<AtlasVertex> propagatedVertices) throws AtlasBaseException {
        List<AtlasEntity> propagatedEntities = new ArrayList<>();
        AtlasPerfMetrics.MetricRecorder metricRecorder = RequestContext.get().startMetricRecord("updateClassificationText");

        if(CollectionUtils.isNotEmpty(propagatedVertices)) {
            for(AtlasVertex vertex : propagatedVertices) {
                AtlasEntity entity = null;
                for (int i = 1; i <= MAX_NUMBER_OF_RETRIES; i++) {
                    try {
                        entity = instanceConverter.getAndCacheEntity(graphHelper.getGuid(vertex), ENTITY_CHANGE_NOTIFY_IGNORE_RELATIONSHIP_ATTRIBUTES);
                        break; //do not retry on success
                    } catch (AtlasBaseException ex) {
                        if (i == MAX_NUMBER_OF_RETRIES) {
                            LOG.error(String.format("Maximum retries reached for fetching vertex with id %s from graph. Retried %s times. Skipping...", vertex.getId(), i));
                            continue;
                        }
                        LOG.warn(String.format("Vertex with id %s could not be fetched from graph. Retrying for %s time", vertex.getId(), i));
                    }
                }

                if (entity != null) {
                    String classificationTextForEntity = fullTextMapperV2.getClassificationTextForEntity(entity);
                    vertex.setProperty(CLASSIFICATION_TEXT_KEY, classificationTextForEntity);
                    propagatedEntities.add(entity);
                }
            }
        }

        RequestContext.get().endMetricRecord(metricRecorder);
        return propagatedEntities;
    }

    List<AtlasEntity> updateClassificationTextV2(AtlasClassification currentTag,
                                                 Collection<AtlasVertex> propagatedVertices,
                                                 Map<String, Map<String, Object>> deNormAttributesMap,
                                                 Map<String, Map<String, Object>> assetMinAttrsMap) throws AtlasBaseException {
        List<AtlasEntity> propagatedEntities = new ArrayList<>();
        AtlasPerfMetrics.MetricRecorder metricRecorder = RequestContext.get().startMetricRecord("updateClassificationTextV2");

        if(CollectionUtils.isNotEmpty(propagatedVertices)) {
            for(AtlasVertex vertex : propagatedVertices) {
                Map<String, Object> assetMinAttrs = getMinimalAssetMap(vertex);
                assetMinAttrsMap.put(vertex.getIdForDisplay(), assetMinAttrs);

                //get current associated tags to asset ONLY from Cassandra namespace
                List<Tag> tags = tagDAO.getAllTagsByVertexId(vertex.getIdForDisplay());
                List<AtlasClassification> finalClassifications = tags.stream().map(t -> {
                    return TagDAOCassandraImpl.toAtlasClassification(t.getTagMetaJson());
                }).collect(Collectors.toList());

                tags = tags.stream().filter(Tag::isPropagated).toList();
                List<AtlasClassification> finalPropagatedClassifications = tags.stream().map(t -> {
                    return TagDAOCassandraImpl.toAtlasClassification(t.getTagMetaJson());
                }).collect(Collectors.toList());

                AtlasClassification copiedPropagatedClassification = new AtlasClassification(currentTag);
                copiedPropagatedClassification.setEntityGuid((String) assetMinAttrs.get(GUID_PROPERTY_KEY));
                finalClassifications.add(copiedPropagatedClassification);
                finalPropagatedClassifications.add(copiedPropagatedClassification);

                AtlasEntity entity = new AtlasEntity();
                entity.setClassifications(finalClassifications);

                entity.setGuid((String) assetMinAttrs.get(GUID_PROPERTY_KEY));

                entity.setTypeName((String) assetMinAttrs.get(TYPE_NAME_PROPERTY_KEY));

                entity.setCreatedBy((String) assetMinAttrs.get(CREATED_BY_KEY));
                entity.setUpdatedBy((String) assetMinAttrs.get(MODIFIED_BY_KEY));

                entity.setCreateTime((Date) assetMinAttrs.get(TIMESTAMP_PROPERTY_KEY));
                entity.setUpdateTime((Date) assetMinAttrs.get(MODIFICATION_TIMESTAMP_PROPERTY_KEY));

                entity.setAttribute(NAME, assetMinAttrs.get(NAME));
                entity.setAttribute(QUALIFIED_NAME, assetMinAttrs.get(QUALIFIED_NAME));


                Map<String, Object> deNormAttributes;
                if (CollectionUtils.isEmpty(finalClassifications)) {
                    deNormAttributes = TagDeNormAttributesUtil.getPropagatedAttributesForNoTags();
                } else {
                    deNormAttributes = TagDeNormAttributesUtil.getPropagatedAttributesForTags(currentTag, finalClassifications, finalPropagatedClassifications, typeRegistry, fullTextMapperV2);
                }

                deNormAttributesMap.put(vertex.getIdForDisplay(), deNormAttributes);
                propagatedEntities.add(entity);
            }
        }
        RequestContext.get().endMetricRecord(metricRecorder);
        return propagatedEntities;
    }

    void updateClassificationTextV2(AtlasClassification currentTag,
                                                 List<String> propagatedVertexIds,
                                                 List<Tag> propagatedTags,
                                                 Map<String, Map<String, Object>> deNormAttributesMap) throws AtlasBaseException {
        AtlasPerfMetrics.MetricRecorder metricRecorder = RequestContext.get().startMetricRecord("updateClassificationTextV2");

        if(CollectionUtils.isNotEmpty(propagatedVertexIds)) {
            for(Tag tagAttachment : propagatedTags) {
                //get current associated tags to asset ONLY from Cassandra namespace
                List<Tag> tags = tagDAO.getAllTagsByVertexId(tagAttachment.getVertexId());

                List<AtlasClassification> finalClassifications = tags.stream().map(t -> TagDAOCassandraImpl.toAtlasClassification(t.getTagMetaJson())).collect(Collectors.toList());

                tags = tags.stream().filter(Tag::isPropagated).toList();
                List<AtlasClassification> propagatedClassifications = tags.stream().map(t -> TagDAOCassandraImpl.toAtlasClassification(t.getTagMetaJson())).collect(Collectors.toList());

                Map<String, Object> deNormAttributes;
                if (CollectionUtils.isEmpty(finalClassifications)) {
                    deNormAttributes = TagDeNormAttributesUtil.getPropagatedAttributesForNoTags();
                } else {
                    deNormAttributes = TagDeNormAttributesUtil.getPropagatedAttributesForTags(currentTag, finalClassifications, propagatedClassifications, typeRegistry, fullTextMapperV2);
                }

                deNormAttributesMap.put(tagAttachment.getVertexId(), deNormAttributes);
            }
        }
        RequestContext.get().endMetricRecord(metricRecorder);
    }

    private void updateLabels(AtlasVertex vertex, Set<String> labels) {
        if (CollectionUtils.isNotEmpty(labels)) {
            AtlasGraphUtilsV2.setEncodedProperty(vertex, LABELS_PROPERTY_KEY, getLabelString(labels));
        } else {
            vertex.removeProperty(LABELS_PROPERTY_KEY);
        }
    }

    private String getLabelString(Collection<String> labels) {
        String ret = null;

        if (!labels.isEmpty()) {
            ret = LABEL_NAME_DELIMITER + String.join(LABEL_NAME_DELIMITER, labels) + LABEL_NAME_DELIMITER;
        }

        return ret;
    }

    private void addToUpdatedBusinessAttributes(Map<String, Map<String, Object>> updatedBusinessAttributes, AtlasBusinessAttribute bmAttribute, Object attrValue) {
        String              bmName     = bmAttribute.getDefinedInType().getTypeName();
        Map<String, Object> attributes = updatedBusinessAttributes.get(bmName);

        if(attributes == null){
            attributes = new HashMap<>();

            updatedBusinessAttributes.put(bmName, attributes);
        }

        attributes.put(bmAttribute.getName(), attrValue);
    }

    private void createAndQueueTask(String taskType, AtlasVertex entityVertex, String classificationVertexId, String classificationName, Boolean currentPropagateThroughLineage, Boolean currentRestrictPropagationThroughHierarchy) throws AtlasBaseException{

        deleteDelegate.getHandler().createAndQueueTaskWithoutCheck(taskType, entityVertex, classificationVertexId,classificationName, null, currentPropagateThroughLineage,currentRestrictPropagationThroughHierarchy);
    }

    private void createAndQueueTask(String taskType, AtlasVertex entityVertex, String classificationVertexId, String classificationName) throws AtlasBaseException {
        deleteDelegate.getHandler().createAndQueueTaskWithoutCheck(taskType, entityVertex, classificationVertexId, classificationName, null);
    }

    public void removePendingTaskFromEntity(String entityGuid, String taskGuid) throws EntityNotFoundException {
        if (StringUtils.isEmpty(entityGuid) || StringUtils.isEmpty(taskGuid)) {
            return;
        }

        AtlasVertex entityVertex = graphHelper.getVertexForGUID(entityGuid);

        if (entityVertex == null) {
            LOG.warn("Error fetching vertex: {}", entityVertex);

            return;
        }

        entityVertex.removePropertyValue(PENDING_TASKS_PROPERTY_KEY, taskGuid);
    }

    public void removePendingTaskFromEdge(String edgeId, String taskGuid) throws AtlasBaseException {
        if (StringUtils.isEmpty(edgeId) || StringUtils.isEmpty(taskGuid)) {
            return;
        }

        AtlasEdge edge = graph.getEdge(edgeId);

        if (edge == null) {
            LOG.warn("Error fetching edge: {}", edgeId);

            return;
        }

        AtlasGraphUtilsV2.removeItemFromListProperty(edge, EDGE_PENDING_TASKS_PROPERTY_KEY, taskGuid);
    }


    public void addHasLineage(Set<AtlasEdge> inputOutputEdges, boolean isRestoreEntity) {
        AtlasPerfMetrics.MetricRecorder metricRecorder = RequestContext.get().startMetricRecord("addHasLineage");

        for (AtlasEdge atlasEdge : inputOutputEdges) {

            boolean isOutputEdge = PROCESS_OUTPUTS.equals(atlasEdge.getLabel());

            AtlasVertex processVertex = atlasEdge.getOutVertex();
            AtlasVertex assetVertex = atlasEdge.getInVertex();

            if (getEntityHasLineage(processVertex)) {
                AtlasGraphUtilsV2.setEncodedProperty(assetVertex, HAS_LINEAGE, true);
                continue;
            }

            String oppositeEdgeLabel = isOutputEdge ? PROCESS_INPUTS : PROCESS_OUTPUTS;

            Iterator<AtlasEdge> oppositeEdges = processVertex.getEdges(AtlasEdgeDirection.BOTH, oppositeEdgeLabel).iterator();
            boolean isHasLineageSet = false;
            while (oppositeEdges.hasNext()) {
                AtlasEdge oppositeEdge = oppositeEdges.next();
                AtlasVertex oppositeEdgeAssetVertex = oppositeEdge.getInVertex();

                if (getStatus(oppositeEdge) == ACTIVE && getStatus(oppositeEdgeAssetVertex) == ACTIVE) {
                    if (!isHasLineageSet) {
                        AtlasGraphUtilsV2.setEncodedProperty(assetVertex, HAS_LINEAGE, true);
                        AtlasGraphUtilsV2.setEncodedProperty(processVertex, HAS_LINEAGE, true);
                        isHasLineageSet = true;
                    }

                    if (isRestoreEntity) {
                        AtlasGraphUtilsV2.setEncodedProperty(oppositeEdgeAssetVertex, HAS_LINEAGE, true);
                    } else {
                        break;
                    }
                }
            }
        }
        RequestContext.get().endMetricRecord(metricRecorder);
    }


    public AtlasVertex linkBusinessPolicy(final BusinessPolicyRequest.AssetComplianceInfo data) {
        String assetGuid = data.getAssetId();
        AtlasVertex vertex = findByGuid(graph, assetGuid);

        // Retrieve existing policies
        Set<String> existingCompliant = getVertexPolicies(vertex, ASSET_POLICY_GUIDS);
        Set<String> existingNonCompliant = getVertexPolicies(vertex, NON_COMPLIANT_ASSET_POLICY_GUIDS);

        // Retrieve new policies
        Set<String> addCompliantGUIDs = getOrCreateEmptySet(data.getAddCompliantGUIDs());
        Set<String> addNonCompliantGUIDs = getOrCreateEmptySet(data.getAddNonCompliantGUIDs());
        Set<String> removeCompliantGUIDs = getOrCreateEmptySet(data.getRemoveCompliantGUIDs());
        Set<String> removeNonCompliantGUIDs = getOrCreateEmptySet(data.getRemoveNonCompliantGUIDs());


        // Update vertex properties
        addToAttribute(vertex, ASSET_POLICY_GUIDS, addCompliantGUIDs);
        removeFromAttribute(vertex, ASSET_POLICY_GUIDS, removeCompliantGUIDs);


        addToAttribute(vertex, NON_COMPLIANT_ASSET_POLICY_GUIDS, addNonCompliantGUIDs);
        removeFromAttribute(vertex, NON_COMPLIANT_ASSET_POLICY_GUIDS, removeNonCompliantGUIDs);

        // Count and set policies
        Set<String> effectiveCompliantGUIDs = getVertexPolicies(vertex, ASSET_POLICY_GUIDS);
        Set<String> effectiveNonCompliantGUIDs = getVertexPolicies(vertex, NON_COMPLIANT_ASSET_POLICY_GUIDS);

        int compliantPolicyCount = countPoliciesExcluding(effectiveCompliantGUIDs, "rule");
        int nonCompliantPolicyCount = countPoliciesExcluding(effectiveNonCompliantGUIDs, "rule");

        int totalPolicyCount = compliantPolicyCount + nonCompliantPolicyCount;

        vertex.setProperty(ASSET_POLICIES_COUNT, totalPolicyCount);
        updateModificationMetadata(vertex);

        // Create and cache differential entity
        AtlasEntity diffEntity = createDifferentialEntity(
                vertex, effectiveCompliantGUIDs, effectiveNonCompliantGUIDs, existingCompliant, existingNonCompliant, totalPolicyCount);

        RequestContext.get().cacheDifferentialEntity(diffEntity);
        return vertex;
    }

    private static Set<String> getOrCreateEmptySet(Set<String> input) {
        return input == null ? new HashSet<>() : input;
    }

    private void addToAttribute(AtlasVertex vertex, String propertyKey, Set<String> policies) {
        String targetProperty = determineTargetProperty(propertyKey);
        policies.stream()
                .filter(StringUtils::isNotEmpty)
                .forEach(policyGuid -> vertex.setProperty(targetProperty, policyGuid));
    }

    private void removeFromAttribute(AtlasVertex vertex, String propertyKey, Set<String> policies) {
        String targetProperty = determineTargetProperty(propertyKey);
        policies.stream()
                .filter(StringUtils::isNotEmpty)
                .forEach(policyGuid -> vertex.removePropertyValue(targetProperty, policyGuid));
    }

    private String determineTargetProperty(String propertyKey) {
        return ASSET_POLICY_GUIDS.equals(propertyKey)
                ? ASSET_POLICY_GUIDS
                : NON_COMPLIANT_ASSET_POLICY_GUIDS;
    }

    private int countPoliciesExcluding(Set<String> policies, String substring) {
        return (int) policies.stream().filter(policy -> !policy.contains(substring)).count();
    }

    private AtlasEntity createDifferentialEntity(AtlasVertex vertex, Set<String> effectiveCompliant, Set<String> effectiveNonCompliant,
                                                 Set<String> existingCompliant, Set<String> existingNonCompliant, int totalPolicyCount) {
        AtlasEntity diffEntity = new AtlasEntity(vertex.getProperty(TYPE_NAME_PROPERTY_KEY, String.class));
        setEntityCommonAttributes(vertex, diffEntity);
        diffEntity.setAttribute(ASSET_POLICIES_COUNT, totalPolicyCount);

        if (!existingCompliant.equals(effectiveCompliant)) {
            diffEntity.setAttribute(ASSET_POLICY_GUIDS, effectiveCompliant);
        }
        if (!existingNonCompliant.equals(effectiveNonCompliant)) {
            diffEntity.setAttribute(NON_COMPLIANT_ASSET_POLICY_GUIDS, effectiveNonCompliant);
        }

        return diffEntity;
    }

    private Set<String> getVertexPolicies(AtlasVertex vertex, String propertyKey) {
        return Optional.ofNullable(vertex.getMultiValuedSetProperty(propertyKey, String.class))
                .orElse(Collections.emptySet());
    }


    public List<AtlasVertex> unlinkBusinessPolicy(String policyId, Set<String> unlinkGuids) {
        if (policyId == null || unlinkGuids == null || unlinkGuids.isEmpty()) {
            throw new IllegalArgumentException("PolicyId and unlinkGuids must not be null or empty");
        }

        return unlinkGuids.stream()
                .map(guid -> AtlasGraphUtilsV2.findByGuid(graph, guid))
                .filter(Objects::nonNull)
                .filter(vertex -> isPolicyLinked(vertex, policyId))
                .map(vertex -> updateVertexPolicy(vertex, policyId))
                .collect(Collectors.toList());
    }

    private boolean isPolicyLinked(AtlasVertex vertex, String policyId) {
        Set<String> compliantPolicies = getMultiValuedSetProperty(vertex, ASSET_POLICY_GUIDS);
        Set<String> nonCompliantPolicies = getMultiValuedSetProperty(vertex, NON_COMPLIANT_ASSET_POLICY_GUIDS);
        return compliantPolicies.contains(policyId) || nonCompliantPolicies.contains(policyId);
    }

    private AtlasVertex updateVertexPolicy(AtlasVertex vertex, String policyId) {
        Set<String> compliantPolicies = getMultiValuedSetProperty(vertex, ASSET_POLICY_GUIDS);
        Set<String> nonCompliantPolicies = getMultiValuedSetProperty(vertex, NON_COMPLIANT_ASSET_POLICY_GUIDS);

        boolean removed = removePolicyAndRule(compliantPolicies, policyId);
        removed |= removePolicyAndRule(nonCompliantPolicies,policyId);

        if (removed) {
            vertex.removePropertyValue(ASSET_POLICY_GUIDS, policyId);
            vertex.removePropertyValue(NON_COMPLIANT_ASSET_POLICY_GUIDS, policyId);

            int compliantPolicyCount = countPoliciesExcluding(compliantPolicies, "rule");
            int nonCompliantPolicyCount = countPoliciesExcluding(nonCompliantPolicies, "rule");
            int totalPolicyCount = compliantPolicyCount + nonCompliantPolicyCount;
            vertex.setProperty(ASSET_POLICIES_COUNT, totalPolicyCount);

            updateModificationMetadata(vertex);
            cacheDifferentialEntity(vertex, compliantPolicies, nonCompliantPolicies);
        }

        return vertex;
    }

    private boolean removePolicyAndRule(Set<String> policies, String policyId) {
        Set<String> toRemove = policies.stream().filter(i-> i.contains(policyId)).collect(Collectors.toSet());
        return policies.removeAll(toRemove);

    }

    private Set<String> getMultiValuedSetProperty(AtlasVertex vertex, String propertyName) {
        return Optional.ofNullable(vertex.getMultiValuedSetProperty(propertyName, String.class))
                .map(HashSet::new)
                .orElseGet(HashSet::new);
    }

    public List<AtlasVertex> linkMeshEntityToAssets(String meshEntityId, Set<String> linkGuids) throws AtlasBaseException {
        List<AtlasVertex> linkedVertices = new ArrayList<>();

        for (String guid : linkGuids) {
            AtlasVertex ev = findByGuid(graph, guid);

            if (ev != null) {
                String typeName = ev.getProperty(TYPE_NAME_PROPERTY_KEY, String.class);
                if (excludedTypes.contains(typeName)){
                    LOG.warn("Type {} is not allowed to link with mesh entity", typeName);
                    continue;
                }
                Set<String> existingValues = ev.getMultiValuedSetProperty(DOMAIN_GUIDS_ATTR, String.class);

                if (!existingValues.contains(meshEntityId)) {
                    isAuthorizedToLink(ev);

                    updateDomainAttribute(ev, existingValues, meshEntityId);
                    existingValues.clear();
                    existingValues.add(meshEntityId);

                    updateModificationMetadata(ev);

                    cacheDifferentialMeshEntity(ev, existingValues);

                    linkedVertices.add(ev);
                }
            }
        }

        return linkedVertices;
    }

    public List<AtlasVertex> unlinkMeshEntityFromAssets(String meshEntityId, Set<String> unlinkGuids) throws AtlasBaseException {
        List<AtlasVertex> unlinkedVertices = new ArrayList<>();

        for (String guid : unlinkGuids) {
            AtlasVertex ev = AtlasGraphUtilsV2.findByGuid(graph, guid);

            if (ev != null) {
                String typeName = ev.getProperty(TYPE_NAME_PROPERTY_KEY, String.class);
                if (excludedTypes.contains(typeName)){
                    LOG.warn("Type {} is not allowed to unlink with mesh entity", typeName);
                    continue;
                }

                Set<String> existingValues = ev.getMultiValuedSetProperty(DOMAIN_GUIDS_ATTR, String.class);

                if (meshEntityId.isEmpty() || existingValues.contains(meshEntityId)) {
                    isAuthorizedToLink(ev);

                    if (StringUtils.isEmpty(meshEntityId)) {
                        existingValues.clear();
                        ev.removeProperty(DOMAIN_GUIDS_ATTR);
                    } else {
                        existingValues.remove(meshEntityId);
                        ev.removePropertyValue(DOMAIN_GUIDS_ATTR, meshEntityId);
                    }

                    updateModificationMetadata(ev);
                    cacheDifferentialMeshEntity(ev, existingValues);

                    unlinkedVertices.add(ev);
                }
            }
        }

        return unlinkedVertices;
    }

    private void updateDomainAttribute(AtlasVertex vertex, Set<String> existingValues, String meshEntityId){
        existingValues.forEach(existingValue -> vertex.removePropertyValue(DOMAIN_GUIDS_ATTR, existingValue));
        vertex.setProperty(DOMAIN_GUIDS_ATTR, meshEntityId);
    }

    private void cacheDifferentialEntity(AtlasVertex ev, Set<String> complaint, Set<String> nonComplaint) {
        AtlasEntity diffEntity = new AtlasEntity(ev.getProperty(TYPE_NAME_PROPERTY_KEY, String.class));
        setEntityCommonAttributes(ev, diffEntity);
        diffEntity.setAttribute(ASSET_POLICY_GUIDS, complaint);
        diffEntity.setAttribute(NON_COMPLIANT_ASSET_POLICY_GUIDS, nonComplaint);
        diffEntity.setAttribute(ASSET_POLICIES_COUNT, complaint.size() + nonComplaint.size());

        RequestContext requestContext = RequestContext.get();
        requestContext.cacheDifferentialEntity(diffEntity);
    }

    private void cacheDifferentialMeshEntity(AtlasVertex ev, Set<String> existingValues) {
        AtlasEntity diffEntity = new AtlasEntity(ev.getProperty(TYPE_NAME_PROPERTY_KEY, String.class));
        setEntityCommonAttributes(ev, diffEntity);
        diffEntity.setAttribute(DOMAIN_GUIDS_ATTR, existingValues);

        RequestContext requestContext = RequestContext.get();
        requestContext.cacheDifferentialEntity(diffEntity);
    }

    private void setEntityCommonAttributes(AtlasVertex ev, AtlasEntity diffEntity) {
        diffEntity.setGuid(ev.getProperty(GUID_PROPERTY_KEY, String.class));
        diffEntity.setUpdatedBy(ev.getProperty(MODIFIED_BY_KEY, String.class));
        diffEntity.setUpdateTime(new Date(RequestContext.get().getRequestTime()));
    }

    private void isAuthorizedToLink(AtlasVertex vertex) throws AtlasBaseException {
        AtlasEntityHeader sourceEntity = retrieverNoRelation.toAtlasEntityHeaderWithClassifications(vertex);

        // source -> UPDATE + READ
        AtlasAuthorizationUtils.verifyAccess(new AtlasEntityAccessRequest(typeRegistry, AtlasPrivilege.ENTITY_UPDATE, sourceEntity),
                "update on source Entity, link/unlink operation denied: ", sourceEntity.getAttribute(NAME));

        AtlasAuthorizationUtils.verifyAccess(new AtlasEntityAccessRequest(typeRegistry, AtlasPrivilege.ENTITY_READ, sourceEntity),
                "read on source Entity, link/unlink operation denied: ", sourceEntity.getAttribute(NAME));

    }

    private Map<String, Object> getMinimalAssetMap(AtlasVertex vertex) {
        Map<String, Object> ret = new HashMap<>();

        ret.put(NAME, vertex.getProperty(NAME, String.class));
        ret.put(QUALIFIED_NAME, vertex.getProperty(QUALIFIED_NAME, String.class));

        ret.put(GUID_PROPERTY_KEY, vertex.getProperty(GUID_PROPERTY_KEY, String.class));
        ret.put(TYPE_NAME_PROPERTY_KEY, vertex.getProperty(TYPE_NAME_PROPERTY_KEY, String.class));

        ret.put(CREATED_BY_KEY, vertex.getProperty(CREATED_BY_KEY, String.class));
        ret.put(MODIFIED_BY_KEY, vertex.getProperty(MODIFIED_BY_KEY, String.class));

        ret.put(TIMESTAMP_PROPERTY_KEY, new Date(vertex.getProperty(TIMESTAMP_PROPERTY_KEY, Long.class)));
        ret.put(MODIFICATION_TIMESTAMP_PROPERTY_KEY, new Date(vertex.getProperty(MODIFICATION_TIMESTAMP_PROPERTY_KEY, Long.class)));

        return ret;
    }

    public AtlasEntity getMinimalAtlasEntityForNotification(AtlasVertex vertex) {
        AtlasEntity minEntity = new AtlasEntity();

        minEntity.setAttribute(NAME, vertex.getProperty(NAME, String.class));
        minEntity.setAttribute(QUALIFIED_NAME, vertex.getProperty(QUALIFIED_NAME, String.class));

        minEntity.setGuid(vertex.getProperty(GUID_PROPERTY_KEY, String.class));
        minEntity.setTypeName(vertex.getProperty(TYPE_NAME_PROPERTY_KEY, String.class));

        minEntity.setCreatedBy(vertex.getProperty(CREATED_BY_KEY, String.class));
        minEntity.setUpdatedBy(vertex.getProperty(MODIFIED_BY_KEY, String.class));

        minEntity.setCreateTime(new Date(vertex.getProperty(TIMESTAMP_PROPERTY_KEY, Long.class)));
        minEntity.setUpdateTime(new Date(vertex.getProperty(MODIFICATION_TIMESTAMP_PROPERTY_KEY, Long.class)));

        return minEntity;
    }

    public int updateClassificationTextPropagationV2(String sourceEntityGuid, String tagTypeName) throws AtlasBaseException {
        AtlasPerfMetrics.MetricRecorder metricRecorder = RequestContext.get().startMetricRecord("updateClassificationTextPropagationNew");
        try {
            if (StringUtils.isEmpty(tagTypeName)) {
                LOG.warn("updateClassificationTextPropagation(classificationVertexId={}): classification type name is empty", tagTypeName);
                return 0;
            }

            AtlasVertex sourceEntityVertex = graphHelper.getVertexForGUID(sourceEntityGuid);
            if (sourceEntityVertex == null) {
                String warningMessage = String.format("updateClassificationTextPropagationV2(entityGuid=%s, tagTypeName=%s): entity vertex not found, skipping task execution", sourceEntityGuid, tagTypeName);
                LOG.warn(warningMessage);
                RequestContext.get().getCurrentTask().setWarningMessage(warningMessage);
                return 0;
            }

            int totalUpdated = 0;

            // fetch propagated‑tag attachments in batches
            PaginatedTagResult paginatedResult = tagDAO.getPropagationsForAttachmentBatch(sourceEntityVertex.getIdForDisplay(), tagTypeName, null);
            AtlasClassification originalClassification = tagDAO.findDirectTagByVertexIdAndTagTypeName(sourceEntityVertex.getIdForDisplay(), tagTypeName, false);
            if (originalClassification == null) {
                String warningMessage = String.format("updateClassificationTextPropagationV2(entityGuid=%s, tagTypeName=%s): classification not found, skipping task execution", sourceEntityGuid, tagTypeName);
                LOG.warn(warningMessage);
                RequestContext.get().getCurrentTask().setWarningMessage(warningMessage);
                return 0;
            }

            List<Tag> batchToUpdate = paginatedResult.getTags();

            while (!batchToUpdate.isEmpty()) {

                // collect the vertex IDs in this batch
                List<String> vertexIds = batchToUpdate.stream()
                        .map(Tag::getVertexId)
                        .toList();

                Map<String, Map<String, Object>> assetMinAttrsMap = batchToUpdate.stream()
                        .collect(Collectors.toMap(Tag::getVertexId, Tag::getAssetMetadata));

                List<AtlasEntity> entities = batchToUpdate.stream().map(x -> getEntityForNotification(x.getAssetMetadata())).toList();

                // Update all propagated tags in Cassandra
                tagDAO.putPropagatedTags(sourceEntityVertex.getIdForDisplay(), tagTypeName, new HashSet<>(vertexIds), assetMinAttrsMap, originalClassification);

                // compute fresh classification‑text de‑norm attributes for this batch
                Map<String, Map<String, Object>> deNormMap = new HashMap<>();
                updateClassificationTextV2(originalClassification, vertexIds, batchToUpdate, deNormMap);

                // push them to ES
                if (MapUtils.isNotEmpty(deNormMap)) {
                    ESConnector.writeTagProperties(deNormMap);
                }


                //new bulk method to fetch in batches
                Set<AtlasVertex> propagtedVertices = graph.getVertices(vertexIds.toArray(new String[0]));

                // notify listeners (async) that these entities got their classification text updated
                entityChangeNotifier.onClassificationUpdatedToEntitiesV2(propagtedVertices, originalClassification, true, RequestContext.get());

                totalUpdated += batchToUpdate.size();
                // grab next batch
                if (paginatedResult.isDone()) {
                    break;
                }
                String pagingState = paginatedResult.getPagingState();
                paginatedResult = tagDAO.getPropagationsForAttachmentBatch(sourceEntityVertex.getIdForDisplay(), tagTypeName, pagingState);
                batchToUpdate = paginatedResult.getTags();
            }

            LOG.info("Updated classification text for {} propagations, taskId: {}", totalUpdated, RequestContext.get().getCurrentTask().getGuid());
            return totalUpdated;
        } catch (Exception e) {
            LOG.error("Error while updating classification text for tag type {}: {}", tagTypeName, e.getMessage());
            throw new AtlasBaseException(e);
        } finally {
            // end metrics
            RequestContext.get().endMetricRecord(metricRecorder);
        }
    }

    private static AtlasEntity getEntityForNotification(Map<String, Object> assetMetadata) {
        AtlasEntity entity = new AtlasEntity();
        entity.setAttribute(NAME, assetMetadata.get(NAME));
        entity.setAttribute(QUALIFIED_NAME, assetMetadata.get(QUALIFIED_NAME));

        entity.setGuid((String) assetMetadata.get(GUID_PROPERTY_KEY));
        entity.setTypeName((String) assetMetadata.get(TYPE_NAME_PROPERTY_KEY));
        entity.setCreatedBy((String) assetMetadata.get(CREATED_BY_KEY));
        entity.setUpdatedBy((String) assetMetadata.get(MODIFIED_BY_KEY));

        entity.setCreateTime(safeParseDate(assetMetadata.get(TIMESTAMP_PROPERTY_KEY), TIMESTAMP_PROPERTY_KEY));
        entity.setUpdateTime(safeParseDate(assetMetadata.get(MODIFICATION_TIMESTAMP_PROPERTY_KEY), MODIFICATION_TIMESTAMP_PROPERTY_KEY));

        return entity;
    }

    private static Date safeParseDate(Object value, String fieldName) {
        long minValidTimestamp = 0L; // Jan 1, 1970 UTC
        long maxValidTimestamp = 4102444800000L; // Jan 1, 2100

        Long timestamp = null;
        if (value instanceof Long) {
            timestamp = (Long) value;
        } else if (value instanceof Integer) {
            timestamp = ((Integer) value).longValue();
        } else if (value instanceof String) {
            try {
                timestamp = Long.parseLong((String) value);
            } catch (NumberFormatException e) {
                LOG.warn("Invalid string timestamp for {}: '{}'", fieldName, value);
                return null;
            }
        } else if (value != null) {
            LOG.warn("Unexpected type for {}: {}", fieldName, value.getClass().getName());
            return null;
        }

        if (timestamp != null) {
            if (timestamp < minValidTimestamp || timestamp > maxValidTimestamp) {
                LOG.warn("Timestamp out of expected range for {}: {}", fieldName, timestamp);
                return null;
            }
            return new Date(timestamp);
        }
        return null;
    }

    /**
     * Performs a scalable, batch-oriented refresh of propagated classifications.
     *
     * @param parameters Task parameters.
     * @param parentEntityGuid The GUID of a potential parent entity.
     * @param sourceEntityGuid The GUID of the entity that is the source of the propagation.
     * @param classificationTypeName The type name of the classification to refresh.
     * @throws AtlasBaseException if a critical error occurs.
     */
<<<<<<< HEAD
    public int classificationRefreshPropagationV2_new(Map<String, Object> parameters, String parentEntityGuid, String sourceEntityGuid, String classificationTypeName) throws AtlasBaseException {
        final int BATCH_SIZE = 10000;
        LOG.info("classificationRefreshPropagationV2_new: Starting scalable refresh for tag '{}' from source entity {}", classificationTypeName, sourceEntityGuid);

        // === Phase 1: Initialization & Calculation ===
        AtlasVertex entityVertex = AtlasGraphUtilsV2.findByGuid(this.graph, sourceEntityGuid);
        if (entityVertex == null) {
            String warningMessage = String.format("classificationRefreshPropagationV2_new(sourceEntityGuid=%s): entity vertex not found, skipping task execution", sourceEntityGuid);
            LOG.warn(warningMessage);
            RequestContext.get().getCurrentTask().setWarningMessage(warningMessage);
            return 0;
        }
=======
    public void classificationRefreshPropagationV2_new(Map<String, Object> parameters, String parentEntityGuid, String sourceEntityGuid, String classificationTypeName) throws AtlasBaseException {
        AtlasPerfMetrics.MetricRecorder metricRecorder = RequestContext.get().startMetricRecord("classificationRefreshPropagationV2_new");
        try {
            final int BATCH_SIZE = 10000;
            LOG.info("classificationRefreshPropagationV2_new: Starting scalable refresh for tag '{}' from source entity {}", classificationTypeName, sourceEntityGuid);

            // === Phase 1: Initialization & Calculation ===
            AtlasVertex entityVertex = AtlasGraphUtilsV2.findByGuid(this.graph, sourceEntityGuid);
            if (entityVertex == null) {
                String warningMessage = String.format("classificationRefreshPropagationV2_new(sourceEntityGuid=%s): entity vertex not found, skipping task execution", sourceEntityGuid);
                LOG.warn(warningMessage);
                RequestContext.get().getCurrentTask().setWarningMessage(warningMessage);
                return;
            }
>>>>>>> 7170799d

            String entityVertexId = entityVertex.getIdForDisplay();
            AtlasClassification sourceTag = tagDAO.findDirectTagByVertexIdAndTagTypeName(entityVertexId, classificationTypeName, true);

<<<<<<< HEAD
        if (sourceTag == null) {
            if (StringUtils.isNotEmpty(parentEntityGuid) && !parentEntityGuid.equals(sourceEntityGuid)) {
                entityVertex = AtlasGraphUtilsV2.findByGuid(this.graph, parentEntityGuid);
                if (entityVertex == null) {
                    String warningMessage = String.format("classificationRefreshPropagationV2_new(parentEntityGuid=%s): parent entity vertex not found", parentEntityGuid);
                    LOG.warn(warningMessage);
                    RequestContext.get().getCurrentTask().setWarningMessage(warningMessage);
                    return 0;
=======
            if (sourceTag == null) {
                if (StringUtils.isNotEmpty(parentEntityGuid) && !parentEntityGuid.equals(sourceEntityGuid)) {
                    entityVertex = AtlasGraphUtilsV2.findByGuid(this.graph, parentEntityGuid);
                    if (entityVertex == null) {
                        String warningMessage = String.format("classificationRefreshPropagationV2_new(parentEntityGuid=%s): parent entity vertex not found", parentEntityGuid);
                        LOG.warn(warningMessage);
                        RequestContext.get().getCurrentTask().setWarningMessage(warningMessage);
                        return;
                    }
                    entityVertexId = entityVertex.getIdForDisplay();
                    sourceTag = tagDAO.findDirectTagByVertexIdAndTagTypeName(entityVertexId, classificationTypeName, true);
>>>>>>> 7170799d
                }
            }

            if (sourceTag == null) {
                throw new AtlasBaseException(String.format("classificationRefreshPropagationV2_new: Classification '%s' not found on entity '%s' or its parent '%s'. Aborting.", classificationTypeName, sourceEntityGuid, parentEntityGuid));
            }

<<<<<<< HEAD
        if (!sourceTag.isPropagate()) {
            LOG.warn("classificationRefreshPropagationV2_new: Refresh task invalid as propagation is disabled for tag '{}' on entity {}. Aborting.", classificationTypeName, sourceEntityGuid);
            return 0;
        }
=======
            if (!sourceTag.isPropagate()) {
                LOG.warn("classificationRefreshPropagationV2_new: Refresh task invalid as propagation is disabled for tag '{}' on entity {}. Aborting.", classificationTypeName, sourceEntityGuid);
                return;
            }
>>>>>>> 7170799d

            Set<String> expectedPropagatedVertexIds = calculateExpectedPropagations(entityVertex, sourceTag);
            LOG.info("classificationRefreshPropagationV2_new: Graph traversal found {} assets that should have the tag '{}'", expectedPropagatedVertexIds.size(), classificationTypeName);

            // === Phase 2: Reconciliation Loop (Deletions) ===
            String pagingState = null;
            boolean hasMorePages = true;
            List<Tag> tagsToDelete = new ArrayList<>();

            int pageCount = 0;
            int totalCountOfPropagatedTags = 0;

            while (hasMorePages) {
                pageCount++;
                PaginatedTagResult result = tagDAO.getPropagationsForAttachmentBatchWithPagination(entityVertexId, classificationTypeName, pagingState, BATCH_SIZE);
                List<Tag> currentPageTags = result.getTags();

                int fetchedCount = currentPageTags.size();
                totalCountOfPropagatedTags += fetchedCount;

                for (Tag existingTag : result.getTags()) {
                    if (expectedPropagatedVertexIds.contains(existingTag.getVertexId())) {
                        expectedPropagatedVertexIds.remove(existingTag.getVertexId());
                    } else {
                        tagsToDelete.add(existingTag);
                    }
                }

                if (tagsToDelete.size() >= BATCH_SIZE) {
                    processDeletions_new(tagsToDelete, sourceTag);
                    tagsToDelete.clear();
                }

                pagingState = result.getPagingState();
                hasMorePages = result.hasMorePages();

                LOG.info("sourceVertexId={}, tagTypeName={}: Page {}: Fetched {} propagations. Total fetched: {}. Has next page: {}",
                        entityVertexId, classificationTypeName, pageCount, fetchedCount, totalCountOfPropagatedTags, hasMorePages);
            }

            if (!tagsToDelete.isEmpty()) {
                processDeletions_new(tagsToDelete, sourceTag);
            }

            // === Phase 3: Process Net-New Additions ===
            if (!expectedPropagatedVertexIds.isEmpty()) {
                LOG.info("classificationRefreshPropagationV2_new: Found {} assets that need the tag '{}' to be newly propagated.", expectedPropagatedVertexIds.size(), classificationTypeName);
                List<String> vertexIdsToAdd = new ArrayList<>(expectedPropagatedVertexIds);
                for (int i = 0; i < vertexIdsToAdd.size(); i += BATCH_SIZE) {
                    int end = Math.min(i + BATCH_SIZE, vertexIdsToAdd.size());
                    List<String> batchIds = vertexIdsToAdd.subList(i, end);

                    List<AtlasVertex> verticesToPropagate = batchIds.stream()
                            .map(id -> graph.getVertex(id))
                            .filter(Objects::nonNull)
                            .collect(Collectors.toList());

                    if (!verticesToPropagate.isEmpty()) {
                        processClassificationPropagationAdditionV2(parameters, entityVertexId, verticesToPropagate, sourceTag);
                    }
                }
            }
            LOG.info("classificationRefreshPropagationV2_new: Successfully completed scalable refresh for tag '{}' from source entity {}", classificationTypeName, sourceEntityGuid);
        } finally {
            RequestContext.get().endMetricRecord(metricRecorder);
        }
<<<<<<< HEAD
        LOG.info("classificationRefreshPropagationV2_new: Successfully completed scalable refresh for tag '{}' from source entity {}", classificationTypeName, sourceEntityGuid);
        return expectedPropagatedVertexIds.size();
=======
>>>>>>> 7170799d
    }

    private Set<String> calculateExpectedPropagations(AtlasVertex sourceVertex, AtlasClassification sourceTag) throws AtlasBaseException {
        String propagationMode = entityRetriever.determinePropagationMode(sourceTag.getRestrictPropagationThroughLineage(), sourceTag.getRestrictPropagationThroughHierarchy());
        boolean toExclude = Objects.equals(propagationMode, CLASSIFICATION_PROPAGATION_MODE_RESTRICT_LINEAGE);
        Set<String> impactedVertices = new HashSet<>();
        entityRetriever.traverseImpactedVerticesByLevelV2(sourceVertex, null, null, impactedVertices, CLASSIFICATION_PROPAGATION_MODE_LABELS_MAP.get(propagationMode), toExclude, null, null);
        transactionInterceptHelper.intercept();
        return impactedVertices;
    }

    private void processDeletions_new(List<Tag> tagsToDelete, AtlasClassification sourceTag) throws AtlasBaseException {
        LOG.debug("Processing deletion of {} tags.", tagsToDelete.size());
        tagDAO.deleteTags(tagsToDelete);

        List<String> vertexIdsToDelete = tagsToDelete.stream()
                .map(Tag::getVertexId)
                .toList();

        Map<String, Map<String, Object>> deNormMap = new HashMap<>();
        updateClassificationTextV2(sourceTag, vertexIdsToDelete, tagsToDelete, deNormMap);
        if (MapUtils.isNotEmpty(deNormMap)) {
            ESConnector.writeTagProperties(deNormMap);
        }

        Set<AtlasVertex> vertices = graph.getVertices(vertexIdsToDelete.toArray(new String[0]));
        if (!vertices.isEmpty()) {
            entityChangeNotifier.onClassificationPropagationDeletedV2(vertices, sourceTag, true, RequestContext.get());
        }
    }

    private Map<String, Map<String, Object>> getMinimalAssetMapsFromGraph(List<String> vertexIds) {
        Map<String, Map<String, Object>> ret = new HashMap<>();
        for (String vertexId : vertexIds) {
            AtlasVertex vertex = graph.getVertex(vertexId);
            if (vertex != null) {
                ret.put(vertexId, getMinimalAssetMap(vertex));
            }
        }
        return ret;
    }

    public List<AtlasVertex> unlinkBusinessPolicyV2(Set<String> assetGuids, Set<String> unlinkGuids) {

        if (CollectionUtils.isEmpty(assetGuids) || CollectionUtils.isEmpty(unlinkGuids)) {
            throw new IllegalArgumentException("assets and unlinkGuids must not be empty");
        }

        return assetGuids.stream()
                .map(guid -> AtlasGraphUtilsV2.findByGuid(graph, guid))
                .filter(Objects::nonNull)
                .map(vertex -> updateVertexPolicyV2(vertex, unlinkGuids))
                .collect(Collectors.toList());
    }


    private AtlasVertex updateVertexPolicyV2(AtlasVertex vertex, Set<String> policyIds) {
        Set<String> compliantPolicies = getMultiValuedSetProperty(vertex, ASSET_POLICY_GUIDS);
        Set<String> nonCompliantPolicies = getMultiValuedSetProperty(vertex, NON_COMPLIANT_ASSET_POLICY_GUIDS);
        policyIds.forEach(policyId -> {
            vertex.removePropertyValue(ASSET_POLICY_GUIDS, policyId);
            vertex.removePropertyValue(NON_COMPLIANT_ASSET_POLICY_GUIDS, policyId);
        });

        int compliantPolicyCount = countPoliciesExcluding(compliantPolicies, "rule");
        int nonCompliantPolicyCount = countPoliciesExcluding(nonCompliantPolicies, "rule");
        int totalPolicyCount = compliantPolicyCount + nonCompliantPolicyCount;
        vertex.setProperty(ASSET_POLICIES_COUNT, totalPolicyCount);

        updateModificationMetadata(vertex);
        cacheDifferentialEntity(vertex, compliantPolicies, nonCompliantPolicies);

        return vertex;
    }

    public AtlasVertex attributeUpdate(AttributeUpdateRequest.AssetAttributeInfo data) {
        // Validate input
        if (data == null || StringUtils.isEmpty(data.getAssetId())) {
            LOG.warn("Invalid data provided for attribute update. Data: {}", data);
            return null;
        }
        String attributeName = data.getAttributeName();
        if (StringUtils.isEmpty(attributeName)) {
            LOG.warn("Attribute name is null or empty for asset ID: {}", data.getAssetId());
            return null;
        }
        switch (attributeName) {
            case "assetInternalPopularityScore":
                // validate value to be a number
                String value = data.getValue();
                //isNumber should work for now we have to upgrade apache-common to 3.6+ to use isCreatable more reliable
                if (StringUtils.isEmpty(value) || !NumberUtils.isNumber(value)) {
                    LOG.warn("Invalid value for internalPopularityScore: {} for assetId {}", value, data.getAssetId());
                    return null;
                }
                return updateAsset(data);
            default:
                LOG.warn("Unsupported attribute name: {} for asset ID: {}", attributeName, data.getAssetId());
                return null;
        }
    }

    private AtlasVertex updateAsset(AttributeUpdateRequest.AssetAttributeInfo assetAttributeInfo) {
        String assetGuid = assetAttributeInfo.getAssetId();
        AtlasVertex vertex = findByGuid(graph, assetGuid);
        if (vertex == null || GraphHelper.getStatus(vertex) == DELETED) {
            LOG.warn("Asset with GUID {} not found", assetGuid);
            return null;
        }
        vertex.setProperty(assetAttributeInfo.getAttributeName(), assetAttributeInfo.getValue());
        updateModificationMetadata(vertex);
        cacheDifferentialEntityAttributeUpdate(vertex, assetAttributeInfo.getAttributeName(), assetAttributeInfo.getValue());
        return vertex;
    }

    private void cacheDifferentialEntityAttributeUpdate(AtlasVertex ev, String property, String value) {
        AtlasEntity diffEntity = new AtlasEntity(ev.getProperty(TYPE_NAME_PROPERTY_KEY, String.class));
        setEntityCommonAttributes(ev, diffEntity);
        diffEntity.setAttribute(property, value);

        RequestContext requestContext = RequestContext.get();
        requestContext.cacheDifferentialEntity(diffEntity);
    }

}<|MERGE_RESOLUTION|>--- conflicted
+++ resolved
@@ -380,7 +380,7 @@
 
                     setCustomAttributes(vertex, createdEntity);
                     setSystemAttributesToEntity(vertex, createdEntity);
-                    resp.addEntity(CREATE, constructHeader(createdEntity, vertex, entityType));
+                    resp.addEntity(CREATE, constructHeader(createdEntity, vertex, entityType.getAllAttributes()));
 
                     if (bulkRequestContext.isAppendTags()) {
                         if (CollectionUtils.isNotEmpty(createdEntity.getAddOrUpdateClassifications())) {
@@ -492,7 +492,7 @@
                     }
 
                     setSystemAttributesToEntity(vertex, updatedEntity);
-                    resp.addEntity(updateType, constructHeader(updatedEntity, vertex, entityType));
+                    resp.addEntity(updateType, constructHeader(updatedEntity, vertex, entityType.getAllAttributes()));
 
                     // Add hasLineage for newly created edges
                     Set<AtlasEdge> newlyCreatedEdges = getNewCreatedInputOutputEdges(guid);
@@ -4031,7 +4031,7 @@
             Boolean toExclude = propagationMode == CLASSIFICATION_PROPAGATION_MODE_RESTRICT_LINEAGE ? true:false;
             List<AtlasVertex> impactedVertices = entityRetriever.getIncludedImpactedVerticesV2(entityVertex, relationshipGuid, edgeLabelsToCheck,toExclude);
 
-        if (CollectionUtils.isEmpty(impactedVertices)) {
+            if (CollectionUtils.isEmpty(impactedVertices)) {
                 LOG.debug("propagateClassification(entityGuid={}, classificationVertexId={}): found no entities to propagate the classification", entityGuid, classificationVertexId);
 
                 return null;
@@ -4046,11 +4046,6 @@
     }
 
 
-<<<<<<< HEAD
-    public List<String> propagateClassificationV2(Map<String, Object> parameters,
-                                          String entityGuid,
-                                          String tagTypeName, String parentEntityGuid, String toVertexId) throws AtlasBaseException {
-=======
     /**
      * Performs a scalable, "add-only" propagation of classifications using a "read-free"
      * approach. This is the new, optimized implementation.
@@ -4059,7 +4054,6 @@
                                                     String entityGuid,
                                                     String tagTypeName, String parentEntityGuid, String toVertexGuid) throws AtlasBaseException {
         AtlasPerfMetrics.MetricRecorder metricRecorder = RequestContext.get().startMetricRecord("propagateClassificationV2_new");
->>>>>>> 7170799d
 
         final int BATCH_SIZE_FOR_ADD_PROPAGATION = 200;
 
@@ -4070,32 +4064,16 @@
                     throw new AtlasBaseException(String.format("propagateClassificationV2_Optimised(entityGuid=%s, tagTypeName=%s): entityGuid and/or classification vertex id is empty", entityGuid, tagTypeName));
                 }
 
-<<<<<<< HEAD
-            //Map<String, Object> sourceAsset = CassandraConnector.getVertexPropertiesByGuid(entityGuid);
-            //AtlasVertex entityVertex = graph.getVertex(String.valueOf(sourceAsset.get("id")));
-
-            //entityGuid cannot be empty
-            AtlasVertex entityVertex = graphHelper.getVertexForGUID(entityGuid);
-            if (entityVertex == null) {
-                    String warningMessage = String.format("propagateClassificationV2(entityGuid=%s, tagTypeName=%s): entity vertex not found, skipping task execution", entityGuid, tagTypeName);
-=======
                 AtlasVertex entityVertex = graphHelper.getVertexForGUID(entityGuid);
                 if (entityVertex == null) {
                     String warningMessage = String.format("propagateClassificationV2_Optimised(entityGuid=%s, tagTypeName=%s): entity vertex not found, skipping task execution", entityGuid, tagTypeName);
->>>>>>> 7170799d
                     LOG.warn(warningMessage);
                     RequestContext.get().getCurrentTask().setWarningMessage(warningMessage);
-                    return Collections.emptyList();
-            }
-
-<<<<<<< HEAD
-            //AtlasVertex classificationVertex = graph.getVertex(classificationVertexId);
-            AtlasClassification tag = tagDAO.findDirectTagByVertexIdAndTagTypeName(entityVertex.getIdForDisplay(), tagTypeName, false);
-            if (tag == null) {
-=======
+                    return;
+                }
+
                 AtlasClassification tag = tagDAO.findDirectTagByVertexIdAndTagTypeName(entityVertex.getIdForDisplay(), tagTypeName, false);
                 if (tag == null) {
->>>>>>> 7170799d
                     if (StringUtils.isNotEmpty(parentEntityGuid) && !parentEntityGuid.equals(entityGuid)) {
                         //fallback only to get tag
                         AtlasVertex parentEntityVertex = graphHelper.getVertexForGUID(parentEntityGuid);
@@ -4103,7 +4081,7 @@
                             String warningMessage = String.format("propagateClassificationV2_Optimised(parentEntityGuid=%s, tagTypeName=%s): parentEntityVertex vertex not found, skipping task execution", parentEntityGuid, tagTypeName);
                             LOG.warn(warningMessage);
                             RequestContext.get().getCurrentTask().setWarningMessage(warningMessage);
-                            return Collections.emptyList();
+                            return;
                         }
                         tag = tagDAO.findDirectTagByVertexIdAndTagTypeName(parentEntityVertex.getIdForDisplay(), tagTypeName, false);
                     }
@@ -4111,128 +4089,10 @@
                         String warningMessage = String.format("propagateClassificationV2_Optimised(entityGuid=%s,parentEntityGuid=%s, tagTypeName=%s): tag not found, skipping task execution", entityGuid, parentEntityGuid, tagTypeName);
                         LOG.warn(warningMessage);
                         RequestContext.get().getCurrentTask().setWarningMessage(warningMessage);
-                        return Collections.emptyList();
-                    }
-            }
-
-<<<<<<< HEAD
-            Boolean currentRestrictPropagationThroughLineage = tag.getRestrictPropagationThroughLineage();
-            Boolean currentRestrictPropagationThroughHierarchy = tag.getRestrictPropagationThroughHierarchy();
-            String propagationMode = entityRetriever.determinePropagationMode(currentRestrictPropagationThroughLineage, currentRestrictPropagationThroughHierarchy);
-
-            Boolean toExclude = Objects.equals(propagationMode, CLASSIFICATION_PROPAGATION_MODE_RESTRICT_LINEAGE);
-            List<Tag> tagPropagations = tagDAO.getTagPropagationsForAttachment(entityVertex.getIdForDisplay(), tagTypeName);
-                LOG.info("{} entity vertices have classification with typeName {} attached", tagPropagations.size(), tagTypeName);
-
-            Set<String> verticesIdsToAddClassification = tagPropagations.stream()
-                    .map(Tag::getVertexId)
-                    .collect(Collectors.toSet());
-            Set<String> impactedVerticeIds = new HashSet<>();
-            entityRetriever.traverseImpactedVerticesByLevelV2(entityVertex, null, null, impactedVerticeIds, CLASSIFICATION_PROPAGATION_MODE_LABELS_MAP.get(propagationMode), toExclude, verticesIdsToAddClassification);
-                // entityVertex needed to be added in propagation
-                if (parentEntityGuid!=null && !entityGuid.equals(parentEntityGuid)) {
-                impactedVerticeIds.add(entityVertex.getIdForDisplay());
-            }
-                List<AtlasVertex> impactedVertices = impactedVerticeIds.stream().map(x -> graph.getVertex(x))
-                    .filter(vertex -> vertex != null)
-                    .collect(Collectors.toList());
-                transactionInterceptHelper.intercept();
-            if (CollectionUtils.isEmpty(impactedVerticeIds)) {
-                    LOG.debug("propagateClassification(entityGuid={}, tagTypeName={}): found no entities to propagate the classification", entityGuid, tagTypeName);
-                return Collections.emptyList();
-            } else {
-                    LOG.info("Found {} vertexIds", impactedVertices.size());
-            }
-                transactionInterceptHelper.intercept();
-            processClassificationPropagationAdditionV2(parameters, entityVertex.getIdForDisplay(), impactedVertices, tag);
-            return impactedVertices.stream().map(AtlasVertex::getIdForDisplay).collect(Collectors.toList());
-            } catch (Exception e) {
-                LOG.error("propagateClassification(entityGuid={}, classificationTypeName={}): error while propagating classification", entityGuid, tagTypeName, e);
-                throw new AtlasBaseException(e);
-            }
-        } else { // handle add classifications fromVertex to toVertex
-            // Get all tags for fromVertex
-            AtlasVertex fromVertex = entityRetriever.getEntityVertex(entityGuid);
-            if (fromVertex == null) {
-                String warningMessage = String.format("propagateClassificationV2(fromVertexId=%s, tagTypeName=%s): fromVertex not found, skipping task execution", entityGuid, tagTypeName);
-                LOG.warn(warningMessage);
-                RequestContext.get().getCurrentTask().setWarningMessage(warningMessage);
-                return Collections.emptyList();
-            }
-
-            List<Tag> tags = tagDAO.getAllTagsByVertexId(fromVertex.getIdForDisplay());
-            // get impacted vertices for toVertex
-            AtlasVertex toVertex = entityRetriever.getEntityVertex(toVertexId);
-            if (toVertex == null) {
-                String warningMessage = String.format("propagateClassificationV2(toVertexId=%s, tagTypeName=%s): toVertex not found, skipping task execution", toVertexId, tagTypeName);
-                LOG.warn(warningMessage);
-                RequestContext.get().getCurrentTask().setWarningMessage(warningMessage);
-                return Collections.emptyList();
-            }
-
-            Map<String, List<AtlasVertex>> impactedVerticesMap = new TreeMap<>();
-            List<String> totalImpactedVerticesIds = new ArrayList<>();
-            // Process propagated tags: determine propagation mode, cache impacted vertices by mode, and apply classification propagation
-            for(Tag tag: tags) {
-                if (tag.isPropagationEnabled()) {
-                    AtlasClassification atlasClassification = tag.toAtlasClassification();
-
-                    /*
-                    * sourceEntityGuid will not always be fromVertex (entityGuid)
-                    *
-                    * Assume
-                    * - database (is tagged with tag0)
-                    * - schema -> table
-                    * - No relationship between database & schema created so far
-                    *
-                    * When new edge between database & schema is added, generated task will have following paramenters
-                    * entityGuid   -> schema guid
-                    * toEntityGuid -> table guid
-                    *
-                    * Considering entityGuid always to be fromVertex will result into unintended tag entry as following
-                    * source_id: schema -> id: table
-                    *
-                    * It should be
-                    * source_id: database -> id: table
-                    *
-                    * So the sourceEntityGuid is always the entityGuid from tag information & not the entityGuid in the task
-                    *
-                    * */
-                    String sourceEntityGuid = atlasClassification.getEntityGuid();
-                    AtlasVertex sourceVertex = entityRetriever.getEntityVertex(sourceEntityGuid);
-                    if (sourceVertex == null) {
-                        String warningMessage = String.format("propagateClassificationV2(sourceVertex=%s, tagTypeName=%s): sourceVertex not found, skipping task execution", sourceEntityGuid, tagTypeName);
-                        LOG.warn(warningMessage);
-                        RequestContext.get().getCurrentTask().setWarningMessage(warningMessage);
-                        return Collections.emptyList();
-                    }
-
-                    Boolean currentRestrictPropagationThroughLineage = tag.getRestrictPropagationThroughLineage();
-                    Boolean currentRestrictPropagationThroughHierarchy = tag.getRestrictPropagationThroughHierarchy();
-                    String propagationMode = entityRetriever.determinePropagationMode(currentRestrictPropagationThroughLineage, currentRestrictPropagationThroughHierarchy);
-                    Boolean toExclude = Objects.equals(propagationMode, CLASSIFICATION_PROPAGATION_MODE_RESTRICT_LINEAGE);
-
-                    List<AtlasVertex> impactedVertices;
-                    if (!impactedVerticesMap.containsKey(propagationMode)) {
-                        List<Tag> tagPropagations = tagDAO.getTagPropagationsForAttachment(sourceVertex.getIdForDisplay(), tag.getTagTypeName());
-                        LOG.info("{} entity vertices have classification with typeName {} attached", tagPropagations.size(), tagTypeName);
-
-                        Set<String> verticesIdsToAddClassification = tagPropagations.stream()
-                                .map(Tag::getVertexId)
-                                .collect(Collectors.toSet());
-                        Set<String> impactedVerticesIds = new HashSet<>();
-                        entityRetriever.traverseImpactedVerticesByLevelV2(toVertex, null, null, impactedVerticesIds, CLASSIFICATION_PROPAGATION_MODE_LABELS_MAP.get(propagationMode), toExclude, verticesIdsToAddClassification);
-                        impactedVerticesIds.remove(fromVertex.getIdForDisplay());
-                        impactedVerticesIds.addAll(verticesIdsToAddClassification);
-                        impactedVertices = impactedVerticesIds.stream().map(x -> graph.getVertex(x))
-                                .filter(vertex -> vertex != null)
-                                .collect(Collectors.toList());
-                        totalImpactedVerticesIds.addAll(impactedVerticesIds);
-                        impactedVerticesMap.put(propagationMode, impactedVertices);
-                    } else {
-                        impactedVertices = impactedVerticesMap.get(propagationMode);
-                        LOG.info("Impacted vertices for propagation mode {} already exists", propagationMode);
-=======
+                        return;
+                    }
+                }
+
                 LOG.info("propagateClassificationV2_Optimised: Starting 'Add' propagation for tag '{}' from source {}", tagTypeName, entityGuid);
                 // 1. Calculate the full set of impacted vertices directly from the graph.
                 Set<String> impactedVerticeIds = new HashSet<>();
@@ -4266,7 +4126,6 @@
                     if (!impactedVertices.isEmpty()) {
                         LOG.info("propagateClassificationV2_Optimised: Processing batch of {} assets for tag addition.", impactedVertices.size());
                         processClassificationPropagationAdditionV2(parameters, entityVertex.getIdForDisplay(), impactedVertices, tag);
->>>>>>> 7170799d
                     }
                 }
             } else {
@@ -4343,15 +4202,11 @@
                     }
                 }
             }
-<<<<<<< HEAD
-            return totalImpactedVerticesIds;
-=======
         } catch (Exception e) {
             LOG.error("propagateClassificationV2_Optimised(entityGuid={}, classificationTypeName={}): error while propagating classification", entityGuid, tagTypeName, e);
             throw new AtlasBaseException(e);
         } finally {
             RequestContext.get().endMetricRecord(metricRecorder);
->>>>>>> 7170799d
         }
     }
 
@@ -5425,7 +5280,7 @@
                         .map(Tag::getVertexId)
                         .toList();
 
-                List<AtlasEntity> entities = batchToDelete.stream().map(x -> getEntityForNotification(x.getAssetMetadata())).toList();
+                List<AtlasEntity> entities = batchToDelete.stream().map(x->getEntityForNotification(x.getAssetMetadata())).toList();
 
                 // Delete from Cassandra. The DAO correctly performs a hard delete on the lookup table.
                 deletePropagations(batchToDelete);
@@ -5529,10 +5384,10 @@
         processClassificationPropagationAddition(verticesToAddClassification, currentClassificationVertex);
 
         LOG.info("Completed refreshing propagation for classification with vertex id {} with classification name {} and source entity {}",classificationId,
-        classification.getTypeName(), classification.getEntityGuid());
-
-            RequestContext.get().endMetricRecord(classificationRefreshPropagationMetricRecorder);
-            return verticesToAddClassification.size();
+            classification.getTypeName(), classification.getEntityGuid());
+
+        RequestContext.get().endMetricRecord(classificationRefreshPropagationMetricRecorder);
+        return verticesToAddClassification.size();
     }
 
     private void processPropagatedClassificationDeletionFromVertices(List<AtlasVertex> VerticesToRemoveTag, AtlasVertex classificationVertex, AtlasClassification classification) throws AtlasBaseException {
@@ -6577,21 +6432,7 @@
      * @param classificationTypeName The type name of the classification to refresh.
      * @throws AtlasBaseException if a critical error occurs.
      */
-<<<<<<< HEAD
     public int classificationRefreshPropagationV2_new(Map<String, Object> parameters, String parentEntityGuid, String sourceEntityGuid, String classificationTypeName) throws AtlasBaseException {
-        final int BATCH_SIZE = 10000;
-        LOG.info("classificationRefreshPropagationV2_new: Starting scalable refresh for tag '{}' from source entity {}", classificationTypeName, sourceEntityGuid);
-
-        // === Phase 1: Initialization & Calculation ===
-        AtlasVertex entityVertex = AtlasGraphUtilsV2.findByGuid(this.graph, sourceEntityGuid);
-        if (entityVertex == null) {
-            String warningMessage = String.format("classificationRefreshPropagationV2_new(sourceEntityGuid=%s): entity vertex not found, skipping task execution", sourceEntityGuid);
-            LOG.warn(warningMessage);
-            RequestContext.get().getCurrentTask().setWarningMessage(warningMessage);
-            return 0;
-        }
-=======
-    public void classificationRefreshPropagationV2_new(Map<String, Object> parameters, String parentEntityGuid, String sourceEntityGuid, String classificationTypeName) throws AtlasBaseException {
         AtlasPerfMetrics.MetricRecorder metricRecorder = RequestContext.get().startMetricRecord("classificationRefreshPropagationV2_new");
         try {
             final int BATCH_SIZE = 10000;
@@ -6603,23 +6444,12 @@
                 String warningMessage = String.format("classificationRefreshPropagationV2_new(sourceEntityGuid=%s): entity vertex not found, skipping task execution", sourceEntityGuid);
                 LOG.warn(warningMessage);
                 RequestContext.get().getCurrentTask().setWarningMessage(warningMessage);
-                return;
-            }
->>>>>>> 7170799d
+                return 0;
+            }
 
             String entityVertexId = entityVertex.getIdForDisplay();
             AtlasClassification sourceTag = tagDAO.findDirectTagByVertexIdAndTagTypeName(entityVertexId, classificationTypeName, true);
 
-<<<<<<< HEAD
-        if (sourceTag == null) {
-            if (StringUtils.isNotEmpty(parentEntityGuid) && !parentEntityGuid.equals(sourceEntityGuid)) {
-                entityVertex = AtlasGraphUtilsV2.findByGuid(this.graph, parentEntityGuid);
-                if (entityVertex == null) {
-                    String warningMessage = String.format("classificationRefreshPropagationV2_new(parentEntityGuid=%s): parent entity vertex not found", parentEntityGuid);
-                    LOG.warn(warningMessage);
-                    RequestContext.get().getCurrentTask().setWarningMessage(warningMessage);
-                    return 0;
-=======
             if (sourceTag == null) {
                 if (StringUtils.isNotEmpty(parentEntityGuid) && !parentEntityGuid.equals(sourceEntityGuid)) {
                     entityVertex = AtlasGraphUtilsV2.findByGuid(this.graph, parentEntityGuid);
@@ -6631,7 +6461,6 @@
                     }
                     entityVertexId = entityVertex.getIdForDisplay();
                     sourceTag = tagDAO.findDirectTagByVertexIdAndTagTypeName(entityVertexId, classificationTypeName, true);
->>>>>>> 7170799d
                 }
             }
 
@@ -6639,17 +6468,10 @@
                 throw new AtlasBaseException(String.format("classificationRefreshPropagationV2_new: Classification '%s' not found on entity '%s' or its parent '%s'. Aborting.", classificationTypeName, sourceEntityGuid, parentEntityGuid));
             }
 
-<<<<<<< HEAD
-        if (!sourceTag.isPropagate()) {
-            LOG.warn("classificationRefreshPropagationV2_new: Refresh task invalid as propagation is disabled for tag '{}' on entity {}. Aborting.", classificationTypeName, sourceEntityGuid);
-            return 0;
-        }
-=======
             if (!sourceTag.isPropagate()) {
                 LOG.warn("classificationRefreshPropagationV2_new: Refresh task invalid as propagation is disabled for tag '{}' on entity {}. Aborting.", classificationTypeName, sourceEntityGuid);
-                return;
-            }
->>>>>>> 7170799d
+                return 0;
+            }
 
             Set<String> expectedPropagatedVertexIds = calculateExpectedPropagations(entityVertex, sourceTag);
             LOG.info("classificationRefreshPropagationV2_new: Graph traversal found {} assets that should have the tag '{}'", expectedPropagatedVertexIds.size(), classificationTypeName);
@@ -6713,14 +6535,10 @@
                 }
             }
             LOG.info("classificationRefreshPropagationV2_new: Successfully completed scalable refresh for tag '{}' from source entity {}", classificationTypeName, sourceEntityGuid);
+            return expectedPropagatedVertexIds.size();
         } finally {
             RequestContext.get().endMetricRecord(metricRecorder);
         }
-<<<<<<< HEAD
-        LOG.info("classificationRefreshPropagationV2_new: Successfully completed scalable refresh for tag '{}' from source entity {}", classificationTypeName, sourceEntityGuid);
-        return expectedPropagatedVertexIds.size();
-=======
->>>>>>> 7170799d
     }
 
     private Set<String> calculateExpectedPropagations(AtlasVertex sourceVertex, AtlasClassification sourceTag) throws AtlasBaseException {
