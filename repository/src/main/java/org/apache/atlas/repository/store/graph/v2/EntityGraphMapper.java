--- conflicted
+++ resolved
@@ -3525,15 +3525,9 @@
                 CLASSIFICATION_PROPAGATION_EXCLUSION_MAP.get(propagationMode));
 
         LOG.info("Traversed {} vertices except edge {} for classification vertex {}", propagatedVerticesIdWithoutEdge.size(), edge.getId(), classificationId);
-<<<<<<< HEAD
 
         List<String> verticesIdsToRemove = (List<String>)CollectionUtils.subtract(propagatedVerticesIds, propagatedVerticesIdWithoutEdge);
 
-=======
-
-        List<String> verticesIdsToRemove = (List<String>)CollectionUtils.subtract(propagatedVerticesIds, propagatedVerticesIdWithoutEdge);
-
->>>>>>> fa23aa7f
         List<AtlasVertex> verticesToRemove = verticesIdsToRemove.stream()
                 .map(x -> graph.getVertex(x))
                 .filter(vertex -> vertex != null)
@@ -3563,10 +3557,6 @@
                 classificationId, classification.getTypeName(), classification.getEntityGuid());
     }
 
-<<<<<<< HEAD
-
-=======
->>>>>>> fa23aa7f
     private void processClassificationDeletionFromVerticesInChunk(List<AtlasVertex> VerticesToRemoveTag, AtlasVertex classificationVertex, AtlasClassification classification) throws AtlasBaseException {
 
         List<AtlasVertex> updatedVertices = deleteDelegate.getHandler().removeTagPropagation(classificationVertex, VerticesToRemoveTag);
