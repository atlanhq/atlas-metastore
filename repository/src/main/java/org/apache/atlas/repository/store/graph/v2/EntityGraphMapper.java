--- conflicted
+++ resolved
@@ -480,12 +480,6 @@
             for (AtlasBusinessAttribute bmAttribute : bmAttributes.values()) {
                 String bmAttrName          = bmAttribute.getName();
                 Object bmAttrExistingValue = null;
-<<<<<<< HEAD
-                try {
-                    bmAttrExistingValue = entityVertex.getProperty(bmAttribute.getVertexPropertyName(), Object.class);
-                } catch (IllegalStateException e) {
-                    bmAttrExistingValue = entityVertex.getPropertyValues(bmAttribute.getVertexPropertyName(), Object.class);
-=======
                 boolean isArrayOfPrimitiveType = false;
                 if (bmAttribute.getAttributeType().getTypeCategory().equals(ARRAY)) {
                     AtlasArrayType bmAttributeType = (AtlasArrayType) bmAttribute.getAttributeType();
@@ -496,7 +490,6 @@
                     bmAttrExistingValue = entityVertex.getPropertyValues(bmAttribute.getVertexPropertyName(), Object.class);
                 } else {
                     bmAttrExistingValue = entityVertex.getProperty(bmAttribute.getVertexPropertyName(), Object.class);
->>>>>>> 53e79bc4
                 }
                 Object bmAttrNewValue      = MapUtils.isEmpty(entityBmAttributes) ? null : entityBmAttributes.get(bmAttrName);
 
@@ -573,12 +566,6 @@
 
                     Object bmAttrValue   = entityBmAttributes.get(bmAttrName);
                     Object existingValue = null;
-<<<<<<< HEAD
-                    try {
-                        existingValue = entityVertex.getProperty(bmAttribute.getVertexPropertyName(), Object.class);
-                    } catch (IllegalStateException e) {
-                        existingValue = entityVertex.getPropertyValues(bmAttribute.getVertexPropertyName(), Object.class);
-=======
                     boolean isArrayOfPrimitiveType = false;
                     if (bmAttribute.getAttributeType().getTypeCategory().equals(ARRAY)) {
                         AtlasArrayType bmAttributeType = (AtlasArrayType) bmAttribute.getAttributeType();
@@ -589,7 +576,6 @@
                         existingValue = entityVertex.getPropertyValues(bmAttribute.getVertexPropertyName(), Object.class);
                     } else {
                         existingValue = entityVertex.getProperty(bmAttribute.getVertexPropertyName(), Object.class);
->>>>>>> 53e79bc4
                     }
 
                     if (existingValue == null) {
@@ -725,12 +711,6 @@
                 for (AtlasAttribute attribute : structType.getAllAttributes().values()) {
                     Object attrValue = struct.getAttribute(attribute.getName());
                     Object attrOldValue = null;
-<<<<<<< HEAD
-                    try {
-                        attrOldValue = vertex.getProperty(attribute.getVertexPropertyName(),attribute.getClass());
-                    } catch (IllegalStateException e) {
-                        attrOldValue = vertex.getPropertyValues(attribute.getVertexPropertyName(),attribute.getClass());
-=======
                     boolean isArrayOfPrimitiveType = false;
                     if (attribute.getAttributeType().getTypeCategory().equals(ARRAY)) {
                         AtlasArrayType attributeType = (AtlasArrayType) attribute.getAttributeType();
@@ -741,7 +721,6 @@
                         attrOldValue = vertex.getPropertyValues(attribute.getVertexPropertyName(),attribute.getClass());
                     } else {
                         attrOldValue = vertex.getProperty(attribute.getVertexPropertyName(),attribute.getClass());
->>>>>>> 53e79bc4
                     }
                     if (attrValue!= null && !attrValue.equals(attrOldValue)) {
                         addValuesToAutoUpdateAttributesList(attribute, userAutoUpdateAttributes, timestampAutoUpdateAttributes);
@@ -757,14 +736,6 @@
                     if (attribute != null) {
                         Object attrValue = struct.getAttribute(attrName);
                         Object attrOldValue = null;
-<<<<<<< HEAD
-                        try {
-                            attrOldValue = vertex.getProperty(attribute.getVertexPropertyName(),attribute.getClass());
-                        } catch (IllegalStateException e) {
-                            attrOldValue = vertex.getPropertyValues(attribute.getVertexPropertyName(),attribute.getClass());
-                        }
-
-=======
                         boolean isArrayOfPrimitiveType = false;
                         if (attribute.getAttributeType().getTypeCategory().equals(ARRAY)) {
                             AtlasArrayType attributeType = (AtlasArrayType) attribute.getAttributeType();
@@ -776,7 +747,6 @@
                         } else {
                             attrOldValue = vertex.getProperty(attribute.getVertexPropertyName(),attribute.getClass());
                         }
->>>>>>> 53e79bc4
                         if (attrValue != null && !attrValue.equals(attrOldValue)) {
                             addValuesToAutoUpdateAttributesList(attribute, userAutoUpdateAttributes, timestampAutoUpdateAttributes);
                         }
