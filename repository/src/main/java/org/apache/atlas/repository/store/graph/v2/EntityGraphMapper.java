/**
 * Licensed to the Apache Software Foundation (ASF) under one
 * or more contributor license agreements.  See the NOTICE file
 * distributed with this work for additional information
 * regarding copyright ownership.  The ASF licenses this file
 * to you under the Apache License, Version 2.0 (the
 * "License"); you may not use this file except in compliance
 * with the License.  You may obtain a copy of the License at
 *
 *     http://www.apache.org/licenses/LICENSE-2.0
 *
 * Unless required by applicable law or agreed to in writing, software
 * distributed under the License is distributed on an "AS IS" BASIS,
 * WITHOUT WARRANTIES OR CONDITIONS OF ANY KIND, either express or implied.
 * See the License for the specific language governing permissions and
 * limitations under the License.
 */
package org.apache.atlas.repository.store.graph.v2;

import com.google.common.annotations.VisibleForTesting;

import java.util.*;
import java.util.regex.Matcher;
import java.util.regex.Pattern;
import java.util.stream.Collectors;
import java.util.stream.Stream;
import javax.inject.Inject;

import org.apache.atlas.*;
import org.apache.atlas.annotation.GraphTransaction;
import org.apache.atlas.authorize.AtlasEntityAccessRequest;
import org.apache.atlas.authorize.AtlasPrivilege;
import org.apache.atlas.authorizer.AtlasAuthorizationUtils;
import org.apache.atlas.exception.AtlasBaseException;
import org.apache.atlas.exception.EntityNotFoundException;
import org.apache.atlas.model.*;
import org.apache.atlas.model.instance.*;
import org.apache.atlas.model.instance.EntityMutations.EntityOperation;
import org.apache.atlas.model.tasks.AtlasTask;
import org.apache.atlas.model.typedef.AtlasEntityDef;
import org.apache.atlas.model.typedef.AtlasEntityDef.AtlasRelationshipAttributeDef;
import org.apache.atlas.model.typedef.AtlasRelationshipDef;
import org.apache.atlas.model.typedef.AtlasRelationshipEndDef;
import org.apache.atlas.model.typedef.AtlasStructDef.AtlasAttributeDef;
import org.apache.atlas.model.typedef.AtlasStructDef.AtlasAttributeDef.Cardinality;
import org.apache.atlas.repository.Constants;
import org.apache.atlas.repository.RepositoryException;
import org.apache.atlas.repository.converters.AtlasInstanceConverter;
import org.apache.atlas.repository.graph.GraphHelper;
import org.apache.atlas.repository.graph.IFullTextMapper;
import org.apache.atlas.repository.graphdb.AtlasEdge;
import org.apache.atlas.repository.graphdb.AtlasEdgeDirection;
import org.apache.atlas.repository.graphdb.AtlasGraph;
import org.apache.atlas.repository.graphdb.AtlasVertex;
import org.apache.atlas.repository.store.graph.AtlasRelationshipStore;
import org.apache.atlas.repository.store.graph.EntityGraphDiscoveryContext;
import org.apache.atlas.repository.store.graph.v1.DeleteHandlerDelegate;
import org.apache.atlas.repository.store.graph.v1.RestoreHandlerV1;
import org.apache.atlas.repository.store.graph.v2.tags.PaginatedTagResult;
import org.apache.atlas.repository.store.graph.v2.tags.TagDAO;
import org.apache.atlas.repository.store.graph.v2.tags.TagDAOCassandraImpl;
import org.apache.atlas.repository.store.graph.v2.tasks.ClassificationTask;
import org.apache.atlas.repository.store.graph.v2.utils.TagAttributeMapper;
import org.apache.atlas.repository.util.TagDeNormAttributesUtil;
import org.apache.atlas.service.FeatureFlagStore;
import org.apache.atlas.tasks.TaskManagement;
import org.apache.atlas.type.*;
import org.apache.atlas.type.AtlasBusinessMetadataType.AtlasBusinessAttribute;
import org.apache.atlas.type.AtlasStructType.AtlasAttribute;
import org.apache.atlas.type.AtlasStructType.AtlasAttribute.AtlasRelationshipEdgeDirection;
import org.apache.atlas.utils.AtlasEntityUtil;
import org.apache.atlas.utils.AtlasJson;
import org.apache.atlas.utils.AtlasPerfMetrics;
import org.apache.atlas.utils.AtlasPerfMetrics.MetricRecorder;
import org.apache.atlas.utils.AtlasPerfTracer;
import org.apache.commons.codec.digest.DigestUtils;
import org.apache.commons.collections.CollectionUtils;
import org.apache.commons.collections.MapUtils;
import org.apache.commons.lang3.math.NumberUtils;
import org.apache.commons.lang3.StringUtils;
import org.janusgraph.util.encoding.LongEncoding;
import org.slf4j.Logger;
import org.slf4j.LoggerFactory;
import org.springframework.stereotype.Component;


import static org.apache.atlas.AtlasConfiguration.LABEL_MAX_LENGTH;
import static org.apache.atlas.AtlasConfiguration.STORE_DIFFERENTIAL_AUDITS;
import static org.apache.atlas.AtlasErrorCode.OPERATION_NOT_SUPPORTED;
import static org.apache.atlas.model.TypeCategory.ARRAY;
import static org.apache.atlas.model.TypeCategory.CLASSIFICATION;
import static org.apache.atlas.model.instance.AtlasEntity.Status.ACTIVE;
import static org.apache.atlas.model.instance.AtlasEntity.Status.DELETED;
import static org.apache.atlas.model.instance.AtlasObjectId.KEY_TYPENAME;
import static org.apache.atlas.model.instance.AtlasRelatedObjectId.KEY_RELATIONSHIP_ATTRIBUTES;
import static org.apache.atlas.model.instance.EntityMutations.EntityOperation.CREATE;
import static org.apache.atlas.model.instance.EntityMutations.EntityOperation.DELETE;
import static org.apache.atlas.model.instance.EntityMutations.EntityOperation.PARTIAL_UPDATE;
import static org.apache.atlas.model.instance.EntityMutations.EntityOperation.UPDATE;
import static org.apache.atlas.model.tasks.AtlasTask.Status.IN_PROGRESS;
import static org.apache.atlas.model.typedef.AtlasStructDef.AtlasAttributeDef.Cardinality.SET;
import static org.apache.atlas.repository.Constants.*;
import static org.apache.atlas.repository.graph.GraphHelper.getClassificationEdge;
import static org.apache.atlas.repository.graph.GraphHelper.getCollectionElementsUsingRelationship;
import static org.apache.atlas.repository.graph.GraphHelper.getCreatedByAsString;
import static org.apache.atlas.repository.graph.GraphHelper.getCreatedTime;
import static org.apache.atlas.repository.graph.GraphHelper.getDelimitedClassificationNames;
import static org.apache.atlas.repository.graph.GraphHelper.getLabels;
import static org.apache.atlas.repository.graph.GraphHelper.getMapElementsProperty;
import static org.apache.atlas.repository.graph.GraphHelper.getModifiedByAsString;
import static org.apache.atlas.repository.graph.GraphHelper.getModifiedTime;
import static org.apache.atlas.repository.graph.GraphHelper.getStatus;
import static org.apache.atlas.repository.graph.GraphHelper.getTraitLabel;
import static org.apache.atlas.repository.graph.GraphHelper.handleGetTraitNames;
import static org.apache.atlas.repository.graph.GraphHelper.getTypeName;
import static org.apache.atlas.repository.graph.GraphHelper.isRelationshipEdge;
import static org.apache.atlas.repository.graph.GraphHelper.updateModificationMetadata;
import static org.apache.atlas.repository.graph.GraphHelper.getEntityHasLineage;
import static org.apache.atlas.repository.graph.GraphHelper.getPropagatedEdges;
import static org.apache.atlas.repository.graph.GraphHelper.getClassificationEntityGuid;
import static org.apache.atlas.repository.store.graph.v2.AtlasGraphUtilsV2.*;
import static org.apache.atlas.repository.store.graph.v2.ClassificationAssociator.Updater.PROCESS_ADD;
import static org.apache.atlas.repository.store.graph.v2.ClassificationAssociator.Updater.PROCESS_DELETE;
import static org.apache.atlas.repository.store.graph.v2.ClassificationAssociator.Updater.PROCESS_NOOP;
import static org.apache.atlas.repository.store.graph.v2.ClassificationAssociator.Updater.PROCESS_UPDATE;
import static org.apache.atlas.repository.store.graph.v2.preprocessor.PreProcessorUtils.*;
import static org.apache.atlas.repository.store.graph.v2.tasks.ClassificationPropagateTaskFactory.*;
import static org.apache.atlas.repository.store.graph.v2.tasks.ClassificationTask.PARAM_ENTITY_GUID;
import static org.apache.atlas.repository.store.graph.v2.tasks.ClassificationTask.PARAM_SOURCE_VERTEX_ID;
import static org.apache.atlas.type.AtlasStructType.AtlasAttribute.AtlasRelationshipEdgeDirection.IN;
import static org.apache.atlas.type.AtlasStructType.AtlasAttribute.AtlasRelationshipEdgeDirection.OUT;
import static org.apache.atlas.type.Constants.PENDING_TASKS_PROPERTY_KEY;
import static org.apache.atlas.type.Constants.CATEGORIES_PARENT_PROPERTY_KEY;
import static org.apache.atlas.type.Constants.CATEGORIES_PROPERTY_KEY;
import static org.apache.atlas.type.Constants.GLOSSARY_PROPERTY_KEY;
import static org.apache.atlas.type.Constants.HAS_LINEAGE;
import static org.apache.atlas.type.Constants.MEANINGS_PROPERTY_KEY;
import static org.apache.atlas.type.Constants.MEANINGS_TEXT_PROPERTY_KEY;
import static org.apache.atlas.type.Constants.MEANING_NAMES_PROPERTY_KEY;


@Component
public class EntityGraphMapper {
    private static final Logger LOG      = LoggerFactory.getLogger(EntityGraphMapper.class);
    private static final Logger PERF_LOG = AtlasPerfTracer.getPerfLogger("entityGraphMapper");

    private static final String  SOFT_REF_FORMAT                   = "%s:%s";
    private static final int     INDEXED_STR_SAFE_LEN              = AtlasConfiguration.GRAPHSTORE_INDEXED_STRING_SAFE_LENGTH.getInt();
    private static final boolean WARN_ON_NO_RELATIONSHIP           = AtlasConfiguration.RELATIONSHIP_WARN_NO_RELATIONSHIPS.getBoolean();
    private static final String  CUSTOM_ATTRIBUTE_KEY_SPECIAL_PREFIX = AtlasConfiguration.CUSTOM_ATTRIBUTE_KEY_SPECIAL_PREFIX.getString();

    private static final String  CLASSIFICATION_NAME_DELIMITER     = "|";
    private static final Pattern CUSTOM_ATTRIBUTE_KEY_REGEX        = Pattern.compile("^[a-zA-Z0-9_-]*$");
    private static final Pattern LABEL_REGEX                       = Pattern.compile("^[a-zA-Z0-9_-]*$");
    private static final int     CUSTOM_ATTRIBUTE_KEY_MAX_LENGTH   = AtlasConfiguration.CUSTOM_ATTRIBUTE_KEY_MAX_LENGTH.getInt();
    private static final int     CUSTOM_ATTRIBUTE_VALUE_MAX_LENGTH = AtlasConfiguration.CUSTOM_ATTRIBUTE_VALUE_MAX_LENGTH.getInt();

    private static final String TYPE_GLOSSARY= "AtlasGlossary";
    private static final String TYPE_CATEGORY= "AtlasGlossaryCategory";
    private static final String TYPE_TERM = "AtlasGlossaryTerm";
    private static final String TYPE_PRODUCT = "DataProduct";
    private static final String TYPE_DOMAIN = "DataDomain";
    private static final String TYPE_PROCESS = "Process";
    private static final String ATTR_MEANINGS = "meanings";
    private static final String ATTR_ANCHOR = "anchor";
    private static final String ATTR_CATEGORIES = "categories";
    private static final int ELASTICSEARCH_KEYWORD_MAX_BYTES = 32766;
    private static final String UTF8_CHARSET = "UTF-8";
    private static final List<String> ALLOWED_DATATYPES_FOR_DEFAULT_NULL = new ArrayList() {
        {
            add("int");
            add("long");
            add("float");
        }
    };

    private static final boolean ENTITY_CHANGE_NOTIFY_IGNORE_RELATIONSHIP_ATTRIBUTES = AtlasConfiguration.ENTITY_CHANGE_NOTIFY_IGNORE_RELATIONSHIP_ATTRIBUTES.getBoolean();
    private static final boolean CLASSIFICATION_PROPAGATION_DEFAULT                  = AtlasConfiguration.CLASSIFICATION_PROPAGATION_DEFAULT.getBoolean();
    private static final boolean RESTRICT_PROPAGATION_THROUGH_LINEAGE_DEFAULT        = false;

    private static final boolean RESTRICT_PROPAGATION_THROUGH_HIERARCHY_DEFAULT        = false;
    public static final int CLEANUP_BATCH_SIZE = 200000;
    public static final String GUID = "__guid";
    private              boolean DEFERRED_ACTION_ENABLED                             = AtlasConfiguration.TASKS_USE_ENABLED.getBoolean();
    private              boolean DIFFERENTIAL_AUDITS                                 = STORE_DIFFERENTIAL_AUDITS.getBoolean();

    private static final int MAX_NUMBER_OF_RETRIES = AtlasConfiguration.MAX_NUMBER_OF_RETRIES.getInt();
    private static final int CHUNK_SIZE            = AtlasConfiguration.TAG_CASSANDRA_BATCHING_CHUNK_SIZE.getInt();
    private static final int UD_REL_THRESHOLD = AtlasConfiguration.ATLAS_UD_RELATIONSHIPS_MAX_COUNT.getInt();

    private final GraphHelper               graphHelper;
    private final AtlasGraph                graph;
    private final DeleteHandlerDelegate     deleteDelegate;
    private final RestoreHandlerV1          restoreHandlerV1;
    private final AtlasTypeRegistry         typeRegistry;
    private final AtlasRelationshipStore    relationshipStore;
    private final IAtlasEntityChangeNotifier entityChangeNotifier;
    private final AtlasInstanceConverter    instanceConverter;
    private final EntityGraphRetriever      entityRetriever;
    private final IFullTextMapper           fullTextMapperV2;
    private final TaskManagement            taskManagement;
    private final TransactionInterceptHelper   transactionInterceptHelper;
    private final EntityGraphRetriever       retrieverNoRelation;
    private final TagDAO                    tagDAO;
    private final TagAttributeMapper        tagAttributeMapper;
    private static final Set<String> excludedTypes = new HashSet<>(Arrays.asList(TYPE_GLOSSARY, TYPE_CATEGORY, TYPE_TERM, TYPE_PRODUCT, TYPE_DOMAIN));

    @Inject
    public EntityGraphMapper(DeleteHandlerDelegate deleteDelegate, RestoreHandlerV1 restoreHandlerV1, AtlasTypeRegistry typeRegistry, AtlasGraph graph,
                             AtlasRelationshipStore relationshipStore, IAtlasEntityChangeNotifier entityChangeNotifier,
                             AtlasInstanceConverter instanceConverter, IFullTextMapper fullTextMapperV2,
                             TaskManagement taskManagement, TransactionInterceptHelper transactionInterceptHelper,
                             EntityGraphRetriever entityRetriever, TagAttributeMapper tagAttributeMapper) {
        this.restoreHandlerV1 = restoreHandlerV1;
        this.graphHelper          = new GraphHelper(graph);
        this.deleteDelegate       = deleteDelegate;
        this.typeRegistry         = typeRegistry;
        this.graph                = graph;
        this.relationshipStore    = relationshipStore;
        this.entityChangeNotifier = entityChangeNotifier;
        this.instanceConverter    = instanceConverter;
        this.entityRetriever      = entityRetriever;
        this.retrieverNoRelation  = new EntityGraphRetriever(entityRetriever, true);
        this.fullTextMapperV2     = fullTextMapperV2;
        this.taskManagement       = taskManagement;
        this.transactionInterceptHelper = transactionInterceptHelper;
        this.tagDAO = TagDAOCassandraImpl.getInstance();
        this.tagAttributeMapper = tagAttributeMapper;
    }

    @VisibleForTesting
    public void setTasksUseFlag(boolean value) {
        DEFERRED_ACTION_ENABLED = value;
    }

    public AtlasVertex createVertex(AtlasEntity entity) throws AtlasBaseException {
        final String guid = UUID.randomUUID().toString();
        return createVertexWithGuid(entity, guid);
    }

    public AtlasVertex createShellEntityVertex(AtlasObjectId objectId, EntityGraphDiscoveryContext context) throws AtlasBaseException {
        if (LOG.isDebugEnabled()) {
            LOG.debug("==> createShellEntityVertex({})", objectId.getTypeName());
        }

        final String    guid       = UUID.randomUUID().toString();
        AtlasEntityType entityType = typeRegistry.getEntityTypeByName(objectId.getTypeName());
        AtlasVertex     ret        = createStructVertex(objectId);

        for (String superTypeName : entityType.getAllSuperTypes()) {
            AtlasGraphUtilsV2.addEncodedProperty(ret, SUPER_TYPES_PROPERTY_KEY, superTypeName);
        }

        AtlasGraphUtilsV2.setEncodedProperty(ret, GUID_PROPERTY_KEY, guid);
        AtlasGraphUtilsV2.setEncodedProperty(ret, VERSION_PROPERTY_KEY, getEntityVersion(null));
        AtlasGraphUtilsV2.setEncodedProperty(ret, IS_INCOMPLETE_PROPERTY_KEY, INCOMPLETE_ENTITY_VALUE);

        // map unique attributes
        Map<String, Object>   uniqueAttributes = objectId.getUniqueAttributes();
        EntityMutationContext mutationContext  = new EntityMutationContext(context);

        for (AtlasAttribute attribute : entityType.getUniqAttributes().values()) {
            String attrName  = attribute.getName();

            if (uniqueAttributes.containsKey(attrName)) {
                Object attrValue = attribute.getAttributeType().getNormalizedValue(uniqueAttributes.get(attrName));

                mapAttribute(attribute, attrValue, ret, CREATE, mutationContext);
            }
        }

        GraphTransactionInterceptor.addToVertexCache(guid, ret);

        return ret;
    }

    public AtlasVertex createVertexWithGuid(AtlasEntity entity, String guid) throws AtlasBaseException {
        if (LOG.isDebugEnabled()) {
            LOG.debug("==> createVertexWithGuid({})", entity.getTypeName());
        }

        AtlasEntityType entityType = typeRegistry.getEntityTypeByName(entity.getTypeName());
        AtlasVertex     ret        = createStructVertex(entity);

        for (String superTypeName : entityType.getAllSuperTypes()) {
            AtlasGraphUtilsV2.addEncodedProperty(ret, SUPER_TYPES_PROPERTY_KEY, superTypeName);
        }

        AtlasGraphUtilsV2.setEncodedProperty(ret, GUID_PROPERTY_KEY, guid);
        AtlasGraphUtilsV2.setEncodedProperty(ret, VERSION_PROPERTY_KEY, getEntityVersion(entity));

        setCustomAttributes(ret, entity);

        if (CollectionUtils.isNotEmpty(entity.getLabels())) {
            setLabels(ret, entity.getLabels());
        }

        GraphTransactionInterceptor.addToVertexCache(guid, ret);

        return ret;
    }

    public void updateSystemAttributes(AtlasVertex vertex, AtlasEntity entity) throws AtlasBaseException {
        if (entity.getVersion() != null) {
            AtlasGraphUtilsV2.setEncodedProperty(vertex, VERSION_PROPERTY_KEY, entity.getVersion());
        }

        if (entity.getCreateTime() != null) {
            AtlasGraphUtilsV2.setEncodedProperty(vertex, TIMESTAMP_PROPERTY_KEY, entity.getCreateTime().getTime());
        }

        if (entity.getUpdateTime() != null) {
            AtlasGraphUtilsV2.setEncodedProperty(vertex, MODIFICATION_TIMESTAMP_PROPERTY_KEY, entity.getUpdateTime().getTime());
        }

        if (StringUtils.isNotEmpty(entity.getCreatedBy())) {
            AtlasGraphUtilsV2.setEncodedProperty(vertex, CREATED_BY_KEY, entity.getCreatedBy());
        }

        if (StringUtils.isNotEmpty(entity.getUpdatedBy())) {
            AtlasGraphUtilsV2.setEncodedProperty(vertex, MODIFIED_BY_KEY, entity.getUpdatedBy());
        }

        if (StringUtils.isNotEmpty(entity.getHomeId())) {
            AtlasGraphUtilsV2.setEncodedProperty(vertex, HOME_ID_KEY, entity.getHomeId());
        }

        if (entity.isProxy() != null) {
            AtlasGraphUtilsV2.setEncodedProperty(vertex, IS_PROXY_KEY, entity.isProxy());
        }

        if (entity.getProvenanceType() != null) {
            AtlasGraphUtilsV2.setEncodedProperty(vertex, PROVENANCE_TYPE_KEY, entity.getProvenanceType());
        }

        if (entity.getCustomAttributes() != null) {
            setCustomAttributes(vertex, entity);
        }

        if (entity.getLabels() != null) {
            setLabels(vertex, entity.getLabels());
        }
    }

    public EntityMutationResponse mapAttributesAndClassifications(EntityMutationContext context,
                                                                  final boolean isPartialUpdate,
                                                                  BulkRequestContext bulkRequestContext) throws AtlasBaseException {

        MetricRecorder metric = RequestContext.get().startMetricRecord("mapAttributesAndClassifications");

        EntityMutationResponse resp = new EntityMutationResponse();
        RequestContext reqContext = RequestContext.get();

        boolean distributedHasLineageCalculationEnabled = AtlasConfiguration.ATLAS_DISTRIBUTED_TASK_ENABLED.getBoolean()
                && AtlasConfiguration.ENABLE_DISTRIBUTED_HAS_LINEAGE_CALCULATION.getBoolean();


        if (CollectionUtils.isNotEmpty(context.getEntitiesToRestore())) {
            restoreHandlerV1.restoreEntities(context.getEntitiesToRestore());
            for (AtlasEntityHeader restoredEntity : reqContext.getRestoredEntities()) {
                AtlasEntity diffEntity;
                if (reqContext.getDifferentialEntity(restoredEntity.getGuid()) != null){
                    diffEntity = reqContext.getDifferentialEntity(restoredEntity.getGuid());
                } else {
                    diffEntity = new AtlasEntity(restoredEntity.getTypeName());
                    diffEntity.setGuid(restoredEntity.getGuid());
                }
                diffEntity.setUpdatedBy(RequestContext.get().getUser());
                diffEntity.setUpdateTime(new Date(RequestContext.get().getRequestTime()));
                diffEntity.setAttribute(STATE_PROPERTY_KEY, ACTIVE.name());
                reqContext.cacheDifferentialEntity(diffEntity);

                resp.addEntity(UPDATE, restoredEntity);
            }
        }

        Collection<AtlasEntity> createdEntities = context.getCreatedEntities();
        Collection<AtlasEntity> updatedEntities = context.getUpdatedEntities();
        Collection<AtlasEntity> appendEntities = context.getUpdatedEntitiesForAppendRelationshipAttribute();
        Collection<AtlasEntity> removeEntities = context.getEntitiesUpdatedWithRemoveRelationshipAttribute();

        if (CollectionUtils.isNotEmpty(createdEntities)) {
            for (AtlasEntity createdEntity : createdEntities) {
                try {
                    reqContext.getDeletedEdgesIds().clear();

                    String guid = createdEntity.getGuid();
                    AtlasVertex vertex = context.getVertex(guid);
                    AtlasEntityType entityType = context.getType(guid);

                    mapAttributes(createdEntity, entityType, vertex, CREATE, context);
                    mapRelationshipAttributes(createdEntity, entityType, vertex, CREATE, context);

                    setCustomAttributes(vertex, createdEntity);
                    setSystemAttributesToEntity(vertex, createdEntity);
                    resp.addEntity(CREATE, constructHeader(createdEntity, vertex, entityType));

                    if (bulkRequestContext.isAppendTags()) {
                        if (CollectionUtils.isNotEmpty(createdEntity.getAddOrUpdateClassifications())) {
                            createdEntity.setClassifications(createdEntity.getAddOrUpdateClassifications());
                            createdEntity.setAddOrUpdateClassifications(null);
                        }

                        if (CollectionUtils.isNotEmpty(createdEntity.getRemoveClassifications())) {
                            createdEntity.setRemoveClassifications(null);
                        }
                    }

                    handleAddClassifications(context, guid, createdEntity.getClassifications());

                    if (MapUtils.isNotEmpty(createdEntity.getBusinessAttributes())) {
                        addOrUpdateBusinessAttributes(vertex, entityType, createdEntity.getBusinessAttributes());
                    }

                    Set<AtlasEdge> inOutEdges = getNewCreatedInputOutputEdges(guid);

                    if (inOutEdges != null && inOutEdges.size() > 0) {
                        boolean isRestoreEntity = false;
                        if (CollectionUtils.isNotEmpty(context.getEntitiesToRestore())) {
                            isRestoreEntity = context.getEntitiesToRestore().contains(vertex);
                        }
                        addHasLineage(inOutEdges, isRestoreEntity);
                    }

                    Set<AtlasEdge> removedEdges = getRemovedInputOutputEdges(guid);

<<<<<<< HEAD
                    if (removedEdges != null && removedEdges.size() > 0) {

=======
                    if (!distributedHasLineageCalculationEnabled && CollectionUtils.isNotEmpty(removedEdges)) {
>>>>>>> cfd51370
                        deleteDelegate.getHandler().resetHasLineageOnInputOutputDelete(removedEdges, null);
                    }

                    reqContext.cache(createdEntity);

                    if (DEFERRED_ACTION_ENABLED) {
                        Set<String> deletedEdgeIds = reqContext.getDeletedEdgesIds();
                        for (String deletedEdgeId : deletedEdgeIds) {
                            AtlasEdge edge = graph.getEdge(deletedEdgeId);
                            deleteDelegate.getHandler().createAndQueueClassificationRefreshPropagationTask(edge);
                        }
                    }
                } catch (AtlasBaseException baseException) {
                    setEntityGuidToException(createdEntity, baseException, context);
                    throw baseException;
                }
            }
        }

        EntityOperation updateType = isPartialUpdate ? PARTIAL_UPDATE : UPDATE;

        if (CollectionUtils.isNotEmpty(updatedEntities)) {
            for (AtlasEntity updatedEntity : updatedEntities) {
                try {
                    reqContext.getDeletedEdgesIds().clear();

                    String guid = updatedEntity.getGuid();
                    AtlasVertex vertex = context.getVertex(guid);
                    AtlasEntityType entityType = context.getType(guid);

                    mapAttributes(updatedEntity, entityType, vertex, updateType, context);
                    mapRelationshipAttributes(updatedEntity, entityType, vertex, UPDATE, context);

                    setCustomAttributes(vertex, updatedEntity);

                    if (bulkRequestContext.isReplaceClassifications()) {
                        deleteClassifications(guid);
                        handleAddClassifications(context, guid, updatedEntity.getClassifications());

                    } else {
                        Map<String, List<AtlasClassification>> diff = RequestContext.get().getAndRemoveTagsDiff(guid);

                        if (MapUtils.isNotEmpty(diff)) {
                            List<AtlasClassification> finalTags = new ArrayList<>();
                            if (diff.containsKey(PROCESS_DELETE)) {
                                for (AtlasClassification tag : diff.get(PROCESS_DELETE)) {
                                    handleDirectDeleteClassification(updatedEntity.getGuid(), tag.getTypeName());
                                }
                            }

                            if (diff.containsKey(PROCESS_UPDATE)) {
                                finalTags.addAll(diff.get(PROCESS_UPDATE));
                                handleUpdateClassifications(context, updatedEntity.getGuid(), diff.get(PROCESS_UPDATE));
                            }

                            if (diff.containsKey(PROCESS_ADD)) {
                                finalTags.addAll(diff.get(PROCESS_ADD));
                                handleAddClassifications(context, updatedEntity.getGuid(), diff.get(PROCESS_ADD));
                            }

                            if (diff.containsKey(PROCESS_NOOP)) {
                                finalTags.addAll(diff.get(PROCESS_NOOP));
                            }

                            RequestContext.get().getDifferentialEntity(guid).setClassifications(finalTags);  // For notifications
                        }
                    }

                    if (bulkRequestContext.isReplaceBusinessAttributes()) {
                        if (MapUtils.isEmpty(updatedEntity.getBusinessAttributes()) && bulkRequestContext.isOverwriteBusinessAttributes()) {
                            Map<String, Map<String, Object>> businessMetadata = entityRetriever.getBusinessMetadata(vertex);
                            if (MapUtils.isNotEmpty(businessMetadata)) {
                                removeBusinessAttributes(vertex, entityType, businessMetadata);
                            }
                        } else {
                            addOrUpdateBusinessAttributes(guid, updatedEntity.getBusinessAttributes(), bulkRequestContext.isOverwriteBusinessAttributes());
                        }
                    }

                    setSystemAttributesToEntity(vertex, updatedEntity);
                    resp.addEntity(updateType, constructHeader(updatedEntity, vertex, entityType));

                    // Add hasLineage for newly created edges
                    Set<AtlasEdge> newlyCreatedEdges = getNewCreatedInputOutputEdges(guid);
                    if (newlyCreatedEdges.size() > 0) {
                        addHasLineage(newlyCreatedEdges, false);
                    }

                    // Add hasLineage for restored edges
                    if (CollectionUtils.isNotEmpty(context.getEntitiesToRestore()) && context.getEntitiesToRestore().contains(vertex)) {
                        Set<AtlasEdge> restoredInputOutputEdges = getRestoredInputOutputEdges(vertex);
                        addHasLineage(restoredInputOutputEdges, true);
                    }

                    Set<AtlasEdge> removedEdges = getRemovedInputOutputEdges(guid);

                    if (!distributedHasLineageCalculationEnabled && CollectionUtils.isNotEmpty(removedEdges)) {
                        deleteDelegate.getHandler().resetHasLineageOnInputOutputDelete(removedEdges, null);
                    }

                    reqContext.cache(updatedEntity);

                    if (DEFERRED_ACTION_ENABLED) {
                        Set<String> deletedEdgeIds = reqContext.getDeletedEdgesIds();
                        for (String deletedEdgeId : deletedEdgeIds) {
                            AtlasEdge edge = graph.getEdge(deletedEdgeId);
                            deleteDelegate.getHandler().createAndQueueClassificationRefreshPropagationTask(edge);
                        }
                    }

                } catch (AtlasBaseException baseException) {
                    setEntityGuidToException(updatedEntity, baseException, context);
                    throw baseException;
                }
            }
        }

        // If an entity is both appended and removed, remove it from both lists
        if (CollectionUtils.isNotEmpty(appendEntities) && CollectionUtils.isNotEmpty(removeEntities)) {
            Set<String> appendGuids = appendEntities.stream()
                .map(AtlasEntity::getGuid)
                .collect(Collectors.toSet());

            Set<String> removeGuids = removeEntities.stream()
                .map(AtlasEntity::getGuid)
                .collect(Collectors.toSet());

            Set<String> commonGuids = new HashSet<>(appendGuids);
            commonGuids.retainAll(removeGuids);

            if (!commonGuids.isEmpty()) {
                appendEntities.removeIf(entity -> commonGuids.contains(entity.getGuid()));
                removeEntities.removeIf(entity -> commonGuids.contains(entity.getGuid()));
            }
        }
        if (CollectionUtils.isNotEmpty(appendEntities)) {
            for (AtlasEntity entity : appendEntities) {
                String guid = entity.getGuid();
                AtlasVertex vertex = context.getVertex(guid);
                AtlasEntityType entityType = context.getType(guid);
                mapAppendRemoveRelationshipAttributes(entity, entityType, vertex, UPDATE, context, true, false);

                // Update __hasLineage for edges impacted during append operation
                Set<AtlasEdge> newlyCreatedEdges = getNewCreatedInputOutputEdges(guid);
                if (CollectionUtils.isNotEmpty(newlyCreatedEdges)) {
                    addHasLineage(newlyCreatedEdges, false);
                }
            }
        }

        if (CollectionUtils.isNotEmpty(removeEntities)) {
            for (AtlasEntity entity : removeEntities) {
                String guid = entity.getGuid();
                AtlasVertex vertex = context.getVertex(guid);
                AtlasEntityType entityType = context.getType(guid);
                mapAppendRemoveRelationshipAttributes(entity, entityType, vertex, UPDATE, context, false, true);

                // Update __hasLineage for edges impacted during remove operation
                Set<AtlasEdge> removedEdges = getRemovedInputOutputEdges(guid);
                if (!distributedHasLineageCalculationEnabled && CollectionUtils.isNotEmpty(removedEdges)) {
                    deleteDelegate.getHandler().resetHasLineageOnInputOutputDelete(removedEdges, null);
                }
            }
        }


        if (CollectionUtils.isNotEmpty(context.getEntitiesToDelete())) {
            // TODO : HR : This needs better context to take action for V2
            deleteDelegate.getHandler().deleteEntities(context.getEntitiesToDelete());
        }

        RequestContext req = RequestContext.get();

        if(!req.isPurgeRequested()) {
            for (AtlasEntityHeader entity : req.getDeletedEntities()) {
                resp.addEntity(DELETE, entity);
            }
        }

        for (AtlasEntityHeader entity : req.getUpdatedEntities()) {
            resp.addEntity(updateType, entity);
        }

        RequestContext.get().endMetricRecord(metric);

        return resp;
    }

    private void setSystemAttributesToEntity(AtlasVertex entityVertex, AtlasEntity createdEntity) {

        createdEntity.setCreatedBy(GraphHelper.getCreatedByAsString(entityVertex));
        createdEntity.setUpdatedBy(RequestContext.get().getUser());
        createdEntity.setCreateTime(new Date(GraphHelper.getCreatedTime(entityVertex)));
        createdEntity.setUpdateTime(new Date(RequestContext.get().getRequestTime()));


        if (DIFFERENTIAL_AUDITS) {
            AtlasEntity diffEntity = RequestContext.get().getDifferentialEntity(createdEntity.getGuid());
            if (diffEntity != null) {
                diffEntity.setUpdateTime(new Date(RequestContext.get().getRequestTime()));
                diffEntity.setUpdatedBy(RequestContext.get().getUser());
            }
        }
    }


    private void setEntityGuidToException(AtlasEntity entity, AtlasBaseException exception, EntityMutationContext context) {
        String guid;
        try {
            guid = context.getGuidAssignments().entrySet().stream().filter(x -> entity.getGuid().equals(x.getValue())).findFirst().get().getKey();
        } catch (NoSuchElementException noSuchElementException) {
            guid = entity.getGuid();
        }

        exception.setEntityGuid(guid);
    }

    public void setCustomAttributes(AtlasVertex vertex, AtlasEntity entity) {
        String customAttributesString = getCustomAttributesString(entity);

        if (customAttributesString != null) {
            AtlasGraphUtilsV2.setEncodedProperty(vertex, CUSTOM_ATTRIBUTES_PROPERTY_KEY, customAttributesString);
        }
    }

    public void mapGlossaryRelationshipAttribute(AtlasAttribute attribute, AtlasObjectId glossaryObjectId,
                                                 AtlasVertex entityVertex, EntityMutationContext context) throws AtlasBaseException {

        mapAttribute(attribute, glossaryObjectId, entityVertex, EntityMutations.EntityOperation.UPDATE, context);
    }

    public void setLabels(AtlasVertex vertex, Set<String> labels) throws AtlasBaseException {
        final Set<String> currentLabels = getLabels(vertex);
        final Set<String> addedLabels;
        final Set<String> removedLabels;

        if (CollectionUtils.isEmpty(currentLabels)) {
            addedLabels   = labels;
            removedLabels = null;
        } else if (CollectionUtils.isEmpty(labels)) {
            addedLabels   = null;
            removedLabels = currentLabels;
        } else {
            addedLabels   = new HashSet<String>(CollectionUtils.subtract(labels, currentLabels));
            removedLabels = new HashSet<String>(CollectionUtils.subtract(currentLabels, labels));
        }

        updateLabels(vertex, labels);

        entityChangeNotifier.onLabelsUpdatedFromEntity(graphHelper.getGuid(vertex), addedLabels, removedLabels);
    }

    public void addLabels(AtlasVertex vertex, Set<String> labels) throws AtlasBaseException {
        if (CollectionUtils.isNotEmpty(labels)) {
            final Set<String> existingLabels = graphHelper.getLabels(vertex);
            final Set<String> updatedLabels;

            if (CollectionUtils.isEmpty(existingLabels)) {
                updatedLabels = labels;
            } else {
                updatedLabels = new HashSet<>(existingLabels);
                updatedLabels.addAll(labels);
            }
            if (!updatedLabels.equals(existingLabels)) {
                updateLabels(vertex, updatedLabels);
                updatedLabels.removeAll(existingLabels);
                entityChangeNotifier.onLabelsUpdatedFromEntity(graphHelper.getGuid(vertex), updatedLabels, null);
            }
        }
    }

    public void removeLabels(AtlasVertex vertex, Set<String> labels) throws AtlasBaseException {
        if (CollectionUtils.isNotEmpty(labels)) {
            final Set<String> existingLabels = graphHelper.getLabels(vertex);
            Set<String> updatedLabels;

            if (CollectionUtils.isNotEmpty(existingLabels)) {
                updatedLabels = new HashSet<>(existingLabels);
                updatedLabels.removeAll(labels);

                if (!updatedLabels.equals(existingLabels)) {
                    updateLabels(vertex, updatedLabels);
                    existingLabels.removeAll(updatedLabels);
                    entityChangeNotifier.onLabelsUpdatedFromEntity(graphHelper.getGuid(vertex), null, existingLabels);
                }
            }
        }
    }

    public void addOrUpdateBusinessAttributes(String guid, Map<String, Map<String, Object>> businessAttrbutes, boolean isOverwrite) throws AtlasBaseException {
        if (StringUtils.isEmpty(guid)) {
            throw new AtlasBaseException(AtlasErrorCode.INVALID_PARAMETERS, "guid is null/empty");
        }

        if (MapUtils.isEmpty(businessAttrbutes)) {
            return;
        }

        AtlasVertex entityVertex = AtlasGraphUtilsV2.findByGuid(graph, guid);

        if (entityVertex == null) {
            throw new AtlasBaseException(AtlasErrorCode.INSTANCE_GUID_NOT_FOUND, guid);
        }

        String                           typeName                     = getTypeName(entityVertex);
        AtlasEntityType                  entityType                   = typeRegistry.getEntityTypeByName(typeName);
        AtlasEntityHeader                entityHeader                 = entityRetriever.toAtlasEntityHeaderWithClassifications(entityVertex);
        Map<String, Map<String, Object>> currEntityBusinessAttributes = entityRetriever.getBusinessMetadata(entityVertex);
        Set<String>                      updatedBusinessMetadataNames = new HashSet<>();

        for (String bmName : entityType.getBusinessAttributes().keySet()) {
            Map<String, Object> bmAttrs     = businessAttrbutes.get(bmName);
            Map<String, Object> currBmAttrs = currEntityBusinessAttributes != null ? currEntityBusinessAttributes.get(bmName) : null;

            if (MapUtils.isEmpty(bmAttrs) && MapUtils.isEmpty(currBmAttrs)) { // no change
                continue;
            } else if (Objects.equals(bmAttrs, currBmAttrs)) { // no change
                continue;
            }

            updatedBusinessMetadataNames.add(bmName);
        }

        AtlasEntityAccessRequest.AtlasEntityAccessRequestBuilder requestBuilder = new AtlasEntityAccessRequest.AtlasEntityAccessRequestBuilder(typeRegistry, AtlasPrivilege.ENTITY_UPDATE_BUSINESS_METADATA, entityHeader);

        for (String bmName : updatedBusinessMetadataNames) {
            requestBuilder.setBusinessMetadata(bmName);

            AtlasAuthorizationUtils.verifyAccess(requestBuilder.build(), "add/update business-metadata: guid=", guid, ", business-metadata-name=", bmName);
        }

        if (isOverwrite) {
            setBusinessAttributes(entityVertex, entityType, businessAttrbutes);
        } else {
            addOrUpdateBusinessAttributes(entityVertex, entityType, businessAttrbutes);
        }
    }

    /*
     * reset/overwrite business attributes of the entity with given values
     */
    public void setBusinessAttributes(AtlasVertex entityVertex, AtlasEntityType entityType, Map<String, Map<String, Object>> businessAttributes) throws AtlasBaseException {
        if (LOG.isDebugEnabled()) {
            LOG.debug("==> setBusinessAttributes(entityVertex={}, entityType={}, businessAttributes={}", entityVertex, entityType.getTypeName(), businessAttributes);
        }

        validateProductStatus(entityVertex);

        validateBusinessAttributes(entityVertex, entityType, businessAttributes, true);

        Map<String, Map<String, AtlasBusinessAttribute>> entityTypeBusinessAttributes = entityType.getBusinessAttributes();
        Map<String, Map<String, Object>>                 updatedBusinessAttributes    = new HashMap<>();

        for (Map.Entry<String, Map<String, AtlasBusinessAttribute>> entry : entityTypeBusinessAttributes.entrySet()) {
            String                              bmName             = entry.getKey();
            Map<String, AtlasBusinessAttribute> bmAttributes       = entry.getValue();
            Map<String, Object>                 entityBmAttributes = MapUtils.isEmpty(businessAttributes) ? null : businessAttributes.get(bmName);

            for (AtlasBusinessAttribute bmAttribute : bmAttributes.values()) {
                String bmAttrName          = bmAttribute.getName();
                Object bmAttrExistingValue = null;
                boolean isArrayOfPrimitiveType = false;
                boolean isArrayOfEnum = false;
                if (bmAttribute.getAttributeType().getTypeCategory().equals(ARRAY)) {
                    AtlasArrayType bmAttributeType = (AtlasArrayType) bmAttribute.getAttributeType();
                    AtlasType elementType = bmAttributeType.getElementType();
                    isArrayOfPrimitiveType = elementType.getTypeCategory().equals(TypeCategory.PRIMITIVE);
                    isArrayOfEnum = elementType.getTypeCategory().equals(TypeCategory.ENUM);
                }
                if (isArrayOfPrimitiveType || isArrayOfEnum) {
                    bmAttrExistingValue = entityVertex.getPropertyValues(bmAttribute.getVertexPropertyName(), Object.class);
                } else {
                    bmAttrExistingValue = entityVertex.getProperty(bmAttribute.getVertexPropertyName(), Object.class);
                }
                Object bmAttrNewValue      = MapUtils.isEmpty(entityBmAttributes) ? null : entityBmAttributes.get(bmAttrName);

                if (bmAttrExistingValue == null) {
                    if (bmAttrNewValue != null) {
                        if (LOG.isDebugEnabled()) {
                            LOG.debug("setBusinessAttributes(): adding {}.{}={}", bmName, bmAttribute.getName(), bmAttrNewValue);
                        }

                        mapAttribute(bmAttribute, bmAttrNewValue, entityVertex, CREATE, new EntityMutationContext());

                        addToUpdatedBusinessAttributes(updatedBusinessAttributes, bmAttribute, bmAttrNewValue);
                    }
                } else {
                    if (bmAttrNewValue != null) {
                        if (!Objects.equals(bmAttrExistingValue, bmAttrNewValue)) {
                            if (LOG.isDebugEnabled()) {
                                LOG.debug("setBusinessAttributes(): updating {}.{}={}", bmName, bmAttribute.getName(), bmAttrNewValue);
                            }

                            mapAttribute(bmAttribute, bmAttrNewValue, entityVertex, UPDATE, new EntityMutationContext());

                            addToUpdatedBusinessAttributes(updatedBusinessAttributes, bmAttribute, bmAttrNewValue);
                        }
                    } else {
                        if (LOG.isDebugEnabled()) {
                            LOG.debug("setBusinessAttributes(): removing {}.{}", bmName, bmAttribute.getName());
                        }

                        entityVertex.removeProperty(bmAttribute.getVertexPropertyName());

                        addToUpdatedBusinessAttributes(updatedBusinessAttributes, bmAttribute, bmAttrNewValue);
                    }
                }
            }
        }

        if (MapUtils.isNotEmpty(updatedBusinessAttributes)) {
            updateModificationMetadata(entityVertex);
            entityChangeNotifier.onBusinessAttributesUpdated(AtlasGraphUtilsV2.getIdFromVertex(entityVertex), updatedBusinessAttributes);
        }

        if (LOG.isDebugEnabled()) {
            LOG.debug("<== setBusinessAttributes(entityVertex={}, entityType={}, businessAttributes={}", entityVertex, entityType.getTypeName(), businessAttributes);
        }
    }

    /*
     * add or update the given business attributes on the entity
     */
    public void addOrUpdateBusinessAttributes(AtlasVertex entityVertex, AtlasEntityType entityType, Map<String, Map<String, Object>> businessAttributes) throws AtlasBaseException {
        if (LOG.isDebugEnabled()) {
            LOG.debug("==> addOrUpdateBusinessAttributes(entityVertex={}, entityType={}, businessAttributes={}", entityVertex, entityType.getTypeName(), businessAttributes);
        }

        validateProductStatus(entityVertex);

        validateBusinessAttributes(entityVertex, entityType, businessAttributes, true);

        Map<String, Map<String, AtlasBusinessAttribute>> entityTypeBusinessAttributes = entityType.getBusinessAttributes();
        Map<String, Map<String, Object>>                 updatedBusinessAttributes    = new HashMap<>();

        if (MapUtils.isNotEmpty(entityTypeBusinessAttributes) && MapUtils.isNotEmpty(businessAttributes)) {
            for (Map.Entry<String, Map<String, AtlasBusinessAttribute>> entry : entityTypeBusinessAttributes.entrySet()) {
                String                              bmName             = entry.getKey();
                Map<String, AtlasBusinessAttribute> bmAttributes       = entry.getValue();
                Map<String, Object>                 entityBmAttributes = businessAttributes.get(bmName);

                if (MapUtils.isEmpty(entityBmAttributes) && !businessAttributes.containsKey(bmName)) {
                    continue;
                }

                for (AtlasBusinessAttribute bmAttribute : bmAttributes.values()) {
                    String bmAttrName = bmAttribute.getName();

                    if (MapUtils.isEmpty(entityBmAttributes)) {
                        entityVertex.removeProperty(bmAttribute.getVertexPropertyName());
                        addToUpdatedBusinessAttributes(updatedBusinessAttributes, bmAttribute, null);
                        continue;

                    } else if (!entityBmAttributes.containsKey(bmAttrName)) {
                        //since overwriteBusinessAttributes is false, ignore in case BM attr is not passed at all
                        continue;
                    }

                    Object bmAttrValue   = entityBmAttributes.get(bmAttrName);
                    Object existingValue = null;
                    boolean isArrayOfPrimitiveType = false;
                    boolean isArrayOfEnum = false;
                    if (bmAttribute.getAttributeType().getTypeCategory().equals(ARRAY)) {
                        AtlasArrayType bmAttributeType = (AtlasArrayType) bmAttribute.getAttributeType();
                        AtlasType elementType = bmAttributeType.getElementType();
                        isArrayOfPrimitiveType = elementType.getTypeCategory().equals(TypeCategory.PRIMITIVE);
                        isArrayOfEnum = elementType.getTypeCategory().equals(TypeCategory.ENUM);
                    }
                    if (isArrayOfPrimitiveType || isArrayOfEnum) {
                        existingValue = entityVertex.getPropertyValues(bmAttribute.getVertexPropertyName(), Object.class);
                    } else {
                        existingValue = entityVertex.getProperty(bmAttribute.getVertexPropertyName(), Object.class);
                    }

                    if (existingValue == null) {
                        if (bmAttrValue != null) {
                            mapAttribute(bmAttribute, bmAttrValue, entityVertex, CREATE, new EntityMutationContext());

                            addToUpdatedBusinessAttributes(updatedBusinessAttributes, bmAttribute, bmAttrValue);
                        }
                    } else {
                        if (!Objects.equals(existingValue, bmAttrValue)) {

                            if( bmAttrValue != null) {
                                mapAttribute(bmAttribute, bmAttrValue, entityVertex, UPDATE, new EntityMutationContext());

                                addToUpdatedBusinessAttributes(updatedBusinessAttributes, bmAttribute, bmAttrValue);
                            } else {
                                entityVertex.removeProperty(bmAttribute.getVertexPropertyName());
                                addToUpdatedBusinessAttributes(updatedBusinessAttributes, bmAttribute, null);
                            }
                        }
                    }
                }
            }
        }

        if (MapUtils.isNotEmpty(updatedBusinessAttributes)) {
            updateModificationMetadata(entityVertex);
            entityChangeNotifier.onBusinessAttributesUpdated(AtlasGraphUtilsV2.getIdFromVertex(entityVertex), updatedBusinessAttributes);
        }

        if (LOG.isDebugEnabled()) {
            LOG.debug("<== addOrUpdateBusinessAttributes(entityVertex={}, entityType={}, businessAttributes={}", entityVertex, entityType.getTypeName(), businessAttributes);
        }
    }

    /*
     * remove the given business attributes from the entity
     */
    public void removeBusinessAttributes(AtlasVertex entityVertex, AtlasEntityType entityType, Map<String, Map<String, Object>> businessAttributes) throws AtlasBaseException {
        if (LOG.isDebugEnabled()) {
            LOG.debug("==> removeBusinessAttributes(entityVertex={}, entityType={}, businessAttributes={}", entityVertex, entityType.getTypeName(), businessAttributes);
        }

        validateProductStatus(entityVertex);

        AtlasEntityHeader               entityHeader   = entityRetriever.toAtlasEntityHeaderWithClassifications(entityVertex);
        AtlasEntityAccessRequest.AtlasEntityAccessRequestBuilder requestBuilder = new AtlasEntityAccessRequest.AtlasEntityAccessRequestBuilder(typeRegistry, AtlasPrivilege.ENTITY_UPDATE_BUSINESS_METADATA, entityHeader);

        for (String bmName : businessAttributes.keySet()) {
            requestBuilder.setBusinessMetadata(bmName);

            AtlasAuthorizationUtils.verifyAccess(requestBuilder.build(), "remove business-metadata: guid=", entityHeader.getGuid(), ", business-metadata=", bmName);
        }

        Map<String, Map<String, AtlasBusinessAttribute>> entityTypeBusinessAttributes = entityType.getBusinessAttributes();
        Map<String, Map<String, Object>>                 updatedBusinessAttributes    = new HashMap<>();

        if (MapUtils.isNotEmpty(entityTypeBusinessAttributes) && MapUtils.isNotEmpty(businessAttributes)) {
            for (Map.Entry<String, Map<String, AtlasBusinessAttribute>> entry : entityTypeBusinessAttributes.entrySet()) {
                String                              bmName       = entry.getKey();
                Map<String, AtlasBusinessAttribute> bmAttributes = entry.getValue();

                if (!businessAttributes.containsKey(bmName)) { // nothing to remove for this business-metadata
                    continue;
                }

                Map<String, Object> entityBmAttributes = businessAttributes.get(bmName);

                for (AtlasBusinessAttribute bmAttribute : bmAttributes.values()) {
                    // if (entityBmAttributes is empty) remove all attributes in this business-metadata
                    // else remove the attribute only if its given in entityBmAttributes
                    if (MapUtils.isEmpty(entityBmAttributes) || entityBmAttributes.containsKey(bmAttribute.getName())) {
                        entityVertex.removeProperty(bmAttribute.getVertexPropertyName());

                        addToUpdatedBusinessAttributes(updatedBusinessAttributes, bmAttribute, null);
                    }
                }
            }
        }

        if (MapUtils.isNotEmpty(updatedBusinessAttributes)) {
            updateModificationMetadata(entityVertex);
            entityChangeNotifier.onBusinessAttributesUpdated(AtlasGraphUtilsV2.getIdFromVertex(entityVertex), updatedBusinessAttributes);
        }

        if (LOG.isDebugEnabled()) {
            LOG.debug("<== removeBusinessAttributes(entityVertex={}, entityType={}, businessAttributes={}", entityVertex, entityType.getTypeName(), businessAttributes);
        }
    }

    public static void validateProductStatus(AtlasVertex assetVertex) throws AtlasBaseException {
        if (assetVertex != null) {
            if (DATA_PRODUCT_ENTITY_TYPE.equals(assetVertex.getProperty(TYPE_NAME_PROPERTY_KEY, String.class))) {
                String entityState = assetVertex.getProperty(STATE_PROPERTY_KEY, String.class);

                if ((AtlasEntity.Status.DELETED.name().equals(entityState))) {
                    throw new AtlasBaseException(OPERATION_NOT_SUPPORTED, "Cannot update DataProduct that is Archived!");
                }
            }
        }
    }

    private AtlasVertex createStructVertex(AtlasStruct struct) {
        return createStructVertex(struct.getTypeName());
    }

    private AtlasVertex createStructVertex(AtlasObjectId objectId) {
        return createStructVertex(objectId.getTypeName());
    }

    private AtlasVertex createStructVertex(String typeName) {
        if (LOG.isDebugEnabled()) {
            LOG.debug("==> createStructVertex({})", typeName);
        }

        final AtlasVertex ret = graph.addVertex();

        AtlasGraphUtilsV2.setEncodedProperty(ret, ENTITY_TYPE_PROPERTY_KEY, typeName);
        AtlasGraphUtilsV2.setEncodedProperty(ret, STATE_PROPERTY_KEY, AtlasEntity.Status.ACTIVE.name());
        AtlasGraphUtilsV2.setEncodedProperty(ret, TIMESTAMP_PROPERTY_KEY, RequestContext.get().getRequestTime());
        AtlasGraphUtilsV2.setEncodedProperty(ret, MODIFICATION_TIMESTAMP_PROPERTY_KEY, RequestContext.get().getRequestTime());
        AtlasGraphUtilsV2.setEncodedProperty(ret, CREATED_BY_KEY, RequestContext.get().getUser());
        AtlasGraphUtilsV2.setEncodedProperty(ret, MODIFIED_BY_KEY, RequestContext.get().getUser());

        if (LOG.isDebugEnabled()) {
            LOG.debug("<== createStructVertex({})", typeName);
        }

        return ret;
    }

    private AtlasVertex createClassificationVertex(AtlasClassification classification) {
        if (LOG.isDebugEnabled()) {
            LOG.debug("==> createVertex({})", classification.getTypeName());
        }

        AtlasClassificationType classificationType = typeRegistry.getClassificationTypeByName(classification.getTypeName());

        AtlasVertex ret = createStructVertex(classification);

        AtlasGraphUtilsV2.addEncodedProperty(ret, SUPER_TYPES_PROPERTY_KEY, classificationType.getAllSuperTypes());
        AtlasGraphUtilsV2.setEncodedProperty(ret, CLASSIFICATION_ENTITY_GUID, classification.getEntityGuid());
        AtlasGraphUtilsV2.setEncodedProperty(ret, CLASSIFICATION_ENTITY_STATUS, classification.getEntityStatus().name());

        return ret;
    }

    private void mapAttributes(AtlasStruct struct, AtlasVertex vertex, EntityOperation op, EntityMutationContext context) throws AtlasBaseException {
        mapAttributes(struct, getStructType(struct.getTypeName()), vertex, op, context);
    }

    public void mapAttributes(AtlasStruct struct, AtlasStructType structType, AtlasVertex vertex, EntityOperation op, EntityMutationContext context) throws AtlasBaseException {
        if (LOG.isDebugEnabled()) {
            LOG.debug("==> mapAttributes({}, {})", op, struct.getTypeName());
        }

        if (MapUtils.isNotEmpty(struct.getAttributes())) {
            MetricRecorder metric = RequestContext.get().startMetricRecord("mapAttributes");

            List<String> timestampAutoUpdateAttributes = new ArrayList<>();
            List<String> userAutoUpdateAttributes = new ArrayList<>();

            if (op.equals(CREATE)) {
                for (AtlasAttribute attribute : structType.getAllAttributes().values()) {
                    Object attrValue = struct.getAttribute(attribute.getName());
                    Object attrOldValue = null;
                    boolean isArrayOfPrimitiveType = false;
                    boolean isArrayOfEnum = false;
                    if (attribute.getAttributeType().getTypeCategory().equals(ARRAY)) {
                        AtlasArrayType attributeType = (AtlasArrayType) attribute.getAttributeType();
                        AtlasType elementType = attributeType.getElementType();
                        isArrayOfPrimitiveType = elementType.getTypeCategory().equals(TypeCategory.PRIMITIVE);
                        isArrayOfEnum = elementType.getTypeCategory().equals(TypeCategory.ENUM);
                    }
                    if (isArrayOfPrimitiveType || isArrayOfEnum) {
                        attrOldValue = vertex.getPropertyValues(attribute.getVertexPropertyName(),attribute.getClass());
                    } else {
                        attrOldValue = vertex.getProperty(attribute.getVertexPropertyName(),attribute.getClass());
                    }
                    if (attrValue!= null && !attrValue.equals(attrOldValue)) {
                        addValuesToAutoUpdateAttributesList(attribute, userAutoUpdateAttributes, timestampAutoUpdateAttributes);
                    }

                    mapAttribute(attribute, attrValue, vertex, op, context);
                }

            } else if (op.equals(UPDATE) || op.equals(PARTIAL_UPDATE)) {
                for (String attrName : struct.getAttributes().keySet()) {
                    AtlasAttribute attribute = structType.getAttribute(attrName);

                    if (attribute != null) {
                        Object attrValue = struct.getAttribute(attrName);
                        Object attrOldValue = null;
                        boolean isArrayOfPrimitiveType = false;
                        boolean isArrayOfEnum = false;

                        boolean isStruct = (TypeCategory.STRUCT == attribute.getDefinedInType().getTypeCategory()
                                || TypeCategory.STRUCT == attribute.getAttributeType().getTypeCategory());

                        if (attribute.getAttributeType().getTypeCategory().equals(ARRAY)) {
                            AtlasArrayType attributeType = (AtlasArrayType) attribute.getAttributeType();
                            AtlasType elementType = attributeType.getElementType();
                            isArrayOfPrimitiveType = elementType.getTypeCategory().equals(TypeCategory.PRIMITIVE);
                            isArrayOfEnum = elementType.getTypeCategory().equals(TypeCategory.ENUM);
                        }

                        if (isArrayOfPrimitiveType || isArrayOfEnum) {
                            attrOldValue = vertex.getPropertyValues(attribute.getVertexPropertyName(),attribute.getClass());
                        } else if (isStruct) {
                            String edgeLabel = AtlasGraphUtilsV2.getEdgeLabel(attribute.getName());
                            attrOldValue = getCollectionElementsUsingRelationship(vertex, attribute, edgeLabel);
                        } else {
                            attrOldValue = vertex.getProperty(attribute.getVertexPropertyName(),attribute.getClass());
                        }

                        if (attrValue != null && !attrValue.equals(attrOldValue)) {
                            addValuesToAutoUpdateAttributesList(attribute, userAutoUpdateAttributes, timestampAutoUpdateAttributes);
                        }

                        mapAttribute(attribute, attrValue, vertex, op, context);
                    } else {
                        LOG.warn("mapAttributes(): invalid attribute {}.{}. Ignored..", struct.getTypeName(), attrName);
                    }
                }
            }

            updateModificationMetadata(vertex);
            graphHelper.updateMetadataAttributes(vertex, timestampAutoUpdateAttributes, "timestamp");
            graphHelper.updateMetadataAttributes(vertex, userAutoUpdateAttributes, "user");

            RequestContext.get().endMetricRecord(metric);
        }

        if (LOG.isDebugEnabled()) {
            LOG.debug("<== mapAttributes({}, {})", op, struct.getTypeName());
        }
    }

    private void addValuesToAutoUpdateAttributesList(AtlasAttribute attribute, List<String> userAutoUpdateAttributes, List<String> timestampAutoUpdateAttributes) {
        HashMap<String, ArrayList> autoUpdateAttributes =  attribute.getAttributeDef().getAutoUpdateAttributes();
        if (autoUpdateAttributes != null) {
            List<String> userAttributes = autoUpdateAttributes.get("user");
            if (userAttributes != null && userAttributes.size() > 0) {
                userAutoUpdateAttributes.addAll(userAttributes);
            }
            List<String> timestampAttributes = autoUpdateAttributes.get("timestamp");
            if (timestampAttributes != null && timestampAttributes.size() > 0) {
                timestampAutoUpdateAttributes.addAll(timestampAttributes);
            }
        }
    }

    private void mapRelationshipAttributes(AtlasEntity entity, AtlasEntityType entityType, AtlasVertex vertex, EntityOperation op,
                                           EntityMutationContext context) throws AtlasBaseException {
        if (LOG.isDebugEnabled()) {
            LOG.debug("==> mapRelationshipAttributes({}, {})", op, entity.getTypeName());
        }

        if (MapUtils.isNotEmpty(entity.getRelationshipAttributes())) {
            MetricRecorder metric = RequestContext.get().startMetricRecord("mapRelationshipAttributes");

            if (op.equals(CREATE)) {
                for (String attrName : entityType.getRelationshipAttributes().keySet()) {
                    Object         attrValue    = entity.getRelationshipAttribute(attrName);
                    String         relationType = AtlasEntityUtil.getRelationshipType(attrValue);
                    AtlasAttribute attribute    = entityType.getRelationshipAttribute(attrName, relationType);

                    mapAttribute(attribute, attrValue, vertex, op, context);
                }

            } else if (op.equals(UPDATE) || op.equals(PARTIAL_UPDATE)) {
                // relationship attributes mapping
                for (String attrName : entityType.getRelationshipAttributes().keySet()) {
                    if (entity.hasRelationshipAttribute(attrName)) {
                        Object         attrValue    = entity.getRelationshipAttribute(attrName);
                        String         relationType = AtlasEntityUtil.getRelationshipType(attrValue);
                        AtlasAttribute attribute    = entityType.getRelationshipAttribute(attrName, relationType);

                        mapAttribute(attribute, attrValue, vertex, op, context);
                    }
                }
            }
            updateModificationMetadata(vertex);

            RequestContext.get().endMetricRecord(metric);
        }

        if (LOG.isDebugEnabled()) {
            LOG.debug("<== mapRelationshipAttributes({}, {})", op, entity.getTypeName());
        }
    }

    private void mapAppendRemoveRelationshipAttributes(AtlasEntity entity, AtlasEntityType entityType, AtlasVertex vertex, EntityOperation op,
                                                       EntityMutationContext context, boolean isAppendOp, boolean isRemoveOp) throws AtlasBaseException {
        if (LOG.isDebugEnabled()) {
            LOG.debug("==> mapAppendRemoveRelationshipAttributes({}, {})", op, entity.getTypeName());
        }

        MetricRecorder metric = RequestContext.get().startMetricRecord("mapAppendRemoveRelationshipAttributes");

        if (isAppendOp && MapUtils.isNotEmpty(entity.getAppendRelationshipAttributes())) {
            if (op.equals(UPDATE) || op.equals(PARTIAL_UPDATE)) {
                // relationship attributes mapping
                for (String attrName : entityType.getRelationshipAttributes().keySet()) {
                    if (entity.hasAppendRelationshipAttribute(attrName)) {
                        Object         attrValue    = entity.getAppendRelationshipAttribute(attrName);
                        String         relationType = AtlasEntityUtil.getRelationshipType(attrValue);
                        AtlasAttribute attribute    = entityType.getRelationshipAttribute(attrName, relationType);
                        mapAttribute(attribute, attrValue, vertex, op, context, true, isRemoveOp);
                    }
                }
            }
        }

        if (isRemoveOp && MapUtils.isNotEmpty(entity.getRemoveRelationshipAttributes())) {
            if (op.equals(UPDATE) || op.equals(PARTIAL_UPDATE)) {
                // relationship attributes mapping
                for (String attrName : entityType.getRelationshipAttributes().keySet()) {
                    if (entity.hasRemoveRelationshipAttribute(attrName)) {
                        Object         attrValue    = entity.getRemoveRelationshipAttribute(attrName);
                        String         relationType = AtlasEntityUtil.getRelationshipType(attrValue);
                        AtlasAttribute attribute    = entityType.getRelationshipAttribute(attrName, relationType);
                        mapAttribute(attribute, attrValue, vertex, op, context, isAppendOp, true);
                    }
                }
            }
        }

        RequestContext.get().endMetricRecord(metric);

        if (LOG.isDebugEnabled()) {
            LOG.debug("<== mapAppendRemoveRelationshipAttributes({}, {})", op, entity.getTypeName());
        }
    }

    private void mapAttribute(AtlasAttribute attribute, Object attrValue, AtlasVertex vertex, EntityOperation op, EntityMutationContext context) throws AtlasBaseException {
        mapAttribute(attribute, attrValue, vertex, op, context, false, false);
    }

    private void mapAttribute(AtlasAttribute attribute, Object attrValue, AtlasVertex vertex, EntityOperation op, EntityMutationContext context, boolean isAppendOp, boolean isRemoveOp) throws AtlasBaseException {
        AtlasPerfMetrics.MetricRecorder metricRecorder = RequestContext.get().startMetricRecord("mapAttribute");
        try {
            boolean isDeletedEntity = context.isDeletedEntity(vertex);
            AtlasType         attrType     = attribute.getAttributeType();
            if (attrValue == null) {
                AtlasAttributeDef attributeDef = attribute.getAttributeDef();

                if (attrType.getTypeCategory() == TypeCategory.PRIMITIVE) {
                    if (attributeDef.getDefaultValue() != null) {
                        attrValue = attrType.createDefaultValue(attributeDef.getDefaultValue());
                    } else if (attributeDef.getIsDefaultValueNull() && ALLOWED_DATATYPES_FOR_DEFAULT_NULL.contains(attribute.getTypeName())) {
                        attrValue = null;
                    } else {
                        if (attribute.getAttributeDef().getIsOptional()) {
                            attrValue = attrType.createOptionalDefaultValue();
                        } else {
                            attrValue = attrType.createDefaultValue();
                        }
                    }
                }
            }

            if (attrType.getTypeCategory() == TypeCategory.PRIMITIVE || attrType.getTypeCategory() == TypeCategory.ENUM) {
                mapPrimitiveValue(vertex, attribute, attrValue, isDeletedEntity);
            } else {
                AttributeMutationContext ctx = new AttributeMutationContext(op, vertex, attribute, attrValue);
                mapToVertexByTypeCategory(ctx, context, isAppendOp, isRemoveOp);
            }
        } finally {
            RequestContext.get().endMetricRecord(metricRecorder);
        }
    }

    private Object mapToVertexByTypeCategory(AttributeMutationContext ctx, EntityMutationContext context, boolean isAppendOp, boolean isRemoveOp) throws AtlasBaseException {
        AtlasPerfMetrics.MetricRecorder metricRecorder = RequestContext.get().startMetricRecord("mapToVertexByTypeCategory");

        try {
            if (ctx.getOp() == CREATE && ctx.getValue() == null) {
                return null;
            }

            switch (ctx.getAttrType().getTypeCategory()) {
                case PRIMITIVE:
                case ENUM:
                    return mapPrimitiveValue(ctx, context);

                case STRUCT: {
                    String    edgeLabel   = AtlasGraphUtilsV2.getEdgeLabel(ctx.getVertexProperty());
                    AtlasEdge currentEdge = graphHelper.getEdgeForLabel(ctx.getReferringVertex(), edgeLabel);
                    AtlasEdge edge        = currentEdge != null ? currentEdge : null;

                    ctx.setExistingEdge(edge);

                    AtlasEdge newEdge = mapStructValue(ctx, context);

                    if (currentEdge != null && !currentEdge.equals(newEdge)) {
                        deleteDelegate.getHandler().deleteEdgeReference(currentEdge, ctx.getAttrType().getTypeCategory(), false, true, ctx.getReferringVertex());
                    }

                    return newEdge;
                }

                case OBJECT_ID_TYPE: {
                    if (ctx.getAttributeDef().isSoftReferenced()) {
                        return mapSoftRefValueWithUpdate(ctx, context);
                    }

                    AtlasRelationshipEdgeDirection edgeDirection = ctx.getAttribute().getRelationshipEdgeDirection();
                    String edgeLabel = ctx.getAttribute().getRelationshipEdgeLabel();

                    // if relationshipDefs doesn't exist, use legacy way of finding edge label.
                    if (StringUtils.isEmpty(edgeLabel)) {
                        edgeLabel = AtlasGraphUtilsV2.getEdgeLabel(ctx.getVertexProperty());
                    }

                    String    relationshipGuid = getRelationshipGuid(ctx.getValue());
                    AtlasEdge currentEdge;

                    // if relationshipGuid is assigned in AtlasRelatedObjectId use it to fetch existing AtlasEdge
                    if (StringUtils.isNotEmpty(relationshipGuid) && !RequestContext.get().isImportInProgress()) {
                        currentEdge = graphHelper.getEdgeForGUID(relationshipGuid);
                    } else {
                        currentEdge = graphHelper.getEdgeForLabel(ctx.getReferringVertex(), edgeLabel, edgeDirection);
                    }

                    AtlasEdge newEdge = null;

                    if (ctx.getValue() != null) {
                        AtlasEntityType instanceType = getInstanceType(ctx.getValue(), context);
                        AtlasEdge       edge         = currentEdge != null ? currentEdge : null;

                        ctx.setElementType(instanceType);
                        ctx.setExistingEdge(edge);

                        newEdge = mapObjectIdValueUsingRelationship(ctx, context);

                        // legacy case update inverse attribute
                        if (ctx.getAttribute().getInverseRefAttribute() != null) {
                            // Update the inverse reference using relationship on the target entity
                            addInverseReference(context, ctx.getAttribute().getInverseRefAttribute(), newEdge, getRelationshipAttributes(ctx.getValue()));
                        }
                    }

                    // created new relationship,
                    // record entity update on both vertices of the new relationship
                    if (currentEdge == null && newEdge != null) {

                        // based on relationship edge direction record update only on attribute vertex
                        if (edgeDirection == IN) {
                            recordEntityUpdate(newEdge.getOutVertex());

                        } else {
                            recordEntityUpdate(newEdge.getInVertex());
                        }
                    }

                    // update references, if current and new edge don't match
                    // record entity update on new reference and delete(edge) old reference.
                    if (currentEdge != null && !currentEdge.equals(newEdge)) {

                        //record entity update on new edge
                        if (isRelationshipEdge(newEdge)) {
                            AtlasVertex attrVertex = context.getDiscoveryContext().getResolvedEntityVertex(getGuid(ctx.getValue()));

                            recordEntityUpdate(attrVertex);
                        }

                        //delete old reference
                        deleteDelegate.getHandler().deleteEdgeReference(currentEdge, ctx.getAttrType().getTypeCategory(), ctx.getAttribute().isOwnedRef(),
                                true, ctx.getAttribute().getRelationshipEdgeDirection(), ctx.getReferringVertex());
                        if (IN == edgeDirection) {
                            recordEntityUpdate(currentEdge.getOutVertex(), ctx, false);
                        } else {
                            recordEntityUpdate(currentEdge.getInVertex(), ctx, false);
                        }
                    }

                    if (isAppendOp) {
                        // E.g. Appending Table relationship while updating a Column (1:n)
                        if (newEdge != null && getCreatedTime(newEdge) == RequestContext.get().getRequestTime()) {
                            // Only process if newly created the edge
                            AtlasVertex inverseVertex = newEdge.getInVertex();
                            if (IN == edgeDirection) {
                                inverseVertex = newEdge.getOutVertex();
                            }

                            Map<String, String> objectId = new HashMap<>();
                            objectId.put("typeName", getTypeName(inverseVertex));
                            objectId.put("guid", GraphHelper.getGuid(inverseVertex));

                            AtlasEntity diffEntity = getOrInitializeDiffEntity(ctx.getReferringVertex());
                            diffEntity.setAddedRelationshipAttribute(ctx.getAttribute().getName(), objectId);
                        }
                    }

                    if (edgeLabel.equals(GLOSSARY_TERMS_EDGE_LABEL) || edgeLabel.equals(GLOSSARY_CATEGORY_EDGE_LABEL)) {
                        addGlossaryAttr(ctx, newEdge);
                    }

                    if (CATEGORY_PARENT_EDGE_LABEL.equals(edgeLabel)) {
                        addCatParentAttr(ctx, newEdge);
                    }

                    return newEdge;
                }

                case MAP:
                    return mapMapValue(ctx, context);

                case ARRAY:
                    if (isAppendOp){
                        return appendArrayValue(ctx, context);
                    }

                    if (isRemoveOp){
                        return removeArrayValue(ctx, context);
                    }

                    return mapArrayValue(ctx, context);

                default:
                    throw new AtlasBaseException(AtlasErrorCode.TYPE_CATEGORY_INVALID, ctx.getAttrType().getTypeCategory().name());
            }
        } finally {
            RequestContext.get().endMetricRecord(metricRecorder);
        }
    }

    private String mapSoftRefValue(AttributeMutationContext ctx, EntityMutationContext context) {
        String ret = null;

        if (ctx.getValue() instanceof AtlasObjectId) {
            AtlasObjectId objectId = (AtlasObjectId) ctx.getValue();
            String        typeName = objectId.getTypeName();
            String        guid     = AtlasTypeUtil.isUnAssignedGuid(objectId.getGuid()) ? context.getGuidAssignments().get(objectId.getGuid()) : objectId.getGuid();

            ret = AtlasEntityUtil.formatSoftRefValue(typeName, guid);
        } else {
            if (ctx.getValue() != null) {
                LOG.warn("mapSoftRefValue: Was expecting AtlasObjectId, but found: {}", ctx.getValue().getClass());
            }
        }

        setAssignedGuid(ctx.getValue(), context);

        return ret;
    }

    private Object mapSoftRefValueWithUpdate(AttributeMutationContext ctx, EntityMutationContext context) {
        String softRefValue = mapSoftRefValue(ctx, context);

        AtlasGraphUtilsV2.setProperty(ctx.getReferringVertex(), ctx.getVertexProperty(), softRefValue);

        return softRefValue;
    }

    private void addInverseReference(EntityMutationContext context, AtlasAttribute inverseAttribute, AtlasEdge edge, Map<String, Object> relationshipAttributes) throws AtlasBaseException {
        AtlasStructType inverseType      = inverseAttribute.getDefinedInType();
        AtlasVertex     inverseVertex    = edge.getInVertex();
        String          inverseEdgeLabel = inverseAttribute.getRelationshipEdgeLabel();
        AtlasEdge       inverseEdge      = graphHelper.getEdgeForLabel(inverseVertex, inverseEdgeLabel);
        String          propertyName     = AtlasGraphUtilsV2.getQualifiedAttributePropertyKey(inverseType, inverseAttribute.getName());

        // create new inverse reference
        AtlasEdge newEdge = createInverseReferenceUsingRelationship(context, inverseAttribute, edge, relationshipAttributes);

        boolean inverseUpdated = true;
        switch (inverseAttribute.getAttributeType().getTypeCategory()) {
            case OBJECT_ID_TYPE:
                if (inverseEdge != null) {
                    if (!inverseEdge.equals(newEdge)) {
                        // Disconnect old reference
                        deleteDelegate.getHandler().deleteEdgeReference(inverseEdge, inverseAttribute.getAttributeType().getTypeCategory(),
                                inverseAttribute.isOwnedRef(), true, inverseVertex);
                    }
                    else {
                        // Edge already exists for this attribute between these vertices.
                        inverseUpdated = false;
                    }
                }
                break;
            case ARRAY:
                // Add edge ID to property value
                List<String> elements = inverseVertex.getProperty(propertyName, List.class);
                if (newEdge != null && elements == null) {
                    elements = new ArrayList<>();
                    elements.add(newEdge.getId().toString());
                    inverseVertex.setProperty(propertyName, elements);
                }
                else {
                    if (newEdge != null && !elements.contains(newEdge.getId().toString())) {
                        elements.add(newEdge.getId().toString());
                        inverseVertex.setProperty(propertyName, elements);
                    }
                    else {
                        // Property value list already contains the edge ID.
                        inverseUpdated = false;
                    }
                }
                break;
            default:
                break;
        }

        if (inverseUpdated) {
            RequestContext requestContext = RequestContext.get();

            if (!requestContext.isDeletedEntity(graphHelper.getGuid(inverseVertex))) {
                updateModificationMetadata(inverseVertex);

                requestContext.recordEntityUpdate(entityRetriever.toAtlasEntityHeader(inverseVertex));
            }
        }
    }

    private AtlasEdge createInverseReferenceUsingRelationship(EntityMutationContext context, AtlasAttribute inverseAttribute, AtlasEdge edge, Map<String, Object> relationshipAttributes) throws AtlasBaseException {
        if (LOG.isDebugEnabled()) {
            LOG.debug("==> createInverseReferenceUsingRelationship()");
        }

        String      inverseAttributeName   = inverseAttribute.getName();
        AtlasType   inverseAttributeType   = inverseAttribute.getDefinedInType();
        AtlasVertex inverseVertex          = edge.getInVertex();
        AtlasVertex vertex                 = edge.getOutVertex();
        AtlasEdge   ret;

        if (inverseAttributeType instanceof AtlasEntityType) {
            AtlasEntityType entityType = (AtlasEntityType) inverseAttributeType;

            if (entityType.hasRelationshipAttribute(inverseAttributeName)) {
                String relationshipName = graphHelper.getRelationshipTypeName(inverseVertex, entityType, inverseAttributeName);

                ret = getOrCreateRelationship(inverseVertex, vertex, relationshipName, relationshipAttributes);

            } else {
                if (LOG.isDebugEnabled()) {
                    LOG.debug("No RelationshipDef defined between {} and {} on attribute: {}", inverseAttributeType,
                            AtlasGraphUtilsV2.getTypeName(vertex), inverseAttributeName);
                }
                // if no RelationshipDef found, use legacy way to create edges
                ret = createInverseReference(inverseAttribute, (AtlasStructType) inverseAttributeType, inverseVertex, vertex);
            }
        } else {
            // inverseAttribute not of type AtlasEntityType, use legacy way to create edges
            ret = createInverseReference(inverseAttribute, (AtlasStructType) inverseAttributeType, inverseVertex, vertex);
        }

        if (LOG.isDebugEnabled()) {
            LOG.debug("<== createInverseReferenceUsingRelationship()");
        }

        updateRelationshipGuidForImport(context, inverseAttributeName, inverseVertex, ret);

        return ret;
    }

    private void updateRelationshipGuidForImport(EntityMutationContext context, String inverseAttributeName, AtlasVertex inverseVertex, AtlasEdge edge) throws AtlasBaseException {
        if (!RequestContext.get().isImportInProgress()) {
            return;
        }

        String parentGuid = graphHelper.getGuid(inverseVertex);
        if(StringUtils.isEmpty(parentGuid)) {
            return;
        }

        AtlasEntity entity = context.getCreatedOrUpdatedEntity(parentGuid);
        if(entity == null) {
            return;
        }

        String parentRelationshipGuid = getRelationshipGuid(entity.getRelationshipAttribute(inverseAttributeName));
        if(StringUtils.isEmpty(parentRelationshipGuid)) {
            return;
        }

        AtlasGraphUtilsV2.setEncodedProperty(edge, RELATIONSHIP_GUID_PROPERTY_KEY, parentRelationshipGuid);
    }

    // legacy method to create edges for inverse reference
    private AtlasEdge createInverseReference(AtlasAttribute inverseAttribute, AtlasStructType inverseAttributeType,
                                             AtlasVertex inverseVertex, AtlasVertex vertex) throws AtlasBaseException {

        String propertyName     = AtlasGraphUtilsV2.getQualifiedAttributePropertyKey(inverseAttributeType, inverseAttribute.getName());
        String inverseEdgeLabel = AtlasGraphUtilsV2.getEdgeLabel(propertyName);
        AtlasEdge ret;

        try {
            ret = graphHelper.getOrCreateEdge(inverseVertex, vertex, inverseEdgeLabel);

        } catch (RepositoryException e) {
            throw new AtlasBaseException(AtlasErrorCode.INTERNAL_ERROR, e);
        }

        return ret;
    }

    private Object mapPrimitiveValue(AttributeMutationContext ctx, EntityMutationContext context) {
        return mapPrimitiveValue(ctx.getReferringVertex(), ctx.getAttribute(), ctx.getValue(), context.isDeletedEntity(ctx.referringVertex));
    }

    private Object mapPrimitiveValue(AtlasVertex vertex, AtlasAttribute attribute, Object valueFromEntity, boolean isDeletedEntity) {
        boolean isIndexableStrAttr = attribute.getAttributeDef().getIsIndexable() && attribute.getAttributeType() instanceof AtlasBuiltInTypes.AtlasStringType;

        Object ret = valueFromEntity;

        // Janus bug, when an indexed string attribute has a value longer than a certain length then the reverse indexed key generated by JanusGraph
        // exceeds the HBase row length's hard limit (Short.MAX). This trimming and hashing procedure is to circumvent that limitation
        if (ret != null && isIndexableStrAttr) {
            String value = ret.toString();

            if (value.length() > INDEXED_STR_SAFE_LEN) {
                RequestContext requestContext = RequestContext.get();

                final int trimmedLength;

                if (requestContext.getAttemptCount() <= 1) { // if this is the first attempt, try saving as it is; trim on retry
                    trimmedLength = value.length();
                } else if (requestContext.getAttemptCount() >= requestContext.getMaxAttempts()) { // if this is the last attempt, set to 'safe_len'
                    trimmedLength = INDEXED_STR_SAFE_LEN;
                } else if (requestContext.getAttemptCount() == 2) { // based on experimentation, string length of 4 times 'safe_len' succeeds
                    trimmedLength = Math.min(4 * INDEXED_STR_SAFE_LEN, value.length());
                } else if (requestContext.getAttemptCount() == 3) { // if length of 4 times 'safe_len' failed, try twice 'safe_len'
                    trimmedLength = Math.min(2 * INDEXED_STR_SAFE_LEN, value.length());
                } else { // if twice the 'safe_len' failed, trim to 'safe_len'
                    trimmedLength = INDEXED_STR_SAFE_LEN;
                }

                if (trimmedLength < value.length()) {
                    LOG.warn("Length of indexed attribute {} is {} characters, longer than safe-limit {}; trimming to {} - attempt #{}", attribute.getQualifiedName(), value.length(), INDEXED_STR_SAFE_LEN, trimmedLength, requestContext.getAttemptCount());

                    String checksumSuffix = ":" + DigestUtils.shaHex(value); // Storing SHA checksum in case verification is needed after retrieval

                    ret = value.substring(0, trimmedLength - checksumSuffix.length()) + checksumSuffix;
                } else {
                    LOG.warn("Length of indexed attribute {} is {} characters, longer than safe-limit {}", attribute.getQualifiedName(), value.length(), INDEXED_STR_SAFE_LEN);
                }
            }
        }

        AtlasGraphUtilsV2.setEncodedProperty(vertex, attribute.getVertexPropertyName(), ret);

        String uniqPropName = attribute != null ? attribute.getVertexUniquePropertyName() : null;

        if (uniqPropName != null) {
            // Removing AtlasGraphUtilsV2.getState(vertex) == DELETED condition below to keep the unique contrain even if asset is deleted.
            if (isDeletedEntity) {
                vertex.removeProperty(uniqPropName);
            } else {
                AtlasGraphUtilsV2.setEncodedProperty(vertex, uniqPropName, ret);
            }
        }

        return ret;
    }

    private AtlasEdge mapStructValue(AttributeMutationContext ctx, EntityMutationContext context) throws AtlasBaseException {
        if (LOG.isDebugEnabled()) {
            LOG.debug("==> mapStructValue({})", ctx);
        }

        AtlasEdge ret = null;

        if (ctx.getCurrentEdge() != null) {
            AtlasStruct structVal = null;
            if (ctx.getValue() instanceof AtlasStruct) {
                structVal = (AtlasStruct)ctx.getValue();
            } else if (ctx.getValue() instanceof Map) {
                structVal = new AtlasStruct(ctx.getAttrType().getTypeName(), (Map) AtlasTypeUtil.toStructAttributes((Map)ctx.getValue()));
            }

            if (structVal != null) {
                updateVertex(structVal, ctx.getCurrentEdge().getInVertex(), context);
                ret = ctx.getCurrentEdge();
            } else {
                ret = null;
            }

        } else if (ctx.getValue() != null) {
            String edgeLabel = AtlasGraphUtilsV2.getEdgeLabel(ctx.getVertexProperty());

            AtlasStruct structVal = null;
            if (ctx.getValue() instanceof AtlasStruct) {
                structVal = (AtlasStruct) ctx.getValue();
            } else if (ctx.getValue() instanceof Map) {
                structVal = new AtlasStruct(ctx.getAttrType().getTypeName(), (Map) AtlasTypeUtil.toStructAttributes((Map)ctx.getValue()));
            }

            if (structVal != null) {
                ret = createVertex(structVal, ctx.getReferringVertex(), edgeLabel, context);
            }
        }

        if (LOG.isDebugEnabled()) {
            LOG.debug("<== mapStructValue({})", ctx);
        }

        return ret;
    }

    private AtlasEdge mapObjectIdValue(AttributeMutationContext ctx, EntityMutationContext context) throws AtlasBaseException {
        if (LOG.isDebugEnabled()) {
            LOG.debug("==> mapObjectIdValue({})", ctx);
        }

        AtlasEdge ret = null;

        String guid = getGuid(ctx.getValue());

        AtlasVertex entityVertex = context.getDiscoveryContext().getResolvedEntityVertex(guid);

        if (entityVertex == null) {
            if (AtlasTypeUtil.isAssignedGuid(guid)) {
                entityVertex = context.getVertex(guid);
            }

            if (entityVertex == null) {
                AtlasObjectId objId = getObjectId(ctx.getValue());

                if (objId != null) {
                    entityVertex = context.getDiscoveryContext().getResolvedEntityVertex(objId);
                }
            }
        }

        if (entityVertex == null) {
            throw new AtlasBaseException(AtlasErrorCode.INVALID_OBJECT_ID, (ctx.getValue() == null ? null : ctx.getValue().toString()));
        }

        if (ctx.getCurrentEdge() != null) {
            ret = updateEdge(ctx.getAttributeDef(), ctx.getValue(), ctx.getCurrentEdge(), entityVertex);
        } else if (ctx.getValue() != null) {
            String edgeLabel = AtlasGraphUtilsV2.getEdgeLabel(ctx.getVertexProperty());

            try {
                ret = graphHelper.getOrCreateEdge(ctx.getReferringVertex(), entityVertex, edgeLabel);
            } catch (RepositoryException e) {
                throw new AtlasBaseException(AtlasErrorCode.INTERNAL_ERROR, e);
            }
        }

        if (LOG.isDebugEnabled()) {
            LOG.debug("<== mapObjectIdValue({})", ctx);
        }

        return ret;
    }

    private AtlasEdge mapObjectIdValueUsingRelationship(AttributeMutationContext ctx, EntityMutationContext context) throws AtlasBaseException {
        AtlasPerfMetrics.MetricRecorder metricRecorder = RequestContext.get().startMetricRecord("mapObjectIdValueUsingRelationship");
        try {
            if (LOG.isDebugEnabled()) {
                LOG.debug("==> mapObjectIdValueUsingRelationship({})", ctx);
            }

            String      guid            = getGuid(ctx.getValue());
            AtlasVertex attributeVertex = context.getDiscoveryContext().getResolvedEntityVertex(guid);
            AtlasVertex entityVertex    = ctx.getReferringVertex();
            AtlasEdge   ret;

            if (attributeVertex == null) {
                if (AtlasTypeUtil.isAssignedGuid(guid)) {
                    attributeVertex = context.getVertex(guid);
                }

                if (attributeVertex == null) {
                    AtlasObjectId objectId = getObjectId(ctx.getValue());

                    attributeVertex = (objectId != null) ? context.getDiscoveryContext().getResolvedEntityVertex(objectId) : null;
                }
            }

            if (attributeVertex == null) {
                if(RequestContext.get().isImportInProgress()) {
                    return null;
                }

                throw new AtlasBaseException(AtlasErrorCode.INVALID_OBJECT_ID, (ctx.getValue() == null ? null : ctx.getValue().toString()));
            }

            AtlasType type = typeRegistry.getType(AtlasGraphUtilsV2.getTypeName(entityVertex));

            if (type instanceof AtlasEntityType) {
                AtlasEntityType entityType = (AtlasEntityType) type;
                AtlasAttribute  attribute     = ctx.getAttribute();
                String          attributeName = attribute.getName();

                // use relationship to create/update edges
                if (entityType.hasRelationshipAttribute(attributeName)) {
                    Map<String, Object> relationshipAttributes = getRelationshipAttributes(ctx.getValue());

                    if (ctx.getCurrentEdge() != null && getStatus(ctx.getCurrentEdge()) != DELETED) {
                        ret = updateRelationship(ctx, entityVertex, attributeVertex, attribute.getRelationshipEdgeDirection(), relationshipAttributes);
                    } else {
                        String      relationshipName = attribute.getRelationshipName();
                        AtlasVertex fromVertex;
                        AtlasVertex toVertex;

                        if (StringUtils.isEmpty(relationshipName)) {
                            relationshipName = graphHelper.getRelationshipTypeName(entityVertex, entityType, attributeName);
                        }

                        if (attribute.getRelationshipEdgeDirection() == IN) {
                            fromVertex = attributeVertex;
                            toVertex   = entityVertex;

                        } else {
                            fromVertex = entityVertex;
                            toVertex   = attributeVertex;
                        }

                        ret = getOrCreateRelationship(fromVertex, toVertex, relationshipName, relationshipAttributes);

                        boolean isCreated = getCreatedTime(ret) == RequestContext.get().getRequestTime();

                        if (isCreated) {
                            // if relationship did not exist before and new relationship was created
                            // record entity update on both relationship vertices
                            recordEntityUpdate(attributeVertex, ctx, true);
                        }

                        // for import use the relationship guid provided
                        if (RequestContext.get().isImportInProgress()) {
                            String relationshipGuid = getRelationshipGuid(ctx.getValue());

                            if(!StringUtils.isEmpty(relationshipGuid)) {
                                AtlasGraphUtilsV2.setEncodedProperty(ret, RELATIONSHIP_GUID_PROPERTY_KEY, relationshipGuid);
                            }
                        }
                    }
                } else {
                    // use legacy way to create/update edges
                    if (WARN_ON_NO_RELATIONSHIP || LOG.isDebugEnabled()) {
                        LOG.warn("No RelationshipDef defined between {} and {} on attribute: {}. This can lead to severe performance degradation.",
                                getTypeName(entityVertex), getTypeName(attributeVertex), attributeName);
                    }

                    ret = mapObjectIdValue(ctx, context);
                }

            } else {
                // if type is StructType having objectid as attribute
                ret = mapObjectIdValue(ctx, context);
            }

            setAssignedGuid(ctx.getValue(), context);

            if (LOG.isDebugEnabled()) {
                LOG.debug("<== mapObjectIdValueUsingRelationship({})", ctx);
            }

            return ret;
        } finally {
            RequestContext.get().endMetricRecord(metricRecorder);
        }
    }

    private AtlasEdge getEdgeUsingRelationship(AttributeMutationContext ctx, EntityMutationContext context, boolean createEdge) throws AtlasBaseException {
        if (LOG.isDebugEnabled()) {
            LOG.debug("==> getEdgeUsingRelationship({})", ctx);
        }

        String      guid            = getGuid(ctx.getValue());
        AtlasVertex attributeVertex = context.getDiscoveryContext().getResolvedEntityVertex(guid);
        AtlasVertex entityVertex    = ctx.getReferringVertex();
        AtlasEdge   ret = null;

        if (attributeVertex == null) {
            if (AtlasTypeUtil.isAssignedGuid(guid)) {
                attributeVertex = context.getVertex(guid);
            }

            if (attributeVertex == null) {
                AtlasObjectId objectId = getObjectId(ctx.getValue());

                attributeVertex = (objectId != null) ? context.getDiscoveryContext().getResolvedEntityVertex(objectId) : null;
            }
        }


        if (attributeVertex == null) {
            if(RequestContext.get().isImportInProgress()) {
                return null;
            }

            throw new AtlasBaseException(AtlasErrorCode.INVALID_OBJECT_ID, (ctx.getValue() == null ? null : ctx.getValue().toString()));
        }

        AtlasType type = typeRegistry.getType(AtlasGraphUtilsV2.getTypeName(entityVertex));

        if (type instanceof AtlasEntityType) {
            AtlasEntityType entityType = (AtlasEntityType) type;
            AtlasAttribute  attribute     = ctx.getAttribute();
            AtlasType atlasType = attribute.getAttributeType();
            String          attributeName = attribute.getName();

            if (entityType.hasRelationshipAttribute(attributeName)) {
                String      relationshipName = attribute.getRelationshipName();
                AtlasVertex fromVertex;
                AtlasVertex toVertex;


                if (StringUtils.isEmpty(relationshipName)) {
                    relationshipName = graphHelper.getRelationshipTypeName(entityVertex, entityType, attributeName);
                }

                if (attribute.getRelationshipEdgeDirection() == IN) {
                    fromVertex = attributeVertex;
                    toVertex   = entityVertex;

                } else {
                    fromVertex = entityVertex;
                    toVertex   = attributeVertex;
                }

                AtlasEdge newEdge = null;

                Map<String, Object> relationshipAttributes = getRelationshipAttributes(ctx.getValue());
                AtlasRelationship relationship = new AtlasRelationship(relationshipName, relationshipAttributes);
                String relationshipLabel = StringUtils.EMPTY;

                if (createEdge) {
                    // hard delete the edge if it exists and is  soft deleted
                    if (relationshipStore instanceof  AtlasRelationshipStoreV2){
                        relationshipLabel = ((AtlasRelationshipStoreV2)relationshipStore).getRelationshipEdgeLabel(fromVertex, toVertex,  relationship.getTypeName());
                    }
                    if (StringUtils.isNotEmpty(relationshipLabel)) {
                        Iterator<AtlasEdge> edges = fromVertex.getEdges(AtlasEdgeDirection.OUT, relationshipLabel).iterator();
                        while (edges.hasNext()) {
                            AtlasEdge edge = edges.next();
                            if (edge.getInVertex().equals(toVertex) && getStatus(edge) == DELETED) {
                                // Hard delete the newEdge
                                if (atlasType instanceof AtlasArrayType) {
                                    deleteDelegate.getHandler(DeleteType.HARD).deleteEdgeReference(edge, ((AtlasArrayType) atlasType).getElementType().getTypeCategory(), attribute.isOwnedRef(),
                                            true, attribute.getRelationshipEdgeDirection(), entityVertex);
                                } else {
                                    deleteDelegate.getHandler(DeleteType.HARD).deleteEdgeReference(edge, attribute.getAttributeType().getTypeCategory(), attribute.isOwnedRef(),
                                            true, attribute.getRelationshipEdgeDirection(), entityVertex);
                                }

                            }
                        }
                    }
                    newEdge = relationshipStore.getOrCreate(fromVertex, toVertex, relationship, false);
                    boolean isCreated = graphHelper.getCreatedTime(newEdge) == RequestContext.get().getRequestTime();

                    if (isCreated) {
                        // if relationship did not exist before and new relationship was created
                        // record entity update on both relationship vertices
                        recordEntityUpdateForNonRelationsipAttribute(fromVertex);
                        recordEntityUpdateForNonRelationsipAttribute(toVertex);

                        recordEntityUpdate(toVertex, ctx, true);
                    }

                } else {
                    newEdge = relationshipStore.getRelationship(fromVertex, toVertex, relationship);
                    if (newEdge != null) {
                        recordEntityUpdate(toVertex, ctx, false);
                    }
                }
                ret = newEdge;
            }
        }

        if (LOG.isDebugEnabled()) {
            LOG.debug("<== getEdgeUsingRelationship({})", ctx);
        }

        return ret;
    }

    private Map<String, Object> mapMapValue(AttributeMutationContext ctx, EntityMutationContext context) throws AtlasBaseException {
        if (LOG.isDebugEnabled()) {
            LOG.debug("==> mapMapValue({})", ctx);
        }

        Map<Object, Object> newVal      = (Map<Object, Object>) ctx.getValue();
        Map<String, Object> newMap      = new HashMap<>();
        AtlasMapType        mapType     = (AtlasMapType) ctx.getAttrType();
        AtlasAttribute      attribute   = ctx.getAttribute();
        Map<String, Object> currentMap  = getMapElementsProperty(mapType, ctx.getReferringVertex(), AtlasGraphUtilsV2.getEdgeLabel(ctx.getVertexProperty()), attribute);
        boolean             isReference = isReference(mapType.getValueType());
        boolean             isSoftReference = ctx.getAttribute().getAttributeDef().isSoftReferenced();
        String propertyName = ctx.getVertexProperty();

        if (PARTIAL_UPDATE.equals(ctx.getOp()) && attribute.getAttributeDef().isAppendOnPartialUpdate() && MapUtils.isNotEmpty(currentMap)) {
            if (MapUtils.isEmpty(newVal)) {
                newVal = new HashMap<>(currentMap);
            } else {
                Map<Object, Object> mergedVal = new HashMap<>(currentMap);

                for (Map.Entry<Object, Object> entry : newVal.entrySet()) {
                    String newKey = entry.getKey().toString();

                    mergedVal.put(newKey, entry.getValue());
                }

                newVal = mergedVal;
            }
        }

        boolean isNewValNull = newVal == null;

        if (isNewValNull) {
            newVal = new HashMap<>();
        }


        if (isReference) {
            for (Map.Entry<Object, Object> entry : newVal.entrySet()) {
                String    key          = entry.getKey().toString();
                AtlasEdge existingEdge = isSoftReference ? null : getEdgeIfExists(mapType, currentMap, key);

                AttributeMutationContext mapCtx =  new AttributeMutationContext(ctx.getOp(), ctx.getReferringVertex(), attribute, entry.getValue(),
                        propertyName, mapType.getValueType(), existingEdge);
                // Add/Update/Remove property value
                Object newEntry = mapCollectionElementsToVertex(mapCtx, context);

                if (!isSoftReference && newEntry instanceof AtlasEdge) {
                    AtlasEdge edge = (AtlasEdge) newEntry;

                    edge.setProperty(ATTRIBUTE_KEY_PROPERTY_KEY, key);

                    // If value type indicates this attribute is a reference, and the attribute has an inverse reference attribute,
                    // update the inverse reference value.
                    AtlasAttribute inverseRefAttribute = attribute.getInverseRefAttribute();

                    if (inverseRefAttribute != null) {
                        addInverseReference(context, inverseRefAttribute, edge, getRelationshipAttributes(ctx.getValue()));
                    }

                    updateInConsistentOwnedMapVertices(ctx, mapType, newEntry);

                    newMap.put(key, newEntry);
                }

                if (isSoftReference) {
                    newMap.put(key, newEntry);
                }
            }

            Map<String, Object> finalMap = removeUnusedMapEntries(attribute, ctx.getReferringVertex(), currentMap, newMap);
            newMap.putAll(finalMap);
        } else {
            // primitive type map
            if (isNewValNull) {
                ctx.getReferringVertex().setProperty(propertyName, null);
            } else {
                ctx.getReferringVertex().setProperty(propertyName, new HashMap<>(newVal));
            }
            newVal.forEach((key, value) -> newMap.put(key.toString(), value));
        }

        if (isSoftReference) {
            if (isNewValNull) {
                ctx.getReferringVertex().setProperty(propertyName,null);
            } else {
                ctx.getReferringVertex().setProperty(propertyName, new HashMap<>(newMap));
            }
        }

        if (LOG.isDebugEnabled()) {
            LOG.debug("<== mapMapValue({})", ctx);
        }

        return newMap;
    }

    public List mapArrayValue(AttributeMutationContext ctx, EntityMutationContext context) throws AtlasBaseException {
        if (LOG.isDebugEnabled()) {
            LOG.debug("==> mapArrayValue({})", ctx);
        }

        AtlasAttribute attribute           = ctx.getAttribute();
        List           newElements         = (List) ctx.getValue();
        AtlasArrayType arrType             = (AtlasArrayType) attribute.getAttributeType();
        AtlasType      elementType         = arrType.getElementType();
        boolean        isStructType        = (TypeCategory.STRUCT == elementType.getTypeCategory()) ||
                (TypeCategory.STRUCT == attribute.getDefinedInType().getTypeCategory());
        boolean        isReference         = isReference(elementType);
        boolean        isSoftReference     = ctx.getAttribute().getAttributeDef().isSoftReferenced();
        AtlasAttribute inverseRefAttribute = attribute.getInverseRefAttribute();
        Cardinality    cardinality         = attribute.getAttributeDef().getCardinality();
        List<AtlasEdge> removedElements    = new ArrayList<>();
        List<Object>   newElementsCreated  = new ArrayList<>();
        List<Object>   allArrayElements    = null;
        List<Object>   currentElements;
        boolean deleteExistingRelations = shouldDeleteExistingRelations(ctx, attribute);

        if (isReference && !isSoftReference) {
            currentElements = (List) getCollectionElementsUsingRelationship(ctx.getReferringVertex(), attribute, isStructType);
        } else {
            currentElements = (List) getArrayElementsProperty(elementType, isSoftReference, ctx.getReferringVertex(), ctx.getVertexProperty());
        }

        if (PARTIAL_UPDATE.equals(ctx.getOp()) && attribute.getAttributeDef().isAppendOnPartialUpdate() && CollectionUtils.isNotEmpty(currentElements)) {
            if (CollectionUtils.isEmpty(newElements)) {
                newElements = new ArrayList<>(currentElements);
            } else {
                List<Object> mergedVal = new ArrayList<>(currentElements);

                mergedVal.addAll(newElements);

                newElements = mergedVal;
            }
        }

        boolean isNewElementsNull = newElements == null;

        if (isNewElementsNull) {
            newElements = new ArrayList();
        }

        if (cardinality == SET) {
            newElements = (List) newElements.stream().distinct().collect(Collectors.toList());
        }

        for (int index = 0; index < newElements.size(); index++) {
            AtlasEdge               existingEdge = (isSoftReference) ? null : getEdgeAt(currentElements, index, elementType);
            AttributeMutationContext arrCtx      = new AttributeMutationContext(ctx.getOp(), ctx.getReferringVertex(), ctx.getAttribute(), newElements.get(index),
                    ctx.getVertexProperty(), elementType, existingEdge);
            if (deleteExistingRelations) {
                removeExistingRelationWithOtherVertex(arrCtx, ctx, context);
            }

            Object newEntry = mapCollectionElementsToVertex(arrCtx, context);
            if (isReference && newEntry != null && newEntry instanceof AtlasEdge && inverseRefAttribute != null) {
                // Update the inverse reference value.
                AtlasEdge newEdge = (AtlasEdge) newEntry;

                addInverseReference(context, inverseRefAttribute, newEdge, getRelationshipAttributes(ctx.getValue()));
            }

            // not null
            if(newEntry != null) {
                newElementsCreated.add(newEntry);
            }
        }

        if (isReference && !isSoftReference ) {
            boolean isAppendOnPartialUpdate = !isStructType ? getAppendOptionForRelationship(ctx.getReferringVertex(), attribute.getName()) : false;

            if (isAppendOnPartialUpdate) {
                allArrayElements = unionCurrentAndNewElements(attribute, (List) currentElements, (List) newElementsCreated);
            } else {
                removedElements = removeUnusedArrayEntries(attribute, (List) currentElements, (List) newElementsCreated, ctx);

                allArrayElements = unionCurrentAndNewElements(attribute, removedElements, (List) newElementsCreated);
            }
        } else {
            allArrayElements = newElementsCreated;
        }

        // add index to attributes of array type
        for (int index = 0; allArrayElements != null && index < allArrayElements.size(); index++) {
            Object element = allArrayElements.get(index);

            if ((element instanceof AtlasEdge)) {
                AtlasEdge edge = (AtlasEdge) element;
                if ((removedElements.contains(element)) && ((EDGE_LABELS_FOR_HARD_DELETION).contains(edge.getLabel()))) {
                    continue;
                }
                else {
                    AtlasGraphUtilsV2.setEncodedProperty((AtlasEdge) element, ATTRIBUTE_INDEX_PROPERTY_KEY, index);
                }
            }
        }

        if (isNewElementsNull) {
            setArrayElementsProperty(elementType, isSoftReference, ctx.getReferringVertex(), ctx.getVertexProperty(), null, null, cardinality);
        } else {
            // executes
            setArrayElementsProperty(elementType, isSoftReference, ctx.getReferringVertex(), ctx.getVertexProperty(), allArrayElements, currentElements, cardinality);
        }

        switch (ctx.getAttribute().getRelationshipEdgeLabel()) {
            case TERM_ASSIGNMENT_LABEL:
                addMeaningsToEntity(ctx, newElementsCreated, new ArrayList<>(0), false, currentElements);
                break;
            case CATEGORY_TERMS_EDGE_LABEL: addCategoriesToTermEntity(ctx, newElementsCreated, removedElements);
                break;

            case CATEGORY_PARENT_EDGE_LABEL: addCatParentAttr(ctx, newElementsCreated, removedElements);
                break;

            case PROCESS_INPUTS:
            case PROCESS_OUTPUTS: addEdgesToContext(GraphHelper.getGuid(ctx.referringVertex), newElementsCreated,  removedElements);
                break;

            case INPUT_PORT_PRODUCT_EDGE_LABEL:
            case OUTPUT_PORT_PRODUCT_EDGE_LABEL:
                addInternalProductAttr(ctx, newElementsCreated, removedElements, currentElements);
                break;

            case UD_RELATIONSHIP_EDGE_LABEL:
                validateCustomRelationship(ctx, newElementsCreated, false);
                break;
        }

        if (LOG.isDebugEnabled()) {
            LOG.debug("<== mapArrayValue({})", ctx);
        }

        return allArrayElements;
    }

    public List appendArrayValue(AttributeMutationContext ctx, EntityMutationContext context) throws AtlasBaseException {
        if (LOG.isDebugEnabled()) {
            LOG.debug("==> mapArrayValue({})", ctx);
        }


        AtlasAttribute attribute           = ctx.getAttribute();
        List           newElements         = (List) ctx.getValue();
        AtlasArrayType arrType             = (AtlasArrayType) attribute.getAttributeType();
        AtlasType      elementType         = arrType.getElementType();
        boolean        isStructType        = (TypeCategory.STRUCT == elementType.getTypeCategory()) ||
                (TypeCategory.STRUCT == attribute.getDefinedInType().getTypeCategory());
        boolean        isReference         = isReference(elementType);
        boolean        isSoftReference     = ctx.getAttribute().getAttributeDef().isSoftReferenced();
        AtlasAttribute inverseRefAttribute = attribute.getInverseRefAttribute();
        Cardinality    cardinality         = attribute.getAttributeDef().getCardinality();
        List<Object>   newElementsCreated  = new ArrayList<>();

        boolean isNewElementsNull = newElements == null;

        if (isNewElementsNull) {
            newElements = new ArrayList();
        }

        if (cardinality == SET) {
            newElements = (List) newElements.stream().distinct().collect(Collectors.toList());
        }


        for (int index = 0; index < newElements.size(); index++) {
            AttributeMutationContext arrCtx      = new AttributeMutationContext(ctx.getOp(), ctx.getReferringVertex(), ctx.getAttribute(), newElements.get(index),
                    ctx.getVertexProperty(), elementType);


            Object newEntry = getEdgeUsingRelationship(arrCtx, context, true);

            if (isReference && newEntry != null && newEntry instanceof AtlasEdge && inverseRefAttribute != null) {
                // Update the inverse reference value.
                AtlasEdge newEdge = (AtlasEdge) newEntry;

                addInverseReference(context, inverseRefAttribute, newEdge, getRelationshipAttributes(ctx.getValue()));
            }

            if(newEntry != null) {
                newElementsCreated.add(newEntry);
            }
        }

        // add index to attributes of array type
        for (int index = 0; newElements != null && index < newElements.size(); index++) {
            Object element = newElements.get(index);

            if (element instanceof AtlasEdge) {
                AtlasGraphUtilsV2.setEncodedProperty((AtlasEdge) element, ATTRIBUTE_INDEX_PROPERTY_KEY, index);
            }
        }

        if (isNewElementsNull) {
            setArrayElementsProperty(elementType, isSoftReference, ctx.getReferringVertex(), ctx.getVertexProperty(),  new ArrayList<>(0),  new ArrayList<>(0), cardinality);
        } else {
            setArrayElementsProperty(elementType, isSoftReference, ctx.getReferringVertex(), ctx.getVertexProperty(), newElements,  new ArrayList<>(0), cardinality);
        }

        if (CollectionUtils.isNotEmpty(newElementsCreated)
                && newElementsCreated.get(0) instanceof AtlasEdge
                ) {
            List<Map<String, String>> attrValues = new ArrayList<>();

            for (Object newItem : newElementsCreated) {
                if (getCreatedTime((AtlasEdge) newItem) == RequestContext.get().getRequestTime()) {
                    // Only process newly created edges
                    AtlasVertex inverseVertex = ((AtlasEdge) newItem).getInVertex();
                    Map<String, String> objectId = new HashMap<>();
                    objectId.put("typeName", getTypeName(inverseVertex));
                    objectId.put("guid", GraphHelper.getGuid(inverseVertex));
                    attrValues.add(objectId);
                }
            }

            AtlasEntity diffEntity = getOrInitializeDiffEntity(ctx.getReferringVertex());
            diffEntity.setAddedRelationshipAttribute(attribute.getName(), attrValues);
        }

        switch (ctx.getAttribute().getRelationshipEdgeLabel()) {
            case TERM_ASSIGNMENT_LABEL:
                addMeaningsToEntity(ctx, newElementsCreated, new ArrayList<>(0), true, new ArrayList<>(0));
                break;

            case CATEGORY_TERMS_EDGE_LABEL: addCategoriesToTermEntity(ctx, newElementsCreated, new ArrayList<>(0));
                break;

            case CATEGORY_PARENT_EDGE_LABEL: addCatParentAttr(ctx, newElementsCreated, new ArrayList<>(0));
                break;

            case PROCESS_INPUTS:
            case PROCESS_OUTPUTS: addEdgesToContext(GraphHelper.getGuid(ctx.referringVertex), newElementsCreated,  new ArrayList<>(0));
                break;

            case INPUT_PORT_PRODUCT_EDGE_LABEL:
            case OUTPUT_PORT_PRODUCT_EDGE_LABEL:
                addInternalProductAttr(ctx, newElementsCreated, null, null);
                break;

            case UD_RELATIONSHIP_EDGE_LABEL:
                validateCustomRelationship(ctx, newElementsCreated, true);
                break;
        }

        if (LOG.isDebugEnabled()) {
            LOG.debug("<== mapArrayValue({})", ctx);
        }

        return newElementsCreated;
    }

    public List removeArrayValue(AttributeMutationContext ctx, EntityMutationContext context) throws AtlasBaseException {
        if (LOG.isDebugEnabled()) {
            LOG.debug("==> removeArrayValue({})", ctx);
        }

        AtlasAttribute attribute           = ctx.getAttribute();
        List           elementsDeleted         = (List) ctx.getValue();
        AtlasArrayType arrType             = (AtlasArrayType) attribute.getAttributeType();
        AtlasType      elementType         = arrType.getElementType();
        boolean        isStructType        = (TypeCategory.STRUCT == elementType.getTypeCategory()) ||
                (TypeCategory.STRUCT == attribute.getDefinedInType().getTypeCategory());
        Cardinality    cardinality         = attribute.getAttributeDef().getCardinality();
        List<AtlasEdge> removedElements    = new ArrayList<>();
        List<Object>   entityRelationsDeleted  = new ArrayList<>();


        boolean isNewElementsNull = elementsDeleted == null;

        if (isNewElementsNull) {
            elementsDeleted = new ArrayList();
        }

        if (cardinality == SET) {
            elementsDeleted = (List) elementsDeleted.stream().distinct().collect(Collectors.toList());
        }

        for (int index = 0; index < elementsDeleted.size(); index++) {
            AttributeMutationContext arrCtx      = new AttributeMutationContext(ctx.getOp(), ctx.getReferringVertex(), ctx.getAttribute(), elementsDeleted.get(index),
                    ctx.getVertexProperty(), elementType);

            Object deleteEntry =  getEdgeUsingRelationship(arrCtx, context, false);

            // avoid throwing error if relation does not exist but requested to remove
            if (deleteEntry == null) {
                LOG.warn("Relation does not exist for attribute {} for entity {}", attribute.getName(),
                        ctx.getReferringVertex());
            } else {
                entityRelationsDeleted.add(deleteEntry);
            }

        }

        removedElements = removeArrayEntries(attribute, (List)entityRelationsDeleted, ctx);

        if (CollectionUtils.isNotEmpty(removedElements)
                && removedElements.get(0) instanceof AtlasEdge) {

            List<Map<String, String>> attrValues = new ArrayList<>();

            for (Object removedItem : removedElements) {
                AtlasVertex inverseVertex = ((AtlasEdge) removedItem).getInVertex();
                Map<String, String> objectId = new HashMap<>();
                objectId.put("typeName", getTypeName(inverseVertex));
                objectId.put("guid", GraphHelper.getGuid(inverseVertex));
                attrValues.add(objectId);
            }

            AtlasEntity diffEntity = getOrInitializeDiffEntity(ctx.getReferringVertex());
            diffEntity.setRemovedRelationshipAttribute(attribute.getName(), attrValues);
        }


        switch (ctx.getAttribute().getRelationshipEdgeLabel()) {
            case TERM_ASSIGNMENT_LABEL:
                addMeaningsToEntity(ctx, new ArrayList<>(0), removedElements, true, new ArrayList<>(0));
                break;
            case CATEGORY_TERMS_EDGE_LABEL: addCategoriesToTermEntity(ctx, new ArrayList<>(0), removedElements);
                break;

            case CATEGORY_PARENT_EDGE_LABEL: addCatParentAttr(ctx, new ArrayList<>(0), removedElements);
                break;

            case PROCESS_INPUTS:
            case PROCESS_OUTPUTS: addEdgesToContext(GraphHelper.getGuid(ctx.referringVertex), new ArrayList<>(0),  removedElements);
                break;

            case INPUT_PORT_PRODUCT_EDGE_LABEL:
            case OUTPUT_PORT_PRODUCT_EDGE_LABEL:
                addInternalProductAttr(ctx, null , removedElements, null);
                break;
        }

        if (LOG.isDebugEnabled()) {
            LOG.debug("<== removeArrayValue({})", ctx);
        }

        return entityRelationsDeleted;
    }

    private void addEdgesToContext(String guid, List<Object> newElementsCreated, List<AtlasEdge> removedElements) {

        if (newElementsCreated.size() > 0) {
            List<Object> elements = (RequestContext.get().getNewElementsCreatedMap()).get(guid);
            if (elements == null) {
                ArrayList newElements = new ArrayList<>();
                newElements.addAll(newElementsCreated);
                (RequestContext.get().getNewElementsCreatedMap()).put(guid, newElements);
            } else {
                elements.addAll(newElementsCreated);
                RequestContext.get().getNewElementsCreatedMap().put(guid, elements);
            }
        }

        if (removedElements.size() > 0) {
            List<Object> removedElement = (RequestContext.get().getRemovedElementsMap()).get(guid);

            if (removedElement == null) {
                removedElement = new ArrayList<>();
                removedElement.addAll(removedElements);
                (RequestContext.get().getRemovedElementsMap()).put(guid, removedElement);
            } else {
                removedElement.addAll(removedElements);
                (RequestContext.get().getRemovedElementsMap()).put(guid, removedElement);
            }
        }
    }

    public void validateCustomRelationship(AttributeMutationContext ctx, List<Object> newElements, boolean isAppend) throws AtlasBaseException {
        validateCustomRelationshipCount(ctx, newElements, isAppend);
        validateCustomRelationshipAttributes(ctx, newElements);
    }

    public void validateCustomRelationshipCount(AttributeMutationContext ctx, List<Object> newElements, boolean isAppend) throws AtlasBaseException {
        long currentSize;
        boolean isEdgeDirectionIn = ctx.getAttribute().getRelationshipEdgeDirection() == AtlasRelationshipEdgeDirection.IN;

        if (isAppend) {
            currentSize = ctx.getReferringVertex().getEdgesCount(isEdgeDirectionIn ? AtlasEdgeDirection.IN : AtlasEdgeDirection.OUT,
                    UD_RELATIONSHIP_EDGE_LABEL);
        } else {
            currentSize = newElements.size();
        }

        validateCustomRelationshipCount(currentSize, ctx.getReferringVertex());

        AtlasEdgeDirection direction;
        if (isEdgeDirectionIn) {
            direction = AtlasEdgeDirection.OUT;
        } else {
            direction = AtlasEdgeDirection.IN;
        }

        for (Object obj : newElements) {
            AtlasEdge edge = (AtlasEdge) obj;

            AtlasVertex targetVertex;
            if (isEdgeDirectionIn) {
                targetVertex = edge.getOutVertex();
            } else {
                targetVertex = edge.getInVertex();
            }

            currentSize = targetVertex.getEdgesCount(direction, UD_RELATIONSHIP_EDGE_LABEL);
            validateCustomRelationshipCount(currentSize, targetVertex);
        }
    }

    public void validateCustomRelationshipAttributes(AttributeMutationContext ctx, List<Object> newElements) throws AtlasBaseException {
        List<AtlasRelatedObjectId> customRelationships = (List<AtlasRelatedObjectId>) ctx.getValue();

        if (CollectionUtils.isNotEmpty(customRelationships)) {
            for (AtlasObjectId objectId : customRelationships) {
                if (objectId instanceof AtlasRelatedObjectId) {
                    AtlasRelatedObjectId relatedObjectId = (AtlasRelatedObjectId) objectId;
                    if (relatedObjectId.getRelationshipAttributes() != null) {
                        validateCustomRelationshipAttributeValueCase(relatedObjectId.getRelationshipAttributes().getAttributes());
                    }
                }
            }
        }
    }

    public static void validateCustomRelationshipAttributeValueCase(Map<String, Object> attributes) throws AtlasBaseException {
        if (MapUtils.isEmpty(attributes)) {
            return;
        }

        for (String key : attributes.keySet()) {
            if (key.equals("toTypeLabel") || key.equals("fromTypeLabel")) {
                String value = (String) attributes.get(key);

                if (StringUtils.isNotEmpty(value)) {
                    StringBuilder finalValue = new StringBuilder();

                    finalValue.append(Character.toUpperCase(value.charAt(0)));
                    String sub = value.substring(1);
                    if (StringUtils.isNotEmpty(sub)) {
                        finalValue.append(sub.toLowerCase());
                    }

                    attributes.put(key, finalValue.toString());
                }
            }
        }
    }

    public static void validateCustomRelationship(AtlasVertex end1Vertex, AtlasVertex end2Vertex) throws AtlasBaseException {
        long currentSize = end1Vertex.getEdgesCount(AtlasEdgeDirection.OUT, UD_RELATIONSHIP_EDGE_LABEL) + 1;
        validateCustomRelationshipCount(currentSize, end1Vertex);

        currentSize = end2Vertex.getEdgesCount(AtlasEdgeDirection.IN, UD_RELATIONSHIP_EDGE_LABEL) + 1;
        validateCustomRelationshipCount(currentSize, end2Vertex);
    }

    private AtlasEntity getOrInitializeDiffEntity(AtlasVertex vertex) {
        AtlasEntity diffEntity = RequestContext.get().getDifferentialEntity(GraphHelper.getGuid(vertex));
        if (diffEntity == null) {
            diffEntity = new AtlasEntity();
            diffEntity.setTypeName(GraphHelper.getTypeName(vertex));
            diffEntity.setGuid(GraphHelper.getGuid(vertex));
            diffEntity.setUpdateTime(new Date(RequestContext.get().getRequestTime()));
            RequestContext.get().cacheDifferentialEntity(diffEntity);
        }
        return diffEntity;
    }

    private static void validateCustomRelationshipCount(long size, AtlasVertex vertex) throws AtlasBaseException {
        if (UD_REL_THRESHOLD < size) {
            throw new AtlasBaseException(AtlasErrorCode.OPERATION_NOT_SUPPORTED,
                    "Custom relationships size is more than " + UD_REL_THRESHOLD + ", current is " + size + " for " + vertex.getProperty(NAME, String.class));
        }
    }

    private void validateElasticsearchKeywordSize(AtlasBusinessAttribute bmAttribute, Object attrValue, String fieldName, List<String> messages) {
        if (!isKeywordMappedAttribute(bmAttribute)) {
            return;
        }

        if (attrValue == null) {
            return;
        }

        try {
            String valueAsString = attrValue.toString();
            byte[] valueBytes = valueAsString.getBytes(UTF8_CHARSET);

            if (valueBytes.length > ELASTICSEARCH_KEYWORD_MAX_BYTES) {
                messages.add(String.format("%s: Business attribute value exceeds Elasticsearch keyword limit. " +
                                "Size: %d bytes, Limit: %d bytes (32KB). Consider using a different field type or reducing the value size.",
                        fieldName, valueBytes.length, ELASTICSEARCH_KEYWORD_MAX_BYTES));
            }
        } catch (Exception e) {
            LOG.warn("Failed to validate Elasticsearch keyword size for field: {}", fieldName, e);
            messages.add(String.format("%s: Failed to validate Elasticsearch keyword size due to an error: %s",
                    fieldName, e.getMessage()));

        }
    }

    private boolean isKeywordMappedAttribute(AtlasBusinessAttribute bmAttribute) {
        AtlasAttributeDef attributeDef = bmAttribute.getAttributeDef();
        AtlasType attrType = bmAttribute.getAttributeType();

        if (attrType instanceof AtlasBuiltInTypes.AtlasStringType || attrType instanceof AtlasEnumType) {
            return true;
        }

        if (AtlasAttributeDef.IndexType.STRING == attributeDef.getIndexType()) {
            return true;
        }

        return false;
    }

    private void addInternalProductAttr(AttributeMutationContext ctx, List<Object> createdElements, List<AtlasEdge> deletedElements, List<Object> currentElements) throws AtlasBaseException {
        MetricRecorder metricRecorder = RequestContext.get().startMetricRecord("addInternalProductAttrForAppend");
        AtlasVertex toVertex = ctx.getReferringVertex();
        String toVertexType = getTypeName(toVertex);

        if (CollectionUtils.isEmpty(createdElements) && CollectionUtils.isEmpty(deletedElements)){
            RequestContext.get().endMetricRecord(metricRecorder);
            return;
        }

        if (TYPE_PRODUCT.equals(toVertexType)) {
            String attrName = ctx.getAttribute().getRelationshipEdgeLabel().equals(OUTPUT_PORT_PRODUCT_EDGE_LABEL)
                    ? OUTPUT_PORT_GUIDS_ATTR
                    : INPUT_PORT_GUIDS_ATTR;

            addOrRemoveDaapInternalAttr(toVertex, attrName, createdElements, deletedElements, currentElements);
        }else{
            throw new AtlasBaseException(AtlasErrorCode.BAD_REQUEST, "Can not update product relations while updating any asset");
        }
        RequestContext.get().endMetricRecord(metricRecorder);
    }

    private void addOrRemoveDaapInternalAttr(AtlasVertex toVertex, String internalAttr, List<Object> createdElements, List<AtlasEdge> deletedElements, List<Object> currentElements) throws AtlasBaseException {
        List<String> addedGuids = new ArrayList<>();
        List<String> removedGuids = new ArrayList<>();
        if (CollectionUtils.isNotEmpty(createdElements)) {
            addedGuids = createdElements.stream().map(x -> ((AtlasEdge) x).getOutVertex().getProperty("__guid", String.class)).collect(Collectors.toList());
            addedGuids.forEach(guid -> AtlasGraphUtilsV2.addEncodedProperty(toVertex, internalAttr, guid));
        }

        if (CollectionUtils.isNotEmpty(deletedElements)) {
            removedGuids = deletedElements.stream().map(x -> x.getOutVertex().getProperty("__guid", String.class)).collect(Collectors.toList());
            removedGuids.forEach(guid -> AtlasGraphUtilsV2.removeItemFromListPropertyValue(toVertex, internalAttr, guid));
        }

        // Add more info to outputPort update event.
        if (internalAttr.equals(OUTPUT_PORT_GUIDS_ATTR)) {
            List<String> conflictingGuids = fetchConflictingGuids(toVertex, addedGuids);

            // When adding assets as outputPort, remove them from inputPorts if they already exist there.
            if (CollectionUtils.isNotEmpty(conflictingGuids)) {
                try {
                    removeInputPortReferences(toVertex, conflictingGuids);
                } catch (AtlasBaseException e) {
                    throw new AtlasBaseException(AtlasErrorCode.INTERNAL_ERROR, "Failed to remove input port edges for conflicting GUIDs: " + conflictingGuids, String.valueOf(e));
                }
            }

            if (CollectionUtils.isNotEmpty(currentElements)) {
                List<String> currentElementGuids = currentElements.stream()
                        .filter(x -> ((AtlasEdge) x).getProperty(STATE_PROPERTY_KEY, String.class).equals("ACTIVE"))
                        .map(x -> ((AtlasEdge) x).getOutVertex().getProperty("__guid", String.class))
                        .collect(Collectors.toList());

                addedGuids = addedGuids.stream()
                        .filter(guid -> !currentElementGuids.contains(guid))
                        .collect(Collectors.toList());
            }

            String productGuid = toVertex.getProperty("__guid", String.class);
            AtlasEntity diffEntity = RequestContext.get().getDifferentialEntity(productGuid);
            if (diffEntity != null){
                // make change to not add following attributes to diff entity if they are empty
                diffEntity.setAddedRelationshipAttribute(OUTPUT_PORTS, addedGuids);
                diffEntity.setRemovedRelationshipAttribute(OUTPUT_PORTS, removedGuids);
            }
        } else if (internalAttr.equals(INPUT_PORT_GUIDS_ATTR)) {
            //  When adding assets as inputPort, fail if they already exist as outputPorts.
            validateInputPortUpdate(toVertex, addedGuids);
        }
    }

    private List<String> fetchConflictingGuids(AtlasVertex toVertex, List<String> addedGuids) {
        List<String> conflictingGuids = new ArrayList<>();
        if (CollectionUtils.isNotEmpty(addedGuids)) {
            List<String> existingInputPortGuids = toVertex.getMultiValuedProperty(INPUT_PORT_GUIDS_ATTR, String.class);
            if (CollectionUtils.isNotEmpty(existingInputPortGuids)) {
                conflictingGuids = addedGuids.stream()
                        .filter(existingInputPortGuids::contains)
                        .collect(Collectors.toList());
            }
        }
        return conflictingGuids;
    }

    private void removeInputPortReferences(AtlasVertex toVertex, List<String> conflictingGuids) throws AtlasBaseException {
        for (String assetGuid: conflictingGuids) {
            AtlasVertex assetVertex = AtlasGraphUtilsV2.findByGuid(this.graph, assetGuid);
            if (assetVertex == null) {
                LOG.warn("Asset vertex not found for GUID: {}, skipping edge removal", assetGuid);
                continue;
            }

            Iterator<AtlasEdge> outEdges = assetVertex.getEdges(AtlasEdgeDirection.OUT, INPUT_PORT_PRODUCT_EDGE_LABEL).iterator();
            while(outEdges.hasNext()) {
                AtlasEdge edge = outEdges.next();
                if (edge.getInVertex().equals(toVertex)) {
                    deleteDelegate.getHandler(DeleteType.HARD).deleteEdgeReference(edge, TypeCategory.ENTITY, true,
                            true, AtlasRelationshipEdgeDirection.OUT, assetVertex);
                }
            }
        }

        conflictingGuids.forEach(guid ->
                AtlasGraphUtilsV2.removeItemFromListPropertyValue(toVertex, INPUT_PORT_GUIDS_ATTR, guid));
    }

    private void validateInputPortUpdate(AtlasVertex toVertex, List<String> addedGuids) throws AtlasBaseException {
        if (CollectionUtils.isNotEmpty(addedGuids)) {
            List<String> existingOutputPortGuids = toVertex.getMultiValuedProperty(OUTPUT_PORT_GUIDS_ATTR, String.class);
            if (CollectionUtils.isNotEmpty(existingOutputPortGuids)) {
                List<String> conflictingGuids = addedGuids.stream()
                        .filter(existingOutputPortGuids::contains)
                        .collect(Collectors.toList());

                if (CollectionUtils.isNotEmpty(conflictingGuids)) {
                    throw new AtlasBaseException(AtlasErrorCode.BAD_REQUEST, "Cannot add input ports that already exist as output ports: " + conflictingGuids);
                }
            }
        }
    }

    private boolean shouldDeleteExistingRelations(AttributeMutationContext ctx, AtlasAttribute attribute) {
        boolean ret = false;
        AtlasEntityType entityType = typeRegistry.getEntityTypeByName(AtlasGraphUtilsV2.getTypeName(ctx.getReferringVertex()));
        if (entityType !=null && entityType.hasRelationshipAttribute(attribute.getName())) {
            AtlasRelationshipDef relationshipDef = typeRegistry.getRelationshipDefByName(ctx.getAttribute().getRelationshipName());
            ret = !(relationshipDef.getEndDef1().getCardinality() == SET && relationshipDef.getEndDef2().getCardinality() == SET);
        }
        return ret;
    }

    /*
     * Before creating new edges between referring vertex & new vertex coming from array,
     * delete old relationship with same relationship type between new vertex coming from array & any other vertex.
     * e.g
     *   table_a has columns as col_0 & col_1
     *   create new table_b add columns col_0 & col_1
     *   Now creating new relationships between table_b -> col_0 & col_1
     *   This should also delete existing relationships between table_a -> col_0 & col_1
     *   this behaviour is needed because endDef1 has SINGLE cardinality
     *
     * This method will delete existing edges.
     * Skip if both ends are of SET cardinality, e.g. Catalog.inputs, Catalog.outputs
     * */
    private void removeExistingRelationWithOtherVertex(AttributeMutationContext arrCtx, AttributeMutationContext ctx,
                                                       EntityMutationContext context) throws AtlasBaseException {
        MetricRecorder metric = RequestContext.get().startMetricRecord("removeExistingRelationWithOtherVertex");

        AtlasObjectId entityObject = (AtlasObjectId) arrCtx.getValue();
        String entityGuid = entityObject.getGuid();

        AtlasVertex referredVertex = null;

        if (StringUtils.isNotEmpty(entityGuid)) {
            referredVertex = context.getVertex(entityGuid);
        }

        if (referredVertex == null) {
            try {
                if (StringUtils.isNotEmpty(entityGuid)) {
                    referredVertex = entityRetriever.getEntityVertex(((AtlasObjectId) arrCtx.getValue()).getGuid());
                } else {
                    AtlasEntityType entityType = typeRegistry.getEntityTypeByName(entityObject.getTypeName());
                    if (entityType != null && MapUtils.isNotEmpty(entityObject.getUniqueAttributes())) {
                        referredVertex = AtlasGraphUtilsV2.findByUniqueAttributes(this.graph, entityType, entityObject.getUniqueAttributes());
                    }
                }
            } catch (AtlasBaseException e) {
                //in case if importing zip, referredVertex might not have been create yet
                //e.g. importing zip with db & its tables, while processing db edges, tables vertices are not yet created
                LOG.warn("removeExistingRelationWithOtherVertex - vertex not found!", e);
            }
        }

        if (referredVertex != null) {
            Iterator<AtlasEdge> edgeIterator = referredVertex.getEdges(getInverseEdgeDirection(
                    arrCtx.getAttribute().getRelationshipEdgeDirection()), ctx.getAttribute().getRelationshipEdgeLabel()).iterator();

            while (edgeIterator.hasNext()) {
                AtlasEdge existingEdgeToReferredVertex = edgeIterator.next();

                if (existingEdgeToReferredVertex != null && getStatus(existingEdgeToReferredVertex) != DELETED) {
                    AtlasVertex referredVertexToExistingEdge;
                    if (arrCtx.getAttribute().getRelationshipEdgeDirection().equals(IN)) {
                        referredVertexToExistingEdge = existingEdgeToReferredVertex.getInVertex();
                    } else {
                        referredVertexToExistingEdge = existingEdgeToReferredVertex.getOutVertex();
                    }

                    if (!arrCtx.getReferringVertex().equals(referredVertexToExistingEdge)) {
                        if (LOG.isDebugEnabled()) {
                            LOG.debug("Delete existing relation");
                        }

                        deleteDelegate.getHandler().deleteEdgeReference(existingEdgeToReferredVertex, ctx.getAttrType().getTypeCategory(),
                                ctx.getAttribute().isOwnedRef(), true, ctx.getAttribute().getRelationshipEdgeDirection(), ctx.getReferringVertex());
                    }
                }
            }
        }

        RequestContext.get().endMetricRecord(metric);
    }

    private AtlasEdgeDirection getInverseEdgeDirection(AtlasRelationshipEdgeDirection direction) {
        switch (direction) {
            case IN: return AtlasEdgeDirection.OUT;
            case OUT: return AtlasEdgeDirection.IN;
            default: return AtlasEdgeDirection.BOTH;
        }
    }

    private void addGlossaryAttr(AttributeMutationContext ctx, AtlasEdge edge) {
        MetricRecorder metricRecorder = RequestContext.get().startMetricRecord("addGlossaryAttr");
        AtlasVertex toVertex = ctx.getReferringVertex();
        String toVertexType = getTypeName(toVertex);

        if (TYPE_TERM.equals(toVertexType) || TYPE_CATEGORY.equals(toVertexType)) {
            // handle __glossary attribute of term or category entity
            String gloQname = edge.getOutVertex().getProperty(QUALIFIED_NAME, String.class);
            AtlasGraphUtilsV2.setEncodedProperty(toVertex, GLOSSARY_PROPERTY_KEY, gloQname);
        }
        RequestContext.get().endMetricRecord(metricRecorder);
    }

    private void addCatParentAttr(AttributeMutationContext ctx, AtlasEdge edge) {
        MetricRecorder metricRecorder = RequestContext.get().startMetricRecord("addCatParentAttr");
        AtlasVertex toVertex = ctx.getReferringVertex();
        String toVertexType = getTypeName(toVertex);

        if (TYPE_CATEGORY.equals(toVertexType)) {
            if (edge == null) {
                toVertex.removeProperty(CATEGORIES_PARENT_PROPERTY_KEY);

            } else {
                //add __parentCategory attribute of category entity
                String parentQName = edge.getOutVertex().getProperty(QUALIFIED_NAME, String.class);
                AtlasGraphUtilsV2.setEncodedProperty(toVertex, CATEGORIES_PARENT_PROPERTY_KEY, parentQName);
            }
        }
        RequestContext.get().endMetricRecord(metricRecorder);
    }

    public void removeAttrForCategoryDelete(Collection<AtlasVertex> categories) {
        for (AtlasVertex vertex : categories) {
            Iterator<AtlasEdge> edgeIterator = vertex.getEdges(AtlasEdgeDirection.OUT, CATEGORY_PARENT_EDGE_LABEL).iterator();
            while (edgeIterator.hasNext()) {
                AtlasEdge childEdge = edgeIterator.next();
                AtlasEntity.Status edgeStatus = getStatus(childEdge);
                if (ACTIVE.equals(edgeStatus)) {
                    childEdge.getInVertex().removeProperty(CATEGORIES_PARENT_PROPERTY_KEY);
                }
            }

            String catQualifiedName = vertex.getProperty(QUALIFIED_NAME, String.class);
            edgeIterator = vertex.getEdges(AtlasEdgeDirection.OUT, CATEGORY_TERMS_EDGE_LABEL).iterator();
            while (edgeIterator.hasNext()) {
                AtlasEdge termEdge = edgeIterator.next();
                termEdge.getInVertex().removePropertyValue(CATEGORIES_PROPERTY_KEY, catQualifiedName);
            }

        }
    }

    private void addCatParentAttr(AttributeMutationContext ctx, List<Object> newElementsCreated, List<AtlasEdge> removedElements) {
        MetricRecorder metricRecorder = RequestContext.get().startMetricRecord("addCatParentAttr_1");
        AtlasVertex toVertex = ctx.getReferringVertex();

        //add __parentCategory attribute of child category entities
        if (CollectionUtils.isNotEmpty(newElementsCreated)) {
            String parentQName = toVertex.getProperty(QUALIFIED_NAME, String.class);
            List<AtlasVertex> catVertices = newElementsCreated.stream().map(x -> ((AtlasEdge) x).getInVertex()).collect(Collectors.toList());
            catVertices.stream().forEach(v -> AtlasGraphUtilsV2.setEncodedProperty(v, CATEGORIES_PARENT_PROPERTY_KEY, parentQName));
        }

        if (CollectionUtils.isNotEmpty(removedElements)) {
            List<AtlasVertex> termVertices = removedElements.stream().map(x -> x.getInVertex()).collect(Collectors.toList());
            termVertices.stream().forEach(v -> v.removeProperty(CATEGORIES_PROPERTY_KEY));
        }
        RequestContext.get().endMetricRecord(metricRecorder);
    }


    private void addCategoriesToTermEntity(AttributeMutationContext ctx, List<Object> newElementsCreated, List<AtlasEdge> removedElements) {
        MetricRecorder metricRecorder = RequestContext.get().startMetricRecord("addCategoriesToTermEntity");
        AtlasVertex termVertex = ctx.getReferringVertex();

        if (TYPE_CATEGORY.equals(getTypeName(termVertex))) {
            String catQName = ctx.getReferringVertex().getProperty(QUALIFIED_NAME, String.class);

            if (CollectionUtils.isNotEmpty(newElementsCreated)) {
                List<AtlasVertex> termVertices = newElementsCreated.stream().map(x -> ((AtlasEdge) x).getInVertex()).collect(Collectors.toList());
                termVertices.stream().forEach(v -> AtlasGraphUtilsV2.addEncodedProperty(v, CATEGORIES_PROPERTY_KEY, catQName));
            }

            if (CollectionUtils.isNotEmpty(removedElements)) {
                List<AtlasVertex> termVertices = removedElements.stream().map(x -> x.getInVertex()).collect(Collectors.toList());
                termVertices.stream().forEach(v -> AtlasGraphUtilsV2.removeItemFromListPropertyValue(v, CATEGORIES_PROPERTY_KEY, catQName));
            }
        }

        if (TYPE_TERM.equals(getTypeName(termVertex))) {
            List<AtlasVertex> categoryVertices = newElementsCreated.stream().map(x -> ((AtlasEdge)x).getOutVertex()).collect(Collectors.toList());
            Set<String> catQnames = categoryVertices.stream().map(x -> x.getProperty(QUALIFIED_NAME, String.class)).collect(Collectors.toSet());

            termVertex.removeProperty(CATEGORIES_PROPERTY_KEY);
            catQnames.stream().forEach(q -> AtlasGraphUtilsV2.addEncodedProperty(termVertex, CATEGORIES_PROPERTY_KEY, q));
        }
        RequestContext.get().endMetricRecord(metricRecorder);
    }

    /**
     * Add meanings to entity relations.
     * @param ctx
     * @param createdElements
     * @param deletedElements
     *
     * Notes : This case exists when user requests to add a meaning to multiple assets at a time.
     * TODO: Term.relationshipAttributes.assignedEntities case is not handled
     *
     */
    private void addMeaningsToEntityRelations(AttributeMutationContext ctx, List<Object> createdElements, List<AtlasEdge> deletedElements, List<Object> currentElements) throws AtlasBaseException {
        MetricRecorder metricRecorder = RequestContext.get().startMetricRecord("addMeaningsToEntityRelations");
        try {
            if (!RequestContext.get().isSkipAuthorizationCheck()) {
                try {
                    verifyMeaningsAuthorization(ctx, createdElements, deletedElements, currentElements);
                } catch (AtlasBaseException e) {
                    throw e;
                }
            }

            List<AtlasVertex> assignedEntitiesVertices ;
            List<String> currentMeaningsQNames ;
            String newMeaningName = ctx.referringVertex.getProperty(NAME, String.class);
            String newMeaningPropertyKey = ctx.referringVertex.getProperty(QUALIFIED_NAME, String.class);

            // createdElements = all the entities user passes in assignedEntities
            // it may contain entities which are already assigned to the relations
            if (!createdElements.isEmpty()) {

                assignedEntitiesVertices = createdElements.stream()
                        .filter(Objects::nonNull)
                        .map(x -> ((AtlasEdge) x).getInVertex())
                        .filter(x -> ACTIVE.name().equals(x.getProperty(STATE_PROPERTY_KEY, String.class)))
                        .collect(Collectors.toList());

                for (AtlasVertex relationVertex : assignedEntitiesVertices) {
                    currentMeaningsQNames = relationVertex.getMultiValuedProperty(MEANINGS_PROPERTY_KEY, String.class);

                    if (!currentMeaningsQNames.contains(newMeaningPropertyKey)) {
                        addMeaningsAttributes(relationVertex, newMeaningPropertyKey, newMeaningName);
                    }
                }
            }

            if (CollectionUtils.isNotEmpty(deletedElements)) {
                List<AtlasVertex> relations = deletedElements.stream().map(x -> x.getInVertex())
                        .collect(Collectors.toList());
                relations.forEach(relationVertex -> {
                    removeMeaningsAttribute(relationVertex, MEANINGS_PROPERTY_KEY, newMeaningPropertyKey);
                    removeMeaningsAttribute(relationVertex, MEANINGS_TEXT_PROPERTY_KEY, newMeaningName);
                    removeMeaningsAttribute(relationVertex, MEANING_NAMES_PROPERTY_KEY, newMeaningName);
                });
            }
        } finally {
            RequestContext.get().endMetricRecord(metricRecorder);
        }
    }

    private void addMeaningsAttributes(AtlasVertex atlasVertex, String newMeaningPropertyKey, String newMeaningName){
        addMeaningsAttribute(atlasVertex, MEANINGS_PROPERTY_KEY, newMeaningPropertyKey);
        addMeaningsAttribute(atlasVertex, MEANINGS_TEXT_PROPERTY_KEY, newMeaningName);
        addMeaningsAttribute(atlasVertex, MEANING_NAMES_PROPERTY_KEY, newMeaningName);
    }

    private void addMeaningsToEntity(AttributeMutationContext ctx, List<Object> createdElements, List<AtlasEdge> deletedElements, boolean isAppend, List<Object> currentElements) throws AtlasBaseException {
        if (ctx.getReferringVertex().getProperty(ENTITY_TYPE_PROPERTY_KEY, String.class).equals(ATLAS_GLOSSARY_TERM_ENTITY_TYPE) && isAppend) {
            addMeaningsToEntityRelations(ctx, createdElements, deletedElements, currentElements);
        } else {
            addMeaningsToEntityV1(ctx, createdElements, deletedElements, isAppend, currentElements);
        }
    }

    /***
     * Add meanings to entity.
     * @param ctx
     * @param createdElements
     * @param deletedElements
     * @param isAppend
     *
     * Notes : This case exists when user requests to add multiple meanings to an asset at a time.
     */
    private void addMeaningsToEntityV1(AttributeMutationContext ctx, List<Object> createdElements, List<AtlasEdge> deletedElements, boolean isAppend, List<Object> currentElements) throws AtlasBaseException {
        MetricRecorder metricRecorder = RequestContext.get().startMetricRecord("addMeaningsToEntityV1");
        try {
            if (!RequestContext.get().isSkipAuthorizationCheck()) {
                try {
                    verifyMeaningsAuthorization(ctx, createdElements, deletedElements, currentElements);
                } catch (AtlasBaseException e) {
                    throw e;
                }
            }

            // handle __terms attribute of entity
            List<AtlasVertex> meanings = createdElements.stream()
                    .map(x -> ((AtlasEdge) x).getOutVertex())
                    .filter(x -> ACTIVE.name().equals(x.getProperty(STATE_PROPERTY_KEY, String.class)))
                    .collect(Collectors.toList());

            List<String> currentMeaningsQNames = ctx.getReferringVertex().getMultiValuedProperty(MEANINGS_PROPERTY_KEY,String.class);
            Set<String> qNames = meanings.stream().map(x -> x.getProperty(QUALIFIED_NAME, String.class)).collect(Collectors.toSet());
            List<String> names = meanings.stream().map(x -> x.getProperty(NAME, String.class)).collect(Collectors.toList());

            List<String> deletedMeaningsNames = deletedElements.stream().map(x -> x.getOutVertex())
                    . map(x -> x.getProperty(NAME,String.class))
                    .collect(Collectors.toList());

            List<String> newMeaningsNames = meanings.stream()
                    .filter(x -> !currentMeaningsQNames.contains(x.getProperty(QUALIFIED_NAME,String.class)))
                    .map(x -> x.getProperty(NAME, String.class))
                    .collect(Collectors.toList());

            if (!isAppend){
                ctx.getReferringVertex().removeProperty(MEANINGS_PROPERTY_KEY);
                ctx.getReferringVertex().removeProperty(MEANINGS_TEXT_PROPERTY_KEY);
            }

            if (CollectionUtils.isNotEmpty(qNames)) {
                qNames.forEach(q -> AtlasGraphUtilsV2.addEncodedProperty(ctx.getReferringVertex(), MEANINGS_PROPERTY_KEY, q));
            }

            if (CollectionUtils.isNotEmpty(names)) {
                AtlasGraphUtilsV2.setEncodedProperty(ctx.referringVertex, MEANINGS_TEXT_PROPERTY_KEY, StringUtils.join(names, ","));
            }

            if (CollectionUtils.isNotEmpty(newMeaningsNames)) {
                newMeaningsNames.forEach(q -> AtlasGraphUtilsV2.addListProperty(ctx.getReferringVertex(), MEANING_NAMES_PROPERTY_KEY, q, true));
            }

            if(createdElements.isEmpty()){
                ctx.getReferringVertex().removeProperty(MEANING_NAMES_PROPERTY_KEY);

            } else if (CollectionUtils.isNotEmpty(deletedMeaningsNames)) {
                deletedMeaningsNames.forEach(q -> AtlasGraphUtilsV2.removeItemFromListPropertyValue(ctx.getReferringVertex(), MEANING_NAMES_PROPERTY_KEY, q));

            }
        } finally {
            RequestContext.get().endMetricRecord(metricRecorder);
        }
    }

    private void verifyMeaningsAuthorization(AttributeMutationContext ctx, List<Object> createdElements, List<AtlasEdge> deletedElements, List<Object> currentElements) throws AtlasBaseException {
        AtlasVertex targetEntityVertex = ctx.getReferringVertex();
        AtlasEntityHeader targetEntityHeader = retrieverNoRelation.toAtlasEntityHeaderWithClassifications(targetEntityVertex);

        try {
            AtlasAuthorizationUtils.verifyAccess(new AtlasEntityAccessRequest(typeRegistry, AtlasPrivilege.ENTITY_UPDATE, targetEntityHeader),
                    "update on entity: " + targetEntityHeader.getDisplayText());
        } catch(AtlasBaseException e) {
            throw new AtlasBaseException(AtlasErrorCode.UNAUTHORIZED_ACCESS, RequestContext.getCurrentUser(), "update on entity: " + targetEntityHeader.getDisplayText());
        }

        boolean isGlossaryTermContext = ATLAS_GLOSSARY_TERM_ENTITY_TYPE.equals(targetEntityVertex.getProperty(ENTITY_TYPE_PROPERTY_KEY, String.class));

        List<Object> changedEntities;

        if (CollectionUtils.isNotEmpty(currentElements)) {
            Set<Object> createdSet = new HashSet<>(createdElements);
            Set<Object> currentSet = new HashSet<>(currentElements);

            changedEntities = Stream.concat(
                    createdSet.stream().filter(e -> !currentSet.contains(e)),
                    currentSet.stream().filter(e -> !createdSet.contains(e))
            ).collect(Collectors.toList());

            changedEntities = changedEntities.stream()
                    .filter(Objects::nonNull)
                    .filter(edge -> {
                        try {
                            return ACTIVE.equals(GraphHelper.getStatus((AtlasEdge)edge));
                        } catch (Exception e) {
                            LOG.warn("Failed to get status for edge: {}", edge, e);
                            return false;
                        }
                    })
                    .collect(Collectors.toList());
        } else {
            changedEntities = new ArrayList<>(createdElements);
        }

        if (CollectionUtils.isNotEmpty(changedEntities)) {
            for (Object element : changedEntities) {
                AtlasEdge edge = (AtlasEdge) element;
                
                if (isGlossaryTermContext) {
                    AtlasVertex targetAssetVertex = edge.getInVertex();
                    AtlasEntityHeader targetAssetHeader = retrieverNoRelation.toAtlasEntityHeaderWithClassifications(targetAssetVertex);

                    try {
                        AtlasAuthorizationUtils.verifyAccess(new AtlasEntityAccessRequest(typeRegistry, AtlasPrivilege.ENTITY_UPDATE, targetAssetHeader),
                                "update on entity: " + targetAssetHeader.getDisplayText());
                    } catch(AtlasBaseException e) {
                        throw new AtlasBaseException(AtlasErrorCode.UNAUTHORIZED_ACCESS, RequestContext.getCurrentUser(), "update on entity: " + targetAssetHeader.getDisplayText());
                    }
                } else {
                    AtlasVertex termVertex = edge.getOutVertex();
                    AtlasEntityHeader termEntityHeader = retrieverNoRelation.toAtlasEntityHeaderWithClassifications(termVertex);

                    try {
                        AtlasAuthorizationUtils.verifyAccess(new AtlasEntityAccessRequest(typeRegistry, AtlasPrivilege.ENTITY_UPDATE, termEntityHeader),
                                "update on entity: " + termEntityHeader.getDisplayText());
                    } catch(AtlasBaseException e) {
                        throw new AtlasBaseException(AtlasErrorCode.UNAUTHORIZED_ACCESS, RequestContext.getCurrentUser(), "update on entity: " + termEntityHeader.getDisplayText());
                    }
                }
            }
        }

        if (CollectionUtils.isNotEmpty(deletedElements)) {
            for (AtlasEdge edge : deletedElements) {
                if (isGlossaryTermContext) {
                    AtlasVertex targetAssetVertex = edge.getInVertex();
                    AtlasEntityHeader targetAssetHeader = retrieverNoRelation.toAtlasEntityHeaderWithClassifications(targetAssetVertex);

                    try {
                        AtlasAuthorizationUtils.verifyAccess(new AtlasEntityAccessRequest(typeRegistry, AtlasPrivilege.ENTITY_UPDATE, targetAssetHeader),
                                "update on entity: " + targetAssetHeader.getDisplayText());
                    } catch(AtlasBaseException e) {
                        throw new AtlasBaseException(AtlasErrorCode.UNAUTHORIZED_ACCESS, RequestContext.getCurrentUser(), "update on entity: " + targetAssetHeader.getDisplayText());
                    }
                } else {
                    AtlasVertex termVertex = edge.getOutVertex();
                    AtlasEntityHeader termEntityHeader = retrieverNoRelation.toAtlasEntityHeaderWithClassifications(termVertex);

                    try {
                        AtlasAuthorizationUtils.verifyAccess(new AtlasEntityAccessRequest(typeRegistry, AtlasPrivilege.ENTITY_UPDATE, termEntityHeader),
                                "update on entity: " + termEntityHeader.getDisplayText());
                    } catch(AtlasBaseException e) {
                        throw new AtlasBaseException(AtlasErrorCode.UNAUTHORIZED_ACCESS, RequestContext.getCurrentUser(), "update on entity: " + termEntityHeader.getDisplayText());
                    }
                }
            }
        }
    }

    private void addMeaningsAttribute(AtlasVertex vertex, String propName, String propValue) {
        if (MEANINGS_PROPERTY_KEY.equals(propName)) {
            AtlasGraphUtilsV2.addEncodedProperty(vertex, propName, propValue);

        } else if (MEANINGS_TEXT_PROPERTY_KEY.equals(propName)) {
            String names = AtlasGraphUtilsV2.getProperty(vertex, MEANINGS_TEXT_PROPERTY_KEY, String.class);

            if (org.apache.commons.lang3.StringUtils.isNotEmpty(names)) {
                propValue = propValue + "," + names;
            }

            AtlasGraphUtilsV2.setEncodedProperty(vertex, MEANINGS_TEXT_PROPERTY_KEY, propValue);
        } else if (MEANING_NAMES_PROPERTY_KEY.equals(propName)){

            AtlasGraphUtilsV2.addListProperty(vertex, MEANING_NAMES_PROPERTY_KEY, propValue,true);
        }
    }

    private void removeMeaningsAttribute(AtlasVertex vertex, String propName, String propValue) {
        if (MEANINGS_PROPERTY_KEY.equals(propName) || CATEGORIES_PROPERTY_KEY.equals(propName)) {
            AtlasGraphUtilsV2.removeItemFromListPropertyValue(vertex, propName, propValue);

        }  else if (MEANINGS_TEXT_PROPERTY_KEY.equals(propName)) {
            String names = AtlasGraphUtilsV2.getProperty(vertex, propName, String.class);

            if (org.apache.commons.lang.StringUtils.isNotEmpty(names)){
                List<String> nameList = new ArrayList<>(Arrays.asList(names.split(",")));
                Iterator<String> iterator = nameList.iterator();
                while (iterator.hasNext()) {
                    if (propValue.equals(iterator.next())) {
                        iterator.remove();
                        break;
                    }
                }
                AtlasGraphUtilsV2.setEncodedProperty(vertex, propName, org.apache.commons.lang3.StringUtils.join(nameList, ","));
            }
        } else if (MEANING_NAMES_PROPERTY_KEY.equals(propName)){
            AtlasGraphUtilsV2.removeItemFromListPropertyValue(vertex, MEANING_NAMES_PROPERTY_KEY, propValue);

        }
    }


    private boolean getAppendOptionForRelationship(AtlasVertex entityVertex, String relationshipAttributeName) {
        boolean                             ret                       = false;
        String                              entityTypeName            = AtlasGraphUtilsV2.getTypeName(entityVertex);
        AtlasEntityDef                      entityDef                 = typeRegistry.getEntityDefByName(entityTypeName);
        List<AtlasRelationshipAttributeDef> relationshipAttributeDefs = entityDef.getRelationshipAttributeDefs();

        if (CollectionUtils.isNotEmpty(relationshipAttributeDefs)) {
            ret = relationshipAttributeDefs.stream().anyMatch(relationshipAttrDef -> relationshipAttrDef.getName().equals(relationshipAttributeName)
                    && relationshipAttrDef.isAppendOnPartialUpdate());
        }

        return ret;
    }

    private AtlasEdge createVertex(AtlasStruct struct, AtlasVertex referringVertex, String edgeLabel, EntityMutationContext context) throws AtlasBaseException {
        AtlasVertex vertex = createStructVertex(struct);

        mapAttributes(struct, vertex, CREATE, context);

        try {
            //TODO - Map directly in AtlasGraphUtilsV1
            return graphHelper.getOrCreateEdge(referringVertex, vertex, edgeLabel);
        } catch (RepositoryException e) {
            throw new AtlasBaseException(AtlasErrorCode.INTERNAL_ERROR, e);
        }
    }

    private void updateVertex(AtlasStruct struct, AtlasVertex vertex, EntityMutationContext context) throws AtlasBaseException {
        mapAttributes(struct, vertex, UPDATE, context);
    }

    private Long getEntityVersion(AtlasEntity entity) {
        Long ret = entity != null ? entity.getVersion() : null;
        return (ret != null) ? ret : 0;
    }

    private String getCustomAttributesString(AtlasEntity entity) {
        String              ret              = null;
        Map<String, String> customAttributes = entity.getCustomAttributes();

        if (customAttributes != null) {
            ret = AtlasType.toJson(customAttributes);
        }

        return ret;
    }

    private AtlasStructType getStructType(String typeName) throws AtlasBaseException {
        AtlasType objType = typeRegistry.getType(typeName);

        if (!(objType instanceof AtlasStructType)) {
            throw new AtlasBaseException(AtlasErrorCode.TYPE_NAME_INVALID, typeName);
        }

        return (AtlasStructType)objType;
    }

    private AtlasEntityType getEntityType(String typeName) throws AtlasBaseException {
        AtlasType objType = typeRegistry.getType(typeName);

        if (!(objType instanceof AtlasEntityType)) {
            throw new AtlasBaseException(AtlasErrorCode.TYPE_NAME_INVALID, typeName);
        }

        return (AtlasEntityType)objType;
    }

    private Object mapCollectionElementsToVertex(AttributeMutationContext ctx, EntityMutationContext context) throws AtlasBaseException {
        switch(ctx.getAttrType().getTypeCategory()) {
            case PRIMITIVE:
            case ENUM:
            case MAP:
            case ARRAY:
                return ctx.getValue();

            case STRUCT:
                return mapStructValue(ctx, context);

            case OBJECT_ID_TYPE:
                AtlasEntityType instanceType = getInstanceType(ctx.getValue(), context);
                ctx.setElementType(instanceType);
                if (ctx.getAttributeDef().isSoftReferenced()) {
                    return mapSoftRefValue(ctx, context);
                }

                return mapObjectIdValueUsingRelationship(ctx, context);

            default:
                throw new AtlasBaseException(AtlasErrorCode.TYPE_CATEGORY_INVALID, ctx.getAttrType().getTypeCategory().name());
        }
    }

    private static AtlasObjectId getObjectId(Object val) throws AtlasBaseException {
        AtlasObjectId ret = null;

        if (val != null) {
            if ( val instanceof  AtlasObjectId) {
                ret = ((AtlasObjectId) val);
            } else if (val instanceof Map) {
                Map map = (Map) val;

                if (map.containsKey(AtlasRelatedObjectId.KEY_RELATIONSHIP_TYPE)) {
                    ret = new AtlasRelatedObjectId(map);
                } else {
                    ret = new AtlasObjectId((Map) val);
                }

                if (!AtlasTypeUtil.isValid(ret)) {
                    throw new AtlasBaseException(AtlasErrorCode.INVALID_OBJECT_ID, val.toString());
                }
            } else {
                throw new AtlasBaseException(AtlasErrorCode.INVALID_OBJECT_ID, val.toString());
            }
        }

        return ret;
    }

    private static String getGuid(Object val) throws AtlasBaseException {
        if (val != null) {
            if ( val instanceof  AtlasObjectId) {
                return ((AtlasObjectId) val).getGuid();
            } else if (val instanceof Map) {
                Object guidVal = ((Map)val).get(AtlasObjectId.KEY_GUID);

                return guidVal != null ? guidVal.toString() : null;
            }
        }

        return null;
    }

    private void setAssignedGuid(Object val, EntityMutationContext context) {
        if (val != null) {
            Map<String, String> guidAssignements = context.getGuidAssignments();

            if (val instanceof AtlasObjectId) {
                AtlasObjectId objId        = (AtlasObjectId) val;
                String        guid         = objId.getGuid();
                String        assignedGuid = null;

                if (StringUtils.isNotEmpty(guid)) {
                    if (!AtlasTypeUtil.isAssignedGuid(guid) && MapUtils.isNotEmpty(guidAssignements)) {
                        assignedGuid = guidAssignements.get(guid);
                    }
                } else {
                    AtlasVertex vertex = context.getDiscoveryContext().getResolvedEntityVertex(objId);

                    if (vertex != null) {
                        assignedGuid = graphHelper.getGuid(vertex);
                    }
                }

                if (StringUtils.isNotEmpty(assignedGuid)) {
                    RequestContext.get().recordEntityGuidUpdate(objId, guid);

                    objId.setGuid(assignedGuid);
                }
            } else if (val instanceof Map) {
                Map    mapObjId     = (Map) val;
                Object guidVal      = mapObjId.get(AtlasObjectId.KEY_GUID);
                String guid         = guidVal != null ? guidVal.toString() : null;
                String assignedGuid = null;

                if (StringUtils.isNotEmpty(guid) ) {
                    if (!AtlasTypeUtil.isAssignedGuid(guid) && MapUtils.isNotEmpty(guidAssignements)) {
                        assignedGuid = guidAssignements.get(guid);
                    }
                } else {
                    AtlasVertex vertex = context.getDiscoveryContext().getResolvedEntityVertex(new AtlasObjectId(mapObjId));

                    if (vertex != null) {
                        assignedGuid = graphHelper.getGuid(vertex);
                    }
                }

                if (StringUtils.isNotEmpty(assignedGuid)) {
                    RequestContext.get().recordEntityGuidUpdate(mapObjId, guid);

                    mapObjId.put(AtlasObjectId.KEY_GUID, assignedGuid);
                }
            }
        }
    }

    private static Map<String, Object> getRelationshipAttributes(Object val) throws AtlasBaseException {
        if (val instanceof AtlasRelatedObjectId) {
            AtlasStruct relationshipStruct = ((AtlasRelatedObjectId) val).getRelationshipAttributes();

            return (relationshipStruct != null) ? relationshipStruct.getAttributes() : null;
        } else if (val instanceof Map) {
            Object relationshipStruct = ((Map) val).get(KEY_RELATIONSHIP_ATTRIBUTES);

            if (relationshipStruct instanceof Map) {
                return AtlasTypeUtil.toStructAttributes(((Map) relationshipStruct));
            }
        } else if (val instanceof AtlasObjectId) {
            return ((AtlasObjectId) val).getAttributes();
        }

        return null;
    }

    private static String getRelationshipGuid(Object val) throws AtlasBaseException {
        if (val instanceof AtlasRelatedObjectId) {
            return ((AtlasRelatedObjectId) val).getRelationshipGuid();
        } else if (val instanceof Map) {
            Object relationshipGuidVal = ((Map) val).get(AtlasRelatedObjectId.KEY_RELATIONSHIP_GUID);

            return relationshipGuidVal != null ? relationshipGuidVal.toString() : null;
        }

        return null;
    }

    private AtlasEntityType getInstanceType(Object val, EntityMutationContext context) throws AtlasBaseException {
        AtlasEntityType ret = null;

        if (val != null) {
            String typeName = null;
            String guid     = null;

            if (val instanceof AtlasObjectId) {
                AtlasObjectId objId = (AtlasObjectId) val;

                typeName = objId.getTypeName();
                guid     = objId.getGuid();
            } else if (val instanceof Map) {
                Map map = (Map) val;

                Object typeNameVal = map.get(KEY_TYPENAME);
                Object guidVal     = map.get(AtlasObjectId.KEY_GUID);

                if (typeNameVal != null) {
                    typeName = typeNameVal.toString();
                }

                if (guidVal != null) {
                    guid = guidVal.toString();
                }
            }

            if (typeName == null) {
                if (guid != null) {
                    ret = context.getType(guid);

                    if (ret == null) {
                        AtlasVertex vertex = context.getDiscoveryContext().getResolvedEntityVertex(guid);

                        if (vertex != null) {
                            typeName = AtlasGraphUtilsV2.getTypeName(vertex);
                        }
                    }
                }
            }

            if (ret == null && typeName != null) {
                ret = typeRegistry.getEntityTypeByName(typeName);
            }

            if (ret == null) {
                throw new AtlasBaseException(AtlasErrorCode.INVALID_OBJECT_ID, val.toString());
            }
        }

        return ret;
    }

    //Remove unused entries for reference map
    private Map<String, Object> removeUnusedMapEntries(AtlasAttribute attribute, AtlasVertex vertex, Map<String, Object> currentMap,
                                                       Map<String, Object> newMap) throws AtlasBaseException {
        Map<String, Object> additionalMap = new HashMap<>();
        AtlasMapType        mapType       = (AtlasMapType) attribute.getAttributeType();

        for (String currentKey : currentMap.keySet()) {
            //Delete the edge reference if its not part of new edges created/updated
            AtlasEdge currentEdge = (AtlasEdge) currentMap.get(currentKey);

            if (!newMap.values().contains(currentEdge)) {
                boolean deleted = deleteDelegate.getHandler().deleteEdgeReference(currentEdge, mapType.getValueType().getTypeCategory(), attribute.isOwnedRef(), true, vertex);

                if (!deleted) {
                    additionalMap.put(currentKey, currentEdge);
                }
            }
        }

        return additionalMap;
    }

    private static AtlasEdge getEdgeIfExists(AtlasMapType mapType, Map<String, Object> currentMap, String keyStr) {
        AtlasEdge ret = null;

        if (isReference(mapType.getValueType())) {
            Object val = currentMap.get(keyStr);

            if (val != null) {
                ret = (AtlasEdge) val;
            }
        }

        return ret;
    }

    private AtlasEdge updateEdge(AtlasAttributeDef attributeDef, Object value, AtlasEdge currentEdge, final AtlasVertex entityVertex) throws AtlasBaseException {
        if (LOG.isDebugEnabled()) {
            LOG.debug("Updating entity reference {} for reference attribute {}",  attributeDef.getName());
        }

        AtlasVertex currentVertex   = currentEdge.getInVertex();
        String      currentEntityId = getIdFromVertex(currentVertex);
        String      newEntityId     = getIdFromVertex(entityVertex);
        AtlasEdge   newEdge         = currentEdge;

        if (!currentEntityId.equals(newEntityId) && entityVertex != null) {
            try {
                newEdge = graphHelper.getOrCreateEdge(currentEdge.getOutVertex(), entityVertex, currentEdge.getLabel());
            } catch (RepositoryException e) {
                throw new AtlasBaseException(AtlasErrorCode.INTERNAL_ERROR, e);
            }
        }

        return newEdge;
    }


    private AtlasEdge updateRelationship(AttributeMutationContext ctx, final AtlasVertex parentEntityVertex, final AtlasVertex newEntityVertex,
                                         AtlasRelationshipEdgeDirection edgeDirection,  Map<String, Object> relationshipAttributes)
            throws AtlasBaseException {
        if (LOG.isDebugEnabled()) {
            LOG.debug("Updating entity reference using relationship {} for reference attribute {}", getTypeName(newEntityVertex), ctx.getAttribute().getName());
        }

        AtlasEdge currentEdge = ctx.getCurrentEdge();

        // Max's manager updated from Jane to Julius (Max.manager --> Jane.subordinates)
        // manager attribute (OUT direction), current manager vertex (Jane) (IN vertex)

        // Max's mentor updated from John to Jane (John.mentee --> Max.mentor)
        // mentor attribute (IN direction), current mentee vertex (John) (OUT vertex)
        String currentEntityId;

        if (edgeDirection == IN) {
            currentEntityId = getIdFromOutVertex(currentEdge);
        } else if (edgeDirection == OUT) {
            currentEntityId = getIdFromInVertex(currentEdge);
        } else {
            currentEntityId = getIdFromBothVertex(currentEdge, parentEntityVertex);
        }

        String    newEntityId = getIdFromVertex(newEntityVertex);
        AtlasEdge ret         = currentEdge;

        if (StringUtils.isEmpty(currentEntityId) || !currentEntityId.equals(newEntityId)) {
            // Checking if currentEntityId is null or empty as corrupted vertex on the other side of the edge should result into creation of new edge
            // create a new relationship edge to the new attribute vertex from the instance
            String relationshipName = AtlasGraphUtilsV2.getTypeName(currentEdge);

            if (relationshipName == null) {
                relationshipName = currentEdge.getLabel();
            }

            if (edgeDirection == IN) {
                ret = getOrCreateRelationship(newEntityVertex, currentEdge.getInVertex(), relationshipName, relationshipAttributes);

            } else if (edgeDirection == OUT) {
                ret = getOrCreateRelationship(currentEdge.getOutVertex(), newEntityVertex, relationshipName, relationshipAttributes);
            } else {
                ret = getOrCreateRelationship(newEntityVertex, parentEntityVertex, relationshipName, relationshipAttributes);
            }

            boolean isCreated = getCreatedTime(ret) == RequestContext.get().getRequestTime();
            if (isCreated) {
                // This flow is executed even if edge was only updated, or even the different order in payload
                // Necessary to call recordEntityUpdate for only new edge creation, hence checking `isCreated`
                recordEntityUpdate(newEntityVertex, ctx, true);
            }
        }

        return ret;
    }

    public static List<Object> getArrayElementsProperty(AtlasType elementType, boolean isSoftReference, AtlasVertex vertex, String vertexPropertyName) {
        boolean isArrayOfPrimitiveType = elementType.getTypeCategory().equals(TypeCategory.PRIMITIVE);
        boolean isArrayOfEnum = elementType.getTypeCategory().equals(TypeCategory.ENUM);
        if (!isSoftReference && isReference(elementType)) {
            return (List)vertex.getListProperty(vertexPropertyName, AtlasEdge.class);
        } else if (isArrayOfPrimitiveType || isArrayOfEnum) {
            return (List) vertex.getMultiValuedProperty(vertexPropertyName, elementType.getClass());
        } else {
            return (List)vertex.getListProperty(vertexPropertyName);
        }
    }

    private AtlasEdge getEdgeAt(List<Object> currentElements, int index, AtlasType elemType) {
        AtlasEdge ret = null;

        if (isReference(elemType)) {
            if (currentElements != null && index < currentElements.size()) {
                ret = (AtlasEdge) currentElements.get(index);
            }
        }

        return ret;
    }

    private List<AtlasEdge> unionCurrentAndNewElements(AtlasAttribute attribute, List<AtlasEdge> currentElements, List<AtlasEdge> newElements) {
        Collection<AtlasEdge> ret              = null;
        AtlasType             arrayElementType = ((AtlasArrayType) attribute.getAttributeType()).getElementType();

        if (arrayElementType != null && isReference(arrayElementType)) {
            ret = CollectionUtils.union(currentElements, newElements);
        }

        return CollectionUtils.isNotEmpty(ret) ? new ArrayList<>(ret) : Collections.emptyList();
    }

    //Removes unused edges from the old collection, compared to the new collection

    private List<AtlasEdge> removeUnusedArrayEntries(AtlasAttribute attribute, List<AtlasEdge> currentEntries, List<AtlasEdge> newEntries, AttributeMutationContext ctx) throws AtlasBaseException {
        if (CollectionUtils.isNotEmpty(currentEntries)) {
            AtlasType entryType = ((AtlasArrayType) attribute.getAttributeType()).getElementType();
            AtlasVertex entityVertex = ctx.getReferringVertex();

            if (isReference(entryType)) {
                Collection<AtlasEdge> edgesToRemove = CollectionUtils.subtract(currentEntries, newEntries);

                if (CollectionUtils.isNotEmpty(edgesToRemove)) {
                    List<AtlasEdge> removedElements = new ArrayList<>();

                    for (AtlasEdge edge : edgesToRemove) {
                        if (getStatus(edge) == DELETED) {
                            continue;
                        }

                        try {
                            boolean deleted = deleteDelegate.getHandler().deleteEdgeReference(edge, entryType.getTypeCategory(), attribute.isOwnedRef(),
                                    true, attribute.getRelationshipEdgeDirection(), entityVertex);

                            if (!deleted) {
                                removedElements.add(edge);

                                if (IN == attribute.getRelationshipEdgeDirection()) {
                                    recordEntityUpdate(edge.getOutVertex(), ctx, false);
                                } else {
                                    recordEntityUpdate(edge.getInVertex(), ctx, false);
                                }
                            }
                        } catch (NullPointerException npe) {
                            LOG.warn("Ignoring deleting edge with corrupted vertex: {}", edge.getId());
                        }
                    }

                    return removedElements;
                }
            }
        }

        return Collections.emptyList();
    }

    private List<AtlasEdge> removeArrayEntries(AtlasAttribute attribute, List<AtlasEdge> tobeDeletedEntries, AttributeMutationContext ctx) throws AtlasBaseException {
        if (CollectionUtils.isNotEmpty(tobeDeletedEntries)) {
            AtlasType entryType = ((AtlasArrayType) attribute.getAttributeType()).getElementType();
            AtlasVertex entityVertex = ctx.getReferringVertex();

            if (isReference(entryType)) {

                if (CollectionUtils.isNotEmpty(tobeDeletedEntries)) {
                    List<AtlasEdge> additionalElements = new ArrayList<>();

                    for (AtlasEdge edge : tobeDeletedEntries) {
                        if (edge == null || getStatus(edge) == DELETED) {
                            continue;
                        }

                        // update both sides of relationship wen edge is deleted
                        recordEntityUpdateForNonRelationsipAttribute(edge.getInVertex());
                        recordEntityUpdateForNonRelationsipAttribute(edge.getOutVertex());

                        deleteDelegate.getHandler().deleteEdgeReference(edge, entryType.getTypeCategory(), attribute.isOwnedRef(),
                                true, attribute.getRelationshipEdgeDirection(), entityVertex);

                        additionalElements.add(edge);

                    }

                    return additionalElements;
                }
            }
        }

        return Collections.emptyList();
    }
    private void setArrayElementsProperty(AtlasType elementType, boolean isSoftReference, AtlasVertex vertex, String vertexPropertyName, List<Object> allValues, List<Object> currentValues, Cardinality cardinality) {
        boolean isArrayOfPrimitiveType = elementType.getTypeCategory().equals(TypeCategory.PRIMITIVE);
        boolean isArrayOfEnum = elementType.getTypeCategory().equals(TypeCategory.ENUM);

        if (!isReference(elementType) || isSoftReference) {
            if (isArrayOfPrimitiveType || isArrayOfEnum) {
                vertex.removeProperty(vertexPropertyName);
                if (CollectionUtils.isNotEmpty(allValues)) {
                    for (Object value: allValues) {
                        AtlasGraphUtilsV2.addEncodedProperty(vertex, vertexPropertyName, value);
                    }
                }
            } else {
                AtlasGraphUtilsV2.setEncodedProperty(vertex, vertexPropertyName, allValues);
            }
        }
    }


    private Set<AtlasEdge> getNewCreatedInputOutputEdges(String guid) {
        List<Object> newElementsCreated = RequestContext.get().getNewElementsCreatedMap().get(guid);

        Set<AtlasEdge> newEdge = new HashSet<>();
        if (newElementsCreated != null && newElementsCreated.size() > 0) {
            newEdge = newElementsCreated.stream().map(x -> (AtlasEdge) x).collect(Collectors.toSet());
        }

        return newEdge;
    }

    private Set<AtlasEdge> getRestoredInputOutputEdges(AtlasVertex vertex) {
        Set<AtlasEdge> activatedEdges = new HashSet<>();
        Iterator<AtlasEdge> iterator = vertex.getEdges(AtlasEdgeDirection.BOTH, new String[]{PROCESS_INPUTS, PROCESS_OUTPUTS}).iterator();
        while (iterator.hasNext()) {
            AtlasEdge edge = iterator.next();
            if (edge.getProperty(STATE_PROPERTY_KEY, String.class).equalsIgnoreCase(ACTIVE_STATE_VALUE)) {
                activatedEdges.add(edge);
            }
        }
        return activatedEdges;
    }

    private Set<AtlasEdge> getRemovedInputOutputEdges(String guid) {
        List<Object> removedElements = RequestContext.get().getRemovedElementsMap().get(guid);
        Set<AtlasEdge> removedEdges = null;

        if (removedElements != null) {
            removedEdges = removedElements.stream().map(x -> (AtlasEdge) x).collect(Collectors.toSet());
        }

        return removedEdges;
    }




    private AtlasEntityHeader constructHeader(AtlasEntity entity, AtlasVertex vertex, AtlasEntityType entityType) throws AtlasBaseException {
        Map<String, AtlasAttribute> attributeMap = entityType.getAllAttributes();
        AtlasEntityHeader header = entityRetriever.toAtlasEntityHeaderWithClassifications(vertex, attributeMap.keySet());
        if (entity.getClassifications() == null) {
            entity.setClassifications(header.getClassifications());
        }

        return header;
    }

    private void updateInConsistentOwnedMapVertices(AttributeMutationContext ctx, AtlasMapType mapType, Object val) {
        if (mapType.getValueType().getTypeCategory() == TypeCategory.OBJECT_ID_TYPE && !ctx.getAttributeDef().isSoftReferenced()) {
            AtlasEdge edge = (AtlasEdge) val;

            if (ctx.getAttribute().isOwnedRef() && getStatus(edge) == DELETED && getStatus(edge.getInVertex()) == DELETED) {

                //Resurrect the vertex and edge to ACTIVE state
                AtlasGraphUtilsV2.setEncodedProperty(edge, STATE_PROPERTY_KEY, ACTIVE.name());
                AtlasGraphUtilsV2.setEncodedProperty(edge.getInVertex(), STATE_PROPERTY_KEY, ACTIVE.name());
            }
        }
    }


    public int cleanUpClassificationPropagation(String classificationName, int batchLimit) {
        int CLEANUP_MAX = batchLimit <= 0 ? CLEANUP_BATCH_SIZE : batchLimit * CLEANUP_BATCH_SIZE;
        int cleanedUpCount = 0;
        long classificationEdgeCount = 0;
        long classificationEdgeInMemoryCount = 0;
        Iterator<AtlasVertex> tagVertices = GraphHelper.getClassificationVertices(graph, classificationName, CLEANUP_BATCH_SIZE);
        List<AtlasVertex> tagVerticesProcessed = new ArrayList<>(0);
        List<AtlasVertex> currentAssetVerticesBatch = new ArrayList<>(0);

        while (tagVertices != null && tagVertices.hasNext()) {
            if (cleanedUpCount >= CLEANUP_MAX){
                return cleanedUpCount;
            }

            while (tagVertices.hasNext() && currentAssetVerticesBatch.size() < CLEANUP_BATCH_SIZE) {
                AtlasVertex tagVertex = tagVertices.next();

                int availableSlots = CLEANUP_BATCH_SIZE - currentAssetVerticesBatch.size();
                long assetCountForCurrentTagVertex = GraphHelper.getAssetsCountOfClassificationVertex(tagVertex);
                currentAssetVerticesBatch.addAll(GraphHelper.getAllAssetsWithClassificationVertex(tagVertex, availableSlots));
                LOG.info("Available slots : {}, assetCountForCurrentTagVertex : {}, queueSize : {}",availableSlots, assetCountForCurrentTagVertex, currentAssetVerticesBatch.size());
                if (assetCountForCurrentTagVertex <= availableSlots) {
                    tagVerticesProcessed.add(tagVertex);
                }
            }

            int currentAssetsBatchSize = currentAssetVerticesBatch.size();
            if (currentAssetsBatchSize > 0) {
                LOG.info("To clean up tag {} from {} entities", classificationName, currentAssetsBatchSize);
                int offset = 0;
                do {
                    try {
                        int toIndex = Math.min((offset + CHUNK_SIZE), currentAssetsBatchSize);
                        List<AtlasVertex> entityVertices = currentAssetVerticesBatch.subList(offset, toIndex);
                        for (AtlasVertex vertex : entityVertices) {
                            List<AtlasClassification> deletedClassifications = new ArrayList<>();
                            GraphTransactionInterceptor.lockObjectAndReleasePostCommit(graphHelper.getGuid(vertex));
                            List<AtlasEdge> classificationEdges = GraphHelper.getClassificationEdges(vertex, null, classificationName);
                            classificationEdgeCount += classificationEdges.size();
                            int batchSize = CHUNK_SIZE;
                            for (int i = 0; i < classificationEdges.size(); i += batchSize) {
                                int end = Math.min(i + batchSize, classificationEdges.size());
                                List<AtlasEdge> batch = classificationEdges.subList(i, end);
                                for (AtlasEdge edge : batch) {
                                    try {
                                        AtlasClassification classification = entityRetriever.toAtlasClassification(edge.getInVertex());
                                        deletedClassifications.add(classification);
                                        deleteDelegate.getHandler().deleteEdgeReference(edge, CLASSIFICATION, false, true, null, vertex);
                                        classificationEdgeInMemoryCount++;
                                    } catch (IllegalStateException | AtlasBaseException e) {
                                        e.printStackTrace();
                                    }
                                }
                                if(classificationEdgeInMemoryCount >= CHUNK_SIZE){
                                    transactionInterceptHelper.intercept();
                                    classificationEdgeInMemoryCount = 0;
                                }
                            }
                            try {
                                AtlasEntity entity = repairClassificationMappings(vertex);
                                entityChangeNotifier.onClassificationDeletedFromEntity(entity, deletedClassifications);
                            } catch (IllegalStateException | AtlasBaseException e) {
                                e.printStackTrace();
                            }
                        }

                        transactionInterceptHelper.intercept();

                        offset += CHUNK_SIZE;
                    } finally {
                        LOG.info("For offset {} , classificationEdge were : {}", offset, classificationEdgeCount);
                        classificationEdgeCount = 0;
                        LOG.info("Cleaned up {} entities for classification {}", offset, classificationName);
                    }

                } while (offset < currentAssetsBatchSize);

                for (AtlasVertex classificationVertex : tagVerticesProcessed) {
                    try {
                        deleteDelegate.getHandler().deleteClassificationVertex(classificationVertex, true);
                    } catch (IllegalStateException e) {
                        e.printStackTrace();
                    }
                }
                transactionInterceptHelper.intercept();

                cleanedUpCount += currentAssetsBatchSize;
                currentAssetVerticesBatch.clear();
                tagVerticesProcessed.clear();
            }
            tagVertices = GraphHelper.getClassificationVertices(graph, classificationName, CLEANUP_BATCH_SIZE);
        }

        LOG.info("Completed cleaning up classification {}", classificationName);
        return cleanedUpCount;
    }

    public AtlasEntity repairClassificationMappings(AtlasVertex entityVertex) throws AtlasBaseException {
        String guid = GraphHelper.getGuid(entityVertex);
        AtlasEntity entity = instanceConverter.getEntity(guid, ENTITY_CHANGE_NOTIFY_IGNORE_RELATIONSHIP_ATTRIBUTES);

        AtlasAuthorizationUtils.verifyAccess(new AtlasEntityAccessRequest(typeRegistry, AtlasPrivilege.ENTITY_UPDATE_CLASSIFICATION, new AtlasEntityHeader(entity)), "repair classification mappings: guid=", guid);
        List<String> classificationNames = new ArrayList<>();
        List<String> propagatedClassificationNames = new ArrayList<>();

        if (entity.getClassifications() != null) {
            List<AtlasClassification> classifications = entity.getClassifications();
            for (AtlasClassification classification : classifications) {
                if (isPropagatedClassification(classification, guid)) {
                    propagatedClassificationNames.add(classification.getTypeName());
                } else {
                    classificationNames.add(classification.getTypeName());
                }
            }
        }
        //Delete array/set properties first
        entityVertex.removeProperty(TRAIT_NAMES_PROPERTY_KEY);
        entityVertex.removeProperty(PROPAGATED_TRAIT_NAMES_PROPERTY_KEY);


        //Update classificationNames and propagatedClassificationNames in entityVertex
        entityVertex.setProperty(CLASSIFICATION_NAMES_KEY, getDelimitedClassificationNames(classificationNames));
        entityVertex.setProperty(PROPAGATED_CLASSIFICATION_NAMES_KEY, getDelimitedClassificationNames(propagatedClassificationNames));
        entityVertex.setProperty(CLASSIFICATION_TEXT_KEY, fullTextMapperV2.getClassificationTextForEntity(entity));
        // Make classificationNames unique list as it is of type SET
        classificationNames = classificationNames.stream().distinct().collect(Collectors.toList());
        //Update classificationNames and propagatedClassificationNames in entityHeader
        for(String classificationName : classificationNames) {
            AtlasGraphUtilsV2.addEncodedProperty(entityVertex, TRAIT_NAMES_PROPERTY_KEY, classificationName);
        }
        for (String classificationName : propagatedClassificationNames) {
            entityVertex.addListProperty(PROPAGATED_TRAIT_NAMES_PROPERTY_KEY, classificationName);
        }

        return entity;
    }

    public Map<String, String> repairClassificationMappingsV2(List<AtlasVertex> entityVertices) throws AtlasBaseException {
        Map<String, String> errorMap = new HashMap<>(0);

        for (AtlasVertex entityVertex : entityVertices) {
            List<AtlasClassification> currentTags = tagDAO.getAllClassificationsForVertex(entityVertex.getIdForDisplay());


            try {
                Map<String, Map<String, Object>> deNormMap = new HashMap<>();

                deNormMap.put(entityVertex.getIdForDisplay(),
                        TagDeNormAttributesUtil.getAllAttributesForAllTagsForRepair(GraphHelper.getGuid(entityVertex), currentTags, typeRegistry, fullTextMapperV2));

                // ES operation collected to be executed in the end
                RequestContext.get().addESDeferredOperation(
                        new ESDeferredOperation(
                                ESDeferredOperation.OperationType.TAG_DENORM_FOR_ADD_CLASSIFICATIONS,
                                entityVertex.getIdForDisplay(),
                                deNormMap
                        )
                );
            } catch (Exception e) {
                errorMap.put(GraphHelper.getGuid(entityVertex), e.getMessage());
            }
        }

        return errorMap;
    }

    public void addClassificationsV1(final EntityMutationContext context, String guid, List<AtlasClassification> classifications) throws AtlasBaseException {
        if (CollectionUtils.isNotEmpty(classifications)) {
            MetricRecorder metric = RequestContext.get().startMetricRecord("addClassifications");

            final AtlasVertex                              entityVertex          = context.getVertex(guid);
            final AtlasEntityType                          entityType            = context.getType(guid);
            List<AtlasVertex>                              entitiesToPropagateTo = null;
            Map<AtlasClassification, HashSet<AtlasVertex>> addedClassifications  = new HashMap<>();
            List<AtlasClassification>                      addClassifications    = new ArrayList<>(classifications.size());
            entityRetriever.verifyClassificationsPropagationMode(classifications);
            for (AtlasClassification c : classifications) {
                AtlasClassification classification      = new AtlasClassification(c);
                String              classificationName  = classification.getTypeName();
                Boolean             propagateTags       = classification.isPropagate();
                Boolean             removePropagations  = classification.getRemovePropagationsOnEntityDelete();
                Boolean restrictPropagationThroughLineage = classification.getRestrictPropagationThroughLineage();
                Boolean restrictPropagationThroughHierarchy = classification.getRestrictPropagationThroughHierarchy();

                if (propagateTags != null && propagateTags &&
                        classification.getEntityGuid() != null &&
                        !StringUtils.equals(classification.getEntityGuid(), guid)) {
                    continue;
                }

                if (propagateTags == null) {
                    RequestContext reqContext = RequestContext.get();

                    if(reqContext.isImportInProgress() || reqContext.isInNotificationProcessing()) {
                        propagateTags = false;
                    } else {
                        propagateTags = CLASSIFICATION_PROPAGATION_DEFAULT;
                    }

                    classification.setPropagate(propagateTags);
                }

                if (removePropagations == null) {
                    removePropagations = graphHelper.getDefaultRemovePropagations();

                    classification.setRemovePropagationsOnEntityDelete(removePropagations);
                }

                if (restrictPropagationThroughLineage == null) {
                    classification.setRestrictPropagationThroughLineage(RESTRICT_PROPAGATION_THROUGH_LINEAGE_DEFAULT);
                }

                if (restrictPropagationThroughHierarchy == null) {
                    classification.setRestrictPropagationThroughHierarchy(RESTRICT_PROPAGATION_THROUGH_HIERARCHY_DEFAULT);
                }

                // set associated entity id to classification
                if (classification.getEntityGuid() == null) {
                    classification.setEntityGuid(guid);
                }

                // set associated entity status to classification
                if (classification.getEntityStatus() == null) {
                    classification.setEntityStatus(ACTIVE);
                }

                // ignore propagated classifications

                if (LOG.isDebugEnabled()) {
                    LOG.debug("Adding classification [{}] to [{}] using edge label: [{}]", classificationName, entityType.getTypeName(), getTraitLabel(classificationName));
                }

                addToClassificationNames(entityVertex, classificationName);

                // add a new AtlasVertex for the struct or trait instance
                AtlasVertex classificationVertex = createClassificationVertex(classification);

                if (LOG.isDebugEnabled()) {
                    LOG.debug("created vertex {} for trait {}", GraphHelper.string(classificationVertex), classificationName);
                }

                if (propagateTags && taskManagement != null && DEFERRED_ACTION_ENABLED) {
                    propagateTags = false;

                    createAndQueueTask(CLASSIFICATION_PROPAGATION_ADD, entityVertex, classificationVertex.getIdForDisplay(), getTypeName(classificationVertex));
                }

                // add the attributes for the trait instance
                mapClassification(EntityOperation.CREATE, context, classification, entityType, entityVertex, classificationVertex);
                updateModificationMetadata(entityVertex);
                if(addedClassifications.get(classification) == null) {
                    addedClassifications.put(classification, new HashSet<>());
                }
                //Add current Vertex to be notified
                addedClassifications.get(classification).add(entityVertex);

                if (propagateTags) {
                    // compute propagatedEntityVertices only once
                    if (entitiesToPropagateTo == null) {
                        String propagationMode;
                        propagationMode = entityRetriever.determinePropagationMode(classification.getRestrictPropagationThroughLineage(),classification.getRestrictPropagationThroughHierarchy());
                        Boolean toExclude = propagationMode == CLASSIFICATION_PROPAGATION_MODE_RESTRICT_LINEAGE ? true : false;
                        entitiesToPropagateTo = entityRetriever.getImpactedVerticesV2(entityVertex, CLASSIFICATION_PROPAGATION_MODE_LABELS_MAP.get(propagationMode),toExclude);
                    }

                    if (CollectionUtils.isNotEmpty(entitiesToPropagateTo)) {
                        if (LOG.isDebugEnabled()) {
                            LOG.debug("Propagating tag: [{}][{}] to {}", classificationName, entityType.getTypeName(), GraphHelper.getTypeNames(entitiesToPropagateTo));
                        }

                        List<AtlasVertex> entitiesPropagatedTo = deleteDelegate.getHandler().addTagPropagation(classificationVertex, entitiesToPropagateTo);

                        if (CollectionUtils.isNotEmpty(entitiesPropagatedTo)) {
                            addedClassifications.get(classification).addAll(entitiesPropagatedTo);
                        }
                    } else {
                        if (LOG.isDebugEnabled()) {
                            LOG.debug(" --> Not propagating classification: [{}][{}] - no entities found to propagate to.", getTypeName(classificationVertex), entityType.getTypeName());
                        }
                    }
                } else {
                    if (LOG.isDebugEnabled()) {
                        LOG.debug(" --> Not propagating classification: [{}][{}] - propagation is disabled.", getTypeName(classificationVertex), entityType.getTypeName());
                    }
                }

                addClassifications.add(classification);
            }

            // notify listeners on classification addition
            List<AtlasVertex> notificationVertices = new ArrayList<AtlasVertex>() {{ add(entityVertex); }};

            if (CollectionUtils.isNotEmpty(entitiesToPropagateTo)) {
                notificationVertices.addAll(entitiesToPropagateTo);
            }


            for (AtlasClassification classification : addedClassifications.keySet()) {
                Set<AtlasVertex>  vertices           = addedClassifications.get(classification);

                if (RequestContext.get().isDelayTagNotifications()) {
                    RequestContext.get().addAddedClassificationAndVertices(classification, new ArrayList<>(vertices));
                } else {
                    List<AtlasEntity> propagatedEntities = updateClassificationText(classification, vertices);

                    entityChangeNotifier.onClassificationsAddedToEntities(propagatedEntities, Collections.singletonList(classification), false);
                }
            }

            RequestContext.get().endMetricRecord(metric);
        }
    }

    public void handleAddClassifications(final EntityMutationContext context, String guid, List<AtlasClassification> classifications) throws AtlasBaseException {
        if(!RequestContext.get().isSkipAuthorizationCheck() && FeatureFlagStore.isTagV2Enabled()){
            addClassificationsV2(context, guid, classifications);
        } else {
            addClassificationsV1(context, guid, classifications);
        }
    }

    public void addClassificationsV2(final EntityMutationContext context, String guid, List<AtlasClassification> classifications) throws AtlasBaseException {
        if (CollectionUtils.isNotEmpty(classifications)) {
            MetricRecorder metric = RequestContext.get().startMetricRecord("addClassificationsV2");

            final AtlasVertex                              entityVertex          = context.getVertex(guid);
            final AtlasEntityType                          entityType            = context.getType(guid);
            List<AtlasVertex>                              entitiesToPropagateTo = null;
            Map<AtlasClassification, HashSet<AtlasVertex>> addedClassifications  = new HashMap<>();
            List<AtlasClassification>                      addClassifications    = new ArrayList<>(classifications.size());
            entityRetriever.verifyClassificationsPropagationMode(classifications);

            for (AtlasClassification c : classifications) {
                validateClassificationTypeName(c);
            }

            classifications = mapClassificationsV2(classifications);

            for (AtlasClassification c : classifications) {
                AtlasClassification classification      = new AtlasClassification(c);
                String              classificationName  = classification.getTypeName();
                Boolean             propagateTags       = classification.isPropagate();
                Boolean             removePropagations  = classification.getRemovePropagationsOnEntityDelete();
                Boolean restrictPropagationThroughLineage = classification.getRestrictPropagationThroughLineage();
                Boolean restrictPropagationThroughHierarchy = classification.getRestrictPropagationThroughHierarchy();

                if (propagateTags != null && propagateTags &&
                        classification.getEntityGuid() != null &&
                        !StringUtils.equals(classification.getEntityGuid(), guid)) {
                    continue;
                }

                if (propagateTags == null) {
                    RequestContext reqContext = RequestContext.get();

                    if(reqContext.isImportInProgress() || reqContext.isInNotificationProcessing()) {
                        propagateTags = false;
                    } else {
                        propagateTags = CLASSIFICATION_PROPAGATION_DEFAULT;
                    }

                    classification.setPropagate(propagateTags);
                }

                if (removePropagations == null) {
                    removePropagations = graphHelper.getDefaultRemovePropagations();

                    classification.setRemovePropagationsOnEntityDelete(removePropagations);
                }

                if (restrictPropagationThroughLineage == null) {
                    classification.setRestrictPropagationThroughLineage(RESTRICT_PROPAGATION_THROUGH_LINEAGE_DEFAULT);
                }

                if (restrictPropagationThroughHierarchy == null) {
                    classification.setRestrictPropagationThroughHierarchy(RESTRICT_PROPAGATION_THROUGH_HIERARCHY_DEFAULT);
                }

                // set associated entity id to classification
                if (classification.getEntityGuid() == null) {
                    classification.setEntityGuid(guid);
                }

                // set associated entity status to classification
                if (classification.getEntityStatus() == null) {
                    classification.setEntityStatus(ACTIVE);
                }

                // ignore propagated classifications

                if (LOG.isDebugEnabled()) {
                    LOG.debug("Adding classification [{}] to [{}] using edge label: [{}]", classificationName, entityType.getTypeName(), getTraitLabel(classificationName));
                }

                Map<String, Object> minAssetMap = getMinimalAssetMap(entityVertex);

                //addToClassificationNames(entityVertex, classificationName);
                List<AtlasClassification> currentTags = tagDAO.getAllClassificationsForVertex(entityVertex.getIdForDisplay());
                currentTags.add(classification);

                // add a new AtlasVertex for the struct or trait instance
                // AtlasVertex classificationVertex = createClassificationVertex(classification);
                tagDAO.putDirectTag(entityVertex.getIdForDisplay(), classificationName, classification, minAssetMap);

                // Adding to context for rollback purpose later
                RequestContext reqContext = RequestContext.get();
                reqContext.addCassandraTagOperation(guid,
                        new CassandraTagOperation(
                                entityVertex.getIdForDisplay(),
                                classificationName,
                                CassandraTagOperation.OperationType.INSERT,
                                classification,
                                minAssetMap)
                );

                // Update ES attributes
                Map<String, Map<String, Object>> deNormMap = new HashMap<>();
                deNormMap.put(entityVertex.getIdForDisplay(), TagDeNormAttributesUtil.getDirectTagAttachmentAttributesForAddTag(classification,
                        currentTags, typeRegistry, fullTextMapperV2));
                // ES operation collected to be executed in the end
                RequestContext.get().addESDeferredOperation(
                        new ESDeferredOperation(
                                ESDeferredOperation.OperationType.TAG_DENORM_FOR_ADD_CLASSIFICATIONS,
                                entityVertex.getIdForDisplay(),
                                deNormMap
                        )
                );

                if (LOG.isDebugEnabled()) {
                    LOG.debug("created direct tag {}", classificationName);
                }

                if (propagateTags && taskManagement != null && DEFERRED_ACTION_ENABLED) {
                    deleteDelegate.getHandler().createAndQueueTaskWithoutCheckV2(CLASSIFICATION_PROPAGATION_ADD, entityVertex, null, classificationName);
                }

                // add the attributes for the trait instance
                //mapClassification(EntityOperation.CREATE, context, classification, entityType, entityVertex, classificationVertex);

                updateModificationMetadata(entityVertex);
                if(addedClassifications.get(classification) == null) {
                    addedClassifications.put(classification, new HashSet<>());
                }
                //Add current Vertex to be notified
                addedClassifications.get(classification).add(entityVertex);

                addClassifications.add(classification);
            }

            // notify listeners on classification addition
            List<AtlasVertex> notificationVertices = new ArrayList<AtlasVertex>() {{ add(entityVertex); }};

            if (CollectionUtils.isNotEmpty(entitiesToPropagateTo)) {
                notificationVertices.addAll(entitiesToPropagateTo);
            }


            for (AtlasClassification classification : addedClassifications.keySet()) {
                Set<AtlasVertex>  vertices           = addedClassifications.get(classification);

                if (RequestContext.get().isDelayTagNotifications()) {
                    RequestContext.get().addAddedClassificationAndVertices(classification, new ArrayList<>(vertices));
                } else {
                    List<AtlasEntity> propagatedEntities = updateClassificationText(classification, vertices);

                    entityChangeNotifier.onClassificationsAddedToEntitiesV2(vertices, Collections.singletonList(classification), false, RequestContext.get());
                }
            }

            RequestContext.get().endMetricRecord(metric);
        }
    }

    private List<AtlasClassification> mapClassificationsV2(List<AtlasClassification> classifications) throws AtlasBaseException {
        List<AtlasClassification> mappedClassifications = new ArrayList<>(classifications.size());
        for (AtlasClassification c : classifications) {
            // Apply attribute mapping to ensure schema compatibility with v1
            AtlasClassification mappedClassification = tagAttributeMapper.mapClassificationAttributes(c);
            mappedClassifications.add(mappedClassification);
        }
        classifications = mappedClassifications;
        return classifications;
    }

    public int propagateClassification(String entityGuid, String classificationVertexId, String relationshipGuid, Boolean previousRestrictPropagationThroughLineage,Boolean previousRestrictPropagationThroughHierarchy) throws AtlasBaseException {
        try {

            if (StringUtils.isEmpty(entityGuid) || StringUtils.isEmpty(classificationVertexId)) {
                LOG.error("propagateClassification(entityGuid={}, classificationVertexId={}): entityGuid and/or classification vertex id is empty", entityGuid, classificationVertexId);

                throw new AtlasBaseException(String.format("propagateClassification(entityGuid=%s, classificationVertexId=%s): entityGuid and/or classification vertex id is empty", entityGuid, classificationVertexId));
            }

            AtlasVertex entityVertex = graphHelper.getVertexForGUID(entityGuid);
            if (entityVertex == null) {
                LOG.error("propagateClassification(entityGuid={}, classificationVertexId={}): entity vertex not found", entityGuid, classificationVertexId);

                throw new AtlasBaseException(String.format("propagateClassification(entityGuid=%s, classificationVertexId=%s): entity vertex not found", entityGuid, classificationVertexId));
            }

            AtlasVertex classificationVertex = graph.getVertex(classificationVertexId);
            if (classificationVertex == null) {
                LOG.error("propagateClassification(entityGuid={}, classificationVertexId={}): classification vertex not found", entityGuid, classificationVertexId);

                throw new AtlasBaseException(String.format("propagateClassification(entityGuid=%s, classificationVertexId=%s): classification vertex not found", entityGuid, classificationVertexId));
            }

            /*
                If restrictPropagateThroughLineage was false at past
                 then updated to true we need to delete the propagated
                 classifications and then put the classifications as intended
             */

            Boolean currentRestrictPropagationThroughLineage = AtlasGraphUtilsV2.getProperty(classificationVertex, CLASSIFICATION_VERTEX_RESTRICT_PROPAGATE_THROUGH_LINEAGE, Boolean.class);

            Boolean currentRestrictPropagationThroughHierarchy = AtlasGraphUtilsV2.getProperty(classificationVertex, CLASSIFICATION_VERTEX_RESTRICT_PROPAGATE_THROUGH_HIERARCHY, Boolean.class);
            if (previousRestrictPropagationThroughLineage != null && currentRestrictPropagationThroughLineage != null && !previousRestrictPropagationThroughLineage && currentRestrictPropagationThroughLineage) {
                deleteDelegate.getHandler().removeTagPropagation(classificationVertex);
            }

            if (previousRestrictPropagationThroughHierarchy != null && currentRestrictPropagationThroughHierarchy != null && !previousRestrictPropagationThroughHierarchy && currentRestrictPropagationThroughHierarchy) {
                deleteDelegate.getHandler().removeTagPropagation(classificationVertex);
            }

            String propagationMode = entityRetriever.determinePropagationMode(currentRestrictPropagationThroughLineage, currentRestrictPropagationThroughHierarchy);

            List<String> edgeLabelsToCheck = CLASSIFICATION_PROPAGATION_MODE_LABELS_MAP.get(propagationMode);
            Boolean toExclude = propagationMode == CLASSIFICATION_PROPAGATION_MODE_RESTRICT_LINEAGE ? true:false;
            List<AtlasVertex> impactedVertices = entityRetriever.getIncludedImpactedVerticesV2(entityVertex, relationshipGuid, edgeLabelsToCheck,toExclude);

            if (CollectionUtils.isEmpty(impactedVertices)) {
                LOG.debug("propagateClassification(entityGuid={}, classificationVertexId={}): found no entities to propagate the classification", entityGuid, classificationVertexId);
                return 0;
            }

            List<String> propagatedAssets = processClassificationPropagationAddition(impactedVertices, classificationVertex);
            return propagatedAssets.size();
        } catch (Exception e) {
            LOG.error("propagateClassification(entityGuid={}, classificationVertexId={}): error while propagating classification", entityGuid, classificationVertexId, e);
            throw new AtlasBaseException(e);
        }
    }


    /**
     * Performs a scalable, "add-only" propagation of classifications using a "read-free"
     * approach. This is the new, optimized implementation.
     */
    public int propagateClassificationV2_Optimised(Map<String, Object> parameters,
                                                    String entityGuid,
                                                    String tagTypeName, String parentEntityGuid, String toVertexGuid) throws AtlasBaseException {
        AtlasPerfMetrics.MetricRecorder metricRecorder = RequestContext.get().startMetricRecord("propagateClassificationV2_new");

        final int BATCH_SIZE_FOR_ADD_PROPAGATION = 200;

        try {
            if (StringUtils.isEmpty(toVertexGuid)) {
                if (StringUtils.isEmpty(entityGuid) || StringUtils.isEmpty(tagTypeName)) {
                    LOG.error("propagateClassificationV2_Optimised(entityGuid={}, tagTypeName={}): entityGuid and/or classification vertex id is empty", entityGuid, tagTypeName);
                    throw new AtlasBaseException(String.format("propagateClassificationV2_Optimised(entityGuid=%s, tagTypeName=%s): entityGuid and/or classification vertex id is empty", entityGuid, tagTypeName));
                }

                AtlasVertex entityVertex = graphHelper.getVertexForGUID(entityGuid);
                if (entityVertex == null) {
                    String warningMessage = String.format("propagateClassificationV2_Optimised(entityGuid=%s, tagTypeName=%s): entity vertex not found, skipping task execution", entityGuid, tagTypeName);
                    LOG.warn(warningMessage);
                    return 0;
                }

                AtlasClassification tag = tagDAO.findDirectTagByVertexIdAndTagTypeName(entityVertex.getIdForDisplay(), tagTypeName, false);
                if (tag == null) {
                    if (StringUtils.isNotEmpty(parentEntityGuid) && !parentEntityGuid.equals(entityGuid)) {
                        //fallback only to get tag
                        AtlasVertex parentEntityVertex = graphHelper.getVertexForGUID(parentEntityGuid);
                        if (parentEntityVertex == null) {
                            String warningMessage = String.format("propagateClassificationV2_Optimised(parentEntityGuid=%s, tagTypeName=%s): parentEntityVertex vertex not found, skipping task execution", parentEntityGuid, tagTypeName);
                            LOG.warn(warningMessage);
                            return 0;
                        }
                        tag = tagDAO.findDirectTagByVertexIdAndTagTypeName(parentEntityVertex.getIdForDisplay(), tagTypeName, false);
                    }
                    if (tag == null) {
                        String warningMessage = String.format("propagateClassificationV2_Optimised(entityGuid=%s,parentEntityGuid=%s, tagTypeName=%s): tag not found, skipping task execution", entityGuid, parentEntityGuid, tagTypeName);
                        LOG.warn(warningMessage);
                        return 0;
                    }
                }

                LOG.info("propagateClassificationV2_Optimised: Starting 'Add' propagation for tag '{}' from source {}", tagTypeName, entityGuid);
                // 1. Calculate the full set of impacted vertices directly from the graph.
                Set<String> impactedVerticeIds = new HashSet<>();
                String propagationMode = entityRetriever.determinePropagationMode(tag.getRestrictPropagationThroughLineage(), tag.getRestrictPropagationThroughHierarchy());
                Boolean toExclude = Objects.equals(propagationMode, CLASSIFICATION_PROPAGATION_MODE_RESTRICT_LINEAGE);

                // The traversal to find out impacted vertices
                entityRetriever.traverseImpactedVerticesByLevelV2(entityVertex, null, null, impactedVerticeIds, CLASSIFICATION_PROPAGATION_MODE_LABELS_MAP.get(propagationMode), toExclude, null, null);

                if (parentEntityGuid != null && !entityGuid.equals(parentEntityGuid)) {
                    impactedVerticeIds.add(entityVertex.getIdForDisplay());
                }

                if (CollectionUtils.isEmpty(impactedVerticeIds)) {
                    LOG.info("propagateClassificationV2_Optimised: No entities found to propagate the classification to.");
                    return 0;
                }

                // 2. Process additions in batches.
                LOG.info("propagateClassificationV2_Optimised: Found {} total vertices for propagation. Processing in batches.", impactedVerticeIds.size());
                List<String> vertexIdsToAdd = new ArrayList<>(impactedVerticeIds);
                int assetsAffected = 0;
                for (int i = 0; i < vertexIdsToAdd.size(); i += BATCH_SIZE_FOR_ADD_PROPAGATION) {
                    int end = Math.min(i + BATCH_SIZE_FOR_ADD_PROPAGATION, vertexIdsToAdd.size());
                    List<String> batchIds = vertexIdsToAdd.subList(i, end);

                    List<AtlasVertex> impactedVertices = batchIds.stream()
                            .map(x -> graph.getVertex(x))
                            .filter(Objects::nonNull)
                            .collect(Collectors.toList());

                    if (!impactedVertices.isEmpty()) {
                        assetsAffected += impactedVertices.size();
                        LOG.info("propagateClassificationV2_Optimised: Processing batch of {} assets for tag addition.", impactedVertices.size());
                        processClassificationPropagationAdditionV2(parameters, entityVertex.getIdForDisplay(), impactedVertices, tag);
                    }
                }
                return assetsAffected;
            } else {
                // "Add on Relationship Change" Flow, this logic processes all tags on the `fromVertex`.
                int assetsAffected = 0;
                AtlasVertex fromVertex = entityRetriever.getEntityVertex(entityGuid);
                if (fromVertex == null) {
                    String warningMessage = String.format("propagateClassificationV2_Optimised(fromVertexId=%s, tagTypeName=%s): fromVertex not found, skipping task execution", entityGuid, tagTypeName);
                    LOG.warn(warningMessage);
                    return assetsAffected;
                }

                AtlasVertex toVertex = entityRetriever.getEntityVertex(toVertexGuid);
                if (toVertex == null) {
                    String warningMessage = String.format("propagateClassificationV2_Optimised(toVertexId=%s, tagTypeName=%s): toVertex not found, skipping task execution", toVertexGuid, tagTypeName);
                    LOG.warn(warningMessage);
                    return assetsAffected;
                }

                List<Tag> tags = tagDAO.getAllTagsByVertexId(fromVertex.getIdForDisplay());
                Map<String, Set<String>> impactedVertexIdsMap = new TreeMap<>();

                for (Tag tag : tags) {
                    if (tag.isPropagationEnabled()) {
                        AtlasClassification atlasClassification = tag.toAtlasClassification();
                        String sourceEntityGuid = atlasClassification.getEntityGuid();
                        AtlasVertex sourceVertex = entityRetriever.getEntityVertex(sourceEntityGuid);
                        if (sourceVertex == null) {
                            String warningMessage = String.format("propagateClassificationV2_Optimised(sourceVertex=%s, tagTypeName=%s): sourceVertex not found, skipping task execution", sourceEntityGuid, tagTypeName);
                            LOG.warn(warningMessage);
                            continue;
                        }

                        String propagationMode = entityRetriever.determinePropagationMode(tag.getRestrictPropagationThroughLineage(), tag.getRestrictPropagationThroughHierarchy());

                        Set<String> impactedVertexIds;

                        if (!impactedVertexIdsMap.containsKey(propagationMode)) {
                            LOG.info("propagateClassificationV2_Optimised: Cache miss for propagationMode '{}'. Performing graph traversal.", propagationMode);
                            Boolean toExclude = Objects.equals(propagationMode, CLASSIFICATION_PROPAGATION_MODE_RESTRICT_LINEAGE);
                            impactedVertexIds = new HashSet<>();
                            Set<String> vertexIdsToAddClassification = new HashSet<>();
                            Set<String> verticesToExcludeDuringTraversal = new HashSet<>(
                                    Arrays.asList(fromVertex.getIdForDisplay(), sourceVertex.getIdForDisplay())
                            );
                            entityRetriever.traverseImpactedVerticesByLevelV2(toVertex, null, null, impactedVertexIds, CLASSIFICATION_PROPAGATION_MODE_LABELS_MAP.get(propagationMode), toExclude, vertexIdsToAddClassification, verticesToExcludeDuringTraversal);

                            impactedVertexIds.addAll(vertexIdsToAddClassification);
                            impactedVertexIdsMap.put(propagationMode, impactedVertexIds);
                        } else {
                            LOG.info("propagateClassificationV2_Optimised: Cache hit for propagationMode '{}'. Reusing traversal results.", propagationMode);
                            impactedVertexIds = impactedVertexIdsMap.get(propagationMode);
                        }

                        // 2. Process additions in batches.
                        LOG.info("propagateClassificationV2_Optimised: Found {} total vertices for propagation based on toVertex: {}. Processing in batches.", impactedVertexIds.size(), toVertexGuid);
                        List<String> vertexIdsToAdd = new ArrayList<>(impactedVertexIds);

                        for (int i = 0; i < vertexIdsToAdd.size(); i += BATCH_SIZE_FOR_ADD_PROPAGATION) {
                            int end = Math.min(i + BATCH_SIZE_FOR_ADD_PROPAGATION, vertexIdsToAdd.size());
                            List<String> batchIds = vertexIdsToAdd.subList(i, end);

                            List<AtlasVertex> impactedVertices = batchIds.stream()
                                    .map(x -> graph.getVertex(x))
                                    .filter(Objects::nonNull)
                                    .collect(Collectors.toList());

                            if (!impactedVertices.isEmpty()) {
                                assetsAffected += impactedVertices.size();
                                LOG.info("propagateClassificationV2_Optimised: Processing batch of {} assets for tag addition based on toVertex: {}, sourceVertex: {}, tag_type_name: {}", impactedVertices.size(), toVertexGuid, sourceVertex.getIdForDisplay(), atlasClassification.getTypeName());
                                processClassificationPropagationAdditionV2(parameters, sourceVertex.getIdForDisplay(), impactedVertices, atlasClassification);
                            }
                        }
                    }
                }
                return assetsAffected;
            }
        } catch (Exception e) {
            LOG.error("propagateClassificationV2_Optimised(entityGuid={}, classificationTypeName={}): error while propagating classification", entityGuid, tagTypeName, e);
            throw new AtlasBaseException(e);
        } finally {
            RequestContext.get().endMetricRecord(metricRecorder);
        }
    }


    public List<String> processClassificationPropagationAddition(List<AtlasVertex> verticesToPropagate, AtlasVertex classificationVertex) throws AtlasBaseException{
        AtlasPerfMetrics.MetricRecorder classificationPropagationMetricRecorder = RequestContext.get().startMetricRecord("processClassificationPropagationAddition");
        List<String> propagatedEntitiesGuids = new ArrayList<>();
        int impactedVerticesSize = verticesToPropagate.size();
        int offset = 0;
        int toIndex;
        LOG.info(String.format("Total number of vertices to propagate: %d", impactedVerticesSize));

        try {
            do {
                toIndex = offset + CHUNK_SIZE > impactedVerticesSize ? impactedVerticesSize : offset + CHUNK_SIZE;
                List<AtlasVertex> chunkedVerticesToPropagate = verticesToPropagate.subList(offset, toIndex);

                AtlasPerfMetrics.MetricRecorder metricRecorder  = RequestContext.get().startMetricRecord("lockObjectsAfterTraverse");
                List<String> impactedVerticesGuidsToLock        = chunkedVerticesToPropagate.stream().map(x -> GraphHelper.getGuid(x)).collect(Collectors.toList());
                GraphTransactionInterceptor.lockObjectAndReleasePostCommit(impactedVerticesGuidsToLock);
                RequestContext.get().endMetricRecord(metricRecorder);

                AtlasClassification classification       = entityRetriever.toAtlasClassification(classificationVertex);
                List<AtlasVertex>   entitiesPropagatedTo = deleteDelegate.getHandler().addTagPropagation(classificationVertex, chunkedVerticesToPropagate);

                if (CollectionUtils.isEmpty(entitiesPropagatedTo)) {
                    return Collections.emptyList();
                }

                List<AtlasEntity>   propagatedEntitiesChunked       = updateClassificationText(classification, entitiesPropagatedTo);
                List<String>        chunkedPropagatedEntitiesGuids  = propagatedEntitiesChunked.stream().map(x -> x.getGuid()).collect(Collectors.toList());

                propagatedEntitiesGuids.addAll(chunkedPropagatedEntitiesGuids);
                offset += CHUNK_SIZE;
                transactionInterceptHelper.intercept();
                entityChangeNotifier.onClassificationsAddedToEntities(propagatedEntitiesChunked, Collections.singletonList(classification), false);
            } while (offset < impactedVerticesSize);
        } catch (AtlasBaseException exception) {
            LOG.error("Error occurred while adding classification propagation for classification with propagation id {}", classificationVertex.getIdForDisplay());
            throw exception;
        } finally {
            RequestContext.get().endMetricRecord(classificationPropagationMetricRecorder);
        }

        return propagatedEntitiesGuids;

    }

    public int processClassificationPropagationAdditionV2(Map<String, Object> parameters,
                                                           String entityVertexId,
                                                           List<AtlasVertex> verticesToPropagate,
                                                           AtlasClassification classification) throws AtlasBaseException{
        AtlasPerfMetrics.MetricRecorder classificationPropagationMetricRecorder = RequestContext.get().startMetricRecord("processClassificationPropagationAddition");
        int impactedVerticesSize = verticesToPropagate.size();

        int offset = 0;
        int toIndex;
        LOG.info(String.format("Total number of vertices to propagate: %d", impactedVerticesSize));

        try {
            do {
                toIndex = Math.min(offset + CHUNK_SIZE, impactedVerticesSize);
                List<AtlasVertex> chunkedVerticesToPropagate = verticesToPropagate.subList(offset, toIndex);
                Set<AtlasVertex> chunkedVerticesToPropagateSet = new HashSet<>(chunkedVerticesToPropagate);
                Map<String, Map<String, Object>> deNormAttributesMap = new HashMap<>();
                Map<String, Map<String, Object>> assetMinAttrsMap = new HashMap<>();

                List<AtlasEntity> propagatedEntitiesChunked = updateClassificationTextV2(classification, chunkedVerticesToPropagate, deNormAttributesMap, assetMinAttrsMap);

                tagDAO.putPropagatedTags(entityVertexId, classification.getTypeName(), deNormAttributesMap.keySet(), assetMinAttrsMap, classification);
                if (MapUtils.isNotEmpty(deNormAttributesMap)) {
                    ESConnector.writeTagProperties(deNormAttributesMap);
                }
                entityChangeNotifier.onClassificationPropagationAddedToEntitiesV2(chunkedVerticesToPropagateSet, Collections.singletonList(classification), true, RequestContext.get()); // Async call
                offset += CHUNK_SIZE;
                LOG.info("offset {}, impactedVerticesSize: {}", offset, impactedVerticesSize);
            } while (offset < impactedVerticesSize);
            LOG.info(String.format("Total number of vertices propagated: %d", impactedVerticesSize));
            return impactedVerticesSize;
        } catch (Exception exception) {
            LOG.error("Error occurred while adding classification propagation for classification with source entity id {}",
                    entityVertexId, exception);
            throw exception;
        } finally {
            RequestContext.get().endMetricRecord(classificationPropagationMetricRecorder);
        }
    }

    public void deleteClassification(String entityGuid, String classificationName, String associatedEntityGuid) throws AtlasBaseException {
        if (StringUtils.isEmpty(associatedEntityGuid) || associatedEntityGuid.equals(entityGuid)) {
            handleDirectDeleteClassification(entityGuid, classificationName);
        } else {
            deletePropagatedClassification(entityGuid, classificationName, associatedEntityGuid);
        }
    }

    private void deletePropagatedClassification(String entityGuid, String classificationName, String associatedEntityGuid) throws AtlasBaseException {
        if (StringUtils.isEmpty(classificationName)) {
            throw new AtlasBaseException(AtlasErrorCode.INVALID_CLASSIFICATION_PARAMS, "delete", entityGuid);
        }

        AtlasVertex entityVertex = AtlasGraphUtilsV2.findByGuid(this.graph, entityGuid);

        if (entityVertex == null) {
            throw new AtlasBaseException(AtlasErrorCode.INSTANCE_GUID_NOT_FOUND, entityGuid);
        }

        deleteDelegate.getHandler().deletePropagatedClassification(entityVertex, classificationName, associatedEntityGuid);
    }

    public void deleteClassificationV1(String entityGuid, String classificationName) throws AtlasBaseException {
        if (StringUtils.isEmpty(classificationName)) {
            throw new AtlasBaseException(AtlasErrorCode.INVALID_CLASSIFICATION_PARAMS, "delete", entityGuid);
        }

        AtlasVertex entityVertex = AtlasGraphUtilsV2.findByGuid(this.graph, entityGuid);

        if (entityVertex == null) {
            throw new AtlasBaseException(AtlasErrorCode.INSTANCE_GUID_NOT_FOUND, entityGuid);
        }

        AtlasPerfTracer perf = null;

        if (AtlasPerfTracer.isPerfTraceEnabled(PERF_LOG)) {
            perf = AtlasPerfTracer.getPerfTracer(PERF_LOG, "EntityGraphMapper.deleteClassification");
        }

        List<String> traitNames = handleGetTraitNames(entityVertex);

        if (CollectionUtils.isEmpty(traitNames)) {
            throw new AtlasBaseException(AtlasErrorCode.NO_CLASSIFICATIONS_FOUND_FOR_ENTITY, entityGuid);
        }

        validateClassificationExists(traitNames, classificationName);

        AtlasVertex         classificationVertex = GraphHelper.getClassificationVertex(graphHelper, entityVertex, classificationName);

        if (Objects.isNull(classificationVertex)) {
            LOG.error(AtlasErrorCode.CLASSIFICATION_NOT_FOUND.getFormattedErrorMessage(classificationName));
            return;
        }
        // Get in progress task to see if there already is a propagation for this particular vertex
        List<AtlasTask> inProgressTasks = taskManagement.getInProgressTasks();
        for (AtlasTask task : inProgressTasks) {
            if (IN_PROGRESS.equals(task.getStatus()) && isTaskMatchingWithVertexIdAndEntityGuid(task, classificationVertex.getIdForDisplay(), entityGuid)) {
                throw new AtlasBaseException(AtlasErrorCode.CLASSIFICATION_CURRENTLY_BEING_PROPAGATED, classificationName);
            }
        }

        AtlasClassification classification       = entityRetriever.toAtlasClassification(classificationVertex);

        if (classification == null) {
            LOG.error(AtlasErrorCode.CLASSIFICATION_NOT_FOUND.getFormattedErrorMessage(classificationName));
            return;
        }

        // remove classification from propagated entities if propagation is turned on
        final List<AtlasVertex> entityVertices;

        if (GraphHelper.isPropagationEnabled(classificationVertex)) {
            if (taskManagement != null && DEFERRED_ACTION_ENABLED) {
                boolean propagateDelete = true;
                String classificationVertexId = classificationVertex.getIdForDisplay();

                List<String> entityTaskGuids = (List<String>) entityVertex.getPropertyValues(PENDING_TASKS_PROPERTY_KEY, String.class);

                if (CollectionUtils.isNotEmpty(entityTaskGuids)) {
                    List<AtlasTask> entityPendingTasks = taskManagement.getByGuidsES(entityTaskGuids);

                    boolean pendingTaskExists  = entityPendingTasks.stream()
                            .anyMatch(x -> isTaskMatchingWithVertexIdAndEntityGuid(x, classificationVertexId, entityGuid));

                    if (pendingTaskExists) {
                        List<AtlasTask> entityClassificationPendingTasks = entityPendingTasks.stream()
                                .filter(t -> t.getParameters().containsKey("entityGuid")
                                        && t.getParameters().containsKey("classificationVertexId"))
                                .filter(t -> t.getParameters().get("entityGuid").equals(entityGuid)
                                        && t.getParameters().get("classificationVertexId").equals(classificationVertexId)
                                        && t.getType().equals(CLASSIFICATION_PROPAGATION_ADD))
                                .collect(Collectors.toList());
                        for (AtlasTask entityClassificationPendingTask: entityClassificationPendingTasks) {
                            String taskGuid = entityClassificationPendingTask.getGuid();
                            taskManagement.deleteByGuid(taskGuid, TaskManagement.DeleteType.SOFT);
                            AtlasGraphUtilsV2.deleteProperty(entityVertex, PENDING_TASKS_PROPERTY_KEY, taskGuid);
//                            propagateDelete = false;  TODO: Uncomment when all unnecessary ADD tasks are resolved
                        }
                    }
                }

                if (propagateDelete) {
                    createAndQueueTask(CLASSIFICATION_PROPAGATION_DELETE, entityVertex, classificationVertex.getIdForDisplay(), classificationName);
                }

                entityVertices = new ArrayList<>();
            } else {
                entityVertices = deleteDelegate.getHandler().removeTagPropagation(classificationVertex);

                if (LOG.isDebugEnabled()) {
                    LOG.debug("Number of propagations to delete -> {}", entityVertices.size());
                }
            }
        } else {
            entityVertices = new ArrayList<>();
        }

        // add associated entity to entityVertices list
        if (!entityVertices.contains(entityVertex)) {
            entityVertices.add(entityVertex);
        }

        // remove classifications from associated entity
        if (LOG.isDebugEnabled()) {
            LOG.debug("Removing classification: [{}] from: [{}][{}] with edge label: [{}]", classificationName,
                    getTypeName(entityVertex), entityGuid, CLASSIFICATION_LABEL);
        }

        AtlasEdge edge = getClassificationEdge(entityVertex, classificationVertex);

        deleteDelegate.getHandler().deleteEdgeReference(edge, CLASSIFICATION, false, true, entityVertex);

        traitNames.remove(classificationName);

        // update 'TRAIT_NAMES_PROPERTY_KEY' property
        entityVertex.removePropertyValue(TRAIT_NAMES_PROPERTY_KEY, classificationName);

        // update 'CLASSIFICATION_NAMES_KEY' property
        entityVertex.removeProperty(CLASSIFICATION_NAMES_KEY);

        entityVertex.setProperty(CLASSIFICATION_NAMES_KEY, getClassificationNamesString(traitNames));

        updateModificationMetadata(entityVertex);

        if (RequestContext.get().isDelayTagNotifications()) {
            RequestContext.get().addDeletedClassificationAndVertices(classification, new ArrayList<>(entityVertices));
        } else if (CollectionUtils.isNotEmpty(entityVertices)) {
            List<AtlasEntity> propagatedEntities = updateClassificationText(classification, entityVertices);

            //Sending audit request for all entities at once
            entityChangeNotifier.onClassificationsDeletedFromEntities(propagatedEntities, Collections.singletonList(classification));
        }
        AtlasPerfTracer.log(perf);
    }

    public void handleDirectDeleteClassification(String entityGuid, String classificationName) throws AtlasBaseException {
        if(FeatureFlagStore.isTagV2Enabled()) {
            deleteClassificationV2(entityGuid, classificationName);
        } else {
            deleteClassificationV1(entityGuid, classificationName);
        }
    }

    public void deleteClassificationV2(String entityGuid, String classificationName) throws AtlasBaseException {
        if (StringUtils.isEmpty(classificationName)) {
            throw new AtlasBaseException(AtlasErrorCode.INVALID_CLASSIFICATION_PARAMS, "delete", entityGuid);
        }

        AtlasVertex entityVertex = AtlasGraphUtilsV2.findByGuid(this.graph, entityGuid);

        if (entityVertex == null) {
            throw new AtlasBaseException(AtlasErrorCode.INSTANCE_GUID_NOT_FOUND, entityGuid);
        }

        AtlasPerfTracer perf = null;

        if (AtlasPerfTracer.isPerfTraceEnabled(PERF_LOG)) {
            perf = AtlasPerfTracer.getPerfTracer(PERF_LOG, "EntityGraphMapper.deleteClassification");
        }

        Tag currentTag = tagDAO.findDirectTagByVertexIdAndTagTypeNameWithAssetMetadata(entityVertex.getIdForDisplay(), classificationName, false);
        if (Objects.isNull(currentTag)) {
            LOG.error(AtlasErrorCode.CLASSIFICATION_NOT_FOUND.getFormattedErrorMessage(classificationName));
            throw new AtlasBaseException(AtlasErrorCode.CLASSIFICATION_NOT_FOUND, classificationName);
        }

        // Get in progress task to see if there already is a propagation for this particular vertex
        List<AtlasTask> inProgressTasks = taskManagement.getInProgressTasks();
        for (AtlasTask task : inProgressTasks) {
            if (IN_PROGRESS.equals(task.getStatus()) && isTaskMatchingWithVertexIdAndEntityGuid(task, currentTag.getTagTypeName(), entityGuid)) {
                throw new AtlasBaseException(AtlasErrorCode.CLASSIFICATION_CURRENTLY_BEING_PROPAGATED, classificationName);
            }
        }

        AtlasClassification currentClassification = entityRetriever.toAtlasClassification(currentTag);

        // remove classification from propagated entities if propagation is turned on
        if (currentClassification.isPropagate()) {
            if (DEFERRED_ACTION_ENABLED) {
                List<String> entityTaskGuids = (List<String>) entityVertex.getPropertyValues(PENDING_TASKS_PROPERTY_KEY, String.class);

                if (CollectionUtils.isNotEmpty(entityTaskGuids)) {
                    List<AtlasTask> entityPendingTasks = taskManagement.getByGuidsES(entityTaskGuids);

                    boolean pendingTaskExists  = entityPendingTasks.stream()
                            .anyMatch(x -> isTaskMatchingWithVertexIdAndEntityGuid(x, currentClassification.getTypeName(), entityGuid));

                    if (pendingTaskExists) {
                        List<AtlasTask> entityClassificationPendingTasks = entityPendingTasks.stream()
                                .filter(t -> t.getParameters().containsKey("entityGuid")
                                        && t.getParameters().containsKey("classificationVertexId"))
                                .filter(t -> t.getParameters().get("entityGuid").equals(entityGuid)
                                        && t.getParameters().get(Constants.TASK_CLASSIFICATION_TYPENAME).equals(currentClassification.getTypeName())
                                        && t.getType().equals(CLASSIFICATION_PROPAGATION_ADD))
                                .collect(Collectors.toList());
                        for (AtlasTask entityClassificationPendingTask: entityClassificationPendingTasks) {
                            String taskGuid = entityClassificationPendingTask.getGuid();
                            taskManagement.deleteByGuid(taskGuid, TaskManagement.DeleteType.SOFT);
                            AtlasGraphUtilsV2.deleteProperty(entityVertex, PENDING_TASKS_PROPERTY_KEY, taskGuid);
//                            propagateDelete = false;  TODO: Uncomment when all unnecessary ADD tasks are resolved
                        }
                    }
                }

                String  currentUser = RequestContext.getCurrentUser();

                Map<String, Object> taskParams  = new HashMap<>() {{
                    put(PARAM_ENTITY_GUID, entityGuid);
                    put(PARAM_SOURCE_VERTEX_ID, entityVertex.getIdForDisplay());
                    put(TASK_CLASSIFICATION_TYPENAME, currentClassification.getTypeName());
                    put("newMode", true);
                }};

                taskManagement.createTaskV2(CLASSIFICATION_PROPAGATION_DELETE, currentUser, taskParams, currentClassification.getTypeName(), entityGuid);
            }
        }

        // remove classifications from associated entity
        if (LOG.isDebugEnabled()) {
            LOG.debug("Removing classification: [{}] from: [{}][{}] with edge label: [{}]", classificationName,
                    getTypeName(entityVertex), entityGuid, CLASSIFICATION_LABEL);
        }

        tagDAO.deleteDirectTag(entityVertex.getIdForDisplay(), currentClassification);

        RequestContext reqContext = RequestContext.get();
        // Record cassandra tag operation in RequestContext
        reqContext.addCassandraTagOperation(entityGuid,
                new CassandraTagOperation(
                        entityVertex.getIdForDisplay(),
                        classificationName,
                        CassandraTagOperation.OperationType.DELETE,
                        currentClassification.deepCopy(),
                        currentTag.getAssetMetadata())
        );

        List<AtlasClassification> currentTags = tagDAO.getAllClassificationsForVertex(entityVertex.getIdForDisplay());

        Map<String, Map<String, Object>> deNormMap = new HashMap<>();
        deNormMap.put(entityVertex.getIdForDisplay(), TagDeNormAttributesUtil.getDirectTagAttachmentAttributesForDeleteTag(currentClassification, currentTags, typeRegistry, fullTextMapperV2));

        // ES operation collected to be executed in the end
        RequestContext.get().addESDeferredOperation(
                new ESDeferredOperation(
                        ESDeferredOperation.OperationType.TAG_DENORM_FOR_DELETE_CLASSIFICATIONS,
                        entityVertex.getIdForDisplay(),
                        deNormMap
                )
        );

        updateModificationMetadata(entityVertex);

        if (RequestContext.get().isDelayTagNotifications()) {
            RequestContext.get().addDeletedClassificationAndVertices(currentClassification, Collections.singleton(entityVertex));
        } else {
            entityChangeNotifier.onClassificationDeletedFromEntities(Collections.singletonList(entityRetriever.toAtlasEntity(entityGuid)), currentClassification);
        }
        AtlasPerfTracer.log(perf);
    }

    private boolean isTaskMatchingWithVertexIdAndEntityGuid(AtlasTask task, String tagTypeName, String entityGuid) {
        try {
            if (CLASSIFICATION_PROPAGATION_ADD.equals(task.getType())) {
                return task.getParameters().get(Constants.TASK_CLASSIFICATION_TYPENAME).equals(tagTypeName)
                        && task.getParameters().get(ClassificationTask.PARAM_ENTITY_GUID).equals(entityGuid);
            }
        } catch (NullPointerException npe) {
            LOG.warn("Task classificationVertexId or entityGuid is null");
        }
        return false;
    }

    private AtlasEntity updateClassificationText(AtlasVertex vertex) throws AtlasBaseException {
        String guid        = graphHelper.getGuid(vertex);
        AtlasEntity entity = instanceConverter.getAndCacheEntity(guid, ENTITY_CHANGE_NOTIFY_IGNORE_RELATIONSHIP_ATTRIBUTES);

        vertex.setProperty(CLASSIFICATION_TEXT_KEY, fullTextMapperV2.getClassificationTextForEntity(entity));
        return entity;
    }

    public void updateClassificationTextAndNames(AtlasVertex vertex) throws AtlasBaseException {
        if(CollectionUtils.isEmpty(vertex.getPropertyValues(Constants.TRAIT_NAMES_PROPERTY_KEY, String.class)) &&
                CollectionUtils.isEmpty(vertex.getPropertyValues(Constants.PROPAGATED_TRAIT_NAMES_PROPERTY_KEY, String.class))) {
            return;
        }

        String guid = graphHelper.getGuid(vertex);
        AtlasEntity entity = instanceConverter.getAndCacheEntity(guid, ENTITY_CHANGE_NOTIFY_IGNORE_RELATIONSHIP_ATTRIBUTES);
        List<String> classificationNames = new ArrayList<>();
        List<String> propagatedClassificationNames = new ArrayList<>();

        for (AtlasClassification classification : entity.getClassifications()) {
            if (isPropagatedClassification(classification, guid)) {
                propagatedClassificationNames.add(classification.getTypeName());
            } else {
                classificationNames.add(classification.getTypeName());
            }
        }

        vertex.setProperty(CLASSIFICATION_NAMES_KEY, getDelimitedClassificationNames(classificationNames));
        vertex.setProperty(PROPAGATED_CLASSIFICATION_NAMES_KEY, getDelimitedClassificationNames(propagatedClassificationNames));
        vertex.setProperty(CLASSIFICATION_TEXT_KEY, fullTextMapperV2.getClassificationTextForEntity(entity));
    }

    private boolean isPropagatedClassification(AtlasClassification classification, String guid) {
        String classificationEntityGuid = classification.getEntityGuid();

        return StringUtils.isNotEmpty(classificationEntityGuid) && !StringUtils.equals(classificationEntityGuid, guid);
    }

    private void addToClassificationNames(AtlasVertex entityVertex, String classificationName) {
        AtlasGraphUtilsV2.addEncodedProperty(entityVertex, TRAIT_NAMES_PROPERTY_KEY, classificationName);

        String delimitedClassificationNames = entityVertex.getProperty(CLASSIFICATION_NAMES_KEY, String.class);

        if (StringUtils.isEmpty(delimitedClassificationNames)) {
            delimitedClassificationNames = CLASSIFICATION_NAME_DELIMITER + classificationName + CLASSIFICATION_NAME_DELIMITER;
        } else {
            delimitedClassificationNames = delimitedClassificationNames + classificationName + CLASSIFICATION_NAME_DELIMITER;
        }

        entityVertex.setProperty(CLASSIFICATION_NAMES_KEY, delimitedClassificationNames);
    }

    private String getClassificationNamesString(List<String> traitNames) {
        String ret = StringUtils.join(traitNames, CLASSIFICATION_NAME_DELIMITER);

        return StringUtils.isEmpty(ret) ? ret : CLASSIFICATION_NAME_DELIMITER + ret + CLASSIFICATION_NAME_DELIMITER;
    }

    public void updateClassificationsV1(EntityMutationContext context, String guid, List<AtlasClassification> classifications) throws AtlasBaseException {
        if (CollectionUtils.isEmpty(classifications)) {
            throw new AtlasBaseException(AtlasErrorCode.INVALID_CLASSIFICATION_PARAMS, "update", guid);
        }
        entityRetriever.verifyClassificationsPropagationMode(classifications);

        AtlasVertex entityVertex = AtlasGraphUtilsV2.findByGuid(this.graph, guid);

        if (entityVertex == null) {
            throw new AtlasBaseException(AtlasErrorCode.INSTANCE_GUID_NOT_FOUND, guid);
        }

        AtlasPerfTracer perf = null;

        if (AtlasPerfTracer.isPerfTraceEnabled(PERF_LOG)) {
            perf = AtlasPerfTracer.getPerfTracer(PERF_LOG, "EntityGraphMapper.updateClassifications");
        }

        String                    entityTypeName         = AtlasGraphUtilsV2.getTypeName(entityVertex);
        AtlasEntityType           entityType             = typeRegistry.getEntityTypeByName(entityTypeName);
        List<AtlasClassification> updatedClassifications = new ArrayList<>();
        List<AtlasVertex>         entitiesToPropagateTo  = new ArrayList<>();
        Set<AtlasVertex>          notificationVertices   = new HashSet<AtlasVertex>() {{ add(entityVertex); }};

        Map<AtlasVertex, List<AtlasClassification>> addedPropagations   = null;
        Map<AtlasClassification, List<AtlasVertex>> removedPropagations = new HashMap<>();
        String propagationType = null;

        for (AtlasClassification classification : classifications) {
            String classificationName       = classification.getTypeName();
            String classificationEntityGuid = classification.getEntityGuid();

            if (StringUtils.isEmpty(classificationEntityGuid)) {
                classification.setEntityGuid(guid);
            }

            if (StringUtils.isNotEmpty(classificationEntityGuid) && !StringUtils.equalsIgnoreCase(guid, classificationEntityGuid)) {
                throw new AtlasBaseException(AtlasErrorCode.CLASSIFICATION_UPDATE_FROM_PROPAGATED_ENTITY, classificationName);
            }

            AtlasVertex classificationVertex = GraphHelper.getClassificationVertex(graphHelper, entityVertex, classificationName);

            if (classificationVertex == null) {
                LOG.error(AtlasErrorCode.CLASSIFICATION_NOT_FOUND.getFormattedErrorMessage(classificationName));
                continue;
            }

            if (LOG.isDebugEnabled()) {
                LOG.debug("Updating classification {} for entity {}", classification, guid);
            }

            AtlasClassification currentClassification = entityRetriever.toAtlasClassification(classificationVertex);

            if (currentClassification == null) {
                continue;
            }

            validateAndNormalizeForUpdate(classification);

            boolean isClassificationUpdated = false;

            // check for attribute update
            Map<String, Object> updatedAttributes = classification.getAttributes();

            if (MapUtils.isNotEmpty(updatedAttributes)) {
                for (String attributeName : updatedAttributes.keySet()) {
                    currentClassification.setAttribute(attributeName, updatedAttributes.get(attributeName));
                }

                createAndQueueTask(CLASSIFICATION_PROPAGATION_TEXT_UPDATE, entityVertex, classificationVertex.getIdForDisplay(), classification.getTypeName());
            }

            // check for validity period update
            List<TimeBoundary> currentValidityPeriods = currentClassification.getValidityPeriods();
            List<TimeBoundary> updatedValidityPeriods = classification.getValidityPeriods();

            if (!Objects.equals(currentValidityPeriods, updatedValidityPeriods)) {
                currentClassification.setValidityPeriods(updatedValidityPeriods);

                isClassificationUpdated = true;
            }

            boolean removePropagation = false;
            // check for removePropagationsOnEntityDelete update
            Boolean currentRemovePropagations = currentClassification.getRemovePropagationsOnEntityDelete();
            Boolean updatedRemovePropagations = classification.getRemovePropagationsOnEntityDelete();
            if (updatedRemovePropagations != null && !updatedRemovePropagations.equals(currentRemovePropagations)) {
                AtlasGraphUtilsV2.setEncodedProperty(classificationVertex, CLASSIFICATION_VERTEX_REMOVE_PROPAGATIONS_KEY, updatedRemovePropagations);
                isClassificationUpdated = true;

                boolean isEntityDeleted = DELETED.toString().equals(entityVertex.getProperty(STATE_PROPERTY_KEY, String.class));
                if (isEntityDeleted && updatedRemovePropagations) {
                    removePropagation = true;
                }
            }

            if (isClassificationUpdated) {
                List<AtlasVertex> propagatedEntityVertices = graphHelper.getAllPropagatedEntityVertices(classificationVertex);
                notificationVertices.addAll(propagatedEntityVertices);
            }

            if (LOG.isDebugEnabled()) {
                LOG.debug("updating vertex {} for trait {}", GraphHelper.string(classificationVertex), classificationName);
            }

            mapClassification(EntityOperation.UPDATE, context, classification, entityType, entityVertex, classificationVertex);
            updateModificationMetadata(entityVertex);

            /* -----------------------------
               | Current Tag | Updated Tag |
               | Propagation | Propagation |
               |-------------|-------------|
               |   true      |    true     | => no-op
               |-------------|-------------|
               |   false     |    false    | => no-op
               |-------------|-------------|
               |   false     |    true     | => Add Tag Propagation (send ADD classification notifications)
               |-------------|-------------|
               |   true      |    false    | => Remove Tag Propagation (send REMOVE classification notifications)
               |-------------|-------------| */

            Boolean currentTagPropagation = currentClassification.isPropagate();
            Boolean updatedTagPropagation = classification.isPropagate();
            Boolean currentRestrictPropagationThroughLineage = currentClassification.getRestrictPropagationThroughLineage();
            Boolean updatedRestrictPropagationThroughLineage = classification.getRestrictPropagationThroughLineage();
            Boolean currentRestrictPropagationThroughHierarchy = currentClassification.getRestrictPropagationThroughHierarchy();
            Boolean updatedRestrictPropagationThroughHierarchy = classification.getRestrictPropagationThroughHierarchy();
            if (updatedRestrictPropagationThroughLineage == null) {
                updatedRestrictPropagationThroughLineage = currentRestrictPropagationThroughLineage;
                classification.setRestrictPropagationThroughLineage(updatedRestrictPropagationThroughLineage);
            }
            if (updatedRestrictPropagationThroughHierarchy == null) {
                updatedRestrictPropagationThroughHierarchy = currentRestrictPropagationThroughHierarchy;
                classification.setRestrictPropagationThroughHierarchy(updatedRestrictPropagationThroughHierarchy);
            }

            String propagationMode = CLASSIFICATION_PROPAGATION_MODE_DEFAULT;
            if (updatedTagPropagation) {
                // determinePropagationMode also validates the propagation restriction option values
                propagationMode = entityRetriever.determinePropagationMode(updatedRestrictPropagationThroughLineage, updatedRestrictPropagationThroughHierarchy);
            }

            if ((!Objects.equals(updatedRemovePropagations, currentRemovePropagations) ||
                    !Objects.equals(currentTagPropagation, updatedTagPropagation) ||
                    !Objects.equals(currentRestrictPropagationThroughLineage, updatedRestrictPropagationThroughLineage)) &&
                    taskManagement != null && DEFERRED_ACTION_ENABLED) {

                propagationType = CLASSIFICATION_PROPAGATION_ADD;
                if(currentRestrictPropagationThroughLineage != updatedRestrictPropagationThroughLineage || currentRestrictPropagationThroughHierarchy != updatedRestrictPropagationThroughHierarchy){
                    propagationType = CLASSIFICATION_REFRESH_PROPAGATION;
                }
                if (removePropagation || !updatedTagPropagation) {
                    propagationType = CLASSIFICATION_PROPAGATION_DELETE;
                }
                createAndQueueTask(propagationType, entityVertex, classificationVertex.getIdForDisplay(), classificationName, currentRestrictPropagationThroughLineage,currentRestrictPropagationThroughHierarchy);
                updatedTagPropagation = null;
            }

            // compute propagatedEntityVertices once and use it for subsequent iterations and notifications
            if (updatedTagPropagation != null && (currentTagPropagation != updatedTagPropagation || currentRestrictPropagationThroughLineage != updatedRestrictPropagationThroughLineage || currentRestrictPropagationThroughHierarchy != updatedRestrictPropagationThroughHierarchy)) {
                if (updatedTagPropagation) {
                    if (updatedRestrictPropagationThroughLineage != null && !currentRestrictPropagationThroughLineage && updatedRestrictPropagationThroughLineage) {
                        deleteDelegate.getHandler().removeTagPropagation(classificationVertex);
                    }
                    if (updatedRestrictPropagationThroughHierarchy != null && !currentRestrictPropagationThroughHierarchy && updatedRestrictPropagationThroughHierarchy) {
                        deleteDelegate.getHandler().removeTagPropagation(classificationVertex);
                    }
                    if (CollectionUtils.isEmpty(entitiesToPropagateTo)) {
                        if (updatedRemovePropagations ==null) {
                            propagationMode = CLASSIFICATION_PROPAGATION_MODE_DEFAULT;
                        }
                        Boolean toExclude = propagationMode == CLASSIFICATION_VERTEX_RESTRICT_PROPAGATE_THROUGH_LINEAGE ? true : false;
                        entitiesToPropagateTo = entityRetriever.getImpactedVerticesV2(entityVertex, null, classificationVertex.getIdForDisplay(), CLASSIFICATION_PROPAGATION_MODE_LABELS_MAP.get(propagationMode),toExclude);
                    }

                    if (CollectionUtils.isNotEmpty(entitiesToPropagateTo)) {
                        if (addedPropagations == null) {
                            addedPropagations = new HashMap<>(entitiesToPropagateTo.size());

                            for (AtlasVertex entityToPropagateTo : entitiesToPropagateTo) {
                                addedPropagations.put(entityToPropagateTo, new ArrayList<>());
                            }
                        }

                        List<AtlasVertex> entitiesPropagatedTo = deleteDelegate.getHandler().addTagPropagation(classificationVertex, entitiesToPropagateTo);

                        if (entitiesPropagatedTo != null) {
                            for (AtlasVertex entityPropagatedTo : entitiesPropagatedTo) {
                                addedPropagations.get(entityPropagatedTo).add(classification);
                            }
                        }
                    }
                } else {
                    List<AtlasVertex> impactedVertices = deleteDelegate.getHandler().removeTagPropagation(classificationVertex);

                    if (CollectionUtils.isNotEmpty(impactedVertices)) {
                        /*
                            removedPropagations is a HashMap of entity against list of classifications i.e. for each entity 1 entry in the map.
                            Maintaining classification wise entity list lets us send the audit request in bulk,
                            since 1 classification is applied to many entities (including the child entities).
                            Eg. If a classification is being propagated to 1000 entities, its edge count would be 2000, as per removedPropagations map
                            we would have 2000 entries and value would always be 1 classification wrapped in a list.
                            By this rearrangement we maintain an entity list against each classification, as of now its entry size would be 1 (as per request from UI)
                            instead of 2000. Moreover this allows us to send audit request classification wise instead of separate requests for each entities.
                            This reduces audit calls from 2000 to 1.
                         */
                        removedPropagations.put(classification, impactedVertices);
                    }
                }
            }

            updatedClassifications.add(currentClassification);
        }

        if (CollectionUtils.isNotEmpty(entitiesToPropagateTo)) {
            notificationVertices.addAll(entitiesToPropagateTo);
        }

        for (AtlasVertex vertex : notificationVertices) {
            String      entityGuid = graphHelper.getGuid(vertex);
            AtlasEntity entity     = instanceConverter.getAndCacheEntity(entityGuid, ENTITY_CHANGE_NOTIFY_IGNORE_RELATIONSHIP_ATTRIBUTES);

            if (entity != null) {
                vertex.setProperty(CLASSIFICATION_TEXT_KEY, fullTextMapperV2.getClassificationTextForEntity(entity));
                entityChangeNotifier.onClassificationUpdatedToEntity(entity, updatedClassifications);
            }
        }

        if (MapUtils.isNotEmpty(removedPropagations)) {
            for (AtlasClassification classification : removedPropagations.keySet()) {
                List<AtlasVertex> propagatedVertices = removedPropagations.get(classification);
                List<AtlasEntity> propagatedEntities = updateClassificationText(classification, propagatedVertices);

                //Sending audit request for all entities at once
                entityChangeNotifier.onClassificationsDeletedFromEntities(propagatedEntities, Collections.singletonList(classification));
            }
        }

        AtlasPerfTracer.log(perf);
    }

    public void handleUpdateClassifications(EntityMutationContext context, String guid, List<AtlasClassification> classifications) throws AtlasBaseException {
        if (FeatureFlagStore.isTagV2Enabled()) {
            updateClassificationsV2(guid, classifications);
        } else {
            updateClassificationsV1(context, guid, classifications);
        }
    }

    public void updateClassificationsV2(String guid, List<AtlasClassification> classifications) throws AtlasBaseException {
        if (CollectionUtils.isEmpty(classifications)) {
            throw new AtlasBaseException(AtlasErrorCode.INVALID_CLASSIFICATION_PARAMS, "update", guid);
        }

        AtlasPerfTracer perf = null;
        if (AtlasPerfTracer.isPerfTraceEnabled(PERF_LOG)) {
            perf = AtlasPerfTracer.getPerfTracer(PERF_LOG, "EntityGraphMapper.updateClassificationsV2");
        }

        AtlasVertex entityVertex = AtlasGraphUtilsV2.findByGuid(this.graph, guid);
        if (entityVertex == null)
            throw new AtlasBaseException(AtlasErrorCode.INSTANCE_GUID_NOT_FOUND, guid);

        entityRetriever.verifyClassificationsPropagationMode(classifications);
        for (AtlasClassification classification : classifications) {
            String classificationName       = classification.getTypeName();
            String classificationEntityGuid = classification.getEntityGuid();

            if (StringUtils.isNotEmpty(classificationEntityGuid) && !StringUtils.equalsIgnoreCase(guid, classificationEntityGuid)) {
                throw new AtlasBaseException(AtlasErrorCode.CLASSIFICATION_UPDATE_FROM_PROPAGATED_ENTITY, classificationName);
            }
            validateAndNormalizeForUpdate(classification);
        }

        classifications = mapClassificationsV2(classifications);

        List<AtlasClassification> updatedClassifications = new ArrayList<>();
        List<AtlasVertex>         entitiesToPropagateTo  = new ArrayList<>();
        Set<AtlasVertex>          notificationVertices   = new HashSet<>() {{ add(entityVertex); }};

        Map<AtlasClassification, List<AtlasVertex>> removedPropagations = new HashMap<>();
        String propagationType;

        for (AtlasClassification classification : classifications) {
            String classificationName       = classification.getTypeName();
            String classificationEntityGuid = classification.getEntityGuid();

            if (StringUtils.isEmpty(classificationEntityGuid)) {
                classification.setEntityGuid(guid);
            }

            //AtlasVertex classificationVertex = getClassificationVertex(graphHelper, entityVertex, classificationName);
            Tag currentTag = tagDAO.findDirectTagByVertexIdAndTagTypeNameWithAssetMetadata(entityVertex.getIdForDisplay(), classificationName, false);
            if (currentTag == null) {
                LOG.error(AtlasErrorCode.CLASSIFICATION_NOT_FOUND.getFormattedErrorMessage(classificationName));
                continue;
            }
            AtlasClassification currentClassification = entityRetriever.toAtlasClassification(currentTag);
            if (LOG.isDebugEnabled()) {
                LOG.debug("Updating classification {} for entity {}", classification, guid);
            }

            List<AtlasClassification> currentTags = tagDAO.getAllClassificationsForVertex(entityVertex.getIdForDisplay());
            currentTags = currentTags.stream()
                    .filter(tag -> !(tag.getEntityGuid().equals(classification.getEntityGuid()) && tag.getTypeName().equals(classification.getTypeName())))
                    .collect(Collectors.toList());
            currentTags.add(classification);
            // Update tag
            Map<String, Object> minAssetMap = getMinimalAssetMap(entityVertex);
            tagDAO.putDirectTag(entityVertex.getIdForDisplay(), classificationName, classification, minAssetMap);

            RequestContext reqContext = RequestContext.get();
            // Record cassandra tag operation in RequestContext
            reqContext.addCassandraTagOperation(guid,
                    new CassandraTagOperation(
                            entityVertex.getIdForDisplay(),
                            classificationName,
                            CassandraTagOperation.OperationType.UPDATE,
                            currentClassification.deepCopy(),
                            currentTag.getAssetMetadata()
                    )
            );
            Map<String, Map<String, Object>> deNormMap = new HashMap<>();
            deNormMap.put(entityVertex.getIdForDisplay(), TagDeNormAttributesUtil.getDirectTagAttachmentAttributesForAddTag(classification,
                    currentTags, typeRegistry, fullTextMapperV2));
            // ES operation collected to be executed in the end
            RequestContext.get().addESDeferredOperation(
                    new ESDeferredOperation(
                            ESDeferredOperation.OperationType.TAG_DENORM_FOR_UPDATE_CLASSIFICATIONS,
                            entityVertex.getIdForDisplay(),
                            deNormMap
                    )
            );

            // check for attribute update
            Map<String, Object> updatedAttributes = classification.getAttributes();

            if (MapUtils.isNotEmpty(updatedAttributes)) {
                for (String attributeName : updatedAttributes.keySet()) {
                    currentClassification.setAttribute(attributeName, updatedAttributes.get(attributeName));
                }

                String              currentUser = RequestContext.getCurrentUser();
                String              entityGuid  = GraphHelper.getGuid(entityVertex);

                Map<String, Object> taskParams  = new HashMap<String, Object>() {{
                    put(PARAM_ENTITY_GUID, entityGuid);
                }};

                taskManagement.createTaskV2(CLASSIFICATION_PROPAGATION_TEXT_UPDATE, currentUser, taskParams, classification.getTypeName(), entityGuid);
            }

            // check for validity period update
            List<TimeBoundary> currentValidityPeriods = currentClassification.getValidityPeriods();
            List<TimeBoundary> updatedValidityPeriods = classification.getValidityPeriods();

            if (!Objects.equals(currentValidityPeriods, updatedValidityPeriods)) {
                currentClassification.setValidityPeriods(updatedValidityPeriods);
            }

            boolean removePropagation = false;
            // check for removePropagationsOnEntityDelete update
            Boolean currentRemovePropagations = currentClassification.getRemovePropagationsOnEntityDelete();
            Boolean updatedRemovePropagations = classification.getRemovePropagationsOnEntityDelete();
            if (updatedRemovePropagations != null && !updatedRemovePropagations.equals(currentRemovePropagations)) {

                boolean isEntityDeleted = DELETED.toString().equals(entityVertex.getProperty(STATE_PROPERTY_KEY, String.class));
                if (isEntityDeleted && updatedRemovePropagations) {
                    removePropagation = true;
                }
            }

            updateModificationMetadata(entityVertex);

            /* -----------------------------
               | Current Tag | Updated Tag |
               | Propagation | Propagation |
               |-------------|-------------|
               |   true      |    true     | => no-op
               |-------------|-------------|
               |   false     |    false    | => no-op
               |-------------|-------------|
               |   false     |    true     | => Add Tag Propagation (send ADD classification notifications)
               |-------------|-------------|
               |   true      |    false    | => Remove Tag Propagation (send REMOVE classification notifications)
               |-------------|-------------| */

            Boolean currentTagPropagation = currentClassification.isPropagate();
            Boolean updatedTagPropagation = classification.isPropagate();
            Boolean currentRestrictPropagationThroughLineage = currentClassification.getRestrictPropagationThroughLineage();
            Boolean updatedRestrictPropagationThroughLineage = classification.getRestrictPropagationThroughLineage();
            Boolean currentRestrictPropagationThroughHierarchy = currentClassification.getRestrictPropagationThroughHierarchy();
            Boolean updatedRestrictPropagationThroughHierarchy = classification.getRestrictPropagationThroughHierarchy();
            if (updatedRestrictPropagationThroughLineage == null) {
                updatedRestrictPropagationThroughLineage = currentRestrictPropagationThroughLineage;
                classification.setRestrictPropagationThroughLineage(updatedRestrictPropagationThroughLineage);
            }
            if (updatedRestrictPropagationThroughHierarchy == null) {
                updatedRestrictPropagationThroughHierarchy = currentRestrictPropagationThroughHierarchy;
                classification.setRestrictPropagationThroughHierarchy(updatedRestrictPropagationThroughHierarchy);
            }

            if (updatedTagPropagation)
                entityRetriever.validatePropagationRestrictionOptions(updatedRestrictPropagationThroughLineage, updatedRestrictPropagationThroughHierarchy);

            if ((!Objects.equals(updatedRemovePropagations, currentRemovePropagations) ||
                    !Objects.equals(currentTagPropagation, updatedTagPropagation) ||
                    !Objects.equals(currentRestrictPropagationThroughLineage, updatedRestrictPropagationThroughLineage) ||
                    !Objects.equals(currentRestrictPropagationThroughHierarchy, updatedRestrictPropagationThroughHierarchy)) &&
                    taskManagement != null && DEFERRED_ACTION_ENABLED) {

                propagationType = CLASSIFICATION_PROPAGATION_ADD;
                if(currentRestrictPropagationThroughLineage != updatedRestrictPropagationThroughLineage || currentRestrictPropagationThroughHierarchy != updatedRestrictPropagationThroughHierarchy){
                    propagationType = CLASSIFICATION_REFRESH_PROPAGATION;
                }
                if (removePropagation || !updatedTagPropagation) {
                    propagationType = CLASSIFICATION_PROPAGATION_DELETE;
                }

                String  currentUser = RequestContext.getCurrentUser();
                String  entityGuid  = GraphHelper.getGuid(entityVertex);

                Map<String, Object> taskParams  = new HashMap<>() {{
                    put(PARAM_ENTITY_GUID, entityGuid);
                    put(PARAM_SOURCE_VERTEX_ID, entityVertex.getIdForDisplay());
                }};

                taskManagement.createTaskV2(propagationType, currentUser, taskParams, classification.getTypeName(), entityGuid);
            }

            updatedClassifications.add(currentClassification);
        }

        if (CollectionUtils.isNotEmpty(entitiesToPropagateTo)) {
            notificationVertices.addAll(entitiesToPropagateTo);
        }

        for (AtlasVertex vertex : notificationVertices) {
            String      entityGuid = graphHelper.getGuid(vertex);
            AtlasEntity entity     = instanceConverter.getAndCacheEntity(entityGuid, ENTITY_CHANGE_NOTIFY_IGNORE_RELATIONSHIP_ATTRIBUTES);

            if (entity != null) {
                vertex.setProperty(CLASSIFICATION_TEXT_KEY, fullTextMapperV2.getClassificationTextForEntity(entity));
                entityChangeNotifier.onClassificationUpdatedToEntity(entity, updatedClassifications);
            }
        }

        if (MapUtils.isNotEmpty(removedPropagations)) {
            for (AtlasClassification classification : removedPropagations.keySet()) {
                List<AtlasVertex> propagatedVertices = removedPropagations.get(classification);
                List<AtlasEntity> propagatedEntities = updateClassificationText(classification, propagatedVertices);

                //Sending audit request for all entities at once
                entityChangeNotifier.onClassificationsDeletedFromEntities(propagatedEntities, Collections.singletonList(classification));
            }
        }

        AtlasPerfTracer.log(perf);
    }

    private AtlasEdge mapClassification(EntityOperation operation,  final EntityMutationContext context, AtlasClassification classification,
                                        AtlasEntityType entityType, AtlasVertex parentInstanceVertex, AtlasVertex traitInstanceVertex)
            throws AtlasBaseException {
        if (classification.getValidityPeriods() != null) {
            String strValidityPeriods = AtlasJson.toJson(classification.getValidityPeriods());

            AtlasGraphUtilsV2.setEncodedProperty(traitInstanceVertex, CLASSIFICATION_VALIDITY_PERIODS_KEY, strValidityPeriods);
        } else {
            // if 'null', don't update existing value in the classification
        }

        if (classification.isPropagate() != null) {
            AtlasGraphUtilsV2.setEncodedProperty(traitInstanceVertex, CLASSIFICATION_VERTEX_PROPAGATE_KEY, classification.isPropagate());
        }

        if (classification.getRemovePropagationsOnEntityDelete() != null) {
            AtlasGraphUtilsV2.setEncodedProperty(traitInstanceVertex, CLASSIFICATION_VERTEX_REMOVE_PROPAGATIONS_KEY, classification.getRemovePropagationsOnEntityDelete());
        }

        if(classification.getRestrictPropagationThroughLineage() != null){
            AtlasGraphUtilsV2.setEncodedProperty(traitInstanceVertex, CLASSIFICATION_VERTEX_RESTRICT_PROPAGATE_THROUGH_LINEAGE, classification.getRestrictPropagationThroughLineage());
        }

        if(classification.getRestrictPropagationThroughHierarchy() != null){
            AtlasGraphUtilsV2.setEncodedProperty(traitInstanceVertex, CLASSIFICATION_VERTEX_RESTRICT_PROPAGATE_THROUGH_HIERARCHY, classification.getRestrictPropagationThroughHierarchy());
        }

        // map all the attributes to this newly created AtlasVertex
        mapAttributes(classification, traitInstanceVertex, operation, context);

        AtlasEdge ret = getClassificationEdge(parentInstanceVertex, traitInstanceVertex);
        // TODO :  Edge is created with correct ref. but vertices are not connecting or referencing back to edge
        if (ret == null) {
            ret = graphHelper.addClassificationEdge(parentInstanceVertex, traitInstanceVertex, false);
        }

        return ret;
    }

    public void deleteClassifications(String guid) throws AtlasBaseException {
        AtlasVertex instanceVertex = AtlasGraphUtilsV2.findByGuid(this.graph, guid);

        if (instanceVertex == null) {
            throw new AtlasBaseException(AtlasErrorCode.INSTANCE_GUID_NOT_FOUND, guid);
        }

        List<String> traitNames = handleGetTraitNames(instanceVertex);

        if (CollectionUtils.isNotEmpty(traitNames)) {
            for (String traitName : traitNames) {
                handleDirectDeleteClassification(guid, traitName);
            }
        }
    }

    public int updateClassificationTextPropagation(String classificationVertexId) throws AtlasBaseException {
        if (StringUtils.isEmpty(classificationVertexId)) {
            LOG.warn("updateClassificationTextPropagation(classificationVertexId={}): classification vertex id is empty", classificationVertexId);
            return 0;
        }
        AtlasVertex classificationVertex = graph.getVertex(classificationVertexId);
        AtlasClassification classification = entityRetriever.toAtlasClassification(classificationVertex);
        LOG.info("Fetched classification : {} ", classification.toString());
        List<AtlasVertex> impactedVertices = graphHelper.getAllPropagatedEntityVertices(classificationVertex);
        LOG.info("impactedVertices : {}", impactedVertices.size());
        int batchSize = 100;
        int totalUpdated = 0;
        for (int i = 0; i < impactedVertices.size(); i += batchSize) {
            int end = Math.min(i + batchSize, impactedVertices.size());
            List<AtlasVertex> batch = impactedVertices.subList(i, end);
            List<AtlasEntity> entityBatch = new ArrayList<>();
            for (AtlasVertex vertex : batch) {
                String entityGuid = graphHelper.getGuid(vertex);
                AtlasEntity entity = instanceConverter.getAndCacheEntity(entityGuid, true);

                if (entity != null) {
                    vertex.setProperty(CLASSIFICATION_TEXT_KEY, fullTextMapperV2.getClassificationTextForEntity(entity));
                    entityBatch.add(entity);
                }
            }
            totalUpdated += entityBatch.size();
            transactionInterceptHelper.intercept();
            entityChangeNotifier.onClassificationUpdatedToEntities(entityBatch, classification); // Async call - fire and forget
            LOG.info("Updated classificationText from {} for {}", i, batchSize);
        }
        return totalUpdated;
    }

    public List<String> deleteClassificationPropagation(String entityGuid, String classificationVertexId) throws AtlasBaseException {
        try {
            if (StringUtils.isEmpty(classificationVertexId)) {
                LOG.warn("deleteClassificationPropagation(classificationVertexId={}): classification vertex id is empty", classificationVertexId);
                return Collections.emptyList();
            }

            AtlasVertex classificationVertex = graph.getVertex(classificationVertexId);
            if (classificationVertex == null) {
                LOG.warn("deleteClassificationPropagation(classificationVertexId={}): classification vertex not found", classificationVertexId);
                return Collections.emptyList();
            }

            AtlasClassification classification = entityRetriever.toAtlasClassification(classificationVertex);

            List<AtlasEdge> propagatedEdges = getPropagatedEdges(classificationVertex);
            if (propagatedEdges.isEmpty()) {
                LOG.warn("deleteClassificationPropagation(classificationVertexId={}): classification edges empty", classificationVertexId);
                return Collections.emptyList();
            }

            int propagatedEdgesSize = propagatedEdges.size();

            LOG.info(String.format("Number of edges to be deleted : %s for classification vertex with id : %s", propagatedEdgesSize, classificationVertexId));

            List<String> deletedPropagationsGuid = processClassificationEdgeDeletionInChunk(classification, propagatedEdges);

            deleteDelegate.getHandler().deleteClassificationVertex(classificationVertex, true);

            transactionInterceptHelper.intercept();

            return deletedPropagationsGuid;
        } catch (Exception e) {
            LOG.error("Error while removing classification id {} with error {} ", classificationVertexId, e.getMessage());
            throw new AtlasBaseException(e);
        }
    }


    public int deleteClassificationPropagationV2(String sourceEntityGuid, String sourceVertexId, String parentEntityGuid, String tagTypeName) throws AtlasBaseException {
        MetricRecorder metricRecorder = RequestContext.get().startMetricRecord("deleteClassificationPropagationNew");
        try {
            if (StringUtils.isEmpty(tagTypeName)) {
                LOG.warn("deleteClassificationPropagation(classificationVertexId={}): classification type name is empty", tagTypeName);
                return 0;
            }

            String vertexIdForPropagations = sourceVertexId;

            if (StringUtils.isNotEmpty(parentEntityGuid)) {
                AtlasVertex parentVertex = graphHelper.getVertexForGUID(parentEntityGuid);
                if (parentVertex != null) {
                    // If a parent is involved and still exists, use its ID.
                    vertexIdForPropagations = parentVertex.getIdForDisplay();
                }
            }

            int totalDeleted = 0;
            PaginatedTagResult pageToDelete;

            pageToDelete = tagDAO.getPropagationsForAttachmentBatch(vertexIdForPropagations, tagTypeName, null);

            List<Tag> batchToDelete = pageToDelete.getTags();
            AtlasClassification originalClassification;

            AtlasClassification deletedClassification = tagDAO.findDirectDeletedTagByVertexIdAndTagTypeName(vertexIdForPropagations, tagTypeName);
            if (deletedClassification != null)
                originalClassification = deletedClassification;
            else
                originalClassification = tagDAO.findDirectTagByVertexIdAndTagTypeName(vertexIdForPropagations, tagTypeName, false);

            if (originalClassification == null) {
                LOG.error("propagateClassification(entityGuid={}, tagTypeName={}): classification vertex not found", sourceEntityGuid, tagTypeName);
                throw new AtlasBaseException(String.format("propagateClassification(entityGuid=%s, tagTypeName=%s): classification vertex not found", sourceEntityGuid, tagTypeName));
            }

            while (!batchToDelete.isEmpty()) {
                // collect the vertex IDs in this batch
                List<String> vertexIds = batchToDelete.stream()
                        .map(Tag::getVertexId)
                        .toList();

                List<AtlasEntity> entities = batchToDelete.stream().map(x->getEntityForNotification(x.getAssetMetadata())).toList();

                // Delete from Cassandra. The DAO correctly performs a hard delete on the lookup table.
                deletePropagations(batchToDelete);

                // compute fresh classification‑text de‑norm attributes for this batch
                Map<String, Map<String, Object>> deNormMap = new HashMap<>();
                updateClassificationTextV2(originalClassification, vertexIds, batchToDelete, deNormMap);
                // push them to ES
                if (MapUtils.isNotEmpty(deNormMap)) {
                    ESConnector.writeTagProperties(deNormMap);
                }

                Set<AtlasVertex> vertices = graph.getVertices(vertexIds.toArray(new String[0]));

                // notify listeners (async)
                entityChangeNotifier.onClassificationPropagationDeletedV2(vertices, originalClassification, true, RequestContext.get());

                totalDeleted += batchToDelete.size();

                // grab next batch. The loop terminates correctly when the DAO reports it is done.
                if (pageToDelete.isDone()) {
                    break;
                }
                String pagingState = pageToDelete.getPagingState();
                pageToDelete = tagDAO.getPropagationsForAttachmentBatch(vertexIdForPropagations, tagTypeName, pagingState);
                batchToDelete = pageToDelete.getTags();
            }

            LOG.info("Updated classification text for {} propagations, taskId: {}",
                    totalDeleted, RequestContext.get().getCurrentTask().getGuid());
            return totalDeleted;
        } catch (Exception e) {
            LOG.error("Error while updating classification text for tag type {}: {}", tagTypeName, e.getMessage());
            throw new AtlasBaseException(e);
        } finally {
            // end metrics
            RequestContext.get().endMetricRecord(metricRecorder);
        }
    }

    public int deletePropagations(List<Tag> batchToDelete) throws AtlasBaseException {
        if(batchToDelete.isEmpty())
            return 0;
        tagDAO.deleteTags(batchToDelete);
        return batchToDelete.size();
    }

    public int classificationRefreshPropagation(String classificationId) throws AtlasBaseException {
        AtlasPerfMetrics.MetricRecorder classificationRefreshPropagationMetricRecorder = RequestContext.get().startMetricRecord("classificationRefreshPropagation");

        AtlasVertex currentClassificationVertex             = graph.getVertex(classificationId);
        if (currentClassificationVertex == null) {
            LOG.warn("Classification vertex with ID {} is deleted", classificationId);
            return 0;
        }

        String              sourceEntityId                  = getClassificationEntityGuid(currentClassificationVertex);
        AtlasVertex         sourceEntityVertex              = AtlasGraphUtilsV2.findByGuid(this.graph, sourceEntityId);
        AtlasClassification classification                  = entityRetriever.toAtlasClassification(currentClassificationVertex);

        String propagationMode;

        Boolean restrictPropagationThroughLineage = AtlasGraphUtilsV2.getProperty(currentClassificationVertex, CLASSIFICATION_VERTEX_RESTRICT_PROPAGATE_THROUGH_LINEAGE, Boolean.class);
        Boolean restrictPropagationThroughHierarchy = AtlasGraphUtilsV2.getProperty(currentClassificationVertex, CLASSIFICATION_VERTEX_RESTRICT_PROPAGATE_THROUGH_HIERARCHY, Boolean.class);
        // TODO : Why is refresh propagation being triggered for a child asset with the tag-vertex of the parent asset. The line :
        //  List<String> verticesIdsToRemove = (List<String>)CollectionUtils.subtract(propagatedVerticesIds, impactedVertices);
        //  Will Remove (whole-graph - sub-graph)
        // The above is resolved, but keeping the TODO until full release of the code incase the source-task-creation logic is under scrutiny
        propagationMode = entityRetriever.determinePropagationMode(restrictPropagationThroughLineage,restrictPropagationThroughHierarchy);
        Boolean toExclude = propagationMode == CLASSIFICATION_PROPAGATION_MODE_RESTRICT_LINEAGE ? true:false;

        List<String> propagatedVerticesIds = GraphHelper.getPropagatedVerticesIds(currentClassificationVertex); //  get this in whole, not in batch
        LOG.info("{} entity vertices have classification with id {} attached", propagatedVerticesIds.size(), classificationId);
        // verticesToRemove -> simple row removal from cassandra table
        List<String> verticesIdsToAddClassification =  new ArrayList<>();
        List<String> impactedVertices = entityRetriever.getImpactedVerticesIdsClassificationAttached(sourceEntityVertex , classificationId,
                CLASSIFICATION_PROPAGATION_MODE_LABELS_MAP.get(propagationMode),toExclude, verticesIdsToAddClassification);

        LOG.info("To add classification with id {} to {} vertices", classificationId, verticesIdsToAddClassification.size());

        List<String> verticesIdsToRemove = (List<String>)CollectionUtils.subtract(propagatedVerticesIds, impactedVertices);

        List<AtlasVertex> verticesToRemove = verticesIdsToRemove.stream()
                .map(x -> graph.getVertex(x))
                .filter(vertex -> vertex != null)
                .collect(Collectors.toList());

        List<AtlasVertex> verticesToAddClassification  = verticesIdsToAddClassification.stream()
                .map(x -> graph.getVertex(x))
                .filter(vertex -> vertex != null)
                .collect(Collectors.toList());

        //Remove classifications from unreachable vertices
        processPropagatedClassificationDeletionFromVertices(verticesToRemove, currentClassificationVertex, classification);

        //Add classification to the reachable vertices
        if (CollectionUtils.isEmpty(verticesToAddClassification)) {
            LOG.debug("propagateClassification(entityGuid={}, classificationVertexId={}): found no entities to propagate the classification", sourceEntityId, classificationId);
            // return only
            return verticesToRemove.size();
        }
        processClassificationPropagationAddition(verticesToAddClassification, currentClassificationVertex);

        LOG.info("Completed refreshing propagation for classification with vertex id {} with classification name {} and source entity {}",classificationId,
            classification.getTypeName(), classification.getEntityGuid());

        RequestContext.get().endMetricRecord(classificationRefreshPropagationMetricRecorder);
        return verticesToAddClassification.size() + verticesToRemove.size();
    }

    private void processPropagatedClassificationDeletionFromVertices(List<AtlasVertex> VerticesToRemoveTag, AtlasVertex classificationVertex, AtlasClassification classification) throws AtlasBaseException {
        AtlasPerfMetrics.MetricRecorder propagatedClassificationDeletionMetricRecorder = RequestContext.get().startMetricRecord("processPropagatedClassificationDeletionFromVertices");

        int propagatedVerticesSize = VerticesToRemoveTag.size();
        int toIndex;
        int offset = 0;

        LOG.info("To delete classification of vertex id {} from {} entity vertices", classificationVertex.getIdForDisplay(), propagatedVerticesSize);

        try {
            do {
                toIndex = ((offset + CHUNK_SIZE > propagatedVerticesSize) ? propagatedVerticesSize : (offset + CHUNK_SIZE));
                List<AtlasVertex> verticesChunkToRemoveTag = VerticesToRemoveTag.subList(offset, toIndex);

                List<String> impactedGuids = verticesChunkToRemoveTag.stream()
                        .map(entityVertex -> GraphHelper.getGuid(entityVertex))
                        .collect(Collectors.toList());
                GraphTransactionInterceptor.lockObjectAndReleasePostCommit(impactedGuids);

                List<AtlasVertex> updatedVertices = deleteDelegate.getHandler().removeTagPropagation(classificationVertex, verticesChunkToRemoveTag);
                List<AtlasEntity> updatedEntities = updateClassificationText(classification, updatedVertices);

                offset += CHUNK_SIZE;

                transactionInterceptHelper.intercept();
                entityChangeNotifier.onClassificationsDeletedFromEntities(updatedEntities, Collections.singletonList(classification));
            } while (offset < propagatedVerticesSize);
        } catch (AtlasBaseException exception) {
            LOG.error("Error while removing classification from vertices with classification vertex id {}", classificationVertex.getIdForDisplay());
            throw exception;
        } finally {
            RequestContext.get().endMetricRecord(propagatedClassificationDeletionMetricRecorder);
        }
    }

    List<String> processClassificationEdgeDeletionInChunk(AtlasClassification classification, List<AtlasEdge> propagatedEdges) throws AtlasBaseException {
        List<String> deletedPropagationsGuid = new ArrayList<>();
        int propagatedEdgesSize = propagatedEdges.size();
        int toIndex;
        int offset = 0;

        do {
            toIndex = ((offset + CHUNK_SIZE > propagatedEdgesSize) ? propagatedEdgesSize : (offset + CHUNK_SIZE));

            List<AtlasVertex> entityVertices = deleteDelegate.getHandler().removeTagPropagation(classification, propagatedEdges.subList(offset, toIndex));
            List<String> impactedGuids = entityVertices.stream().map(x -> GraphHelper.getGuid(x)).collect(Collectors.toList());

            GraphTransactionInterceptor.lockObjectAndReleasePostCommit(impactedGuids);

            List<AtlasEntity>  propagatedEntities = updateClassificationText(classification, entityVertices);

            Set<AtlasVertex> propagatedAtlasVertices = new HashSet<>(entityVertices);

            if(! propagatedEntities.isEmpty()) {
                deletedPropagationsGuid.addAll(propagatedEntities.stream().map(x -> x.getGuid()).collect(Collectors.toList()));
            }

            offset += CHUNK_SIZE;
            transactionInterceptHelper.intercept();
            entityChangeNotifier.onClassificationDeletedFromEntitiesV2(propagatedAtlasVertices, classification);
        } while (offset < propagatedEdgesSize);

        return deletedPropagationsGuid;
    }

    @GraphTransaction
    public void updateTagPropagations(String relationshipEdgeId, AtlasRelationship relationship) throws AtlasBaseException {
        AtlasEdge relationshipEdge = graph.getEdge(relationshipEdgeId);

        deleteDelegate.getHandler().updateTagPropagations(relationshipEdge, relationship);

        entityChangeNotifier.notifyPropagatedEntities();
    }

    private void validateClassificationExists(List<String> existingClassifications, String suppliedClassificationName) throws AtlasBaseException {
        if (!existingClassifications.contains(suppliedClassificationName)) {
            throw new AtlasBaseException(AtlasErrorCode.CLASSIFICATION_NOT_ASSOCIATED_WITH_ENTITY, suppliedClassificationName);
        }
    }

    private AtlasEdge getOrCreateRelationship(AtlasVertex end1Vertex, AtlasVertex end2Vertex, String relationshipName,
                                              Map<String, Object> relationshipAttributes) throws AtlasBaseException {
        return relationshipStore.getOrCreate(end1Vertex, end2Vertex, new AtlasRelationship(relationshipName, relationshipAttributes), false);
    }

    private void recordEntityUpdate(AtlasVertex vertex) throws AtlasBaseException {
        if (vertex != null) {
            RequestContext req = RequestContext.get();

            if (!req.isUpdatedEntity(graphHelper.getGuid(vertex))) {
                updateModificationMetadata(vertex);

                req.recordEntityUpdate(entityRetriever.toAtlasEntityHeader(vertex));
            }
        }
    }

    /*
     * vertex - Opposite entity which is being referred in relationshipAttributes
     * ctx.getReferringVertex() - Original entity which is being created/updated
     *
     * */
    private void recordEntityUpdate(AtlasVertex vertex, AttributeMutationContext ctx, boolean isAdd) throws AtlasBaseException {
        if (vertex != null) {
            RequestContext req = RequestContext.get();

            AtlasEntityHeader header = new AtlasEntityHeader(getTypeName(vertex));
            header.setGuid(GraphHelper.getGuid(vertex));
            header.setCreateTime(new Date(getCreatedTime(vertex)));
            header.setUpdateTime(new Date(getModifiedTime(vertex)));
            header.setCreatedBy(getCreatedByAsString(vertex));
            header.setUpdatedBy(getModifiedByAsString(vertex));
            header.setAttribute(NAME, vertex.getProperty(NAME, String.class));
            header.setAttribute(QUALIFIED_NAME, vertex.getProperty(QUALIFIED_NAME, String.class));

            header.setDocId(LongEncoding.encode(Long.parseLong(vertex.getIdForDisplay())));
            header.setSuperTypeNames(typeRegistry.getEntityTypeByName(header.getTypeName()).getAllSuperTypes());

            if (!req.isUpdatedEntity(header.getGuid())) {
                updateModificationMetadata(vertex);
                req.recordEntityUpdate(header);
            }

            AtlasEntity entity = req.getDifferentialEntity(header.getGuid());
            if (entity == null) {
                entity = new AtlasEntity();
                entity.setGuid(header.getGuid());
                entity.setUpdateTime(header.getUpdateTime());
            }

            MetricRecorder recorderInverseMutatedDetails = req.startMetricRecord("addInverseMutatedDetails");
            try {
                AtlasRelationshipType type = typeRegistry.getRelationshipTypeByName(ctx.getAttribute().getRelationshipName());
                AtlasRelationshipEndDef currentEnd = ((AtlasRelationshipDef) type.getStructDef()).getEndDef1();
                AtlasRelationshipEndDef inverseEnd = ((AtlasRelationshipDef) type.getStructDef()).getEndDef2();

                if (ctx.getAttribute().getName().equals(inverseEnd.getName())) {
                    inverseEnd = ((AtlasRelationshipDef) type.getStructDef()).getEndDef1();
                    currentEnd = ((AtlasRelationshipDef) type.getStructDef()).getEndDef2();
                }

                entity.setTypeName(getTypeName(vertex));
                AtlasObjectId objectId = new AtlasObjectId(GraphHelper.getGuid(ctx.getReferringVertex()), currentEnd.getType());

                if (Cardinality.SINGLE == inverseEnd.getCardinality()) {
                    if (isAdd) {
                        entity.setAddedRelationshipAttribute(inverseEnd.getName(), objectId);
                    } else {
                        entity.setRemovedRelationshipAttribute(inverseEnd.getName(), objectId);
                    }
                } else {
                    if (isAdd) {
                        entity.addOrAppendAddedRelationshipAttribute(inverseEnd.getName(), objectId);
                    } else {
                        entity.addOrAppendRemovedRelationshipAttribute(inverseEnd.getName(), objectId);
                    }
                }

                req.cacheDifferentialEntity(entity);
            } finally {
                req.endMetricRecord(recorderInverseMutatedDetails);
            }
        }
    }

    private void recordEntityUpdateForNonRelationsipAttribute(AtlasVertex vertex) throws AtlasBaseException {
        if (vertex != null) {
            RequestContext req = RequestContext.get();

            if (!req.isUpdatedEntity(graphHelper.getGuid(vertex))) {
                updateModificationMetadata(vertex);

                req.recordEntityUpdateForNonRelationshipAttributes(entityRetriever.toAtlasEntityHeader(vertex));
            }
        }
    }


    private String getIdFromInVertex(AtlasEdge edge) {
        return getIdFromVertex(edge.getInVertex());
    }

    private String getIdFromOutVertex(AtlasEdge edge) {
        return getIdFromVertex(edge.getOutVertex());
    }

    private String getIdFromBothVertex(AtlasEdge currentEdge, AtlasVertex parentEntityVertex) {
        String parentEntityId  = getIdFromVertex(parentEntityVertex);
        String currentEntityId = getIdFromVertex(currentEdge.getInVertex());

        if (StringUtils.equals(currentEntityId, parentEntityId)) {
            currentEntityId = getIdFromOutVertex(currentEdge);
        }


        return currentEntityId;
    }

    public void validateAndNormalizeForUpdate(AtlasClassification classification) throws AtlasBaseException {
        AtlasClassificationType type = validateClassificationTypeName(classification);

        List<String> messages = new ArrayList<>();
        type.validateValueForUpdate(classification, classification.getTypeName(), messages);

        if (!messages.isEmpty()) {
            throw new AtlasBaseException(AtlasErrorCode.INVALID_PARAMETERS, messages);
        }

        type.getNormalizedValueForUpdate(classification);
    }

    public AtlasClassificationType validateClassificationTypeName(AtlasClassification classification) throws AtlasBaseException {
        AtlasClassificationType type = typeRegistry.getClassificationTypeByName(classification.getTypeName());
        if (type == null) {
            throw new AtlasBaseException(AtlasErrorCode.CLASSIFICATION_NOT_FOUND, classification.getTypeName());
        }
        return type;
    }

    public static String getSoftRefFormattedValue(AtlasObjectId objectId) {
        return getSoftRefFormattedString(objectId.getTypeName(), objectId.getGuid());
    }

    private static String getSoftRefFormattedString(String typeName, String resolvedGuid) {
        return String.format(SOFT_REF_FORMAT, typeName, resolvedGuid);
    }

    public void importActivateEntity(AtlasVertex vertex, AtlasEntity entity) {
        AtlasGraphUtilsV2.setEncodedProperty(vertex, STATE_PROPERTY_KEY, ACTIVE);

        if (MapUtils.isNotEmpty(entity.getRelationshipAttributes())) {
            Set<String> relatedEntitiesGuids = getRelatedEntitiesGuids(entity);
            activateEntityRelationships(vertex, relatedEntitiesGuids);
        }
    }

    private void activateEntityRelationships(AtlasVertex vertex, Set<String> relatedEntitiesGuids) {
        Iterator<AtlasEdge> edgeIterator = vertex.getEdges(AtlasEdgeDirection.BOTH).iterator();

        while (edgeIterator.hasNext()) {
            AtlasEdge edge = edgeIterator.next();

            if (AtlasGraphUtilsV2.getState(edge) != DELETED) {
                continue;
            }

            final String relatedEntityGuid;
            if (Objects.equals(edge.getInVertex().getId(), vertex.getId())) {
                relatedEntityGuid = AtlasGraphUtilsV2.getIdFromVertex(edge.getOutVertex());
            } else {
                relatedEntityGuid = AtlasGraphUtilsV2.getIdFromVertex(edge.getInVertex());
            }

            if (StringUtils.isEmpty(relatedEntityGuid) || !relatedEntitiesGuids.contains(relatedEntityGuid)) {
                continue;
            }

            edge.setProperty(STATE_PROPERTY_KEY, AtlasRelationship.Status.ACTIVE);
        }
    }

    private Set<String> getRelatedEntitiesGuids(AtlasEntity entity) {
        Set<String> relGuidsSet = new HashSet<>();

        for (Object o : entity.getRelationshipAttributes().values()) {
            if (o instanceof AtlasObjectId) {
                relGuidsSet.add(((AtlasObjectId) o).getGuid());
            } else if (o instanceof List) {
                for (Object id : (List) o) {
                    if (id instanceof AtlasObjectId) {
                        relGuidsSet.add(((AtlasObjectId) id).getGuid());
                    }
                }
            }
        }
        return relGuidsSet;
    }

    private void validateBusinessAttributes(AtlasVertex entityVertex, AtlasEntityType entityType, Map<String, Map<String, Object>> businessAttributes, boolean isOverwrite) throws AtlasBaseException {
        List<String> messages = new ArrayList<>();

        Map<String, Map<String, AtlasBusinessAttribute>> entityTypeBusinessMetadata = entityType.getBusinessAttributes();

        for (String bmName : businessAttributes.keySet()) {
            if (!entityTypeBusinessMetadata.containsKey(bmName)) {
                messages.add(bmName + ": invalid business-metadata for entity type " + entityType.getTypeName());

                continue;
            }

            Map<String, AtlasBusinessAttribute> entityTypeBusinessAttributes = entityTypeBusinessMetadata.get(bmName);
            Map<String, Object>                         entityBusinessAttributes     = businessAttributes.get(bmName);

            for (AtlasBusinessAttribute bmAttribute : entityTypeBusinessAttributes.values()) {
                AtlasType attrType  = bmAttribute.getAttributeType();
                String    attrName  = bmAttribute.getName();
                Object    attrValue = entityBusinessAttributes == null ? null : entityBusinessAttributes.get(attrName);
                String    fieldName = entityType.getTypeName() + "." + bmName + "." + attrName;

                if (attrValue != null) {
                    attrType.validateValue(attrValue, fieldName, messages);
                    boolean isValidLength = bmAttribute.isValidLength(attrValue);
                    if (!isValidLength) {
                        messages.add(fieldName + ":  Business attribute-value exceeds maximum length limit");
                    }

                    validateElasticsearchKeywordSize(bmAttribute, attrValue, fieldName, messages);

                } else if (!bmAttribute.getAttributeDef().getIsOptional()) {
                    final boolean isAttrValuePresent;

                    if (isOverwrite) {
                        isAttrValuePresent = false;
                    } else {
                        Object existingValue = AtlasGraphUtilsV2.getEncodedProperty(entityVertex, bmAttribute.getVertexPropertyName(), Object.class);

                        isAttrValuePresent = existingValue != null;
                    }

                    if (!isAttrValuePresent) {
                        messages.add(fieldName + ": mandatory business-metadata attribute value missing in type " + entityType.getTypeName());
                    }
                }
            }
        }

        if (!messages.isEmpty()) {
            throw new AtlasBaseException(AtlasErrorCode.INSTANCE_CRUD_INVALID_PARAMS, messages);
        }
    }

    public static void validateCustomAttributes(AtlasEntity entity) throws AtlasBaseException {
        Map<String, String> customAttributes = entity.getCustomAttributes();

        if (MapUtils.isNotEmpty(customAttributes)) {
            for (Map.Entry<String, String> entry : customAttributes.entrySet()) {
                String key   = entry.getKey();
                String value = entry.getValue();

                if (key.length() > CUSTOM_ATTRIBUTE_KEY_MAX_LENGTH) {
                    throw new AtlasBaseException(AtlasErrorCode.INVALID_CUSTOM_ATTRIBUTE_KEY_LENGTH, key);
                }

                Matcher matcher = CUSTOM_ATTRIBUTE_KEY_REGEX.matcher(key);

                if (!matcher.matches()) {
                    throw new AtlasBaseException(AtlasErrorCode.INVALID_CUSTOM_ATTRIBUTE_KEY_CHARACTERS, key);
                }

                if (StringUtils.isNotEmpty(CUSTOM_ATTRIBUTE_KEY_SPECIAL_PREFIX) && key.startsWith(CUSTOM_ATTRIBUTE_KEY_SPECIAL_PREFIX)) {
                    continue;
                }

                if (!key.startsWith(CUSTOM_ATTRIBUTE_KEY_SPECIAL_PREFIX) && value.length() > CUSTOM_ATTRIBUTE_VALUE_MAX_LENGTH) {
                    throw new AtlasBaseException(AtlasErrorCode.INVALID_CUSTOM_ATTRIBUTE_VALUE, value, String.valueOf(CUSTOM_ATTRIBUTE_VALUE_MAX_LENGTH));
                }
            }
        }
    }

    public static void validateLabels(Set<String> labels) throws AtlasBaseException {
        if (CollectionUtils.isNotEmpty(labels)) {
            for (String label : labels) {
                if (label.length() > LABEL_MAX_LENGTH.getInt()) {
                    throw new AtlasBaseException(AtlasErrorCode.INVALID_LABEL_LENGTH, label, String.valueOf(LABEL_MAX_LENGTH.getInt()));
                }

                Matcher matcher = LABEL_REGEX.matcher(label);

                if (!matcher.matches()) {
                    throw new AtlasBaseException(AtlasErrorCode.INVALID_LABEL_CHARACTERS, label);
                }
            }
        }
    }

    List<AtlasEntity> updateClassificationText(AtlasClassification classification, Collection<AtlasVertex> propagatedVertices) throws AtlasBaseException {
        List<AtlasEntity> propagatedEntities = new ArrayList<>();
        AtlasPerfMetrics.MetricRecorder metricRecorder = RequestContext.get().startMetricRecord("updateClassificationText");

        if(CollectionUtils.isNotEmpty(propagatedVertices)) {
            for(AtlasVertex vertex : propagatedVertices) {
                AtlasEntity entity = null;
                for (int i = 1; i <= MAX_NUMBER_OF_RETRIES; i++) {
                    try {
                        entity = instanceConverter.getAndCacheEntity(graphHelper.getGuid(vertex), ENTITY_CHANGE_NOTIFY_IGNORE_RELATIONSHIP_ATTRIBUTES);
                        break; //do not retry on success
                    } catch (AtlasBaseException ex) {
                        if (i == MAX_NUMBER_OF_RETRIES) {
                            LOG.error(String.format("Maximum retries reached for fetching vertex with id %s from graph. Retried %s times. Skipping...", vertex.getId(), i));
                            continue;
                        }
                        LOG.warn(String.format("Vertex with id %s could not be fetched from graph. Retrying for %s time", vertex.getId(), i));
                    }
                }

                if (entity != null) {
                    String classificationTextForEntity = fullTextMapperV2.getClassificationTextForEntity(entity);
                    vertex.setProperty(CLASSIFICATION_TEXT_KEY, classificationTextForEntity);
                    propagatedEntities.add(entity);
                }
            }
        }

        RequestContext.get().endMetricRecord(metricRecorder);
        return propagatedEntities;
    }

    List<AtlasEntity> updateClassificationTextV2(AtlasClassification currentTag,
                                                 Collection<AtlasVertex> propagatedVertices,
                                                 Map<String, Map<String, Object>> deNormAttributesMap,
                                                 Map<String, Map<String, Object>> assetMinAttrsMap) throws AtlasBaseException {
        List<AtlasEntity> propagatedEntities = new ArrayList<>();
        AtlasPerfMetrics.MetricRecorder metricRecorder = RequestContext.get().startMetricRecord("updateClassificationTextV2");

        if(CollectionUtils.isNotEmpty(propagatedVertices)) {
            for(AtlasVertex vertex : propagatedVertices) {
                Map<String, Object> assetMinAttrs = getMinimalAssetMap(vertex);
                assetMinAttrsMap.put(vertex.getIdForDisplay(), assetMinAttrs);

                //get current associated tags to asset ONLY from Cassandra namespace
                List<Tag> tags = tagDAO.getAllTagsByVertexId(vertex.getIdForDisplay());
                List<AtlasClassification> finalClassifications = tags.stream().map(t -> {
                    return TagDAOCassandraImpl.toAtlasClassification(t.getTagMetaJson());
                }).collect(Collectors.toList());

                tags = tags.stream().filter(Tag::isPropagated).toList();
                List<AtlasClassification> finalPropagatedClassifications = tags.stream().map(t -> {
                    return TagDAOCassandraImpl.toAtlasClassification(t.getTagMetaJson());
                }).collect(Collectors.toList());

                AtlasClassification copiedPropagatedClassification = new AtlasClassification(currentTag);
                copiedPropagatedClassification.setEntityGuid((String) assetMinAttrs.get(GUID_PROPERTY_KEY));
                finalClassifications.add(copiedPropagatedClassification);
                finalPropagatedClassifications.add(copiedPropagatedClassification);

                AtlasEntity entity = new AtlasEntity();
                entity.setClassifications(finalClassifications);

                entity.setGuid((String) assetMinAttrs.get(GUID_PROPERTY_KEY));

                entity.setTypeName((String) assetMinAttrs.get(TYPE_NAME_PROPERTY_KEY));

                entity.setCreatedBy((String) assetMinAttrs.get(CREATED_BY_KEY));
                entity.setUpdatedBy((String) assetMinAttrs.get(MODIFIED_BY_KEY));

                entity.setCreateTime((Date) assetMinAttrs.get(TIMESTAMP_PROPERTY_KEY));
                entity.setUpdateTime((Date) assetMinAttrs.get(MODIFICATION_TIMESTAMP_PROPERTY_KEY));

                entity.setAttribute(NAME, assetMinAttrs.get(NAME));
                entity.setAttribute(QUALIFIED_NAME, assetMinAttrs.get(QUALIFIED_NAME));


                Map<String, Object> deNormAttributes;
                if (CollectionUtils.isEmpty(finalClassifications)) {
                    deNormAttributes = TagDeNormAttributesUtil.getPropagatedAttributesForNoTags();
                } else {
                    deNormAttributes = TagDeNormAttributesUtil.getPropagatedAttributesForTags(currentTag, finalClassifications, finalPropagatedClassifications, typeRegistry, fullTextMapperV2);
                }

                deNormAttributesMap.put(vertex.getIdForDisplay(), deNormAttributes);
                propagatedEntities.add(entity);
            }
        }
        RequestContext.get().endMetricRecord(metricRecorder);
        return propagatedEntities;
    }

    void updateClassificationTextV2(AtlasClassification currentTag,
                                                 List<String> propagatedVertexIds,
                                                 List<Tag> propagatedTags,
                                                 Map<String, Map<String, Object>> deNormAttributesMap) throws AtlasBaseException {
        AtlasPerfMetrics.MetricRecorder metricRecorder = RequestContext.get().startMetricRecord("updateClassificationTextV2");

        if(CollectionUtils.isNotEmpty(propagatedVertexIds)) {
            for(Tag tagAttachment : propagatedTags) {
                //get current associated tags to asset ONLY from Cassandra namespace
                List<Tag> tags = tagDAO.getAllTagsByVertexId(tagAttachment.getVertexId());

                List<AtlasClassification> finalClassifications = tags.stream().map(t -> TagDAOCassandraImpl.toAtlasClassification(t.getTagMetaJson())).collect(Collectors.toList());

                tags = tags.stream().filter(Tag::isPropagated).toList();
                List<AtlasClassification> propagatedClassifications = tags.stream().map(t -> TagDAOCassandraImpl.toAtlasClassification(t.getTagMetaJson())).collect(Collectors.toList());

                Map<String, Object> deNormAttributes;
                if (CollectionUtils.isEmpty(finalClassifications)) {
                    deNormAttributes = TagDeNormAttributesUtil.getPropagatedAttributesForNoTags();
                } else {
                    deNormAttributes = TagDeNormAttributesUtil.getPropagatedAttributesForTags(currentTag, finalClassifications, propagatedClassifications, typeRegistry, fullTextMapperV2);
                }

                deNormAttributesMap.put(tagAttachment.getVertexId(), deNormAttributes);
            }
        }
        RequestContext.get().endMetricRecord(metricRecorder);
    }

    private void updateLabels(AtlasVertex vertex, Set<String> labels) {
        if (CollectionUtils.isNotEmpty(labels)) {
            AtlasGraphUtilsV2.setEncodedProperty(vertex, LABELS_PROPERTY_KEY, getLabelString(labels));
        } else {
            vertex.removeProperty(LABELS_PROPERTY_KEY);
        }
    }

    private String getLabelString(Collection<String> labels) {
        String ret = null;

        if (!labels.isEmpty()) {
            ret = LABEL_NAME_DELIMITER + String.join(LABEL_NAME_DELIMITER, labels) + LABEL_NAME_DELIMITER;
        }

        return ret;
    }

    private void addToUpdatedBusinessAttributes(Map<String, Map<String, Object>> updatedBusinessAttributes, AtlasBusinessAttribute bmAttribute, Object attrValue) {
        String              bmName     = bmAttribute.getDefinedInType().getTypeName();
        Map<String, Object> attributes = updatedBusinessAttributes.get(bmName);

        if(attributes == null){
            attributes = new HashMap<>();

            updatedBusinessAttributes.put(bmName, attributes);
        }

        attributes.put(bmAttribute.getName(), attrValue);
    }

    private void createAndQueueTask(String taskType, AtlasVertex entityVertex, String classificationVertexId, String classificationName, Boolean currentPropagateThroughLineage, Boolean currentRestrictPropagationThroughHierarchy) throws AtlasBaseException{

        deleteDelegate.getHandler().createAndQueueTaskWithoutCheck(taskType, entityVertex, classificationVertexId,classificationName, null, currentPropagateThroughLineage,currentRestrictPropagationThroughHierarchy);
    }

    private void createAndQueueTask(String taskType, AtlasVertex entityVertex, String classificationVertexId, String classificationName) throws AtlasBaseException {
        deleteDelegate.getHandler().createAndQueueTaskWithoutCheck(taskType, entityVertex, classificationVertexId, classificationName, null);
    }

    public void removePendingTaskFromEntity(String entityGuid, String taskGuid) throws EntityNotFoundException {
        if (StringUtils.isEmpty(entityGuid) || StringUtils.isEmpty(taskGuid)) {
            return;
        }

        AtlasVertex entityVertex = graphHelper.getVertexForGUID(entityGuid);

        if (entityVertex == null) {
            LOG.warn("Error fetching vertex: {}", entityVertex);

            return;
        }

        entityVertex.removePropertyValue(PENDING_TASKS_PROPERTY_KEY, taskGuid);
    }

    public void removePendingTaskFromEdge(String edgeId, String taskGuid) throws AtlasBaseException {
        if (StringUtils.isEmpty(edgeId) || StringUtils.isEmpty(taskGuid)) {
            return;
        }

        AtlasEdge edge = graph.getEdge(edgeId);

        if (edge == null) {
            LOG.warn("Error fetching edge: {}", edgeId);

            return;
        }

        AtlasGraphUtilsV2.removeItemFromListProperty(edge, EDGE_PENDING_TASKS_PROPERTY_KEY, taskGuid);
    }


    public void addHasLineage(Set<AtlasEdge> inputOutputEdges, boolean isRestoreEntity) {
        AtlasPerfMetrics.MetricRecorder metricRecorder = RequestContext.get().startMetricRecord("addHasLineage");

        for (AtlasEdge atlasEdge : inputOutputEdges) {

            boolean isOutputEdge = PROCESS_OUTPUTS.equals(atlasEdge.getLabel());

            AtlasVertex processVertex = atlasEdge.getOutVertex();
            AtlasVertex assetVertex = atlasEdge.getInVertex();

            if (getEntityHasLineage(processVertex)) {
                AtlasGraphUtilsV2.setEncodedProperty(assetVertex, HAS_LINEAGE, true);
                continue;
            }

            String oppositeEdgeLabel = isOutputEdge ? PROCESS_INPUTS : PROCESS_OUTPUTS;

            Iterator<AtlasEdge> oppositeEdges = processVertex.getEdges(AtlasEdgeDirection.BOTH, oppositeEdgeLabel).iterator();
            boolean isHasLineageSet = false;
            while (oppositeEdges.hasNext()) {
                AtlasEdge oppositeEdge = oppositeEdges.next();
                AtlasVertex oppositeEdgeAssetVertex = oppositeEdge.getInVertex();

                if (getStatus(oppositeEdge) == ACTIVE && getStatus(oppositeEdgeAssetVertex) == ACTIVE) {
                    if (!isHasLineageSet) {
                        AtlasGraphUtilsV2.setEncodedProperty(assetVertex, HAS_LINEAGE, true);
                        AtlasGraphUtilsV2.setEncodedProperty(processVertex, HAS_LINEAGE, true);
                        isHasLineageSet = true;
                    }

                    if (isRestoreEntity) {
                        AtlasGraphUtilsV2.setEncodedProperty(oppositeEdgeAssetVertex, HAS_LINEAGE, true);
                    } else {
                        break;
                    }
                }
            }
        }
        RequestContext.get().endMetricRecord(metricRecorder);
    }


    public AtlasVertex linkBusinessPolicy(final BusinessPolicyRequest.AssetComplianceInfo data) {
        String assetGuid = data.getAssetId();
        AtlasVertex vertex = findByGuid(graph, assetGuid);

        // Retrieve existing policies
        Set<String> existingCompliant = getVertexPolicies(vertex, ASSET_POLICY_GUIDS);
        Set<String> existingNonCompliant = getVertexPolicies(vertex, NON_COMPLIANT_ASSET_POLICY_GUIDS);

        // Retrieve new policies
        Set<String> addCompliantGUIDs = getOrCreateEmptySet(data.getAddCompliantGUIDs());
        Set<String> addNonCompliantGUIDs = getOrCreateEmptySet(data.getAddNonCompliantGUIDs());
        Set<String> removeCompliantGUIDs = getOrCreateEmptySet(data.getRemoveCompliantGUIDs());
        Set<String> removeNonCompliantGUIDs = getOrCreateEmptySet(data.getRemoveNonCompliantGUIDs());


        // Update vertex properties
        addToAttribute(vertex, ASSET_POLICY_GUIDS, addCompliantGUIDs);
        removeFromAttribute(vertex, ASSET_POLICY_GUIDS, removeCompliantGUIDs);


        addToAttribute(vertex, NON_COMPLIANT_ASSET_POLICY_GUIDS, addNonCompliantGUIDs);
        removeFromAttribute(vertex, NON_COMPLIANT_ASSET_POLICY_GUIDS, removeNonCompliantGUIDs);

        // Count and set policies
        Set<String> effectiveCompliantGUIDs = getVertexPolicies(vertex, ASSET_POLICY_GUIDS);
        Set<String> effectiveNonCompliantGUIDs = getVertexPolicies(vertex, NON_COMPLIANT_ASSET_POLICY_GUIDS);

        int compliantPolicyCount = countPoliciesExcluding(effectiveCompliantGUIDs, "rule");
        int nonCompliantPolicyCount = countPoliciesExcluding(effectiveNonCompliantGUIDs, "rule");

        int totalPolicyCount = compliantPolicyCount + nonCompliantPolicyCount;

        vertex.setProperty(ASSET_POLICIES_COUNT, totalPolicyCount);
        updateModificationMetadata(vertex);

        // Create and cache differential entity
        AtlasEntity diffEntity = createDifferentialEntity(
                vertex, effectiveCompliantGUIDs, effectiveNonCompliantGUIDs, existingCompliant, existingNonCompliant, totalPolicyCount);

        RequestContext.get().cacheDifferentialEntity(diffEntity);
        return vertex;
    }

    private static Set<String> getOrCreateEmptySet(Set<String> input) {
        return input == null ? new HashSet<>() : input;
    }

    private void addToAttribute(AtlasVertex vertex, String propertyKey, Set<String> policies) {
        String targetProperty = determineTargetProperty(propertyKey);
        policies.stream()
                .filter(StringUtils::isNotEmpty)
                .forEach(policyGuid -> vertex.setProperty(targetProperty, policyGuid));
    }

    private void removeFromAttribute(AtlasVertex vertex, String propertyKey, Set<String> policies) {
        String targetProperty = determineTargetProperty(propertyKey);
        policies.stream()
                .filter(StringUtils::isNotEmpty)
                .forEach(policyGuid -> vertex.removePropertyValue(targetProperty, policyGuid));
    }

    private String determineTargetProperty(String propertyKey) {
        return ASSET_POLICY_GUIDS.equals(propertyKey)
                ? ASSET_POLICY_GUIDS
                : NON_COMPLIANT_ASSET_POLICY_GUIDS;
    }

    private int countPoliciesExcluding(Set<String> policies, String substring) {
        return (int) policies.stream().filter(policy -> !policy.contains(substring)).count();
    }

    private AtlasEntity createDifferentialEntity(AtlasVertex vertex, Set<String> effectiveCompliant, Set<String> effectiveNonCompliant,
                                                 Set<String> existingCompliant, Set<String> existingNonCompliant, int totalPolicyCount) {
        AtlasEntity diffEntity = new AtlasEntity(vertex.getProperty(TYPE_NAME_PROPERTY_KEY, String.class));
        setEntityCommonAttributes(vertex, diffEntity);
        diffEntity.setAttribute(ASSET_POLICIES_COUNT, totalPolicyCount);

        if (!existingCompliant.equals(effectiveCompliant)) {
            diffEntity.setAttribute(ASSET_POLICY_GUIDS, effectiveCompliant);
        }
        if (!existingNonCompliant.equals(effectiveNonCompliant)) {
            diffEntity.setAttribute(NON_COMPLIANT_ASSET_POLICY_GUIDS, effectiveNonCompliant);
        }

        return diffEntity;
    }

    private Set<String> getVertexPolicies(AtlasVertex vertex, String propertyKey) {
        return Optional.ofNullable(vertex.getMultiValuedSetProperty(propertyKey, String.class))
                .orElse(Collections.emptySet());
    }


    public List<AtlasVertex> unlinkBusinessPolicy(String policyId, Set<String> unlinkGuids) {
        if (policyId == null || unlinkGuids == null || unlinkGuids.isEmpty()) {
            throw new IllegalArgumentException("PolicyId and unlinkGuids must not be null or empty");
        }

        return unlinkGuids.stream()
                .map(guid -> AtlasGraphUtilsV2.findByGuid(graph, guid))
                .filter(Objects::nonNull)
                .filter(vertex -> isPolicyLinked(vertex, policyId))
                .map(vertex -> updateVertexPolicy(vertex, policyId))
                .collect(Collectors.toList());
    }

    private boolean isPolicyLinked(AtlasVertex vertex, String policyId) {
        Set<String> compliantPolicies = getMultiValuedSetProperty(vertex, ASSET_POLICY_GUIDS);
        Set<String> nonCompliantPolicies = getMultiValuedSetProperty(vertex, NON_COMPLIANT_ASSET_POLICY_GUIDS);
        return compliantPolicies.contains(policyId) || nonCompliantPolicies.contains(policyId);
    }

    private AtlasVertex updateVertexPolicy(AtlasVertex vertex, String policyId) {
        Set<String> compliantPolicies = getMultiValuedSetProperty(vertex, ASSET_POLICY_GUIDS);
        Set<String> nonCompliantPolicies = getMultiValuedSetProperty(vertex, NON_COMPLIANT_ASSET_POLICY_GUIDS);

        boolean removed = removePolicyAndRule(compliantPolicies, policyId);
        removed |= removePolicyAndRule(nonCompliantPolicies,policyId);

        if (removed) {
            vertex.removePropertyValue(ASSET_POLICY_GUIDS, policyId);
            vertex.removePropertyValue(NON_COMPLIANT_ASSET_POLICY_GUIDS, policyId);

            int compliantPolicyCount = countPoliciesExcluding(compliantPolicies, "rule");
            int nonCompliantPolicyCount = countPoliciesExcluding(nonCompliantPolicies, "rule");
            int totalPolicyCount = compliantPolicyCount + nonCompliantPolicyCount;
            vertex.setProperty(ASSET_POLICIES_COUNT, totalPolicyCount);

            updateModificationMetadata(vertex);
            cacheDifferentialEntity(vertex, compliantPolicies, nonCompliantPolicies);
        }

        return vertex;
    }

    private boolean removePolicyAndRule(Set<String> policies, String policyId) {
        Set<String> toRemove = policies.stream().filter(i-> i.contains(policyId)).collect(Collectors.toSet());
        return policies.removeAll(toRemove);

    }

    private Set<String> getMultiValuedSetProperty(AtlasVertex vertex, String propertyName) {
        return Optional.ofNullable(vertex.getMultiValuedSetProperty(propertyName, String.class))
                .map(HashSet::new)
                .orElseGet(HashSet::new);
    }

    public List<AtlasVertex> linkMeshEntityToAssets(String meshEntityId, Set<String> linkGuids) throws AtlasBaseException {
        List<AtlasVertex> linkedVertices = new ArrayList<>();

        for (String guid : linkGuids) {
            AtlasVertex ev = findByGuid(graph, guid);

            if (ev != null) {
                String typeName = ev.getProperty(TYPE_NAME_PROPERTY_KEY, String.class);
                if (excludedTypes.contains(typeName)){
                    LOG.warn("Type {} is not allowed to link with mesh entity", typeName);
                    continue;
                }
                Set<String> existingValues = ev.getMultiValuedSetProperty(DOMAIN_GUIDS_ATTR, String.class);

                if (!existingValues.contains(meshEntityId)) {
                    isAuthorizedToLink(ev);

                    updateDomainAttribute(ev, existingValues, meshEntityId);
                    existingValues.clear();
                    existingValues.add(meshEntityId);

                    updateModificationMetadata(ev);

                    cacheDifferentialMeshEntity(ev, existingValues);

                    linkedVertices.add(ev);
                }
            }
        }

        return linkedVertices;
    }

    public List<AtlasVertex> unlinkMeshEntityFromAssets(String meshEntityId, Set<String> unlinkGuids) throws AtlasBaseException {
        List<AtlasVertex> unlinkedVertices = new ArrayList<>();

        for (String guid : unlinkGuids) {
            AtlasVertex ev = AtlasGraphUtilsV2.findByGuid(graph, guid);

            if (ev != null) {
                String typeName = ev.getProperty(TYPE_NAME_PROPERTY_KEY, String.class);
                if (excludedTypes.contains(typeName)){
                    LOG.warn("Type {} is not allowed to unlink with mesh entity", typeName);
                    continue;
                }

                Set<String> existingValues = ev.getMultiValuedSetProperty(DOMAIN_GUIDS_ATTR, String.class);

                if (meshEntityId.isEmpty() || existingValues.contains(meshEntityId)) {
                    isAuthorizedToLink(ev);

                    if (StringUtils.isEmpty(meshEntityId)) {
                        existingValues.clear();
                        ev.removeProperty(DOMAIN_GUIDS_ATTR);
                    } else {
                        existingValues.remove(meshEntityId);
                        ev.removePropertyValue(DOMAIN_GUIDS_ATTR, meshEntityId);
                    }

                    updateModificationMetadata(ev);
                    cacheDifferentialMeshEntity(ev, existingValues);

                    unlinkedVertices.add(ev);
                }
            }
        }

        return unlinkedVertices;
    }

    private void updateDomainAttribute(AtlasVertex vertex, Set<String> existingValues, String meshEntityId){
        existingValues.forEach(existingValue -> vertex.removePropertyValue(DOMAIN_GUIDS_ATTR, existingValue));
        vertex.setProperty(DOMAIN_GUIDS_ATTR, meshEntityId);
    }

    private void cacheDifferentialEntity(AtlasVertex ev, Set<String> complaint, Set<String> nonComplaint) {
        AtlasEntity diffEntity = new AtlasEntity(ev.getProperty(TYPE_NAME_PROPERTY_KEY, String.class));
        setEntityCommonAttributes(ev, diffEntity);
        diffEntity.setAttribute(ASSET_POLICY_GUIDS, complaint);
        diffEntity.setAttribute(NON_COMPLIANT_ASSET_POLICY_GUIDS, nonComplaint);
        diffEntity.setAttribute(ASSET_POLICIES_COUNT, complaint.size() + nonComplaint.size());

        RequestContext requestContext = RequestContext.get();
        requestContext.cacheDifferentialEntity(diffEntity);
    }

    private void cacheDifferentialMeshEntity(AtlasVertex ev, Set<String> existingValues) {
        AtlasEntity diffEntity = new AtlasEntity(ev.getProperty(TYPE_NAME_PROPERTY_KEY, String.class));
        setEntityCommonAttributes(ev, diffEntity);
        diffEntity.setAttribute(DOMAIN_GUIDS_ATTR, existingValues);

        RequestContext requestContext = RequestContext.get();
        requestContext.cacheDifferentialEntity(diffEntity);
    }

    private void setEntityCommonAttributes(AtlasVertex ev, AtlasEntity diffEntity) {
        diffEntity.setGuid(ev.getProperty(GUID_PROPERTY_KEY, String.class));
        diffEntity.setUpdatedBy(ev.getProperty(MODIFIED_BY_KEY, String.class));
        diffEntity.setUpdateTime(new Date(RequestContext.get().getRequestTime()));
    }

    private void isAuthorizedToLink(AtlasVertex vertex) throws AtlasBaseException {
        AtlasEntityHeader sourceEntity = retrieverNoRelation.toAtlasEntityHeaderWithClassifications(vertex);

        // source -> UPDATE + READ
        AtlasAuthorizationUtils.verifyAccess(new AtlasEntityAccessRequest(typeRegistry, AtlasPrivilege.ENTITY_UPDATE, sourceEntity),
                "update on source Entity, link/unlink operation denied: ", sourceEntity.getAttribute(NAME));

        AtlasAuthorizationUtils.verifyAccess(new AtlasEntityAccessRequest(typeRegistry, AtlasPrivilege.ENTITY_READ, sourceEntity),
                "read on source Entity, link/unlink operation denied: ", sourceEntity.getAttribute(NAME));

    }

    private Map<String, Object> getMinimalAssetMap(AtlasVertex vertex) {
        Map<String, Object> ret = new HashMap<>();

        ret.put(NAME, vertex.getProperty(NAME, String.class));
        ret.put(QUALIFIED_NAME, vertex.getProperty(QUALIFIED_NAME, String.class));

        ret.put(GUID_PROPERTY_KEY, vertex.getProperty(GUID_PROPERTY_KEY, String.class));
        ret.put(TYPE_NAME_PROPERTY_KEY, vertex.getProperty(TYPE_NAME_PROPERTY_KEY, String.class));

        ret.put(CREATED_BY_KEY, vertex.getProperty(CREATED_BY_KEY, String.class));
        ret.put(MODIFIED_BY_KEY, vertex.getProperty(MODIFIED_BY_KEY, String.class));

        ret.put(TIMESTAMP_PROPERTY_KEY, new Date(vertex.getProperty(TIMESTAMP_PROPERTY_KEY, Long.class)));
        ret.put(MODIFICATION_TIMESTAMP_PROPERTY_KEY, new Date(vertex.getProperty(MODIFICATION_TIMESTAMP_PROPERTY_KEY, Long.class)));

        return ret;
    }

    public AtlasEntity getMinimalAtlasEntityForNotification(AtlasVertex vertex) {
        AtlasEntity minEntity = new AtlasEntity();

        minEntity.setAttribute(NAME, vertex.getProperty(NAME, String.class));
        minEntity.setAttribute(QUALIFIED_NAME, vertex.getProperty(QUALIFIED_NAME, String.class));

        minEntity.setGuid(vertex.getProperty(GUID_PROPERTY_KEY, String.class));
        minEntity.setTypeName(vertex.getProperty(TYPE_NAME_PROPERTY_KEY, String.class));

        minEntity.setCreatedBy(vertex.getProperty(CREATED_BY_KEY, String.class));
        minEntity.setUpdatedBy(vertex.getProperty(MODIFIED_BY_KEY, String.class));

        minEntity.setCreateTime(new Date(vertex.getProperty(TIMESTAMP_PROPERTY_KEY, Long.class)));
        minEntity.setUpdateTime(new Date(vertex.getProperty(MODIFICATION_TIMESTAMP_PROPERTY_KEY, Long.class)));

        return minEntity;
    }

    public int updateClassificationTextPropagationV2(String sourceEntityGuid, String tagTypeName) throws AtlasBaseException {
        AtlasPerfMetrics.MetricRecorder metricRecorder = RequestContext.get().startMetricRecord("updateClassificationTextPropagationNew");
        try {
            if (StringUtils.isEmpty(tagTypeName)) {
                LOG.warn("updateClassificationTextPropagation(classificationVertexId={}): classification type name is empty", tagTypeName);
                return 0;
            }

            AtlasVertex sourceEntityVertex = graphHelper.getVertexForGUID(sourceEntityGuid);
            if (sourceEntityVertex == null) {
                String warningMessage = String.format("updateClassificationTextPropagationV2(entityGuid=%s, tagTypeName=%s): entity vertex not found, skipping task execution", sourceEntityGuid, tagTypeName);
                LOG.warn(warningMessage);
                return 0;
            }

            int totalUpdated = 0;

            // fetch propagated‑tag attachments in batches
            PaginatedTagResult paginatedResult = tagDAO.getPropagationsForAttachmentBatch(sourceEntityVertex.getIdForDisplay(), tagTypeName, null);
            AtlasClassification originalClassification = tagDAO.findDirectTagByVertexIdAndTagTypeName(sourceEntityVertex.getIdForDisplay(), tagTypeName, false);
            if (originalClassification == null) {
                String warningMessage = String.format("updateClassificationTextPropagationV2(entityGuid=%s, tagTypeName=%s): classification not found, skipping task execution", sourceEntityGuid, tagTypeName);
                LOG.warn(warningMessage);
                return 0;
            }

            List<Tag> batchToUpdate = paginatedResult.getTags();

            while (!batchToUpdate.isEmpty()) {

                // collect the vertex IDs in this batch
                List<String> vertexIds = batchToUpdate.stream()
                        .map(Tag::getVertexId)
                        .toList();

                Map<String, Map<String, Object>> assetMinAttrsMap = batchToUpdate.stream()
                        .collect(Collectors.toMap(Tag::getVertexId, Tag::getAssetMetadata));

                List<AtlasEntity> entities = batchToUpdate.stream().map(x -> getEntityForNotification(x.getAssetMetadata())).toList();

                // Update all propagated tags in Cassandra
                tagDAO.putPropagatedTags(sourceEntityVertex.getIdForDisplay(), tagTypeName, new HashSet<>(vertexIds), assetMinAttrsMap, originalClassification);

                // compute fresh classification‑text de‑norm attributes for this batch
                Map<String, Map<String, Object>> deNormMap = new HashMap<>();
                updateClassificationTextV2(originalClassification, vertexIds, batchToUpdate, deNormMap);

                // push them to ES
                if (MapUtils.isNotEmpty(deNormMap)) {
                    ESConnector.writeTagProperties(deNormMap);
                }


                //new bulk method to fetch in batches
                Set<AtlasVertex> propagtedVertices = graph.getVertices(vertexIds.toArray(new String[0]));

                // notify listeners (async) that these entities got their classification text updated
                entityChangeNotifier.onClassificationUpdatedToEntitiesV2(propagtedVertices, originalClassification, true, RequestContext.get());

                totalUpdated += batchToUpdate.size();
                // grab next batch
                if (paginatedResult.isDone()) {
                    break;
                }
                String pagingState = paginatedResult.getPagingState();
                paginatedResult = tagDAO.getPropagationsForAttachmentBatch(sourceEntityVertex.getIdForDisplay(), tagTypeName, pagingState);
                batchToUpdate = paginatedResult.getTags();
            }

            LOG.info("Updated classification text for {} propagations, taskId: {}", totalUpdated, RequestContext.get().getCurrentTask().getGuid());
            return totalUpdated;
        } catch (Exception e) {
            LOG.error("Error while updating classification text for tag type {}: {}", tagTypeName, e.getMessage());
            throw new AtlasBaseException(e);
        } finally {
            // end metrics
            RequestContext.get().endMetricRecord(metricRecorder);
        }
    }

    private static AtlasEntity getEntityForNotification(Map<String, Object> assetMetadata) {
        AtlasEntity entity = new AtlasEntity();
        entity.setAttribute(NAME, assetMetadata.get(NAME));
        entity.setAttribute(QUALIFIED_NAME, assetMetadata.get(QUALIFIED_NAME));

        entity.setGuid((String) assetMetadata.get(GUID_PROPERTY_KEY));
        entity.setTypeName((String) assetMetadata.get(TYPE_NAME_PROPERTY_KEY));
        entity.setCreatedBy((String) assetMetadata.get(CREATED_BY_KEY));
        entity.setUpdatedBy((String) assetMetadata.get(MODIFIED_BY_KEY));

        entity.setCreateTime(safeParseDate(assetMetadata.get(TIMESTAMP_PROPERTY_KEY), TIMESTAMP_PROPERTY_KEY));
        entity.setUpdateTime(safeParseDate(assetMetadata.get(MODIFICATION_TIMESTAMP_PROPERTY_KEY), MODIFICATION_TIMESTAMP_PROPERTY_KEY));

        return entity;
    }

    private static Date safeParseDate(Object value, String fieldName) {
        long minValidTimestamp = 0L; // Jan 1, 1970 UTC
        long maxValidTimestamp = 4102444800000L; // Jan 1, 2100

        Long timestamp = null;
        if (value instanceof Long) {
            timestamp = (Long) value;
        } else if (value instanceof Integer) {
            timestamp = ((Integer) value).longValue();
        } else if (value instanceof String) {
            try {
                timestamp = Long.parseLong((String) value);
            } catch (NumberFormatException e) {
                LOG.warn("Invalid string timestamp for {}: '{}'", fieldName, value);
                return null;
            }
        } else if (value != null) {
            LOG.warn("Unexpected type for {}: {}", fieldName, value.getClass().getName());
            return null;
        }

        if (timestamp != null) {
            if (timestamp < minValidTimestamp || timestamp > maxValidTimestamp) {
                LOG.warn("Timestamp out of expected range for {}: {}", fieldName, timestamp);
                return null;
            }
            return new Date(timestamp);
        }
        return null;
    }

    /**
     * Performs a scalable, batch-oriented refresh of propagated classifications.
     *
     * @param parameters Task parameters.
     * @param parentEntityGuid The GUID of a potential parent entity.
     * @param sourceEntityGuid The GUID of the entity that is the source of the propagation.
     * @param classificationTypeName The type name of the classification to refresh.
     * @throws AtlasBaseException if a critical error occurs.
     */
    public int classificationRefreshPropagationV2_new(Map<String, Object> parameters, String parentEntityGuid, String sourceEntityGuid, String classificationTypeName) throws AtlasBaseException {
        AtlasPerfMetrics.MetricRecorder metricRecorder = RequestContext.get().startMetricRecord("classificationRefreshPropagationV2_new");
        try {
            final int BATCH_SIZE = 10000;
            int assetsAffected = 0;
            LOG.info("classificationRefreshPropagationV2_new: Starting scalable refresh for tag '{}' from source entity {}", classificationTypeName, sourceEntityGuid);

            // === Phase 1: Initialization & Calculation ===
            AtlasVertex entityVertex = AtlasGraphUtilsV2.findByGuid(this.graph, sourceEntityGuid);
            if (entityVertex == null) {
                String warningMessage = String.format("classificationRefreshPropagationV2_new(sourceEntityGuid=%s): entity vertex not found, skipping task execution", sourceEntityGuid);
                LOG.warn(warningMessage);
                return assetsAffected;
            }

            String entityVertexId = entityVertex.getIdForDisplay();
            AtlasClassification sourceTag = tagDAO.findDirectTagByVertexIdAndTagTypeName(entityVertexId, classificationTypeName, true);

            if (sourceTag == null) {
                if (StringUtils.isNotEmpty(parentEntityGuid) && !parentEntityGuid.equals(sourceEntityGuid)) {
                    entityVertex = AtlasGraphUtilsV2.findByGuid(this.graph, parentEntityGuid);
                    if (entityVertex == null) {
                        String warningMessage = String.format("classificationRefreshPropagationV2_new(parentEntityGuid=%s): parent entity vertex not found", parentEntityGuid);
                        LOG.warn(warningMessage);
                        return assetsAffected;
                    }
                    entityVertexId = entityVertex.getIdForDisplay();
                    sourceTag = tagDAO.findDirectTagByVertexIdAndTagTypeName(entityVertexId, classificationTypeName, true);
                }
            }

            if (sourceTag == null) {
                throw new AtlasBaseException(String.format("classificationRefreshPropagationV2_new: Classification '%s' not found on entity '%s' or its parent '%s'. Aborting.", classificationTypeName, sourceEntityGuid, parentEntityGuid));
            }

            if (!sourceTag.isPropagate()) {
                LOG.warn("classificationRefreshPropagationV2_new: Refresh task invalid as propagation is disabled for tag '{}' on entity {}. Aborting.", classificationTypeName, sourceEntityGuid);
                return assetsAffected;
            }

            Set<String> expectedPropagatedVertexIds = calculateExpectedPropagations(entityVertex, sourceTag);
            LOG.info("classificationRefreshPropagationV2_new: Graph traversal found {} assets that should have the tag '{}'", expectedPropagatedVertexIds.size(), classificationTypeName);

            // === Phase 2: Reconciliation Loop (Deletions) ===
            String pagingState = null;
            boolean hasMorePages = true;
            List<Tag> tagsToDelete = new ArrayList<>();

            int pageCount = 0;
            int totalCountOfPropagatedTags = 0;

            while (hasMorePages) {
                pageCount++;
                PaginatedTagResult result = tagDAO.getPropagationsForAttachmentBatchWithPagination(entityVertexId, classificationTypeName, pagingState, BATCH_SIZE);
                List<Tag> currentPageTags = result.getTags();

                int fetchedCount = currentPageTags.size();
                totalCountOfPropagatedTags += fetchedCount;

                for (Tag existingTag : result.getTags()) {
                    if (expectedPropagatedVertexIds.contains(existingTag.getVertexId())) {
                        expectedPropagatedVertexIds.remove(existingTag.getVertexId());
                    } else {
                        tagsToDelete.add(existingTag);
                    }
                }

                if (tagsToDelete.size() >= BATCH_SIZE) {
                    assetsAffected += tagsToDelete.size();
                    processDeletions_new(tagsToDelete, sourceTag);
                    tagsToDelete.clear();
                }

                pagingState = result.getPagingState();
                hasMorePages = result.hasMorePages();

                LOG.info("sourceVertexId={}, tagTypeName={}: Page {}: Fetched {} propagations. Total fetched: {}. Has next page: {}",
                        entityVertexId, classificationTypeName, pageCount, fetchedCount, totalCountOfPropagatedTags, hasMorePages);
            }

            if (!tagsToDelete.isEmpty()) {
                assetsAffected += tagsToDelete.size();
                processDeletions_new(tagsToDelete, sourceTag);
            }

            // === Phase 3: Process Net-New Additions ===
            if (!expectedPropagatedVertexIds.isEmpty()) {
                LOG.info("classificationRefreshPropagationV2_new: Found {} assets that need the tag '{}' to be newly propagated.", expectedPropagatedVertexIds.size(), classificationTypeName);
                List<String> vertexIdsToAdd = new ArrayList<>(expectedPropagatedVertexIds);
                for (int i = 0; i < vertexIdsToAdd.size(); i += BATCH_SIZE) {
                    int end = Math.min(i + BATCH_SIZE, vertexIdsToAdd.size());
                    List<String> batchIds = vertexIdsToAdd.subList(i, end);

                    List<AtlasVertex> verticesToPropagate = batchIds.stream()
                            .map(id -> graph.getVertex(id))
                            .filter(Objects::nonNull)
                            .collect(Collectors.toList());

                    assetsAffected += verticesToPropagate.size();

                    if (!verticesToPropagate.isEmpty()) {
                        processClassificationPropagationAdditionV2(parameters, entityVertexId, verticesToPropagate, sourceTag);
                    }
                }
            }
            LOG.info("classificationRefreshPropagationV2_new: Successfully completed scalable refresh for tag '{}' from source entity {}", classificationTypeName, sourceEntityGuid);
            return assetsAffected;
        } finally {
            RequestContext.get().endMetricRecord(metricRecorder);
        }
    }

    private Set<String> calculateExpectedPropagations(AtlasVertex sourceVertex, AtlasClassification sourceTag) throws AtlasBaseException {
        String propagationMode = entityRetriever.determinePropagationMode(sourceTag.getRestrictPropagationThroughLineage(), sourceTag.getRestrictPropagationThroughHierarchy());
        boolean toExclude = Objects.equals(propagationMode, CLASSIFICATION_PROPAGATION_MODE_RESTRICT_LINEAGE);
        Set<String> impactedVertices = new HashSet<>();
        entityRetriever.traverseImpactedVerticesByLevelV2(sourceVertex, null, null, impactedVertices, CLASSIFICATION_PROPAGATION_MODE_LABELS_MAP.get(propagationMode), toExclude, null, null);
        transactionInterceptHelper.intercept();
        return impactedVertices;
    }

    private void processDeletions_new(List<Tag> tagsToDelete, AtlasClassification sourceTag) throws AtlasBaseException {
        LOG.debug("Processing deletion of {} tags.", tagsToDelete.size());
        tagDAO.deleteTags(tagsToDelete);

        List<String> vertexIdsToDelete = tagsToDelete.stream()
                .map(Tag::getVertexId)
                .toList();

        Map<String, Map<String, Object>> deNormMap = new HashMap<>();
        updateClassificationTextV2(sourceTag, vertexIdsToDelete, tagsToDelete, deNormMap);
        if (MapUtils.isNotEmpty(deNormMap)) {
            ESConnector.writeTagProperties(deNormMap);
        }

        Set<AtlasVertex> vertices = graph.getVertices(vertexIdsToDelete.toArray(new String[0]));
        if (!vertices.isEmpty()) {
            entityChangeNotifier.onClassificationPropagationDeletedV2(vertices, sourceTag, true, RequestContext.get());
        }
    }

    private Map<String, Map<String, Object>> getMinimalAssetMapsFromGraph(List<String> vertexIds) {
        Map<String, Map<String, Object>> ret = new HashMap<>();
        for (String vertexId : vertexIds) {
            AtlasVertex vertex = graph.getVertex(vertexId);
            if (vertex != null) {
                ret.put(vertexId, getMinimalAssetMap(vertex));
            }
        }
        return ret;
    }

    public List<AtlasVertex> unlinkBusinessPolicyV2(Set<String> assetGuids, Set<String> unlinkGuids) {

        if (CollectionUtils.isEmpty(assetGuids) || CollectionUtils.isEmpty(unlinkGuids)) {
            throw new IllegalArgumentException("assets and unlinkGuids must not be empty");
        }

        return assetGuids.stream()
                .map(guid -> AtlasGraphUtilsV2.findByGuid(graph, guid))
                .filter(Objects::nonNull)
                .map(vertex -> updateVertexPolicyV2(vertex, unlinkGuids))
                .collect(Collectors.toList());
    }


    private AtlasVertex updateVertexPolicyV2(AtlasVertex vertex, Set<String> policyIds) {
        Set<String> compliantPolicies = getMultiValuedSetProperty(vertex, ASSET_POLICY_GUIDS);
        Set<String> nonCompliantPolicies = getMultiValuedSetProperty(vertex, NON_COMPLIANT_ASSET_POLICY_GUIDS);
        policyIds.forEach(policyId -> {
            vertex.removePropertyValue(ASSET_POLICY_GUIDS, policyId);
            vertex.removePropertyValue(NON_COMPLIANT_ASSET_POLICY_GUIDS, policyId);
        });

        int compliantPolicyCount = countPoliciesExcluding(compliantPolicies, "rule");
        int nonCompliantPolicyCount = countPoliciesExcluding(nonCompliantPolicies, "rule");
        int totalPolicyCount = compliantPolicyCount + nonCompliantPolicyCount;
        vertex.setProperty(ASSET_POLICIES_COUNT, totalPolicyCount);

        updateModificationMetadata(vertex);
        cacheDifferentialEntity(vertex, compliantPolicies, nonCompliantPolicies);

        return vertex;
    }

    public AtlasVertex attributeUpdate(AttributeUpdateRequest.AssetAttributeInfo data) {
        // Validate input
        if (data == null || StringUtils.isEmpty(data.getAssetId())) {
            LOG.warn("Invalid data provided for attribute update. Data: {}", data);
            return null;
        }
        String attributeName = data.getAttributeName();
        if (StringUtils.isEmpty(attributeName)) {
            LOG.warn("Attribute name is null or empty for asset ID: {}", data.getAssetId());
            return null;
        }
        switch (attributeName) {
            case "assetInternalPopularityScore":
                // validate value to be a number
                String value = data.getValue();
                //isNumber should work for now we have to upgrade apache-common to 3.6+ to use isCreatable more reliable
                if (StringUtils.isEmpty(value) || !NumberUtils.isNumber(value)) {
                    LOG.warn("Invalid value for internalPopularityScore: {} for assetId {}", value, data.getAssetId());
                    return null;
                }
                return updateAsset(data);
            default:
                LOG.warn("Unsupported attribute name: {} for asset ID: {}", attributeName, data.getAssetId());
                return null;
        }
    }

    private AtlasVertex updateAsset(AttributeUpdateRequest.AssetAttributeInfo assetAttributeInfo) {
        String assetGuid = assetAttributeInfo.getAssetId();
        AtlasVertex vertex = findByGuid(graph, assetGuid);
        if (vertex == null || GraphHelper.getStatus(vertex) == DELETED) {
            LOG.warn("Asset with GUID {} not found", assetGuid);
            return null;
        }
        vertex.setProperty(assetAttributeInfo.getAttributeName(), assetAttributeInfo.getValue());
        updateModificationMetadata(vertex);
        cacheDifferentialEntityAttributeUpdate(vertex, assetAttributeInfo.getAttributeName(), assetAttributeInfo.getValue());
        return vertex;
    }

    private void cacheDifferentialEntityAttributeUpdate(AtlasVertex ev, String property, String value) {
        AtlasEntity diffEntity = new AtlasEntity(ev.getProperty(TYPE_NAME_PROPERTY_KEY, String.class));
        setEntityCommonAttributes(ev, diffEntity);
        diffEntity.setAttribute(property, value);

        RequestContext requestContext = RequestContext.get();
        requestContext.cacheDifferentialEntity(diffEntity);
    }

}<|MERGE_RESOLUTION|>--- conflicted
+++ resolved
@@ -424,12 +424,7 @@
 
                     Set<AtlasEdge> removedEdges = getRemovedInputOutputEdges(guid);
 
-<<<<<<< HEAD
-                    if (removedEdges != null && removedEdges.size() > 0) {
-
-=======
                     if (!distributedHasLineageCalculationEnabled && CollectionUtils.isNotEmpty(removedEdges)) {
->>>>>>> cfd51370
                         deleteDelegate.getHandler().resetHasLineageOnInputOutputDelete(removedEdges, null);
                     }
 
