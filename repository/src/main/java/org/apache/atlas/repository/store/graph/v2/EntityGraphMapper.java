--- conflicted
+++ resolved
@@ -3575,46 +3575,10 @@
         LOG.info(String.format("Total number of vertices to propagate: %d", impactedVerticesSize));
 
         try {
-<<<<<<< HEAD
             for (AtlasVertex vertex: verticesToPropagate) {
                 List<String> kafkaMessage = kfknotif.createObjectPropKafkaMessage(vertex, graph, CLASSIFICATION_PROPAGATION_ADD, classificationVertex.getIdForDisplay());
                 kfknotif.sendInternal(NotificationInterface.NotificationType.EMIT_SUB_TASKS, kafkaMessage);
             }
-=======
-//                List<AtlasVertex> chunkedVerticesToPropagate = verticesToPropagate.subList(offset, toIndex);
-                for (AtlasVertex vertex: verticesToPropagate) {
-                    List<String> kafkaMessage = kfknotif.createObjectPropKafkaMessage(vertex, graph, CLASSIFICATION_PROPAGATION_ADD, classificationVertex.getIdForDisplay());
-                    kfknotif.sendInternal(NotificationInterface.NotificationType.EMIT_SUB_TASKS, kafkaMessage);
-                    LOG.debug("OBJECT_PROP_EVENTS => {}", kafkaMessage);
-                }
-//                AtlasPerfMetrics.MetricRecorder metricRecorder  = RequestContext.get().startMetricRecord("lockObjectsAfterTraverse");
-//                List<String> impactedVerticesGuidsToLock        = chunkedVerticesToPropagate.stream().map(x -> GraphHelper.getGuid(x)).collect(Collectors.toList());
-//                GraphTransactionInterceptor.lockObjectAndReleasePostCommit(impactedVerticesGuidsToLock);
-//                RequestContext.get().endMetricRecord(metricRecorder);
-
-//                AtlasClassification classification       = entityRetriever.toAtlasClassification(classificationVertex);
-//                List<AtlasVertex>   entitiesPropagatedTo = deleteDelegate.getHandler().addTagPropagation(classificationVertex, chunkedVerticesToPropagate);
-
-//                if (CollectionUtils.isEmpty(entitiesPropagatedTo)) {
-//                    return null;
-//                }
-
-//                List<AtlasEntity>   propagatedEntitiesChunked       = updateClassificationText(classification, entitiesPropagatedTo);
-//                List<String>        chunkedPropagatedEntitiesGuids  = propagatedEntitiesChunked.stream().map(x -> x.getGuid()).collect(Collectors.toList());
-//                entityChangeNotifier.onClassificationsAddedToEntities(propagatedEntitiesChunked, Collections.singletonList(classification), false);
-//
-//                propagatedEntitiesGuids.addAll(chunkedPropagatedEntitiesGuids);
-//
-//                transactionInterceptHelper.intercept();
-//
-//                int propagatedAssetsCount = (offset + CHUNK_SIZE >= impactedVerticesSize && impactedVerticesSize == verticesToPropagate.size())
-//                        ? toIndex - offset - 1 // Subtract 1 for the last chunk
-//                        : toIndex - offset;
-//
-//                offset += CHUNK_SIZE;
-//
-//                taskManagement.updateTaskVertexProperty(TASK_ASSET_COUNT_PROPAGATED, graph, propagatedAssetsCount);
->>>>>>> 817418b7
         } catch (NotificationException e) {
             throw new RuntimeException(e);
         } finally {
@@ -4165,7 +4129,6 @@
                 List<String> kafkaMessage = kfknotif.createObjectPropKafkaMessage(vertex, graph, CLASSIFICATION_PROPAGATION_TEXT_UPDATE, classificationVertexId);
                 try {
                     kfknotif.sendInternal(NotificationInterface.NotificationType.EMIT_SUB_TASKS, kafkaMessage);
-                    LOG.debug("OBJECT_PROP_EVENTS => {}", kafkaMessage);
                 } catch (NotificationException e) {
                     throw new RuntimeException(e);
                 }
@@ -4216,7 +4179,6 @@
                 List<String> kafkaMessage = kfknotif.createObjectPropKafkaMessage(edge.getOutVertex(), graph, CLASSIFICATION_PROPAGATION_DELETE, edge.getIdForDisplay());
                 try {
                     kfknotif.sendInternal(NotificationInterface.NotificationType.EMIT_SUB_TASKS, kafkaMessage);
-                    LOG.debug("OBJECT_PROP_EVENTS => {}", kafkaMessage);
                 } catch (NotificationException e) {
                     throw new RuntimeException(e);
                 }
@@ -4450,7 +4412,6 @@
                 for (AtlasVertex vertex: verticesChunkToRemoveTag) {
                     List<String> kafkaMessage = kfknotif.createObjectPropKafkaMessage(vertex, graph, CLASSIFICATION_PROPAGATION_DELETE, classificationVertex.getIdForDisplay());
                     kfknotif.sendInternal(NotificationInterface.NotificationType.EMIT_SUB_TASKS, kafkaMessage);
-                    LOG.debug("OBJECT_PROP_EVENTS => {}", kafkaMessage);
                 }
                 List<String> impactedGuids = verticesChunkToRemoveTag.stream()
                         .map(entityVertex -> GraphHelper.getGuid(entityVertex))
@@ -4489,7 +4450,6 @@
                 List<String> kafkaMessage = kfknotif.createObjectPropKafkaMessage(edge.getOutVertex(), graph, CLASSIFICATION_PROPAGATION_DELETE, edge.getIdForDisplay());
                 try {
                     kfknotif.sendInternal(NotificationInterface.NotificationType.EMIT_SUB_TASKS, kafkaMessage);
-                    LOG.debug("OBJECT_PROP_EVENTS => {}", kafkaMessage);
                 } catch (NotificationException e) {
                     throw new RuntimeException(e);
                 }
