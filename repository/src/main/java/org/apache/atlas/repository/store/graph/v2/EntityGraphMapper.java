/**
 * Licensed to the Apache Software Foundation (ASF) under one
 * or more contributor license agreements.  See the NOTICE file
 * distributed with this work for additional information
 * regarding copyright ownership.  The ASF licenses this file
 * to you under the Apache License, Version 2.0 (the
 * "License"); you may not use this file except in compliance
 * with the License.  You may obtain a copy of the License at
 *
 *     http://www.apache.org/licenses/LICENSE-2.0
 *
 * Unless required by applicable law or agreed to in writing, software
 * distributed under the License is distributed on an "AS IS" BASIS,
 * WITHOUT WARRANTIES OR CONDITIONS OF ANY KIND, either express or implied.
 * See the License for the specific language governing permissions and
 * limitations under the License.
 */
package org.apache.atlas.repository.store.graph.v2;


import com.google.common.annotations.VisibleForTesting;
import org.apache.atlas.AtlasConfiguration;
import org.apache.atlas.AtlasErrorCode;
import org.apache.atlas.GraphTransactionInterceptor;
import org.apache.atlas.RequestContext;
import org.apache.atlas.annotation.GraphTransaction;
import org.apache.atlas.authorize.AtlasAuthorizationUtils;
import org.apache.atlas.authorize.AtlasEntityAccessRequest;
import org.apache.atlas.authorize.AtlasPrivilege;
import org.apache.atlas.exception.AtlasBaseException;
import org.apache.atlas.exception.EntityNotFoundException;
import org.apache.atlas.model.TimeBoundary;
import org.apache.atlas.model.TypeCategory;
import org.apache.atlas.model.instance.AtlasClassification;
import org.apache.atlas.model.instance.AtlasEntity;
import org.apache.atlas.model.instance.AtlasEntityHeader;
import org.apache.atlas.model.instance.AtlasObjectId;
import org.apache.atlas.model.instance.AtlasRelatedObjectId;
import org.apache.atlas.model.instance.AtlasRelationship;
import org.apache.atlas.model.instance.AtlasStruct;
import org.apache.atlas.model.instance.EntityMutationResponse;
import org.apache.atlas.model.instance.EntityMutations.EntityOperation;
import org.apache.atlas.model.tasks.AtlasTask;
import org.apache.atlas.model.typedef.AtlasEntityDef;
import org.apache.atlas.model.typedef.AtlasEntityDef.AtlasRelationshipAttributeDef;
import org.apache.atlas.model.typedef.AtlasRelationshipDef;
import org.apache.atlas.model.typedef.AtlasStructDef.AtlasAttributeDef;
import org.apache.atlas.model.typedef.AtlasStructDef.AtlasAttributeDef.Cardinality;
import org.apache.atlas.repository.Constants;
import org.apache.atlas.repository.RepositoryException;
import org.apache.atlas.repository.converters.AtlasInstanceConverter;
import org.apache.atlas.repository.graph.GraphHelper;
import org.apache.atlas.repository.graph.IFullTextMapper;
import org.apache.atlas.repository.graphdb.AtlasEdge;
import org.apache.atlas.repository.graphdb.AtlasEdgeDirection;
import org.apache.atlas.repository.graphdb.AtlasGraph;
import org.apache.atlas.repository.graphdb.AtlasVertex;
import org.apache.atlas.repository.store.graph.AtlasRelationshipStore;
import org.apache.atlas.repository.store.graph.EntityGraphDiscoveryContext;
import org.apache.atlas.repository.store.graph.v1.DeleteHandlerDelegate;
import org.apache.atlas.repository.store.graph.v2.preprocessor.accesscontrol.AccessControlPolicyPreProcessor;
import org.apache.atlas.repository.store.graph.v2.preprocessor.accesscontrol.AccessControlPreProcessor;
import org.apache.atlas.repository.store.graph.v2.preprocessor.glossary.CategoryPreProcessor;
import org.apache.atlas.repository.store.graph.v2.preprocessor.glossary.GlossaryPreProcessor;
import org.apache.atlas.repository.store.graph.v2.preprocessor.glossary.TermPreProcessor;
import org.apache.atlas.repository.store.graph.v2.preprocessor.PreProcessor;
import org.apache.atlas.repository.store.graph.v2.preprocessor.sql.QueryCollectionPreProcessor;
import org.apache.atlas.repository.store.graph.v2.preprocessor.sql.QueryFolderPreProcessor;
import org.apache.atlas.repository.store.graph.v2.preprocessor.sql.QueryPreProcessor;
import org.apache.atlas.repository.store.graph.v2.tasks.ClassificationTask;
import org.apache.atlas.tasks.TaskManagement;
import org.apache.atlas.type.AtlasArrayType;
import org.apache.atlas.repository.store.graph.v1.RestoreHandlerV1;
import org.apache.atlas.type.AtlasBuiltInTypes;
import org.apache.atlas.type.AtlasBusinessMetadataType.AtlasBusinessAttribute;
import org.apache.atlas.type.AtlasClassificationType;
import org.apache.atlas.type.AtlasEntityType;
import org.apache.atlas.type.AtlasMapType;
import org.apache.atlas.type.AtlasStructType;
import org.apache.atlas.type.AtlasStructType.AtlasAttribute;
import org.apache.atlas.type.AtlasStructType.AtlasAttribute.AtlasRelationshipEdgeDirection;
import org.apache.atlas.type.AtlasType;
import org.apache.atlas.type.AtlasTypeRegistry;
import org.apache.atlas.type.AtlasTypeUtil;
import org.apache.atlas.utils.AtlasEntityUtil;
import org.apache.atlas.utils.AtlasJson;
import org.apache.atlas.utils.AtlasPerfMetrics;
import org.apache.atlas.utils.AtlasPerfMetrics.MetricRecorder;
import org.apache.atlas.utils.AtlasPerfTracer;
import org.apache.commons.codec.digest.DigestUtils;
import org.apache.commons.collections.CollectionUtils;
import org.apache.commons.collections.MapUtils;
import org.apache.commons.lang3.StringUtils;
import org.slf4j.Logger;
import org.slf4j.LoggerFactory;
import org.springframework.stereotype.Component;

import javax.inject.Inject;
import java.util.ArrayList;
import java.util.Collection;
import java.util.Collections;
import java.util.HashMap;
import java.util.HashSet;
import java.util.Iterator;
import java.util.List;
import java.util.Map;
import java.util.NoSuchElementException;
import java.util.Objects;
import java.util.Set;
import java.util.UUID;
import java.util.Date;
import java.util.regex.Matcher;
import java.util.regex.Pattern;
import java.util.stream.Collectors;

import static org.apache.atlas.AtlasConfiguration.LABEL_MAX_LENGTH;
import static org.apache.atlas.AtlasConfiguration.STORE_DIFFERENTIAL_AUDITS;
import static org.apache.atlas.model.TypeCategory.ARRAY;
import static org.apache.atlas.model.TypeCategory.CLASSIFICATION;
import static org.apache.atlas.model.instance.AtlasEntity.Status.ACTIVE;
import static org.apache.atlas.model.instance.AtlasEntity.Status.DELETED;
import static org.apache.atlas.model.instance.AtlasRelatedObjectId.KEY_RELATIONSHIP_ATTRIBUTES;
import static org.apache.atlas.model.instance.EntityMutations.EntityOperation.CREATE;
import static org.apache.atlas.model.instance.EntityMutations.EntityOperation.DELETE;
import static org.apache.atlas.model.instance.EntityMutations.EntityOperation.PARTIAL_UPDATE;
import static org.apache.atlas.model.instance.EntityMutations.EntityOperation.UPDATE;
import static org.apache.atlas.model.typedef.AtlasStructDef.AtlasAttributeDef.Cardinality.SET;
import static org.apache.atlas.repository.Constants.*;
import static org.apache.atlas.repository.graph.GraphHelper.getClassificationEdge;
import static org.apache.atlas.repository.graph.GraphHelper.getClassificationVertex;
import static org.apache.atlas.repository.graph.GraphHelper.getCollectionElementsUsingRelationship;
import static org.apache.atlas.repository.graph.GraphHelper.getDelimitedClassificationNames;
import static org.apache.atlas.repository.graph.GraphHelper.getLabels;
import static org.apache.atlas.repository.graph.GraphHelper.getMapElementsProperty;
import static org.apache.atlas.repository.graph.GraphHelper.getStatus;
import static org.apache.atlas.repository.graph.GraphHelper.getTraitLabel;
import static org.apache.atlas.repository.graph.GraphHelper.getTraitNames;
import static org.apache.atlas.repository.graph.GraphHelper.getTypeName;
import static org.apache.atlas.repository.graph.GraphHelper.getTypeNames;
import static org.apache.atlas.repository.graph.GraphHelper.isActive;
import static org.apache.atlas.repository.graph.GraphHelper.isPropagationEnabled;
import static org.apache.atlas.repository.graph.GraphHelper.isRelationshipEdge;
import static org.apache.atlas.repository.graph.GraphHelper.string;
import static org.apache.atlas.repository.graph.GraphHelper.updateModificationMetadata;
import static org.apache.atlas.repository.graph.GraphHelper.getEntityHasLineage;
import static org.apache.atlas.repository.graph.GraphHelper.getPropagatedEdges;
import static org.apache.atlas.repository.graph.GraphHelper.isTermEntityEdge;
import static org.apache.atlas.repository.graph.GraphHelper.getRemovePropagations;
import static org.apache.atlas.repository.graph.GraphHelper.getPropagatedEdges;
import static org.apache.atlas.repository.graph.GraphHelper.getPropagatableClassifications;
import static org.apache.atlas.repository.graph.GraphHelper.getClassificationEntityGuid;
import static org.apache.atlas.repository.store.graph.v2.AtlasGraphUtilsV2.getIdFromVertex;
import static org.apache.atlas.repository.store.graph.v2.AtlasGraphUtilsV2.isReference;
import static org.apache.atlas.repository.store.graph.v2.tasks.ClassificationPropagateTaskFactory.CLASSIFICATION_PROPAGATION_ADD;
import static org.apache.atlas.repository.store.graph.v2.tasks.ClassificationPropagateTaskFactory.CLASSIFICATION_PROPAGATION_DELETE;
import static org.apache.atlas.repository.store.graph.v2.tasks.ClassificationPropagateTaskFactory.CLASSIFICATION_ONLY_PROPAGATION_DELETE;
import static org.apache.atlas.type.AtlasStructType.AtlasAttribute.AtlasRelationshipEdgeDirection.IN;
import static org.apache.atlas.type.AtlasStructType.AtlasAttribute.AtlasRelationshipEdgeDirection.OUT;
import static org.apache.atlas.type.Constants.PENDING_TASKS_PROPERTY_KEY;
import static org.apache.atlas.type.Constants.CATEGORIES_PARENT_PROPERTY_KEY;
import static org.apache.atlas.type.Constants.CATEGORIES_PROPERTY_KEY;
import static org.apache.atlas.type.Constants.GLOSSARY_PROPERTY_KEY;
import static org.apache.atlas.type.Constants.HAS_LINEAGE;
import static org.apache.atlas.type.Constants.MEANINGS_PROPERTY_KEY;
import static org.apache.atlas.type.Constants.MEANINGS_TEXT_PROPERTY_KEY;
import static org.apache.atlas.type.Constants.MEANING_NAMES_PROPERTY_KEY;


@Component
public class EntityGraphMapper {
    private static final Logger LOG      = LoggerFactory.getLogger(EntityGraphMapper.class);
    private static final Logger PERF_LOG = AtlasPerfTracer.getPerfLogger("entityGraphMapper");

    private static final String  SOFT_REF_FORMAT                   = "%s:%s";
    private static final int     INDEXED_STR_SAFE_LEN              = AtlasConfiguration.GRAPHSTORE_INDEXED_STRING_SAFE_LENGTH.getInt();
    private static final boolean WARN_ON_NO_RELATIONSHIP           = AtlasConfiguration.RELATIONSHIP_WARN_NO_RELATIONSHIPS.getBoolean();
    private static final String  CUSTOM_ATTRIBUTE_KEY_SPECIAL_PREFIX = AtlasConfiguration.CUSTOM_ATTRIBUTE_KEY_SPECIAL_PREFIX.getString();

    private static final String  CLASSIFICATION_NAME_DELIMITER     = "|";
    private static final Pattern CUSTOM_ATTRIBUTE_KEY_REGEX        = Pattern.compile("^[a-zA-Z0-9_-]*$");
    private static final Pattern LABEL_REGEX                       = Pattern.compile("^[a-zA-Z0-9_-]*$");
    private static final int     CUSTOM_ATTRIBUTE_KEY_MAX_LENGTH   = AtlasConfiguration.CUSTOM_ATTRIBUTE_KEY_MAX_LENGTH.getInt();
    private static final int     CUSTOM_ATTRIBUTE_VALUE_MAX_LENGTH = AtlasConfiguration.CUSTOM_ATTRIBUTE_VALUE_MAX_LENGTH.getInt();

    private static final String TYPE_GLOSSARY= "AtlasGlossary";
    private static final String TYPE_CATEGORY= "AtlasGlossaryCategory";
    private static final String TYPE_TERM = "AtlasGlossaryTerm";
    private static final String TYPE_PROCESS = "Process";
    private static final String ATTR_MEANINGS = "meanings";
    private static final String ATTR_ANCHOR = "anchor";
    private static final String ATTR_CATEGORIES = "categories";


    private static final boolean ENTITY_CHANGE_NOTIFY_IGNORE_RELATIONSHIP_ATTRIBUTES = AtlasConfiguration.ENTITY_CHANGE_NOTIFY_IGNORE_RELATIONSHIP_ATTRIBUTES.getBoolean();
    private static final boolean CLASSIFICATION_PROPAGATION_DEFAULT                  = AtlasConfiguration.CLASSIFICATION_PROPAGATION_DEFAULT.getBoolean();
    private static final boolean RESTRICT_PROPAGATION_THROUGH_LINEAGE_DEFAULT        = false;
    private              boolean DEFERRED_ACTION_ENABLED                             = AtlasConfiguration.TASKS_USE_ENABLED.getBoolean();
    private              boolean DIFFERENTIAL_AUDITS                                 = STORE_DIFFERENTIAL_AUDITS.getBoolean();

    private static final int     MAX_NUMBER_OF_RETRIES = AtlasConfiguration.MAX_NUMBER_OF_RETRIES.getInt();
    private static final int     CHUNK_SIZE            = AtlasConfiguration.TASKS_GRAPH_COMMIT_CHUNK_SIZE.getInt();

    private final GraphHelper               graphHelper;
    private final AtlasGraph                graph;
    private final DeleteHandlerDelegate     deleteDelegate;
    private final RestoreHandlerV1          restoreHandlerV1;
    private final AtlasTypeRegistry         typeRegistry;
    private final AtlasRelationshipStore    relationshipStore;
    private final IAtlasEntityChangeNotifier entityChangeNotifier;
    private final AtlasInstanceConverter    instanceConverter;
    private final EntityGraphRetriever      entityRetriever;
    private final IFullTextMapper           fullTextMapperV2;
    private final TaskManagement            taskManagement;
    private final TransactionInterceptHelper   transactionInterceptHelper;

    @Inject
    public EntityGraphMapper(DeleteHandlerDelegate deleteDelegate, RestoreHandlerV1 restoreHandlerV1, AtlasTypeRegistry typeRegistry, AtlasGraph graph,
                             AtlasRelationshipStore relationshipStore, IAtlasEntityChangeNotifier entityChangeNotifier,
                             AtlasInstanceConverter instanceConverter, IFullTextMapper fullTextMapperV2,
                             TaskManagement taskManagement, TransactionInterceptHelper transactionInterceptHelper) {
        this.restoreHandlerV1 = restoreHandlerV1;
        this.graphHelper          = new GraphHelper(graph);
        this.deleteDelegate       = deleteDelegate;
        this.typeRegistry         = typeRegistry;
        this.graph                = graph;
        this.relationshipStore    = relationshipStore;
        this.entityChangeNotifier = entityChangeNotifier;
        this.instanceConverter    = instanceConverter;
        this.entityRetriever      = new EntityGraphRetriever(graph, typeRegistry);
        this.fullTextMapperV2     = fullTextMapperV2;
        this.taskManagement       = taskManagement;
        this.transactionInterceptHelper = transactionInterceptHelper;
    }

    @VisibleForTesting
    public void setTasksUseFlag(boolean value) {
        DEFERRED_ACTION_ENABLED = value;
    }

    public AtlasVertex createVertex(AtlasEntity entity) throws AtlasBaseException {
        final String guid = UUID.randomUUID().toString();
        return createVertexWithGuid(entity, guid);
    }

    public AtlasVertex createShellEntityVertex(AtlasObjectId objectId, EntityGraphDiscoveryContext context) throws AtlasBaseException {
        if (LOG.isDebugEnabled()) {
            LOG.debug("==> createShellEntityVertex({})", objectId.getTypeName());
        }

        final String    guid       = UUID.randomUUID().toString();
        AtlasEntityType entityType = typeRegistry.getEntityTypeByName(objectId.getTypeName());
        AtlasVertex     ret        = createStructVertex(objectId);

        for (String superTypeName : entityType.getAllSuperTypes()) {
            AtlasGraphUtilsV2.addEncodedProperty(ret, SUPER_TYPES_PROPERTY_KEY, superTypeName);
        }

        AtlasGraphUtilsV2.setEncodedProperty(ret, GUID_PROPERTY_KEY, guid);
        AtlasGraphUtilsV2.setEncodedProperty(ret, VERSION_PROPERTY_KEY, getEntityVersion(null));
        AtlasGraphUtilsV2.setEncodedProperty(ret, IS_INCOMPLETE_PROPERTY_KEY, INCOMPLETE_ENTITY_VALUE);

        // map unique attributes
        Map<String, Object>   uniqueAttributes = objectId.getUniqueAttributes();
        EntityMutationContext mutationContext  = new EntityMutationContext(context);

        for (AtlasAttribute attribute : entityType.getUniqAttributes().values()) {
            String attrName  = attribute.getName();

            if (uniqueAttributes.containsKey(attrName)) {
                Object attrValue = attribute.getAttributeType().getNormalizedValue(uniqueAttributes.get(attrName));

                mapAttribute(attribute, attrValue, ret, CREATE, mutationContext);
            }
        }

        GraphTransactionInterceptor.addToVertexCache(guid, ret);

        return ret;
    }

    public AtlasVertex createVertexWithGuid(AtlasEntity entity, String guid) throws AtlasBaseException {
        if (LOG.isDebugEnabled()) {
            LOG.debug("==> createVertexWithGuid({})", entity.getTypeName());
        }

        AtlasEntityType entityType = typeRegistry.getEntityTypeByName(entity.getTypeName());
        AtlasVertex     ret        = createStructVertex(entity);

        for (String superTypeName : entityType.getAllSuperTypes()) {
            AtlasGraphUtilsV2.addEncodedProperty(ret, SUPER_TYPES_PROPERTY_KEY, superTypeName);
        }

        AtlasGraphUtilsV2.setEncodedProperty(ret, GUID_PROPERTY_KEY, guid);
        AtlasGraphUtilsV2.setEncodedProperty(ret, VERSION_PROPERTY_KEY, getEntityVersion(entity));

        setCustomAttributes(ret, entity);

        if (CollectionUtils.isNotEmpty(entity.getLabels())) {
            setLabels(ret, entity.getLabels());
        }

        GraphTransactionInterceptor.addToVertexCache(guid, ret);

        return ret;
    }

    public void updateSystemAttributes(AtlasVertex vertex, AtlasEntity entity) throws AtlasBaseException {
        if (entity.getVersion() != null) {
            AtlasGraphUtilsV2.setEncodedProperty(vertex, VERSION_PROPERTY_KEY, entity.getVersion());
        }

        if (entity.getCreateTime() != null) {
            AtlasGraphUtilsV2.setEncodedProperty(vertex, TIMESTAMP_PROPERTY_KEY, entity.getCreateTime().getTime());
        }

        if (entity.getUpdateTime() != null) {
            AtlasGraphUtilsV2.setEncodedProperty(vertex, MODIFICATION_TIMESTAMP_PROPERTY_KEY, entity.getUpdateTime().getTime());
        }

        if (StringUtils.isNotEmpty(entity.getCreatedBy())) {
            AtlasGraphUtilsV2.setEncodedProperty(vertex, CREATED_BY_KEY, entity.getCreatedBy());
        }

        if (StringUtils.isNotEmpty(entity.getUpdatedBy())) {
            AtlasGraphUtilsV2.setEncodedProperty(vertex, MODIFIED_BY_KEY, entity.getUpdatedBy());
        }

        if (StringUtils.isNotEmpty(entity.getHomeId())) {
            AtlasGraphUtilsV2.setEncodedProperty(vertex, HOME_ID_KEY, entity.getHomeId());
        }

        if (entity.isProxy() != null) {
            AtlasGraphUtilsV2.setEncodedProperty(vertex, IS_PROXY_KEY, entity.isProxy());
        }

        if (entity.getProvenanceType() != null) {
            AtlasGraphUtilsV2.setEncodedProperty(vertex, PROVENANCE_TYPE_KEY, entity.getProvenanceType());
        }

        if (entity.getCustomAttributes() != null) {
            setCustomAttributes(vertex, entity);
        }

        if (entity.getLabels() != null) {
            setLabels(vertex, entity.getLabels());
        }
    }

    public EntityMutationResponse mapAttributesAndClassifications(EntityMutationContext context,
                                                                  final boolean isPartialUpdate,
                                                                  final boolean replaceClassifications,
                                                                  boolean replaceBusinessAttributes,
                                                                  boolean isOverwriteBusinessAttribute) throws AtlasBaseException {

        MetricRecorder metric = RequestContext.get().startMetricRecord("mapAttributesAndClassifications");

        EntityMutationResponse resp       = new EntityMutationResponse();
        RequestContext         reqContext = RequestContext.get();

        if (CollectionUtils.isNotEmpty(context.getEntitiesToRestore())) {
            restoreHandlerV1.restoreEntities(context.getEntitiesToRestore());
        }

        Collection<AtlasEntity> createdEntities = context.getCreatedEntities();
        Collection<AtlasEntity> updatedEntities = context.getUpdatedEntities();

        if (CollectionUtils.isNotEmpty(createdEntities)) {
            for (AtlasEntity createdEntity : createdEntities) {
                try {
                    reqContext.getDeletedEdgesIds().clear();

                    String guid = createdEntity.getGuid();
                    AtlasVertex vertex = context.getVertex(guid);
                    AtlasEntityType entityType = context.getType(guid);

                    PreProcessor preProcessor = getPreProcessor(entityType.getTypeName());
                    if (preProcessor != null) {
                        preProcessor.processAttributes(createdEntity, context, CREATE);
                    }

                    mapAttributes(createdEntity, entityType, vertex, CREATE, context);
                    mapRelationshipAttributes(createdEntity, entityType, vertex, CREATE, context);

                    setCustomAttributes(vertex, createdEntity);
                    setSystemAttributesToEntity(vertex, createdEntity);
                    resp.addEntity(CREATE, constructHeader(createdEntity, vertex,  entityType.getAllAttributes()));
                    addClassifications(context, guid, createdEntity.getClassifications());

                    if (MapUtils.isNotEmpty(createdEntity.getBusinessAttributes())) {
                        addOrUpdateBusinessAttributes(vertex, entityType, createdEntity.getBusinessAttributes());
                    }

                    Set<AtlasEdge> inOutEdges = getNewCreatedInputOutputEdges(guid);

                    if (inOutEdges != null && inOutEdges.size() > 0) {
                        boolean isRestoreEntity = false;
                        if (CollectionUtils.isNotEmpty(context.getEntitiesToRestore())) {
                            isRestoreEntity = context.getEntitiesToRestore().contains(vertex);
                        }
                        addHasLineage(inOutEdges, isRestoreEntity);
                    }

                    Set<AtlasEdge> removedEdges = getRemovedInputOutputEdges(guid);

                    if (removedEdges != null && removedEdges.size() > 0) {
                        deleteDelegate.getHandler().resetHasLineageOnInputOutputDelete(removedEdges, null);
                    }

                    reqContext.cache(createdEntity);

                    if (DEFERRED_ACTION_ENABLED) {
                        Set<String> deletedEdgeIds = reqContext.getDeletedEdgesIds();
                        for (String deletedEdgeId : deletedEdgeIds) {
                            AtlasEdge edge = graph.getEdge(deletedEdgeId);
                            deleteDelegate.getHandler().createClassificationOnlyPropagationDeleteTasksAndQueue(GraphHelper.getPropagatableClassifications(edge), deletedEdgeId);
                        }
                    }
                } catch (AtlasBaseException baseException) {
                    setEntityGuidToException(createdEntity, baseException, context);
                    throw baseException;
                }
            }
        }

        EntityOperation updateType = isPartialUpdate ? PARTIAL_UPDATE : UPDATE;

        if (CollectionUtils.isNotEmpty(updatedEntities)) {
            for (AtlasEntity updatedEntity : updatedEntities) {
                try {
                    reqContext.getDeletedEdgesIds().clear();

                    String          guid       = updatedEntity.getGuid();
                    AtlasVertex     vertex     = context.getVertex(guid);
                    AtlasEntityType entityType = context.getType(guid);

                    PreProcessor preProcessor = getPreProcessor(entityType.getTypeName());
                    if (preProcessor != null) {
                        preProcessor.processAttributes(updatedEntity, context, UPDATE);
                    }

                    mapAttributes(updatedEntity, entityType, vertex, updateType, context);
                    mapRelationshipAttributes(updatedEntity, entityType, vertex, UPDATE, context);

                    setCustomAttributes(vertex,updatedEntity);

                    if (replaceClassifications) {
                        deleteClassifications(guid);
                        addClassifications(context, guid, updatedEntity.getClassifications());
                    }

                    if (replaceBusinessAttributes) {
                        if (MapUtils.isEmpty(updatedEntity.getBusinessAttributes()) && isOverwriteBusinessAttribute) {
                            Map<String, Map<String, Object>> businessMetadata = entityRetriever.getBusinessMetadata(vertex);
                            if (MapUtils.isNotEmpty(businessMetadata)){
                                removeBusinessAttributes(vertex, entityType, businessMetadata);
                            }
                        } else {
                            addOrUpdateBusinessAttributes(guid, updatedEntity.getBusinessAttributes(), isOverwriteBusinessAttribute);
                        }
                    }

                    setSystemAttributesToEntity(vertex,updatedEntity);
                    resp.addEntity(updateType, constructHeader(updatedEntity, vertex, entityType.getAllAttributes()));

                    Set<AtlasEdge> inOutEdges = getNewCreatedInputOutputEdges(guid);

                    if (inOutEdges != null && inOutEdges.size() > 0) {
                        boolean isRestoreEntity = false;
                        if (CollectionUtils.isNotEmpty(context.getEntitiesToRestore())) {
                            isRestoreEntity = context.getEntitiesToRestore().contains(vertex);
                        }

                        addHasLineage(inOutEdges, isRestoreEntity);
                    }

                    Set<AtlasEdge> removedEdges = getRemovedInputOutputEdges(guid);

                    if (removedEdges != null && removedEdges.size() > 0) {
                        deleteDelegate.getHandler().resetHasLineageOnInputOutputDelete(removedEdges, null);
                    }

                    reqContext.cache(updatedEntity);

                    if (DEFERRED_ACTION_ENABLED) {
                        Set<String> deletedEdgeIds = reqContext.getDeletedEdgesIds();
                        for (String deletedEdgeId : deletedEdgeIds) {
                            AtlasEdge edge = graph.getEdge(deletedEdgeId);
                            deleteDelegate.getHandler().createClassificationOnlyPropagationDeleteTasksAndQueue(GraphHelper.getPropagatableClassifications(edge), deletedEdgeId);
                        }
                    }

                } catch (AtlasBaseException baseException) {
                    setEntityGuidToException(updatedEntity, baseException, context);
                    throw baseException;
                }
            }
        }

        if (CollectionUtils.isNotEmpty(context.getEntitiesToDelete())) {
            deleteDelegate.getHandler().deleteEntities(context.getEntitiesToDelete());
        }

        RequestContext req = RequestContext.get();

        if(!req.isPurgeRequested()) {
            for (AtlasEntityHeader entity : req.getDeletedEntities()) {
                resp.addEntity(DELETE, entity);
            }
        }

        for (AtlasEntityHeader entity : req.getUpdatedEntities()) {
            resp.addEntity(updateType, entity);
        }

        if (req.getRestoredEntities() != null && req.getRestoredEntities().size() > 0) {
            for (AtlasEntityHeader entity : req.getRestoredEntities()) {
                resp.addEntity(UPDATE, entity);
            }
        }

        RequestContext.get().endMetricRecord(metric);

        return resp;
    }

    private void setSystemAttributesToEntity(AtlasVertex entityVertex, AtlasEntity createdEntity) {

        createdEntity.setCreatedBy(GraphHelper.getCreatedByAsString(entityVertex));
        createdEntity.setUpdatedBy(GraphHelper.getModifiedByAsString(entityVertex));
        createdEntity.setCreateTime(new Date(GraphHelper.getCreatedTime(entityVertex)));
        createdEntity.setUpdateTime(new Date(GraphHelper.getModifiedTime(entityVertex)));


        if (DIFFERENTIAL_AUDITS) {
            AtlasEntity diffEntity = RequestContext.get().getDifferentialEntity(createdEntity.getGuid());
            if (diffEntity != null) {
                diffEntity.setUpdateTime(createdEntity.getUpdateTime());
                diffEntity.setUpdatedBy(createdEntity.getUpdatedBy());
            }
        }
    }


    private void setEntityGuidToException(AtlasEntity entity, AtlasBaseException exception, EntityMutationContext context) {
        String guid;
        try {
            guid = context.getGuidAssignments().entrySet().stream().filter(x -> entity.getGuid().equals(x.getValue())).findFirst().get().getKey();
        } catch (NoSuchElementException noSuchElementException) {
            guid = entity.getGuid();
        }

        exception.setEntityGuid(guid);
    }

    public PreProcessor getPreProcessor(String typeName) throws AtlasBaseException {
        PreProcessor preProcessor = null;

        switch (typeName) {
            case ATLAS_GLOSSARY_ENTITY_TYPE:
                preProcessor = new GlossaryPreProcessor(typeRegistry, entityRetriever);
                break;

            case ATLAS_GLOSSARY_TERM_ENTITY_TYPE:
                preProcessor = new TermPreProcessor(typeRegistry, entityRetriever, graph, taskManagement);
                break;

            case ATLAS_GLOSSARY_CATEGORY_ENTITY_TYPE:
                preProcessor = new CategoryPreProcessor(typeRegistry, entityRetriever);
                break;

            case QUERY_ENTITY_TYPE:
                preProcessor = new QueryPreProcessor(typeRegistry, entityRetriever);
                break;

            case QUERY_FOLDER_ENTITY_TYPE:
                preProcessor = new QueryFolderPreProcessor(typeRegistry, entityRetriever);
                break;

            case QUERY_COLLECTION_ENTITY_TYPE:
                preProcessor = new QueryCollectionPreProcessor(typeRegistry, entityRetriever);
                break;

            case PERSONA_ENTITY_TYPE:
            case PURPOSE_ENTITY_TYPE:
                preProcessor = new AccessControlPreProcessor(typeRegistry, graph, entityRetriever);
                break;

            case POLICY_ENTITY_TYPE:
                preProcessor = new AccessControlPolicyPreProcessor(typeRegistry, graph, entityRetriever);
                break;

            //TODO: Purpose

        }

        return preProcessor;
    }

    public void setCustomAttributes(AtlasVertex vertex, AtlasEntity entity) {
        String customAttributesString = getCustomAttributesString(entity);

        if (customAttributesString != null) {
            AtlasGraphUtilsV2.setEncodedProperty(vertex, CUSTOM_ATTRIBUTES_PROPERTY_KEY, customAttributesString);
        }
    }

    public void setLabels(AtlasVertex vertex, Set<String> labels) throws AtlasBaseException {
        final Set<String> currentLabels = getLabels(vertex);
        final Set<String> addedLabels;
        final Set<String> removedLabels;

        if (CollectionUtils.isEmpty(currentLabels)) {
            addedLabels   = labels;
            removedLabels = null;
        } else if (CollectionUtils.isEmpty(labels)) {
            addedLabels   = null;
            removedLabels = currentLabels;
        } else {
            addedLabels   = new HashSet<String>(CollectionUtils.subtract(labels, currentLabels));
            removedLabels = new HashSet<String>(CollectionUtils.subtract(currentLabels, labels));
        }

        updateLabels(vertex, labels);

        entityChangeNotifier.onLabelsUpdatedFromEntity(graphHelper.getGuid(vertex), addedLabels, removedLabels);
    }

    public void addLabels(AtlasVertex vertex, Set<String> labels) throws AtlasBaseException {
        if (CollectionUtils.isNotEmpty(labels)) {
            final Set<String> existingLabels = graphHelper.getLabels(vertex);
            final Set<String> updatedLabels;

            if (CollectionUtils.isEmpty(existingLabels)) {
                updatedLabels = labels;
            } else {
                updatedLabels = new HashSet<>(existingLabels);
                updatedLabels.addAll(labels);
            }
            if (!updatedLabels.equals(existingLabels)) {
                updateLabels(vertex, updatedLabels);
                updatedLabels.removeAll(existingLabels);
                entityChangeNotifier.onLabelsUpdatedFromEntity(graphHelper.getGuid(vertex), updatedLabels, null);
            }
        }
    }

    public void removeLabels(AtlasVertex vertex, Set<String> labels) throws AtlasBaseException {
        if (CollectionUtils.isNotEmpty(labels)) {
            final Set<String> existingLabels = graphHelper.getLabels(vertex);
            Set<String> updatedLabels;

            if (CollectionUtils.isNotEmpty(existingLabels)) {
                updatedLabels = new HashSet<>(existingLabels);
                updatedLabels.removeAll(labels);

                if (!updatedLabels.equals(existingLabels)) {
                    updateLabels(vertex, updatedLabels);
                    existingLabels.removeAll(updatedLabels);
                    entityChangeNotifier.onLabelsUpdatedFromEntity(graphHelper.getGuid(vertex), null, existingLabels);
                }
            }
        }
    }

    public void addOrUpdateBusinessAttributes(String guid, Map<String, Map<String, Object>> businessAttrbutes, boolean isOverwrite) throws AtlasBaseException {
        if (StringUtils.isEmpty(guid)) {
            throw new AtlasBaseException(AtlasErrorCode.INVALID_PARAMETERS, "guid is null/empty");
        }

        if (MapUtils.isEmpty(businessAttrbutes)) {
            return;
        }

        AtlasVertex entityVertex = AtlasGraphUtilsV2.findByGuid(graph, guid);

        if (entityVertex == null) {
            throw new AtlasBaseException(AtlasErrorCode.INSTANCE_GUID_NOT_FOUND, guid);
        }

        String                           typeName                     = getTypeName(entityVertex);
        AtlasEntityType                  entityType                   = typeRegistry.getEntityTypeByName(typeName);
        AtlasEntityHeader                entityHeader                 = entityRetriever.toAtlasEntityHeaderWithClassifications(entityVertex);
        Map<String, Map<String, Object>> currEntityBusinessAttributes = entityRetriever.getBusinessMetadata(entityVertex);
        Set<String>                      updatedBusinessMetadataNames = new HashSet<>();

        for (String bmName : entityType.getBusinessAttributes().keySet()) {
            Map<String, Object> bmAttrs     = businessAttrbutes.get(bmName);
            Map<String, Object> currBmAttrs = currEntityBusinessAttributes != null ? currEntityBusinessAttributes.get(bmName) : null;
            
            if (MapUtils.isEmpty(bmAttrs) && MapUtils.isEmpty(currBmAttrs)) { // no change
                continue;
            } else if (Objects.equals(bmAttrs, currBmAttrs)) { // no change
                continue;
            }

            updatedBusinessMetadataNames.add(bmName);
        }

        AtlasEntityAccessRequest.AtlasEntityAccessRequestBuilder requestBuilder = new AtlasEntityAccessRequest.AtlasEntityAccessRequestBuilder(typeRegistry, AtlasPrivilege.ENTITY_UPDATE_BUSINESS_METADATA, entityHeader);

        for (String bmName : updatedBusinessMetadataNames) {
            requestBuilder.setBusinessMetadata(bmName);

            AtlasAuthorizationUtils.verifyAccess(requestBuilder.build(), "add/update business-metadata: guid=", guid, ", business-metadata-name=", bmName);
        }

        if (isOverwrite) {
            setBusinessAttributes(entityVertex, entityType, businessAttrbutes);
        } else {
            addOrUpdateBusinessAttributes(entityVertex, entityType, businessAttrbutes);
        }
    }

    /*
     * reset/overwrite business attributes of the entity with given values
     */
    public void setBusinessAttributes(AtlasVertex entityVertex, AtlasEntityType entityType, Map<String, Map<String, Object>> businessAttributes) throws AtlasBaseException {
        if (LOG.isDebugEnabled()) {
            LOG.debug("==> setBusinessAttributes(entityVertex={}, entityType={}, businessAttributes={}", entityVertex, entityType.getTypeName(), businessAttributes);
        }

        validateBusinessAttributes(entityVertex, entityType, businessAttributes, true);

        Map<String, Map<String, AtlasBusinessAttribute>> entityTypeBusinessAttributes = entityType.getBusinessAttributes();
        Map<String, Map<String, Object>>                 updatedBusinessAttributes    = new HashMap<>();

        for (Map.Entry<String, Map<String, AtlasBusinessAttribute>> entry : entityTypeBusinessAttributes.entrySet()) {
            String                              bmName             = entry.getKey();
            Map<String, AtlasBusinessAttribute> bmAttributes       = entry.getValue();
            Map<String, Object>                 entityBmAttributes = MapUtils.isEmpty(businessAttributes) ? null : businessAttributes.get(bmName);

            for (AtlasBusinessAttribute bmAttribute : bmAttributes.values()) {
                String bmAttrName          = bmAttribute.getName();
                Object bmAttrExistingValue = null;
                boolean isArrayOfPrimitiveType = false;
                boolean isArrayOfEnum = false;
                if (bmAttribute.getAttributeType().getTypeCategory().equals(ARRAY)) {
                    AtlasArrayType bmAttributeType = (AtlasArrayType) bmAttribute.getAttributeType();
                    AtlasType elementType = bmAttributeType.getElementType();
                    isArrayOfPrimitiveType = elementType.getTypeCategory().equals(TypeCategory.PRIMITIVE);
                    isArrayOfEnum = elementType.getTypeCategory().equals(TypeCategory.ENUM);
                }
                if (isArrayOfPrimitiveType || isArrayOfEnum) {
                    bmAttrExistingValue = entityVertex.getPropertyValues(bmAttribute.getVertexPropertyName(), Object.class);
                } else {
                    bmAttrExistingValue = entityVertex.getProperty(bmAttribute.getVertexPropertyName(), Object.class);
                }
                Object bmAttrNewValue      = MapUtils.isEmpty(entityBmAttributes) ? null : entityBmAttributes.get(bmAttrName);

                if (bmAttrExistingValue == null) {
                    if (bmAttrNewValue != null) {
                        if (LOG.isDebugEnabled()) {
                            LOG.debug("setBusinessAttributes(): adding {}.{}={}", bmName, bmAttribute.getName(), bmAttrNewValue);
                        }

                        mapAttribute(bmAttribute, bmAttrNewValue, entityVertex, CREATE, new EntityMutationContext());

                        addToUpdatedBusinessAttributes(updatedBusinessAttributes, bmAttribute, bmAttrNewValue);
                    }
                } else {
                    if (bmAttrNewValue != null) {
                        if (!Objects.equals(bmAttrExistingValue, bmAttrNewValue)) {
                            if (LOG.isDebugEnabled()) {
                                LOG.debug("setBusinessAttributes(): updating {}.{}={}", bmName, bmAttribute.getName(), bmAttrNewValue);
                            }

                            mapAttribute(bmAttribute, bmAttrNewValue, entityVertex, UPDATE, new EntityMutationContext());

                            addToUpdatedBusinessAttributes(updatedBusinessAttributes, bmAttribute, bmAttrNewValue);
                        }
                    } else {
                        if (LOG.isDebugEnabled()) {
                            LOG.debug("setBusinessAttributes(): removing {}.{}", bmName, bmAttribute.getName());
                        }

                        entityVertex.removeProperty(bmAttribute.getVertexPropertyName());

                        addToUpdatedBusinessAttributes(updatedBusinessAttributes, bmAttribute, bmAttrNewValue);
                    }
                }
            }
        }

        if (MapUtils.isNotEmpty(updatedBusinessAttributes)) {
            entityChangeNotifier.onBusinessAttributesUpdated(AtlasGraphUtilsV2.getIdFromVertex(entityVertex), updatedBusinessAttributes);
        }

        if (LOG.isDebugEnabled()) {
            LOG.debug("<== setBusinessAttributes(entityVertex={}, entityType={}, businessAttributes={}", entityVertex, entityType.getTypeName(), businessAttributes);
        }
    }

    /*
     * add or update the given business attributes on the entity
     */
    public void addOrUpdateBusinessAttributes(AtlasVertex entityVertex, AtlasEntityType entityType, Map<String, Map<String, Object>> businessAttributes) throws AtlasBaseException {
        if (LOG.isDebugEnabled()) {
            LOG.debug("==> addOrUpdateBusinessAttributes(entityVertex={}, entityType={}, businessAttributes={}", entityVertex, entityType.getTypeName(), businessAttributes);
        }

        validateBusinessAttributes(entityVertex, entityType, businessAttributes, true);

        Map<String, Map<String, AtlasBusinessAttribute>> entityTypeBusinessAttributes = entityType.getBusinessAttributes();
        Map<String, Map<String, Object>>                 updatedBusinessAttributes    = new HashMap<>();

        if (MapUtils.isNotEmpty(entityTypeBusinessAttributes) && MapUtils.isNotEmpty(businessAttributes)) {
            for (Map.Entry<String, Map<String, AtlasBusinessAttribute>> entry : entityTypeBusinessAttributes.entrySet()) {
                String                              bmName             = entry.getKey();
                Map<String, AtlasBusinessAttribute> bmAttributes       = entry.getValue();
                Map<String, Object>                 entityBmAttributes = businessAttributes.get(bmName);

                if (MapUtils.isEmpty(entityBmAttributes) && !businessAttributes.containsKey(bmName)) {
                    continue;
                }

                for (AtlasBusinessAttribute bmAttribute : bmAttributes.values()) {
                    String bmAttrName = bmAttribute.getName();

                    if (MapUtils.isEmpty(entityBmAttributes)) {
                        entityVertex.removeProperty(bmAttribute.getVertexPropertyName());
                        addToUpdatedBusinessAttributes(updatedBusinessAttributes, bmAttribute, null);
                        continue;

                    } else if (!entityBmAttributes.containsKey(bmAttrName)) {
                        //since overwriteBusinessAttributes is false, ignore in case BM attr is not passed at all
                        continue;
                    }

                    Object bmAttrValue   = entityBmAttributes.get(bmAttrName);
                    Object existingValue = null;
                    boolean isArrayOfPrimitiveType = false;
                    boolean isArrayOfEnum = false;
                    if (bmAttribute.getAttributeType().getTypeCategory().equals(ARRAY)) {
                        AtlasArrayType bmAttributeType = (AtlasArrayType) bmAttribute.getAttributeType();
                        AtlasType elementType = bmAttributeType.getElementType();
                        isArrayOfPrimitiveType = elementType.getTypeCategory().equals(TypeCategory.PRIMITIVE);
                        isArrayOfEnum = elementType.getTypeCategory().equals(TypeCategory.ENUM);
                    }
                    if (isArrayOfPrimitiveType || isArrayOfEnum) {
                        existingValue = entityVertex.getPropertyValues(bmAttribute.getVertexPropertyName(), Object.class);
                    } else {
                        existingValue = entityVertex.getProperty(bmAttribute.getVertexPropertyName(), Object.class);
                    }

                    if (existingValue == null) {
                        if (bmAttrValue != null) {
                            mapAttribute(bmAttribute, bmAttrValue, entityVertex, CREATE, new EntityMutationContext());

                            addToUpdatedBusinessAttributes(updatedBusinessAttributes, bmAttribute, bmAttrValue);
                        }
                    } else {
                        if (!Objects.equals(existingValue, bmAttrValue)) {

                            if( bmAttrValue != null) {
                                mapAttribute(bmAttribute, bmAttrValue, entityVertex, UPDATE, new EntityMutationContext());

                                addToUpdatedBusinessAttributes(updatedBusinessAttributes, bmAttribute, bmAttrValue);
                            } else {
                                entityVertex.removeProperty(bmAttribute.getVertexPropertyName());
                                addToUpdatedBusinessAttributes(updatedBusinessAttributes, bmAttribute, null);
                            }
                        }
                    }
                }
            }
        }

        if (MapUtils.isNotEmpty(updatedBusinessAttributes)) {
            entityChangeNotifier.onBusinessAttributesUpdated(AtlasGraphUtilsV2.getIdFromVertex(entityVertex), updatedBusinessAttributes);
        }

        if (LOG.isDebugEnabled()) {
            LOG.debug("<== addOrUpdateBusinessAttributes(entityVertex={}, entityType={}, businessAttributes={}", entityVertex, entityType.getTypeName(), businessAttributes);
        }
    }

    /*
     * remove the given business attributes from the entity
     */
    public void removeBusinessAttributes(AtlasVertex entityVertex, AtlasEntityType entityType, Map<String, Map<String, Object>> businessAttributes) throws AtlasBaseException {
        if (LOG.isDebugEnabled()) {
            LOG.debug("==> removeBusinessAttributes(entityVertex={}, entityType={}, businessAttributes={}", entityVertex, entityType.getTypeName(), businessAttributes);
        }

        AtlasEntityHeader               entityHeader   = entityRetriever.toAtlasEntityHeaderWithClassifications(entityVertex);
        AtlasEntityAccessRequest.AtlasEntityAccessRequestBuilder requestBuilder = new AtlasEntityAccessRequest.AtlasEntityAccessRequestBuilder(typeRegistry, AtlasPrivilege.ENTITY_UPDATE_BUSINESS_METADATA, entityHeader);

        for (String bmName : businessAttributes.keySet()) {
            requestBuilder.setBusinessMetadata(bmName);

            AtlasAuthorizationUtils.verifyAccess(requestBuilder.build(), "remove business-metadata: guid=", entityHeader.getGuid(), ", business-metadata=", bmName);
        }

        Map<String, Map<String, AtlasBusinessAttribute>> entityTypeBusinessAttributes = entityType.getBusinessAttributes();
        Map<String, Map<String, Object>>                 updatedBusinessAttributes    = new HashMap<>();

        if (MapUtils.isNotEmpty(entityTypeBusinessAttributes) && MapUtils.isNotEmpty(businessAttributes)) {
            for (Map.Entry<String, Map<String, AtlasBusinessAttribute>> entry : entityTypeBusinessAttributes.entrySet()) {
                String                              bmName       = entry.getKey();
                Map<String, AtlasBusinessAttribute> bmAttributes = entry.getValue();

                if (!businessAttributes.containsKey(bmName)) { // nothing to remove for this business-metadata
                    continue;
                }

                Map<String, Object> entityBmAttributes = businessAttributes.get(bmName);

                for (AtlasBusinessAttribute bmAttribute : bmAttributes.values()) {
                    // if (entityBmAttributes is empty) remove all attributes in this business-metadata
                    // else remove the attribute only if its given in entityBmAttributes
                    if (MapUtils.isEmpty(entityBmAttributes) || entityBmAttributes.containsKey(bmAttribute.getName())) {
                        entityVertex.removeProperty(bmAttribute.getVertexPropertyName());

                        addToUpdatedBusinessAttributes(updatedBusinessAttributes, bmAttribute, null);
                    }
                }
            }
        }

        if (MapUtils.isNotEmpty(updatedBusinessAttributes)) {
            entityChangeNotifier.onBusinessAttributesUpdated(AtlasGraphUtilsV2.getIdFromVertex(entityVertex), updatedBusinessAttributes);
        }

        if (LOG.isDebugEnabled()) {
            LOG.debug("<== removeBusinessAttributes(entityVertex={}, entityType={}, businessAttributes={}", entityVertex, entityType.getTypeName(), businessAttributes);
        }
    }

    private AtlasVertex createStructVertex(AtlasStruct struct) {
        return createStructVertex(struct.getTypeName());
    }

    private AtlasVertex createStructVertex(AtlasObjectId objectId) {
        return createStructVertex(objectId.getTypeName());
    }

    private AtlasVertex createStructVertex(String typeName) {
        if (LOG.isDebugEnabled()) {
            LOG.debug("==> createStructVertex({})", typeName);
        }

        final AtlasVertex ret = graph.addVertex();

        AtlasGraphUtilsV2.setEncodedProperty(ret, ENTITY_TYPE_PROPERTY_KEY, typeName);
        AtlasGraphUtilsV2.setEncodedProperty(ret, STATE_PROPERTY_KEY, AtlasEntity.Status.ACTIVE.name());
        AtlasGraphUtilsV2.setEncodedProperty(ret, TIMESTAMP_PROPERTY_KEY, RequestContext.get().getRequestTime());
        AtlasGraphUtilsV2.setEncodedProperty(ret, MODIFICATION_TIMESTAMP_PROPERTY_KEY, RequestContext.get().getRequestTime());
        AtlasGraphUtilsV2.setEncodedProperty(ret, CREATED_BY_KEY, RequestContext.get().getUser());
        AtlasGraphUtilsV2.setEncodedProperty(ret, MODIFIED_BY_KEY, RequestContext.get().getUser());

        if (LOG.isDebugEnabled()) {
            LOG.debug("<== createStructVertex({})", typeName);
        }

        return ret;
    }

    private AtlasVertex createClassificationVertex(AtlasClassification classification) {
        if (LOG.isDebugEnabled()) {
            LOG.debug("==> createVertex({})", classification.getTypeName());
        }

        AtlasClassificationType classificationType = typeRegistry.getClassificationTypeByName(classification.getTypeName());

        AtlasVertex ret = createStructVertex(classification);

        AtlasGraphUtilsV2.addEncodedProperty(ret, SUPER_TYPES_PROPERTY_KEY, classificationType.getAllSuperTypes());
        AtlasGraphUtilsV2.setEncodedProperty(ret, CLASSIFICATION_ENTITY_GUID, classification.getEntityGuid());
        AtlasGraphUtilsV2.setEncodedProperty(ret, CLASSIFICATION_ENTITY_STATUS, classification.getEntityStatus().name());

        return ret;
    }

    private void mapAttributes(AtlasStruct struct, AtlasVertex vertex, EntityOperation op, EntityMutationContext context) throws AtlasBaseException {
        mapAttributes(struct, getStructType(struct.getTypeName()), vertex, op, context);
    }

    private void mapAttributes(AtlasStruct struct, AtlasStructType structType, AtlasVertex vertex, EntityOperation op, EntityMutationContext context) throws AtlasBaseException {
        if (LOG.isDebugEnabled()) {
            LOG.debug("==> mapAttributes({}, {})", op, struct.getTypeName());
        }

        if (MapUtils.isNotEmpty(struct.getAttributes())) {
            MetricRecorder metric = RequestContext.get().startMetricRecord("mapAttributes");

            List<String> timestampAutoUpdateAttributes = new ArrayList<>();
            List<String> userAutoUpdateAttributes = new ArrayList<>();

            if (op.equals(CREATE)) {
                for (AtlasAttribute attribute : structType.getAllAttributes().values()) {
                    Object attrValue = struct.getAttribute(attribute.getName());
                    Object attrOldValue = null;
                    boolean isArrayOfPrimitiveType = false;
                    boolean isArrayOfEnum = false;
                    if (attribute.getAttributeType().getTypeCategory().equals(ARRAY)) {
                        AtlasArrayType attributeType = (AtlasArrayType) attribute.getAttributeType();
                        AtlasType elementType = attributeType.getElementType();
                        isArrayOfPrimitiveType = elementType.getTypeCategory().equals(TypeCategory.PRIMITIVE);
                        isArrayOfEnum = elementType.getTypeCategory().equals(TypeCategory.ENUM);
                    }
                    if (isArrayOfPrimitiveType || isArrayOfEnum) {
                        attrOldValue = vertex.getPropertyValues(attribute.getVertexPropertyName(),attribute.getClass());
                    } else {
                        attrOldValue = vertex.getProperty(attribute.getVertexPropertyName(),attribute.getClass());
                    }
                    if (attrValue!= null && !attrValue.equals(attrOldValue)) {
                        addValuesToAutoUpdateAttributesList(attribute, userAutoUpdateAttributes, timestampAutoUpdateAttributes);
                    }

                    mapAttribute(attribute, attrValue, vertex, op, context);
                }

            } else if (op.equals(UPDATE) || op.equals(PARTIAL_UPDATE)) {
                for (String attrName : struct.getAttributes().keySet()) {
                    AtlasAttribute attribute = structType.getAttribute(attrName);

                    if (attribute != null) {
                        Object attrValue = struct.getAttribute(attrName);
                        Object attrOldValue = null;
                        boolean isArrayOfPrimitiveType = false;
                        boolean isArrayOfEnum = false;

                        boolean isStruct = (TypeCategory.STRUCT == attribute.getDefinedInType().getTypeCategory()
                                || TypeCategory.STRUCT == attribute.getAttributeType().getTypeCategory());

                        if (attribute.getAttributeType().getTypeCategory().equals(ARRAY)) {
                            AtlasArrayType attributeType = (AtlasArrayType) attribute.getAttributeType();
                            AtlasType elementType = attributeType.getElementType();
                            isArrayOfPrimitiveType = elementType.getTypeCategory().equals(TypeCategory.PRIMITIVE);
                            isArrayOfEnum = elementType.getTypeCategory().equals(TypeCategory.ENUM);
                        }

                        if (isArrayOfPrimitiveType || isArrayOfEnum) {
<<<<<<< HEAD
                            attrOldValue = vertex.getPropertyValues(attribute.getVertexPropertyName(),attribute.getClass());
=======
                            attrOldValue = vertex.getPropertyValues(attribute.getVertexPropertyName(), attribute.getClass());
>>>>>>> b20c3433
                        } else if (isStruct) {
                            String edgeLabel = AtlasGraphUtilsV2.getEdgeLabel(attribute.getName());
                            attrOldValue = getCollectionElementsUsingRelationship(vertex, attribute, edgeLabel);
                        } else {
                            attrOldValue = vertex.getProperty(attribute.getVertexPropertyName(), attribute.getClass());
                        }

                        if (attrValue != null && !attrValue.equals(attrOldValue)) {
                            addValuesToAutoUpdateAttributesList(attribute, userAutoUpdateAttributes, timestampAutoUpdateAttributes);
                        }

                        mapAttribute(attribute, attrValue, vertex, op, context);
                    } else {
                        LOG.warn("mapAttributes(): invalid attribute {}.{}. Ignored..", struct.getTypeName(), attrName);
                    }
                }
            }

            updateModificationMetadata(vertex);
            graphHelper.updateMetadataAttributes(vertex, timestampAutoUpdateAttributes, "timestamp");
            graphHelper.updateMetadataAttributes(vertex, userAutoUpdateAttributes, "user");

            RequestContext.get().endMetricRecord(metric);
        }

        if (LOG.isDebugEnabled()) {
            LOG.debug("<== mapAttributes({}, {})", op, struct.getTypeName());
        }
    }

    private void addValuesToAutoUpdateAttributesList(AtlasAttribute attribute, List<String> userAutoUpdateAttributes, List<String> timestampAutoUpdateAttributes) {
        HashMap<String, ArrayList> autoUpdateAttributes =  attribute.getAttributeDef().getAutoUpdateAttributes();
        if (autoUpdateAttributes != null) {
            List<String> userAttributes = autoUpdateAttributes.get("user");
            if (userAttributes != null && userAttributes.size() > 0) {
                userAutoUpdateAttributes.addAll(userAttributes);
            }
            List<String> timestampAttributes = autoUpdateAttributes.get("timestamp");
            if (timestampAttributes != null && timestampAttributes.size() > 0) {
                timestampAutoUpdateAttributes.addAll(timestampAttributes);
            }
        }
    }

    private void mapRelationshipAttributes(AtlasEntity entity, AtlasEntityType entityType, AtlasVertex vertex, EntityOperation op,
                                           EntityMutationContext context) throws AtlasBaseException {
        if (LOG.isDebugEnabled()) {
            LOG.debug("==> mapRelationshipAttributes({}, {})", op, entity.getTypeName());
        }

        if (MapUtils.isNotEmpty(entity.getRelationshipAttributes())) {
            MetricRecorder metric = RequestContext.get().startMetricRecord("mapRelationshipAttributes");

            if (op.equals(CREATE)) {
                for (String attrName : entityType.getRelationshipAttributes().keySet()) {
                    Object         attrValue    = entity.getRelationshipAttribute(attrName);
                    String         relationType = AtlasEntityUtil.getRelationshipType(attrValue);
                    AtlasAttribute attribute    = entityType.getRelationshipAttribute(attrName, relationType);

                    mapAttribute(attribute, attrValue, vertex, op, context);
                }

            } else if (op.equals(UPDATE) || op.equals(PARTIAL_UPDATE)) {
                // relationship attributes mapping
                for (String attrName : entityType.getRelationshipAttributes().keySet()) {
                    if (entity.hasRelationshipAttribute(attrName)) {
                        Object         attrValue    = entity.getRelationshipAttribute(attrName);
                        String         relationType = AtlasEntityUtil.getRelationshipType(attrValue);
                        AtlasAttribute attribute    = entityType.getRelationshipAttribute(attrName, relationType);

                        mapAttribute(attribute, attrValue, vertex, op, context);
                    }
                }
            }

            updateModificationMetadata(vertex);

            RequestContext.get().endMetricRecord(metric);
        }

        if (LOG.isDebugEnabled()) {
            LOG.debug("<== mapRelationshipAttributes({}, {})", op, entity.getTypeName());
        }
    }

    private void mapAttribute(AtlasAttribute attribute, Object attrValue, AtlasVertex vertex, EntityOperation op, EntityMutationContext context) throws AtlasBaseException {
        boolean isDeletedEntity = context.isDeletedEntity(vertex);
        AtlasType         attrType     = attribute.getAttributeType();
        if (attrValue == null) {
            AtlasAttributeDef attributeDef = attribute.getAttributeDef();

            if (attrType.getTypeCategory() == TypeCategory.PRIMITIVE) {
                if (attributeDef.getDefaultValue() != null) {
                    attrValue = attrType.createDefaultValue(attributeDef.getDefaultValue());
                } else {
                    if (attribute.getAttributeDef().getIsOptional()) {
                        attrValue = attrType.createOptionalDefaultValue();
                    } else {
                        attrValue = attrType.createDefaultValue();
                    }
                }
            }
        }

        if (attrType.getTypeCategory() == TypeCategory.PRIMITIVE || attrType.getTypeCategory() == TypeCategory.ENUM) {
            mapPrimitiveValue(vertex, attribute, attrValue, isDeletedEntity);
        } else {
            AttributeMutationContext ctx = new AttributeMutationContext(op, vertex, attribute, attrValue);
            mapToVertexByTypeCategory(ctx, context);
        }
    }

    private Object mapToVertexByTypeCategory(AttributeMutationContext ctx, EntityMutationContext context) throws AtlasBaseException {
        if (ctx.getOp() == CREATE && ctx.getValue() == null) {
            return null;
        }

        switch (ctx.getAttrType().getTypeCategory()) {
            case PRIMITIVE:
            case ENUM:
                return mapPrimitiveValue(ctx, context);

            case STRUCT: {
                String    edgeLabel   = AtlasGraphUtilsV2.getEdgeLabel(ctx.getVertexProperty());
                AtlasEdge currentEdge = graphHelper.getEdgeForLabel(ctx.getReferringVertex(), edgeLabel);
                AtlasEdge edge        = currentEdge != null ? currentEdge : null;

                ctx.setExistingEdge(edge);

                AtlasEdge newEdge = mapStructValue(ctx, context);

                if (currentEdge != null && newEdge!= null && !currentEdge.equals(newEdge)) {
                    deleteDelegate.getHandler().deleteEdgeReference(currentEdge, ctx.getAttrType().getTypeCategory(), false, true, ctx.getReferringVertex());
                }

                return newEdge;
            }

            case OBJECT_ID_TYPE: {
                if (ctx.getAttributeDef().isSoftReferenced()) {
                    return mapSoftRefValueWithUpdate(ctx, context);
                }

                AtlasRelationshipEdgeDirection edgeDirection = ctx.getAttribute().getRelationshipEdgeDirection();
                String edgeLabel = ctx.getAttribute().getRelationshipEdgeLabel();

                // if relationshipDefs doesn't exist, use legacy way of finding edge label.
                if (StringUtils.isEmpty(edgeLabel)) {
                    edgeLabel = AtlasGraphUtilsV2.getEdgeLabel(ctx.getVertexProperty());
                }

                String    relationshipGuid = getRelationshipGuid(ctx.getValue());
                AtlasEdge currentEdge;

                // if relationshipGuid is assigned in AtlasRelatedObjectId use it to fetch existing AtlasEdge
                if (StringUtils.isNotEmpty(relationshipGuid) && !RequestContext.get().isImportInProgress()) {
                    currentEdge = graphHelper.getEdgeForGUID(relationshipGuid);
                } else {
                    currentEdge = graphHelper.getEdgeForLabel(ctx.getReferringVertex(), edgeLabel, edgeDirection);
                }

                AtlasEdge newEdge = null;

                if (ctx.getValue() != null) {
                    AtlasEntityType instanceType = getInstanceType(ctx.getValue(), context);
                    AtlasEdge       edge         = currentEdge != null ? currentEdge : null;

                    ctx.setElementType(instanceType);
                    ctx.setExistingEdge(edge);

                    newEdge = mapObjectIdValueUsingRelationship(ctx, context);

                    // legacy case update inverse attribute
                    if (ctx.getAttribute().getInverseRefAttribute() != null) {
                        // Update the inverse reference using relationship on the target entity
                        addInverseReference(context, ctx.getAttribute().getInverseRefAttribute(), newEdge, getRelationshipAttributes(ctx.getValue()));
                    }
                }

                // created new relationship,
                // record entity update on both vertices of the new relationship
                if (currentEdge == null && newEdge != null) {

                    // based on relationship edge direction record update only on attribute vertex
                    if (edgeDirection == IN) {
                        recordEntityUpdate(newEdge.getOutVertex());

                    } else {
                        recordEntityUpdate(newEdge.getInVertex());
                    }
                }

                // update references, if current and new edge don't match
                // record entity update on new reference and delete(edge) old reference.
                if (currentEdge != null && !currentEdge.equals(newEdge)) {

                    //record entity update on new edge
                    if (isRelationshipEdge(newEdge)) {
                        AtlasVertex attrVertex = context.getDiscoveryContext().getResolvedEntityVertex(getGuid(ctx.getValue()));

                        recordEntityUpdate(attrVertex);
                    }

                    //delete old reference
                    deleteDelegate.getHandler().deleteEdgeReference(currentEdge, ctx.getAttrType().getTypeCategory(), ctx.getAttribute().isOwnedRef(),
                            true, ctx.getAttribute().getRelationshipEdgeDirection(), ctx.getReferringVertex());
                }

                if (edgeLabel.equals(GLOSSARY_TERMS_EDGE_LABEL) || edgeLabel.equals(GLOSSARY_CATEGORY_EDGE_LABEL)) {
                    addGlossaryAttr(ctx, newEdge);
                }

                if (CATEGORY_PARENT_EDGE_LABEL.equals(edgeLabel)) {
                    addCatParentAttr(ctx, newEdge);
                }

                return newEdge;
            }

            case MAP:
                return mapMapValue(ctx, context);

            case ARRAY:
                return mapArrayValue(ctx, context);

            default:
                throw new AtlasBaseException(AtlasErrorCode.TYPE_CATEGORY_INVALID, ctx.getAttrType().getTypeCategory().name());
        }
    }

    private String mapSoftRefValue(AttributeMutationContext ctx, EntityMutationContext context) {
        String ret = null;

        if (ctx.getValue() instanceof AtlasObjectId) {
            AtlasObjectId objectId = (AtlasObjectId) ctx.getValue();
            String        typeName = objectId.getTypeName();
            String        guid     = AtlasTypeUtil.isUnAssignedGuid(objectId.getGuid()) ? context.getGuidAssignments().get(objectId.getGuid()) : objectId.getGuid();

            ret = AtlasEntityUtil.formatSoftRefValue(typeName, guid);
        } else {
            if (ctx.getValue() != null) {
                LOG.warn("mapSoftRefValue: Was expecting AtlasObjectId, but found: {}", ctx.getValue().getClass());
            }
        }

        setAssignedGuid(ctx.getValue(), context);

        return ret;
    }

    private Object mapSoftRefValueWithUpdate(AttributeMutationContext ctx, EntityMutationContext context) {
        String softRefValue = mapSoftRefValue(ctx, context);

        AtlasGraphUtilsV2.setProperty(ctx.getReferringVertex(), ctx.getVertexProperty(), softRefValue);

        return softRefValue;
    }

    private void addInverseReference(EntityMutationContext context, AtlasAttribute inverseAttribute, AtlasEdge edge, Map<String, Object> relationshipAttributes) throws AtlasBaseException {
        AtlasStructType inverseType      = inverseAttribute.getDefinedInType();
        AtlasVertex     inverseVertex    = edge.getInVertex();
        String          inverseEdgeLabel = inverseAttribute.getRelationshipEdgeLabel();
        AtlasEdge       inverseEdge      = graphHelper.getEdgeForLabel(inverseVertex, inverseEdgeLabel);
        String          propertyName     = AtlasGraphUtilsV2.getQualifiedAttributePropertyKey(inverseType, inverseAttribute.getName());

        // create new inverse reference
        AtlasEdge newEdge = createInverseReferenceUsingRelationship(context, inverseAttribute, edge, relationshipAttributes);

        boolean inverseUpdated = true;
        switch (inverseAttribute.getAttributeType().getTypeCategory()) {
        case OBJECT_ID_TYPE:
            if (inverseEdge != null) {
                if (!inverseEdge.equals(newEdge)) {
                    // Disconnect old reference
                    deleteDelegate.getHandler().deleteEdgeReference(inverseEdge, inverseAttribute.getAttributeType().getTypeCategory(),
                                                      inverseAttribute.isOwnedRef(), true, inverseVertex);
                }
                else {
                    // Edge already exists for this attribute between these vertices.
                    inverseUpdated = false;
                }
            }
            break;
        case ARRAY:
            // Add edge ID to property value
            List<String> elements = inverseVertex.getProperty(propertyName, List.class);
            if (newEdge != null && elements == null) {
                elements = new ArrayList<>();
                elements.add(newEdge.getId().toString());
                inverseVertex.setProperty(propertyName, elements);
            }
            else {
               if (newEdge != null && !elements.contains(newEdge.getId().toString())) {
                    elements.add(newEdge.getId().toString());
                    inverseVertex.setProperty(propertyName, elements);
               }
               else {
                   // Property value list already contains the edge ID.
                   inverseUpdated = false;
               }
            }
            break;
        default:
            break;
        }

        if (inverseUpdated) {
            RequestContext requestContext = RequestContext.get();

            if (!requestContext.isDeletedEntity(graphHelper.getGuid(inverseVertex))) {
                updateModificationMetadata(inverseVertex);

                requestContext.recordEntityUpdate(entityRetriever.toAtlasEntityHeader(inverseVertex));
            }
        }
    }

    private AtlasEdge createInverseReferenceUsingRelationship(EntityMutationContext context, AtlasAttribute inverseAttribute, AtlasEdge edge, Map<String, Object> relationshipAttributes) throws AtlasBaseException {
        if (LOG.isDebugEnabled()) {
            LOG.debug("==> createInverseReferenceUsingRelationship()");
        }

        String      inverseAttributeName   = inverseAttribute.getName();
        AtlasType   inverseAttributeType   = inverseAttribute.getDefinedInType();
        AtlasVertex inverseVertex          = edge.getInVertex();
        AtlasVertex vertex                 = edge.getOutVertex();
        AtlasEdge   ret;

        if (inverseAttributeType instanceof AtlasEntityType) {
            AtlasEntityType entityType = (AtlasEntityType) inverseAttributeType;

            if (entityType.hasRelationshipAttribute(inverseAttributeName)) {
                String relationshipName = graphHelper.getRelationshipTypeName(inverseVertex, entityType, inverseAttributeName);

                ret = getOrCreateRelationship(inverseVertex, vertex, relationshipName, relationshipAttributes);

            } else {
                if (LOG.isDebugEnabled()) {
                    LOG.debug("No RelationshipDef defined between {} and {} on attribute: {}", inverseAttributeType,
                              AtlasGraphUtilsV2.getTypeName(vertex), inverseAttributeName);
                }
                // if no RelationshipDef found, use legacy way to create edges
                ret = createInverseReference(inverseAttribute, (AtlasStructType) inverseAttributeType, inverseVertex, vertex);
            }
        } else {
            // inverseAttribute not of type AtlasEntityType, use legacy way to create edges
            ret = createInverseReference(inverseAttribute, (AtlasStructType) inverseAttributeType, inverseVertex, vertex);
        }

        if (LOG.isDebugEnabled()) {
            LOG.debug("<== createInverseReferenceUsingRelationship()");
        }

        updateRelationshipGuidForImport(context, inverseAttributeName, inverseVertex, ret);

        return ret;
    }

    private void updateRelationshipGuidForImport(EntityMutationContext context, String inverseAttributeName, AtlasVertex inverseVertex, AtlasEdge edge) throws AtlasBaseException {
        if (!RequestContext.get().isImportInProgress()) {
            return;
        }

        String parentGuid = graphHelper.getGuid(inverseVertex);
        if(StringUtils.isEmpty(parentGuid)) {
            return;
        }

        AtlasEntity entity = context.getCreatedOrUpdatedEntity(parentGuid);
        if(entity == null) {
            return;
        }

        String parentRelationshipGuid = getRelationshipGuid(entity.getRelationshipAttribute(inverseAttributeName));
        if(StringUtils.isEmpty(parentRelationshipGuid)) {
            return;
        }

        AtlasGraphUtilsV2.setEncodedProperty(edge, RELATIONSHIP_GUID_PROPERTY_KEY, parentRelationshipGuid);
    }

    // legacy method to create edges for inverse reference
    private AtlasEdge createInverseReference(AtlasAttribute inverseAttribute, AtlasStructType inverseAttributeType,
                                             AtlasVertex inverseVertex, AtlasVertex vertex) throws AtlasBaseException {

        String propertyName     = AtlasGraphUtilsV2.getQualifiedAttributePropertyKey(inverseAttributeType, inverseAttribute.getName());
        String inverseEdgeLabel = AtlasGraphUtilsV2.getEdgeLabel(propertyName);
        AtlasEdge ret;

        try {
            ret = graphHelper.getOrCreateEdge(inverseVertex, vertex, inverseEdgeLabel);

        } catch (RepositoryException e) {
            throw new AtlasBaseException(AtlasErrorCode.INTERNAL_ERROR, e);
        }

        return ret;
    }

    private Object mapPrimitiveValue(AttributeMutationContext ctx, EntityMutationContext context) {
        return mapPrimitiveValue(ctx.getReferringVertex(), ctx.getAttribute(), ctx.getValue(), context.isDeletedEntity(ctx.referringVertex));
    }

    private Object mapPrimitiveValue(AtlasVertex vertex, AtlasAttribute attribute, Object valueFromEntity, boolean isDeletedEntity) {
        boolean isIndexableStrAttr = attribute.getAttributeDef().getIsIndexable() && attribute.getAttributeType() instanceof AtlasBuiltInTypes.AtlasStringType;

        Object ret = valueFromEntity;

        // Janus bug, when an indexed string attribute has a value longer than a certain length then the reverse indexed key generated by JanusGraph
        // exceeds the HBase row length's hard limit (Short.MAX). This trimming and hashing procedure is to circumvent that limitation
        if (ret != null && isIndexableStrAttr) {
            String value = ret.toString();

            if (value.length() > INDEXED_STR_SAFE_LEN) {
                RequestContext requestContext = RequestContext.get();

                final int trimmedLength;

                if (requestContext.getAttemptCount() <= 1) { // if this is the first attempt, try saving as it is; trim on retry
                    trimmedLength = value.length();
                } else if (requestContext.getAttemptCount() >= requestContext.getMaxAttempts()) { // if this is the last attempt, set to 'safe_len'
                    trimmedLength = INDEXED_STR_SAFE_LEN;
                } else if (requestContext.getAttemptCount() == 2) { // based on experimentation, string length of 4 times 'safe_len' succeeds
                    trimmedLength = Math.min(4 * INDEXED_STR_SAFE_LEN, value.length());
                } else if (requestContext.getAttemptCount() == 3) { // if length of 4 times 'safe_len' failed, try twice 'safe_len'
                    trimmedLength = Math.min(2 * INDEXED_STR_SAFE_LEN, value.length());
                } else { // if twice the 'safe_len' failed, trim to 'safe_len'
                    trimmedLength = INDEXED_STR_SAFE_LEN;
                }

                if (trimmedLength < value.length()) {
                    LOG.warn("Length of indexed attribute {} is {} characters, longer than safe-limit {}; trimming to {} - attempt #{}", attribute.getQualifiedName(), value.length(), INDEXED_STR_SAFE_LEN, trimmedLength, requestContext.getAttemptCount());

                    String checksumSuffix = ":" + DigestUtils.shaHex(value); // Storing SHA checksum in case verification is needed after retrieval

                    ret = value.substring(0, trimmedLength - checksumSuffix.length()) + checksumSuffix;
                } else {
                    LOG.warn("Length of indexed attribute {} is {} characters, longer than safe-limit {}", attribute.getQualifiedName(), value.length(), INDEXED_STR_SAFE_LEN);
                }
            }
        }

        AtlasGraphUtilsV2.setEncodedProperty(vertex, attribute.getVertexPropertyName(), ret);

        String uniqPropName = attribute != null ? attribute.getVertexUniquePropertyName() : null;

        if (uniqPropName != null) {
            // Removing AtlasGraphUtilsV2.getState(vertex) == DELETED condition below to keep the unique contrain even if asset is deleted.
            if (isDeletedEntity) {
                vertex.removeProperty(uniqPropName);
            } else {
                AtlasGraphUtilsV2.setEncodedProperty(vertex, uniqPropName, ret);
            }
        }

        return ret;
    }

    private AtlasEdge mapStructValue(AttributeMutationContext ctx, EntityMutationContext context) throws AtlasBaseException {
        if (LOG.isDebugEnabled()) {
            LOG.debug("==> mapStructValue({})", ctx);
        }

        AtlasEdge ret = null;

        if (ctx.getCurrentEdge() != null) {
            AtlasStruct structVal = null;
            if (ctx.getValue() instanceof AtlasStruct) {
                structVal = (AtlasStruct)ctx.getValue();
            } else if (ctx.getValue() instanceof Map) {
                structVal = new AtlasStruct(ctx.getAttrType().getTypeName(), (Map) AtlasTypeUtil.toStructAttributes((Map)ctx.getValue()));
            }

            if (structVal != null) {
                updateVertex(structVal, ctx.getCurrentEdge().getInVertex(), context);
                ret = ctx.getCurrentEdge();
            } else {
<<<<<<< HEAD
=======
                deleteDelegate.getHandler().deleteVertex(ctx.getCurrentEdge().getInVertex(),true);
>>>>>>> b20c3433
                ret = null;
            }

        } else if (ctx.getValue() != null) {
            String edgeLabel = AtlasGraphUtilsV2.getEdgeLabel(ctx.getVertexProperty());

            AtlasStruct structVal = null;
            if (ctx.getValue() instanceof AtlasStruct) {
                structVal = (AtlasStruct) ctx.getValue();
            } else if (ctx.getValue() instanceof Map) {
                structVal = new AtlasStruct(ctx.getAttrType().getTypeName(), (Map) AtlasTypeUtil.toStructAttributes((Map)ctx.getValue()));
            }

            if (structVal != null) {
                ret = createVertex(structVal, ctx.getReferringVertex(), edgeLabel, context);
            }
        }

        if (LOG.isDebugEnabled()) {
            LOG.debug("<== mapStructValue({})", ctx);
        }

        return ret;
    }

    private AtlasEdge mapObjectIdValue(AttributeMutationContext ctx, EntityMutationContext context) throws AtlasBaseException {
        if (LOG.isDebugEnabled()) {
            LOG.debug("==> mapObjectIdValue({})", ctx);
        }

        AtlasEdge ret = null;

        String guid = getGuid(ctx.getValue());

        AtlasVertex entityVertex = context.getDiscoveryContext().getResolvedEntityVertex(guid);

        if (entityVertex == null) {
            if (AtlasTypeUtil.isAssignedGuid(guid)) {
                entityVertex = context.getVertex(guid);
            }

            if (entityVertex == null) {
                AtlasObjectId objId = getObjectId(ctx.getValue());

                if (objId != null) {
                    entityVertex = context.getDiscoveryContext().getResolvedEntityVertex(objId);
                }
            }
        }

        if (entityVertex == null) {
            throw new AtlasBaseException(AtlasErrorCode.INVALID_OBJECT_ID, (ctx.getValue() == null ? null : ctx.getValue().toString()));
        }

        if (ctx.getCurrentEdge() != null) {
            ret = updateEdge(ctx.getAttributeDef(), ctx.getValue(), ctx.getCurrentEdge(), entityVertex);
        } else if (ctx.getValue() != null) {
            String edgeLabel = AtlasGraphUtilsV2.getEdgeLabel(ctx.getVertexProperty());

            try {
                ret = graphHelper.getOrCreateEdge(ctx.getReferringVertex(), entityVertex, edgeLabel);
            } catch (RepositoryException e) {
                throw new AtlasBaseException(AtlasErrorCode.INTERNAL_ERROR, e);
            }
        }

        if (LOG.isDebugEnabled()) {
            LOG.debug("<== mapObjectIdValue({})", ctx);
        }

        return ret;
    }

    private AtlasEdge mapObjectIdValueUsingRelationship(AttributeMutationContext ctx, EntityMutationContext context) throws AtlasBaseException {
        if (LOG.isDebugEnabled()) {
            LOG.debug("==> mapObjectIdValueUsingRelationship({})", ctx);
        }

        String      guid            = getGuid(ctx.getValue());
        AtlasVertex attributeVertex = context.getDiscoveryContext().getResolvedEntityVertex(guid);
        AtlasVertex entityVertex    = ctx.getReferringVertex();
        AtlasEdge   ret;

        if (attributeVertex == null) {
            if (AtlasTypeUtil.isAssignedGuid(guid)) {
                attributeVertex = context.getVertex(guid);
            }

            if (attributeVertex == null) {
                AtlasObjectId objectId = getObjectId(ctx.getValue());

                attributeVertex = (objectId != null) ? context.getDiscoveryContext().getResolvedEntityVertex(objectId) : null;
            }
        }

        if (attributeVertex == null) {
            if(RequestContext.get().isImportInProgress()) {
                return null;
            }

            throw new AtlasBaseException(AtlasErrorCode.INVALID_OBJECT_ID, (ctx.getValue() == null ? null : ctx.getValue().toString()));
        }

        AtlasType type = typeRegistry.getType(AtlasGraphUtilsV2.getTypeName(entityVertex));

        if (type instanceof AtlasEntityType) {
            AtlasEntityType entityType = (AtlasEntityType) type;
            AtlasAttribute  attribute     = ctx.getAttribute();
            String          attributeName = attribute.getName();

            // use relationship to create/update edges
            if (entityType.hasRelationshipAttribute(attributeName)) {
                Map<String, Object> relationshipAttributes = getRelationshipAttributes(ctx.getValue());

                if (ctx.getCurrentEdge() != null && getStatus(ctx.getCurrentEdge()) != DELETED) {
                    ret = updateRelationship(ctx.getCurrentEdge(), entityVertex, attributeVertex, attribute.getRelationshipEdgeDirection(), relationshipAttributes);
                } else {
                    String      relationshipName = attribute.getRelationshipName();
                    AtlasVertex fromVertex;
                    AtlasVertex toVertex;

                    if (StringUtils.isEmpty(relationshipName)) {
                        relationshipName = graphHelper.getRelationshipTypeName(entityVertex, entityType, attributeName);
                    }

                    if (attribute.getRelationshipEdgeDirection() == IN) {
                        fromVertex = attributeVertex;
                        toVertex   = entityVertex;

                    } else {
                        fromVertex = entityVertex;
                        toVertex   = attributeVertex;
                    }

                    ret = getOrCreateRelationship(fromVertex, toVertex, relationshipName, relationshipAttributes);

                    boolean isCreated = graphHelper.getCreatedTime(ret) == RequestContext.get().getRequestTime();

                    if (isCreated) {
                        // if relationship did not exist before and new relationship was created
                        // record entity update on both relationship vertices
                        recordEntityUpdate(attributeVertex);
                    }

                    // for import use the relationship guid provided
                    if (RequestContext.get().isImportInProgress()) {
                        String relationshipGuid = getRelationshipGuid(ctx.getValue());

                        if(!StringUtils.isEmpty(relationshipGuid)) {
                            AtlasGraphUtilsV2.setEncodedProperty(ret, RELATIONSHIP_GUID_PROPERTY_KEY, relationshipGuid);
                        }
                    }
                }
            } else {
                // use legacy way to create/update edges
                if (WARN_ON_NO_RELATIONSHIP || LOG.isDebugEnabled()) {
                    LOG.warn("No RelationshipDef defined between {} and {} on attribute: {}. This can lead to severe performance degradation.",
                            getTypeName(entityVertex), getTypeName(attributeVertex), attributeName);
                }

                ret = mapObjectIdValue(ctx, context);
            }

        } else {
            // if type is StructType having objectid as attribute
            ret = mapObjectIdValue(ctx, context);
        }

        setAssignedGuid(ctx.getValue(), context);

        if (LOG.isDebugEnabled()) {
            LOG.debug("<== mapObjectIdValueUsingRelationship({})", ctx);
        }

        return ret;
    }

    private Map<String, Object> mapMapValue(AttributeMutationContext ctx, EntityMutationContext context) throws AtlasBaseException {
        if (LOG.isDebugEnabled()) {
            LOG.debug("==> mapMapValue({})", ctx);
        }

        Map<Object, Object> newVal      = (Map<Object, Object>) ctx.getValue();
        Map<String, Object> newMap      = new HashMap<>();
        AtlasMapType        mapType     = (AtlasMapType) ctx.getAttrType();
        AtlasAttribute      attribute   = ctx.getAttribute();
        Map<String, Object> currentMap  = getMapElementsProperty(mapType, ctx.getReferringVertex(), ctx.getVertexProperty(), attribute);
        boolean             isReference = isReference(mapType.getValueType());
        boolean             isSoftReference = ctx.getAttribute().getAttributeDef().isSoftReferenced();

        if (PARTIAL_UPDATE.equals(ctx.getOp()) && attribute.getAttributeDef().isAppendOnPartialUpdate() && MapUtils.isNotEmpty(currentMap)) {
            if (MapUtils.isEmpty(newVal)) {
                newVal = new HashMap<>(currentMap);
            } else {
                Map<Object, Object> mergedVal = new HashMap<>(currentMap);

                for (Map.Entry<Object, Object> entry : newVal.entrySet()) {
                    String newKey = entry.getKey().toString();

                    mergedVal.put(newKey, entry.getValue());
                }

                newVal = mergedVal;
            }
        }

        boolean isNewValNull = newVal == null;

        if (isNewValNull) {
            newVal = new HashMap<>();
        }

        String propertyName = ctx.getVertexProperty();

        if (isReference) {
            for (Map.Entry<Object, Object> entry : newVal.entrySet()) {
                String    key          = entry.getKey().toString();
                AtlasEdge existingEdge = isSoftReference ? null : getEdgeIfExists(mapType, currentMap, key);

                AttributeMutationContext mapCtx =  new AttributeMutationContext(ctx.getOp(), ctx.getReferringVertex(), attribute, entry.getValue(),
                                                                                 propertyName, mapType.getValueType(), existingEdge);
                // Add/Update/Remove property value
                Object newEntry = mapCollectionElementsToVertex(mapCtx, context);

                if (!isSoftReference && newEntry instanceof AtlasEdge) {
                    AtlasEdge edge = (AtlasEdge) newEntry;

                    edge.setProperty(ATTRIBUTE_KEY_PROPERTY_KEY, key);

                    // If value type indicates this attribute is a reference, and the attribute has an inverse reference attribute,
                    // update the inverse reference value.
                    AtlasAttribute inverseRefAttribute = attribute.getInverseRefAttribute();

                    if (inverseRefAttribute != null) {
                        addInverseReference(context, inverseRefAttribute, edge, getRelationshipAttributes(ctx.getValue()));
                    }

                    updateInConsistentOwnedMapVertices(ctx, mapType, newEntry);

                    newMap.put(key, newEntry);
                }

                if (isSoftReference) {
                    newMap.put(key, newEntry);
                }
            }

            Map<String, Object> finalMap = removeUnusedMapEntries(attribute, ctx.getReferringVertex(), currentMap, newMap);
            newMap.putAll(finalMap);
        } else {
            // primitive type map
            if (isNewValNull) {
                ctx.getReferringVertex().setProperty(propertyName, null);
            } else {
                ctx.getReferringVertex().setProperty(propertyName, new HashMap<>(newVal));
            }
            newVal.forEach((key, value) -> newMap.put(key.toString(), value));
        }

        if (isSoftReference) {
            if (isNewValNull) {
                ctx.getReferringVertex().setProperty(propertyName,null);
            } else {
                ctx.getReferringVertex().setProperty(propertyName, new HashMap<>(newMap));
            }
        }

        if (LOG.isDebugEnabled()) {
            LOG.debug("<== mapMapValue({})", ctx);
        }

        return newMap;
    }

    public List mapArrayValue(AttributeMutationContext ctx, EntityMutationContext context) throws AtlasBaseException {
        if (LOG.isDebugEnabled()) {
            LOG.debug("==> mapArrayValue({})", ctx);
        }

        AtlasAttribute attribute           = ctx.getAttribute();
        List           newElements         = (List) ctx.getValue();
        AtlasArrayType arrType             = (AtlasArrayType) attribute.getAttributeType();
        AtlasType      elementType         = arrType.getElementType();
        boolean        isStructType        = (TypeCategory.STRUCT == elementType.getTypeCategory()) ||
                                             (TypeCategory.STRUCT == attribute.getDefinedInType().getTypeCategory());
        boolean        isReference         = isReference(elementType);
        boolean        isSoftReference     = ctx.getAttribute().getAttributeDef().isSoftReferenced();
        AtlasAttribute inverseRefAttribute = attribute.getInverseRefAttribute();
        Cardinality    cardinality         = attribute.getAttributeDef().getCardinality();
        List<AtlasEdge> removedElements    = new ArrayList<>();
        List<Object>   newElementsCreated  = new ArrayList<>();
        List<Object>   allArrayElements    = null;
        List<Object>   currentElements;

        boolean deleteExistingRelations = shouldDeleteExistingRelations(ctx, attribute);

        if (isReference && !isSoftReference) {
            currentElements = (List) getCollectionElementsUsingRelationship(ctx.getReferringVertex(), attribute, isStructType);
        } else {
            currentElements = (List) getArrayElementsProperty(elementType, isSoftReference, ctx.getReferringVertex(), ctx.getVertexProperty());
        }

        if (PARTIAL_UPDATE.equals(ctx.getOp()) && attribute.getAttributeDef().isAppendOnPartialUpdate() && CollectionUtils.isNotEmpty(currentElements)) {
            if (CollectionUtils.isEmpty(newElements)) {
                newElements = new ArrayList<>(currentElements);
            } else {
                List<Object> mergedVal = new ArrayList<>(currentElements);

                mergedVal.addAll(newElements);

                newElements = mergedVal;
            }
        }

        boolean isNewElementsNull = newElements == null;

        if (isNewElementsNull) {
            newElements = new ArrayList();
        }

        if (cardinality == SET) {
            newElements = (List) newElements.stream().distinct().collect(Collectors.toList());
        }

        for (int index = 0; index < newElements.size(); index++) {
            AtlasEdge               existingEdge = (isSoftReference) ? null : getEdgeAt(currentElements, index, elementType);
            AttributeMutationContext arrCtx      = new AttributeMutationContext(ctx.getOp(), ctx.getReferringVertex(), ctx.getAttribute(), newElements.get(index),
                                                                                 ctx.getVertexProperty(), elementType, existingEdge);

            if (deleteExistingRelations) {
                removeExistingRelationWithOtherVertex(arrCtx, ctx, context);
            }

            Object newEntry = mapCollectionElementsToVertex(arrCtx, context);

            if (isReference && newEntry != null && newEntry instanceof AtlasEdge && inverseRefAttribute != null) {
                // Update the inverse reference value.
                AtlasEdge newEdge = (AtlasEdge) newEntry;

                addInverseReference(context, inverseRefAttribute, newEdge, getRelationshipAttributes(ctx.getValue()));
            }

            if(newEntry != null) {
                newElementsCreated.add(newEntry);
            }
        }

        if (isReference && !isSoftReference ) {

            boolean isAppendOnPartialUpdate = !isStructType ? getAppendOptionForRelationship(ctx.getReferringVertex(), attribute.getName()) : false;

            if (isAppendOnPartialUpdate) {
                allArrayElements = unionCurrentAndNewElements(attribute, (List) currentElements, (List) newElementsCreated);
            } else {
                removedElements = removeUnusedArrayEntries(attribute, (List) currentElements, (List) newElementsCreated, ctx);

                allArrayElements = unionCurrentAndNewElements(attribute, removedElements, (List) newElementsCreated);
            }
        } else {
            allArrayElements = newElementsCreated;
        }

        // add index to attributes of array type
       for (int index = 0; allArrayElements != null && index < allArrayElements.size(); index++) {
           Object element = allArrayElements.get(index);

           if (element instanceof AtlasEdge) {
               AtlasGraphUtilsV2.setEncodedProperty((AtlasEdge) element, ATTRIBUTE_INDEX_PROPERTY_KEY, index);
            }
        }

        if (isNewElementsNull) {
            setArrayElementsProperty(elementType, isSoftReference, ctx.getReferringVertex(), ctx.getVertexProperty(), null, null, cardinality);
        } else {
            setArrayElementsProperty(elementType, isSoftReference, ctx.getReferringVertex(), ctx.getVertexProperty(), allArrayElements, currentElements, cardinality);
        }

        switch (ctx.getAttribute().getRelationshipEdgeLabel()) {
            case TERM_ASSIGNMENT_LABEL: addMeaningsToEntity(ctx, newElementsCreated, removedElements);
                break;

            case CATEGORY_TERMS_EDGE_LABEL: addCategoriesToTermEntity(ctx, newElementsCreated, removedElements);
                break;

            case CATEGORY_PARENT_EDGE_LABEL: addCatParentAttr(ctx, newElementsCreated, removedElements);
                break;

            case PROCESS_INPUTS:
            case PROCESS_OUTPUTS: addEdgesToContext(GraphHelper.getGuid(ctx.referringVertex), newElementsCreated,  removedElements);
                break;
        }

        if (LOG.isDebugEnabled()) {
            LOG.debug("<== mapArrayValue({})", ctx);
        }

        return allArrayElements;
    }

    private void addEdgesToContext(String guid, List<Object> newElementsCreated, List<AtlasEdge> removedElements) {

        if (newElementsCreated.size() > 0) {
            List<Object> elements = (RequestContext.get().getNewElementsCreatedMap()).get(guid);
            if (elements == null) {
                ArrayList newElements = new ArrayList<>();
                newElements.addAll(newElementsCreated);
                (RequestContext.get().getNewElementsCreatedMap()).put(guid, newElements);
            } else {
                elements.addAll(newElementsCreated);
                RequestContext.get().getNewElementsCreatedMap().put(guid, elements);
            }
        }

        if (removedElements.size() > 0) {
            List<Object> removedElement = (RequestContext.get().getRemovedElementsMap()).get(guid);

            if (removedElement == null) {
                removedElement = new ArrayList<>();
                removedElement.addAll(removedElements);
                (RequestContext.get().getRemovedElementsMap()).put(guid, removedElement);
            } else {
                removedElement.addAll(removedElements);
                (RequestContext.get().getRemovedElementsMap()).put(guid, removedElement);
            }
        }
    }

    private boolean shouldDeleteExistingRelations(AttributeMutationContext ctx, AtlasAttribute attribute) {
        boolean ret = false;

        AtlasEntityType entityType = typeRegistry.getEntityTypeByName(AtlasGraphUtilsV2.getTypeName(ctx.getReferringVertex()));
        if (entityType !=null && entityType.hasRelationshipAttribute(attribute.getName())) {
            AtlasRelationshipDef relationshipDef = typeRegistry.getRelationshipDefByName(ctx.getAttribute().getRelationshipName());
            ret = !(relationshipDef.getEndDef1().getCardinality() == SET && relationshipDef.getEndDef2().getCardinality() == SET);
        }
        return ret;
    }

    /*
    * Before creating new edges between referring vertex & new vertex coming from array,
    * delete old relationship with same relationship type between new vertex coming from array & any other vertex.
    * e.g
    *   table_a has columns as col_0 & col_1
    *   create new table_b add columns col_0 & col_1
    *   Now creating new relationships between table_b -> col_0 & col_1
    *   This should also delete existing relationships between table_a -> col_0 & col_1
    *   this behaviour is needed because endDef1 has SINGLE cardinality
    *
    * This method will delete existing edges.
    * Skip if both ends are of SET cardinality, e.g. Catalog.inputs, Catalog.outputs
    * */
    private void removeExistingRelationWithOtherVertex(AttributeMutationContext arrCtx, AttributeMutationContext ctx,
                                                       EntityMutationContext context) throws AtlasBaseException {
        MetricRecorder metric = RequestContext.get().startMetricRecord("removeExistingRelationWithOtherVertex");

        AtlasObjectId entityObject = (AtlasObjectId) arrCtx.getValue();
        String entityGuid = entityObject.getGuid();

        AtlasVertex referredVertex = null;

        if (StringUtils.isNotEmpty(entityGuid)) {
            referredVertex = context.getVertex(entityGuid);
        }

        if (referredVertex == null) {
            try {
                if (StringUtils.isNotEmpty(entityGuid)) {
                    referredVertex = entityRetriever.getEntityVertex(((AtlasObjectId) arrCtx.getValue()).getGuid());
                } else {
                    AtlasEntityType entityType = typeRegistry.getEntityTypeByName(entityObject.getTypeName());
                    if (entityType != null && MapUtils.isNotEmpty(entityObject.getUniqueAttributes())) {
                        referredVertex = AtlasGraphUtilsV2.findByUniqueAttributes(this.graph, entityType, entityObject.getUniqueAttributes());
                    }
                }
            } catch (AtlasBaseException e) {
                //in case if importing zip, referredVertex might not have been create yet
                //e.g. importing zip with db & its tables, while processing db edges, tables vertices are not yet created
                LOG.warn("removeExistingRelationWithOtherVertex - vertex not found!", e);
            }
        }

        if (referredVertex != null) {
            Iterator<AtlasEdge> edgeIterator = referredVertex.getEdges(getInverseEdgeDirection(
                    arrCtx.getAttribute().getRelationshipEdgeDirection()), ctx.getAttribute().getRelationshipEdgeLabel()).iterator();

            while (edgeIterator.hasNext()) {
                AtlasEdge existingEdgeToReferredVertex = edgeIterator.next();

                if (existingEdgeToReferredVertex != null && getStatus(existingEdgeToReferredVertex) != DELETED) {
                    AtlasVertex referredVertexToExistingEdge;
                    if (arrCtx.getAttribute().getRelationshipEdgeDirection().equals(IN)) {
                        referredVertexToExistingEdge = existingEdgeToReferredVertex.getInVertex();
                    } else {
                        referredVertexToExistingEdge = existingEdgeToReferredVertex.getOutVertex();
                    }

                    if (!arrCtx.getReferringVertex().equals(referredVertexToExistingEdge)) {
                        if (LOG.isDebugEnabled()) {
                            LOG.debug("Delete existing relation");
                        }

                        deleteDelegate.getHandler().deleteEdgeReference(existingEdgeToReferredVertex, ctx.getAttrType().getTypeCategory(),
                                ctx.getAttribute().isOwnedRef(), true, ctx.getAttribute().getRelationshipEdgeDirection(), ctx.getReferringVertex());
                    }
                }
            }
        }

        RequestContext.get().endMetricRecord(metric);
    }

    private AtlasEdgeDirection getInverseEdgeDirection(AtlasRelationshipEdgeDirection direction) {
        switch (direction) {
            case IN: return AtlasEdgeDirection.OUT;
            case OUT: return AtlasEdgeDirection.IN;
            default: return AtlasEdgeDirection.BOTH;
        }
    }

    private void addGlossaryAttr(AttributeMutationContext ctx, AtlasEdge edge) {
        MetricRecorder metricRecorder = RequestContext.get().startMetricRecord("addGlossaryAttr");
        AtlasVertex toVertex = ctx.getReferringVertex();
        String toVertexType = getTypeName(toVertex);

        if (TYPE_TERM.equals(toVertexType) || TYPE_CATEGORY.equals(toVertexType)) {
            // handle __glossary attribute of term or category entity
            String gloQname = edge.getOutVertex().getProperty(QUALIFIED_NAME, String.class);
            AtlasGraphUtilsV2.setEncodedProperty(toVertex, GLOSSARY_PROPERTY_KEY, gloQname);
        }
        RequestContext.get().endMetricRecord(metricRecorder);
    }

    private void addCatParentAttr(AttributeMutationContext ctx, AtlasEdge edge) {
        MetricRecorder metricRecorder = RequestContext.get().startMetricRecord("addCatParentAttr");
        AtlasVertex toVertex = ctx.getReferringVertex();
        String toVertexType = getTypeName(toVertex);

        if (TYPE_CATEGORY.equals(toVertexType)) {
            if (edge == null) {
                toVertex.removeProperty(CATEGORIES_PARENT_PROPERTY_KEY);

            } else {
                //add __parentCategory attribute of category entity
                String parentQName = edge.getOutVertex().getProperty(QUALIFIED_NAME, String.class);
                AtlasGraphUtilsV2.setEncodedProperty(toVertex, CATEGORIES_PARENT_PROPERTY_KEY, parentQName);
            }
        }
        RequestContext.get().endMetricRecord(metricRecorder);
    }

    public void removeAttrForCategoryDelete(Collection<AtlasVertex> categories) {
        for (AtlasVertex vertex : categories) {
            Iterator<AtlasEdge> edgeIterator = vertex.getEdges(AtlasEdgeDirection.OUT, CATEGORY_PARENT_EDGE_LABEL).iterator();
            while (edgeIterator.hasNext()) {
                AtlasEdge childEdge = edgeIterator.next();
                AtlasEntity.Status edgeStatus = getStatus(childEdge);
                if (ACTIVE.equals(edgeStatus)) {
                    childEdge.getInVertex().removeProperty(CATEGORIES_PARENT_PROPERTY_KEY);
                }
            }

            String catQualifiedName = vertex.getProperty(QUALIFIED_NAME, String.class);
            edgeIterator = vertex.getEdges(AtlasEdgeDirection.OUT, CATEGORY_TERMS_EDGE_LABEL).iterator();
            while (edgeIterator.hasNext()) {
                AtlasEdge termEdge = edgeIterator.next();
                termEdge.getInVertex().removePropertyValue(CATEGORIES_PROPERTY_KEY, catQualifiedName);
            }

        }
    }

    private void addCatParentAttr(AttributeMutationContext ctx, List<Object> newElementsCreated, List<AtlasEdge> removedElements) {
        MetricRecorder metricRecorder = RequestContext.get().startMetricRecord("addCatParentAttr_1");
        AtlasVertex toVertex = ctx.getReferringVertex();

        //add __parentCategory attribute of child category entities
        if (CollectionUtils.isNotEmpty(newElementsCreated)) {
            String parentQName = toVertex.getProperty(QUALIFIED_NAME, String.class);
            List<AtlasVertex> catVertices = newElementsCreated.stream().map(x -> ((AtlasEdge) x).getInVertex()).collect(Collectors.toList());
            catVertices.stream().forEach(v -> AtlasGraphUtilsV2.setEncodedProperty(v, CATEGORIES_PARENT_PROPERTY_KEY, parentQName));
        }

        if (CollectionUtils.isNotEmpty(removedElements)) {
            List<AtlasVertex> termVertices = removedElements.stream().map(x -> x.getInVertex()).collect(Collectors.toList());
            termVertices.stream().forEach(v -> v.removeProperty(CATEGORIES_PROPERTY_KEY));
        }
        RequestContext.get().endMetricRecord(metricRecorder);
    }


    private void addCategoriesToTermEntity(AttributeMutationContext ctx, List<Object> newElementsCreated, List<AtlasEdge> removedElements) {
        MetricRecorder metricRecorder = RequestContext.get().startMetricRecord("addCategoriesToTermEntity");
        AtlasVertex termVertex = ctx.getReferringVertex();

        if (TYPE_CATEGORY.equals(getTypeName(termVertex))) {
            String catQName = ctx.getReferringVertex().getProperty(QUALIFIED_NAME, String.class);

            if (CollectionUtils.isNotEmpty(newElementsCreated)) {
                List<AtlasVertex> termVertices = newElementsCreated.stream().map(x -> ((AtlasEdge) x).getInVertex()).collect(Collectors.toList());
                termVertices.stream().forEach(v -> AtlasGraphUtilsV2.addEncodedProperty(v, CATEGORIES_PROPERTY_KEY, catQName));
            }

            if (CollectionUtils.isNotEmpty(removedElements)) {
                List<AtlasVertex> termVertices = removedElements.stream().map(x -> x.getInVertex()).collect(Collectors.toList());
                termVertices.stream().forEach(v -> AtlasGraphUtilsV2.removeItemFromListPropertyValue(v, CATEGORIES_PROPERTY_KEY, catQName));
            }
        }

        if (TYPE_TERM.equals(getTypeName(termVertex))) {
            List<AtlasVertex> categoryVertices = newElementsCreated.stream().map(x -> ((AtlasEdge)x).getOutVertex()).collect(Collectors.toList());
            Set<String> catQnames = categoryVertices.stream().map(x -> x.getProperty(QUALIFIED_NAME, String.class)).collect(Collectors.toSet());

            termVertex.removeProperty(CATEGORIES_PROPERTY_KEY);
            catQnames.stream().forEach(q -> AtlasGraphUtilsV2.addEncodedProperty(termVertex, CATEGORIES_PROPERTY_KEY, q));
        }
        RequestContext.get().endMetricRecord(metricRecorder);
    }

    private void addMeaningsToEntity(AttributeMutationContext ctx, List<Object> createdElements, List<AtlasEdge> deletedElements) {
        MetricRecorder metricRecorder = RequestContext.get().startMetricRecord("addMeaningsToEntity");
        // handle __terms attribute of entity
        List<AtlasVertex> meanings = createdElements.stream()
                .map(x -> ((AtlasEdge) x).getOutVertex())
                .filter(x -> ACTIVE.name().equals(x.getProperty(STATE_PROPERTY_KEY, String.class)))
                .collect(Collectors.toList());

        List<String> currentMeaningsQNames = ctx.getReferringVertex().getMultiValuedProperty(MEANINGS_PROPERTY_KEY,String.class);
        Set<String> qNames = meanings.stream().map(x -> x.getProperty(QUALIFIED_NAME, String.class)).collect(Collectors.toSet());
        List<String> names = meanings.stream().map(x -> x.getProperty(NAME, String.class)).collect(Collectors.toList());

        List<String> deletedMeaningsNames = deletedElements.stream().map(x -> x.getOutVertex())
                . map(x -> x.getProperty(NAME,String.class))
                .collect(Collectors.toList());

        List<String> newMeaningsNames = meanings.stream()
                .filter(x -> !currentMeaningsQNames.contains(x.getProperty(QUALIFIED_NAME,String.class)))
                .map(x -> x.getProperty(NAME, String.class))
                .collect(Collectors.toList());

        ctx.getReferringVertex().removeProperty(MEANINGS_PROPERTY_KEY);
        ctx.getReferringVertex().removeProperty(MEANINGS_TEXT_PROPERTY_KEY);

        if (CollectionUtils.isNotEmpty(qNames)) {
            qNames.forEach(q -> AtlasGraphUtilsV2.addEncodedProperty(ctx.getReferringVertex(), MEANINGS_PROPERTY_KEY, q));
        }

        if (CollectionUtils.isNotEmpty(names)) {
            AtlasGraphUtilsV2.setEncodedProperty(ctx.referringVertex, MEANINGS_TEXT_PROPERTY_KEY, StringUtils.join(names, ","));
        }

        if (CollectionUtils.isNotEmpty(newMeaningsNames)) {
            newMeaningsNames.forEach(q -> AtlasGraphUtilsV2.addListProperty(ctx.getReferringVertex(), MEANING_NAMES_PROPERTY_KEY, q, true));
        }

        if(createdElements.isEmpty()){
            ctx.getReferringVertex().removeProperty(MEANING_NAMES_PROPERTY_KEY);

        } else if (CollectionUtils.isNotEmpty(deletedMeaningsNames)) {
            deletedMeaningsNames.forEach(q -> AtlasGraphUtilsV2.removeItemFromListPropertyValue(ctx.getReferringVertex(), MEANING_NAMES_PROPERTY_KEY, q));

        }

        RequestContext.get().endMetricRecord(metricRecorder);
    }

    private boolean getAppendOptionForRelationship(AtlasVertex entityVertex, String relationshipAttributeName) {
        boolean                             ret                       = false;
        String                              entityTypeName            = AtlasGraphUtilsV2.getTypeName(entityVertex);
        AtlasEntityDef                      entityDef                 = typeRegistry.getEntityDefByName(entityTypeName);
        List<AtlasRelationshipAttributeDef> relationshipAttributeDefs = entityDef.getRelationshipAttributeDefs();

        if (CollectionUtils.isNotEmpty(relationshipAttributeDefs)) {
            ret = relationshipAttributeDefs.stream().anyMatch(relationshipAttrDef -> relationshipAttrDef.getName().equals(relationshipAttributeName)
                    && relationshipAttrDef.isAppendOnPartialUpdate());
        }

        return ret;
    }

    private AtlasEdge createVertex(AtlasStruct struct, AtlasVertex referringVertex, String edgeLabel, EntityMutationContext context) throws AtlasBaseException {
        AtlasVertex vertex = createStructVertex(struct);

        mapAttributes(struct, vertex, CREATE, context);

        try {
            //TODO - Map directly in AtlasGraphUtilsV1
            return graphHelper.getOrCreateEdge(referringVertex, vertex, edgeLabel);
        } catch (RepositoryException e) {
            throw new AtlasBaseException(AtlasErrorCode.INTERNAL_ERROR, e);
        }
    }

    private void updateVertex(AtlasStruct struct, AtlasVertex vertex, EntityMutationContext context) throws AtlasBaseException {
        mapAttributes(struct, vertex, UPDATE, context);
    }

    private Long getEntityVersion(AtlasEntity entity) {
        Long ret = entity != null ? entity.getVersion() : null;
        return (ret != null) ? ret : 0;
    }

    private String getCustomAttributesString(AtlasEntity entity) {
        String              ret              = null;
        Map<String, String> customAttributes = entity.getCustomAttributes();

        if (customAttributes != null) {
            ret = AtlasType.toJson(customAttributes);
        }

        return ret;
    }

    private AtlasStructType getStructType(String typeName) throws AtlasBaseException {
        AtlasType objType = typeRegistry.getType(typeName);

        if (!(objType instanceof AtlasStructType)) {
            throw new AtlasBaseException(AtlasErrorCode.TYPE_NAME_INVALID, typeName);
        }

        return (AtlasStructType)objType;
    }

    private AtlasEntityType getEntityType(String typeName) throws AtlasBaseException {
        AtlasType objType = typeRegistry.getType(typeName);

        if (!(objType instanceof AtlasEntityType)) {
            throw new AtlasBaseException(AtlasErrorCode.TYPE_NAME_INVALID, typeName);
        }

        return (AtlasEntityType)objType;
    }

    private Object mapCollectionElementsToVertex(AttributeMutationContext ctx, EntityMutationContext context) throws AtlasBaseException {
        switch(ctx.getAttrType().getTypeCategory()) {
        case PRIMITIVE:
        case ENUM:
        case MAP:
        case ARRAY:
            return ctx.getValue();

        case STRUCT:
            return mapStructValue(ctx, context);

        case OBJECT_ID_TYPE:
            AtlasEntityType instanceType = getInstanceType(ctx.getValue(), context);
            ctx.setElementType(instanceType);
            if (ctx.getAttributeDef().isSoftReferenced()) {
                return mapSoftRefValue(ctx, context);
            }

            return mapObjectIdValueUsingRelationship(ctx, context);

        default:
                throw new AtlasBaseException(AtlasErrorCode.TYPE_CATEGORY_INVALID, ctx.getAttrType().getTypeCategory().name());
        }
    }

    private static AtlasObjectId getObjectId(Object val) throws AtlasBaseException {
        AtlasObjectId ret = null;

        if (val != null) {
            if ( val instanceof  AtlasObjectId) {
                ret = ((AtlasObjectId) val);
            } else if (val instanceof Map) {
                Map map = (Map) val;

                if (map.containsKey(AtlasRelatedObjectId.KEY_RELATIONSHIP_TYPE)) {
                    ret = new AtlasRelatedObjectId(map);
                } else {
                    ret = new AtlasObjectId((Map) val);
                }

                if (!AtlasTypeUtil.isValid(ret)) {
                    throw new AtlasBaseException(AtlasErrorCode.INVALID_OBJECT_ID, val.toString());
                }
            } else {
                throw new AtlasBaseException(AtlasErrorCode.INVALID_OBJECT_ID, val.toString());
            }
        }

        return ret;
    }

    private static String getGuid(Object val) throws AtlasBaseException {
        if (val != null) {
            if ( val instanceof  AtlasObjectId) {
                return ((AtlasObjectId) val).getGuid();
            } else if (val instanceof Map) {
                Object guidVal = ((Map)val).get(AtlasObjectId.KEY_GUID);

                return guidVal != null ? guidVal.toString() : null;
            }
        }

        return null;
    }

    private void setAssignedGuid(Object val, EntityMutationContext context) {
        if (val != null) {
            Map<String, String> guidAssignements = context.getGuidAssignments();

            if (val instanceof AtlasObjectId) {
                AtlasObjectId objId        = (AtlasObjectId) val;
                String        guid         = objId.getGuid();
                String        assignedGuid = null;

                if (StringUtils.isNotEmpty(guid)) {
                    if (!AtlasTypeUtil.isAssignedGuid(guid) && MapUtils.isNotEmpty(guidAssignements)) {
                        assignedGuid = guidAssignements.get(guid);
                    }
                } else {
                    AtlasVertex vertex = context.getDiscoveryContext().getResolvedEntityVertex(objId);

                    if (vertex != null) {
                        assignedGuid = graphHelper.getGuid(vertex);
                    }
                }

                if (StringUtils.isNotEmpty(assignedGuid)) {
                    RequestContext.get().recordEntityGuidUpdate(objId, guid);

                    objId.setGuid(assignedGuid);
                }
            } else if (val instanceof Map) {
                Map    mapObjId     = (Map) val;
                Object guidVal      = mapObjId.get(AtlasObjectId.KEY_GUID);
                String guid         = guidVal != null ? guidVal.toString() : null;
                String assignedGuid = null;

                if (StringUtils.isNotEmpty(guid) ) {
                    if (!AtlasTypeUtil.isAssignedGuid(guid) && MapUtils.isNotEmpty(guidAssignements)) {
                        assignedGuid = guidAssignements.get(guid);
                    }
                } else {
                    AtlasVertex vertex = context.getDiscoveryContext().getResolvedEntityVertex(new AtlasObjectId(mapObjId));

                    if (vertex != null) {
                        assignedGuid = graphHelper.getGuid(vertex);
                    }
                }

                if (StringUtils.isNotEmpty(assignedGuid)) {
                    RequestContext.get().recordEntityGuidUpdate(mapObjId, guid);

                    mapObjId.put(AtlasObjectId.KEY_GUID, assignedGuid);
                }
            }
        }
    }

    private static Map<String, Object> getRelationshipAttributes(Object val) throws AtlasBaseException {
        if (val instanceof AtlasRelatedObjectId) {
            AtlasStruct relationshipStruct = ((AtlasRelatedObjectId) val).getRelationshipAttributes();

            return (relationshipStruct != null) ? relationshipStruct.getAttributes() : null;
        } else if (val instanceof Map) {
            Object relationshipStruct = ((Map) val).get(KEY_RELATIONSHIP_ATTRIBUTES);

            if (relationshipStruct instanceof Map) {
                return AtlasTypeUtil.toStructAttributes(((Map) relationshipStruct));
            }
        }

        return null;
    }

    private static String getRelationshipGuid(Object val) throws AtlasBaseException {
        if (val instanceof AtlasRelatedObjectId) {
            return ((AtlasRelatedObjectId) val).getRelationshipGuid();
        } else if (val instanceof Map) {
            Object relationshipGuidVal = ((Map) val).get(AtlasRelatedObjectId.KEY_RELATIONSHIP_GUID);

            return relationshipGuidVal != null ? relationshipGuidVal.toString() : null;
        }

        return null;
    }

    private AtlasEntityType getInstanceType(Object val, EntityMutationContext context) throws AtlasBaseException {
        AtlasEntityType ret = null;

        if (val != null) {
            String typeName = null;
            String guid     = null;

            if (val instanceof AtlasObjectId) {
                AtlasObjectId objId = (AtlasObjectId) val;

                typeName = objId.getTypeName();
                guid     = objId.getGuid();
            } else if (val instanceof Map) {
                Map map = (Map) val;

                Object typeNameVal = map.get(AtlasObjectId.KEY_TYPENAME);
                Object guidVal     = map.get(AtlasObjectId.KEY_GUID);

                if (typeNameVal != null) {
                    typeName = typeNameVal.toString();
                }

                if (guidVal != null) {
                    guid = guidVal.toString();
                }
            }

            if (typeName == null) {
                if (guid != null) {
                    ret = context.getType(guid);

                    if (ret == null) {
                        AtlasVertex vertex = context.getDiscoveryContext().getResolvedEntityVertex(guid);

                        if (vertex != null) {
                            typeName = AtlasGraphUtilsV2.getTypeName(vertex);
                        }
                    }
                }
            }

            if (ret == null && typeName != null) {
                ret = typeRegistry.getEntityTypeByName(typeName);
            }

            if (ret == null) {
                throw new AtlasBaseException(AtlasErrorCode.INVALID_OBJECT_ID, val.toString());
            }
        }

        return ret;
    }

    //Remove unused entries for reference map
    private Map<String, Object> removeUnusedMapEntries(AtlasAttribute attribute, AtlasVertex vertex, Map<String, Object> currentMap,
                                                       Map<String, Object> newMap) throws AtlasBaseException {
        Map<String, Object> additionalMap = new HashMap<>();
        AtlasMapType        mapType       = (AtlasMapType) attribute.getAttributeType();

        for (String currentKey : currentMap.keySet()) {
            //Delete the edge reference if its not part of new edges created/updated
            AtlasEdge currentEdge = (AtlasEdge) currentMap.get(currentKey);

            if (!newMap.values().contains(currentEdge)) {
                boolean deleted = deleteDelegate.getHandler().deleteEdgeReference(currentEdge, mapType.getValueType().getTypeCategory(), attribute.isOwnedRef(), true, vertex);

                if (!deleted) {
                    additionalMap.put(currentKey, currentEdge);
                }
            }
        }

        return additionalMap;
    }

    private static AtlasEdge getEdgeIfExists(AtlasMapType mapType, Map<String, Object> currentMap, String keyStr) {
        AtlasEdge ret = null;

        if (isReference(mapType.getValueType())) {
            Object val = currentMap.get(keyStr);

            if (val != null) {
                ret = (AtlasEdge) val;
            }
        }

        return ret;
    }

    private AtlasEdge updateEdge(AtlasAttributeDef attributeDef, Object value, AtlasEdge currentEdge, final AtlasVertex entityVertex) throws AtlasBaseException {
        if (LOG.isDebugEnabled()) {
            LOG.debug("Updating entity reference {} for reference attribute {}",  attributeDef.getName());
        }

        AtlasVertex currentVertex   = currentEdge.getInVertex();
        String      currentEntityId = getIdFromVertex(currentVertex);
        String      newEntityId     = getIdFromVertex(entityVertex);
        AtlasEdge   newEdge         = currentEdge;

        if (!currentEntityId.equals(newEntityId) && entityVertex != null) {
            try {
                newEdge = graphHelper.getOrCreateEdge(currentEdge.getOutVertex(), entityVertex, currentEdge.getLabel());
            } catch (RepositoryException e) {
                throw new AtlasBaseException(AtlasErrorCode.INTERNAL_ERROR, e);
            }
        }

        return newEdge;
    }


    private AtlasEdge updateRelationship(AtlasEdge currentEdge, final AtlasVertex parentEntityVertex, final AtlasVertex newEntityVertex,
                                         AtlasRelationshipEdgeDirection edgeDirection,  Map<String, Object> relationshipAttributes)
            throws AtlasBaseException {
        if (LOG.isDebugEnabled()) {
            LOG.debug("Updating entity reference using relationship {} for reference attribute {}", getTypeName(newEntityVertex));
        }

        // Max's manager updated from Jane to Julius (Max.manager --> Jane.subordinates)
        // manager attribute (OUT direction), current manager vertex (Jane) (IN vertex)

        // Max's mentor updated from John to Jane (John.mentee --> Max.mentor)
        // mentor attribute (IN direction), current mentee vertex (John) (OUT vertex)
        String currentEntityId;

        if (edgeDirection == IN) {
            currentEntityId = getIdFromOutVertex(currentEdge);
        } else if (edgeDirection == OUT) {
            currentEntityId = getIdFromInVertex(currentEdge);
        } else {
            currentEntityId = getIdFromBothVertex(currentEdge, parentEntityVertex);
        }

        String    newEntityId = getIdFromVertex(newEntityVertex);
        AtlasEdge ret         = currentEdge;

        if (!currentEntityId.equals(newEntityId)) {
            // create a new relationship edge to the new attribute vertex from the instance
            String relationshipName = AtlasGraphUtilsV2.getTypeName(currentEdge);

            if (relationshipName == null) {
                relationshipName = currentEdge.getLabel();
            }

            if (edgeDirection == IN) {
                ret = getOrCreateRelationship(newEntityVertex, currentEdge.getInVertex(), relationshipName, relationshipAttributes);

            } else if (edgeDirection == OUT) {
                ret = getOrCreateRelationship(currentEdge.getOutVertex(), newEntityVertex, relationshipName, relationshipAttributes);
            } else {
                ret = getOrCreateRelationship(newEntityVertex, parentEntityVertex, relationshipName, relationshipAttributes);
            }

            //record entity update on new relationship vertex
            recordEntityUpdate(newEntityVertex);
        }

        return ret;
    }

    public static List<Object> getArrayElementsProperty(AtlasType elementType, boolean isSoftReference, AtlasVertex vertex, String vertexPropertyName) {
        boolean isArrayOfPrimitiveType = elementType.getTypeCategory().equals(TypeCategory.PRIMITIVE);
        boolean isArrayOfEnum = elementType.getTypeCategory().equals(TypeCategory.ENUM);
        if (!isSoftReference && isReference(elementType)) {
            return (List)vertex.getListProperty(vertexPropertyName, AtlasEdge.class);
        } else if (isArrayOfPrimitiveType || isArrayOfEnum) {
            return (List) vertex.getMultiValuedProperty(vertexPropertyName, elementType.getClass());
        } else {
            return (List)vertex.getListProperty(vertexPropertyName);
        }
    }

    private AtlasEdge getEdgeAt(List<Object> currentElements, int index, AtlasType elemType) {
        AtlasEdge ret = null;

        if (isReference(elemType)) {
            if (currentElements != null && index < currentElements.size()) {
                ret = (AtlasEdge) currentElements.get(index);
            }
        }

        return ret;
    }

    private List<AtlasEdge> unionCurrentAndNewElements(AtlasAttribute attribute, List<AtlasEdge> currentElements, List<AtlasEdge> newElements) {
        Collection<AtlasEdge> ret              = null;
        AtlasType             arrayElementType = ((AtlasArrayType) attribute.getAttributeType()).getElementType();

        if (arrayElementType != null && isReference(arrayElementType)) {
            ret = CollectionUtils.union(currentElements, newElements);
        }

        return CollectionUtils.isNotEmpty(ret) ? new ArrayList<>(ret) : Collections.emptyList();
    }

    //Removes unused edges from the old collection, compared to the new collection

    private List<AtlasEdge> removeUnusedArrayEntries(AtlasAttribute attribute, List<AtlasEdge> currentEntries, List<AtlasEdge> newEntries, AttributeMutationContext ctx) throws AtlasBaseException {
        if (CollectionUtils.isNotEmpty(currentEntries)) {
            AtlasType entryType = ((AtlasArrayType) attribute.getAttributeType()).getElementType();
            AtlasVertex entityVertex = ctx.getReferringVertex();

            if (isReference(entryType)) {
                Collection<AtlasEdge> edgesToRemove = CollectionUtils.subtract(currentEntries, newEntries);

                if (CollectionUtils.isNotEmpty(edgesToRemove)) {
                    List<AtlasEdge> additionalElements = new ArrayList<>();

                    for (AtlasEdge edge : edgesToRemove) {
                        if (getStatus(edge) == DELETED ) {
                            continue;
                        }

                        boolean deleted = deleteDelegate.getHandler().deleteEdgeReference(edge, entryType.getTypeCategory(), attribute.isOwnedRef(),
                                true, attribute.getRelationshipEdgeDirection(), entityVertex);

                        if (!deleted) {
                            additionalElements.add(edge);
                        }
                    }

                    return additionalElements;
                }
            }
        }

        return Collections.emptyList();
    }
    private void setArrayElementsProperty(AtlasType elementType, boolean isSoftReference, AtlasVertex vertex, String vertexPropertyName, List<Object> allValues, List<Object> currentValues, Cardinality cardinality) {
        boolean isArrayOfPrimitiveType = elementType.getTypeCategory().equals(TypeCategory.PRIMITIVE);
        boolean isArrayOfEnum = elementType.getTypeCategory().equals(TypeCategory.ENUM);

        if (!isReference(elementType) || isSoftReference) {
            if (isArrayOfPrimitiveType || isArrayOfEnum) {
                vertex.removeProperty(vertexPropertyName);
                if (CollectionUtils.isNotEmpty(allValues)) {
                    for (Object value: allValues) {
                        AtlasGraphUtilsV2.addEncodedProperty(vertex, vertexPropertyName, value);
                    }
                }
            } else {
                AtlasGraphUtilsV2.setEncodedProperty(vertex, vertexPropertyName, allValues);
            }
        }
    }


    private Set<AtlasEdge> getNewCreatedInputOutputEdges(String guid) {
        List<Object> newElementsCreated = RequestContext.get().getNewElementsCreatedMap().get(guid);

        Set<AtlasEdge> newEdge = null;
        if (newElementsCreated != null && newElementsCreated.size() > 0) {
            newEdge = newElementsCreated.stream().map(x -> (AtlasEdge) x).collect(Collectors.toSet());
        }

        return newEdge;
    }

    private Set<AtlasEdge> getRemovedInputOutputEdges(String guid) {
        List<Object> removedElements = RequestContext.get().getRemovedElementsMap().get(guid);
        Set<AtlasEdge> removedEdges = null;

        if (removedElements != null) {
            removedEdges = removedElements.stream().map(x -> (AtlasEdge) x).collect(Collectors.toSet());
        }

        return removedEdges;
    }


    private AtlasEntityHeader constructHeader(AtlasEntity entity, AtlasVertex vertex, Map<String, AtlasAttribute> attributeMap ) throws AtlasBaseException {
        AtlasEntityHeader header = entityRetriever.toAtlasEntityHeaderWithClassifications(vertex, attributeMap.keySet());
        if (entity.getClassifications() == null) {
            entity.setClassifications(header.getClassifications());
        }

        return header;
    }

    private void updateInConsistentOwnedMapVertices(AttributeMutationContext ctx, AtlasMapType mapType, Object val) {
        if (mapType.getValueType().getTypeCategory() == TypeCategory.OBJECT_ID_TYPE && !ctx.getAttributeDef().isSoftReferenced()) {
            AtlasEdge edge = (AtlasEdge) val;

            if (ctx.getAttribute().isOwnedRef() && getStatus(edge) == DELETED && getStatus(edge.getInVertex()) == DELETED) {

                //Resurrect the vertex and edge to ACTIVE state
                AtlasGraphUtilsV2.setEncodedProperty(edge, STATE_PROPERTY_KEY, ACTIVE.name());
                AtlasGraphUtilsV2.setEncodedProperty(edge.getInVertex(), STATE_PROPERTY_KEY, ACTIVE.name());
            }
        }
    }

    public void addClassifications(final EntityMutationContext context, String guid, List<AtlasClassification> classifications) throws AtlasBaseException {
        if (CollectionUtils.isNotEmpty(classifications)) {
            MetricRecorder metric = RequestContext.get().startMetricRecord("addClassifications");

            final AtlasVertex                              entityVertex          = context.getVertex(guid);
            final AtlasEntityType                          entityType            = context.getType(guid);
            List<AtlasVertex>                              entitiesToPropagateTo = null;
            Map<AtlasClassification, HashSet<AtlasVertex>> addedClassifications  = new HashMap<>();
            List<AtlasClassification>                      addClassifications    = new ArrayList<>(classifications.size());

            for (AtlasClassification c : classifications) {
                AtlasClassification classification      = new AtlasClassification(c);
                String              classificationName  = classification.getTypeName();
                Boolean             propagateTags       = classification.isPropagate();
                Boolean             removePropagations  = classification.getRemovePropagationsOnEntityDelete();
                Boolean restrictPropagationThroughLineage = classification.getRestrictPropagationThroughLineage();

                if (propagateTags != null && propagateTags &&
                        classification.getEntityGuid() != null &&
                        !StringUtils.equals(classification.getEntityGuid(), guid)) {
                    continue;
                }

                if (propagateTags == null) {
                    RequestContext reqContext = RequestContext.get();

                    if(reqContext.isImportInProgress() || reqContext.isInNotificationProcessing()) {
                        propagateTags = false;
                    } else {
                        propagateTags = CLASSIFICATION_PROPAGATION_DEFAULT;
                    }

                    classification.setPropagate(propagateTags);
                }

                if (removePropagations == null) {
                    removePropagations = graphHelper.getDefaultRemovePropagations();

                    classification.setRemovePropagationsOnEntityDelete(removePropagations);
                }

                if (restrictPropagationThroughLineage == null) {
                    classification.setRestrictPropagationThroughLineage(RESTRICT_PROPAGATION_THROUGH_LINEAGE_DEFAULT);
                }

                // set associated entity id to classification
                if (classification.getEntityGuid() == null) {
                    classification.setEntityGuid(guid);
                }

                // set associated entity status to classification
                if (classification.getEntityStatus() == null) {
                    classification.setEntityStatus(ACTIVE);
                }

                // ignore propagated classifications

                if (LOG.isDebugEnabled()) {
                    LOG.debug("Adding classification [{}] to [{}] using edge label: [{}]", classificationName, entityType.getTypeName(), getTraitLabel(classificationName));
                }

                addToClassificationNames(entityVertex, classificationName);

                // add a new AtlasVertex for the struct or trait instance
                AtlasVertex classificationVertex = createClassificationVertex(classification);

                if (LOG.isDebugEnabled()) {
                    LOG.debug("created vertex {} for trait {}", string(classificationVertex), classificationName);
                }

                if (propagateTags && taskManagement != null && DEFERRED_ACTION_ENABLED) {
                    propagateTags = false;

                    createAndQueueTask(CLASSIFICATION_PROPAGATION_ADD, entityVertex, classificationVertex.getIdForDisplay());
                }

                // add the attributes for the trait instance
                mapClassification(EntityOperation.CREATE, context, classification, entityType, entityVertex, classificationVertex);
                updateModificationMetadata(entityVertex);
                if(addedClassifications.get(classification) == null) {
                    addedClassifications.put(classification, new HashSet<>());
                }
                //Add current Vertex to be notified
                addedClassifications.get(classification).add(entityVertex);

                if (propagateTags) {
                    // compute propagatedEntityVertices only once
                    if (entitiesToPropagateTo == null) {
                        String propagationMode = CLASSIFICATION_PROPAGATION_MODE_DEFAULT;
                        if (classification.getRestrictPropagationThroughLineage() != null && classification.getRestrictPropagationThroughLineage()) {
                            propagationMode = CLASSIFICATION_PROPAGATION_MODE_RESTRICT_LINEAGE;
                        }
                        entitiesToPropagateTo = entityRetriever.getImpactedVerticesV2(entityVertex, CLASSIFICATION_PROPAGATION_EXCLUSION_MAP.get(propagationMode));
                    }

                    if (CollectionUtils.isNotEmpty(entitiesToPropagateTo)) {
                        if (LOG.isDebugEnabled()) {
                            LOG.debug("Propagating tag: [{}][{}] to {}", classificationName, entityType.getTypeName(), getTypeNames(entitiesToPropagateTo));
                        }

                        List<AtlasVertex> entitiesPropagatedTo = deleteDelegate.getHandler().addTagPropagation(classificationVertex, entitiesToPropagateTo);

                        if (CollectionUtils.isNotEmpty(entitiesPropagatedTo)) {
                            addedClassifications.get(classification).addAll(entitiesPropagatedTo);
                        }
                    } else {
                        if (LOG.isDebugEnabled()) {
                            LOG.debug(" --> Not propagating classification: [{}][{}] - no entities found to propagate to.", getTypeName(classificationVertex), entityType.getTypeName());
                        }
                    }
                } else {
                    if (LOG.isDebugEnabled()) {
                        LOG.debug(" --> Not propagating classification: [{}][{}] - propagation is disabled.", getTypeName(classificationVertex), entityType.getTypeName());
                    }
                }

                addClassifications.add(classification);
            }

            // notify listeners on classification addition
            List<AtlasVertex> notificationVertices = new ArrayList<AtlasVertex>() {{ add(entityVertex); }};

            if (CollectionUtils.isNotEmpty(entitiesToPropagateTo)) {
                notificationVertices.addAll(entitiesToPropagateTo);
            }

            for (AtlasClassification classification : addedClassifications.keySet()) {
                Set<AtlasVertex>  vertices           = addedClassifications.get(classification);
                List<AtlasEntity> propagatedEntities = updateClassificationText(classification, vertices);

                entityChangeNotifier.onClassificationsAddedToEntities(propagatedEntities, Collections.singletonList(classification), false);
            }

            RequestContext.get().endMetricRecord(metric);
        }
    }

    public List<String> propagateClassification(String entityGuid, String classificationVertexId, String relationshipGuid, Boolean previousRestrictPropagationThroughLineage) throws AtlasBaseException {
        try {
            if (StringUtils.isEmpty(entityGuid) || StringUtils.isEmpty(classificationVertexId)) {
                LOG.error("propagateClassification(entityGuid={}, classificationVertexId={}): entityGuid and/or classification vertex id is empty", entityGuid, classificationVertexId);

                throw new AtlasBaseException(String.format("propagateClassification(entityGuid=%s, classificationVertexId=%s): entityGuid and/or classification vertex id is empty", entityGuid, classificationVertexId));
            }

            AtlasVertex entityVertex = graphHelper.getVertexForGUID(entityGuid);
            if (entityVertex == null) {
                LOG.error("propagateClassification(entityGuid={}, classificationVertexId={}): entity vertex not found", entityGuid, classificationVertexId);

                throw new AtlasBaseException(String.format("propagateClassification(entityGuid=%s, classificationVertexId=%s): entity vertex not found", entityGuid, classificationVertexId));
            }

            AtlasVertex classificationVertex = graph.getVertex(classificationVertexId);
            if (classificationVertex == null) {
                LOG.error("propagateClassification(entityGuid={}, classificationVertexId={}): classification vertex not found", entityGuid, classificationVertexId);

                throw new AtlasBaseException(String.format("propagateClassification(entityGuid=%s, classificationVertexId=%s): classification vertex not found", entityGuid, classificationVertexId));
            }

            /*
                If restrictPropagateThroughLineage was false at past
                 then updated to true we need to delete the propagated
                 classifications and then put the classifications as intended
             */

            Boolean currentRestrictPropagationThroughLineage = AtlasGraphUtilsV2.getProperty(classificationVertex, CLASSIFICATION_VERTEX_RESTRICT_PROPAGATE_THROUGH_LINEAGE, Boolean.class);

            if (previousRestrictPropagationThroughLineage != null && currentRestrictPropagationThroughLineage != null && !previousRestrictPropagationThroughLineage && currentRestrictPropagationThroughLineage) {
                deleteDelegate.getHandler().removeTagPropagation(classificationVertex);
            }

            String propagationMode = CLASSIFICATION_PROPAGATION_MODE_DEFAULT;

            if (currentRestrictPropagationThroughLineage != null && currentRestrictPropagationThroughLineage) {
                propagationMode = CLASSIFICATION_PROPAGATION_MODE_RESTRICT_LINEAGE;
            }

            List<String> edgeLabelsToExclude = CLASSIFICATION_PROPAGATION_EXCLUSION_MAP.get(propagationMode);

            List<AtlasVertex> impactedVertices = entityRetriever.getIncludedImpactedVerticesV2(entityVertex, relationshipGuid, classificationVertexId, edgeLabelsToExclude);

            if (CollectionUtils.isEmpty(impactedVertices)) {
                LOG.debug("propagateClassification(entityGuid={}, classificationVertexId={}): found no entities to propagate the classification", entityGuid, classificationVertexId);

                return null;
            }

            List<String> propagatedEntitiesGuid = new ArrayList<>();
            long impactedVerticesSize = impactedVertices.size();
            int offset = 0;

            LOG.info(String.format("Total number of vertices to propagate: %d", impactedVerticesSize));
            AtlasPerfMetrics.MetricRecorder chunkedPropMetricRecorder = RequestContext.get().startMetricRecord("chunkedPropagationAndNotification");

            int toIndex;

            do {
                toIndex = ((offset + CHUNK_SIZE > impactedVerticesSize) ? (int) impactedVerticesSize : (offset + CHUNK_SIZE));

                List<String> chunkedGuids = processChunkedPropagation(impactedVertices.subList(offset, toIndex), classificationVertex);

                transactionInterceptHelper.intercept();

                if((chunkedGuids != null) && (! chunkedGuids.isEmpty())){
                    propagatedEntitiesGuid.addAll(chunkedGuids);
                }
                offset += CHUNK_SIZE;
            }
            while (offset < impactedVerticesSize);

            RequestContext.get().endMetricRecord(chunkedPropMetricRecorder);

            return propagatedEntitiesGuid;
        } catch (Exception e) {
            LOG.error("propagateClassification(entityGuid={}, classificationVertexId={}): error while propagating classification", entityGuid, classificationVertexId, e);

            throw new AtlasBaseException(e);
        }
    }

    public List<String> processChunkedPropagation(List<AtlasVertex> chunkedVerticesToPropagate, AtlasVertex classificationVertex) throws AtlasBaseException{
        try {
            AtlasPerfMetrics.MetricRecorder metricRecorder = RequestContext.get().startMetricRecord("lockObjectsAfterTraverse");
            List<String> impactedVerticesGuidsToLock = chunkedVerticesToPropagate.stream().map(x -> GraphHelper.getGuid(x)).collect(Collectors.toList());
            RequestContext.get().endMetricRecord(metricRecorder);
            GraphTransactionInterceptor.lockObjectAndReleasePostCommit(impactedVerticesGuidsToLock);
            AtlasClassification classification       = entityRetriever.toAtlasClassification(classificationVertex);
            List<AtlasVertex>   entitiesPropagatedTo = deleteDelegate.getHandler().addTagPropagation(classificationVertex, chunkedVerticesToPropagate);
            if (CollectionUtils.isEmpty(entitiesPropagatedTo)) {
                return null;
            }

            List<AtlasEntity> propagatedEntitiesChunked = updateClassificationText(classification, entitiesPropagatedTo);

            List<String> chunkedPropagatedEntitiesGuid = propagatedEntitiesChunked.stream().map(x -> x.getGuid()).collect(Collectors.toList());
            entityChangeNotifier.onClassificationsAddedToEntities(propagatedEntitiesChunked, Collections.singletonList(classification), false);

            return chunkedPropagatedEntitiesGuid;
        } catch (AtlasBaseException ex) {
            LOG.error(String.format("Could not propagate chunked vertices starting with id %s", chunkedVerticesToPropagate.get(0).getId()));
            throw new AtlasBaseException(ex);
        }
    }

    public void deleteClassification(String entityGuid, String classificationName, String associatedEntityGuid) throws AtlasBaseException {
        if (StringUtils.isEmpty(associatedEntityGuid) || associatedEntityGuid.equals(entityGuid)) {
            deleteClassification(entityGuid, classificationName);
        } else {
            deletePropagatedClassification(entityGuid, classificationName, associatedEntityGuid);
        }
    }

    private void deletePropagatedClassification(String entityGuid, String classificationName, String associatedEntityGuid) throws AtlasBaseException {
        if (StringUtils.isEmpty(classificationName)) {
            throw new AtlasBaseException(AtlasErrorCode.INVALID_CLASSIFICATION_PARAMS, "delete", entityGuid);
        }

        AtlasVertex entityVertex = AtlasGraphUtilsV2.findByGuid(this.graph, entityGuid);

        if (entityVertex == null) {
            throw new AtlasBaseException(AtlasErrorCode.INSTANCE_GUID_NOT_FOUND, entityGuid);
        }

        deleteDelegate.getHandler().deletePropagatedClassification(entityVertex, classificationName, associatedEntityGuid);
    }

    public void deleteClassification(String entityGuid, String classificationName) throws AtlasBaseException {
        if (StringUtils.isEmpty(classificationName)) {
            throw new AtlasBaseException(AtlasErrorCode.INVALID_CLASSIFICATION_PARAMS, "delete", entityGuid);
        }

        AtlasVertex entityVertex = AtlasGraphUtilsV2.findByGuid(this.graph, entityGuid);

        if (entityVertex == null) {
            throw new AtlasBaseException(AtlasErrorCode.INSTANCE_GUID_NOT_FOUND, entityGuid);
        }

        AtlasPerfTracer perf = null;

        if (AtlasPerfTracer.isPerfTraceEnabled(PERF_LOG)) {
            perf = AtlasPerfTracer.getPerfTracer(PERF_LOG, "EntityGraphMapper.deleteClassification");
        }

        List<String> traitNames = getTraitNames(entityVertex);

        if (CollectionUtils.isEmpty(traitNames)) {
            throw new AtlasBaseException(AtlasErrorCode.NO_CLASSIFICATIONS_FOUND_FOR_ENTITY, entityGuid);
        }

        validateClassificationExists(traitNames, classificationName);

        AtlasVertex         classificationVertex = getClassificationVertex(entityVertex, classificationName);

        // Get in progress task to see if there already is a propagation for this particular vertex
        List<AtlasTask> inProgressTasks = taskManagement.getInProgressTasks();
        for (AtlasTask task : inProgressTasks) {
            if (isTaskMatchingWithVertexIdAndEntityGuid(task, classificationVertex.getIdForDisplay(), entityGuid)) {
                throw new AtlasBaseException(AtlasErrorCode.CLASSIFICATION_CURRENTLY_BEING_PROPAGATED, classificationName);
            }
        }

        AtlasClassification classification       = entityRetriever.toAtlasClassification(classificationVertex);

        if (classification == null) {
            throw new AtlasBaseException(AtlasErrorCode.CLASSIFICATION_NOT_FOUND, classificationName);
        }

        // remove classification from propagated entities if propagation is turned on
        final List<AtlasVertex> entityVertices;

        if (isPropagationEnabled(classificationVertex)) {
            if (taskManagement != null && DEFERRED_ACTION_ENABLED) {
                boolean propagateDelete = true;
                String classificationVertexId = classificationVertex.getIdForDisplay();

                List<String> entityTaskGuids = (List<String>) entityVertex.getPropertyValues(PENDING_TASKS_PROPERTY_KEY, String.class);

                if (CollectionUtils.isNotEmpty(entityTaskGuids)) {
                    List<AtlasTask> entityPendingTasks = taskManagement.getByGuidsES(entityTaskGuids);

                    boolean pendingTaskExists  = entityPendingTasks.stream()
                            .anyMatch(x -> isTaskMatchingWithVertexIdAndEntityGuid(x, classificationVertexId, entityGuid));

                    if (pendingTaskExists) {
                        List<AtlasTask> entityClassificationPendingTasks = entityPendingTasks.stream()
                                .filter(t -> t.getParameters().containsKey("entityGuid")
                                        && t.getParameters().containsKey("classificationVertexId"))
                                .filter(t -> t.getParameters().get("entityGuid").equals(entityGuid)
                                        && t.getParameters().get("classificationVertexId").equals(classificationVertexId)
                                        && t.getType().equals(CLASSIFICATION_PROPAGATION_ADD))
                                .collect(Collectors.toList());
                        for (AtlasTask entityClassificationPendingTask: entityClassificationPendingTasks) {
                            String taskGuid = entityClassificationPendingTask.getGuid();
                            taskManagement.deleteByGuid(taskGuid, TaskManagement.DeleteType.SOFT);
                            AtlasGraphUtilsV2.deleteProperty(entityVertex, PENDING_TASKS_PROPERTY_KEY, taskGuid);
//                            propagateDelete = false;  TODO: Uncomment when all unnecessary ADD tasks are resolved
                        }
                    }
                }

                if (propagateDelete) {
                    createAndQueueTask(CLASSIFICATION_PROPAGATION_DELETE, entityVertex, classificationVertex.getIdForDisplay());
                }

                entityVertices = new ArrayList<>();
            } else {
                entityVertices = deleteDelegate.getHandler().removeTagPropagation(classificationVertex);

                if (LOG.isDebugEnabled()) {
                    LOG.debug("Number of propagations to delete -> {}", entityVertices.size());
                }
            }
        } else {
            entityVertices = new ArrayList<>();
        }

        // add associated entity to entityVertices list
        if (!entityVertices.contains(entityVertex)) {
            entityVertices.add(entityVertex);
        }

        // remove classifications from associated entity
        if (LOG.isDebugEnabled()) {
            LOG.debug("Removing classification: [{}] from: [{}][{}] with edge label: [{}]", classificationName,
                    getTypeName(entityVertex), entityGuid, CLASSIFICATION_LABEL);
        }

        AtlasEdge edge = getClassificationEdge(entityVertex, classificationVertex);

        deleteDelegate.getHandler().deleteEdgeReference(edge, CLASSIFICATION, false, true, entityVertex);

        traitNames.remove(classificationName);

        // update 'TRAIT_NAMES_PROPERTY_KEY' property
        entityVertex.removePropertyValue(TRAIT_NAMES_PROPERTY_KEY, classificationName);

        // update 'CLASSIFICATION_NAMES_KEY' property
        entityVertex.removeProperty(CLASSIFICATION_NAMES_KEY);

        entityVertex.setProperty(CLASSIFICATION_NAMES_KEY, getClassificationNamesString(traitNames));

        updateModificationMetadata(entityVertex);

        if (CollectionUtils.isNotEmpty(entityVertices)) {
            List<AtlasEntity> propagatedEntities = updateClassificationText(classification, entityVertices);

            //Sending audit request for all entities at once
            entityChangeNotifier.onClassificationsDeletedFromEntities(propagatedEntities, Collections.singletonList(classification));
        }
        AtlasPerfTracer.log(perf);
    }

    private boolean isTaskMatchingWithVertexIdAndEntityGuid(AtlasTask task, String classificationVertexId, String entityGuid) {
        try {
            if (CLASSIFICATION_PROPAGATION_ADD.equals(task.getType())) {
                return task.getParameters().get(ClassificationTask.PARAM_CLASSIFICATION_VERTEX_ID).equals(classificationVertexId)
                        && task.getParameters().get(ClassificationTask.PARAM_ENTITY_GUID).equals(entityGuid);
            }
        } catch (NullPointerException npe) {
            LOG.warn("Task classificationVertexId or entityGuid is null");
        }
        return false;
    }

    private AtlasEntity updateClassificationText(AtlasVertex vertex) throws AtlasBaseException {
        String guid        = graphHelper.getGuid(vertex);
        AtlasEntity entity = instanceConverter.getAndCacheEntity(guid, ENTITY_CHANGE_NOTIFY_IGNORE_RELATIONSHIP_ATTRIBUTES);

        vertex.setProperty(CLASSIFICATION_TEXT_KEY, fullTextMapperV2.getClassificationTextForEntity(entity));
        return entity;
    }

    public void updateClassificationTextAndNames(AtlasVertex vertex) throws AtlasBaseException {
        if(CollectionUtils.isEmpty(vertex.getPropertyValues(Constants.TRAIT_NAMES_PROPERTY_KEY, String.class)) &&
                CollectionUtils.isEmpty(vertex.getPropertyValues(Constants.PROPAGATED_TRAIT_NAMES_PROPERTY_KEY, String.class))) {
            return;
        }

        String guid = graphHelper.getGuid(vertex);
        AtlasEntity entity = instanceConverter.getAndCacheEntity(guid, ENTITY_CHANGE_NOTIFY_IGNORE_RELATIONSHIP_ATTRIBUTES);
        List<String> classificationNames = new ArrayList<>();
        List<String> propagatedClassificationNames = new ArrayList<>();

        for (AtlasClassification classification : entity.getClassifications()) {
            if (isPropagatedClassification(classification, guid)) {
                propagatedClassificationNames.add(classification.getTypeName());
            } else {
                classificationNames.add(classification.getTypeName());
            }
        }

        vertex.setProperty(CLASSIFICATION_NAMES_KEY, getDelimitedClassificationNames(classificationNames));
        vertex.setProperty(PROPAGATED_CLASSIFICATION_NAMES_KEY, getDelimitedClassificationNames(propagatedClassificationNames));
        vertex.setProperty(CLASSIFICATION_TEXT_KEY, fullTextMapperV2.getClassificationTextForEntity(entity));
    }

    private boolean isPropagatedClassification(AtlasClassification classification, String guid) {
        String classificationEntityGuid = classification.getEntityGuid();

        return StringUtils.isNotEmpty(classificationEntityGuid) && !StringUtils.equals(classificationEntityGuid, guid);
    }

    private void addToClassificationNames(AtlasVertex entityVertex, String classificationName) {
        AtlasGraphUtilsV2.addEncodedProperty(entityVertex, TRAIT_NAMES_PROPERTY_KEY, classificationName);

        String delimitedClassificationNames = entityVertex.getProperty(CLASSIFICATION_NAMES_KEY, String.class);

        if (StringUtils.isEmpty(delimitedClassificationNames)) {
            delimitedClassificationNames = CLASSIFICATION_NAME_DELIMITER + classificationName + CLASSIFICATION_NAME_DELIMITER;
        } else {
            delimitedClassificationNames = delimitedClassificationNames + classificationName + CLASSIFICATION_NAME_DELIMITER;
        }

        entityVertex.setProperty(CLASSIFICATION_NAMES_KEY, delimitedClassificationNames);
    }

    private String getClassificationNamesString(List<String> traitNames) {
        String ret = StringUtils.join(traitNames, CLASSIFICATION_NAME_DELIMITER);

        return StringUtils.isEmpty(ret) ? ret : CLASSIFICATION_NAME_DELIMITER + ret + CLASSIFICATION_NAME_DELIMITER;
    }

    public void updateClassifications(EntityMutationContext context, String guid, List<AtlasClassification> classifications) throws AtlasBaseException {
        if (CollectionUtils.isEmpty(classifications)) {
            throw new AtlasBaseException(AtlasErrorCode.INVALID_CLASSIFICATION_PARAMS, "update", guid);
        }

        AtlasVertex entityVertex = AtlasGraphUtilsV2.findByGuid(this.graph, guid);

        if (entityVertex == null) {
            throw new AtlasBaseException(AtlasErrorCode.INSTANCE_GUID_NOT_FOUND, guid);
        }

        AtlasPerfTracer perf = null;

        if (AtlasPerfTracer.isPerfTraceEnabled(PERF_LOG)) {
            perf = AtlasPerfTracer.getPerfTracer(PERF_LOG, "EntityGraphMapper.updateClassifications");
        }

        String                    entityTypeName         = AtlasGraphUtilsV2.getTypeName(entityVertex);
        AtlasEntityType           entityType             = typeRegistry.getEntityTypeByName(entityTypeName);
        List<AtlasClassification> updatedClassifications = new ArrayList<>();
        List<AtlasVertex>         entitiesToPropagateTo  = new ArrayList<>();
        Set<AtlasVertex>          notificationVertices   = new HashSet<AtlasVertex>() {{ add(entityVertex); }};

        Map<AtlasVertex, List<AtlasClassification>> addedPropagations   = null;
        Map<AtlasClassification, List<AtlasVertex>> removedPropagations = new HashMap<>();

        for (AtlasClassification classification : classifications) {
            String classificationName       = classification.getTypeName();
            String classificationEntityGuid = classification.getEntityGuid();

            if (StringUtils.isEmpty(classificationEntityGuid)) {
                classification.setEntityGuid(guid);
            }

            if (StringUtils.isNotEmpty(classificationEntityGuid) && !StringUtils.equalsIgnoreCase(guid, classificationEntityGuid)) {
                throw new AtlasBaseException(AtlasErrorCode.CLASSIFICATION_UPDATE_FROM_PROPAGATED_ENTITY, classificationName);
            }

            AtlasVertex classificationVertex = getClassificationVertex(entityVertex, classificationName);

            if (classificationVertex == null) {
                throw new AtlasBaseException(AtlasErrorCode.CLASSIFICATION_NOT_ASSOCIATED_WITH_ENTITY, classificationName);
            }

            if (LOG.isDebugEnabled()) {
                LOG.debug("Updating classification {} for entity {}", classification, guid);
            }

            AtlasClassification currentClassification = entityRetriever.toAtlasClassification(classificationVertex);

            if (currentClassification == null) {
                continue;
            }

            validateAndNormalizeForUpdate(classification);

            boolean isClassificationUpdated = false;

            // check for attribute update
            Map<String, Object> updatedAttributes = classification.getAttributes();

            if (MapUtils.isNotEmpty(updatedAttributes)) {
                for (String attributeName : updatedAttributes.keySet()) {
                    currentClassification.setAttribute(attributeName, updatedAttributes.get(attributeName));
                }

                isClassificationUpdated = true;
            }

            // check for validity period update
            List<TimeBoundary> currentValidityPeriods = currentClassification.getValidityPeriods();
            List<TimeBoundary> updatedValidityPeriods = classification.getValidityPeriods();

            if (!Objects.equals(currentValidityPeriods, updatedValidityPeriods)) {
                currentClassification.setValidityPeriods(updatedValidityPeriods);

                isClassificationUpdated = true;
            }

            // check for removePropagationsOnEntityDelete update
            Boolean currentRemovePropagations = currentClassification.getRemovePropagationsOnEntityDelete();
            Boolean updatedRemovePropagations = classification.getRemovePropagationsOnEntityDelete();

            if (updatedRemovePropagations != null && (updatedRemovePropagations != currentRemovePropagations)) {
                AtlasGraphUtilsV2.setEncodedProperty(classificationVertex, CLASSIFICATION_VERTEX_REMOVE_PROPAGATIONS_KEY, updatedRemovePropagations);

                isClassificationUpdated = true;
            }

            if (isClassificationUpdated) {
                List<AtlasVertex> propagatedEntityVertices = graphHelper.getAllPropagatedEntityVertices(classificationVertex);

                notificationVertices.addAll(propagatedEntityVertices);
            }

            if (LOG.isDebugEnabled()) {
                LOG.debug("updating vertex {} for trait {}", string(classificationVertex), classificationName);
            }

            mapClassification(EntityOperation.UPDATE, context, classification, entityType, entityVertex, classificationVertex);
            updateModificationMetadata(entityVertex);

            // handle update of 'propagate' flag
            Boolean currentTagPropagation = currentClassification.isPropagate();
            Boolean updatedTagPropagation = classification.isPropagate();

            /* -----------------------------
               | Current Tag | Updated Tag |
               | Propagation | Propagation |
               |-------------|-------------|
               |   true      |    true     | => no-op
               |-------------|-------------|
               |   false     |    false    | => no-op
               |-------------|-------------|
               |   false     |    true     | => Add Tag Propagation (send ADD classification notifications)
               |-------------|-------------|
               |   true      |    false    | => Remove Tag Propagation (send REMOVE classification notifications)
               |-------------|-------------| */

            Boolean currentRestrictPropagationThroughLineage = currentClassification.getRestrictPropagationThroughLineage();
            Boolean updatedRestrictPropagationThroughLineage = classification.getRestrictPropagationThroughLineage();

            if (taskManagement != null && DEFERRED_ACTION_ENABLED) {
                String propagationType = updatedTagPropagation ? CLASSIFICATION_PROPAGATION_ADD : CLASSIFICATION_PROPAGATION_DELETE;

                createAndQueueTask(propagationType, entityVertex, classificationVertex.getIdForDisplay(), currentRestrictPropagationThroughLineage);

                updatedTagPropagation = null;
            }


            // compute propagatedEntityVertices once and use it for subsequent iterations and notifications
            if (updatedTagPropagation != null && (currentTagPropagation != updatedTagPropagation || currentRestrictPropagationThroughLineage != updatedRestrictPropagationThroughLineage)) {
                if (updatedTagPropagation) {
                    if (updatedRestrictPropagationThroughLineage != null && !currentRestrictPropagationThroughLineage && updatedRestrictPropagationThroughLineage) {
                        deleteDelegate.getHandler().removeTagPropagation(classificationVertex);

                    }
                    if (CollectionUtils.isEmpty(entitiesToPropagateTo)) {
                        String propagationMode = CLASSIFICATION_PROPAGATION_MODE_DEFAULT;
                        if (updatedRemovePropagations !=null && updatedRestrictPropagationThroughLineage) {
                            propagationMode = CLASSIFICATION_PROPAGATION_MODE_RESTRICT_LINEAGE;
                        }
                        entitiesToPropagateTo = entityRetriever.getImpactedVerticesV2(entityVertex, null, classificationVertex.getIdForDisplay(), CLASSIFICATION_PROPAGATION_EXCLUSION_MAP.get(propagationMode));
                    }

                    if (CollectionUtils.isNotEmpty(entitiesToPropagateTo)) {
                        if (addedPropagations == null) {
                            addedPropagations = new HashMap<>(entitiesToPropagateTo.size());

                            for (AtlasVertex entityToPropagateTo : entitiesToPropagateTo) {
                                addedPropagations.put(entityToPropagateTo, new ArrayList<>());
                            }
                        }

                        List<AtlasVertex> entitiesPropagatedTo = deleteDelegate.getHandler().addTagPropagation(classificationVertex, entitiesToPropagateTo);

                        if (entitiesPropagatedTo != null) {
                            for (AtlasVertex entityPropagatedTo : entitiesPropagatedTo) {
                                addedPropagations.get(entityPropagatedTo).add(classification);
                            }
                        }
                    }
                } else {
                    List<AtlasVertex> impactedVertices = deleteDelegate.getHandler().removeTagPropagation(classificationVertex);

                    if (CollectionUtils.isNotEmpty(impactedVertices)) {
                        /*
                            removedPropagations is a HashMap of entity against list of classifications i.e. for each entity 1 entry in the map.
                            Maintaining classification wise entity list lets us send the audit request in bulk,
                            since 1 classification is applied to many entities (including the child entities).
                            Eg. If a classification is being propagated to 1000 entities, its edge count would be 2000, as per removedPropagations map
                            we would have 2000 entries and value would always be 1 classification wrapped in a list.
                            By this rearrangement we maintain an entity list against each classification, as of now its entry size would be 1 (as per request from UI)
                            instead of 2000. Moreover this allows us to send audit request classification wise instead of separate requests for each entities.
                            This reduces audit calls from 2000 to 1.
                         */
                        removedPropagations.put(classification, impactedVertices);
                    }
                }
            }

            updatedClassifications.add(currentClassification);
        }

        if (CollectionUtils.isNotEmpty(entitiesToPropagateTo)) {
            notificationVertices.addAll(entitiesToPropagateTo);
        }

        for (AtlasVertex vertex : notificationVertices) {
            String      entityGuid = graphHelper.getGuid(vertex);
            AtlasEntity entity     = instanceConverter.getAndCacheEntity(entityGuid, ENTITY_CHANGE_NOTIFY_IGNORE_RELATIONSHIP_ATTRIBUTES);

            if (isActive(entity)) {
                vertex.setProperty(CLASSIFICATION_TEXT_KEY, fullTextMapperV2.getClassificationTextForEntity(entity));
                entityChangeNotifier.onClassificationUpdatedToEntity(entity, updatedClassifications);
            }
        }

        if (MapUtils.isNotEmpty(removedPropagations)) {
            for (AtlasClassification classification : removedPropagations.keySet()) {
                List<AtlasVertex> propagatedVertices = removedPropagations.get(classification);
                List<AtlasEntity> propagatedEntities = updateClassificationText(classification, propagatedVertices);

                //Sending audit request for all entities at once
                entityChangeNotifier.onClassificationsDeletedFromEntities(propagatedEntities, Collections.singletonList(classification));
            }
        }

        AtlasPerfTracer.log(perf);
    }

    private AtlasEdge mapClassification(EntityOperation operation,  final EntityMutationContext context, AtlasClassification classification,
                                        AtlasEntityType entityType, AtlasVertex parentInstanceVertex, AtlasVertex traitInstanceVertex)
                                        throws AtlasBaseException {
        if (classification.getValidityPeriods() != null) {
            String strValidityPeriods = AtlasJson.toJson(classification.getValidityPeriods());

            AtlasGraphUtilsV2.setEncodedProperty(traitInstanceVertex, CLASSIFICATION_VALIDITY_PERIODS_KEY, strValidityPeriods);
        } else {
            // if 'null', don't update existing value in the classification
        }

        if (classification.isPropagate() != null) {
            AtlasGraphUtilsV2.setEncodedProperty(traitInstanceVertex, CLASSIFICATION_VERTEX_PROPAGATE_KEY, classification.isPropagate());
        }

        if (classification.getRemovePropagationsOnEntityDelete() != null) {
            AtlasGraphUtilsV2.setEncodedProperty(traitInstanceVertex, CLASSIFICATION_VERTEX_REMOVE_PROPAGATIONS_KEY, classification.getRemovePropagationsOnEntityDelete());
        }

        if(classification.getRestrictPropagationThroughLineage() != null){
            AtlasGraphUtilsV2.setEncodedProperty(traitInstanceVertex, CLASSIFICATION_VERTEX_RESTRICT_PROPAGATE_THROUGH_LINEAGE, classification.getRestrictPropagationThroughLineage());
        }

        // map all the attributes to this newly created AtlasVertex
        mapAttributes(classification, traitInstanceVertex, operation, context);

        AtlasEdge ret = getClassificationEdge(parentInstanceVertex, traitInstanceVertex);

        if (ret == null) {
            ret = graphHelper.addClassificationEdge(parentInstanceVertex, traitInstanceVertex, false);
        }

        return ret;
    }

    public void deleteClassifications(String guid) throws AtlasBaseException {
        AtlasVertex instanceVertex = AtlasGraphUtilsV2.findByGuid(this.graph, guid);

        if (instanceVertex == null) {
            throw new AtlasBaseException(AtlasErrorCode.INSTANCE_GUID_NOT_FOUND, guid);
        }

        List<String> traitNames = getTraitNames(instanceVertex);

        if (CollectionUtils.isNotEmpty(traitNames)) {
            for (String traitName : traitNames) {
                deleteClassification(guid, traitName);
            }
        }
    }

    public List<String> deleteClassificationPropagation(String entityGuid, String classificationVertexId) throws AtlasBaseException {
        try {
            if (StringUtils.isEmpty(classificationVertexId)) {
                LOG.warn("deleteClassificationPropagation(classificationVertexId={}): classification vertex id is empty", classificationVertexId);

                return null;
            }

            AtlasVertex classificationVertex = graph.getVertex(classificationVertexId);
            if (classificationVertex == null) {
                LOG.warn("deleteClassificationPropagation(classificationVertexId={}): classification vertex not found", classificationVertexId);

                return null;
            }

            AtlasClassification classification = entityRetriever.toAtlasClassification(classificationVertex);

            List<AtlasEdge> propagatedEdges = getPropagatedEdges(classificationVertex);
            if (propagatedEdges.isEmpty()) {
                LOG.warn("deleteClassificationPropagation(classificationVertexId={}): classification edges empty", classificationVertexId);

                return null;
            }

            int propagatedEdgesSize = propagatedEdges.size();

            LOG.info(String.format("Number of edges to be deleted : %s for classification vertex with id : %s", propagatedEdgesSize, classificationVertexId));

            List<String> deletedPropagationsGuid = processClassificationEdgeDeletionInChunk(classification, propagatedEdges);

            deleteDelegate.getHandler().deleteClassificationVertex(classificationVertex, true);

            transactionInterceptHelper.intercept();

            return deletedPropagationsGuid;
        } catch (Exception e) {
            LOG.error("Error while removing classification id {} with error {} ", classificationVertexId, e.getMessage());
            throw new AtlasBaseException(e);
        }
    }

    // TODO: Will be deprecated
    public void deleteClassificationOnlyPropagation(Set<String> deletedEdgeIds) throws AtlasBaseException {
        RequestContext.get().getDeletedEdgesIds().clear();
        RequestContext.get().getDeletedEdgesIds().addAll(deletedEdgeIds);

        for (AtlasEdge edge : deletedEdgeIds.stream().map(x -> graph.getEdge(x)).collect(Collectors.toList())) {

            boolean isRelationshipEdge = deleteDelegate.getHandler().isRelationshipEdge(edge);
            boolean isTermEntityEdge = isTermEntityEdge(edge);

            if (edge == null || !isRelationshipEdge) {
                continue;
            }

            List<AtlasVertex> currentClassificationVertices = getPropagatableClassifications(edge);

            for (AtlasVertex currentClassificationVertex : currentClassificationVertices) {
                String              classificationId                = currentClassificationVertex.getIdForDisplay();
                String              sourceEntityId                  = getClassificationEntityGuid(currentClassificationVertex);
                AtlasVertex         sourceEntityVertex              = AtlasGraphUtilsV2.findByGuid(this.graph, sourceEntityId);
                AtlasClassification classification                  = entityRetriever.toAtlasClassification(currentClassificationVertex);
                boolean             removePropagationOnEntityDelete = getRemovePropagations(currentClassificationVertex);

                if (!(isTermEntityEdge || removePropagationOnEntityDelete)) {
                    continue;
                }

                String propagationMode = CLASSIFICATION_PROPAGATION_MODE_DEFAULT;

                Boolean restrictPropagationThroughLineage = AtlasGraphUtilsV2.getProperty(currentClassificationVertex, CLASSIFICATION_VERTEX_RESTRICT_PROPAGATE_THROUGH_LINEAGE, Boolean.class);

                if (restrictPropagationThroughLineage != null && restrictPropagationThroughLineage) {
                    propagationMode = CLASSIFICATION_PROPAGATION_MODE_RESTRICT_LINEAGE;
                }

                List<AtlasVertex> propagatedVertices = GraphHelper.getPropagatedVertices(currentClassificationVertex);
                LOG.info("Traversed {} vertices with edge {} for classification vertex {}", propagatedVertices.size(), edge.getId(), classificationId);

                List<AtlasVertex> propagatedEntitiesWithoutEdge = entityRetriever.getImpactedVerticesV2(sourceEntityVertex, GraphHelper.getRelationshipGuid(edge), classificationId,
                        CLASSIFICATION_PROPAGATION_EXCLUSION_MAP.get(propagationMode));

                LOG.info("Traversed {} vertices except edge {} for classification vertex {}", propagatedEntitiesWithoutEdge.size(), edge.getId(), classificationId);

                List<AtlasVertex>   verticesToRemove = (List<AtlasVertex>)CollectionUtils.subtract(propagatedVertices, propagatedEntitiesWithoutEdge);

                propagatedEntitiesWithoutEdge.clear();
                propagatedVertices.clear();

                LOG.info("To delete classification from {} vertices for deletion of edge {} and classification {}", verticesToRemove.size(), edge.getId(), classificationId);

                while (verticesToRemove.size() >= CHUNK_SIZE)
                {
                    List<AtlasVertex> chunkedVerticesToRemoveTag = verticesToRemove.subList(0, CHUNK_SIZE);

                    processClassificationDeletionFromVerticesInChunk(chunkedVerticesToRemoveTag, currentClassificationVertex, classification);

                    chunkedVerticesToRemoveTag.clear();

                    transactionInterceptHelper.intercept();
                }

                processClassificationDeletionFromVerticesInChunk(verticesToRemove, currentClassificationVertex, classification);

                transactionInterceptHelper.intercept();

                LOG.info("Completed remove propagation for edge {} and classification vertex {} with classification name {} and source entity {}", edge.getId(),
                        classificationId, classification.getTypeName(), classification.getEntityGuid());
            }
        }
    }

    public void deleteClassificationOnlyPropagation(String deletedEdgeId, String classificationVertexId) throws AtlasBaseException {
        RequestContext.get().getDeletedEdgesIds().clear();
        RequestContext.get().getDeletedEdgesIds().add(deletedEdgeId);

        AtlasEdge edge = graph.getEdge(deletedEdgeId);

        boolean isRelationshipEdge = deleteDelegate.getHandler().isRelationshipEdge(edge);
        boolean isTermEntityEdge = isTermEntityEdge(edge);

        if (edge == null || !isRelationshipEdge) {
            return;
        }

        AtlasVertex currentClassificationVertex = graph.getVertex(classificationVertexId);

        List<AtlasVertex> currentClassificationVertices = getPropagatableClassifications(edge);
        if (! currentClassificationVertices.contains(currentClassificationVertex)) {
            return;
        }

        String              classificationId                = currentClassificationVertex.getIdForDisplay();
        String              sourceEntityId                  = getClassificationEntityGuid(currentClassificationVertex);
        AtlasVertex         sourceEntityVertex              = AtlasGraphUtilsV2.findByGuid(this.graph, sourceEntityId);
        AtlasClassification classification                  = entityRetriever.toAtlasClassification(currentClassificationVertex);
        boolean             removePropagationOnEntityDelete = getRemovePropagations(currentClassificationVertex);

        if (!(isTermEntityEdge || removePropagationOnEntityDelete)) {
            return;
        }

        String propagationMode = CLASSIFICATION_PROPAGATION_MODE_DEFAULT;

        Boolean restrictPropagationThroughLineage = AtlasGraphUtilsV2.getProperty(currentClassificationVertex, CLASSIFICATION_VERTEX_RESTRICT_PROPAGATE_THROUGH_LINEAGE, Boolean.class);

        if (restrictPropagationThroughLineage != null && restrictPropagationThroughLineage) {
            propagationMode = CLASSIFICATION_PROPAGATION_MODE_RESTRICT_LINEAGE;
        }

        List<AtlasVertex> propagatedVertices = GraphHelper.getPropagatedVertices(currentClassificationVertex);
        LOG.info("Traversed {} vertices with edge {} for classification vertex {}", propagatedVertices.size(), edge.getId(), classificationId);

        List<AtlasVertex> propagatedEntitiesWithoutEdge = entityRetriever.getImpactedVerticesV2(sourceEntityVertex, GraphHelper.getRelationshipGuid(edge), classificationId,
                CLASSIFICATION_PROPAGATION_EXCLUSION_MAP.get(propagationMode));

        LOG.info("Traversed {} vertices except edge {} for classification vertex {}", propagatedEntitiesWithoutEdge.size(), edge.getId(), classificationId);

        List<AtlasVertex>   verticesToRemove = (List<AtlasVertex>)CollectionUtils.subtract(propagatedVertices, propagatedEntitiesWithoutEdge);

        propagatedEntitiesWithoutEdge.clear();
        propagatedVertices.clear();

        LOG.info("To delete classification from {} vertices for deletion of edge {} and classification {}", verticesToRemove.size(), edge.getId(), classificationId);

        while (verticesToRemove.size() >= CHUNK_SIZE)
        {
            List<AtlasVertex> chunkedVerticesToRemoveTag = verticesToRemove.subList(0, CHUNK_SIZE);

            processClassificationDeletionFromVerticesInChunk(chunkedVerticesToRemoveTag, currentClassificationVertex, classification);

            chunkedVerticesToRemoveTag.clear();

            transactionInterceptHelper.intercept();
        }

        processClassificationDeletionFromVerticesInChunk(verticesToRemove, currentClassificationVertex, classification);

        transactionInterceptHelper.intercept();

        LOG.info("Completed remove propagation for edge {} and classification vertex {} with classification name {} and source entity {}", edge.getId(),
                classificationId, classification.getTypeName(), classification.getEntityGuid());
    }

    void processClassificationDeletionFromVerticesInChunk(List<AtlasVertex> VerticesToRemoveTag, AtlasVertex classificationVertex, AtlasClassification classification) throws AtlasBaseException {

        List<AtlasVertex> updatedVertices = deleteDelegate.getHandler().removeTagPropagation(classificationVertex, VerticesToRemoveTag);

        List<AtlasEntity> updatedEntities = updateClassificationText(classification, updatedVertices);

        entityChangeNotifier.onClassificationsDeletedFromEntities(updatedEntities, Collections.singletonList(classification));
    }

    private AtlasEntity getEntity(AtlasVertex vertex) {
        try {
            return entityRetriever.toAtlasEntity(vertex);
        } catch (AtlasBaseException e) {
            LOG.error("Failed to get entity vertex for vertex id {}", vertex.getId());
        }
        return null;
    }

    List<String> processClassificationEdgeDeletionInChunk(AtlasClassification classification, List<AtlasEdge> propagatedEdges) throws AtlasBaseException {
        List<String> deletedPropagationsGuid = new ArrayList<>();
        int propagatedEdgesSize = propagatedEdges.size();
        int toIndex;
        int offset = 0;

        do {
            toIndex = ((offset + CHUNK_SIZE > propagatedEdgesSize) ? propagatedEdgesSize : (offset + CHUNK_SIZE));

            List<AtlasVertex> entityVertices = deleteDelegate.getHandler().removeTagPropagation(classification, propagatedEdges.subList(offset, toIndex));

            List<String> impactedGuids = entityVertices.stream().map(x -> GraphHelper.getGuid(x)).collect(Collectors.toList());
            GraphTransactionInterceptor.lockObjectAndReleasePostCommit(impactedGuids);

            List<AtlasEntity>  propagatedEntities = updateClassificationText(classification, entityVertices);

            entityChangeNotifier.onClassificationsDeletedFromEntities(propagatedEntities, Collections.singletonList(classification));

            if(! propagatedEntities.isEmpty()) {
                deletedPropagationsGuid.addAll(propagatedEntities.stream().map(x -> x.getGuid()).collect(Collectors.toList()));
            }

            offset += CHUNK_SIZE;

            transactionInterceptHelper.intercept();

        } while (offset < propagatedEdgesSize);

        return deletedPropagationsGuid;
    }
    @GraphTransaction
    public void updateTagPropagations(String relationshipEdgeId, AtlasRelationship relationship) throws AtlasBaseException {
        AtlasEdge relationshipEdge = graph.getEdge(relationshipEdgeId);

        deleteDelegate.getHandler().updateTagPropagations(relationshipEdge, relationship);

        entityChangeNotifier.notifyPropagatedEntities();
    }

    private void validateClassificationExists(List<String> existingClassifications, List<String> suppliedClassifications) throws AtlasBaseException {
        Set<String> existingNames = new HashSet<>(existingClassifications);
        for (String classificationName : suppliedClassifications) {
            if (!existingNames.contains(classificationName)) {
                throw new AtlasBaseException(AtlasErrorCode.CLASSIFICATION_NOT_ASSOCIATED_WITH_ENTITY, classificationName);
            }
        }
    }

    private void validateClassificationExists(List<String> existingClassifications, String suppliedClassificationName) throws AtlasBaseException {
        if (!existingClassifications.contains(suppliedClassificationName)) {
            throw new AtlasBaseException(AtlasErrorCode.CLASSIFICATION_NOT_ASSOCIATED_WITH_ENTITY, suppliedClassificationName);
        }
    }

    private AtlasEdge getOrCreateRelationship(AtlasVertex end1Vertex, AtlasVertex end2Vertex, String relationshipName,
                                              Map<String, Object> relationshipAttributes) throws AtlasBaseException {
        return relationshipStore.getOrCreate(end1Vertex, end2Vertex, new AtlasRelationship(relationshipName, relationshipAttributes));
    }

    private void recordEntityUpdate(AtlasVertex vertex) throws AtlasBaseException {
        if (vertex != null) {
            RequestContext req = RequestContext.get();

            if (!req.isUpdatedEntity(graphHelper.getGuid(vertex))) {
                updateModificationMetadata(vertex);

                req.recordEntityUpdate(entityRetriever.toAtlasEntityHeader(vertex));
            }
        }
    }

    private String getIdFromInVertex(AtlasEdge edge) {
        return getIdFromVertex(edge.getInVertex());
    }

    private String getIdFromOutVertex(AtlasEdge edge) {
        return getIdFromVertex(edge.getOutVertex());
    }

    private String getIdFromBothVertex(AtlasEdge currentEdge, AtlasVertex parentEntityVertex) {
        String parentEntityId  = getIdFromVertex(parentEntityVertex);
        String currentEntityId = getIdFromVertex(currentEdge.getInVertex());

        if (StringUtils.equals(currentEntityId, parentEntityId)) {
            currentEntityId = getIdFromOutVertex(currentEdge);
        }


        return currentEntityId;
    }

    public void validateAndNormalizeForUpdate(AtlasClassification classification) throws AtlasBaseException {
        AtlasClassificationType type = typeRegistry.getClassificationTypeByName(classification.getTypeName());

        if (type == null) {
            throw new AtlasBaseException(AtlasErrorCode.CLASSIFICATION_NOT_FOUND, classification.getTypeName());
        }

        List<String> messages = new ArrayList<>();

        type.validateValueForUpdate(classification, classification.getTypeName(), messages);

        if (!messages.isEmpty()) {
            throw new AtlasBaseException(AtlasErrorCode.INVALID_PARAMETERS, messages);
        }

        type.getNormalizedValueForUpdate(classification);
    }

    public static String getSoftRefFormattedValue(AtlasObjectId objectId) {
        return getSoftRefFormattedString(objectId.getTypeName(), objectId.getGuid());
    }

    private static String getSoftRefFormattedString(String typeName, String resolvedGuid) {
        return String.format(SOFT_REF_FORMAT, typeName, resolvedGuid);
    }

    public void importActivateEntity(AtlasVertex vertex, AtlasEntity entity) {
        AtlasGraphUtilsV2.setEncodedProperty(vertex, STATE_PROPERTY_KEY, ACTIVE);

        if (MapUtils.isNotEmpty(entity.getRelationshipAttributes())) {
            Set<String> relatedEntitiesGuids = getRelatedEntitiesGuids(entity);
            activateEntityRelationships(vertex, relatedEntitiesGuids);
        }
    }

    private void activateEntityRelationships(AtlasVertex vertex, Set<String> relatedEntitiesGuids) {
        Iterator<AtlasEdge> edgeIterator = vertex.getEdges(AtlasEdgeDirection.BOTH).iterator();

        while (edgeIterator.hasNext()) {
            AtlasEdge edge = edgeIterator.next();

            if (AtlasGraphUtilsV2.getState(edge) != DELETED) {
                continue;
            }

            final String relatedEntityGuid;
            if (Objects.equals(edge.getInVertex().getId(), vertex.getId())) {
                relatedEntityGuid = AtlasGraphUtilsV2.getIdFromVertex(edge.getOutVertex());
            } else {
                relatedEntityGuid = AtlasGraphUtilsV2.getIdFromVertex(edge.getInVertex());
            }

            if (StringUtils.isEmpty(relatedEntityGuid) || !relatedEntitiesGuids.contains(relatedEntityGuid)) {
                continue;
            }

            edge.setProperty(STATE_PROPERTY_KEY, AtlasRelationship.Status.ACTIVE);
        }
    }

    private Set<String> getRelatedEntitiesGuids(AtlasEntity entity) {
        Set<String> relGuidsSet = new HashSet<>();

        for (Object o : entity.getRelationshipAttributes().values()) {
            if (o instanceof AtlasObjectId) {
                relGuidsSet.add(((AtlasObjectId) o).getGuid());
            } else if (o instanceof List) {
                for (Object id : (List) o) {
                    if (id instanceof AtlasObjectId) {
                        relGuidsSet.add(((AtlasObjectId) id).getGuid());
                    }
                }
            }
        }
        return relGuidsSet;
    }

    private void validateBusinessAttributes(AtlasVertex entityVertex, AtlasEntityType entityType, Map<String, Map<String, Object>> businessAttributes, boolean isOverwrite) throws AtlasBaseException {
        List<String> messages = new ArrayList<>();

        Map<String, Map<String, AtlasBusinessAttribute>> entityTypeBusinessMetadata = entityType.getBusinessAttributes();

        for (String bmName : businessAttributes.keySet()) {
            if (!entityTypeBusinessMetadata.containsKey(bmName)) {
                messages.add(bmName + ": invalid business-metadata for entity type " + entityType.getTypeName());

                continue;
            }

            Map<String, AtlasBusinessAttribute> entityTypeBusinessAttributes = entityTypeBusinessMetadata.get(bmName);
            Map<String, Object>                         entityBusinessAttributes     = businessAttributes.get(bmName);

            for (AtlasBusinessAttribute bmAttribute : entityTypeBusinessAttributes.values()) {
                AtlasType attrType  = bmAttribute.getAttributeType();
                String    attrName  = bmAttribute.getName();
                Object    attrValue = entityBusinessAttributes == null ? null : entityBusinessAttributes.get(attrName);
                String    fieldName = entityType.getTypeName() + "." + bmName + "." + attrName;

                if (attrValue != null) {
                    attrType.validateValue(attrValue, fieldName, messages);
                    boolean isValidLength = bmAttribute.isValidLength(attrValue);
                    if (!isValidLength) {
                        messages.add(fieldName + ":  Business attribute-value exceeds maximum length limit");
                    }

                } else if (!bmAttribute.getAttributeDef().getIsOptional()) {
                    final boolean isAttrValuePresent;

                    if (isOverwrite) {
                        isAttrValuePresent = false;
                    } else {
                        Object existingValue = AtlasGraphUtilsV2.getEncodedProperty(entityVertex, bmAttribute.getVertexPropertyName(), Object.class);

                        isAttrValuePresent = existingValue != null;
                    }

                    if (!isAttrValuePresent) {
                        messages.add(fieldName + ": mandatory business-metadata attribute value missing in type " + entityType.getTypeName());
                    }
                }
            }
        }

        if (!messages.isEmpty()) {
            throw new AtlasBaseException(AtlasErrorCode.INSTANCE_CRUD_INVALID_PARAMS, messages);
        }
    }

    public static void validateCustomAttributes(AtlasEntity entity) throws AtlasBaseException {
        Map<String, String> customAttributes = entity.getCustomAttributes();

        if (MapUtils.isNotEmpty(customAttributes)) {
            for (Map.Entry<String, String> entry : customAttributes.entrySet()) {
                String key   = entry.getKey();
                String value = entry.getValue();

                if (key.length() > CUSTOM_ATTRIBUTE_KEY_MAX_LENGTH) {
                    throw new AtlasBaseException(AtlasErrorCode.INVALID_CUSTOM_ATTRIBUTE_KEY_LENGTH, key);
                }

                Matcher matcher = CUSTOM_ATTRIBUTE_KEY_REGEX.matcher(key);

                if (!matcher.matches()) {
                    throw new AtlasBaseException(AtlasErrorCode.INVALID_CUSTOM_ATTRIBUTE_KEY_CHARACTERS, key);
                }

                if (StringUtils.isNotEmpty(CUSTOM_ATTRIBUTE_KEY_SPECIAL_PREFIX) && key.startsWith(CUSTOM_ATTRIBUTE_KEY_SPECIAL_PREFIX)) {
                    continue;
                }

                if (!key.startsWith(CUSTOM_ATTRIBUTE_KEY_SPECIAL_PREFIX) && value.length() > CUSTOM_ATTRIBUTE_VALUE_MAX_LENGTH) {
                    throw new AtlasBaseException(AtlasErrorCode.INVALID_CUSTOM_ATTRIBUTE_VALUE, value, String.valueOf(CUSTOM_ATTRIBUTE_VALUE_MAX_LENGTH));
                }
            }
        }
    }

    public static void validateLabels(Set<String> labels) throws AtlasBaseException {
        if (CollectionUtils.isNotEmpty(labels)) {
            for (String label : labels) {
                if (label.length() > LABEL_MAX_LENGTH.getInt()) {
                    throw new AtlasBaseException(AtlasErrorCode.INVALID_LABEL_LENGTH, label, String.valueOf(LABEL_MAX_LENGTH.getInt()));
                }

                Matcher matcher = LABEL_REGEX.matcher(label);

                if (!matcher.matches()) {
                    throw new AtlasBaseException(AtlasErrorCode.INVALID_LABEL_CHARACTERS, label);
                }
            }
        }
    }

    private List<AtlasEntity> updateClassificationText(AtlasClassification classification, Collection<AtlasVertex> propagatedVertices) throws AtlasBaseException {
        List<AtlasEntity> propagatedEntities = new ArrayList<>();
        AtlasPerfMetrics.MetricRecorder metricRecorder = RequestContext.get().startMetricRecord("updateClassificationText");

        if(CollectionUtils.isNotEmpty(propagatedVertices)) {
            for(AtlasVertex vertex : propagatedVertices) {
                AtlasEntity entity = null;
                for (int i = 1; i <= MAX_NUMBER_OF_RETRIES; i++) {
                    try {
                        entity = instanceConverter.getAndCacheEntity(graphHelper.getGuid(vertex), ENTITY_CHANGE_NOTIFY_IGNORE_RELATIONSHIP_ATTRIBUTES);
                        break; //do not retry on success
                    } catch (AtlasBaseException ex) {
                        if (i == MAX_NUMBER_OF_RETRIES) {
                            LOG.error(String.format("Maximum retries reached for fetching vertex with id %s from graph. Retried %s times. Skipping...", vertex.getId(), i));
                            continue;
                        }
                        LOG.warn(String.format("Vertex with id %s could not be fetched from graph. Retrying for %s time", vertex.getId(), i));
                    }
                }

                if (isActive(entity)) {
                    String classificationTextForEntity = fullTextMapperV2.getClassificationTextForEntity(entity);
                    vertex.setProperty(CLASSIFICATION_TEXT_KEY, classificationTextForEntity);
                    propagatedEntities.add(entity);

                    if (LOG.isDebugEnabled()) {
                        LOG.debug("updateClassificationText: {}: {}", classification.getTypeName(), classificationTextForEntity);
                    }
                }
            }
        }

        RequestContext.get().endMetricRecord(metricRecorder);
        return propagatedEntities;
    }

    private void updateLabels(AtlasVertex vertex, Set<String> labels) {
        if (CollectionUtils.isNotEmpty(labels)) {
            AtlasGraphUtilsV2.setEncodedProperty(vertex, LABELS_PROPERTY_KEY, getLabelString(labels));
        } else {
            vertex.removeProperty(LABELS_PROPERTY_KEY);
        }
    }

    private String getLabelString(Collection<String> labels) {
        String ret = null;

        if (!labels.isEmpty()) {
            ret = LABEL_NAME_DELIMITER + String.join(LABEL_NAME_DELIMITER, labels) + LABEL_NAME_DELIMITER;
        }

        return ret;
    }

    private void addToUpdatedBusinessAttributes(Map<String, Map<String, Object>> updatedBusinessAttributes, AtlasBusinessAttribute bmAttribute, Object attrValue) {
        String              bmName     = bmAttribute.getDefinedInType().getTypeName();
        Map<String, Object> attributes = updatedBusinessAttributes.get(bmName);

        if(attributes == null){
            attributes = new HashMap<>();

            updatedBusinessAttributes.put(bmName, attributes);
        }

        attributes.put(bmAttribute.getName(), attrValue);
    }

    private void createAndQueueTask(String taskType, AtlasVertex entityVertex, String classificationVertexId, Boolean currentPropagateThroughLineage) {

        deleteDelegate.getHandler().createAndQueueTask(taskType, entityVertex, classificationVertexId, null, currentPropagateThroughLineage);
    }

    private void createAndQueueTask(String taskType, AtlasVertex entityVertex, String classificationVertexId) {
        deleteDelegate.getHandler().createAndQueueTask(taskType, entityVertex, classificationVertexId, null);
    }

    public void removePendingTaskFromEntity(String entityGuid, String taskGuid) throws EntityNotFoundException {
        if (StringUtils.isEmpty(entityGuid) || StringUtils.isEmpty(taskGuid)) {
            return;
        }

        AtlasVertex entityVertex = graphHelper.getVertexForGUID(entityGuid);

        if (entityVertex == null) {
            LOG.warn("Error fetching vertex: {}", entityVertex);

            return;
        }

        entityVertex.removePropertyValue(PENDING_TASKS_PROPERTY_KEY, taskGuid);
    }

    public void removePendingTaskFromEdge(String edgeId, String taskGuid) throws AtlasBaseException {
        if (StringUtils.isEmpty(edgeId) || StringUtils.isEmpty(taskGuid)) {
            return;
        }

        AtlasEdge edge = graph.getEdge(edgeId);

        if (edge == null) {
            LOG.warn("Error fetching edge: {}", edgeId);

            return;
        }

        AtlasGraphUtilsV2.removeItemFromListProperty(edge, EDGE_PENDING_TASKS_PROPERTY_KEY, taskGuid);
    }


    public void addHasLineage(Set<AtlasEdge> inputOutputEdges, boolean isRestoreEntity) {
        AtlasPerfMetrics.MetricRecorder metricRecorder = RequestContext.get().startMetricRecord("addHasLineage");

        for (AtlasEdge atlasEdge : inputOutputEdges) {

            boolean isOutputEdge = PROCESS_OUTPUTS.equals(atlasEdge.getLabel());

            AtlasVertex processVertex = atlasEdge.getOutVertex();
            AtlasVertex assetVertex = atlasEdge.getInVertex();

            if (getEntityHasLineage(processVertex)) {
                AtlasGraphUtilsV2.setEncodedProperty(assetVertex, HAS_LINEAGE, true);
                continue;
            }

            String oppositeEdgeLabel = isOutputEdge ? PROCESS_INPUTS : PROCESS_OUTPUTS;

            Iterator<AtlasEdge> oppositeEdges = processVertex.getEdges(AtlasEdgeDirection.BOTH, oppositeEdgeLabel).iterator();
            boolean isHasLineageSet = false;
            while (oppositeEdges.hasNext()) {
                AtlasEdge oppositeEdge = oppositeEdges.next();
                AtlasVertex oppositeEdgeAssetVertex = oppositeEdge.getInVertex();

                if (getStatus(oppositeEdge) == ACTIVE && getStatus(oppositeEdgeAssetVertex) == ACTIVE) {
                    if (!isHasLineageSet) {
                        AtlasGraphUtilsV2.setEncodedProperty(assetVertex, HAS_LINEAGE, true);
                        AtlasGraphUtilsV2.setEncodedProperty(processVertex, HAS_LINEAGE, true);
                        isHasLineageSet = true;
                    }

                    if (isRestoreEntity) {
                        AtlasGraphUtilsV2.setEncodedProperty(oppositeEdgeAssetVertex, HAS_LINEAGE, true);
                    } else {
                        break;
                    }
                }
            }
        }
        RequestContext.get().endMetricRecord(metricRecorder);
    }

}<|MERGE_RESOLUTION|>--- conflicted
+++ resolved
@@ -1031,11 +1031,7 @@
                         }
 
                         if (isArrayOfPrimitiveType || isArrayOfEnum) {
-<<<<<<< HEAD
                             attrOldValue = vertex.getPropertyValues(attribute.getVertexPropertyName(),attribute.getClass());
-=======
-                            attrOldValue = vertex.getPropertyValues(attribute.getVertexPropertyName(), attribute.getClass());
->>>>>>> b20c3433
                         } else if (isStruct) {
                             String edgeLabel = AtlasGraphUtilsV2.getEdgeLabel(attribute.getName());
                             attrOldValue = getCollectionElementsUsingRelationship(vertex, attribute, edgeLabel);
@@ -1513,10 +1509,6 @@
                 updateVertex(structVal, ctx.getCurrentEdge().getInVertex(), context);
                 ret = ctx.getCurrentEdge();
             } else {
-<<<<<<< HEAD
-=======
-                deleteDelegate.getHandler().deleteVertex(ctx.getCurrentEdge().getInVertex(),true);
->>>>>>> b20c3433
                 ret = null;
             }
 
