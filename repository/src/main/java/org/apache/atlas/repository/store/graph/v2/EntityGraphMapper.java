--- conflicted
+++ resolved
@@ -6048,7 +6048,7 @@
         existingValues.forEach(existingValue -> vertex.removePropertyValue(DOMAIN_GUIDS_ATTR, existingValue));
         vertex.setProperty(DOMAIN_GUIDS_ATTR, meshEntityId);
     }
-<<<<<<< HEAD
+
     public AtlasVertex moveBusinessPolicies(Set<String> policyIds, String assetId, String type) throws AtlasBaseException {
         // Retrieve the AtlasVertex for the given assetId
         AtlasVertex assetVertex = AtlasGraphUtilsV2.findByGuid(graph, assetId);
@@ -6105,8 +6105,6 @@
 
         return assetVertex;
     }
-=======
->>>>>>> 54f5ed2a
 
     private void cacheDifferentialEntity(AtlasVertex ev, Set<String> complaint, Set<String> nonComplaint) {
         AtlasEntity diffEntity = new AtlasEntity(ev.getProperty(TYPE_NAME_PROPERTY_KEY, String.class));
