--- conflicted
+++ resolved
@@ -2636,10 +2636,7 @@
      * @param deletedElements
      *
      * Notes : This case exists when user requests to add a meaning to multiple assets at a time.
-<<<<<<< HEAD
-=======
      * TODO: Term.relationshipAttributes.assignedEntities case is not handled
->>>>>>> 36d744b8
      *
      */
     private void addMeaningsToEntityRelations(AttributeMutationContext ctx, List<Object> createdElements, List<AtlasEdge> deletedElements) {
