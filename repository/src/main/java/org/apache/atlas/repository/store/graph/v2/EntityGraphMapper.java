/**
 * Licensed to the Apache Software Foundation (ASF) under one
 * or more contributor license agreements.  See the NOTICE file
 * distributed with this work for additional information
 * regarding copyright ownership.  The ASF licenses this file
 * to you under the Apache License, Version 2.0 (the
 * "License"); you may not use this file except in compliance
 * with the License.  You may obtain a copy of the License at
 *
 *     http://www.apache.org/licenses/LICENSE-2.0
 *
 * Unless required by applicable law or agreed to in writing, software
 * distributed under the License is distributed on an "AS IS" BASIS,
 * WITHOUT WARRANTIES OR CONDITIONS OF ANY KIND, either express or implied.
 * See the License for the specific language governing permissions and
 * limitations under the License.
 */
package org.apache.atlas.repository.store.graph.v2;

import com.google.common.annotations.VisibleForTesting;

import java.util.*;
import java.util.regex.Matcher;
import java.util.regex.Pattern;
import java.util.stream.Collectors;
import javax.inject.Inject;

import org.apache.atlas.*;
import org.apache.atlas.annotation.GraphTransaction;
import org.apache.atlas.authorize.AtlasEntityAccessRequest;
import org.apache.atlas.authorize.AtlasPrivilege;
import org.apache.atlas.authorizer.AtlasAuthorizationUtils;
import org.apache.atlas.exception.AtlasBaseException;
import org.apache.atlas.exception.EntityNotFoundException;
import org.apache.atlas.model.*;
import org.apache.atlas.model.instance.*;
import org.apache.atlas.model.instance.EntityMutations.EntityOperation;
import org.apache.atlas.model.tasks.AtlasTask;
import org.apache.atlas.model.typedef.AtlasEntityDef;
import org.apache.atlas.model.typedef.AtlasEntityDef.AtlasRelationshipAttributeDef;
import org.apache.atlas.model.typedef.AtlasRelationshipDef;
import org.apache.atlas.model.typedef.AtlasRelationshipEndDef;
import org.apache.atlas.model.typedef.AtlasStructDef.AtlasAttributeDef;
import org.apache.atlas.model.typedef.AtlasStructDef.AtlasAttributeDef.Cardinality;
import org.apache.atlas.repository.Constants;
import org.apache.atlas.repository.RepositoryException;
import org.apache.atlas.repository.converters.AtlasInstanceConverter;
import org.apache.atlas.repository.graph.GraphHelper;
import org.apache.atlas.repository.graph.IFullTextMapper;
import org.apache.atlas.repository.graphdb.AtlasEdge;
import org.apache.atlas.repository.graphdb.AtlasEdgeDirection;
import org.apache.atlas.repository.graphdb.AtlasGraph;
import org.apache.atlas.repository.graphdb.AtlasVertex;
import org.apache.atlas.repository.store.graph.AtlasRelationshipStore;
import org.apache.atlas.repository.store.graph.EntityGraphDiscoveryContext;
import org.apache.atlas.repository.store.graph.v1.DeleteHandlerDelegate;
import org.apache.atlas.repository.store.graph.v1.RestoreHandlerV1;
import org.apache.atlas.repository.store.graph.v2.tags.PaginatedTagResult;
import org.apache.atlas.repository.store.graph.v2.tags.TagDAO;
import org.apache.atlas.repository.store.graph.v2.tags.TagDAOCassandraImpl;
import org.apache.atlas.repository.store.graph.v2.tasks.ClassificationTask;
import org.apache.atlas.repository.store.graph.v2.utils.TagAttributeMapper;
import org.apache.atlas.repository.util.TagDeNormAttributesUtil;
import org.apache.atlas.service.FeatureFlagStore;
import org.apache.atlas.tasks.TaskManagement;
import org.apache.atlas.type.AtlasArrayType;
import org.apache.atlas.type.AtlasBuiltInTypes;
import org.apache.atlas.type.AtlasBusinessMetadataType.AtlasBusinessAttribute;
import org.apache.atlas.type.AtlasClassificationType;
import org.apache.atlas.type.AtlasEntityType;
import org.apache.atlas.type.AtlasMapType;
import org.apache.atlas.type.AtlasRelationshipType;
import org.apache.atlas.type.AtlasStructType;
import org.apache.atlas.type.AtlasStructType.AtlasAttribute;
import org.apache.atlas.type.AtlasStructType.AtlasAttribute.AtlasRelationshipEdgeDirection;
import org.apache.atlas.type.AtlasType;
import org.apache.atlas.type.AtlasTypeRegistry;
import org.apache.atlas.type.AtlasTypeUtil;
import org.apache.atlas.utils.AtlasEntityUtil;
import org.apache.atlas.utils.AtlasJson;
import org.apache.atlas.utils.AtlasPerfMetrics;
import org.apache.atlas.utils.AtlasPerfMetrics.MetricRecorder;
import org.apache.atlas.utils.AtlasPerfTracer;
import org.apache.commons.codec.digest.DigestUtils;
import org.apache.commons.collections.CollectionUtils;
import org.apache.commons.collections.MapUtils;
import org.apache.commons.lang3.math.NumberUtils;
import org.apache.commons.lang3.StringUtils;
import org.janusgraph.util.encoding.LongEncoding;
import org.jetbrains.annotations.NotNull;
import org.slf4j.Logger;
import org.slf4j.LoggerFactory;
import org.springframework.stereotype.Component;


import static org.apache.atlas.AtlasConfiguration.LABEL_MAX_LENGTH;
import static org.apache.atlas.AtlasConfiguration.STORE_DIFFERENTIAL_AUDITS;
import static org.apache.atlas.AtlasErrorCode.OPERATION_NOT_SUPPORTED;
import static org.apache.atlas.model.TypeCategory.ARRAY;
import static org.apache.atlas.model.TypeCategory.CLASSIFICATION;
import static org.apache.atlas.model.instance.AtlasEntity.Status.ACTIVE;
import static org.apache.atlas.model.instance.AtlasEntity.Status.DELETED;
import static org.apache.atlas.model.instance.AtlasObjectId.KEY_TYPENAME;
import static org.apache.atlas.model.instance.AtlasRelatedObjectId.KEY_RELATIONSHIP_ATTRIBUTES;
import static org.apache.atlas.model.instance.EntityMutations.EntityOperation.CREATE;
import static org.apache.atlas.model.instance.EntityMutations.EntityOperation.DELETE;
import static org.apache.atlas.model.instance.EntityMutations.EntityOperation.PARTIAL_UPDATE;
import static org.apache.atlas.model.instance.EntityMutations.EntityOperation.UPDATE;
import static org.apache.atlas.model.tasks.AtlasTask.Status.IN_PROGRESS;
import static org.apache.atlas.model.typedef.AtlasStructDef.AtlasAttributeDef.Cardinality.SET;
import static org.apache.atlas.repository.Constants.*;
import static org.apache.atlas.repository.graph.GraphHelper.getClassificationEdge;
import static org.apache.atlas.repository.graph.GraphHelper.getCollectionElementsUsingRelationship;
import static org.apache.atlas.repository.graph.GraphHelper.getCreatedByAsString;
import static org.apache.atlas.repository.graph.GraphHelper.getCreatedTime;
import static org.apache.atlas.repository.graph.GraphHelper.getDelimitedClassificationNames;
import static org.apache.atlas.repository.graph.GraphHelper.getLabels;
import static org.apache.atlas.repository.graph.GraphHelper.getMapElementsProperty;
import static org.apache.atlas.repository.graph.GraphHelper.getModifiedByAsString;
import static org.apache.atlas.repository.graph.GraphHelper.getModifiedTime;
import static org.apache.atlas.repository.graph.GraphHelper.getStatus;
import static org.apache.atlas.repository.graph.GraphHelper.getTraitLabel;
import static org.apache.atlas.repository.graph.GraphHelper.handleGetTraitNames;
import static org.apache.atlas.repository.graph.GraphHelper.getTypeName;
import static org.apache.atlas.repository.graph.GraphHelper.isRelationshipEdge;
import static org.apache.atlas.repository.graph.GraphHelper.updateModificationMetadata;
import static org.apache.atlas.repository.graph.GraphHelper.getEntityHasLineage;
import static org.apache.atlas.repository.graph.GraphHelper.getPropagatedEdges;
import static org.apache.atlas.repository.graph.GraphHelper.getClassificationEntityGuid;
import static org.apache.atlas.repository.store.graph.v2.AtlasGraphUtilsV2.*;
import static org.apache.atlas.repository.store.graph.v2.ClassificationAssociator.Updater.PROCESS_ADD;
import static org.apache.atlas.repository.store.graph.v2.ClassificationAssociator.Updater.PROCESS_DELETE;
import static org.apache.atlas.repository.store.graph.v2.ClassificationAssociator.Updater.PROCESS_NOOP;
import static org.apache.atlas.repository.store.graph.v2.ClassificationAssociator.Updater.PROCESS_UPDATE;
import static org.apache.atlas.repository.store.graph.v2.preprocessor.PreProcessorUtils.*;
import static org.apache.atlas.repository.store.graph.v2.tasks.ClassificationPropagateTaskFactory.*;
import static org.apache.atlas.repository.store.graph.v2.tasks.ClassificationTask.PARAM_ENTITY_GUID;
import static org.apache.atlas.repository.store.graph.v2.tasks.ClassificationTask.PARAM_SOURCE_VERTEX_ID;
import static org.apache.atlas.type.AtlasStructType.AtlasAttribute.AtlasRelationshipEdgeDirection.IN;
import static org.apache.atlas.type.AtlasStructType.AtlasAttribute.AtlasRelationshipEdgeDirection.OUT;
import static org.apache.atlas.type.Constants.PENDING_TASKS_PROPERTY_KEY;
import static org.apache.atlas.type.Constants.CATEGORIES_PARENT_PROPERTY_KEY;
import static org.apache.atlas.type.Constants.CATEGORIES_PROPERTY_KEY;
import static org.apache.atlas.type.Constants.GLOSSARY_PROPERTY_KEY;
import static org.apache.atlas.type.Constants.HAS_LINEAGE;
import static org.apache.atlas.type.Constants.MEANINGS_PROPERTY_KEY;
import static org.apache.atlas.type.Constants.MEANINGS_TEXT_PROPERTY_KEY;
import static org.apache.atlas.type.Constants.MEANING_NAMES_PROPERTY_KEY;


@Component
public class EntityGraphMapper {
    private static final Logger LOG      = LoggerFactory.getLogger(EntityGraphMapper.class);
    private static final Logger PERF_LOG = AtlasPerfTracer.getPerfLogger("entityGraphMapper");

    private static final String  SOFT_REF_FORMAT                   = "%s:%s";
    private static final int     INDEXED_STR_SAFE_LEN              = AtlasConfiguration.GRAPHSTORE_INDEXED_STRING_SAFE_LENGTH.getInt();
    private static final boolean WARN_ON_NO_RELATIONSHIP           = AtlasConfiguration.RELATIONSHIP_WARN_NO_RELATIONSHIPS.getBoolean();
    private static final String  CUSTOM_ATTRIBUTE_KEY_SPECIAL_PREFIX = AtlasConfiguration.CUSTOM_ATTRIBUTE_KEY_SPECIAL_PREFIX.getString();

    private static final String  CLASSIFICATION_NAME_DELIMITER     = "|";
    private static final Pattern CUSTOM_ATTRIBUTE_KEY_REGEX        = Pattern.compile("^[a-zA-Z0-9_-]*$");
    private static final Pattern LABEL_REGEX                       = Pattern.compile("^[a-zA-Z0-9_-]*$");
    private static final int     CUSTOM_ATTRIBUTE_KEY_MAX_LENGTH   = AtlasConfiguration.CUSTOM_ATTRIBUTE_KEY_MAX_LENGTH.getInt();
    private static final int     CUSTOM_ATTRIBUTE_VALUE_MAX_LENGTH = AtlasConfiguration.CUSTOM_ATTRIBUTE_VALUE_MAX_LENGTH.getInt();

    private static final String TYPE_GLOSSARY= "AtlasGlossary";
    private static final String TYPE_CATEGORY= "AtlasGlossaryCategory";
    private static final String TYPE_TERM = "AtlasGlossaryTerm";
    private static final String TYPE_PRODUCT = "DataProduct";
    private static final String TYPE_DOMAIN = "DataDomain";
    private static final String TYPE_PROCESS = "Process";
    private static final String ATTR_MEANINGS = "meanings";
    private static final String ATTR_ANCHOR = "anchor";
    private static final String ATTR_CATEGORIES = "categories";
    private static final List<String> ALLOWED_DATATYPES_FOR_DEFAULT_NULL = new ArrayList() {
        {
            add("int");
            add("long");
            add("float");
        }
    };

    private static final boolean ENTITY_CHANGE_NOTIFY_IGNORE_RELATIONSHIP_ATTRIBUTES = AtlasConfiguration.ENTITY_CHANGE_NOTIFY_IGNORE_RELATIONSHIP_ATTRIBUTES.getBoolean();
    private static final boolean CLASSIFICATION_PROPAGATION_DEFAULT                  = AtlasConfiguration.CLASSIFICATION_PROPAGATION_DEFAULT.getBoolean();
    private static final boolean RESTRICT_PROPAGATION_THROUGH_LINEAGE_DEFAULT        = false;

    private static final boolean RESTRICT_PROPAGATION_THROUGH_HIERARCHY_DEFAULT        = false;
    public static final int CLEANUP_BATCH_SIZE = 200000;
    public static final String GUID = "__guid";
    private              boolean DEFERRED_ACTION_ENABLED                             = AtlasConfiguration.TASKS_USE_ENABLED.getBoolean();
    private              boolean DIFFERENTIAL_AUDITS                                 = STORE_DIFFERENTIAL_AUDITS.getBoolean();

    private static final int MAX_NUMBER_OF_RETRIES = AtlasConfiguration.MAX_NUMBER_OF_RETRIES.getInt();
    private static final int CHUNK_SIZE            = AtlasConfiguration.TAG_CASSANDRA_BATCHING_CHUNK_SIZE.getInt();
    private static final int UD_REL_THRESHOLD = AtlasConfiguration.ATLAS_UD_RELATIONSHIPS_MAX_COUNT.getInt();

    private final GraphHelper               graphHelper;
    private final AtlasGraph                graph;
    private final DeleteHandlerDelegate     deleteDelegate;
    private final RestoreHandlerV1          restoreHandlerV1;
    private final AtlasTypeRegistry         typeRegistry;
    private final AtlasRelationshipStore    relationshipStore;
    private final IAtlasEntityChangeNotifier entityChangeNotifier;
    private final AtlasInstanceConverter    instanceConverter;
    private final EntityGraphRetriever      entityRetriever;
    private final IFullTextMapper           fullTextMapperV2;
    private final TaskManagement            taskManagement;
    private final TransactionInterceptHelper   transactionInterceptHelper;
    private final EntityGraphRetriever       retrieverNoRelation;
    private final TagDAO                    tagDAO;
    private final TagAttributeMapper        tagAttributeMapper;
    private static final Set<String> excludedTypes = new HashSet<>(Arrays.asList(TYPE_GLOSSARY, TYPE_CATEGORY, TYPE_TERM, TYPE_PRODUCT, TYPE_DOMAIN));

    @Inject
    public EntityGraphMapper(DeleteHandlerDelegate deleteDelegate, RestoreHandlerV1 restoreHandlerV1, AtlasTypeRegistry typeRegistry, AtlasGraph graph,
                             AtlasRelationshipStore relationshipStore, IAtlasEntityChangeNotifier entityChangeNotifier,
                             AtlasInstanceConverter instanceConverter, IFullTextMapper fullTextMapperV2,
                             TaskManagement taskManagement, TransactionInterceptHelper transactionInterceptHelper,
                             EntityGraphRetriever entityRetriever, TagAttributeMapper tagAttributeMapper) {
        this.restoreHandlerV1 = restoreHandlerV1;
        this.graphHelper          = new GraphHelper(graph);
        this.deleteDelegate       = deleteDelegate;
        this.typeRegistry         = typeRegistry;
        this.graph                = graph;
        this.relationshipStore    = relationshipStore;
        this.entityChangeNotifier = entityChangeNotifier;
        this.instanceConverter    = instanceConverter;
        this.entityRetriever      = entityRetriever;
        this.retrieverNoRelation  = new EntityGraphRetriever(entityRetriever, true);
        this.fullTextMapperV2     = fullTextMapperV2;
        this.taskManagement       = taskManagement;
        this.transactionInterceptHelper = transactionInterceptHelper;
        this.tagDAO = TagDAOCassandraImpl.getInstance();
        this.tagAttributeMapper = tagAttributeMapper;
    }

    @VisibleForTesting
    public void setTasksUseFlag(boolean value) {
        DEFERRED_ACTION_ENABLED = value;
    }

    public AtlasVertex createVertex(AtlasEntity entity) throws AtlasBaseException {
        final String guid = UUID.randomUUID().toString();
        return createVertexWithGuid(entity, guid);
    }

    public AtlasVertex createShellEntityVertex(AtlasObjectId objectId, EntityGraphDiscoveryContext context) throws AtlasBaseException {
        if (LOG.isDebugEnabled()) {
            LOG.debug("==> createShellEntityVertex({})", objectId.getTypeName());
        }

        final String    guid       = UUID.randomUUID().toString();
        AtlasEntityType entityType = typeRegistry.getEntityTypeByName(objectId.getTypeName());
        AtlasVertex     ret        = createStructVertex(objectId);

        for (String superTypeName : entityType.getAllSuperTypes()) {
            AtlasGraphUtilsV2.addEncodedProperty(ret, SUPER_TYPES_PROPERTY_KEY, superTypeName);
        }

        AtlasGraphUtilsV2.setEncodedProperty(ret, GUID_PROPERTY_KEY, guid);
        AtlasGraphUtilsV2.setEncodedProperty(ret, VERSION_PROPERTY_KEY, getEntityVersion(null));
        AtlasGraphUtilsV2.setEncodedProperty(ret, IS_INCOMPLETE_PROPERTY_KEY, INCOMPLETE_ENTITY_VALUE);

        // map unique attributes
        Map<String, Object>   uniqueAttributes = objectId.getUniqueAttributes();
        EntityMutationContext mutationContext  = new EntityMutationContext(context);

        for (AtlasAttribute attribute : entityType.getUniqAttributes().values()) {
            String attrName  = attribute.getName();

            if (uniqueAttributes.containsKey(attrName)) {
                Object attrValue = attribute.getAttributeType().getNormalizedValue(uniqueAttributes.get(attrName));

                mapAttribute(attribute, attrValue, ret, CREATE, mutationContext);
            }
        }

        GraphTransactionInterceptor.addToVertexCache(guid, ret);

        return ret;
    }

    public AtlasVertex createVertexWithGuid(AtlasEntity entity, String guid) throws AtlasBaseException {
        if (LOG.isDebugEnabled()) {
            LOG.debug("==> createVertexWithGuid({})", entity.getTypeName());
        }

        AtlasEntityType entityType = typeRegistry.getEntityTypeByName(entity.getTypeName());
        AtlasVertex     ret        = createStructVertex(entity);

        for (String superTypeName : entityType.getAllSuperTypes()) {
            AtlasGraphUtilsV2.addEncodedProperty(ret, SUPER_TYPES_PROPERTY_KEY, superTypeName);
        }

        AtlasGraphUtilsV2.setEncodedProperty(ret, GUID_PROPERTY_KEY, guid);
        AtlasGraphUtilsV2.setEncodedProperty(ret, VERSION_PROPERTY_KEY, getEntityVersion(entity));

        setCustomAttributes(ret, entity);

        if (CollectionUtils.isNotEmpty(entity.getLabels())) {
            setLabels(ret, entity.getLabels());
        }

        GraphTransactionInterceptor.addToVertexCache(guid, ret);

        return ret;
    }

    public void updateSystemAttributes(AtlasVertex vertex, AtlasEntity entity) throws AtlasBaseException {
        if (entity.getVersion() != null) {
            AtlasGraphUtilsV2.setEncodedProperty(vertex, VERSION_PROPERTY_KEY, entity.getVersion());
        }

        if (entity.getCreateTime() != null) {
            AtlasGraphUtilsV2.setEncodedProperty(vertex, TIMESTAMP_PROPERTY_KEY, entity.getCreateTime().getTime());
        }

        if (entity.getUpdateTime() != null) {
            AtlasGraphUtilsV2.setEncodedProperty(vertex, MODIFICATION_TIMESTAMP_PROPERTY_KEY, entity.getUpdateTime().getTime());
        }

        if (StringUtils.isNotEmpty(entity.getCreatedBy())) {
            AtlasGraphUtilsV2.setEncodedProperty(vertex, CREATED_BY_KEY, entity.getCreatedBy());
        }

        if (StringUtils.isNotEmpty(entity.getUpdatedBy())) {
            AtlasGraphUtilsV2.setEncodedProperty(vertex, MODIFIED_BY_KEY, entity.getUpdatedBy());
        }

        if (StringUtils.isNotEmpty(entity.getHomeId())) {
            AtlasGraphUtilsV2.setEncodedProperty(vertex, HOME_ID_KEY, entity.getHomeId());
        }

        if (entity.isProxy() != null) {
            AtlasGraphUtilsV2.setEncodedProperty(vertex, IS_PROXY_KEY, entity.isProxy());
        }

        if (entity.getProvenanceType() != null) {
            AtlasGraphUtilsV2.setEncodedProperty(vertex, PROVENANCE_TYPE_KEY, entity.getProvenanceType());
        }

        if (entity.getCustomAttributes() != null) {
            setCustomAttributes(vertex, entity);
        }

        if (entity.getLabels() != null) {
            setLabels(vertex, entity.getLabels());
        }
    }

    public EntityMutationResponse mapAttributesAndClassifications(EntityMutationContext context,
                                                                  final boolean isPartialUpdate,
                                                                  BulkRequestContext bulkRequestContext) throws AtlasBaseException {

        MetricRecorder metric = RequestContext.get().startMetricRecord("mapAttributesAndClassifications");

        EntityMutationResponse resp = new EntityMutationResponse();
        RequestContext reqContext = RequestContext.get();

        if (CollectionUtils.isNotEmpty(context.getEntitiesToRestore())) {
            restoreHandlerV1.restoreEntities(context.getEntitiesToRestore());
        }

        Collection<AtlasEntity> createdEntities = context.getCreatedEntities();
        Collection<AtlasEntity> updatedEntities = context.getUpdatedEntities();
        Collection<AtlasEntity> appendEntities = context.getUpdatedEntitiesForAppendRelationshipAttribute();
        Collection<AtlasEntity> removeEntities = context.getEntitiesUpdatedWithRemoveRelationshipAttribute();

        if (CollectionUtils.isNotEmpty(createdEntities)) {
            for (AtlasEntity createdEntity : createdEntities) {
                try {
                    reqContext.getDeletedEdgesIds().clear();

                    String guid = createdEntity.getGuid();
                    AtlasVertex vertex = context.getVertex(guid);
                    AtlasEntityType entityType = context.getType(guid);

                    mapAttributes(createdEntity, entityType, vertex, CREATE, context);
                    mapRelationshipAttributes(createdEntity, entityType, vertex, CREATE, context);

                    setCustomAttributes(vertex, createdEntity);
                    setSystemAttributesToEntity(vertex, createdEntity);
                    resp.addEntity(CREATE, constructHeader(createdEntity, vertex, entityType));

                    if (bulkRequestContext.isAppendTags()) {
                        if (CollectionUtils.isNotEmpty(createdEntity.getAddOrUpdateClassifications())) {
                            createdEntity.setClassifications(createdEntity.getAddOrUpdateClassifications());
                            createdEntity.setAddOrUpdateClassifications(null);
                        }

                        if (CollectionUtils.isNotEmpty(createdEntity.getRemoveClassifications())) {
                            createdEntity.setRemoveClassifications(null);
                        }
                    }

                    handleAddClassifications(context, guid, createdEntity.getClassifications());

                    if (MapUtils.isNotEmpty(createdEntity.getBusinessAttributes())) {
                        addOrUpdateBusinessAttributes(vertex, entityType, createdEntity.getBusinessAttributes());
                    }

                    Set<AtlasEdge> inOutEdges = getNewCreatedInputOutputEdges(guid);

                    if (inOutEdges != null && inOutEdges.size() > 0) {
                        boolean isRestoreEntity = false;
                        if (CollectionUtils.isNotEmpty(context.getEntitiesToRestore())) {
                            isRestoreEntity = context.getEntitiesToRestore().contains(vertex);
                        }
                        addHasLineage(inOutEdges, isRestoreEntity);
                    }

                    Set<AtlasEdge> removedEdges = getRemovedInputOutputEdges(guid);

                    if (removedEdges != null && removedEdges.size() > 0) {
                        deleteDelegate.getHandler().resetHasLineageOnInputOutputDelete(removedEdges, null);
                    }

                    reqContext.cache(createdEntity);

                    if (DEFERRED_ACTION_ENABLED) {
                        Set<String> deletedEdgeIds = reqContext.getDeletedEdgesIds();
                        for (String deletedEdgeId : deletedEdgeIds) {
                            AtlasEdge edge = graph.getEdge(deletedEdgeId);
                            deleteDelegate.getHandler().createAndQueueClassificationRefreshPropagationTask(edge);
                        }
                    }
                } catch (AtlasBaseException baseException) {
                    setEntityGuidToException(createdEntity, baseException, context);
                    throw baseException;
                }
            }
        }

        EntityOperation updateType = isPartialUpdate ? PARTIAL_UPDATE : UPDATE;

        if (CollectionUtils.isNotEmpty(updatedEntities)) {
            for (AtlasEntity updatedEntity : updatedEntities) {
                try {
                    reqContext.getDeletedEdgesIds().clear();

                    String guid = updatedEntity.getGuid();
                    AtlasVertex vertex = context.getVertex(guid);
                    AtlasEntityType entityType = context.getType(guid);

                    mapAttributes(updatedEntity, entityType, vertex, updateType, context);
                    mapRelationshipAttributes(updatedEntity, entityType, vertex, UPDATE, context);

                    setCustomAttributes(vertex, updatedEntity);

                    if (bulkRequestContext.isReplaceClassifications()) {
                        deleteClassifications(guid);
                        handleAddClassifications(context, guid, updatedEntity.getClassifications());

                    } else {
                        Map<String, List<AtlasClassification>> diff = RequestContext.get().getAndRemoveTagsDiff(guid);

                        if (MapUtils.isNotEmpty(diff)) {
                            List<AtlasClassification> finalTags = new ArrayList<>();
                            if (diff.containsKey(PROCESS_DELETE)) {
                                for (AtlasClassification tag : diff.get(PROCESS_DELETE)) {
                                    handleDirectDeleteClassification(updatedEntity.getGuid(), tag.getTypeName());
                                }
                            }

                            if (diff.containsKey(PROCESS_UPDATE)) {
                                finalTags.addAll(diff.get(PROCESS_UPDATE));
                                handleUpdateClassifications(context, updatedEntity.getGuid(), diff.get(PROCESS_UPDATE));
                            }

                            if (diff.containsKey(PROCESS_ADD)) {
                                finalTags.addAll(diff.get(PROCESS_ADD));
                                handleAddClassifications(context, updatedEntity.getGuid(), diff.get(PROCESS_ADD));
                            }

                            if (diff.containsKey(PROCESS_NOOP)) {
                                finalTags.addAll(diff.get(PROCESS_NOOP));
                            }

                            RequestContext.get().getDifferentialEntity(guid).setClassifications(finalTags);  // For notifications
                        }
                    }

                    if (bulkRequestContext.isReplaceBusinessAttributes()) {
                        if (MapUtils.isEmpty(updatedEntity.getBusinessAttributes()) && bulkRequestContext.isOverwriteBusinessAttributes()) {
                            Map<String, Map<String, Object>> businessMetadata = entityRetriever.getBusinessMetadata(vertex);
                            if (MapUtils.isNotEmpty(businessMetadata)) {
                                removeBusinessAttributes(vertex, entityType, businessMetadata);
                            }
                        } else {
                            addOrUpdateBusinessAttributes(guid, updatedEntity.getBusinessAttributes(), bulkRequestContext.isOverwriteBusinessAttributes());
                        }
                    }

                    setSystemAttributesToEntity(vertex, updatedEntity);
                    resp.addEntity(updateType, constructHeader(updatedEntity, vertex, entityType));

                    // Add hasLineage for newly created edges
                    Set<AtlasEdge> newlyCreatedEdges = getNewCreatedInputOutputEdges(guid);
                    if (newlyCreatedEdges.size() > 0) {
                        addHasLineage(newlyCreatedEdges, false);
                    }

                    // Add hasLineage for restored edges
                    if (CollectionUtils.isNotEmpty(context.getEntitiesToRestore()) && context.getEntitiesToRestore().contains(vertex)) {
                        Set<AtlasEdge> restoredInputOutputEdges = getRestoredInputOutputEdges(vertex);
                        addHasLineage(restoredInputOutputEdges, true);
                    }

                    Set<AtlasEdge> removedEdges = getRemovedInputOutputEdges(guid);

                    if (removedEdges != null && removedEdges.size() > 0) {
                        deleteDelegate.getHandler().resetHasLineageOnInputOutputDelete(removedEdges, null);
                    }

                    reqContext.cache(updatedEntity);

                    if (DEFERRED_ACTION_ENABLED) {
                        Set<String> deletedEdgeIds = reqContext.getDeletedEdgesIds();
                        for (String deletedEdgeId : deletedEdgeIds) {
                            AtlasEdge edge = graph.getEdge(deletedEdgeId);
                            deleteDelegate.getHandler().createAndQueueClassificationRefreshPropagationTask(edge);
                        }
                    }

                } catch (AtlasBaseException baseException) {
                    setEntityGuidToException(updatedEntity, baseException, context);
                    throw baseException;
                }
            }
        }

        // If an entity is both appended and removed, remove it from both lists
        if (CollectionUtils.isNotEmpty(appendEntities) && CollectionUtils.isNotEmpty(removeEntities)) {
            Set<String> appendGuids = appendEntities.stream()
                .map(AtlasEntity::getGuid)
                .collect(Collectors.toSet());

            Set<String> removeGuids = removeEntities.stream()
                .map(AtlasEntity::getGuid)
                .collect(Collectors.toSet());

            Set<String> commonGuids = new HashSet<>(appendGuids);
            commonGuids.retainAll(removeGuids);

            if (!commonGuids.isEmpty()) {
                appendEntities.removeIf(entity -> commonGuids.contains(entity.getGuid()));
                removeEntities.removeIf(entity -> commonGuids.contains(entity.getGuid()));
            }
        }
        if (CollectionUtils.isNotEmpty(appendEntities)) {
            for (AtlasEntity entity : appendEntities) {
                String guid = entity.getGuid();
                AtlasVertex vertex = context.getVertex(guid);
                AtlasEntityType entityType = context.getType(guid);
                mapAppendRemoveRelationshipAttributes(entity, entityType, vertex, UPDATE, context, true, false);

                // Update __hasLineage for edges impacted during append operation
                Set<AtlasEdge> newlyCreatedEdges = getNewCreatedInputOutputEdges(guid);
                if (CollectionUtils.isNotEmpty(newlyCreatedEdges)) {
                    addHasLineage(newlyCreatedEdges, false);
                }
            }
        }

        if (CollectionUtils.isNotEmpty(removeEntities)) {
            for (AtlasEntity entity : removeEntities) {
                String guid = entity.getGuid();
                AtlasVertex vertex = context.getVertex(guid);
                AtlasEntityType entityType = context.getType(guid);
                mapAppendRemoveRelationshipAttributes(entity, entityType, vertex, UPDATE, context, false, true);

                // Update __hasLineage for edges impacted during remove operation
                Set<AtlasEdge> removedEdges = getRemovedInputOutputEdges(guid);
                if (CollectionUtils.isNotEmpty(removedEdges)) {
                    deleteDelegate.getHandler().resetHasLineageOnInputOutputDelete(removedEdges, null);
                }
            }
        }


        if (CollectionUtils.isNotEmpty(context.getEntitiesToDelete())) {
            // TODO : HR : This needs better context to take action for V2
            deleteDelegate.getHandler().deleteEntities(context.getEntitiesToDelete());
        }

        RequestContext req = RequestContext.get();

        if(!req.isPurgeRequested()) {
            for (AtlasEntityHeader entity : req.getDeletedEntities()) {
                resp.addEntity(DELETE, entity);
            }
        }

        for (AtlasEntityHeader entity : req.getUpdatedEntities()) {
            resp.addEntity(updateType, entity);
        }

        if (req.getRestoredEntities() != null && req.getRestoredEntities().size() > 0) {
            for (AtlasEntityHeader entity : req.getRestoredEntities()) {
                resp.addEntity(UPDATE, entity);
            }
        }

        RequestContext.get().endMetricRecord(metric);

        return resp;
    }

    private void setSystemAttributesToEntity(AtlasVertex entityVertex, AtlasEntity createdEntity) {

        createdEntity.setCreatedBy(GraphHelper.getCreatedByAsString(entityVertex));
        createdEntity.setUpdatedBy(GraphHelper.getModifiedByAsString(entityVertex));
        createdEntity.setCreateTime(new Date(GraphHelper.getCreatedTime(entityVertex)));
        createdEntity.setUpdateTime(new Date(GraphHelper.getModifiedTime(entityVertex)));


        if (DIFFERENTIAL_AUDITS) {
            AtlasEntity diffEntity = RequestContext.get().getDifferentialEntity(createdEntity.getGuid());
            if (diffEntity != null) {
                diffEntity.setUpdateTime(createdEntity.getUpdateTime());
                diffEntity.setUpdatedBy(createdEntity.getUpdatedBy());
            }
        }
    }


    private void setEntityGuidToException(AtlasEntity entity, AtlasBaseException exception, EntityMutationContext context) {
        String guid;
        try {
            guid = context.getGuidAssignments().entrySet().stream().filter(x -> entity.getGuid().equals(x.getValue())).findFirst().get().getKey();
        } catch (NoSuchElementException noSuchElementException) {
            guid = entity.getGuid();
        }

        exception.setEntityGuid(guid);
    }

    public void setCustomAttributes(AtlasVertex vertex, AtlasEntity entity) {
        String customAttributesString = getCustomAttributesString(entity);

        if (customAttributesString != null) {
            AtlasGraphUtilsV2.setEncodedProperty(vertex, CUSTOM_ATTRIBUTES_PROPERTY_KEY, customAttributesString);
        }
    }

    public void mapGlossaryRelationshipAttribute(AtlasAttribute attribute, AtlasObjectId glossaryObjectId,
                                                 AtlasVertex entityVertex, EntityMutationContext context) throws AtlasBaseException {

        mapAttribute(attribute, glossaryObjectId, entityVertex, EntityMutations.EntityOperation.UPDATE, context);
    }

    public void setLabels(AtlasVertex vertex, Set<String> labels) throws AtlasBaseException {
        final Set<String> currentLabels = getLabels(vertex);
        final Set<String> addedLabels;
        final Set<String> removedLabels;

        if (CollectionUtils.isEmpty(currentLabels)) {
            addedLabels   = labels;
            removedLabels = null;
        } else if (CollectionUtils.isEmpty(labels)) {
            addedLabels   = null;
            removedLabels = currentLabels;
        } else {
            addedLabels   = new HashSet<String>(CollectionUtils.subtract(labels, currentLabels));
            removedLabels = new HashSet<String>(CollectionUtils.subtract(currentLabels, labels));
        }

        updateLabels(vertex, labels);

        entityChangeNotifier.onLabelsUpdatedFromEntity(graphHelper.getGuid(vertex), addedLabels, removedLabels);
    }

    public void addLabels(AtlasVertex vertex, Set<String> labels) throws AtlasBaseException {
        if (CollectionUtils.isNotEmpty(labels)) {
            final Set<String> existingLabels = graphHelper.getLabels(vertex);
            final Set<String> updatedLabels;

            if (CollectionUtils.isEmpty(existingLabels)) {
                updatedLabels = labels;
            } else {
                updatedLabels = new HashSet<>(existingLabels);
                updatedLabels.addAll(labels);
            }
            if (!updatedLabels.equals(existingLabels)) {
                updateLabels(vertex, updatedLabels);
                updatedLabels.removeAll(existingLabels);
                entityChangeNotifier.onLabelsUpdatedFromEntity(graphHelper.getGuid(vertex), updatedLabels, null);
            }
        }
    }

    public void removeLabels(AtlasVertex vertex, Set<String> labels) throws AtlasBaseException {
        if (CollectionUtils.isNotEmpty(labels)) {
            final Set<String> existingLabels = graphHelper.getLabels(vertex);
            Set<String> updatedLabels;

            if (CollectionUtils.isNotEmpty(existingLabels)) {
                updatedLabels = new HashSet<>(existingLabels);
                updatedLabels.removeAll(labels);

                if (!updatedLabels.equals(existingLabels)) {
                    updateLabels(vertex, updatedLabels);
                    existingLabels.removeAll(updatedLabels);
                    entityChangeNotifier.onLabelsUpdatedFromEntity(graphHelper.getGuid(vertex), null, existingLabels);
                }
            }
        }
    }

    public void addOrUpdateBusinessAttributes(String guid, Map<String, Map<String, Object>> businessAttrbutes, boolean isOverwrite) throws AtlasBaseException {
        if (StringUtils.isEmpty(guid)) {
            throw new AtlasBaseException(AtlasErrorCode.INVALID_PARAMETERS, "guid is null/empty");
        }

        if (MapUtils.isEmpty(businessAttrbutes)) {
            return;
        }

        AtlasVertex entityVertex = AtlasGraphUtilsV2.findByGuid(graph, guid);

        if (entityVertex == null) {
            throw new AtlasBaseException(AtlasErrorCode.INSTANCE_GUID_NOT_FOUND, guid);
        }

        String                           typeName                     = getTypeName(entityVertex);
        AtlasEntityType                  entityType                   = typeRegistry.getEntityTypeByName(typeName);
        AtlasEntityHeader                entityHeader                 = entityRetriever.toAtlasEntityHeaderWithClassifications(entityVertex);
        Map<String, Map<String, Object>> currEntityBusinessAttributes = entityRetriever.getBusinessMetadata(entityVertex);
        Set<String>                      updatedBusinessMetadataNames = new HashSet<>();

        for (String bmName : entityType.getBusinessAttributes().keySet()) {
            Map<String, Object> bmAttrs     = businessAttrbutes.get(bmName);
            Map<String, Object> currBmAttrs = currEntityBusinessAttributes != null ? currEntityBusinessAttributes.get(bmName) : null;

            if (MapUtils.isEmpty(bmAttrs) && MapUtils.isEmpty(currBmAttrs)) { // no change
                continue;
            } else if (Objects.equals(bmAttrs, currBmAttrs)) { // no change
                continue;
            }

            updatedBusinessMetadataNames.add(bmName);
        }

        AtlasEntityAccessRequest.AtlasEntityAccessRequestBuilder requestBuilder = new AtlasEntityAccessRequest.AtlasEntityAccessRequestBuilder(typeRegistry, AtlasPrivilege.ENTITY_UPDATE_BUSINESS_METADATA, entityHeader);

        for (String bmName : updatedBusinessMetadataNames) {
            requestBuilder.setBusinessMetadata(bmName);

            AtlasAuthorizationUtils.verifyAccess(requestBuilder.build(), "add/update business-metadata: guid=", guid, ", business-metadata-name=", bmName);
        }

        if (isOverwrite) {
            setBusinessAttributes(entityVertex, entityType, businessAttrbutes);
        } else {
            addOrUpdateBusinessAttributes(entityVertex, entityType, businessAttrbutes);
        }
    }

    /*
     * reset/overwrite business attributes of the entity with given values
     */
    public void setBusinessAttributes(AtlasVertex entityVertex, AtlasEntityType entityType, Map<String, Map<String, Object>> businessAttributes) throws AtlasBaseException {
        if (LOG.isDebugEnabled()) {
            LOG.debug("==> setBusinessAttributes(entityVertex={}, entityType={}, businessAttributes={}", entityVertex, entityType.getTypeName(), businessAttributes);
        }

        validateProductStatus(entityVertex);

        validateBusinessAttributes(entityVertex, entityType, businessAttributes, true);

        Map<String, Map<String, AtlasBusinessAttribute>> entityTypeBusinessAttributes = entityType.getBusinessAttributes();
        Map<String, Map<String, Object>>                 updatedBusinessAttributes    = new HashMap<>();

        for (Map.Entry<String, Map<String, AtlasBusinessAttribute>> entry : entityTypeBusinessAttributes.entrySet()) {
            String                              bmName             = entry.getKey();
            Map<String, AtlasBusinessAttribute> bmAttributes       = entry.getValue();
            Map<String, Object>                 entityBmAttributes = MapUtils.isEmpty(businessAttributes) ? null : businessAttributes.get(bmName);

            for (AtlasBusinessAttribute bmAttribute : bmAttributes.values()) {
                String bmAttrName          = bmAttribute.getName();
                Object bmAttrExistingValue = null;
                boolean isArrayOfPrimitiveType = false;
                boolean isArrayOfEnum = false;
                if (bmAttribute.getAttributeType().getTypeCategory().equals(ARRAY)) {
                    AtlasArrayType bmAttributeType = (AtlasArrayType) bmAttribute.getAttributeType();
                    AtlasType elementType = bmAttributeType.getElementType();
                    isArrayOfPrimitiveType = elementType.getTypeCategory().equals(TypeCategory.PRIMITIVE);
                    isArrayOfEnum = elementType.getTypeCategory().equals(TypeCategory.ENUM);
                }
                if (isArrayOfPrimitiveType || isArrayOfEnum) {
                    bmAttrExistingValue = entityVertex.getPropertyValues(bmAttribute.getVertexPropertyName(), Object.class);
                } else {
                    bmAttrExistingValue = entityVertex.getProperty(bmAttribute.getVertexPropertyName(), Object.class);
                }
                Object bmAttrNewValue      = MapUtils.isEmpty(entityBmAttributes) ? null : entityBmAttributes.get(bmAttrName);

                if (bmAttrExistingValue == null) {
                    if (bmAttrNewValue != null) {
                        if (LOG.isDebugEnabled()) {
                            LOG.debug("setBusinessAttributes(): adding {}.{}={}", bmName, bmAttribute.getName(), bmAttrNewValue);
                        }

                        mapAttribute(bmAttribute, bmAttrNewValue, entityVertex, CREATE, new EntityMutationContext());

                        addToUpdatedBusinessAttributes(updatedBusinessAttributes, bmAttribute, bmAttrNewValue);
                    }
                } else {
                    if (bmAttrNewValue != null) {
                        if (!Objects.equals(bmAttrExistingValue, bmAttrNewValue)) {
                            if (LOG.isDebugEnabled()) {
                                LOG.debug("setBusinessAttributes(): updating {}.{}={}", bmName, bmAttribute.getName(), bmAttrNewValue);
                            }

                            mapAttribute(bmAttribute, bmAttrNewValue, entityVertex, UPDATE, new EntityMutationContext());

                            addToUpdatedBusinessAttributes(updatedBusinessAttributes, bmAttribute, bmAttrNewValue);
                        }
                    } else {
                        if (LOG.isDebugEnabled()) {
                            LOG.debug("setBusinessAttributes(): removing {}.{}", bmName, bmAttribute.getName());
                        }

                        entityVertex.removeProperty(bmAttribute.getVertexPropertyName());

                        addToUpdatedBusinessAttributes(updatedBusinessAttributes, bmAttribute, bmAttrNewValue);
                    }
                }
            }
        }

        if (MapUtils.isNotEmpty(updatedBusinessAttributes)) {
            updateModificationMetadata(entityVertex);
            entityChangeNotifier.onBusinessAttributesUpdated(AtlasGraphUtilsV2.getIdFromVertex(entityVertex), updatedBusinessAttributes);
        }

        if (LOG.isDebugEnabled()) {
            LOG.debug("<== setBusinessAttributes(entityVertex={}, entityType={}, businessAttributes={}", entityVertex, entityType.getTypeName(), businessAttributes);
        }
    }

    /*
     * add or update the given business attributes on the entity
     */
    public void addOrUpdateBusinessAttributes(AtlasVertex entityVertex, AtlasEntityType entityType, Map<String, Map<String, Object>> businessAttributes) throws AtlasBaseException {
        if (LOG.isDebugEnabled()) {
            LOG.debug("==> addOrUpdateBusinessAttributes(entityVertex={}, entityType={}, businessAttributes={}", entityVertex, entityType.getTypeName(), businessAttributes);
        }

        validateProductStatus(entityVertex);

        validateBusinessAttributes(entityVertex, entityType, businessAttributes, true);

        Map<String, Map<String, AtlasBusinessAttribute>> entityTypeBusinessAttributes = entityType.getBusinessAttributes();
        Map<String, Map<String, Object>>                 updatedBusinessAttributes    = new HashMap<>();

        if (MapUtils.isNotEmpty(entityTypeBusinessAttributes) && MapUtils.isNotEmpty(businessAttributes)) {
            for (Map.Entry<String, Map<String, AtlasBusinessAttribute>> entry : entityTypeBusinessAttributes.entrySet()) {
                String                              bmName             = entry.getKey();
                Map<String, AtlasBusinessAttribute> bmAttributes       = entry.getValue();
                Map<String, Object>                 entityBmAttributes = businessAttributes.get(bmName);

                if (MapUtils.isEmpty(entityBmAttributes) && !businessAttributes.containsKey(bmName)) {
                    continue;
                }

                for (AtlasBusinessAttribute bmAttribute : bmAttributes.values()) {
                    String bmAttrName = bmAttribute.getName();

                    if (MapUtils.isEmpty(entityBmAttributes)) {
                        entityVertex.removeProperty(bmAttribute.getVertexPropertyName());
                        addToUpdatedBusinessAttributes(updatedBusinessAttributes, bmAttribute, null);
                        continue;

                    } else if (!entityBmAttributes.containsKey(bmAttrName)) {
                        //since overwriteBusinessAttributes is false, ignore in case BM attr is not passed at all
                        continue;
                    }

                    Object bmAttrValue   = entityBmAttributes.get(bmAttrName);
                    Object existingValue = null;
                    boolean isArrayOfPrimitiveType = false;
                    boolean isArrayOfEnum = false;
                    if (bmAttribute.getAttributeType().getTypeCategory().equals(ARRAY)) {
                        AtlasArrayType bmAttributeType = (AtlasArrayType) bmAttribute.getAttributeType();
                        AtlasType elementType = bmAttributeType.getElementType();
                        isArrayOfPrimitiveType = elementType.getTypeCategory().equals(TypeCategory.PRIMITIVE);
                        isArrayOfEnum = elementType.getTypeCategory().equals(TypeCategory.ENUM);
                    }
                    if (isArrayOfPrimitiveType || isArrayOfEnum) {
                        existingValue = entityVertex.getPropertyValues(bmAttribute.getVertexPropertyName(), Object.class);
                    } else {
                        existingValue = entityVertex.getProperty(bmAttribute.getVertexPropertyName(), Object.class);
                    }

                    if (existingValue == null) {
                        if (bmAttrValue != null) {
                            mapAttribute(bmAttribute, bmAttrValue, entityVertex, CREATE, new EntityMutationContext());

                            addToUpdatedBusinessAttributes(updatedBusinessAttributes, bmAttribute, bmAttrValue);
                        }
                    } else {
                        if (!Objects.equals(existingValue, bmAttrValue)) {

                            if( bmAttrValue != null) {
                                mapAttribute(bmAttribute, bmAttrValue, entityVertex, UPDATE, new EntityMutationContext());

                                addToUpdatedBusinessAttributes(updatedBusinessAttributes, bmAttribute, bmAttrValue);
                            } else {
                                entityVertex.removeProperty(bmAttribute.getVertexPropertyName());
                                addToUpdatedBusinessAttributes(updatedBusinessAttributes, bmAttribute, null);
                            }
                        }
                    }
                }
            }
        }

        if (MapUtils.isNotEmpty(updatedBusinessAttributes)) {
            updateModificationMetadata(entityVertex);
            entityChangeNotifier.onBusinessAttributesUpdated(AtlasGraphUtilsV2.getIdFromVertex(entityVertex), updatedBusinessAttributes);
        }

        if (LOG.isDebugEnabled()) {
            LOG.debug("<== addOrUpdateBusinessAttributes(entityVertex={}, entityType={}, businessAttributes={}", entityVertex, entityType.getTypeName(), businessAttributes);
        }
    }

    /*
     * remove the given business attributes from the entity
     */
    public void removeBusinessAttributes(AtlasVertex entityVertex, AtlasEntityType entityType, Map<String, Map<String, Object>> businessAttributes) throws AtlasBaseException {
        if (LOG.isDebugEnabled()) {
            LOG.debug("==> removeBusinessAttributes(entityVertex={}, entityType={}, businessAttributes={}", entityVertex, entityType.getTypeName(), businessAttributes);
        }

        validateProductStatus(entityVertex);

        AtlasEntityHeader               entityHeader   = entityRetriever.toAtlasEntityHeaderWithClassifications(entityVertex);
        AtlasEntityAccessRequest.AtlasEntityAccessRequestBuilder requestBuilder = new AtlasEntityAccessRequest.AtlasEntityAccessRequestBuilder(typeRegistry, AtlasPrivilege.ENTITY_UPDATE_BUSINESS_METADATA, entityHeader);

        for (String bmName : businessAttributes.keySet()) {
            requestBuilder.setBusinessMetadata(bmName);

            AtlasAuthorizationUtils.verifyAccess(requestBuilder.build(), "remove business-metadata: guid=", entityHeader.getGuid(), ", business-metadata=", bmName);
        }

        Map<String, Map<String, AtlasBusinessAttribute>> entityTypeBusinessAttributes = entityType.getBusinessAttributes();
        Map<String, Map<String, Object>>                 updatedBusinessAttributes    = new HashMap<>();

        if (MapUtils.isNotEmpty(entityTypeBusinessAttributes) && MapUtils.isNotEmpty(businessAttributes)) {
            for (Map.Entry<String, Map<String, AtlasBusinessAttribute>> entry : entityTypeBusinessAttributes.entrySet()) {
                String                              bmName       = entry.getKey();
                Map<String, AtlasBusinessAttribute> bmAttributes = entry.getValue();

                if (!businessAttributes.containsKey(bmName)) { // nothing to remove for this business-metadata
                    continue;
                }

                Map<String, Object> entityBmAttributes = businessAttributes.get(bmName);

                for (AtlasBusinessAttribute bmAttribute : bmAttributes.values()) {
                    // if (entityBmAttributes is empty) remove all attributes in this business-metadata
                    // else remove the attribute only if its given in entityBmAttributes
                    if (MapUtils.isEmpty(entityBmAttributes) || entityBmAttributes.containsKey(bmAttribute.getName())) {
                        entityVertex.removeProperty(bmAttribute.getVertexPropertyName());

                        addToUpdatedBusinessAttributes(updatedBusinessAttributes, bmAttribute, null);
                    }
                }
            }
        }

        if (MapUtils.isNotEmpty(updatedBusinessAttributes)) {
            updateModificationMetadata(entityVertex);
            entityChangeNotifier.onBusinessAttributesUpdated(AtlasGraphUtilsV2.getIdFromVertex(entityVertex), updatedBusinessAttributes);
        }

        if (LOG.isDebugEnabled()) {
            LOG.debug("<== removeBusinessAttributes(entityVertex={}, entityType={}, businessAttributes={}", entityVertex, entityType.getTypeName(), businessAttributes);
        }
    }

    public static void validateProductStatus(AtlasVertex assetVertex) throws AtlasBaseException {
        if (assetVertex != null) {
            if (DATA_PRODUCT_ENTITY_TYPE.equals(assetVertex.getProperty(TYPE_NAME_PROPERTY_KEY, String.class))) {
                String entityState = assetVertex.getProperty(STATE_PROPERTY_KEY, String.class);

                if ((AtlasEntity.Status.DELETED.name().equals(entityState))) {
                    throw new AtlasBaseException(OPERATION_NOT_SUPPORTED, "Cannot update DataProduct that is Archived!");
                }
            }
        }
    }

    private AtlasVertex createStructVertex(AtlasStruct struct) {
        return createStructVertex(struct.getTypeName());
    }

    private AtlasVertex createStructVertex(AtlasObjectId objectId) {
        return createStructVertex(objectId.getTypeName());
    }

    private AtlasVertex createStructVertex(String typeName) {
        if (LOG.isDebugEnabled()) {
            LOG.debug("==> createStructVertex({})", typeName);
        }

        final AtlasVertex ret = graph.addVertex();

        AtlasGraphUtilsV2.setEncodedProperty(ret, ENTITY_TYPE_PROPERTY_KEY, typeName);
        AtlasGraphUtilsV2.setEncodedProperty(ret, STATE_PROPERTY_KEY, AtlasEntity.Status.ACTIVE.name());
        AtlasGraphUtilsV2.setEncodedProperty(ret, TIMESTAMP_PROPERTY_KEY, RequestContext.get().getRequestTime());
        AtlasGraphUtilsV2.setEncodedProperty(ret, MODIFICATION_TIMESTAMP_PROPERTY_KEY, RequestContext.get().getRequestTime());
        AtlasGraphUtilsV2.setEncodedProperty(ret, CREATED_BY_KEY, RequestContext.get().getUser());
        AtlasGraphUtilsV2.setEncodedProperty(ret, MODIFIED_BY_KEY, RequestContext.get().getUser());

        if (LOG.isDebugEnabled()) {
            LOG.debug("<== createStructVertex({})", typeName);
        }

        return ret;
    }

    private AtlasVertex createClassificationVertex(AtlasClassification classification) {
        if (LOG.isDebugEnabled()) {
            LOG.debug("==> createVertex({})", classification.getTypeName());
        }

        AtlasClassificationType classificationType = typeRegistry.getClassificationTypeByName(classification.getTypeName());

        AtlasVertex ret = createStructVertex(classification);

        AtlasGraphUtilsV2.addEncodedProperty(ret, SUPER_TYPES_PROPERTY_KEY, classificationType.getAllSuperTypes());
        AtlasGraphUtilsV2.setEncodedProperty(ret, CLASSIFICATION_ENTITY_GUID, classification.getEntityGuid());
        AtlasGraphUtilsV2.setEncodedProperty(ret, CLASSIFICATION_ENTITY_STATUS, classification.getEntityStatus().name());

        return ret;
    }

    private void mapAttributes(AtlasStruct struct, AtlasVertex vertex, EntityOperation op, EntityMutationContext context) throws AtlasBaseException {
        mapAttributes(struct, getStructType(struct.getTypeName()), vertex, op, context);
    }

    public void mapAttributes(AtlasStruct struct, AtlasStructType structType, AtlasVertex vertex, EntityOperation op, EntityMutationContext context) throws AtlasBaseException {
        if (LOG.isDebugEnabled()) {
            LOG.debug("==> mapAttributes({}, {})", op, struct.getTypeName());
        }

        if (MapUtils.isNotEmpty(struct.getAttributes())) {
            MetricRecorder metric = RequestContext.get().startMetricRecord("mapAttributes");

            List<String> timestampAutoUpdateAttributes = new ArrayList<>();
            List<String> userAutoUpdateAttributes = new ArrayList<>();

            if (op.equals(CREATE)) {
                for (AtlasAttribute attribute : structType.getAllAttributes().values()) {
                    Object attrValue = struct.getAttribute(attribute.getName());
                    Object attrOldValue = null;
                    boolean isArrayOfPrimitiveType = false;
                    boolean isArrayOfEnum = false;
                    if (attribute.getAttributeType().getTypeCategory().equals(ARRAY)) {
                        AtlasArrayType attributeType = (AtlasArrayType) attribute.getAttributeType();
                        AtlasType elementType = attributeType.getElementType();
                        isArrayOfPrimitiveType = elementType.getTypeCategory().equals(TypeCategory.PRIMITIVE);
                        isArrayOfEnum = elementType.getTypeCategory().equals(TypeCategory.ENUM);
                    }
                    if (isArrayOfPrimitiveType || isArrayOfEnum) {
                        attrOldValue = vertex.getPropertyValues(attribute.getVertexPropertyName(),attribute.getClass());
                    } else {
                        attrOldValue = vertex.getProperty(attribute.getVertexPropertyName(),attribute.getClass());
                    }
                    if (attrValue!= null && !attrValue.equals(attrOldValue)) {
                        addValuesToAutoUpdateAttributesList(attribute, userAutoUpdateAttributes, timestampAutoUpdateAttributes);
                    }

                    mapAttribute(attribute, attrValue, vertex, op, context);
                }

            } else if (op.equals(UPDATE) || op.equals(PARTIAL_UPDATE)) {
                for (String attrName : struct.getAttributes().keySet()) {
                    AtlasAttribute attribute = structType.getAttribute(attrName);

                    if (attribute != null) {
                        Object attrValue = struct.getAttribute(attrName);
                        Object attrOldValue = null;
                        boolean isArrayOfPrimitiveType = false;
                        boolean isArrayOfEnum = false;

                        boolean isStruct = (TypeCategory.STRUCT == attribute.getDefinedInType().getTypeCategory()
                                || TypeCategory.STRUCT == attribute.getAttributeType().getTypeCategory());

                        if (attribute.getAttributeType().getTypeCategory().equals(ARRAY)) {
                            AtlasArrayType attributeType = (AtlasArrayType) attribute.getAttributeType();
                            AtlasType elementType = attributeType.getElementType();
                            isArrayOfPrimitiveType = elementType.getTypeCategory().equals(TypeCategory.PRIMITIVE);
                            isArrayOfEnum = elementType.getTypeCategory().equals(TypeCategory.ENUM);
                        }

                        if (isArrayOfPrimitiveType || isArrayOfEnum) {
                            attrOldValue = vertex.getPropertyValues(attribute.getVertexPropertyName(),attribute.getClass());
                        } else if (isStruct) {
                            String edgeLabel = AtlasGraphUtilsV2.getEdgeLabel(attribute.getName());
                            attrOldValue = getCollectionElementsUsingRelationship(vertex, attribute, edgeLabel);
                        } else {
                            attrOldValue = vertex.getProperty(attribute.getVertexPropertyName(),attribute.getClass());
                        }

                        if (attrValue != null && !attrValue.equals(attrOldValue)) {
                            addValuesToAutoUpdateAttributesList(attribute, userAutoUpdateAttributes, timestampAutoUpdateAttributes);
                        }

                        mapAttribute(attribute, attrValue, vertex, op, context);
                    } else {
                        LOG.warn("mapAttributes(): invalid attribute {}.{}. Ignored..", struct.getTypeName(), attrName);
                    }
                }
            }

            updateModificationMetadata(vertex);
            graphHelper.updateMetadataAttributes(vertex, timestampAutoUpdateAttributes, "timestamp");
            graphHelper.updateMetadataAttributes(vertex, userAutoUpdateAttributes, "user");

            RequestContext.get().endMetricRecord(metric);
        }

        if (LOG.isDebugEnabled()) {
            LOG.debug("<== mapAttributes({}, {})", op, struct.getTypeName());
        }
    }

    private void addValuesToAutoUpdateAttributesList(AtlasAttribute attribute, List<String> userAutoUpdateAttributes, List<String> timestampAutoUpdateAttributes) {
        HashMap<String, ArrayList> autoUpdateAttributes =  attribute.getAttributeDef().getAutoUpdateAttributes();
        if (autoUpdateAttributes != null) {
            List<String> userAttributes = autoUpdateAttributes.get("user");
            if (userAttributes != null && userAttributes.size() > 0) {
                userAutoUpdateAttributes.addAll(userAttributes);
            }
            List<String> timestampAttributes = autoUpdateAttributes.get("timestamp");
            if (timestampAttributes != null && timestampAttributes.size() > 0) {
                timestampAutoUpdateAttributes.addAll(timestampAttributes);
            }
        }
    }

    private void mapRelationshipAttributes(AtlasEntity entity, AtlasEntityType entityType, AtlasVertex vertex, EntityOperation op,
                                           EntityMutationContext context) throws AtlasBaseException {
        if (LOG.isDebugEnabled()) {
            LOG.debug("==> mapRelationshipAttributes({}, {})", op, entity.getTypeName());
        }

        if (MapUtils.isNotEmpty(entity.getRelationshipAttributes())) {
            MetricRecorder metric = RequestContext.get().startMetricRecord("mapRelationshipAttributes");

            if (op.equals(CREATE)) {
                for (String attrName : entityType.getRelationshipAttributes().keySet()) {
                    Object         attrValue    = entity.getRelationshipAttribute(attrName);
                    String         relationType = AtlasEntityUtil.getRelationshipType(attrValue);
                    AtlasAttribute attribute    = entityType.getRelationshipAttribute(attrName, relationType);

                    mapAttribute(attribute, attrValue, vertex, op, context);
                }

            } else if (op.equals(UPDATE) || op.equals(PARTIAL_UPDATE)) {
                // relationship attributes mapping
                for (String attrName : entityType.getRelationshipAttributes().keySet()) {
                    if (entity.hasRelationshipAttribute(attrName)) {
                        Object         attrValue    = entity.getRelationshipAttribute(attrName);
                        String         relationType = AtlasEntityUtil.getRelationshipType(attrValue);
                        AtlasAttribute attribute    = entityType.getRelationshipAttribute(attrName, relationType);

                        mapAttribute(attribute, attrValue, vertex, op, context);
                    }
                }
            }
            updateModificationMetadata(vertex);

            RequestContext.get().endMetricRecord(metric);
        }

        if (LOG.isDebugEnabled()) {
            LOG.debug("<== mapRelationshipAttributes({}, {})", op, entity.getTypeName());
        }
    }

    private void mapAppendRemoveRelationshipAttributes(AtlasEntity entity, AtlasEntityType entityType, AtlasVertex vertex, EntityOperation op,
                                                       EntityMutationContext context, boolean isAppendOp, boolean isRemoveOp) throws AtlasBaseException {
        if (LOG.isDebugEnabled()) {
            LOG.debug("==> mapAppendRemoveRelationshipAttributes({}, {})", op, entity.getTypeName());
        }

        MetricRecorder metric = RequestContext.get().startMetricRecord("mapAppendRemoveRelationshipAttributes");

        if (isAppendOp && MapUtils.isNotEmpty(entity.getAppendRelationshipAttributes())) {
            if (op.equals(UPDATE) || op.equals(PARTIAL_UPDATE)) {
                // relationship attributes mapping
                for (String attrName : entityType.getRelationshipAttributes().keySet()) {
                    if (entity.hasAppendRelationshipAttribute(attrName)) {
                        Object         attrValue    = entity.getAppendRelationshipAttribute(attrName);
                        String         relationType = AtlasEntityUtil.getRelationshipType(attrValue);
                        AtlasAttribute attribute    = entityType.getRelationshipAttribute(attrName, relationType);
                        mapAttribute(attribute, attrValue, vertex, op, context, true, isRemoveOp);
                    }
                }
            }
        }

        if (isRemoveOp && MapUtils.isNotEmpty(entity.getRemoveRelationshipAttributes())) {
            if (op.equals(UPDATE) || op.equals(PARTIAL_UPDATE)) {
                // relationship attributes mapping
                for (String attrName : entityType.getRelationshipAttributes().keySet()) {
                    if (entity.hasRemoveRelationshipAttribute(attrName)) {
                        Object         attrValue    = entity.getRemoveRelationshipAttribute(attrName);
                        String         relationType = AtlasEntityUtil.getRelationshipType(attrValue);
                        AtlasAttribute attribute    = entityType.getRelationshipAttribute(attrName, relationType);
                        mapAttribute(attribute, attrValue, vertex, op, context, isAppendOp, true);
                    }
                }
            }
        }

        RequestContext.get().endMetricRecord(metric);

        if (LOG.isDebugEnabled()) {
            LOG.debug("<== mapAppendRemoveRelationshipAttributes({}, {})", op, entity.getTypeName());
        }
    }

    private void mapAttribute(AtlasAttribute attribute, Object attrValue, AtlasVertex vertex, EntityOperation op, EntityMutationContext context) throws AtlasBaseException {
        mapAttribute(attribute, attrValue, vertex, op, context, false, false);
    }

    private void mapAttribute(AtlasAttribute attribute, Object attrValue, AtlasVertex vertex, EntityOperation op, EntityMutationContext context, boolean isAppendOp, boolean isRemoveOp) throws AtlasBaseException {
        AtlasPerfMetrics.MetricRecorder metricRecorder = RequestContext.get().startMetricRecord("mapAttribute");
        try {
            boolean isDeletedEntity = context.isDeletedEntity(vertex);
            AtlasType         attrType     = attribute.getAttributeType();
            if (attrValue == null) {
                AtlasAttributeDef attributeDef = attribute.getAttributeDef();

                if (attrType.getTypeCategory() == TypeCategory.PRIMITIVE) {
                    if (attributeDef.getDefaultValue() != null) {
                        attrValue = attrType.createDefaultValue(attributeDef.getDefaultValue());
                    } else if (attributeDef.getIsDefaultValueNull() && ALLOWED_DATATYPES_FOR_DEFAULT_NULL.contains(attribute.getTypeName())) {
                        attrValue = null;
                    } else {
                        if (attribute.getAttributeDef().getIsOptional()) {
                            attrValue = attrType.createOptionalDefaultValue();
                        } else {
                            attrValue = attrType.createDefaultValue();
                        }
                    }
                }
            }

            if (attrType.getTypeCategory() == TypeCategory.PRIMITIVE || attrType.getTypeCategory() == TypeCategory.ENUM) {
                mapPrimitiveValue(vertex, attribute, attrValue, isDeletedEntity);
            } else {
                AttributeMutationContext ctx = new AttributeMutationContext(op, vertex, attribute, attrValue);
                mapToVertexByTypeCategory(ctx, context, isAppendOp, isRemoveOp);
            }
        } finally {
            RequestContext.get().endMetricRecord(metricRecorder);
        }
    }

    private Object mapToVertexByTypeCategory(AttributeMutationContext ctx, EntityMutationContext context, boolean isAppendOp, boolean isRemoveOp) throws AtlasBaseException {
        AtlasPerfMetrics.MetricRecorder metricRecorder = RequestContext.get().startMetricRecord("mapToVertexByTypeCategory");

        try {
            if (ctx.getOp() == CREATE && ctx.getValue() == null) {
                return null;
            }

            switch (ctx.getAttrType().getTypeCategory()) {
                case PRIMITIVE:
                case ENUM:
                    return mapPrimitiveValue(ctx, context);

                case STRUCT: {
                    String    edgeLabel   = AtlasGraphUtilsV2.getEdgeLabel(ctx.getVertexProperty());
                    AtlasEdge currentEdge = graphHelper.getEdgeForLabel(ctx.getReferringVertex(), edgeLabel);
                    AtlasEdge edge        = currentEdge != null ? currentEdge : null;

                    ctx.setExistingEdge(edge);

                    AtlasEdge newEdge = mapStructValue(ctx, context);

                    if (currentEdge != null && !currentEdge.equals(newEdge)) {
                        deleteDelegate.getHandler().deleteEdgeReference(currentEdge, ctx.getAttrType().getTypeCategory(), false, true, ctx.getReferringVertex());
                    }

                    return newEdge;
                }

                case OBJECT_ID_TYPE: {
                    if (ctx.getAttributeDef().isSoftReferenced()) {
                        return mapSoftRefValueWithUpdate(ctx, context);
                    }

                    AtlasRelationshipEdgeDirection edgeDirection = ctx.getAttribute().getRelationshipEdgeDirection();
                    String edgeLabel = ctx.getAttribute().getRelationshipEdgeLabel();

                    // if relationshipDefs doesn't exist, use legacy way of finding edge label.
                    if (StringUtils.isEmpty(edgeLabel)) {
                        edgeLabel = AtlasGraphUtilsV2.getEdgeLabel(ctx.getVertexProperty());
                    }

                    String    relationshipGuid = getRelationshipGuid(ctx.getValue());
                    AtlasEdge currentEdge;

                    // if relationshipGuid is assigned in AtlasRelatedObjectId use it to fetch existing AtlasEdge
                    if (StringUtils.isNotEmpty(relationshipGuid) && !RequestContext.get().isImportInProgress()) {
                        currentEdge = graphHelper.getEdgeForGUID(relationshipGuid);
                    } else {
                        currentEdge = graphHelper.getEdgeForLabel(ctx.getReferringVertex(), edgeLabel, edgeDirection);
                    }

                    AtlasEdge newEdge = null;

                    if (ctx.getValue() != null) {
                        AtlasEntityType instanceType = getInstanceType(ctx.getValue(), context);
                        AtlasEdge       edge         = currentEdge != null ? currentEdge : null;

                        ctx.setElementType(instanceType);
                        ctx.setExistingEdge(edge);

                        newEdge = mapObjectIdValueUsingRelationship(ctx, context);

                        // legacy case update inverse attribute
                        if (ctx.getAttribute().getInverseRefAttribute() != null) {
                            // Update the inverse reference using relationship on the target entity
                            addInverseReference(context, ctx.getAttribute().getInverseRefAttribute(), newEdge, getRelationshipAttributes(ctx.getValue()));
                        }
                    }

                    // created new relationship,
                    // record entity update on both vertices of the new relationship
                    if (currentEdge == null && newEdge != null) {

                        // based on relationship edge direction record update only on attribute vertex
                        if (edgeDirection == IN) {
                            recordEntityUpdate(newEdge.getOutVertex());

                        } else {
                            recordEntityUpdate(newEdge.getInVertex());
                        }
                    }

                    // update references, if current and new edge don't match
                    // record entity update on new reference and delete(edge) old reference.
                    if (currentEdge != null && !currentEdge.equals(newEdge)) {

                        //record entity update on new edge
                        if (isRelationshipEdge(newEdge)) {
                            AtlasVertex attrVertex = context.getDiscoveryContext().getResolvedEntityVertex(getGuid(ctx.getValue()));

                            recordEntityUpdate(attrVertex);
                        }

                        //delete old reference
                        deleteDelegate.getHandler().deleteEdgeReference(currentEdge, ctx.getAttrType().getTypeCategory(), ctx.getAttribute().isOwnedRef(),
                                true, ctx.getAttribute().getRelationshipEdgeDirection(), ctx.getReferringVertex());
                        if (IN == edgeDirection) {
                            recordEntityUpdate(currentEdge.getOutVertex(), ctx, false);
                        } else {
                            recordEntityUpdate(currentEdge.getInVertex(), ctx, false);
                        }
                    }

                    if (edgeLabel.equals(GLOSSARY_TERMS_EDGE_LABEL) || edgeLabel.equals(GLOSSARY_CATEGORY_EDGE_LABEL)) {
                        addGlossaryAttr(ctx, newEdge);
                    }

                    if (CATEGORY_PARENT_EDGE_LABEL.equals(edgeLabel)) {
                        addCatParentAttr(ctx, newEdge);
                    }

                    return newEdge;
                }

                case MAP:
                    return mapMapValue(ctx, context);

                case ARRAY:
                    if (isAppendOp){
                        return appendArrayValue(ctx, context);
                    }

                    if (isRemoveOp){
                        return removeArrayValue(ctx, context);
                    }

                    return mapArrayValue(ctx, context);

                default:
                    throw new AtlasBaseException(AtlasErrorCode.TYPE_CATEGORY_INVALID, ctx.getAttrType().getTypeCategory().name());
            }
        } finally {
            RequestContext.get().endMetricRecord(metricRecorder);
        }
    }

    private String mapSoftRefValue(AttributeMutationContext ctx, EntityMutationContext context) {
        String ret = null;

        if (ctx.getValue() instanceof AtlasObjectId) {
            AtlasObjectId objectId = (AtlasObjectId) ctx.getValue();
            String        typeName = objectId.getTypeName();
            String        guid     = AtlasTypeUtil.isUnAssignedGuid(objectId.getGuid()) ? context.getGuidAssignments().get(objectId.getGuid()) : objectId.getGuid();

            ret = AtlasEntityUtil.formatSoftRefValue(typeName, guid);
        } else {
            if (ctx.getValue() != null) {
                LOG.warn("mapSoftRefValue: Was expecting AtlasObjectId, but found: {}", ctx.getValue().getClass());
            }
        }

        setAssignedGuid(ctx.getValue(), context);

        return ret;
    }

    private Object mapSoftRefValueWithUpdate(AttributeMutationContext ctx, EntityMutationContext context) {
        String softRefValue = mapSoftRefValue(ctx, context);

        AtlasGraphUtilsV2.setProperty(ctx.getReferringVertex(), ctx.getVertexProperty(), softRefValue);

        return softRefValue;
    }

    private void addInverseReference(EntityMutationContext context, AtlasAttribute inverseAttribute, AtlasEdge edge, Map<String, Object> relationshipAttributes) throws AtlasBaseException {
        AtlasStructType inverseType      = inverseAttribute.getDefinedInType();
        AtlasVertex     inverseVertex    = edge.getInVertex();
        String          inverseEdgeLabel = inverseAttribute.getRelationshipEdgeLabel();
        AtlasEdge       inverseEdge      = graphHelper.getEdgeForLabel(inverseVertex, inverseEdgeLabel);
        String          propertyName     = AtlasGraphUtilsV2.getQualifiedAttributePropertyKey(inverseType, inverseAttribute.getName());

        // create new inverse reference
        AtlasEdge newEdge = createInverseReferenceUsingRelationship(context, inverseAttribute, edge, relationshipAttributes);

        boolean inverseUpdated = true;
        switch (inverseAttribute.getAttributeType().getTypeCategory()) {
            case OBJECT_ID_TYPE:
                if (inverseEdge != null) {
                    if (!inverseEdge.equals(newEdge)) {
                        // Disconnect old reference
                        deleteDelegate.getHandler().deleteEdgeReference(inverseEdge, inverseAttribute.getAttributeType().getTypeCategory(),
                                inverseAttribute.isOwnedRef(), true, inverseVertex);
                    }
                    else {
                        // Edge already exists for this attribute between these vertices.
                        inverseUpdated = false;
                    }
                }
                break;
            case ARRAY:
                // Add edge ID to property value
                List<String> elements = inverseVertex.getProperty(propertyName, List.class);
                if (newEdge != null && elements == null) {
                    elements = new ArrayList<>();
                    elements.add(newEdge.getId().toString());
                    inverseVertex.setProperty(propertyName, elements);
                }
                else {
                    if (newEdge != null && !elements.contains(newEdge.getId().toString())) {
                        elements.add(newEdge.getId().toString());
                        inverseVertex.setProperty(propertyName, elements);
                    }
                    else {
                        // Property value list already contains the edge ID.
                        inverseUpdated = false;
                    }
                }
                break;
            default:
                break;
        }

        if (inverseUpdated) {
            RequestContext requestContext = RequestContext.get();

            if (!requestContext.isDeletedEntity(graphHelper.getGuid(inverseVertex))) {
                updateModificationMetadata(inverseVertex);

                requestContext.recordEntityUpdate(entityRetriever.toAtlasEntityHeader(inverseVertex));
            }
        }
    }

    private AtlasEdge createInverseReferenceUsingRelationship(EntityMutationContext context, AtlasAttribute inverseAttribute, AtlasEdge edge, Map<String, Object> relationshipAttributes) throws AtlasBaseException {
        if (LOG.isDebugEnabled()) {
            LOG.debug("==> createInverseReferenceUsingRelationship()");
        }

        String      inverseAttributeName   = inverseAttribute.getName();
        AtlasType   inverseAttributeType   = inverseAttribute.getDefinedInType();
        AtlasVertex inverseVertex          = edge.getInVertex();
        AtlasVertex vertex                 = edge.getOutVertex();
        AtlasEdge   ret;

        if (inverseAttributeType instanceof AtlasEntityType) {
            AtlasEntityType entityType = (AtlasEntityType) inverseAttributeType;

            if (entityType.hasRelationshipAttribute(inverseAttributeName)) {
                String relationshipName = graphHelper.getRelationshipTypeName(inverseVertex, entityType, inverseAttributeName);

                ret = getOrCreateRelationship(inverseVertex, vertex, relationshipName, relationshipAttributes);

            } else {
                if (LOG.isDebugEnabled()) {
                    LOG.debug("No RelationshipDef defined between {} and {} on attribute: {}", inverseAttributeType,
                            AtlasGraphUtilsV2.getTypeName(vertex), inverseAttributeName);
                }
                // if no RelationshipDef found, use legacy way to create edges
                ret = createInverseReference(inverseAttribute, (AtlasStructType) inverseAttributeType, inverseVertex, vertex);
            }
        } else {
            // inverseAttribute not of type AtlasEntityType, use legacy way to create edges
            ret = createInverseReference(inverseAttribute, (AtlasStructType) inverseAttributeType, inverseVertex, vertex);
        }

        if (LOG.isDebugEnabled()) {
            LOG.debug("<== createInverseReferenceUsingRelationship()");
        }

        updateRelationshipGuidForImport(context, inverseAttributeName, inverseVertex, ret);

        return ret;
    }

    private void updateRelationshipGuidForImport(EntityMutationContext context, String inverseAttributeName, AtlasVertex inverseVertex, AtlasEdge edge) throws AtlasBaseException {
        if (!RequestContext.get().isImportInProgress()) {
            return;
        }

        String parentGuid = graphHelper.getGuid(inverseVertex);
        if(StringUtils.isEmpty(parentGuid)) {
            return;
        }

        AtlasEntity entity = context.getCreatedOrUpdatedEntity(parentGuid);
        if(entity == null) {
            return;
        }

        String parentRelationshipGuid = getRelationshipGuid(entity.getRelationshipAttribute(inverseAttributeName));
        if(StringUtils.isEmpty(parentRelationshipGuid)) {
            return;
        }

        AtlasGraphUtilsV2.setEncodedProperty(edge, RELATIONSHIP_GUID_PROPERTY_KEY, parentRelationshipGuid);
    }

    // legacy method to create edges for inverse reference
    private AtlasEdge createInverseReference(AtlasAttribute inverseAttribute, AtlasStructType inverseAttributeType,
                                             AtlasVertex inverseVertex, AtlasVertex vertex) throws AtlasBaseException {

        String propertyName     = AtlasGraphUtilsV2.getQualifiedAttributePropertyKey(inverseAttributeType, inverseAttribute.getName());
        String inverseEdgeLabel = AtlasGraphUtilsV2.getEdgeLabel(propertyName);
        AtlasEdge ret;

        try {
            ret = graphHelper.getOrCreateEdge(inverseVertex, vertex, inverseEdgeLabel);

        } catch (RepositoryException e) {
            throw new AtlasBaseException(AtlasErrorCode.INTERNAL_ERROR, e);
        }

        return ret;
    }

    private Object mapPrimitiveValue(AttributeMutationContext ctx, EntityMutationContext context) {
        return mapPrimitiveValue(ctx.getReferringVertex(), ctx.getAttribute(), ctx.getValue(), context.isDeletedEntity(ctx.referringVertex));
    }

    private Object mapPrimitiveValue(AtlasVertex vertex, AtlasAttribute attribute, Object valueFromEntity, boolean isDeletedEntity) {
        boolean isIndexableStrAttr = attribute.getAttributeDef().getIsIndexable() && attribute.getAttributeType() instanceof AtlasBuiltInTypes.AtlasStringType;

        Object ret = valueFromEntity;

        // Janus bug, when an indexed string attribute has a value longer than a certain length then the reverse indexed key generated by JanusGraph
        // exceeds the HBase row length's hard limit (Short.MAX). This trimming and hashing procedure is to circumvent that limitation
        if (ret != null && isIndexableStrAttr) {
            String value = ret.toString();

            if (value.length() > INDEXED_STR_SAFE_LEN) {
                RequestContext requestContext = RequestContext.get();

                final int trimmedLength;

                if (requestContext.getAttemptCount() <= 1) { // if this is the first attempt, try saving as it is; trim on retry
                    trimmedLength = value.length();
                } else if (requestContext.getAttemptCount() >= requestContext.getMaxAttempts()) { // if this is the last attempt, set to 'safe_len'
                    trimmedLength = INDEXED_STR_SAFE_LEN;
                } else if (requestContext.getAttemptCount() == 2) { // based on experimentation, string length of 4 times 'safe_len' succeeds
                    trimmedLength = Math.min(4 * INDEXED_STR_SAFE_LEN, value.length());
                } else if (requestContext.getAttemptCount() == 3) { // if length of 4 times 'safe_len' failed, try twice 'safe_len'
                    trimmedLength = Math.min(2 * INDEXED_STR_SAFE_LEN, value.length());
                } else { // if twice the 'safe_len' failed, trim to 'safe_len'
                    trimmedLength = INDEXED_STR_SAFE_LEN;
                }

                if (trimmedLength < value.length()) {
                    LOG.warn("Length of indexed attribute {} is {} characters, longer than safe-limit {}; trimming to {} - attempt #{}", attribute.getQualifiedName(), value.length(), INDEXED_STR_SAFE_LEN, trimmedLength, requestContext.getAttemptCount());

                    String checksumSuffix = ":" + DigestUtils.shaHex(value); // Storing SHA checksum in case verification is needed after retrieval

                    ret = value.substring(0, trimmedLength - checksumSuffix.length()) + checksumSuffix;
                } else {
                    LOG.warn("Length of indexed attribute {} is {} characters, longer than safe-limit {}", attribute.getQualifiedName(), value.length(), INDEXED_STR_SAFE_LEN);
                }
            }
        }

        AtlasGraphUtilsV2.setEncodedProperty(vertex, attribute.getVertexPropertyName(), ret);

        String uniqPropName = attribute != null ? attribute.getVertexUniquePropertyName() : null;

        if (uniqPropName != null) {
            // Removing AtlasGraphUtilsV2.getState(vertex) == DELETED condition below to keep the unique contrain even if asset is deleted.
            if (isDeletedEntity) {
                vertex.removeProperty(uniqPropName);
            } else {
                AtlasGraphUtilsV2.setEncodedProperty(vertex, uniqPropName, ret);
            }
        }

        return ret;
    }

    private AtlasEdge mapStructValue(AttributeMutationContext ctx, EntityMutationContext context) throws AtlasBaseException {
        if (LOG.isDebugEnabled()) {
            LOG.debug("==> mapStructValue({})", ctx);
        }

        AtlasEdge ret = null;

        if (ctx.getCurrentEdge() != null) {
            AtlasStruct structVal = null;
            if (ctx.getValue() instanceof AtlasStruct) {
                structVal = (AtlasStruct)ctx.getValue();
            } else if (ctx.getValue() instanceof Map) {
                structVal = new AtlasStruct(ctx.getAttrType().getTypeName(), (Map) AtlasTypeUtil.toStructAttributes((Map)ctx.getValue()));
            }

            if (structVal != null) {
                updateVertex(structVal, ctx.getCurrentEdge().getInVertex(), context);
                ret = ctx.getCurrentEdge();
            } else {
                ret = null;
            }

        } else if (ctx.getValue() != null) {
            String edgeLabel = AtlasGraphUtilsV2.getEdgeLabel(ctx.getVertexProperty());

            AtlasStruct structVal = null;
            if (ctx.getValue() instanceof AtlasStruct) {
                structVal = (AtlasStruct) ctx.getValue();
            } else if (ctx.getValue() instanceof Map) {
                structVal = new AtlasStruct(ctx.getAttrType().getTypeName(), (Map) AtlasTypeUtil.toStructAttributes((Map)ctx.getValue()));
            }

            if (structVal != null) {
                ret = createVertex(structVal, ctx.getReferringVertex(), edgeLabel, context);
            }
        }

        if (LOG.isDebugEnabled()) {
            LOG.debug("<== mapStructValue({})", ctx);
        }

        return ret;
    }

    private AtlasEdge mapObjectIdValue(AttributeMutationContext ctx, EntityMutationContext context) throws AtlasBaseException {
        if (LOG.isDebugEnabled()) {
            LOG.debug("==> mapObjectIdValue({})", ctx);
        }

        AtlasEdge ret = null;

        String guid = getGuid(ctx.getValue());

        AtlasVertex entityVertex = context.getDiscoveryContext().getResolvedEntityVertex(guid);

        if (entityVertex == null) {
            if (AtlasTypeUtil.isAssignedGuid(guid)) {
                entityVertex = context.getVertex(guid);
            }

            if (entityVertex == null) {
                AtlasObjectId objId = getObjectId(ctx.getValue());

                if (objId != null) {
                    entityVertex = context.getDiscoveryContext().getResolvedEntityVertex(objId);
                }
            }
        }

        if (entityVertex == null) {
            throw new AtlasBaseException(AtlasErrorCode.INVALID_OBJECT_ID, (ctx.getValue() == null ? null : ctx.getValue().toString()));
        }

        if (ctx.getCurrentEdge() != null) {
            ret = updateEdge(ctx.getAttributeDef(), ctx.getValue(), ctx.getCurrentEdge(), entityVertex);
        } else if (ctx.getValue() != null) {
            String edgeLabel = AtlasGraphUtilsV2.getEdgeLabel(ctx.getVertexProperty());

            try {
                ret = graphHelper.getOrCreateEdge(ctx.getReferringVertex(), entityVertex, edgeLabel);
            } catch (RepositoryException e) {
                throw new AtlasBaseException(AtlasErrorCode.INTERNAL_ERROR, e);
            }
        }

        if (LOG.isDebugEnabled()) {
            LOG.debug("<== mapObjectIdValue({})", ctx);
        }

        return ret;
    }

    private AtlasEdge mapObjectIdValueUsingRelationship(AttributeMutationContext ctx, EntityMutationContext context) throws AtlasBaseException {
        AtlasPerfMetrics.MetricRecorder metricRecorder = RequestContext.get().startMetricRecord("mapObjectIdValueUsingRelationship");
        try {
            if (LOG.isDebugEnabled()) {
                LOG.debug("==> mapObjectIdValueUsingRelationship({})", ctx);
            }

            String      guid            = getGuid(ctx.getValue());
            AtlasVertex attributeVertex = context.getDiscoveryContext().getResolvedEntityVertex(guid);
            AtlasVertex entityVertex    = ctx.getReferringVertex();
            AtlasEdge   ret;

            if (attributeVertex == null) {
                if (AtlasTypeUtil.isAssignedGuid(guid)) {
                    attributeVertex = context.getVertex(guid);
                }

                if (attributeVertex == null) {
                    AtlasObjectId objectId = getObjectId(ctx.getValue());

                    attributeVertex = (objectId != null) ? context.getDiscoveryContext().getResolvedEntityVertex(objectId) : null;
                }
            }

            if (attributeVertex == null) {
                if(RequestContext.get().isImportInProgress()) {
                    return null;
                }

                throw new AtlasBaseException(AtlasErrorCode.INVALID_OBJECT_ID, (ctx.getValue() == null ? null : ctx.getValue().toString()));
            }

            AtlasType type = typeRegistry.getType(AtlasGraphUtilsV2.getTypeName(entityVertex));

            if (type instanceof AtlasEntityType) {
                AtlasEntityType entityType = (AtlasEntityType) type;
                AtlasAttribute  attribute     = ctx.getAttribute();
                String          attributeName = attribute.getName();

                // use relationship to create/update edges
                if (entityType.hasRelationshipAttribute(attributeName)) {
                    Map<String, Object> relationshipAttributes = getRelationshipAttributes(ctx.getValue());

                    if (ctx.getCurrentEdge() != null && getStatus(ctx.getCurrentEdge()) != DELETED) {
                        ret = updateRelationship(ctx, entityVertex, attributeVertex, attribute.getRelationshipEdgeDirection(), relationshipAttributes);
                    } else {
                        String      relationshipName = attribute.getRelationshipName();
                        AtlasVertex fromVertex;
                        AtlasVertex toVertex;

                        if (StringUtils.isEmpty(relationshipName)) {
                            relationshipName = graphHelper.getRelationshipTypeName(entityVertex, entityType, attributeName);
                        }

                        if (attribute.getRelationshipEdgeDirection() == IN) {
                            fromVertex = attributeVertex;
                            toVertex   = entityVertex;

                        } else {
                            fromVertex = entityVertex;
                            toVertex   = attributeVertex;
                        }

                        ret = getOrCreateRelationship(fromVertex, toVertex, relationshipName, relationshipAttributes);

                        boolean isCreated = getCreatedTime(ret) == RequestContext.get().getRequestTime();

                        if (isCreated) {
                            // if relationship did not exist before and new relationship was created
                            // record entity update on both relationship vertices
                            recordEntityUpdate(attributeVertex, ctx, true);
                        }

                        // for import use the relationship guid provided
                        if (RequestContext.get().isImportInProgress()) {
                            String relationshipGuid = getRelationshipGuid(ctx.getValue());

                            if(!StringUtils.isEmpty(relationshipGuid)) {
                                AtlasGraphUtilsV2.setEncodedProperty(ret, RELATIONSHIP_GUID_PROPERTY_KEY, relationshipGuid);
                            }
                        }
                    }
                } else {
                    // use legacy way to create/update edges
                    if (WARN_ON_NO_RELATIONSHIP || LOG.isDebugEnabled()) {
                        LOG.warn("No RelationshipDef defined between {} and {} on attribute: {}. This can lead to severe performance degradation.",
                                getTypeName(entityVertex), getTypeName(attributeVertex), attributeName);
                    }

                    ret = mapObjectIdValue(ctx, context);
                }

            } else {
                // if type is StructType having objectid as attribute
                ret = mapObjectIdValue(ctx, context);
            }

            setAssignedGuid(ctx.getValue(), context);

            if (LOG.isDebugEnabled()) {
                LOG.debug("<== mapObjectIdValueUsingRelationship({})", ctx);
            }

            return ret;
        } finally {
            RequestContext.get().endMetricRecord(metricRecorder);
        }
    }

    private AtlasEdge getEdgeUsingRelationship(AttributeMutationContext ctx, EntityMutationContext context, boolean createEdge) throws AtlasBaseException {
        if (LOG.isDebugEnabled()) {
            LOG.debug("==> getEdgeUsingRelationship({})", ctx);
        }

        String      guid            = getGuid(ctx.getValue());
        AtlasVertex attributeVertex = context.getDiscoveryContext().getResolvedEntityVertex(guid);
        AtlasVertex entityVertex    = ctx.getReferringVertex();
        AtlasEdge   ret = null;

        if (attributeVertex == null) {
            if (AtlasTypeUtil.isAssignedGuid(guid)) {
                attributeVertex = context.getVertex(guid);
            }

            if (attributeVertex == null) {
                AtlasObjectId objectId = getObjectId(ctx.getValue());

                attributeVertex = (objectId != null) ? context.getDiscoveryContext().getResolvedEntityVertex(objectId) : null;
            }
        }


        if (attributeVertex == null) {
            if(RequestContext.get().isImportInProgress()) {
                return null;
            }

            throw new AtlasBaseException(AtlasErrorCode.INVALID_OBJECT_ID, (ctx.getValue() == null ? null : ctx.getValue().toString()));
        }

        AtlasType type = typeRegistry.getType(AtlasGraphUtilsV2.getTypeName(entityVertex));

        if (type instanceof AtlasEntityType) {
            AtlasEntityType entityType = (AtlasEntityType) type;
            AtlasAttribute  attribute     = ctx.getAttribute();
            AtlasType atlasType = attribute.getAttributeType();
            String          attributeName = attribute.getName();

            if (entityType.hasRelationshipAttribute(attributeName)) {
                String      relationshipName = attribute.getRelationshipName();
                AtlasVertex fromVertex;
                AtlasVertex toVertex;


                if (StringUtils.isEmpty(relationshipName)) {
                    relationshipName = graphHelper.getRelationshipTypeName(entityVertex, entityType, attributeName);
                }

                if (attribute.getRelationshipEdgeDirection() == IN) {
                    fromVertex = attributeVertex;
                    toVertex   = entityVertex;

                } else {
                    fromVertex = entityVertex;
                    toVertex   = attributeVertex;
                }

                AtlasEdge newEdge = null;

                Map<String, Object> relationshipAttributes = getRelationshipAttributes(ctx.getValue());
                AtlasRelationship relationship = new AtlasRelationship(relationshipName, relationshipAttributes);
                String relationshipLabel = StringUtils.EMPTY;

                if (createEdge) {
                    // hard delete the edge if it exists and is  soft deleted
                    if (relationshipStore instanceof  AtlasRelationshipStoreV2){
                        relationshipLabel = ((AtlasRelationshipStoreV2)relationshipStore).getRelationshipEdgeLabel(fromVertex, toVertex,  relationship.getTypeName());
                    }
                    if (StringUtils.isNotEmpty(relationshipLabel)) {
                        Iterator<AtlasEdge> edges = fromVertex.getEdges(AtlasEdgeDirection.OUT, relationshipLabel).iterator();
                        while (edges.hasNext()) {
                            AtlasEdge edge = edges.next();
                            if (edge.getInVertex().equals(toVertex) && getStatus(edge) == DELETED) {
                                // Hard delete the newEdge
                                if (atlasType instanceof AtlasArrayType) {
                                    deleteDelegate.getHandler(DeleteType.HARD).deleteEdgeReference(edge, ((AtlasArrayType) atlasType).getElementType().getTypeCategory(), attribute.isOwnedRef(),
                                            true, attribute.getRelationshipEdgeDirection(), entityVertex);
                                } else {
                                    deleteDelegate.getHandler(DeleteType.HARD).deleteEdgeReference(edge, attribute.getAttributeType().getTypeCategory(), attribute.isOwnedRef(),
                                            true, attribute.getRelationshipEdgeDirection(), entityVertex);
                                }

                            }
                        }
                    }
                    newEdge = relationshipStore.getOrCreate(fromVertex, toVertex, relationship, false);
                    boolean isCreated = graphHelper.getCreatedTime(newEdge) == RequestContext.get().getRequestTime();

                    if (isCreated) {
                        // if relationship did not exist before and new relationship was created
                        // record entity update on both relationship vertices
                        recordEntityUpdateForNonRelationsipAttribute(fromVertex);
                        recordEntityUpdateForNonRelationsipAttribute(toVertex);
                    }

                } else {
                    newEdge = relationshipStore.getRelationship(fromVertex, toVertex, relationship);
                }
                ret = newEdge;
            }
        }

        if (LOG.isDebugEnabled()) {
            LOG.debug("<== getEdgeUsingRelationship({})", ctx);
        }

        return ret;
    }

    private Map<String, Object> mapMapValue(AttributeMutationContext ctx, EntityMutationContext context) throws AtlasBaseException {
        if (LOG.isDebugEnabled()) {
            LOG.debug("==> mapMapValue({})", ctx);
        }

        Map<Object, Object> newVal      = (Map<Object, Object>) ctx.getValue();
        Map<String, Object> newMap      = new HashMap<>();
        AtlasMapType        mapType     = (AtlasMapType) ctx.getAttrType();
        AtlasAttribute      attribute   = ctx.getAttribute();
        Map<String, Object> currentMap  = getMapElementsProperty(mapType, ctx.getReferringVertex(), AtlasGraphUtilsV2.getEdgeLabel(ctx.getVertexProperty()), attribute);
        boolean             isReference = isReference(mapType.getValueType());
        boolean             isSoftReference = ctx.getAttribute().getAttributeDef().isSoftReferenced();
        String propertyName = ctx.getVertexProperty();

        if (PARTIAL_UPDATE.equals(ctx.getOp()) && attribute.getAttributeDef().isAppendOnPartialUpdate() && MapUtils.isNotEmpty(currentMap)) {
            if (MapUtils.isEmpty(newVal)) {
                newVal = new HashMap<>(currentMap);
            } else {
                Map<Object, Object> mergedVal = new HashMap<>(currentMap);

                for (Map.Entry<Object, Object> entry : newVal.entrySet()) {
                    String newKey = entry.getKey().toString();

                    mergedVal.put(newKey, entry.getValue());
                }

                newVal = mergedVal;
            }
        }

        boolean isNewValNull = newVal == null;

        if (isNewValNull) {
            newVal = new HashMap<>();
        }


        if (isReference) {
            for (Map.Entry<Object, Object> entry : newVal.entrySet()) {
                String    key          = entry.getKey().toString();
                AtlasEdge existingEdge = isSoftReference ? null : getEdgeIfExists(mapType, currentMap, key);

                AttributeMutationContext mapCtx =  new AttributeMutationContext(ctx.getOp(), ctx.getReferringVertex(), attribute, entry.getValue(),
                        propertyName, mapType.getValueType(), existingEdge);
                // Add/Update/Remove property value
                Object newEntry = mapCollectionElementsToVertex(mapCtx, context);

                if (!isSoftReference && newEntry instanceof AtlasEdge) {
                    AtlasEdge edge = (AtlasEdge) newEntry;

                    edge.setProperty(ATTRIBUTE_KEY_PROPERTY_KEY, key);

                    // If value type indicates this attribute is a reference, and the attribute has an inverse reference attribute,
                    // update the inverse reference value.
                    AtlasAttribute inverseRefAttribute = attribute.getInverseRefAttribute();

                    if (inverseRefAttribute != null) {
                        addInverseReference(context, inverseRefAttribute, edge, getRelationshipAttributes(ctx.getValue()));
                    }

                    updateInConsistentOwnedMapVertices(ctx, mapType, newEntry);

                    newMap.put(key, newEntry);
                }

                if (isSoftReference) {
                    newMap.put(key, newEntry);
                }
            }

            Map<String, Object> finalMap = removeUnusedMapEntries(attribute, ctx.getReferringVertex(), currentMap, newMap);
            newMap.putAll(finalMap);
        } else {
            // primitive type map
            if (isNewValNull) {
                ctx.getReferringVertex().setProperty(propertyName, null);
            } else {
                ctx.getReferringVertex().setProperty(propertyName, new HashMap<>(newVal));
            }
            newVal.forEach((key, value) -> newMap.put(key.toString(), value));
        }

        if (isSoftReference) {
            if (isNewValNull) {
                ctx.getReferringVertex().setProperty(propertyName,null);
            } else {
                ctx.getReferringVertex().setProperty(propertyName, new HashMap<>(newMap));
            }
        }

        if (LOG.isDebugEnabled()) {
            LOG.debug("<== mapMapValue({})", ctx);
        }

        return newMap;
    }

    public List mapArrayValue(AttributeMutationContext ctx, EntityMutationContext context) throws AtlasBaseException {
        if (LOG.isDebugEnabled()) {
            LOG.debug("==> mapArrayValue({})", ctx);
        }

        AtlasAttribute attribute           = ctx.getAttribute();
        List           newElements         = (List) ctx.getValue();
        AtlasArrayType arrType             = (AtlasArrayType) attribute.getAttributeType();
        AtlasType      elementType         = arrType.getElementType();
        boolean        isStructType        = (TypeCategory.STRUCT == elementType.getTypeCategory()) ||
                (TypeCategory.STRUCT == attribute.getDefinedInType().getTypeCategory());
        boolean        isReference         = isReference(elementType);
        boolean        isSoftReference     = ctx.getAttribute().getAttributeDef().isSoftReferenced();
        AtlasAttribute inverseRefAttribute = attribute.getInverseRefAttribute();
        Cardinality    cardinality         = attribute.getAttributeDef().getCardinality();
        List<AtlasEdge> removedElements    = new ArrayList<>();
        List<Object>   newElementsCreated  = new ArrayList<>();
        List<Object>   allArrayElements    = null;
        List<Object>   currentElements;
        boolean deleteExistingRelations = shouldDeleteExistingRelations(ctx, attribute);

        if (isReference && !isSoftReference) {
            currentElements = (List) getCollectionElementsUsingRelationship(ctx.getReferringVertex(), attribute, isStructType);
        } else {
            currentElements = (List) getArrayElementsProperty(elementType, isSoftReference, ctx.getReferringVertex(), ctx.getVertexProperty());
        }

        if (PARTIAL_UPDATE.equals(ctx.getOp()) && attribute.getAttributeDef().isAppendOnPartialUpdate() && CollectionUtils.isNotEmpty(currentElements)) {
            if (CollectionUtils.isEmpty(newElements)) {
                newElements = new ArrayList<>(currentElements);
            } else {
                List<Object> mergedVal = new ArrayList<>(currentElements);

                mergedVal.addAll(newElements);

                newElements = mergedVal;
            }
        }

        boolean isNewElementsNull = newElements == null;

        if (isNewElementsNull) {
            newElements = new ArrayList();
        }

        if (cardinality == SET) {
            newElements = (List) newElements.stream().distinct().collect(Collectors.toList());
        }

        for (int index = 0; index < newElements.size(); index++) {
            AtlasEdge               existingEdge = (isSoftReference) ? null : getEdgeAt(currentElements, index, elementType);
            AttributeMutationContext arrCtx      = new AttributeMutationContext(ctx.getOp(), ctx.getReferringVertex(), ctx.getAttribute(), newElements.get(index),
                    ctx.getVertexProperty(), elementType, existingEdge);
            if (deleteExistingRelations) {
                removeExistingRelationWithOtherVertex(arrCtx, ctx, context);
            }

            Object newEntry = mapCollectionElementsToVertex(arrCtx, context);
            if (isReference && newEntry != null && newEntry instanceof AtlasEdge && inverseRefAttribute != null) {
                // Update the inverse reference value.
                AtlasEdge newEdge = (AtlasEdge) newEntry;

                addInverseReference(context, inverseRefAttribute, newEdge, getRelationshipAttributes(ctx.getValue()));
            }

            // not null
            if(newEntry != null) {
                newElementsCreated.add(newEntry);
            }
        }

        if (isReference && !isSoftReference ) {
            boolean isAppendOnPartialUpdate = !isStructType ? getAppendOptionForRelationship(ctx.getReferringVertex(), attribute.getName()) : false;

            if (isAppendOnPartialUpdate) {
                allArrayElements = unionCurrentAndNewElements(attribute, (List) currentElements, (List) newElementsCreated);
            } else {
                removedElements = removeUnusedArrayEntries(attribute, (List) currentElements, (List) newElementsCreated, ctx);

                allArrayElements = unionCurrentAndNewElements(attribute, removedElements, (List) newElementsCreated);
            }
        } else {
            allArrayElements = newElementsCreated;
        }

        // add index to attributes of array type
        for (int index = 0; allArrayElements != null && index < allArrayElements.size(); index++) {
            Object element = allArrayElements.get(index);

            if ((element instanceof AtlasEdge)) {
                AtlasEdge edge = (AtlasEdge) element;
                if ((removedElements.contains(element)) && ((EDGE_LABELS_FOR_HARD_DELETION).contains(edge.getLabel()))) {
                    continue;
                }
                else {
                    AtlasGraphUtilsV2.setEncodedProperty((AtlasEdge) element, ATTRIBUTE_INDEX_PROPERTY_KEY, index);
                }
            }
        }

        if (isNewElementsNull) {
            setArrayElementsProperty(elementType, isSoftReference, ctx.getReferringVertex(), ctx.getVertexProperty(), null, null, cardinality);
        } else {
            // executes
            setArrayElementsProperty(elementType, isSoftReference, ctx.getReferringVertex(), ctx.getVertexProperty(), allArrayElements, currentElements, cardinality);
        }

        switch (ctx.getAttribute().getRelationshipEdgeLabel()) {
            case TERM_ASSIGNMENT_LABEL:
                addMeaningsToEntity(ctx, newElementsCreated, new ArrayList<>(0), false);
                break;
            case CATEGORY_TERMS_EDGE_LABEL: addCategoriesToTermEntity(ctx, newElementsCreated, removedElements);
                break;

            case CATEGORY_PARENT_EDGE_LABEL: addCatParentAttr(ctx, newElementsCreated, removedElements);
                break;

            case PROCESS_INPUTS:
            case PROCESS_OUTPUTS: addEdgesToContext(GraphHelper.getGuid(ctx.referringVertex), newElementsCreated,  removedElements);
                break;

            case INPUT_PORT_PRODUCT_EDGE_LABEL:
            case OUTPUT_PORT_PRODUCT_EDGE_LABEL:
                addInternalProductAttr(ctx, newElementsCreated, removedElements, currentElements);
                break;

            case UD_RELATIONSHIP_EDGE_LABEL:
                validateCustomRelationship(ctx, newElementsCreated, false);
                break;
        }

        if (LOG.isDebugEnabled()) {
            LOG.debug("<== mapArrayValue({})", ctx);
        }

        return allArrayElements;
    }

    public List appendArrayValue(AttributeMutationContext ctx, EntityMutationContext context) throws AtlasBaseException {
        if (LOG.isDebugEnabled()) {
            LOG.debug("==> mapArrayValue({})", ctx);
        }


        AtlasAttribute attribute           = ctx.getAttribute();
        List           newElements         = (List) ctx.getValue();
        AtlasArrayType arrType             = (AtlasArrayType) attribute.getAttributeType();
        AtlasType      elementType         = arrType.getElementType();
        boolean        isStructType        = (TypeCategory.STRUCT == elementType.getTypeCategory()) ||
                (TypeCategory.STRUCT == attribute.getDefinedInType().getTypeCategory());
        boolean        isReference         = isReference(elementType);
        boolean        isSoftReference     = ctx.getAttribute().getAttributeDef().isSoftReferenced();
        AtlasAttribute inverseRefAttribute = attribute.getInverseRefAttribute();
        Cardinality    cardinality         = attribute.getAttributeDef().getCardinality();
        List<Object>   newElementsCreated  = new ArrayList<>();

        boolean isNewElementsNull = newElements == null;

        if (isNewElementsNull) {
            newElements = new ArrayList();
        }

        if (cardinality == SET) {
            newElements = (List) newElements.stream().distinct().collect(Collectors.toList());
        }


        for (int index = 0; index < newElements.size(); index++) {
            AttributeMutationContext arrCtx      = new AttributeMutationContext(ctx.getOp(), ctx.getReferringVertex(), ctx.getAttribute(), newElements.get(index),
                    ctx.getVertexProperty(), elementType);


            Object newEntry = getEdgeUsingRelationship(arrCtx, context, true);

            if (isReference && newEntry != null && newEntry instanceof AtlasEdge && inverseRefAttribute != null) {
                // Update the inverse reference value.
                AtlasEdge newEdge = (AtlasEdge) newEntry;

                addInverseReference(context, inverseRefAttribute, newEdge, getRelationshipAttributes(ctx.getValue()));
            }

            if(newEntry != null) {
                newElementsCreated.add(newEntry);
            }
        }

        // add index to attributes of array type
        for (int index = 0; newElements != null && index < newElements.size(); index++) {
            Object element = newElements.get(index);

            if (element instanceof AtlasEdge) {
                AtlasGraphUtilsV2.setEncodedProperty((AtlasEdge) element, ATTRIBUTE_INDEX_PROPERTY_KEY, index);
            }
        }

        if (isNewElementsNull) {
            setArrayElementsProperty(elementType, isSoftReference, ctx.getReferringVertex(), ctx.getVertexProperty(),  new ArrayList<>(0),  new ArrayList<>(0), cardinality);
        } else {
            setArrayElementsProperty(elementType, isSoftReference, ctx.getReferringVertex(), ctx.getVertexProperty(), newElements,  new ArrayList<>(0), cardinality);
        }

        switch (ctx.getAttribute().getRelationshipEdgeLabel()) {
            case TERM_ASSIGNMENT_LABEL:
                addMeaningsToEntity(ctx, newElementsCreated, new ArrayList<>(0), true);
                break;

            case CATEGORY_TERMS_EDGE_LABEL: addCategoriesToTermEntity(ctx, newElementsCreated, new ArrayList<>(0));
                break;

            case CATEGORY_PARENT_EDGE_LABEL: addCatParentAttr(ctx, newElementsCreated, new ArrayList<>(0));
                break;

            case PROCESS_INPUTS:
            case PROCESS_OUTPUTS: addEdgesToContext(GraphHelper.getGuid(ctx.referringVertex), newElementsCreated,  new ArrayList<>(0));
                break;

            case INPUT_PORT_PRODUCT_EDGE_LABEL:
            case OUTPUT_PORT_PRODUCT_EDGE_LABEL:
                addInternalProductAttr(ctx, newElementsCreated, null, null);
                break;

            case UD_RELATIONSHIP_EDGE_LABEL:
                validateCustomRelationship(ctx, newElementsCreated, true);
                break;
        }

        if (LOG.isDebugEnabled()) {
            LOG.debug("<== mapArrayValue({})", ctx);
        }

        return newElementsCreated;
    }

    public List removeArrayValue(AttributeMutationContext ctx, EntityMutationContext context) throws AtlasBaseException {
        if (LOG.isDebugEnabled()) {
            LOG.debug("==> removeArrayValue({})", ctx);
        }

        AtlasAttribute attribute           = ctx.getAttribute();
        List           elementsDeleted         = (List) ctx.getValue();
        AtlasArrayType arrType             = (AtlasArrayType) attribute.getAttributeType();
        AtlasType      elementType         = arrType.getElementType();
        boolean        isStructType        = (TypeCategory.STRUCT == elementType.getTypeCategory()) ||
                (TypeCategory.STRUCT == attribute.getDefinedInType().getTypeCategory());
        Cardinality    cardinality         = attribute.getAttributeDef().getCardinality();
        List<AtlasEdge> removedElements    = new ArrayList<>();
        List<Object>   entityRelationsDeleted  = new ArrayList<>();


        boolean isNewElementsNull = elementsDeleted == null;

        if (isNewElementsNull) {
            elementsDeleted = new ArrayList();
        }

        if (cardinality == SET) {
            elementsDeleted = (List) elementsDeleted.stream().distinct().collect(Collectors.toList());
        }

        for (int index = 0; index < elementsDeleted.size(); index++) {
            AttributeMutationContext arrCtx      = new AttributeMutationContext(ctx.getOp(), ctx.getReferringVertex(), ctx.getAttribute(), elementsDeleted.get(index),
                    ctx.getVertexProperty(), elementType);

            Object deleteEntry =  getEdgeUsingRelationship(arrCtx, context, false);

            // throw error if relation does not exist but requested to remove
            if (deleteEntry == null) {
                AtlasVertex attributeVertex = context.getDiscoveryContext().getResolvedEntityVertex(getGuid(arrCtx.getValue()));
                throw new AtlasBaseException(AtlasErrorCode.RELATIONSHIP_DOES_NOT_EXIST, attribute.getRelationshipName(),
                        AtlasGraphUtilsV2.getIdFromVertex(attributeVertex), AtlasGraphUtilsV2.getIdFromVertex(ctx.getReferringVertex()));
            }

            entityRelationsDeleted.add(deleteEntry);
        }

        removedElements = removeArrayEntries(attribute, (List)entityRelationsDeleted, ctx);


        switch (ctx.getAttribute().getRelationshipEdgeLabel()) {
            case TERM_ASSIGNMENT_LABEL:
                addMeaningsToEntity(ctx, new ArrayList<>(0), removedElements, true);
                break;
            case CATEGORY_TERMS_EDGE_LABEL: addCategoriesToTermEntity(ctx, new ArrayList<>(0), removedElements);
                break;

            case CATEGORY_PARENT_EDGE_LABEL: addCatParentAttr(ctx, new ArrayList<>(0), removedElements);
                break;

            case PROCESS_INPUTS:
            case PROCESS_OUTPUTS: addEdgesToContext(GraphHelper.getGuid(ctx.referringVertex), new ArrayList<>(0),  removedElements);
                break;

            case INPUT_PORT_PRODUCT_EDGE_LABEL:
            case OUTPUT_PORT_PRODUCT_EDGE_LABEL:
                addInternalProductAttr(ctx, null , removedElements, null);
                break;
        }

        if (LOG.isDebugEnabled()) {
            LOG.debug("<== removeArrayValue({})", ctx);
        }

        return entityRelationsDeleted;
    }

    private void addEdgesToContext(String guid, List<Object> newElementsCreated, List<AtlasEdge> removedElements) {

        if (newElementsCreated.size() > 0) {
            List<Object> elements = (RequestContext.get().getNewElementsCreatedMap()).get(guid);
            if (elements == null) {
                ArrayList newElements = new ArrayList<>();
                newElements.addAll(newElementsCreated);
                (RequestContext.get().getNewElementsCreatedMap()).put(guid, newElements);
            } else {
                elements.addAll(newElementsCreated);
                RequestContext.get().getNewElementsCreatedMap().put(guid, elements);
            }
        }

        if (removedElements.size() > 0) {
            List<Object> removedElement = (RequestContext.get().getRemovedElementsMap()).get(guid);

            if (removedElement == null) {
                removedElement = new ArrayList<>();
                removedElement.addAll(removedElements);
                (RequestContext.get().getRemovedElementsMap()).put(guid, removedElement);
            } else {
                removedElement.addAll(removedElements);
                (RequestContext.get().getRemovedElementsMap()).put(guid, removedElement);
            }
        }
    }

    public void validateCustomRelationship(AttributeMutationContext ctx, List<Object> newElements, boolean isAppend) throws AtlasBaseException {
        validateCustomRelationshipCount(ctx, newElements, isAppend);
        validateCustomRelationshipAttributes(ctx, newElements);
    }

    public void validateCustomRelationshipCount(AttributeMutationContext ctx, List<Object> newElements, boolean isAppend) throws AtlasBaseException {
        long currentSize;
        boolean isEdgeDirectionIn = ctx.getAttribute().getRelationshipEdgeDirection() == AtlasRelationshipEdgeDirection.IN;

        if (isAppend) {
            currentSize = ctx.getReferringVertex().getEdgesCount(isEdgeDirectionIn ? AtlasEdgeDirection.IN : AtlasEdgeDirection.OUT,
                    UD_RELATIONSHIP_EDGE_LABEL);
        } else {
            currentSize = newElements.size();
        }

        validateCustomRelationshipCount(currentSize, ctx.getReferringVertex());

        AtlasEdgeDirection direction;
        if (isEdgeDirectionIn) {
            direction = AtlasEdgeDirection.OUT;
        } else {
            direction = AtlasEdgeDirection.IN;
        }

        for (Object obj : newElements) {
            AtlasEdge edge = (AtlasEdge) obj;

            AtlasVertex targetVertex;
            if (isEdgeDirectionIn) {
                targetVertex = edge.getOutVertex();
            } else {
                targetVertex = edge.getInVertex();
            }

            currentSize = targetVertex.getEdgesCount(direction, UD_RELATIONSHIP_EDGE_LABEL);
            validateCustomRelationshipCount(currentSize, targetVertex);
        }
    }

    public void validateCustomRelationshipAttributes(AttributeMutationContext ctx, List<Object> newElements) throws AtlasBaseException {
        List<AtlasRelatedObjectId> customRelationships = (List<AtlasRelatedObjectId>) ctx.getValue();

        if (CollectionUtils.isNotEmpty(customRelationships)) {
            for (AtlasObjectId objectId : customRelationships) {
                if (objectId instanceof AtlasRelatedObjectId) {
                    AtlasRelatedObjectId relatedObjectId = (AtlasRelatedObjectId) objectId;
                    if (relatedObjectId.getRelationshipAttributes() != null) {
                        validateCustomRelationshipAttributeValueCase(relatedObjectId.getRelationshipAttributes().getAttributes());
                    }
                }
            }
        }
    }

    public static void validateCustomRelationshipAttributeValueCase(Map<String, Object> attributes) throws AtlasBaseException {
        if (MapUtils.isEmpty(attributes)) {
            return;
        }

        for (String key : attributes.keySet()) {
            if (key.equals("toTypeLabel") || key.equals("fromTypeLabel")) {
                String value = (String) attributes.get(key);

                if (StringUtils.isNotEmpty(value)) {
                    StringBuilder finalValue = new StringBuilder();

                    finalValue.append(Character.toUpperCase(value.charAt(0)));
                    String sub = value.substring(1);
                    if (StringUtils.isNotEmpty(sub)) {
                        finalValue.append(sub.toLowerCase());
                    }

                    attributes.put(key, finalValue.toString());
                }
            }
        }
    }

    public static void validateCustomRelationship(AtlasVertex end1Vertex, AtlasVertex end2Vertex) throws AtlasBaseException {
        long currentSize = end1Vertex.getEdgesCount(AtlasEdgeDirection.OUT, UD_RELATIONSHIP_EDGE_LABEL) + 1;
        validateCustomRelationshipCount(currentSize, end1Vertex);

        currentSize = end2Vertex.getEdgesCount(AtlasEdgeDirection.IN, UD_RELATIONSHIP_EDGE_LABEL) + 1;
        validateCustomRelationshipCount(currentSize, end2Vertex);
    }

    private static void validateCustomRelationshipCount(long size, AtlasVertex vertex) throws AtlasBaseException {
        if (UD_REL_THRESHOLD < size) {
            throw new AtlasBaseException(AtlasErrorCode.OPERATION_NOT_SUPPORTED,
                    "Custom relationships size is more than " + UD_REL_THRESHOLD + ", current is " + size + " for " + vertex.getProperty(NAME, String.class));
        }
    }

    private void addInternalProductAttr(AttributeMutationContext ctx, List<Object> createdElements, List<AtlasEdge> deletedElements, List<Object> currentElements) throws AtlasBaseException {
        MetricRecorder metricRecorder = RequestContext.get().startMetricRecord("addInternalProductAttrForAppend");
        AtlasVertex toVertex = ctx.getReferringVertex();
        String toVertexType = getTypeName(toVertex);

        if (CollectionUtils.isEmpty(createdElements) && CollectionUtils.isEmpty(deletedElements)){
            RequestContext.get().endMetricRecord(metricRecorder);
            return;
        }

        if (TYPE_PRODUCT.equals(toVertexType)) {
            String attrName = ctx.getAttribute().getRelationshipEdgeLabel().equals(OUTPUT_PORT_PRODUCT_EDGE_LABEL)
                    ? OUTPUT_PORT_GUIDS_ATTR
                    : INPUT_PORT_GUIDS_ATTR;

            addOrRemoveDaapInternalAttr(toVertex, attrName, createdElements, deletedElements, currentElements);
        }else{
            throw new AtlasBaseException(AtlasErrorCode.BAD_REQUEST, "Can not update product relations while updating any asset");
        }
        RequestContext.get().endMetricRecord(metricRecorder);
    }

    private void addOrRemoveDaapInternalAttr(AtlasVertex toVertex, String internalAttr, List<Object> createdElements, List<AtlasEdge> deletedElements, List<Object> currentElements) throws AtlasBaseException {
        List<String> addedGuids = new ArrayList<>();
        List<String> removedGuids = new ArrayList<>();
        if (CollectionUtils.isNotEmpty(createdElements)) {
            addedGuids = createdElements.stream().map(x -> ((AtlasEdge) x).getOutVertex().getProperty("__guid", String.class)).collect(Collectors.toList());
            addedGuids.forEach(guid -> AtlasGraphUtilsV2.addEncodedProperty(toVertex, internalAttr, guid));
        }

        if (CollectionUtils.isNotEmpty(deletedElements)) {
            removedGuids = deletedElements.stream().map(x -> x.getOutVertex().getProperty("__guid", String.class)).collect(Collectors.toList());
            removedGuids.forEach(guid -> AtlasGraphUtilsV2.removeItemFromListPropertyValue(toVertex, internalAttr, guid));
        }

        // Add more info to outputPort update event.
        if (internalAttr.equals(OUTPUT_PORT_GUIDS_ATTR)) {
            List<String> conflictingGuids = fetchConflictingGuids(toVertex, addedGuids);

            // When adding assets as outputPort, remove them from inputPorts if they already exist there.
            if (CollectionUtils.isNotEmpty(conflictingGuids)) {
                try {
                    removeInputPortReferences(toVertex, conflictingGuids);
                } catch (AtlasBaseException e) {
                    throw new AtlasBaseException(AtlasErrorCode.INTERNAL_ERROR, "Failed to remove input port edges for conflicting GUIDs: " + conflictingGuids, String.valueOf(e));
                }
            }

            if (CollectionUtils.isNotEmpty(currentElements)) {
                List<String> currentElementGuids = currentElements.stream()
                        .filter(x -> ((AtlasEdge) x).getProperty(STATE_PROPERTY_KEY, String.class).equals("ACTIVE"))
                        .map(x -> ((AtlasEdge) x).getOutVertex().getProperty("__guid", String.class))
                        .collect(Collectors.toList());

                addedGuids = addedGuids.stream()
                        .filter(guid -> !currentElementGuids.contains(guid))
                        .collect(Collectors.toList());
            }

            String productGuid = toVertex.getProperty("__guid", String.class);
            AtlasEntity diffEntity = RequestContext.get().getDifferentialEntity(productGuid);
            if (diffEntity != null){
                // make change to not add following attributes to diff entity if they are empty
                diffEntity.setAddedRelationshipAttribute(OUTPUT_PORTS, addedGuids);
                diffEntity.setRemovedRelationshipAttribute(OUTPUT_PORTS, removedGuids);
            }
        } else if (internalAttr.equals(INPUT_PORT_GUIDS_ATTR)) {
            //  When adding assets as inputPort, fail if they already exist as outputPorts.
            validateInputPortUpdate(toVertex, addedGuids);
        }
    }

    private List<String> fetchConflictingGuids(AtlasVertex toVertex, List<String> addedGuids) {
        List<String> conflictingGuids = new ArrayList<>();
        if (CollectionUtils.isNotEmpty(addedGuids)) {
            List<String> existingInputPortGuids = toVertex.getMultiValuedProperty(INPUT_PORT_GUIDS_ATTR, String.class);
            if (CollectionUtils.isNotEmpty(existingInputPortGuids)) {
                conflictingGuids = addedGuids.stream()
                        .filter(existingInputPortGuids::contains)
                        .collect(Collectors.toList());
            }
        }
        return conflictingGuids;
    }

    private void removeInputPortReferences(AtlasVertex toVertex, List<String> conflictingGuids) throws AtlasBaseException {
        for (String assetGuid: conflictingGuids) {
            AtlasVertex assetVertex = AtlasGraphUtilsV2.findByGuid(this.graph, assetGuid);
            if (assetVertex == null) {
                LOG.warn("Asset vertex not found for GUID: {}, skipping edge removal", assetGuid);
                continue;
            }

            Iterator<AtlasEdge> outEdges = assetVertex.getEdges(AtlasEdgeDirection.OUT, INPUT_PORT_PRODUCT_EDGE_LABEL).iterator();
            while(outEdges.hasNext()) {
                AtlasEdge edge = outEdges.next();
                if (edge.getInVertex().equals(toVertex)) {
                    deleteDelegate.getHandler(DeleteType.HARD).deleteEdgeReference(edge, TypeCategory.ENTITY, true,
                            true, AtlasRelationshipEdgeDirection.OUT, assetVertex);
                }
            }
        }

        conflictingGuids.forEach(guid ->
                AtlasGraphUtilsV2.removeItemFromListPropertyValue(toVertex, INPUT_PORT_GUIDS_ATTR, guid));
    }

    private void validateInputPortUpdate(AtlasVertex toVertex, List<String> addedGuids) throws AtlasBaseException {
        if (CollectionUtils.isNotEmpty(addedGuids)) {
            List<String> existingOutputPortGuids = toVertex.getMultiValuedProperty(OUTPUT_PORT_GUIDS_ATTR, String.class);
            if (CollectionUtils.isNotEmpty(existingOutputPortGuids)) {
                List<String> conflictingGuids = addedGuids.stream()
                        .filter(existingOutputPortGuids::contains)
                        .collect(Collectors.toList());

                if (CollectionUtils.isNotEmpty(conflictingGuids)) {
                    throw new AtlasBaseException(AtlasErrorCode.BAD_REQUEST, "Cannot add input ports that already exist as output ports: " + conflictingGuids);
                }
            }
        }
    }

    private boolean shouldDeleteExistingRelations(AttributeMutationContext ctx, AtlasAttribute attribute) {
        boolean ret = false;
        AtlasEntityType entityType = typeRegistry.getEntityTypeByName(AtlasGraphUtilsV2.getTypeName(ctx.getReferringVertex()));
        if (entityType !=null && entityType.hasRelationshipAttribute(attribute.getName())) {
            AtlasRelationshipDef relationshipDef = typeRegistry.getRelationshipDefByName(ctx.getAttribute().getRelationshipName());
            ret = !(relationshipDef.getEndDef1().getCardinality() == SET && relationshipDef.getEndDef2().getCardinality() == SET);
        }
        return ret;
    }

    /*
     * Before creating new edges between referring vertex & new vertex coming from array,
     * delete old relationship with same relationship type between new vertex coming from array & any other vertex.
     * e.g
     *   table_a has columns as col_0 & col_1
     *   create new table_b add columns col_0 & col_1
     *   Now creating new relationships between table_b -> col_0 & col_1
     *   This should also delete existing relationships between table_a -> col_0 & col_1
     *   this behaviour is needed because endDef1 has SINGLE cardinality
     *
     * This method will delete existing edges.
     * Skip if both ends are of SET cardinality, e.g. Catalog.inputs, Catalog.outputs
     * */
    private void removeExistingRelationWithOtherVertex(AttributeMutationContext arrCtx, AttributeMutationContext ctx,
                                                       EntityMutationContext context) throws AtlasBaseException {
        MetricRecorder metric = RequestContext.get().startMetricRecord("removeExistingRelationWithOtherVertex");

        AtlasObjectId entityObject = (AtlasObjectId) arrCtx.getValue();
        String entityGuid = entityObject.getGuid();

        AtlasVertex referredVertex = null;

        if (StringUtils.isNotEmpty(entityGuid)) {
            referredVertex = context.getVertex(entityGuid);
        }

        if (referredVertex == null) {
            try {
                if (StringUtils.isNotEmpty(entityGuid)) {
                    referredVertex = entityRetriever.getEntityVertex(((AtlasObjectId) arrCtx.getValue()).getGuid());
                } else {
                    AtlasEntityType entityType = typeRegistry.getEntityTypeByName(entityObject.getTypeName());
                    if (entityType != null && MapUtils.isNotEmpty(entityObject.getUniqueAttributes())) {
                        referredVertex = AtlasGraphUtilsV2.findByUniqueAttributes(this.graph, entityType, entityObject.getUniqueAttributes());
                    }
                }
            } catch (AtlasBaseException e) {
                //in case if importing zip, referredVertex might not have been create yet
                //e.g. importing zip with db & its tables, while processing db edges, tables vertices are not yet created
                LOG.warn("removeExistingRelationWithOtherVertex - vertex not found!", e);
            }
        }

        if (referredVertex != null) {
            Iterator<AtlasEdge> edgeIterator = referredVertex.getEdges(getInverseEdgeDirection(
                    arrCtx.getAttribute().getRelationshipEdgeDirection()), ctx.getAttribute().getRelationshipEdgeLabel()).iterator();

            while (edgeIterator.hasNext()) {
                AtlasEdge existingEdgeToReferredVertex = edgeIterator.next();

                if (existingEdgeToReferredVertex != null && getStatus(existingEdgeToReferredVertex) != DELETED) {
                    AtlasVertex referredVertexToExistingEdge;
                    if (arrCtx.getAttribute().getRelationshipEdgeDirection().equals(IN)) {
                        referredVertexToExistingEdge = existingEdgeToReferredVertex.getInVertex();
                    } else {
                        referredVertexToExistingEdge = existingEdgeToReferredVertex.getOutVertex();
                    }

                    if (!arrCtx.getReferringVertex().equals(referredVertexToExistingEdge)) {
                        if (LOG.isDebugEnabled()) {
                            LOG.debug("Delete existing relation");
                        }

                        deleteDelegate.getHandler().deleteEdgeReference(existingEdgeToReferredVertex, ctx.getAttrType().getTypeCategory(),
                                ctx.getAttribute().isOwnedRef(), true, ctx.getAttribute().getRelationshipEdgeDirection(), ctx.getReferringVertex());
                    }
                }
            }
        }

        RequestContext.get().endMetricRecord(metric);
    }

    private AtlasEdgeDirection getInverseEdgeDirection(AtlasRelationshipEdgeDirection direction) {
        switch (direction) {
            case IN: return AtlasEdgeDirection.OUT;
            case OUT: return AtlasEdgeDirection.IN;
            default: return AtlasEdgeDirection.BOTH;
        }
    }

    private void addGlossaryAttr(AttributeMutationContext ctx, AtlasEdge edge) {
        MetricRecorder metricRecorder = RequestContext.get().startMetricRecord("addGlossaryAttr");
        AtlasVertex toVertex = ctx.getReferringVertex();
        String toVertexType = getTypeName(toVertex);

        if (TYPE_TERM.equals(toVertexType) || TYPE_CATEGORY.equals(toVertexType)) {
            // handle __glossary attribute of term or category entity
            String gloQname = edge.getOutVertex().getProperty(QUALIFIED_NAME, String.class);
            AtlasGraphUtilsV2.setEncodedProperty(toVertex, GLOSSARY_PROPERTY_KEY, gloQname);
        }
        RequestContext.get().endMetricRecord(metricRecorder);
    }

    private void addCatParentAttr(AttributeMutationContext ctx, AtlasEdge edge) {
        MetricRecorder metricRecorder = RequestContext.get().startMetricRecord("addCatParentAttr");
        AtlasVertex toVertex = ctx.getReferringVertex();
        String toVertexType = getTypeName(toVertex);

        if (TYPE_CATEGORY.equals(toVertexType)) {
            if (edge == null) {
                toVertex.removeProperty(CATEGORIES_PARENT_PROPERTY_KEY);

            } else {
                //add __parentCategory attribute of category entity
                String parentQName = edge.getOutVertex().getProperty(QUALIFIED_NAME, String.class);
                AtlasGraphUtilsV2.setEncodedProperty(toVertex, CATEGORIES_PARENT_PROPERTY_KEY, parentQName);
            }
        }
        RequestContext.get().endMetricRecord(metricRecorder);
    }

    public void removeAttrForCategoryDelete(Collection<AtlasVertex> categories) {
        for (AtlasVertex vertex : categories) {
            Iterator<AtlasEdge> edgeIterator = vertex.getEdges(AtlasEdgeDirection.OUT, CATEGORY_PARENT_EDGE_LABEL).iterator();
            while (edgeIterator.hasNext()) {
                AtlasEdge childEdge = edgeIterator.next();
                AtlasEntity.Status edgeStatus = getStatus(childEdge);
                if (ACTIVE.equals(edgeStatus)) {
                    childEdge.getInVertex().removeProperty(CATEGORIES_PARENT_PROPERTY_KEY);
                }
            }

            String catQualifiedName = vertex.getProperty(QUALIFIED_NAME, String.class);
            edgeIterator = vertex.getEdges(AtlasEdgeDirection.OUT, CATEGORY_TERMS_EDGE_LABEL).iterator();
            while (edgeIterator.hasNext()) {
                AtlasEdge termEdge = edgeIterator.next();
                termEdge.getInVertex().removePropertyValue(CATEGORIES_PROPERTY_KEY, catQualifiedName);
            }

        }
    }

    private void addCatParentAttr(AttributeMutationContext ctx, List<Object> newElementsCreated, List<AtlasEdge> removedElements) {
        MetricRecorder metricRecorder = RequestContext.get().startMetricRecord("addCatParentAttr_1");
        AtlasVertex toVertex = ctx.getReferringVertex();

        //add __parentCategory attribute of child category entities
        if (CollectionUtils.isNotEmpty(newElementsCreated)) {
            String parentQName = toVertex.getProperty(QUALIFIED_NAME, String.class);
            List<AtlasVertex> catVertices = newElementsCreated.stream().map(x -> ((AtlasEdge) x).getInVertex()).collect(Collectors.toList());
            catVertices.stream().forEach(v -> AtlasGraphUtilsV2.setEncodedProperty(v, CATEGORIES_PARENT_PROPERTY_KEY, parentQName));
        }

        if (CollectionUtils.isNotEmpty(removedElements)) {
            List<AtlasVertex> termVertices = removedElements.stream().map(x -> x.getInVertex()).collect(Collectors.toList());
            termVertices.stream().forEach(v -> v.removeProperty(CATEGORIES_PROPERTY_KEY));
        }
        RequestContext.get().endMetricRecord(metricRecorder);
    }


    private void addCategoriesToTermEntity(AttributeMutationContext ctx, List<Object> newElementsCreated, List<AtlasEdge> removedElements) {
        MetricRecorder metricRecorder = RequestContext.get().startMetricRecord("addCategoriesToTermEntity");
        AtlasVertex termVertex = ctx.getReferringVertex();

        if (TYPE_CATEGORY.equals(getTypeName(termVertex))) {
            String catQName = ctx.getReferringVertex().getProperty(QUALIFIED_NAME, String.class);

            if (CollectionUtils.isNotEmpty(newElementsCreated)) {
                List<AtlasVertex> termVertices = newElementsCreated.stream().map(x -> ((AtlasEdge) x).getInVertex()).collect(Collectors.toList());
                termVertices.stream().forEach(v -> AtlasGraphUtilsV2.addEncodedProperty(v, CATEGORIES_PROPERTY_KEY, catQName));
            }

            if (CollectionUtils.isNotEmpty(removedElements)) {
                List<AtlasVertex> termVertices = removedElements.stream().map(x -> x.getInVertex()).collect(Collectors.toList());
                termVertices.stream().forEach(v -> AtlasGraphUtilsV2.removeItemFromListPropertyValue(v, CATEGORIES_PROPERTY_KEY, catQName));
            }
        }

        if (TYPE_TERM.equals(getTypeName(termVertex))) {
            List<AtlasVertex> categoryVertices = newElementsCreated.stream().map(x -> ((AtlasEdge)x).getOutVertex()).collect(Collectors.toList());
            Set<String> catQnames = categoryVertices.stream().map(x -> x.getProperty(QUALIFIED_NAME, String.class)).collect(Collectors.toSet());

            termVertex.removeProperty(CATEGORIES_PROPERTY_KEY);
            catQnames.stream().forEach(q -> AtlasGraphUtilsV2.addEncodedProperty(termVertex, CATEGORIES_PROPERTY_KEY, q));
        }
        RequestContext.get().endMetricRecord(metricRecorder);
    }

    /**
     * Add meanings to entity relations.
     * @param ctx
     * @param createdElements
     * @param deletedElements
     *
     * Notes : This case exists when user requests to add a meaning to multiple assets at a time.
     * TODO: Term.relationshipAttributes.assignedEntities case is not handled
     *
     */
    private void addMeaningsToEntityRelations(AttributeMutationContext ctx, List<Object> createdElements, List<AtlasEdge> deletedElements) throws AtlasBaseException {
        MetricRecorder metricRecorder = RequestContext.get().startMetricRecord("addMeaningsToEntityRelations");
        if (!RequestContext.get().isSkipAuthorizationCheck()) {
            try {
                verifyMeaningsAuthorization(ctx, createdElements, deletedElements);
            } catch (AtlasBaseException e) {
                throw new AtlasBaseException(AtlasErrorCode.UNAUTHORIZED_ACCESS, "Failed to verify meanings authorization for entity: " + ctx.getReferringVertex().getProperty(NAME, String.class));
            }
        }

        List<AtlasVertex> assignedEntitiesVertices ;
        List<String> currentMeaningsQNames ;
        String newMeaningName = ctx.referringVertex.getProperty(NAME, String.class);
        String newMeaningPropertyKey = ctx.referringVertex.getProperty(QUALIFIED_NAME, String.class);

        // createdElements = all the entities user passes in assignedEntities
        // it may contain entities which are already assigned to the relations
        if (!createdElements.isEmpty()) {

            assignedEntitiesVertices = createdElements.stream()
                    .map(x -> ((AtlasEdge) x).getInVertex())
                    .filter(x -> ACTIVE.name().equals(x.getProperty(STATE_PROPERTY_KEY, String.class)))
                    .collect(Collectors.toList());

            for (AtlasVertex relationVertex : assignedEntitiesVertices) {
                currentMeaningsQNames = relationVertex.getMultiValuedProperty(MEANINGS_PROPERTY_KEY, String.class);

                if (!currentMeaningsQNames.contains(newMeaningPropertyKey)) {
                    addMeaningsAttributes(relationVertex, newMeaningPropertyKey, newMeaningName);
                }
            }
        }

        if (CollectionUtils.isNotEmpty(deletedElements)) {
            List<AtlasVertex> relations = deletedElements.stream().map(x -> x.getInVertex())
                    .collect(Collectors.toList());
            relations.forEach(relationVertex -> {
                removeMeaningsAttribute(relationVertex, MEANINGS_PROPERTY_KEY, newMeaningPropertyKey);
                removeMeaningsAttribute(relationVertex, MEANINGS_TEXT_PROPERTY_KEY, newMeaningName);
                removeMeaningsAttribute(relationVertex, MEANING_NAMES_PROPERTY_KEY, newMeaningName);
            });
        }

        RequestContext.get().endMetricRecord(metricRecorder);
    }

    private void addMeaningsAttributes(AtlasVertex atlasVertex, String newMeaningPropertyKey, String newMeaningName){
        addMeaningsAttribute(atlasVertex, MEANINGS_PROPERTY_KEY, newMeaningPropertyKey);
        addMeaningsAttribute(atlasVertex, MEANINGS_TEXT_PROPERTY_KEY, newMeaningName);
        addMeaningsAttribute(atlasVertex, MEANING_NAMES_PROPERTY_KEY, newMeaningName);
    }

    private void addMeaningsToEntity(AttributeMutationContext ctx, List<Object> createdElements, List<AtlasEdge> deletedElements, boolean isAppend) throws AtlasBaseException {
        if (ctx.getReferringVertex().getProperty(ENTITY_TYPE_PROPERTY_KEY, String.class).equals(ATLAS_GLOSSARY_TERM_ENTITY_TYPE) && isAppend) {
            addMeaningsToEntityRelations(ctx, createdElements, deletedElements);
        } else {
            try {
                addMeaningsToEntityV1(ctx, createdElements, deletedElements, isAppend);
            }
            catch (AtlasBaseException e) {
                throw new AtlasBaseException(AtlasErrorCode.UNAUTHORIZED_ACCESS, "Failed to add meanings to entity: " + ctx.getReferringVertex().getProperty(NAME, String.class));
            }
        }
    }

    /***
     * Add meanings to entity.
     * @param ctx
     * @param createdElements
     * @param deletedElements
     * @param isAppend
     *
     * Notes : This case exists when user requests to add multiple meanings to an asset at a time.
     */
    private void addMeaningsToEntityV1(AttributeMutationContext ctx, List<Object> createdElements, List<AtlasEdge> deletedElements, boolean isAppend) throws AtlasBaseException {
        MetricRecorder metricRecorder = RequestContext.get().startMetricRecord("addMeaningsToEntityV1");
        if (!RequestContext.get().isSkipAuthorizationCheck()) {
            try {
                verifyMeaningsAuthorization(ctx, createdElements, deletedElements);
            } catch ( AtlasBaseException e) {
                throw new AtlasBaseException(AtlasErrorCode.UNAUTHORIZED_ACCESS, "Failed to verify meanings authorization for entity: " + ctx.getReferringVertex().getProperty(NAME, String.class));
            }
        }

        // handle __terms attribute of entity
        List<AtlasVertex> meanings = createdElements.stream()
                .map(x -> ((AtlasEdge) x).getOutVertex())
                .filter(x -> ACTIVE.name().equals(x.getProperty(STATE_PROPERTY_KEY, String.class)))
                .collect(Collectors.toList());

        List<String> currentMeaningsQNames = ctx.getReferringVertex().getMultiValuedProperty(MEANINGS_PROPERTY_KEY,String.class);
        Set<String> qNames = meanings.stream().map(x -> x.getProperty(QUALIFIED_NAME, String.class)).collect(Collectors.toSet());
        List<String> names = meanings.stream().map(x -> x.getProperty(NAME, String.class)).collect(Collectors.toList());

        List<String> deletedMeaningsNames = deletedElements.stream().map(x -> x.getOutVertex())
                . map(x -> x.getProperty(NAME,String.class))
                .collect(Collectors.toList());

        List<String> newMeaningsNames = meanings.stream()
                .filter(x -> !currentMeaningsQNames.contains(x.getProperty(QUALIFIED_NAME,String.class)))
                .map(x -> x.getProperty(NAME, String.class))
                .collect(Collectors.toList());

        if (!isAppend){
            ctx.getReferringVertex().removeProperty(MEANINGS_PROPERTY_KEY);
            ctx.getReferringVertex().removeProperty(MEANINGS_TEXT_PROPERTY_KEY);
        }

        if (CollectionUtils.isNotEmpty(qNames)) {
            qNames.forEach(q -> AtlasGraphUtilsV2.addEncodedProperty(ctx.getReferringVertex(), MEANINGS_PROPERTY_KEY, q));
        }

        if (CollectionUtils.isNotEmpty(names)) {
            AtlasGraphUtilsV2.setEncodedProperty(ctx.referringVertex, MEANINGS_TEXT_PROPERTY_KEY, StringUtils.join(names, ","));
        }

        if (CollectionUtils.isNotEmpty(newMeaningsNames)) {
            newMeaningsNames.forEach(q -> AtlasGraphUtilsV2.addListProperty(ctx.getReferringVertex(), MEANING_NAMES_PROPERTY_KEY, q, true));
        }

        if(createdElements.isEmpty()){
            ctx.getReferringVertex().removeProperty(MEANING_NAMES_PROPERTY_KEY);

        } else if (CollectionUtils.isNotEmpty(deletedMeaningsNames)) {
            deletedMeaningsNames.forEach(q -> AtlasGraphUtilsV2.removeItemFromListPropertyValue(ctx.getReferringVertex(), MEANING_NAMES_PROPERTY_KEY, q));

        }

        RequestContext.get().endMetricRecord(metricRecorder);
    }

    private void verifyMeaningsAuthorization(AttributeMutationContext ctx, List<Object> createdElements, List<AtlasEdge> deletedElements) throws AtlasBaseException {
        AtlasVertex targetEntityVertex = ctx.getReferringVertex();
        AtlasEntityHeader targetEntityHeader = retrieverNoRelation.toAtlasEntityHeaderWithClassifications(targetEntityVertex);

        AtlasAuthorizationUtils.verifyAccess(new AtlasEntityAccessRequest(typeRegistry, AtlasPrivilege.ENTITY_UPDATE, targetEntityHeader),
                "update on entity: " + targetEntityHeader.getDisplayText());

        boolean isGlossaryTermContext = ATLAS_GLOSSARY_TERM_ENTITY_TYPE.equals(targetEntityVertex.getProperty(ENTITY_TYPE_PROPERTY_KEY, String.class));

        if (createdElements != null) {
            for (Object element : createdElements) {
                AtlasEdge edge = (AtlasEdge) element;
                
                if (isGlossaryTermContext) {
                    AtlasVertex targetAssetVertex = edge.getInVertex();
                    AtlasEntityHeader targetAssetHeader = retrieverNoRelation.toAtlasEntityHeaderWithClassifications(targetAssetVertex);
                    
                    AtlasAuthorizationUtils.verifyAccess(new AtlasEntityAccessRequest(typeRegistry, AtlasPrivilege.ENTITY_UPDATE, targetAssetHeader),
                            "linking to asset: " + targetAssetHeader.getDisplayText());
                } else {
                    AtlasVertex termVertex = edge.getOutVertex();
                    AtlasEntityHeader termEntityHeader = retrieverNoRelation.toAtlasEntityHeaderWithClassifications(termVertex);
                    
                    AtlasAuthorizationUtils.verifyAccess(new AtlasEntityAccessRequest(typeRegistry, AtlasPrivilege.ENTITY_UPDATE, termEntityHeader),
                            "linking of term: " + termEntityHeader.getDisplayText());
                }
            }
        }

        if (deletedElements != null) {
            for (AtlasEdge edge : deletedElements) {
                if (isGlossaryTermContext) {
                    AtlasVertex targetAssetVertex = edge.getInVertex();
                    AtlasEntityHeader targetAssetHeader = retrieverNoRelation.toAtlasEntityHeaderWithClassifications(targetAssetVertex);
                    
                    AtlasAuthorizationUtils.verifyAccess(new AtlasEntityAccessRequest(typeRegistry, AtlasPrivilege.ENTITY_UPDATE, targetAssetHeader),
                            "unlinking from asset: " + targetAssetHeader.getDisplayText());
                } else {
                    AtlasVertex termVertex = edge.getOutVertex();
                    AtlasEntityHeader termEntityHeader = retrieverNoRelation.toAtlasEntityHeaderWithClassifications(termVertex);
                    
                    AtlasAuthorizationUtils.verifyAccess(new AtlasEntityAccessRequest(typeRegistry, AtlasPrivilege.ENTITY_UPDATE, termEntityHeader),
                            "unlinking of term: " + termEntityHeader.getDisplayText());
                }
            }
        }
    }

    private void addMeaningsAttribute(AtlasVertex vertex, String propName, String propValue) {
        if (MEANINGS_PROPERTY_KEY.equals(propName)) {
            AtlasGraphUtilsV2.addEncodedProperty(vertex, propName, propValue);

        } else if (MEANINGS_TEXT_PROPERTY_KEY.equals(propName)) {
            String names = AtlasGraphUtilsV2.getProperty(vertex, MEANINGS_TEXT_PROPERTY_KEY, String.class);

            if (org.apache.commons.lang3.StringUtils.isNotEmpty(names)) {
                propValue = propValue + "," + names;
            }

            AtlasGraphUtilsV2.setEncodedProperty(vertex, MEANINGS_TEXT_PROPERTY_KEY, propValue);
        } else if (MEANING_NAMES_PROPERTY_KEY.equals(propName)){

            AtlasGraphUtilsV2.addListProperty(vertex, MEANING_NAMES_PROPERTY_KEY, propValue,true);
        }
    }

    private void removeMeaningsAttribute(AtlasVertex vertex, String propName, String propValue) {
        if (MEANINGS_PROPERTY_KEY.equals(propName) || CATEGORIES_PROPERTY_KEY.equals(propName)) {
            AtlasGraphUtilsV2.removeItemFromListPropertyValue(vertex, propName, propValue);

        }  else if (MEANINGS_TEXT_PROPERTY_KEY.equals(propName)) {
            String names = AtlasGraphUtilsV2.getProperty(vertex, propName, String.class);

            if (org.apache.commons.lang.StringUtils.isNotEmpty(names)){
                List<String> nameList = new ArrayList<>(Arrays.asList(names.split(",")));
                Iterator<String> iterator = nameList.iterator();
                while (iterator.hasNext()) {
                    if (propValue.equals(iterator.next())) {
                        iterator.remove();
                        break;
                    }
                }
                AtlasGraphUtilsV2.setEncodedProperty(vertex, propName, org.apache.commons.lang3.StringUtils.join(nameList, ","));
            }
        } else if (MEANING_NAMES_PROPERTY_KEY.equals(propName)){
            AtlasGraphUtilsV2.removeItemFromListPropertyValue(vertex, MEANING_NAMES_PROPERTY_KEY, propValue);

        }
    }


    private boolean getAppendOptionForRelationship(AtlasVertex entityVertex, String relationshipAttributeName) {
        boolean                             ret                       = false;
        String                              entityTypeName            = AtlasGraphUtilsV2.getTypeName(entityVertex);
        AtlasEntityDef                      entityDef                 = typeRegistry.getEntityDefByName(entityTypeName);
        List<AtlasRelationshipAttributeDef> relationshipAttributeDefs = entityDef.getRelationshipAttributeDefs();

        if (CollectionUtils.isNotEmpty(relationshipAttributeDefs)) {
            ret = relationshipAttributeDefs.stream().anyMatch(relationshipAttrDef -> relationshipAttrDef.getName().equals(relationshipAttributeName)
                    && relationshipAttrDef.isAppendOnPartialUpdate());
        }

        return ret;
    }

    private AtlasEdge createVertex(AtlasStruct struct, AtlasVertex referringVertex, String edgeLabel, EntityMutationContext context) throws AtlasBaseException {
        AtlasVertex vertex = createStructVertex(struct);

        mapAttributes(struct, vertex, CREATE, context);

        try {
            //TODO - Map directly in AtlasGraphUtilsV1
            return graphHelper.getOrCreateEdge(referringVertex, vertex, edgeLabel);
        } catch (RepositoryException e) {
            throw new AtlasBaseException(AtlasErrorCode.INTERNAL_ERROR, e);
        }
    }

    private void updateVertex(AtlasStruct struct, AtlasVertex vertex, EntityMutationContext context) throws AtlasBaseException {
        mapAttributes(struct, vertex, UPDATE, context);
    }

    private Long getEntityVersion(AtlasEntity entity) {
        Long ret = entity != null ? entity.getVersion() : null;
        return (ret != null) ? ret : 0;
    }

    private String getCustomAttributesString(AtlasEntity entity) {
        String              ret              = null;
        Map<String, String> customAttributes = entity.getCustomAttributes();

        if (customAttributes != null) {
            ret = AtlasType.toJson(customAttributes);
        }

        return ret;
    }

    private AtlasStructType getStructType(String typeName) throws AtlasBaseException {
        AtlasType objType = typeRegistry.getType(typeName);

        if (!(objType instanceof AtlasStructType)) {
            throw new AtlasBaseException(AtlasErrorCode.TYPE_NAME_INVALID, typeName);
        }

        return (AtlasStructType)objType;
    }

    private AtlasEntityType getEntityType(String typeName) throws AtlasBaseException {
        AtlasType objType = typeRegistry.getType(typeName);

        if (!(objType instanceof AtlasEntityType)) {
            throw new AtlasBaseException(AtlasErrorCode.TYPE_NAME_INVALID, typeName);
        }

        return (AtlasEntityType)objType;
    }

    private Object mapCollectionElementsToVertex(AttributeMutationContext ctx, EntityMutationContext context) throws AtlasBaseException {
        switch(ctx.getAttrType().getTypeCategory()) {
            case PRIMITIVE:
            case ENUM:
            case MAP:
            case ARRAY:
                return ctx.getValue();

            case STRUCT:
                return mapStructValue(ctx, context);

            case OBJECT_ID_TYPE:
                AtlasEntityType instanceType = getInstanceType(ctx.getValue(), context);
                ctx.setElementType(instanceType);
                if (ctx.getAttributeDef().isSoftReferenced()) {
                    return mapSoftRefValue(ctx, context);
                }

                return mapObjectIdValueUsingRelationship(ctx, context);

            default:
                throw new AtlasBaseException(AtlasErrorCode.TYPE_CATEGORY_INVALID, ctx.getAttrType().getTypeCategory().name());
        }
    }

    private static AtlasObjectId getObjectId(Object val) throws AtlasBaseException {
        AtlasObjectId ret = null;

        if (val != null) {
            if ( val instanceof  AtlasObjectId) {
                ret = ((AtlasObjectId) val);
            } else if (val instanceof Map) {
                Map map = (Map) val;

                if (map.containsKey(AtlasRelatedObjectId.KEY_RELATIONSHIP_TYPE)) {
                    ret = new AtlasRelatedObjectId(map);
                } else {
                    ret = new AtlasObjectId((Map) val);
                }

                if (!AtlasTypeUtil.isValid(ret)) {
                    throw new AtlasBaseException(AtlasErrorCode.INVALID_OBJECT_ID, val.toString());
                }
            } else {
                throw new AtlasBaseException(AtlasErrorCode.INVALID_OBJECT_ID, val.toString());
            }
        }

        return ret;
    }

    private static String getGuid(Object val) throws AtlasBaseException {
        if (val != null) {
            if ( val instanceof  AtlasObjectId) {
                return ((AtlasObjectId) val).getGuid();
            } else if (val instanceof Map) {
                Object guidVal = ((Map)val).get(AtlasObjectId.KEY_GUID);

                return guidVal != null ? guidVal.toString() : null;
            }
        }

        return null;
    }

    private void setAssignedGuid(Object val, EntityMutationContext context) {
        if (val != null) {
            Map<String, String> guidAssignements = context.getGuidAssignments();

            if (val instanceof AtlasObjectId) {
                AtlasObjectId objId        = (AtlasObjectId) val;
                String        guid         = objId.getGuid();
                String        assignedGuid = null;

                if (StringUtils.isNotEmpty(guid)) {
                    if (!AtlasTypeUtil.isAssignedGuid(guid) && MapUtils.isNotEmpty(guidAssignements)) {
                        assignedGuid = guidAssignements.get(guid);
                    }
                } else {
                    AtlasVertex vertex = context.getDiscoveryContext().getResolvedEntityVertex(objId);

                    if (vertex != null) {
                        assignedGuid = graphHelper.getGuid(vertex);
                    }
                }

                if (StringUtils.isNotEmpty(assignedGuid)) {
                    RequestContext.get().recordEntityGuidUpdate(objId, guid);

                    objId.setGuid(assignedGuid);
                }
            } else if (val instanceof Map) {
                Map    mapObjId     = (Map) val;
                Object guidVal      = mapObjId.get(AtlasObjectId.KEY_GUID);
                String guid         = guidVal != null ? guidVal.toString() : null;
                String assignedGuid = null;

                if (StringUtils.isNotEmpty(guid) ) {
                    if (!AtlasTypeUtil.isAssignedGuid(guid) && MapUtils.isNotEmpty(guidAssignements)) {
                        assignedGuid = guidAssignements.get(guid);
                    }
                } else {
                    AtlasVertex vertex = context.getDiscoveryContext().getResolvedEntityVertex(new AtlasObjectId(mapObjId));

                    if (vertex != null) {
                        assignedGuid = graphHelper.getGuid(vertex);
                    }
                }

                if (StringUtils.isNotEmpty(assignedGuid)) {
                    RequestContext.get().recordEntityGuidUpdate(mapObjId, guid);

                    mapObjId.put(AtlasObjectId.KEY_GUID, assignedGuid);
                }
            }
        }
    }

    private static Map<String, Object> getRelationshipAttributes(Object val) throws AtlasBaseException {
        if (val instanceof AtlasRelatedObjectId) {
            AtlasStruct relationshipStruct = ((AtlasRelatedObjectId) val).getRelationshipAttributes();

            return (relationshipStruct != null) ? relationshipStruct.getAttributes() : null;
        } else if (val instanceof Map) {
            Object relationshipStruct = ((Map) val).get(KEY_RELATIONSHIP_ATTRIBUTES);

            if (relationshipStruct instanceof Map) {
                return AtlasTypeUtil.toStructAttributes(((Map) relationshipStruct));
            }
        } else if (val instanceof AtlasObjectId) {
            return ((AtlasObjectId) val).getAttributes();
        }

        return null;
    }

    private static String getRelationshipGuid(Object val) throws AtlasBaseException {
        if (val instanceof AtlasRelatedObjectId) {
            return ((AtlasRelatedObjectId) val).getRelationshipGuid();
        } else if (val instanceof Map) {
            Object relationshipGuidVal = ((Map) val).get(AtlasRelatedObjectId.KEY_RELATIONSHIP_GUID);

            return relationshipGuidVal != null ? relationshipGuidVal.toString() : null;
        }

        return null;
    }

    private AtlasEntityType getInstanceType(Object val, EntityMutationContext context) throws AtlasBaseException {
        AtlasEntityType ret = null;

        if (val != null) {
            String typeName = null;
            String guid     = null;

            if (val instanceof AtlasObjectId) {
                AtlasObjectId objId = (AtlasObjectId) val;

                typeName = objId.getTypeName();
                guid     = objId.getGuid();
            } else if (val instanceof Map) {
                Map map = (Map) val;

                Object typeNameVal = map.get(KEY_TYPENAME);
                Object guidVal     = map.get(AtlasObjectId.KEY_GUID);

                if (typeNameVal != null) {
                    typeName = typeNameVal.toString();
                }

                if (guidVal != null) {
                    guid = guidVal.toString();
                }
            }

            if (typeName == null) {
                if (guid != null) {
                    ret = context.getType(guid);

                    if (ret == null) {
                        AtlasVertex vertex = context.getDiscoveryContext().getResolvedEntityVertex(guid);

                        if (vertex != null) {
                            typeName = AtlasGraphUtilsV2.getTypeName(vertex);
                        }
                    }
                }
            }

            if (ret == null && typeName != null) {
                ret = typeRegistry.getEntityTypeByName(typeName);
            }

            if (ret == null) {
                throw new AtlasBaseException(AtlasErrorCode.INVALID_OBJECT_ID, val.toString());
            }
        }

        return ret;
    }

    //Remove unused entries for reference map
    private Map<String, Object> removeUnusedMapEntries(AtlasAttribute attribute, AtlasVertex vertex, Map<String, Object> currentMap,
                                                       Map<String, Object> newMap) throws AtlasBaseException {
        Map<String, Object> additionalMap = new HashMap<>();
        AtlasMapType        mapType       = (AtlasMapType) attribute.getAttributeType();

        for (String currentKey : currentMap.keySet()) {
            //Delete the edge reference if its not part of new edges created/updated
            AtlasEdge currentEdge = (AtlasEdge) currentMap.get(currentKey);

            if (!newMap.values().contains(currentEdge)) {
                boolean deleted = deleteDelegate.getHandler().deleteEdgeReference(currentEdge, mapType.getValueType().getTypeCategory(), attribute.isOwnedRef(), true, vertex);

                if (!deleted) {
                    additionalMap.put(currentKey, currentEdge);
                }
            }
        }

        return additionalMap;
    }

    private static AtlasEdge getEdgeIfExists(AtlasMapType mapType, Map<String, Object> currentMap, String keyStr) {
        AtlasEdge ret = null;

        if (isReference(mapType.getValueType())) {
            Object val = currentMap.get(keyStr);

            if (val != null) {
                ret = (AtlasEdge) val;
            }
        }

        return ret;
    }

    private AtlasEdge updateEdge(AtlasAttributeDef attributeDef, Object value, AtlasEdge currentEdge, final AtlasVertex entityVertex) throws AtlasBaseException {
        if (LOG.isDebugEnabled()) {
            LOG.debug("Updating entity reference {} for reference attribute {}",  attributeDef.getName());
        }

        AtlasVertex currentVertex   = currentEdge.getInVertex();
        String      currentEntityId = getIdFromVertex(currentVertex);
        String      newEntityId     = getIdFromVertex(entityVertex);
        AtlasEdge   newEdge         = currentEdge;

        if (!currentEntityId.equals(newEntityId) && entityVertex != null) {
            try {
                newEdge = graphHelper.getOrCreateEdge(currentEdge.getOutVertex(), entityVertex, currentEdge.getLabel());
            } catch (RepositoryException e) {
                throw new AtlasBaseException(AtlasErrorCode.INTERNAL_ERROR, e);
            }
        }

        return newEdge;
    }


    private AtlasEdge updateRelationship(AttributeMutationContext ctx, final AtlasVertex parentEntityVertex, final AtlasVertex newEntityVertex,
                                         AtlasRelationshipEdgeDirection edgeDirection,  Map<String, Object> relationshipAttributes)
            throws AtlasBaseException {
        if (LOG.isDebugEnabled()) {
            LOG.debug("Updating entity reference using relationship {} for reference attribute {}", getTypeName(newEntityVertex), ctx.getAttribute().getName());
        }

        AtlasEdge currentEdge = ctx.getCurrentEdge();

        // Max's manager updated from Jane to Julius (Max.manager --> Jane.subordinates)
        // manager attribute (OUT direction), current manager vertex (Jane) (IN vertex)

        // Max's mentor updated from John to Jane (John.mentee --> Max.mentor)
        // mentor attribute (IN direction), current mentee vertex (John) (OUT vertex)
        String currentEntityId;

        if (edgeDirection == IN) {
            currentEntityId = getIdFromOutVertex(currentEdge);
        } else if (edgeDirection == OUT) {
            currentEntityId = getIdFromInVertex(currentEdge);
        } else {
            currentEntityId = getIdFromBothVertex(currentEdge, parentEntityVertex);
        }

        String    newEntityId = getIdFromVertex(newEntityVertex);
        AtlasEdge ret         = currentEdge;

        if (StringUtils.isEmpty(currentEntityId) || !currentEntityId.equals(newEntityId)) {
            // Checking if currentEntityId is null or empty as corrupted vertex on the other side of the edge should result into creation of new edge
            // create a new relationship edge to the new attribute vertex from the instance
            String relationshipName = AtlasGraphUtilsV2.getTypeName(currentEdge);

            if (relationshipName == null) {
                relationshipName = currentEdge.getLabel();
            }

            if (edgeDirection == IN) {
                ret = getOrCreateRelationship(newEntityVertex, currentEdge.getInVertex(), relationshipName, relationshipAttributes);

            } else if (edgeDirection == OUT) {
                ret = getOrCreateRelationship(currentEdge.getOutVertex(), newEntityVertex, relationshipName, relationshipAttributes);
            } else {
                ret = getOrCreateRelationship(newEntityVertex, parentEntityVertex, relationshipName, relationshipAttributes);
            }

            boolean isCreated = getCreatedTime(ret) == RequestContext.get().getRequestTime();
            if (isCreated) {
                // This flow is executed even if edge was only updated, or even the different order in payload
                // Necessary to call recordEntityUpdate for only new edge creation, hence checking `isCreated`
                recordEntityUpdate(newEntityVertex, ctx, true);
            }
        }

        return ret;
    }

    public static List<Object> getArrayElementsProperty(AtlasType elementType, boolean isSoftReference, AtlasVertex vertex, String vertexPropertyName) {
        boolean isArrayOfPrimitiveType = elementType.getTypeCategory().equals(TypeCategory.PRIMITIVE);
        boolean isArrayOfEnum = elementType.getTypeCategory().equals(TypeCategory.ENUM);
        if (!isSoftReference && isReference(elementType)) {
            return (List)vertex.getListProperty(vertexPropertyName, AtlasEdge.class);
        } else if (isArrayOfPrimitiveType || isArrayOfEnum) {
            return (List) vertex.getMultiValuedProperty(vertexPropertyName, elementType.getClass());
        } else {
            return (List)vertex.getListProperty(vertexPropertyName);
        }
    }

    private AtlasEdge getEdgeAt(List<Object> currentElements, int index, AtlasType elemType) {
        AtlasEdge ret = null;

        if (isReference(elemType)) {
            if (currentElements != null && index < currentElements.size()) {
                ret = (AtlasEdge) currentElements.get(index);
            }
        }

        return ret;
    }

    private List<AtlasEdge> unionCurrentAndNewElements(AtlasAttribute attribute, List<AtlasEdge> currentElements, List<AtlasEdge> newElements) {
        Collection<AtlasEdge> ret              = null;
        AtlasType             arrayElementType = ((AtlasArrayType) attribute.getAttributeType()).getElementType();

        if (arrayElementType != null && isReference(arrayElementType)) {
            ret = CollectionUtils.union(currentElements, newElements);
        }

        return CollectionUtils.isNotEmpty(ret) ? new ArrayList<>(ret) : Collections.emptyList();
    }

    //Removes unused edges from the old collection, compared to the new collection

    private List<AtlasEdge> removeUnusedArrayEntries(AtlasAttribute attribute, List<AtlasEdge> currentEntries, List<AtlasEdge> newEntries, AttributeMutationContext ctx) throws AtlasBaseException {
        if (CollectionUtils.isNotEmpty(currentEntries)) {
            AtlasType entryType = ((AtlasArrayType) attribute.getAttributeType()).getElementType();
            AtlasVertex entityVertex = ctx.getReferringVertex();

            if (isReference(entryType)) {
                Collection<AtlasEdge> edgesToRemove = CollectionUtils.subtract(currentEntries, newEntries);

                if (CollectionUtils.isNotEmpty(edgesToRemove)) {
                    List<AtlasEdge> removedElements = new ArrayList<>();

                    for (AtlasEdge edge : edgesToRemove) {
                        if (getStatus(edge) == DELETED) {
                            continue;
                        }

                        try {
                            boolean deleted = deleteDelegate.getHandler().deleteEdgeReference(edge, entryType.getTypeCategory(), attribute.isOwnedRef(),
                                    true, attribute.getRelationshipEdgeDirection(), entityVertex);

                            if (!deleted) {
                                removedElements.add(edge);

                                if (IN == attribute.getRelationshipEdgeDirection()) {
                                    recordEntityUpdate(edge.getOutVertex(), ctx, false);
                                } else {
                                    recordEntityUpdate(edge.getInVertex(), ctx, false);
                                }
                            }
                        } catch (NullPointerException npe) {
                            LOG.warn("Ignoring deleting edge with corrupted vertex: {}", edge.getId());
                        }
                    }

                    return removedElements;
                }
            }
        }

        return Collections.emptyList();
    }

    private List<AtlasEdge> removeArrayEntries(AtlasAttribute attribute, List<AtlasEdge> tobeDeletedEntries, AttributeMutationContext ctx) throws AtlasBaseException {
        if (CollectionUtils.isNotEmpty(tobeDeletedEntries)) {
            AtlasType entryType = ((AtlasArrayType) attribute.getAttributeType()).getElementType();
            AtlasVertex entityVertex = ctx.getReferringVertex();

            if (isReference(entryType)) {

                if (CollectionUtils.isNotEmpty(tobeDeletedEntries)) {
                    List<AtlasEdge> additionalElements = new ArrayList<>();

                    for (AtlasEdge edge : tobeDeletedEntries) {
                        if (getStatus(edge) == DELETED ) {
                            continue;
                        }

                        // update both sides of relationship wen edge is deleted
                        recordEntityUpdateForNonRelationsipAttribute(edge.getInVertex());
                        recordEntityUpdateForNonRelationsipAttribute(edge.getOutVertex());

                        deleteDelegate.getHandler().deleteEdgeReference(edge, entryType.getTypeCategory(), attribute.isOwnedRef(),
                                true, attribute.getRelationshipEdgeDirection(), entityVertex);

                        additionalElements.add(edge);

                    }

                    return additionalElements;
                }
            }
        }

        return Collections.emptyList();
    }
    private void setArrayElementsProperty(AtlasType elementType, boolean isSoftReference, AtlasVertex vertex, String vertexPropertyName, List<Object> allValues, List<Object> currentValues, Cardinality cardinality) {
        boolean isArrayOfPrimitiveType = elementType.getTypeCategory().equals(TypeCategory.PRIMITIVE);
        boolean isArrayOfEnum = elementType.getTypeCategory().equals(TypeCategory.ENUM);

        if (!isReference(elementType) || isSoftReference) {
            if (isArrayOfPrimitiveType || isArrayOfEnum) {
                vertex.removeProperty(vertexPropertyName);
                if (CollectionUtils.isNotEmpty(allValues)) {
                    for (Object value: allValues) {
                        AtlasGraphUtilsV2.addEncodedProperty(vertex, vertexPropertyName, value);
                    }
                }
            } else {
                AtlasGraphUtilsV2.setEncodedProperty(vertex, vertexPropertyName, allValues);
            }
        }
    }


    private Set<AtlasEdge> getNewCreatedInputOutputEdges(String guid) {
        List<Object> newElementsCreated = RequestContext.get().getNewElementsCreatedMap().get(guid);

        Set<AtlasEdge> newEdge = new HashSet<>();
        if (newElementsCreated != null && newElementsCreated.size() > 0) {
            newEdge = newElementsCreated.stream().map(x -> (AtlasEdge) x).collect(Collectors.toSet());
        }

        return newEdge;
    }

    private Set<AtlasEdge> getRestoredInputOutputEdges(AtlasVertex vertex) {
        Set<AtlasEdge> activatedEdges = new HashSet<>();
        Iterator<AtlasEdge> iterator = vertex.getEdges(AtlasEdgeDirection.BOTH, new String[]{PROCESS_INPUTS, PROCESS_OUTPUTS}).iterator();
        while (iterator.hasNext()) {
            AtlasEdge edge = iterator.next();
            if (edge.getProperty(STATE_PROPERTY_KEY, String.class).equalsIgnoreCase(ACTIVE_STATE_VALUE)) {
                activatedEdges.add(edge);
            }
        }
        return activatedEdges;
    }

    private Set<AtlasEdge> getRemovedInputOutputEdges(String guid) {
        List<Object> removedElements = RequestContext.get().getRemovedElementsMap().get(guid);
        Set<AtlasEdge> removedEdges = null;

        if (removedElements != null) {
            removedEdges = removedElements.stream().map(x -> (AtlasEdge) x).collect(Collectors.toSet());
        }

        return removedEdges;
    }


    private AtlasEntityHeader constructHeader(AtlasEntity entity, AtlasVertex vertex, AtlasEntityType entityType ) throws AtlasBaseException {
        Map<String, AtlasAttribute> attributeMap = entityType.getAllAttributes();
        AtlasEntityHeader header = entityRetriever.toAtlasEntityHeaderWithClassifications(vertex, attributeMap.keySet());
        if (entity.getClassifications() == null) {
            entity.setClassifications(header.getClassifications());
        }

        header.setVertexId(vertex.getIdForDisplay());
        header.setDocId(LongEncoding.encode(Long.parseLong(vertex.getIdForDisplay())));
        header.setSuperTypeNames(entityType.getSuperTypes());
        return header;
    }

    private void updateInConsistentOwnedMapVertices(AttributeMutationContext ctx, AtlasMapType mapType, Object val) {
        if (mapType.getValueType().getTypeCategory() == TypeCategory.OBJECT_ID_TYPE && !ctx.getAttributeDef().isSoftReferenced()) {
            AtlasEdge edge = (AtlasEdge) val;

            if (ctx.getAttribute().isOwnedRef() && getStatus(edge) == DELETED && getStatus(edge.getInVertex()) == DELETED) {

                //Resurrect the vertex and edge to ACTIVE state
                AtlasGraphUtilsV2.setEncodedProperty(edge, STATE_PROPERTY_KEY, ACTIVE.name());
                AtlasGraphUtilsV2.setEncodedProperty(edge.getInVertex(), STATE_PROPERTY_KEY, ACTIVE.name());
            }
        }
    }


    public int cleanUpClassificationPropagation(String classificationName, int batchLimit) {
        int CLEANUP_MAX = batchLimit <= 0 ? CLEANUP_BATCH_SIZE : batchLimit * CLEANUP_BATCH_SIZE;
        int cleanedUpCount = 0;
        long classificationEdgeCount = 0;
        long classificationEdgeInMemoryCount = 0;
        Iterator<AtlasVertex> tagVertices = GraphHelper.getClassificationVertices(graph, classificationName, CLEANUP_BATCH_SIZE);
        List<AtlasVertex> tagVerticesProcessed = new ArrayList<>(0);
        List<AtlasVertex> currentAssetVerticesBatch = new ArrayList<>(0);

        while (tagVertices != null && tagVertices.hasNext()) {
            if (cleanedUpCount >= CLEANUP_MAX){
                return cleanedUpCount;
            }

            while (tagVertices.hasNext() && currentAssetVerticesBatch.size() < CLEANUP_BATCH_SIZE) {
                AtlasVertex tagVertex = tagVertices.next();

                int availableSlots = CLEANUP_BATCH_SIZE - currentAssetVerticesBatch.size();
                long assetCountForCurrentTagVertex = GraphHelper.getAssetsCountOfClassificationVertex(tagVertex);
                currentAssetVerticesBatch.addAll(GraphHelper.getAllAssetsWithClassificationVertex(tagVertex, availableSlots));
                LOG.info("Available slots : {}, assetCountForCurrentTagVertex : {}, queueSize : {}",availableSlots, assetCountForCurrentTagVertex, currentAssetVerticesBatch.size());
                if (assetCountForCurrentTagVertex <= availableSlots) {
                    tagVerticesProcessed.add(tagVertex);
                }
            }

            int currentAssetsBatchSize = currentAssetVerticesBatch.size();
            if (currentAssetsBatchSize > 0) {
                LOG.info("To clean up tag {} from {} entities", classificationName, currentAssetsBatchSize);
                int offset = 0;
                do {
                    try {
                        int toIndex = Math.min((offset + CHUNK_SIZE), currentAssetsBatchSize);
                        List<AtlasVertex> entityVertices = currentAssetVerticesBatch.subList(offset, toIndex);
                        for (AtlasVertex vertex : entityVertices) {
                            List<AtlasClassification> deletedClassifications = new ArrayList<>();
                            GraphTransactionInterceptor.lockObjectAndReleasePostCommit(graphHelper.getGuid(vertex));
                            List<AtlasEdge> classificationEdges = GraphHelper.getClassificationEdges(vertex, null, classificationName);
                            classificationEdgeCount += classificationEdges.size();
                            int batchSize = CHUNK_SIZE;
                            for (int i = 0; i < classificationEdges.size(); i += batchSize) {
                                int end = Math.min(i + batchSize, classificationEdges.size());
                                List<AtlasEdge> batch = classificationEdges.subList(i, end);
                                for (AtlasEdge edge : batch) {
                                    try {
                                        AtlasClassification classification = entityRetriever.toAtlasClassification(edge.getInVertex());
                                        deletedClassifications.add(classification);
                                        deleteDelegate.getHandler().deleteEdgeReference(edge, CLASSIFICATION, false, true, null, vertex);
                                        classificationEdgeInMemoryCount++;
                                    } catch (IllegalStateException | AtlasBaseException e) {
                                        e.printStackTrace();
                                    }
                                }
                                if(classificationEdgeInMemoryCount >= CHUNK_SIZE){
                                    transactionInterceptHelper.intercept();
                                    classificationEdgeInMemoryCount = 0;
                                }
                            }
                            try {
                                AtlasEntity entity = repairClassificationMappings(vertex);
                                entityChangeNotifier.onClassificationDeletedFromEntity(entity, deletedClassifications);
                            } catch (IllegalStateException | AtlasBaseException e) {
                                e.printStackTrace();
                            }
                        }

                        transactionInterceptHelper.intercept();

                        offset += CHUNK_SIZE;
                    } finally {
                        LOG.info("For offset {} , classificationEdge were : {}", offset, classificationEdgeCount);
                        classificationEdgeCount = 0;
                        LOG.info("Cleaned up {} entities for classification {}", offset, classificationName);
                    }

                } while (offset < currentAssetsBatchSize);

                for (AtlasVertex classificationVertex : tagVerticesProcessed) {
                    try {
                        deleteDelegate.getHandler().deleteClassificationVertex(classificationVertex, true);
                    } catch (IllegalStateException e) {
                        e.printStackTrace();
                    }
                }
                transactionInterceptHelper.intercept();

                cleanedUpCount += currentAssetsBatchSize;
                currentAssetVerticesBatch.clear();
                tagVerticesProcessed.clear();
            }
            tagVertices = GraphHelper.getClassificationVertices(graph, classificationName, CLEANUP_BATCH_SIZE);
        }

        LOG.info("Completed cleaning up classification {}", classificationName);
        return cleanedUpCount;
    }

    public AtlasEntity repairClassificationMappings(AtlasVertex entityVertex) throws AtlasBaseException {
        String guid = GraphHelper.getGuid(entityVertex);
        AtlasEntity entity = instanceConverter.getEntity(guid, ENTITY_CHANGE_NOTIFY_IGNORE_RELATIONSHIP_ATTRIBUTES);

        AtlasAuthorizationUtils.verifyAccess(new AtlasEntityAccessRequest(typeRegistry, AtlasPrivilege.ENTITY_UPDATE_CLASSIFICATION, new AtlasEntityHeader(entity)), "repair classification mappings: guid=", guid);
        List<String> classificationNames = new ArrayList<>();
        List<String> propagatedClassificationNames = new ArrayList<>();

        if (entity.getClassifications() != null) {
            List<AtlasClassification> classifications = entity.getClassifications();
            for (AtlasClassification classification : classifications) {
                if (isPropagatedClassification(classification, guid)) {
                    propagatedClassificationNames.add(classification.getTypeName());
                } else {
                    classificationNames.add(classification.getTypeName());
                }
            }
        }
        //Delete array/set properties first
        entityVertex.removeProperty(TRAIT_NAMES_PROPERTY_KEY);
        entityVertex.removeProperty(PROPAGATED_TRAIT_NAMES_PROPERTY_KEY);


        //Update classificationNames and propagatedClassificationNames in entityVertex
        entityVertex.setProperty(CLASSIFICATION_NAMES_KEY, getDelimitedClassificationNames(classificationNames));
        entityVertex.setProperty(PROPAGATED_CLASSIFICATION_NAMES_KEY, getDelimitedClassificationNames(propagatedClassificationNames));
        entityVertex.setProperty(CLASSIFICATION_TEXT_KEY, fullTextMapperV2.getClassificationTextForEntity(entity));
        // Make classificationNames unique list as it is of type SET
        classificationNames = classificationNames.stream().distinct().collect(Collectors.toList());
        //Update classificationNames and propagatedClassificationNames in entityHeader
        for(String classificationName : classificationNames) {
            AtlasGraphUtilsV2.addEncodedProperty(entityVertex, TRAIT_NAMES_PROPERTY_KEY, classificationName);
        }
        for (String classificationName : propagatedClassificationNames) {
            entityVertex.addListProperty(PROPAGATED_TRAIT_NAMES_PROPERTY_KEY, classificationName);
        }

        return entity;
    }

    public Map<String, String> repairClassificationMappingsV2(List<AtlasVertex> entityVertices) throws AtlasBaseException {
        Map<String, String> errorMap = new HashMap<>(0);

        for (AtlasVertex entityVertex : entityVertices) {
            List<AtlasClassification> currentTags = tagDAO.getAllClassificationsForVertex(entityVertex.getIdForDisplay());


            try {
                Map<String, Map<String, Object>> deNormMap = new HashMap<>();

                deNormMap.put(entityVertex.getIdForDisplay(),
                        TagDeNormAttributesUtil.getAllAttributesForAllTagsForRepair(GraphHelper.getGuid(entityVertex), currentTags, typeRegistry, fullTextMapperV2));

                // ES operation collected to be executed in the end
                RequestContext.get().addESDeferredOperation(
                        new ESDeferredOperation(
                                ESDeferredOperation.OperationType.TAG_DENORM_FOR_ADD_CLASSIFICATIONS,
                                entityVertex.getIdForDisplay(),
                                deNormMap
                        )
                );
            } catch (Exception e) {
                errorMap.put(GraphHelper.getGuid(entityVertex), e.getMessage());
            }
        }

        return errorMap;
    }

    public void addClassificationsV1(final EntityMutationContext context, String guid, List<AtlasClassification> classifications) throws AtlasBaseException {
        if (CollectionUtils.isNotEmpty(classifications)) {
            MetricRecorder metric = RequestContext.get().startMetricRecord("addClassifications");

            final AtlasVertex                              entityVertex          = context.getVertex(guid);
            final AtlasEntityType                          entityType            = context.getType(guid);
            List<AtlasVertex>                              entitiesToPropagateTo = null;
            Map<AtlasClassification, HashSet<AtlasVertex>> addedClassifications  = new HashMap<>();
            List<AtlasClassification>                      addClassifications    = new ArrayList<>(classifications.size());
            entityRetriever.verifyClassificationsPropagationMode(classifications);
            for (AtlasClassification c : classifications) {
                AtlasClassification classification      = new AtlasClassification(c);
                String              classificationName  = classification.getTypeName();
                Boolean             propagateTags       = classification.isPropagate();
                Boolean             removePropagations  = classification.getRemovePropagationsOnEntityDelete();
                Boolean restrictPropagationThroughLineage = classification.getRestrictPropagationThroughLineage();
                Boolean restrictPropagationThroughHierarchy = classification.getRestrictPropagationThroughHierarchy();

                if (propagateTags != null && propagateTags &&
                        classification.getEntityGuid() != null &&
                        !StringUtils.equals(classification.getEntityGuid(), guid)) {
                    continue;
                }

                if (propagateTags == null) {
                    RequestContext reqContext = RequestContext.get();

                    if(reqContext.isImportInProgress() || reqContext.isInNotificationProcessing()) {
                        propagateTags = false;
                    } else {
                        propagateTags = CLASSIFICATION_PROPAGATION_DEFAULT;
                    }

                    classification.setPropagate(propagateTags);
                }

                if (removePropagations == null) {
                    removePropagations = graphHelper.getDefaultRemovePropagations();

                    classification.setRemovePropagationsOnEntityDelete(removePropagations);
                }

                if (restrictPropagationThroughLineage == null) {
                    classification.setRestrictPropagationThroughLineage(RESTRICT_PROPAGATION_THROUGH_LINEAGE_DEFAULT);
                }

                if (restrictPropagationThroughHierarchy == null) {
                    classification.setRestrictPropagationThroughHierarchy(RESTRICT_PROPAGATION_THROUGH_HIERARCHY_DEFAULT);
                }

                // set associated entity id to classification
                if (classification.getEntityGuid() == null) {
                    classification.setEntityGuid(guid);
                }

                // set associated entity status to classification
                if (classification.getEntityStatus() == null) {
                    classification.setEntityStatus(ACTIVE);
                }

                // ignore propagated classifications

                if (LOG.isDebugEnabled()) {
                    LOG.debug("Adding classification [{}] to [{}] using edge label: [{}]", classificationName, entityType.getTypeName(), getTraitLabel(classificationName));
                }

                addToClassificationNames(entityVertex, classificationName);

                // add a new AtlasVertex for the struct or trait instance
                AtlasVertex classificationVertex = createClassificationVertex(classification);

                if (LOG.isDebugEnabled()) {
                    LOG.debug("created vertex {} for trait {}", GraphHelper.string(classificationVertex), classificationName);
                }

                if (propagateTags && taskManagement != null && DEFERRED_ACTION_ENABLED) {
                    propagateTags = false;

                    createAndQueueTask(CLASSIFICATION_PROPAGATION_ADD, entityVertex, classificationVertex.getIdForDisplay(), getTypeName(classificationVertex));
                }

                // add the attributes for the trait instance
                mapClassification(EntityOperation.CREATE, context, classification, entityType, entityVertex, classificationVertex);
                updateModificationMetadata(entityVertex);
                if(addedClassifications.get(classification) == null) {
                    addedClassifications.put(classification, new HashSet<>());
                }
                //Add current Vertex to be notified
                addedClassifications.get(classification).add(entityVertex);

                if (propagateTags) {
                    // compute propagatedEntityVertices only once
                    if (entitiesToPropagateTo == null) {
                        String propagationMode;
                        propagationMode = entityRetriever.determinePropagationMode(classification.getRestrictPropagationThroughLineage(),classification.getRestrictPropagationThroughHierarchy());
                        Boolean toExclude = propagationMode == CLASSIFICATION_PROPAGATION_MODE_RESTRICT_LINEAGE ? true : false;
                        entitiesToPropagateTo = entityRetriever.getImpactedVerticesV2(entityVertex, CLASSIFICATION_PROPAGATION_MODE_LABELS_MAP.get(propagationMode),toExclude);
                    }

                    if (CollectionUtils.isNotEmpty(entitiesToPropagateTo)) {
                        if (LOG.isDebugEnabled()) {
                            LOG.debug("Propagating tag: [{}][{}] to {}", classificationName, entityType.getTypeName(), GraphHelper.getTypeNames(entitiesToPropagateTo));
                        }

                        List<AtlasVertex> entitiesPropagatedTo = deleteDelegate.getHandler().addTagPropagation(classificationVertex, entitiesToPropagateTo);

                        if (CollectionUtils.isNotEmpty(entitiesPropagatedTo)) {
                            addedClassifications.get(classification).addAll(entitiesPropagatedTo);
                        }
                    } else {
                        if (LOG.isDebugEnabled()) {
                            LOG.debug(" --> Not propagating classification: [{}][{}] - no entities found to propagate to.", getTypeName(classificationVertex), entityType.getTypeName());
                        }
                    }
                } else {
                    if (LOG.isDebugEnabled()) {
                        LOG.debug(" --> Not propagating classification: [{}][{}] - propagation is disabled.", getTypeName(classificationVertex), entityType.getTypeName());
                    }
                }

                addClassifications.add(classification);
            }

            // notify listeners on classification addition
            List<AtlasVertex> notificationVertices = new ArrayList<AtlasVertex>() {{ add(entityVertex); }};

            if (CollectionUtils.isNotEmpty(entitiesToPropagateTo)) {
                notificationVertices.addAll(entitiesToPropagateTo);
            }


            for (AtlasClassification classification : addedClassifications.keySet()) {
                Set<AtlasVertex>  vertices           = addedClassifications.get(classification);

                if (RequestContext.get().isDelayTagNotifications()) {
                    RequestContext.get().addAddedClassificationAndVertices(classification, new ArrayList<>(vertices));
                } else {
                    List<AtlasEntity> propagatedEntities = updateClassificationText(classification, vertices);

                    entityChangeNotifier.onClassificationsAddedToEntitiesV2(vertices, Collections.singletonList(classification), false, RequestContext.get());
                }
            }

            RequestContext.get().endMetricRecord(metric);
        }
    }

    public void handleAddClassifications(final EntityMutationContext context, String guid, List<AtlasClassification> classifications) throws AtlasBaseException {
        if(!RequestContext.get().isSkipAuthorizationCheck() && FeatureFlagStore.isTagV2Enabled()){
            addClassificationsV2(context, guid, classifications);
        } else {
            addClassificationsV1(context, guid, classifications);
        }
    }

    public void addClassificationsV2(final EntityMutationContext context, String guid, List<AtlasClassification> classifications) throws AtlasBaseException {
        if (CollectionUtils.isNotEmpty(classifications)) {
            MetricRecorder metric = RequestContext.get().startMetricRecord("addClassifications");

            final AtlasVertex                              entityVertex          = context.getVertex(guid);
            final AtlasEntityType                          entityType            = context.getType(guid);
            List<AtlasVertex>                              entitiesToPropagateTo = null;
            Map<AtlasClassification, HashSet<AtlasVertex>> addedClassifications  = new HashMap<>();
            List<AtlasClassification>                      addClassifications    = new ArrayList<>(classifications.size());
            entityRetriever.verifyClassificationsPropagationMode(classifications);

            for (AtlasClassification c : classifications) {
                validateClassificationTypeName(c);
            }

            classifications = mapClassificationsV2(classifications);

            for (AtlasClassification c : classifications) {
                AtlasClassification classification      = new AtlasClassification(c);
                String              classificationName  = classification.getTypeName();
                Boolean             propagateTags       = classification.isPropagate();
                Boolean             removePropagations  = classification.getRemovePropagationsOnEntityDelete();
                Boolean restrictPropagationThroughLineage = classification.getRestrictPropagationThroughLineage();
                Boolean restrictPropagationThroughHierarchy = classification.getRestrictPropagationThroughHierarchy();

                if (propagateTags != null && propagateTags &&
                        classification.getEntityGuid() != null &&
                        !StringUtils.equals(classification.getEntityGuid(), guid)) {
                    continue;
                }

                if (propagateTags == null) {
                    RequestContext reqContext = RequestContext.get();

                    if(reqContext.isImportInProgress() || reqContext.isInNotificationProcessing()) {
                        propagateTags = false;
                    } else {
                        propagateTags = CLASSIFICATION_PROPAGATION_DEFAULT;
                    }

                    classification.setPropagate(propagateTags);
                }

                if (removePropagations == null) {
                    removePropagations = graphHelper.getDefaultRemovePropagations();

                    classification.setRemovePropagationsOnEntityDelete(removePropagations);
                }

                if (restrictPropagationThroughLineage == null) {
                    classification.setRestrictPropagationThroughLineage(RESTRICT_PROPAGATION_THROUGH_LINEAGE_DEFAULT);
                }

                if (restrictPropagationThroughHierarchy == null) {
                    classification.setRestrictPropagationThroughHierarchy(RESTRICT_PROPAGATION_THROUGH_HIERARCHY_DEFAULT);
                }

                // set associated entity id to classification
                if (classification.getEntityGuid() == null) {
                    classification.setEntityGuid(guid);
                }

                // set associated entity status to classification
                if (classification.getEntityStatus() == null) {
                    classification.setEntityStatus(ACTIVE);
                }

                // ignore propagated classifications

                if (LOG.isDebugEnabled()) {
                    LOG.debug("Adding classification [{}] to [{}] using edge label: [{}]", classificationName, entityType.getTypeName(), getTraitLabel(classificationName));
                }

                Map<String, Object> minAssetMap = getMinimalAssetMap(entityVertex);

                //addToClassificationNames(entityVertex, classificationName);
                List<AtlasClassification> currentTags = tagDAO.getAllClassificationsForVertex(entityVertex.getIdForDisplay());
                currentTags.add(classification);

                // add a new AtlasVertex for the struct or trait instance
                // AtlasVertex classificationVertex = createClassificationVertex(classification);
                tagDAO.putDirectTag(entityVertex.getIdForDisplay(), classificationName, classification, minAssetMap);

                // Adding to context for rollback purpose later
                RequestContext reqContext = RequestContext.get();
                reqContext.addCassandraTagOperation(guid,
                        new CassandraTagOperation(
                                entityVertex.getIdForDisplay(),
                                classificationName,
                                CassandraTagOperation.OperationType.INSERT,
                                classification,
                                minAssetMap)
                );

                // Update ES attributes
                Map<String, Map<String, Object>> deNormMap = new HashMap<>();
                deNormMap.put(entityVertex.getIdForDisplay(), TagDeNormAttributesUtil.getDirectTagAttachmentAttributesForAddTag(classification,
                        currentTags, typeRegistry, fullTextMapperV2));
                // ES operation collected to be executed in the end
                RequestContext.get().addESDeferredOperation(
                        new ESDeferredOperation(
                                ESDeferredOperation.OperationType.TAG_DENORM_FOR_ADD_CLASSIFICATIONS,
                                entityVertex.getIdForDisplay(),
                                deNormMap
                        )
                );

                if (LOG.isDebugEnabled()) {
                    LOG.debug("created direct tag {}", classificationName);
                }

                if (propagateTags && taskManagement != null && DEFERRED_ACTION_ENABLED) {
                    deleteDelegate.getHandler().createAndQueueTaskWithoutCheckV2(CLASSIFICATION_PROPAGATION_ADD, entityVertex, null, classificationName);
                }

                // add the attributes for the trait instance
                //mapClassification(EntityOperation.CREATE, context, classification, entityType, entityVertex, classificationVertex);

                updateModificationMetadata(entityVertex);
                if(addedClassifications.get(classification) == null) {
                    addedClassifications.put(classification, new HashSet<>());
                }
                //Add current Vertex to be notified
                addedClassifications.get(classification).add(entityVertex);

                addClassifications.add(classification);
            }

            // notify listeners on classification addition
            List<AtlasVertex> notificationVertices = new ArrayList<AtlasVertex>() {{ add(entityVertex); }};

            if (CollectionUtils.isNotEmpty(entitiesToPropagateTo)) {
                notificationVertices.addAll(entitiesToPropagateTo);
            }


            for (AtlasClassification classification : addedClassifications.keySet()) {
                Set<AtlasVertex>  vertices           = addedClassifications.get(classification);

                if (RequestContext.get().isDelayTagNotifications()) {
                    RequestContext.get().addAddedClassificationAndVertices(classification, new ArrayList<>(vertices));
                } else {
                    List<AtlasEntity> propagatedEntities = updateClassificationText(classification, vertices);

                    entityChangeNotifier.onClassificationsAddedToEntitiesV2(vertices, Collections.singletonList(classification), false, RequestContext.get());
                }
            }

            RequestContext.get().endMetricRecord(metric);
        }
    }

    @NotNull
    private List<AtlasClassification> mapClassificationsV2(List<AtlasClassification> classifications) throws AtlasBaseException {
        List<AtlasClassification> mappedClassifications = new ArrayList<>(classifications.size());
        for (AtlasClassification c : classifications) {
            // Apply attribute mapping to ensure schema compatibility with v1
            AtlasClassification mappedClassification = tagAttributeMapper.mapClassificationAttributes(c);
            mappedClassifications.add(mappedClassification);
        }
        classifications = mappedClassifications;
        return classifications;
    }

    public int propagateClassification(String entityGuid, String classificationVertexId, String relationshipGuid, Boolean previousRestrictPropagationThroughLineage,Boolean previousRestrictPropagationThroughHierarchy) throws AtlasBaseException {
        try {

            if (StringUtils.isEmpty(entityGuid) || StringUtils.isEmpty(classificationVertexId)) {
                LOG.error("propagateClassification(entityGuid={}, classificationVertexId={}): entityGuid and/or classification vertex id is empty", entityGuid, classificationVertexId);

                throw new AtlasBaseException(String.format("propagateClassification(entityGuid=%s, classificationVertexId=%s): entityGuid and/or classification vertex id is empty", entityGuid, classificationVertexId));
            }

            AtlasVertex entityVertex = graphHelper.getVertexForGUID(entityGuid);
            if (entityVertex == null) {
                LOG.error("propagateClassification(entityGuid={}, classificationVertexId={}): entity vertex not found", entityGuid, classificationVertexId);

                throw new AtlasBaseException(String.format("propagateClassification(entityGuid=%s, classificationVertexId=%s): entity vertex not found", entityGuid, classificationVertexId));
            }

            AtlasVertex classificationVertex = graph.getVertex(classificationVertexId);
            if (classificationVertex == null) {
                LOG.error("propagateClassification(entityGuid={}, classificationVertexId={}): classification vertex not found", entityGuid, classificationVertexId);

                throw new AtlasBaseException(String.format("propagateClassification(entityGuid=%s, classificationVertexId=%s): classification vertex not found", entityGuid, classificationVertexId));
            }

            /*
                If restrictPropagateThroughLineage was false at past
                 then updated to true we need to delete the propagated
                 classifications and then put the classifications as intended
             */

            Boolean currentRestrictPropagationThroughLineage = AtlasGraphUtilsV2.getProperty(classificationVertex, CLASSIFICATION_VERTEX_RESTRICT_PROPAGATE_THROUGH_LINEAGE, Boolean.class);

            Boolean currentRestrictPropagationThroughHierarchy = AtlasGraphUtilsV2.getProperty(classificationVertex, CLASSIFICATION_VERTEX_RESTRICT_PROPAGATE_THROUGH_HIERARCHY, Boolean.class);
            if (previousRestrictPropagationThroughLineage != null && currentRestrictPropagationThroughLineage != null && !previousRestrictPropagationThroughLineage && currentRestrictPropagationThroughLineage) {
                deleteDelegate.getHandler().removeTagPropagation(classificationVertex);
            }

            if (previousRestrictPropagationThroughHierarchy != null && currentRestrictPropagationThroughHierarchy != null && !previousRestrictPropagationThroughHierarchy && currentRestrictPropagationThroughHierarchy) {
                deleteDelegate.getHandler().removeTagPropagation(classificationVertex);
            }

            String propagationMode = entityRetriever.determinePropagationMode(currentRestrictPropagationThroughLineage, currentRestrictPropagationThroughHierarchy);

            List<String> edgeLabelsToCheck = CLASSIFICATION_PROPAGATION_MODE_LABELS_MAP.get(propagationMode);
            Boolean toExclude = propagationMode == CLASSIFICATION_PROPAGATION_MODE_RESTRICT_LINEAGE ? true:false;
            List<AtlasVertex> impactedVertices = entityRetriever.getIncludedImpactedVerticesV2(entityVertex, relationshipGuid, edgeLabelsToCheck,toExclude);

            if (CollectionUtils.isEmpty(impactedVertices)) {
                LOG.debug("propagateClassification(entityGuid={}, classificationVertexId={}): found no entities to propagate the classification", entityGuid, classificationVertexId);
                return 0;
            }

            List<String> propagatedAssets = processClassificationPropagationAddition(impactedVertices, classificationVertex);
            return propagatedAssets.size();
        } catch (Exception e) {
            LOG.error("propagateClassification(entityGuid={}, classificationVertexId={}): error while propagating classification", entityGuid, classificationVertexId, e);
            throw new AtlasBaseException(e);
        }
    }


    /**
     * Performs a scalable, "add-only" propagation of classifications using a "read-free"
     * approach. This is the new, optimized implementation.
     */
    public int propagateClassificationV2_Optimised(Map<String, Object> parameters,
                                                    String entityGuid,
                                                    String tagTypeName, String parentEntityGuid, String toVertexGuid) throws AtlasBaseException {
        AtlasPerfMetrics.MetricRecorder metricRecorder = RequestContext.get().startMetricRecord("propagateClassificationV2_new");

        final int BATCH_SIZE_FOR_ADD_PROPAGATION = 200;

        try {
            if (StringUtils.isEmpty(toVertexGuid)) {
                if (StringUtils.isEmpty(entityGuid) || StringUtils.isEmpty(tagTypeName)) {
                    LOG.error("propagateClassificationV2_Optimised(entityGuid={}, tagTypeName={}): entityGuid and/or classification vertex id is empty", entityGuid, tagTypeName);
                    throw new AtlasBaseException(String.format("propagateClassificationV2_Optimised(entityGuid=%s, tagTypeName=%s): entityGuid and/or classification vertex id is empty", entityGuid, tagTypeName));
                }

                AtlasVertex entityVertex = graphHelper.getVertexForGUID(entityGuid);
                if (entityVertex == null) {
                    String warningMessage = String.format("propagateClassificationV2_Optimised(entityGuid=%s, tagTypeName=%s): entity vertex not found, skipping task execution", entityGuid, tagTypeName);
                    LOG.warn(warningMessage);
<<<<<<< HEAD
                    RequestContext.get().getCurrentTask().setWarningMessage(warningMessage);
=======
>>>>>>> dd021260
                    return 0;
                }

                AtlasClassification tag = tagDAO.findDirectTagByVertexIdAndTagTypeName(entityVertex.getIdForDisplay(), tagTypeName, false);
                if (tag == null) {
                    if (StringUtils.isNotEmpty(parentEntityGuid) && !parentEntityGuid.equals(entityGuid)) {
                        //fallback only to get tag
                        AtlasVertex parentEntityVertex = graphHelper.getVertexForGUID(parentEntityGuid);
                        if (parentEntityVertex == null) {
                            String warningMessage = String.format("propagateClassificationV2_Optimised(parentEntityGuid=%s, tagTypeName=%s): parentEntityVertex vertex not found, skipping task execution", parentEntityGuid, tagTypeName);
                            LOG.warn(warningMessage);
<<<<<<< HEAD
                            RequestContext.get().getCurrentTask().setWarningMessage(warningMessage);
=======
>>>>>>> dd021260
                            return 0;
                        }
                        tag = tagDAO.findDirectTagByVertexIdAndTagTypeName(parentEntityVertex.getIdForDisplay(), tagTypeName, false);
                    }
                    if (tag == null) {
                        String warningMessage = String.format("propagateClassificationV2_Optimised(entityGuid=%s,parentEntityGuid=%s, tagTypeName=%s): tag not found, skipping task execution", entityGuid, parentEntityGuid, tagTypeName);
                        LOG.warn(warningMessage);
<<<<<<< HEAD
                        RequestContext.get().getCurrentTask().setWarningMessage(warningMessage);
=======
>>>>>>> dd021260
                        return 0;
                    }
                }

                LOG.info("propagateClassificationV2_Optimised: Starting 'Add' propagation for tag '{}' from source {}", tagTypeName, entityGuid);
                // 1. Calculate the full set of impacted vertices directly from the graph.
                Set<String> impactedVerticeIds = new HashSet<>();
                String propagationMode = entityRetriever.determinePropagationMode(tag.getRestrictPropagationThroughLineage(), tag.getRestrictPropagationThroughHierarchy());
                Boolean toExclude = Objects.equals(propagationMode, CLASSIFICATION_PROPAGATION_MODE_RESTRICT_LINEAGE);

                // The traversal to find out impacted vertices
                entityRetriever.traverseImpactedVerticesByLevelV2(entityVertex, null, null, impactedVerticeIds, CLASSIFICATION_PROPAGATION_MODE_LABELS_MAP.get(propagationMode), toExclude, null, null);

                if (parentEntityGuid != null && !entityGuid.equals(parentEntityGuid)) {
                    impactedVerticeIds.add(entityVertex.getIdForDisplay());
                }

                if (CollectionUtils.isEmpty(impactedVerticeIds)) {
                    LOG.info("propagateClassificationV2_Optimised: No entities found to propagate the classification to.");
                    return 0;
                }

                // 2. Process additions in batches.
                LOG.info("propagateClassificationV2_Optimised: Found {} total vertices for propagation. Processing in batches.", impactedVerticeIds.size());
                List<String> vertexIdsToAdd = new ArrayList<>(impactedVerticeIds);
                int assetsAffected = 0;
                for (int i = 0; i < vertexIdsToAdd.size(); i += BATCH_SIZE_FOR_ADD_PROPAGATION) {
                    int end = Math.min(i + BATCH_SIZE_FOR_ADD_PROPAGATION, vertexIdsToAdd.size());
                    List<String> batchIds = vertexIdsToAdd.subList(i, end);

                    List<AtlasVertex> impactedVertices = batchIds.stream()
                            .map(x -> graph.getVertex(x))
                            .filter(Objects::nonNull)
                            .collect(Collectors.toList());

                    if (!impactedVertices.isEmpty()) {
                        assetsAffected += impactedVertices.size();
                        LOG.info("propagateClassificationV2_Optimised: Processing batch of {} assets for tag addition.", impactedVertices.size());
                        processClassificationPropagationAdditionV2(parameters, entityVertex.getIdForDisplay(), impactedVertices, tag);
                    }
                }
                return assetsAffected;
            } else {
                // "Add on Relationship Change" Flow, this logic processes all tags on the `fromVertex`.
                int assetsAffected = 0;
                AtlasVertex fromVertex = entityRetriever.getEntityVertex(entityGuid);
                if (fromVertex == null) {
                    String warningMessage = String.format("propagateClassificationV2_Optimised(fromVertexId=%s, tagTypeName=%s): fromVertex not found, skipping task execution", entityGuid, tagTypeName);
                    LOG.warn(warningMessage);
<<<<<<< HEAD
                    RequestContext.get().getCurrentTask().setWarningMessage(warningMessage);
=======
>>>>>>> dd021260
                    return assetsAffected;
                }

                AtlasVertex toVertex = entityRetriever.getEntityVertex(toVertexGuid);
                if (toVertex == null) {
                    String warningMessage = String.format("propagateClassificationV2_Optimised(toVertexId=%s, tagTypeName=%s): toVertex not found, skipping task execution", toVertexGuid, tagTypeName);
                    LOG.warn(warningMessage);
<<<<<<< HEAD
                    RequestContext.get().getCurrentTask().setWarningMessage(warningMessage);
=======
>>>>>>> dd021260
                    return assetsAffected;
                }

                List<Tag> tags = tagDAO.getAllTagsByVertexId(fromVertex.getIdForDisplay());
                Map<String, Set<String>> impactedVertexIdsMap = new TreeMap<>();

                for (Tag tag : tags) {
                    if (tag.isPropagationEnabled()) {
                        AtlasClassification atlasClassification = tag.toAtlasClassification();
                        String sourceEntityGuid = atlasClassification.getEntityGuid();
                        AtlasVertex sourceVertex = entityRetriever.getEntityVertex(sourceEntityGuid);
                        if (sourceVertex == null) {
                            String warningMessage = String.format("propagateClassificationV2_Optimised(sourceVertex=%s, tagTypeName=%s): sourceVertex not found, skipping task execution", sourceEntityGuid, tagTypeName);
                            LOG.warn(warningMessage);
<<<<<<< HEAD
                            RequestContext.get().getCurrentTask().setWarningMessage(warningMessage);
=======
>>>>>>> dd021260
                            continue;
                        }

                        String propagationMode = entityRetriever.determinePropagationMode(tag.getRestrictPropagationThroughLineage(), tag.getRestrictPropagationThroughHierarchy());

                        Set<String> impactedVertexIds;

                        if (!impactedVertexIdsMap.containsKey(propagationMode)) {
                            LOG.info("propagateClassificationV2_Optimised: Cache miss for propagationMode '{}'. Performing graph traversal.", propagationMode);
                            Boolean toExclude = Objects.equals(propagationMode, CLASSIFICATION_PROPAGATION_MODE_RESTRICT_LINEAGE);
                            impactedVertexIds = new HashSet<>();
                            Set<String> vertexIdsToAddClassification = new HashSet<>();
                            Set<String> verticesToExcludeDuringTraversal = new HashSet<>(
                                    Arrays.asList(fromVertex.getIdForDisplay(), sourceVertex.getIdForDisplay())
                            );
                            entityRetriever.traverseImpactedVerticesByLevelV2(toVertex, null, null, impactedVertexIds, CLASSIFICATION_PROPAGATION_MODE_LABELS_MAP.get(propagationMode), toExclude, vertexIdsToAddClassification, verticesToExcludeDuringTraversal);

                            impactedVertexIds.addAll(vertexIdsToAddClassification);
                            impactedVertexIdsMap.put(propagationMode, impactedVertexIds);
                        } else {
                            LOG.info("propagateClassificationV2_Optimised: Cache hit for propagationMode '{}'. Reusing traversal results.", propagationMode);
                            impactedVertexIds = impactedVertexIdsMap.get(propagationMode);
                        }

                        // 2. Process additions in batches.
                        LOG.info("propagateClassificationV2_Optimised: Found {} total vertices for propagation based on toVertex: {}. Processing in batches.", impactedVertexIds.size(), toVertexGuid);
                        List<String> vertexIdsToAdd = new ArrayList<>(impactedVertexIds);

                        for (int i = 0; i < vertexIdsToAdd.size(); i += BATCH_SIZE_FOR_ADD_PROPAGATION) {
                            int end = Math.min(i + BATCH_SIZE_FOR_ADD_PROPAGATION, vertexIdsToAdd.size());
                            List<String> batchIds = vertexIdsToAdd.subList(i, end);

                            List<AtlasVertex> impactedVertices = batchIds.stream()
                                    .map(x -> graph.getVertex(x))
                                    .filter(Objects::nonNull)
                                    .collect(Collectors.toList());

                            if (!impactedVertices.isEmpty()) {
                                assetsAffected += impactedVertices.size();
                                LOG.info("propagateClassificationV2_Optimised: Processing batch of {} assets for tag addition based on toVertex: {}, sourceVertex: {}, tag_type_name: {}", impactedVertices.size(), toVertexGuid, sourceVertex.getIdForDisplay(), atlasClassification.getTypeName());
                                processClassificationPropagationAdditionV2(parameters, sourceVertex.getIdForDisplay(), impactedVertices, atlasClassification);
                            }
                        }
                    }
                }
                return assetsAffected;
            }
        } catch (Exception e) {
            LOG.error("propagateClassificationV2_Optimised(entityGuid={}, classificationTypeName={}): error while propagating classification", entityGuid, tagTypeName, e);
            throw new AtlasBaseException(e);
        } finally {
            RequestContext.get().endMetricRecord(metricRecorder);
        }
    }


    public List<String> processClassificationPropagationAddition(List<AtlasVertex> verticesToPropagate, AtlasVertex classificationVertex) throws AtlasBaseException{
        AtlasPerfMetrics.MetricRecorder classificationPropagationMetricRecorder = RequestContext.get().startMetricRecord("processClassificationPropagationAddition");
        List<String> propagatedEntitiesGuids = new ArrayList<>();
        int impactedVerticesSize = verticesToPropagate.size();
        int offset = 0;
        int toIndex;
        LOG.info(String.format("Total number of vertices to propagate: %d", impactedVerticesSize));

        try {
            do {
                toIndex = offset + CHUNK_SIZE > impactedVerticesSize ? impactedVerticesSize : offset + CHUNK_SIZE;
                List<AtlasVertex> chunkedVerticesToPropagate = verticesToPropagate.subList(offset, toIndex);

                AtlasPerfMetrics.MetricRecorder metricRecorder  = RequestContext.get().startMetricRecord("lockObjectsAfterTraverse");
                List<String> impactedVerticesGuidsToLock        = chunkedVerticesToPropagate.stream().map(x -> GraphHelper.getGuid(x)).collect(Collectors.toList());
                GraphTransactionInterceptor.lockObjectAndReleasePostCommit(impactedVerticesGuidsToLock);
                RequestContext.get().endMetricRecord(metricRecorder);

                AtlasClassification classification       = entityRetriever.toAtlasClassification(classificationVertex);
                List<AtlasVertex>   entitiesPropagatedTo = deleteDelegate.getHandler().addTagPropagation(classificationVertex, chunkedVerticesToPropagate);

                if (CollectionUtils.isEmpty(entitiesPropagatedTo)) {
                    return Collections.emptyList();
                }

                List<AtlasEntity>   propagatedEntitiesChunked       = updateClassificationText(classification, entitiesPropagatedTo);
                List<String>        chunkedPropagatedEntitiesGuids  = propagatedEntitiesChunked.stream().map(x -> x.getGuid()).collect(Collectors.toList());

                propagatedEntitiesGuids.addAll(chunkedPropagatedEntitiesGuids);
                offset += CHUNK_SIZE;
                transactionInterceptHelper.intercept();
                //Convert entitiesPropagatedTo to Set
                Set<AtlasVertex> entitiesPropagatedToSet = new HashSet<>(entitiesPropagatedTo);
                entityChangeNotifier.onClassificationsAddedToEntitiesV2(entitiesPropagatedToSet, Collections.singletonList(classification), false, RequestContext.get());
            } while (offset < impactedVerticesSize);
        } catch (AtlasBaseException exception) {
            LOG.error("Error occurred while adding classification propagation for classification with propagation id {}", classificationVertex.getIdForDisplay());
            throw exception;
        } finally {
            RequestContext.get().endMetricRecord(classificationPropagationMetricRecorder);
        }

        return propagatedEntitiesGuids;

    }

    public int processClassificationPropagationAdditionV2(Map<String, Object> parameters,
                                                           String entityVertexId,
                                                           List<AtlasVertex> verticesToPropagate,
                                                           AtlasClassification classification) throws AtlasBaseException{
        AtlasPerfMetrics.MetricRecorder classificationPropagationMetricRecorder = RequestContext.get().startMetricRecord("processClassificationPropagationAddition");
        int impactedVerticesSize = verticesToPropagate.size();

        int offset = 0;
        int toIndex;
        LOG.info(String.format("Total number of vertices to propagate: %d", impactedVerticesSize));

        try {
            do {
                toIndex = Math.min(offset + CHUNK_SIZE, impactedVerticesSize);
                List<AtlasVertex> chunkedVerticesToPropagate = verticesToPropagate.subList(offset, toIndex);
                Set<AtlasVertex> chunkedVerticesToPropagateSet = new HashSet<>(chunkedVerticesToPropagate);
                Map<String, Map<String, Object>> deNormAttributesMap = new HashMap<>();
                Map<String, Map<String, Object>> assetMinAttrsMap = new HashMap<>();

                List<AtlasEntity> propagatedEntitiesChunked = updateClassificationTextV2(classification, chunkedVerticesToPropagate, deNormAttributesMap, assetMinAttrsMap);

                tagDAO.putPropagatedTags(entityVertexId, classification.getTypeName(), deNormAttributesMap.keySet(), assetMinAttrsMap, classification);
                if (MapUtils.isNotEmpty(deNormAttributesMap)) {
                    ESConnector.writeTagProperties(deNormAttributesMap);
                }
                entityChangeNotifier.onClassificationPropagationAddedToEntitiesV2(chunkedVerticesToPropagateSet, Collections.singletonList(classification), true, RequestContext.get()); // Async call
                offset += CHUNK_SIZE;
                LOG.info("offset {}, impactedVerticesSize: {}", offset, impactedVerticesSize);
            } while (offset < impactedVerticesSize);
            LOG.info(String.format("Total number of vertices propagated: %d", impactedVerticesSize));
            return impactedVerticesSize;
        } catch (Exception exception) {
            LOG.error("Error occurred while adding classification propagation for classification with source entity id {}",
                    entityVertexId, exception);
            throw exception;
        } finally {
            RequestContext.get().endMetricRecord(classificationPropagationMetricRecorder);
        }
    }

    public void deleteClassification(String entityGuid, String classificationName, String associatedEntityGuid) throws AtlasBaseException {
        if (StringUtils.isEmpty(associatedEntityGuid) || associatedEntityGuid.equals(entityGuid)) {
            handleDirectDeleteClassification(entityGuid, classificationName);
        } else {
            deletePropagatedClassification(entityGuid, classificationName, associatedEntityGuid);
        }
    }

    private void deletePropagatedClassification(String entityGuid, String classificationName, String associatedEntityGuid) throws AtlasBaseException {
        if (StringUtils.isEmpty(classificationName)) {
            throw new AtlasBaseException(AtlasErrorCode.INVALID_CLASSIFICATION_PARAMS, "delete", entityGuid);
        }

        AtlasVertex entityVertex = AtlasGraphUtilsV2.findByGuid(this.graph, entityGuid);

        if (entityVertex == null) {
            throw new AtlasBaseException(AtlasErrorCode.INSTANCE_GUID_NOT_FOUND, entityGuid);
        }

        deleteDelegate.getHandler().deletePropagatedClassification(entityVertex, classificationName, associatedEntityGuid);
    }

    public void deleteClassificationV1(String entityGuid, String classificationName) throws AtlasBaseException {
        if (StringUtils.isEmpty(classificationName)) {
            throw new AtlasBaseException(AtlasErrorCode.INVALID_CLASSIFICATION_PARAMS, "delete", entityGuid);
        }

        AtlasVertex entityVertex = AtlasGraphUtilsV2.findByGuid(this.graph, entityGuid);

        if (entityVertex == null) {
            throw new AtlasBaseException(AtlasErrorCode.INSTANCE_GUID_NOT_FOUND, entityGuid);
        }

        AtlasPerfTracer perf = null;

        if (AtlasPerfTracer.isPerfTraceEnabled(PERF_LOG)) {
            perf = AtlasPerfTracer.getPerfTracer(PERF_LOG, "EntityGraphMapper.deleteClassification");
        }

        List<String> traitNames = handleGetTraitNames(entityVertex);

        if (CollectionUtils.isEmpty(traitNames)) {
            throw new AtlasBaseException(AtlasErrorCode.NO_CLASSIFICATIONS_FOUND_FOR_ENTITY, entityGuid);
        }

        validateClassificationExists(traitNames, classificationName);

        AtlasVertex         classificationVertex = GraphHelper.getClassificationVertex(graphHelper, entityVertex, classificationName);

        if (Objects.isNull(classificationVertex)) {
            LOG.error(AtlasErrorCode.CLASSIFICATION_NOT_FOUND.getFormattedErrorMessage(classificationName));
            return;
        }
        // Get in progress task to see if there already is a propagation for this particular vertex
        List<AtlasTask> inProgressTasks = taskManagement.getInProgressTasks();
        for (AtlasTask task : inProgressTasks) {
            if (IN_PROGRESS.equals(task.getStatus()) && isTaskMatchingWithVertexIdAndEntityGuid(task, classificationVertex.getIdForDisplay(), entityGuid)) {
                throw new AtlasBaseException(AtlasErrorCode.CLASSIFICATION_CURRENTLY_BEING_PROPAGATED, classificationName);
            }
        }

        AtlasClassification classification       = entityRetriever.toAtlasClassification(classificationVertex);

        if (classification == null) {
            LOG.error(AtlasErrorCode.CLASSIFICATION_NOT_FOUND.getFormattedErrorMessage(classificationName));
            return;
        }

        // remove classification from propagated entities if propagation is turned on
        final List<AtlasVertex> entityVertices;

        if (GraphHelper.isPropagationEnabled(classificationVertex)) {
            if (taskManagement != null && DEFERRED_ACTION_ENABLED) {
                boolean propagateDelete = true;
                String classificationVertexId = classificationVertex.getIdForDisplay();

                List<String> entityTaskGuids = (List<String>) entityVertex.getPropertyValues(PENDING_TASKS_PROPERTY_KEY, String.class);

                if (CollectionUtils.isNotEmpty(entityTaskGuids)) {
                    List<AtlasTask> entityPendingTasks = taskManagement.getByGuidsES(entityTaskGuids);

                    boolean pendingTaskExists  = entityPendingTasks.stream()
                            .anyMatch(x -> isTaskMatchingWithVertexIdAndEntityGuid(x, classificationVertexId, entityGuid));

                    if (pendingTaskExists) {
                        List<AtlasTask> entityClassificationPendingTasks = entityPendingTasks.stream()
                                .filter(t -> t.getParameters().containsKey("entityGuid")
                                        && t.getParameters().containsKey("classificationVertexId"))
                                .filter(t -> t.getParameters().get("entityGuid").equals(entityGuid)
                                        && t.getParameters().get("classificationVertexId").equals(classificationVertexId)
                                        && t.getType().equals(CLASSIFICATION_PROPAGATION_ADD))
                                .collect(Collectors.toList());
                        for (AtlasTask entityClassificationPendingTask: entityClassificationPendingTasks) {
                            String taskGuid = entityClassificationPendingTask.getGuid();
                            taskManagement.deleteByGuid(taskGuid, TaskManagement.DeleteType.SOFT);
                            AtlasGraphUtilsV2.deleteProperty(entityVertex, PENDING_TASKS_PROPERTY_KEY, taskGuid);
//                            propagateDelete = false;  TODO: Uncomment when all unnecessary ADD tasks are resolved
                        }
                    }
                }

                if (propagateDelete) {
                    createAndQueueTask(CLASSIFICATION_PROPAGATION_DELETE, entityVertex, classificationVertex.getIdForDisplay(), classificationName);
                }

                entityVertices = new ArrayList<>();
            } else {
                entityVertices = deleteDelegate.getHandler().removeTagPropagation(classificationVertex);

                if (LOG.isDebugEnabled()) {
                    LOG.debug("Number of propagations to delete -> {}", entityVertices.size());
                }
            }
        } else {
            entityVertices = new ArrayList<>();
        }

        // add associated entity to entityVertices list
        if (!entityVertices.contains(entityVertex)) {
            entityVertices.add(entityVertex);
        }

        // remove classifications from associated entity
        if (LOG.isDebugEnabled()) {
            LOG.debug("Removing classification: [{}] from: [{}][{}] with edge label: [{}]", classificationName,
                    getTypeName(entityVertex), entityGuid, CLASSIFICATION_LABEL);
        }

        AtlasEdge edge = getClassificationEdge(entityVertex, classificationVertex);

        deleteDelegate.getHandler().deleteEdgeReference(edge, CLASSIFICATION, false, true, entityVertex);

        traitNames.remove(classificationName);

        // update 'TRAIT_NAMES_PROPERTY_KEY' property
        entityVertex.removePropertyValue(TRAIT_NAMES_PROPERTY_KEY, classificationName);

        // update 'CLASSIFICATION_NAMES_KEY' property
        entityVertex.removeProperty(CLASSIFICATION_NAMES_KEY);

        entityVertex.setProperty(CLASSIFICATION_NAMES_KEY, getClassificationNamesString(traitNames));

        updateModificationMetadata(entityVertex);

        if (RequestContext.get().isDelayTagNotifications()) {
            RequestContext.get().addDeletedClassificationAndVertices(classification, new ArrayList<>(entityVertices));
        } else if (CollectionUtils.isNotEmpty(entityVertices)) {
            List<AtlasEntity> propagatedEntities = updateClassificationText(classification, entityVertices);

            //Sending audit request for all entities at once
            entityChangeNotifier.onClassificationsDeletedFromEntities(propagatedEntities, Collections.singletonList(classification));
        }
        AtlasPerfTracer.log(perf);
    }

    public void handleDirectDeleteClassification(String entityGuid, String classificationName) throws AtlasBaseException {
        if(FeatureFlagStore.isTagV2Enabled()) {
            deleteClassificationV2(entityGuid, classificationName);
        } else {
            deleteClassificationV1(entityGuid, classificationName);
        }
    }

    public void deleteClassificationV2(String entityGuid, String classificationName) throws AtlasBaseException {
        if (StringUtils.isEmpty(classificationName)) {
            throw new AtlasBaseException(AtlasErrorCode.INVALID_CLASSIFICATION_PARAMS, "delete", entityGuid);
        }

        AtlasVertex entityVertex = AtlasGraphUtilsV2.findByGuid(this.graph, entityGuid);

        if (entityVertex == null) {
            throw new AtlasBaseException(AtlasErrorCode.INSTANCE_GUID_NOT_FOUND, entityGuid);
        }

        AtlasPerfTracer perf = null;

        if (AtlasPerfTracer.isPerfTraceEnabled(PERF_LOG)) {
            perf = AtlasPerfTracer.getPerfTracer(PERF_LOG, "EntityGraphMapper.deleteClassification");
        }

        Tag currentTag = tagDAO.findDirectTagByVertexIdAndTagTypeNameWithAssetMetadata(entityVertex.getIdForDisplay(), classificationName, false);
        if (Objects.isNull(currentTag)) {
            LOG.error(AtlasErrorCode.CLASSIFICATION_NOT_FOUND.getFormattedErrorMessage(classificationName));
            throw new AtlasBaseException(AtlasErrorCode.CLASSIFICATION_NOT_FOUND, classificationName);
        }

        // Get in progress task to see if there already is a propagation for this particular vertex
        List<AtlasTask> inProgressTasks = taskManagement.getInProgressTasks();
        for (AtlasTask task : inProgressTasks) {
            if (IN_PROGRESS.equals(task.getStatus()) && isTaskMatchingWithVertexIdAndEntityGuid(task, currentTag.getTagTypeName(), entityGuid)) {
                throw new AtlasBaseException(AtlasErrorCode.CLASSIFICATION_CURRENTLY_BEING_PROPAGATED, classificationName);
            }
        }

        AtlasClassification currentClassification = entityRetriever.toAtlasClassification(currentTag);

        // remove classification from propagated entities if propagation is turned on
        if (currentClassification.isPropagate()) {
            if (DEFERRED_ACTION_ENABLED) {
                List<String> entityTaskGuids = (List<String>) entityVertex.getPropertyValues(PENDING_TASKS_PROPERTY_KEY, String.class);

                if (CollectionUtils.isNotEmpty(entityTaskGuids)) {
                    List<AtlasTask> entityPendingTasks = taskManagement.getByGuidsES(entityTaskGuids);

                    boolean pendingTaskExists  = entityPendingTasks.stream()
                            .anyMatch(x -> isTaskMatchingWithVertexIdAndEntityGuid(x, currentClassification.getTypeName(), entityGuid));

                    if (pendingTaskExists) {
                        List<AtlasTask> entityClassificationPendingTasks = entityPendingTasks.stream()
                                .filter(t -> t.getParameters().containsKey("entityGuid")
                                        && t.getParameters().containsKey("classificationVertexId"))
                                .filter(t -> t.getParameters().get("entityGuid").equals(entityGuid)
                                        && t.getParameters().get(Constants.TASK_CLASSIFICATION_TYPENAME).equals(currentClassification.getTypeName())
                                        && t.getType().equals(CLASSIFICATION_PROPAGATION_ADD))
                                .collect(Collectors.toList());
                        for (AtlasTask entityClassificationPendingTask: entityClassificationPendingTasks) {
                            String taskGuid = entityClassificationPendingTask.getGuid();
                            taskManagement.deleteByGuid(taskGuid, TaskManagement.DeleteType.SOFT);
                            AtlasGraphUtilsV2.deleteProperty(entityVertex, PENDING_TASKS_PROPERTY_KEY, taskGuid);
//                            propagateDelete = false;  TODO: Uncomment when all unnecessary ADD tasks are resolved
                        }
                    }
                }

                String  currentUser = RequestContext.getCurrentUser();

                Map<String, Object> taskParams  = new HashMap<>() {{
                    put(PARAM_ENTITY_GUID, entityGuid);
                    put(PARAM_SOURCE_VERTEX_ID, entityVertex.getIdForDisplay());
                    put(TASK_CLASSIFICATION_TYPENAME, currentClassification.getTypeName());
                    put("newMode", true);
                }};

                taskManagement.createTaskV2(CLASSIFICATION_PROPAGATION_DELETE, currentUser, taskParams, currentClassification.getTypeName(), entityGuid);
            }
        }

        // remove classifications from associated entity
        if (LOG.isDebugEnabled()) {
            LOG.debug("Removing classification: [{}] from: [{}][{}] with edge label: [{}]", classificationName,
                    getTypeName(entityVertex), entityGuid, CLASSIFICATION_LABEL);
        }

        tagDAO.deleteDirectTag(entityVertex.getIdForDisplay(), currentClassification);

        RequestContext reqContext = RequestContext.get();
        // Record cassandra tag operation in RequestContext
        reqContext.addCassandraTagOperation(entityGuid,
                new CassandraTagOperation(
                        entityVertex.getIdForDisplay(),
                        classificationName,
                        CassandraTagOperation.OperationType.DELETE,
                        currentClassification.deepCopy(),
                        currentTag.getAssetMetadata())
        );

        List<AtlasClassification> currentTags = tagDAO.getAllClassificationsForVertex(entityVertex.getIdForDisplay());

        Map<String, Map<String, Object>> deNormMap = new HashMap<>();
        deNormMap.put(entityVertex.getIdForDisplay(), TagDeNormAttributesUtil.getDirectTagAttachmentAttributesForDeleteTag(currentClassification, currentTags, typeRegistry, fullTextMapperV2));

        // ES operation collected to be executed in the end
        RequestContext.get().addESDeferredOperation(
                new ESDeferredOperation(
                        ESDeferredOperation.OperationType.TAG_DENORM_FOR_DELETE_CLASSIFICATIONS,
                        entityVertex.getIdForDisplay(),
                        deNormMap
                )
        );

        updateModificationMetadata(entityVertex);

        if (RequestContext.get().isDelayTagNotifications()) {
            RequestContext.get().addDeletedClassificationAndVertices(currentClassification, Collections.singleton(entityVertex));
        } else {
            entityChangeNotifier.onClassificationDeletedFromEntities(Collections.singletonList(entityRetriever.toAtlasEntity(entityGuid)), currentClassification);
        }
        AtlasPerfTracer.log(perf);
    }

    private boolean isTaskMatchingWithVertexIdAndEntityGuid(AtlasTask task, String tagTypeName, String entityGuid) {
        try {
            if (CLASSIFICATION_PROPAGATION_ADD.equals(task.getType())) {
                return task.getParameters().get(Constants.TASK_CLASSIFICATION_TYPENAME).equals(tagTypeName)
                        && task.getParameters().get(ClassificationTask.PARAM_ENTITY_GUID).equals(entityGuid);
            }
        } catch (NullPointerException npe) {
            LOG.warn("Task classificationVertexId or entityGuid is null");
        }
        return false;
    }

    private AtlasEntity updateClassificationText(AtlasVertex vertex) throws AtlasBaseException {
        String guid        = graphHelper.getGuid(vertex);
        AtlasEntity entity = instanceConverter.getAndCacheEntity(guid, ENTITY_CHANGE_NOTIFY_IGNORE_RELATIONSHIP_ATTRIBUTES);

        vertex.setProperty(CLASSIFICATION_TEXT_KEY, fullTextMapperV2.getClassificationTextForEntity(entity));
        return entity;
    }

    public void updateClassificationTextAndNames(AtlasVertex vertex) throws AtlasBaseException {
        if(CollectionUtils.isEmpty(vertex.getPropertyValues(Constants.TRAIT_NAMES_PROPERTY_KEY, String.class)) &&
                CollectionUtils.isEmpty(vertex.getPropertyValues(Constants.PROPAGATED_TRAIT_NAMES_PROPERTY_KEY, String.class))) {
            return;
        }

        String guid = graphHelper.getGuid(vertex);
        AtlasEntity entity = instanceConverter.getAndCacheEntity(guid, ENTITY_CHANGE_NOTIFY_IGNORE_RELATIONSHIP_ATTRIBUTES);
        List<String> classificationNames = new ArrayList<>();
        List<String> propagatedClassificationNames = new ArrayList<>();

        for (AtlasClassification classification : entity.getClassifications()) {
            if (isPropagatedClassification(classification, guid)) {
                propagatedClassificationNames.add(classification.getTypeName());
            } else {
                classificationNames.add(classification.getTypeName());
            }
        }

        vertex.setProperty(CLASSIFICATION_NAMES_KEY, getDelimitedClassificationNames(classificationNames));
        vertex.setProperty(PROPAGATED_CLASSIFICATION_NAMES_KEY, getDelimitedClassificationNames(propagatedClassificationNames));
        vertex.setProperty(CLASSIFICATION_TEXT_KEY, fullTextMapperV2.getClassificationTextForEntity(entity));
    }

    private boolean isPropagatedClassification(AtlasClassification classification, String guid) {
        String classificationEntityGuid = classification.getEntityGuid();

        return StringUtils.isNotEmpty(classificationEntityGuid) && !StringUtils.equals(classificationEntityGuid, guid);
    }

    private void addToClassificationNames(AtlasVertex entityVertex, String classificationName) {
        AtlasGraphUtilsV2.addEncodedProperty(entityVertex, TRAIT_NAMES_PROPERTY_KEY, classificationName);

        String delimitedClassificationNames = entityVertex.getProperty(CLASSIFICATION_NAMES_KEY, String.class);

        if (StringUtils.isEmpty(delimitedClassificationNames)) {
            delimitedClassificationNames = CLASSIFICATION_NAME_DELIMITER + classificationName + CLASSIFICATION_NAME_DELIMITER;
        } else {
            delimitedClassificationNames = delimitedClassificationNames + classificationName + CLASSIFICATION_NAME_DELIMITER;
        }

        entityVertex.setProperty(CLASSIFICATION_NAMES_KEY, delimitedClassificationNames);
    }

    private String getClassificationNamesString(List<String> traitNames) {
        String ret = StringUtils.join(traitNames, CLASSIFICATION_NAME_DELIMITER);

        return StringUtils.isEmpty(ret) ? ret : CLASSIFICATION_NAME_DELIMITER + ret + CLASSIFICATION_NAME_DELIMITER;
    }

    public void updateClassificationsV1(EntityMutationContext context, String guid, List<AtlasClassification> classifications) throws AtlasBaseException {
        if (CollectionUtils.isEmpty(classifications)) {
            throw new AtlasBaseException(AtlasErrorCode.INVALID_CLASSIFICATION_PARAMS, "update", guid);
        }
        entityRetriever.verifyClassificationsPropagationMode(classifications);

        AtlasVertex entityVertex = AtlasGraphUtilsV2.findByGuid(this.graph, guid);

        if (entityVertex == null) {
            throw new AtlasBaseException(AtlasErrorCode.INSTANCE_GUID_NOT_FOUND, guid);
        }

        AtlasPerfTracer perf = null;

        if (AtlasPerfTracer.isPerfTraceEnabled(PERF_LOG)) {
            perf = AtlasPerfTracer.getPerfTracer(PERF_LOG, "EntityGraphMapper.updateClassifications");
        }

        String                    entityTypeName         = AtlasGraphUtilsV2.getTypeName(entityVertex);
        AtlasEntityType           entityType             = typeRegistry.getEntityTypeByName(entityTypeName);
        List<AtlasClassification> updatedClassifications = new ArrayList<>();
        List<AtlasVertex>         entitiesToPropagateTo  = new ArrayList<>();
        Set<AtlasVertex>          notificationVertices   = new HashSet<AtlasVertex>() {{ add(entityVertex); }};

        Map<AtlasVertex, List<AtlasClassification>> addedPropagations   = null;
        Map<AtlasClassification, List<AtlasVertex>> removedPropagations = new HashMap<>();
        String propagationType = null;

        for (AtlasClassification classification : classifications) {
            String classificationName       = classification.getTypeName();
            String classificationEntityGuid = classification.getEntityGuid();

            if (StringUtils.isEmpty(classificationEntityGuid)) {
                classification.setEntityGuid(guid);
            }

            if (StringUtils.isNotEmpty(classificationEntityGuid) && !StringUtils.equalsIgnoreCase(guid, classificationEntityGuid)) {
                throw new AtlasBaseException(AtlasErrorCode.CLASSIFICATION_UPDATE_FROM_PROPAGATED_ENTITY, classificationName);
            }

            AtlasVertex classificationVertex = GraphHelper.getClassificationVertex(graphHelper, entityVertex, classificationName);

            if (classificationVertex == null) {
                LOG.error(AtlasErrorCode.CLASSIFICATION_NOT_FOUND.getFormattedErrorMessage(classificationName));
                continue;
            }

            if (LOG.isDebugEnabled()) {
                LOG.debug("Updating classification {} for entity {}", classification, guid);
            }

            AtlasClassification currentClassification = entityRetriever.toAtlasClassification(classificationVertex);

            if (currentClassification == null) {
                continue;
            }

            validateAndNormalizeForUpdate(classification);

            boolean isClassificationUpdated = false;

            // check for attribute update
            Map<String, Object> updatedAttributes = classification.getAttributes();

            if (MapUtils.isNotEmpty(updatedAttributes)) {
                for (String attributeName : updatedAttributes.keySet()) {
                    currentClassification.setAttribute(attributeName, updatedAttributes.get(attributeName));
                }

                createAndQueueTask(CLASSIFICATION_PROPAGATION_TEXT_UPDATE, entityVertex, classificationVertex.getIdForDisplay(), classification.getTypeName());
            }

            // check for validity period update
            List<TimeBoundary> currentValidityPeriods = currentClassification.getValidityPeriods();
            List<TimeBoundary> updatedValidityPeriods = classification.getValidityPeriods();

            if (!Objects.equals(currentValidityPeriods, updatedValidityPeriods)) {
                currentClassification.setValidityPeriods(updatedValidityPeriods);

                isClassificationUpdated = true;
            }

            boolean removePropagation = false;
            // check for removePropagationsOnEntityDelete update
            Boolean currentRemovePropagations = currentClassification.getRemovePropagationsOnEntityDelete();
            Boolean updatedRemovePropagations = classification.getRemovePropagationsOnEntityDelete();
            if (updatedRemovePropagations != null && !updatedRemovePropagations.equals(currentRemovePropagations)) {
                AtlasGraphUtilsV2.setEncodedProperty(classificationVertex, CLASSIFICATION_VERTEX_REMOVE_PROPAGATIONS_KEY, updatedRemovePropagations);
                isClassificationUpdated = true;

                boolean isEntityDeleted = DELETED.toString().equals(entityVertex.getProperty(STATE_PROPERTY_KEY, String.class));
                if (isEntityDeleted && updatedRemovePropagations) {
                    removePropagation = true;
                }
            }

            if (isClassificationUpdated) {
                List<AtlasVertex> propagatedEntityVertices = graphHelper.getAllPropagatedEntityVertices(classificationVertex);
                notificationVertices.addAll(propagatedEntityVertices);
            }

            if (LOG.isDebugEnabled()) {
                LOG.debug("updating vertex {} for trait {}", GraphHelper.string(classificationVertex), classificationName);
            }

            mapClassification(EntityOperation.UPDATE, context, classification, entityType, entityVertex, classificationVertex);
            updateModificationMetadata(entityVertex);

            /* -----------------------------
               | Current Tag | Updated Tag |
               | Propagation | Propagation |
               |-------------|-------------|
               |   true      |    true     | => no-op
               |-------------|-------------|
               |   false     |    false    | => no-op
               |-------------|-------------|
               |   false     |    true     | => Add Tag Propagation (send ADD classification notifications)
               |-------------|-------------|
               |   true      |    false    | => Remove Tag Propagation (send REMOVE classification notifications)
               |-------------|-------------| */

            Boolean currentTagPropagation = currentClassification.isPropagate();
            Boolean updatedTagPropagation = classification.isPropagate();
            Boolean currentRestrictPropagationThroughLineage = currentClassification.getRestrictPropagationThroughLineage();
            Boolean updatedRestrictPropagationThroughLineage = classification.getRestrictPropagationThroughLineage();
            Boolean currentRestrictPropagationThroughHierarchy = currentClassification.getRestrictPropagationThroughHierarchy();
            Boolean updatedRestrictPropagationThroughHierarchy = classification.getRestrictPropagationThroughHierarchy();
            if (updatedRestrictPropagationThroughLineage == null) {
                updatedRestrictPropagationThroughLineage = currentRestrictPropagationThroughLineage;
                classification.setRestrictPropagationThroughLineage(updatedRestrictPropagationThroughLineage);
            }
            if (updatedRestrictPropagationThroughHierarchy == null) {
                updatedRestrictPropagationThroughHierarchy = currentRestrictPropagationThroughHierarchy;
                classification.setRestrictPropagationThroughHierarchy(updatedRestrictPropagationThroughHierarchy);
            }

            String propagationMode = CLASSIFICATION_PROPAGATION_MODE_DEFAULT;
            if (updatedTagPropagation) {
                // determinePropagationMode also validates the propagation restriction option values
                propagationMode = entityRetriever.determinePropagationMode(updatedRestrictPropagationThroughLineage, updatedRestrictPropagationThroughHierarchy);
            }

            if ((!Objects.equals(updatedRemovePropagations, currentRemovePropagations) ||
                    !Objects.equals(currentTagPropagation, updatedTagPropagation) ||
                    !Objects.equals(currentRestrictPropagationThroughLineage, updatedRestrictPropagationThroughLineage)) &&
                    taskManagement != null && DEFERRED_ACTION_ENABLED) {

                propagationType = CLASSIFICATION_PROPAGATION_ADD;
                if(currentRestrictPropagationThroughLineage != updatedRestrictPropagationThroughLineage || currentRestrictPropagationThroughHierarchy != updatedRestrictPropagationThroughHierarchy){
                    propagationType = CLASSIFICATION_REFRESH_PROPAGATION;
                }
                if (removePropagation || !updatedTagPropagation) {
                    propagationType = CLASSIFICATION_PROPAGATION_DELETE;
                }
                createAndQueueTask(propagationType, entityVertex, classificationVertex.getIdForDisplay(), classificationName, currentRestrictPropagationThroughLineage,currentRestrictPropagationThroughHierarchy);
                updatedTagPropagation = null;
            }

            // compute propagatedEntityVertices once and use it for subsequent iterations and notifications
            if (updatedTagPropagation != null && (currentTagPropagation != updatedTagPropagation || currentRestrictPropagationThroughLineage != updatedRestrictPropagationThroughLineage || currentRestrictPropagationThroughHierarchy != updatedRestrictPropagationThroughHierarchy)) {
                if (updatedTagPropagation) {
                    if (updatedRestrictPropagationThroughLineage != null && !currentRestrictPropagationThroughLineage && updatedRestrictPropagationThroughLineage) {
                        deleteDelegate.getHandler().removeTagPropagation(classificationVertex);
                    }
                    if (updatedRestrictPropagationThroughHierarchy != null && !currentRestrictPropagationThroughHierarchy && updatedRestrictPropagationThroughHierarchy) {
                        deleteDelegate.getHandler().removeTagPropagation(classificationVertex);
                    }
                    if (CollectionUtils.isEmpty(entitiesToPropagateTo)) {
                        if (updatedRemovePropagations ==null) {
                            propagationMode = CLASSIFICATION_PROPAGATION_MODE_DEFAULT;
                        }
                        Boolean toExclude = propagationMode == CLASSIFICATION_VERTEX_RESTRICT_PROPAGATE_THROUGH_LINEAGE ? true : false;
                        entitiesToPropagateTo = entityRetriever.getImpactedVerticesV2(entityVertex, null, classificationVertex.getIdForDisplay(), CLASSIFICATION_PROPAGATION_MODE_LABELS_MAP.get(propagationMode),toExclude);
                    }

                    if (CollectionUtils.isNotEmpty(entitiesToPropagateTo)) {
                        if (addedPropagations == null) {
                            addedPropagations = new HashMap<>(entitiesToPropagateTo.size());

                            for (AtlasVertex entityToPropagateTo : entitiesToPropagateTo) {
                                addedPropagations.put(entityToPropagateTo, new ArrayList<>());
                            }
                        }

                        List<AtlasVertex> entitiesPropagatedTo = deleteDelegate.getHandler().addTagPropagation(classificationVertex, entitiesToPropagateTo);

                        if (entitiesPropagatedTo != null) {
                            for (AtlasVertex entityPropagatedTo : entitiesPropagatedTo) {
                                addedPropagations.get(entityPropagatedTo).add(classification);
                            }
                        }
                    }
                } else {
                    List<AtlasVertex> impactedVertices = deleteDelegate.getHandler().removeTagPropagation(classificationVertex);

                    if (CollectionUtils.isNotEmpty(impactedVertices)) {
                        /*
                            removedPropagations is a HashMap of entity against list of classifications i.e. for each entity 1 entry in the map.
                            Maintaining classification wise entity list lets us send the audit request in bulk,
                            since 1 classification is applied to many entities (including the child entities).
                            Eg. If a classification is being propagated to 1000 entities, its edge count would be 2000, as per removedPropagations map
                            we would have 2000 entries and value would always be 1 classification wrapped in a list.
                            By this rearrangement we maintain an entity list against each classification, as of now its entry size would be 1 (as per request from UI)
                            instead of 2000. Moreover this allows us to send audit request classification wise instead of separate requests for each entities.
                            This reduces audit calls from 2000 to 1.
                         */
                        removedPropagations.put(classification, impactedVertices);
                    }
                }
            }

            updatedClassifications.add(currentClassification);
        }

        if (CollectionUtils.isNotEmpty(entitiesToPropagateTo)) {
            notificationVertices.addAll(entitiesToPropagateTo);
        }

        for (AtlasVertex vertex : notificationVertices) {
            String      entityGuid = graphHelper.getGuid(vertex);
            AtlasEntity entity     = instanceConverter.getAndCacheEntity(entityGuid, ENTITY_CHANGE_NOTIFY_IGNORE_RELATIONSHIP_ATTRIBUTES);

            if (entity != null) {
                vertex.setProperty(CLASSIFICATION_TEXT_KEY, fullTextMapperV2.getClassificationTextForEntity(entity));
                entityChangeNotifier.onClassificationUpdatedToEntity(entity, updatedClassifications);
            }
        }

        if (MapUtils.isNotEmpty(removedPropagations)) {
            for (AtlasClassification classification : removedPropagations.keySet()) {
                List<AtlasVertex> propagatedVertices = removedPropagations.get(classification);
                List<AtlasEntity> propagatedEntities = updateClassificationText(classification, propagatedVertices);

                //Sending audit request for all entities at once
                entityChangeNotifier.onClassificationsDeletedFromEntities(propagatedEntities, Collections.singletonList(classification));
            }
        }

        AtlasPerfTracer.log(perf);
    }

    public void handleUpdateClassifications(EntityMutationContext context, String guid, List<AtlasClassification> classifications) throws AtlasBaseException {
        if (FeatureFlagStore.isTagV2Enabled()) {
            updateClassificationsV2(guid, classifications);
        } else {
            updateClassificationsV1(context, guid, classifications);
        }
    }

    public void updateClassificationsV2(String guid, List<AtlasClassification> classifications) throws AtlasBaseException {
        if (CollectionUtils.isEmpty(classifications)) {
            throw new AtlasBaseException(AtlasErrorCode.INVALID_CLASSIFICATION_PARAMS, "update", guid);
        }

        AtlasPerfTracer perf = null;
        if (AtlasPerfTracer.isPerfTraceEnabled(PERF_LOG)) {
            perf = AtlasPerfTracer.getPerfTracer(PERF_LOG, "EntityGraphMapper.updateClassificationsV2");
        }

        AtlasVertex entityVertex = AtlasGraphUtilsV2.findByGuid(this.graph, guid);
        if (entityVertex == null)
            throw new AtlasBaseException(AtlasErrorCode.INSTANCE_GUID_NOT_FOUND, guid);

        entityRetriever.verifyClassificationsPropagationMode(classifications);
        for (AtlasClassification classification : classifications) {
            String classificationName       = classification.getTypeName();
            String classificationEntityGuid = classification.getEntityGuid();

            if (StringUtils.isNotEmpty(classificationEntityGuid) && !StringUtils.equalsIgnoreCase(guid, classificationEntityGuid)) {
                throw new AtlasBaseException(AtlasErrorCode.CLASSIFICATION_UPDATE_FROM_PROPAGATED_ENTITY, classificationName);
            }
            validateAndNormalizeForUpdate(classification);
        }

        classifications = mapClassificationsV2(classifications);

        List<AtlasClassification> updatedClassifications = new ArrayList<>();
        List<AtlasVertex>         entitiesToPropagateTo  = new ArrayList<>();
        Set<AtlasVertex>          notificationVertices   = new HashSet<>() {{ add(entityVertex); }};

        Map<AtlasClassification, List<AtlasVertex>> removedPropagations = new HashMap<>();
        String propagationType;

        for (AtlasClassification classification : classifications) {
            String classificationName       = classification.getTypeName();
            String classificationEntityGuid = classification.getEntityGuid();

            if (StringUtils.isEmpty(classificationEntityGuid)) {
                classification.setEntityGuid(guid);
            }

            //AtlasVertex classificationVertex = getClassificationVertex(graphHelper, entityVertex, classificationName);
            Tag currentTag = tagDAO.findDirectTagByVertexIdAndTagTypeNameWithAssetMetadata(entityVertex.getIdForDisplay(), classificationName, false);
            if (currentTag == null) {
                LOG.error(AtlasErrorCode.CLASSIFICATION_NOT_FOUND.getFormattedErrorMessage(classificationName));
                continue;
            }
            AtlasClassification currentClassification = entityRetriever.toAtlasClassification(currentTag);
            if (LOG.isDebugEnabled()) {
                LOG.debug("Updating classification {} for entity {}", classification, guid);
            }

            List<AtlasClassification> currentTags = tagDAO.getAllClassificationsForVertex(entityVertex.getIdForDisplay());
            currentTags = currentTags.stream()
                    .filter(tag -> !(tag.getEntityGuid().equals(classification.getEntityGuid()) && tag.getTypeName().equals(classification.getTypeName())))
                    .collect(Collectors.toList());
            currentTags.add(classification);
            // Update tag
            Map<String, Object> minAssetMap = getMinimalAssetMap(entityVertex);
            tagDAO.putDirectTag(entityVertex.getIdForDisplay(), classificationName, classification, minAssetMap);

            RequestContext reqContext = RequestContext.get();
            // Record cassandra tag operation in RequestContext
            reqContext.addCassandraTagOperation(guid,
                    new CassandraTagOperation(
                            entityVertex.getIdForDisplay(),
                            classificationName,
                            CassandraTagOperation.OperationType.UPDATE,
                            currentClassification.deepCopy(),
                            currentTag.getAssetMetadata()
                    )
            );
            Map<String, Map<String, Object>> deNormMap = new HashMap<>();
            deNormMap.put(entityVertex.getIdForDisplay(), TagDeNormAttributesUtil.getDirectTagAttachmentAttributesForAddTag(classification,
                    currentTags, typeRegistry, fullTextMapperV2));
            // ES operation collected to be executed in the end
            RequestContext.get().addESDeferredOperation(
                    new ESDeferredOperation(
                            ESDeferredOperation.OperationType.TAG_DENORM_FOR_UPDATE_CLASSIFICATIONS,
                            entityVertex.getIdForDisplay(),
                            deNormMap
                    )
            );

            // check for attribute update
            Map<String, Object> updatedAttributes = classification.getAttributes();

            if (MapUtils.isNotEmpty(updatedAttributes)) {
                for (String attributeName : updatedAttributes.keySet()) {
                    currentClassification.setAttribute(attributeName, updatedAttributes.get(attributeName));
                }

                String              currentUser = RequestContext.getCurrentUser();
                String              entityGuid  = GraphHelper.getGuid(entityVertex);

                Map<String, Object> taskParams  = new HashMap<String, Object>() {{
                    put(PARAM_ENTITY_GUID, entityGuid);
                }};

                taskManagement.createTaskV2(CLASSIFICATION_PROPAGATION_TEXT_UPDATE, currentUser, taskParams, classification.getTypeName(), entityGuid);
            }

            // check for validity period update
            List<TimeBoundary> currentValidityPeriods = currentClassification.getValidityPeriods();
            List<TimeBoundary> updatedValidityPeriods = classification.getValidityPeriods();

            if (!Objects.equals(currentValidityPeriods, updatedValidityPeriods)) {
                currentClassification.setValidityPeriods(updatedValidityPeriods);
            }

            boolean removePropagation = false;
            // check for removePropagationsOnEntityDelete update
            Boolean currentRemovePropagations = currentClassification.getRemovePropagationsOnEntityDelete();
            Boolean updatedRemovePropagations = classification.getRemovePropagationsOnEntityDelete();
            if (updatedRemovePropagations != null && !updatedRemovePropagations.equals(currentRemovePropagations)) {

                boolean isEntityDeleted = DELETED.toString().equals(entityVertex.getProperty(STATE_PROPERTY_KEY, String.class));
                if (isEntityDeleted && updatedRemovePropagations) {
                    removePropagation = true;
                }
            }

            updateModificationMetadata(entityVertex);

            /* -----------------------------
               | Current Tag | Updated Tag |
               | Propagation | Propagation |
               |-------------|-------------|
               |   true      |    true     | => no-op
               |-------------|-------------|
               |   false     |    false    | => no-op
               |-------------|-------------|
               |   false     |    true     | => Add Tag Propagation (send ADD classification notifications)
               |-------------|-------------|
               |   true      |    false    | => Remove Tag Propagation (send REMOVE classification notifications)
               |-------------|-------------| */

            Boolean currentTagPropagation = currentClassification.isPropagate();
            Boolean updatedTagPropagation = classification.isPropagate();
            Boolean currentRestrictPropagationThroughLineage = currentClassification.getRestrictPropagationThroughLineage();
            Boolean updatedRestrictPropagationThroughLineage = classification.getRestrictPropagationThroughLineage();
            Boolean currentRestrictPropagationThroughHierarchy = currentClassification.getRestrictPropagationThroughHierarchy();
            Boolean updatedRestrictPropagationThroughHierarchy = classification.getRestrictPropagationThroughHierarchy();
            if (updatedRestrictPropagationThroughLineage == null) {
                updatedRestrictPropagationThroughLineage = currentRestrictPropagationThroughLineage;
                classification.setRestrictPropagationThroughLineage(updatedRestrictPropagationThroughLineage);
            }
            if (updatedRestrictPropagationThroughHierarchy == null) {
                updatedRestrictPropagationThroughHierarchy = currentRestrictPropagationThroughHierarchy;
                classification.setRestrictPropagationThroughHierarchy(updatedRestrictPropagationThroughHierarchy);
            }

            if (updatedTagPropagation)
                entityRetriever.validatePropagationRestrictionOptions(updatedRestrictPropagationThroughLineage, updatedRestrictPropagationThroughHierarchy);

            if ((!Objects.equals(updatedRemovePropagations, currentRemovePropagations) ||
                    !Objects.equals(currentTagPropagation, updatedTagPropagation) ||
                    !Objects.equals(currentRestrictPropagationThroughLineage, updatedRestrictPropagationThroughLineage) ||
                    !Objects.equals(currentRestrictPropagationThroughHierarchy, updatedRestrictPropagationThroughHierarchy)) &&
                    taskManagement != null && DEFERRED_ACTION_ENABLED) {

                propagationType = CLASSIFICATION_PROPAGATION_ADD;
                if(currentRestrictPropagationThroughLineage != updatedRestrictPropagationThroughLineage || currentRestrictPropagationThroughHierarchy != updatedRestrictPropagationThroughHierarchy){
                    propagationType = CLASSIFICATION_REFRESH_PROPAGATION;
                }
                if (removePropagation || !updatedTagPropagation) {
                    propagationType = CLASSIFICATION_PROPAGATION_DELETE;
                }

                String  currentUser = RequestContext.getCurrentUser();
                String  entityGuid  = GraphHelper.getGuid(entityVertex);

                Map<String, Object> taskParams  = new HashMap<>() {{
                    put(PARAM_ENTITY_GUID, entityGuid);
                    put(PARAM_SOURCE_VERTEX_ID, entityVertex.getIdForDisplay());
                }};

                taskManagement.createTaskV2(propagationType, currentUser, taskParams, classification.getTypeName(), entityGuid);
            }

            updatedClassifications.add(currentClassification);
        }

        if (CollectionUtils.isNotEmpty(entitiesToPropagateTo)) {
            notificationVertices.addAll(entitiesToPropagateTo);
        }

        for (AtlasVertex vertex : notificationVertices) {
            String      entityGuid = graphHelper.getGuid(vertex);
            AtlasEntity entity     = instanceConverter.getAndCacheEntity(entityGuid, ENTITY_CHANGE_NOTIFY_IGNORE_RELATIONSHIP_ATTRIBUTES);

            if (entity != null) {
                vertex.setProperty(CLASSIFICATION_TEXT_KEY, fullTextMapperV2.getClassificationTextForEntity(entity));
                entityChangeNotifier.onClassificationUpdatedToEntity(entity, updatedClassifications);
            }
        }

        if (MapUtils.isNotEmpty(removedPropagations)) {
            for (AtlasClassification classification : removedPropagations.keySet()) {
                List<AtlasVertex> propagatedVertices = removedPropagations.get(classification);
                List<AtlasEntity> propagatedEntities = updateClassificationText(classification, propagatedVertices);

                //Sending audit request for all entities at once
                entityChangeNotifier.onClassificationsDeletedFromEntities(propagatedEntities, Collections.singletonList(classification));
            }
        }

        AtlasPerfTracer.log(perf);
    }

    private AtlasEdge mapClassification(EntityOperation operation,  final EntityMutationContext context, AtlasClassification classification,
                                        AtlasEntityType entityType, AtlasVertex parentInstanceVertex, AtlasVertex traitInstanceVertex)
            throws AtlasBaseException {
        if (classification.getValidityPeriods() != null) {
            String strValidityPeriods = AtlasJson.toJson(classification.getValidityPeriods());

            AtlasGraphUtilsV2.setEncodedProperty(traitInstanceVertex, CLASSIFICATION_VALIDITY_PERIODS_KEY, strValidityPeriods);
        } else {
            // if 'null', don't update existing value in the classification
        }

        if (classification.isPropagate() != null) {
            AtlasGraphUtilsV2.setEncodedProperty(traitInstanceVertex, CLASSIFICATION_VERTEX_PROPAGATE_KEY, classification.isPropagate());
        }

        if (classification.getRemovePropagationsOnEntityDelete() != null) {
            AtlasGraphUtilsV2.setEncodedProperty(traitInstanceVertex, CLASSIFICATION_VERTEX_REMOVE_PROPAGATIONS_KEY, classification.getRemovePropagationsOnEntityDelete());
        }

        if(classification.getRestrictPropagationThroughLineage() != null){
            AtlasGraphUtilsV2.setEncodedProperty(traitInstanceVertex, CLASSIFICATION_VERTEX_RESTRICT_PROPAGATE_THROUGH_LINEAGE, classification.getRestrictPropagationThroughLineage());
        }

        if(classification.getRestrictPropagationThroughHierarchy() != null){
            AtlasGraphUtilsV2.setEncodedProperty(traitInstanceVertex, CLASSIFICATION_VERTEX_RESTRICT_PROPAGATE_THROUGH_HIERARCHY, classification.getRestrictPropagationThroughHierarchy());
        }

        // map all the attributes to this newly created AtlasVertex
        mapAttributes(classification, traitInstanceVertex, operation, context);

        AtlasEdge ret = getClassificationEdge(parentInstanceVertex, traitInstanceVertex);
        // TODO :  Edge is created with correct ref. but vertices are not connecting or referencing back to edge
        if (ret == null) {
            ret = graphHelper.addClassificationEdge(parentInstanceVertex, traitInstanceVertex, false);
        }

        return ret;
    }

    public void deleteClassifications(String guid) throws AtlasBaseException {
        AtlasVertex instanceVertex = AtlasGraphUtilsV2.findByGuid(this.graph, guid);

        if (instanceVertex == null) {
            throw new AtlasBaseException(AtlasErrorCode.INSTANCE_GUID_NOT_FOUND, guid);
        }

        List<String> traitNames = handleGetTraitNames(instanceVertex);

        if (CollectionUtils.isNotEmpty(traitNames)) {
            for (String traitName : traitNames) {
                handleDirectDeleteClassification(guid, traitName);
            }
        }
    }

    public int updateClassificationTextPropagation(String classificationVertexId) throws AtlasBaseException {
        if (StringUtils.isEmpty(classificationVertexId)) {
            LOG.warn("updateClassificationTextPropagation(classificationVertexId={}): classification vertex id is empty", classificationVertexId);
            return 0;
        }
        AtlasVertex classificationVertex = graph.getVertex(classificationVertexId);
        AtlasClassification classification = entityRetriever.toAtlasClassification(classificationVertex);
        LOG.info("Fetched classification : {} ", classification.toString());
        List<AtlasVertex> impactedVertices = graphHelper.getAllPropagatedEntityVertices(classificationVertex);
        LOG.info("impactedVertices : {}", impactedVertices.size());
        int batchSize = 100;
        int totalUpdated = 0;
        for (int i = 0; i < impactedVertices.size(); i += batchSize) {
            int end = Math.min(i + batchSize, impactedVertices.size());
            List<AtlasVertex> batch = impactedVertices.subList(i, end);
            List<AtlasEntity> entityBatch = new ArrayList<>();
            for (AtlasVertex vertex : batch) {
                String entityGuid = graphHelper.getGuid(vertex);
                AtlasEntity entity = instanceConverter.getAndCacheEntity(entityGuid, true);

                if (entity != null) {
                    vertex.setProperty(CLASSIFICATION_TEXT_KEY, fullTextMapperV2.getClassificationTextForEntity(entity));
                    entityBatch.add(entity);
                }
            }
            totalUpdated += entityBatch.size();
            transactionInterceptHelper.intercept();
            entityChangeNotifier.onClassificationUpdatedToEntities(entityBatch, classification); // Async call - fire and forget
            LOG.info("Updated classificationText from {} for {}", i, batchSize);
        }
        return totalUpdated;
    }

    public List<String> deleteClassificationPropagation(String entityGuid, String classificationVertexId) throws AtlasBaseException {
        try {
            if (StringUtils.isEmpty(classificationVertexId)) {
                LOG.warn("deleteClassificationPropagation(classificationVertexId={}): classification vertex id is empty", classificationVertexId);
                return Collections.emptyList();
            }

            AtlasVertex classificationVertex = graph.getVertex(classificationVertexId);
            if (classificationVertex == null) {
                LOG.warn("deleteClassificationPropagation(classificationVertexId={}): classification vertex not found", classificationVertexId);
                return Collections.emptyList();
            }

            AtlasClassification classification = entityRetriever.toAtlasClassification(classificationVertex);

            List<AtlasEdge> propagatedEdges = getPropagatedEdges(classificationVertex);
            if (propagatedEdges.isEmpty()) {
                LOG.warn("deleteClassificationPropagation(classificationVertexId={}): classification edges empty", classificationVertexId);
                return Collections.emptyList();
            }

            int propagatedEdgesSize = propagatedEdges.size();

            LOG.info(String.format("Number of edges to be deleted : %s for classification vertex with id : %s", propagatedEdgesSize, classificationVertexId));

            List<String> deletedPropagationsGuid = processClassificationEdgeDeletionInChunk(classification, propagatedEdges);

            deleteDelegate.getHandler().deleteClassificationVertex(classificationVertex, true);

            transactionInterceptHelper.intercept();

            return deletedPropagationsGuid;
        } catch (Exception e) {
            LOG.error("Error while removing classification id {} with error {} ", classificationVertexId, e.getMessage());
            throw new AtlasBaseException(e);
        }
    }


    public int deleteClassificationPropagationV2(String sourceEntityGuid, String sourceVertexId, String parentEntityGuid, String tagTypeName) throws AtlasBaseException {
        MetricRecorder metricRecorder = RequestContext.get().startMetricRecord("deleteClassificationPropagationNew");
        try {
            if (StringUtils.isEmpty(tagTypeName)) {
                LOG.warn("deleteClassificationPropagation(classificationVertexId={}): classification type name is empty", tagTypeName);
                return 0;
            }

            String vertexIdForPropagations = sourceVertexId;

            if (StringUtils.isNotEmpty(parentEntityGuid)) {
                AtlasVertex parentVertex = graphHelper.getVertexForGUID(parentEntityGuid);
                if (parentVertex != null) {
                    // If a parent is involved and still exists, use its ID.
                    vertexIdForPropagations = parentVertex.getIdForDisplay();
                }
            }

            int totalDeleted = 0;
            PaginatedTagResult pageToDelete;

            pageToDelete = tagDAO.getPropagationsForAttachmentBatch(vertexIdForPropagations, tagTypeName, null);

            List<Tag> batchToDelete = pageToDelete.getTags();
            AtlasClassification originalClassification;

            AtlasClassification deletedClassification = tagDAO.findDirectDeletedTagByVertexIdAndTagTypeName(vertexIdForPropagations, tagTypeName);
            if (deletedClassification != null)
                originalClassification = deletedClassification;
            else
                originalClassification = tagDAO.findDirectTagByVertexIdAndTagTypeName(vertexIdForPropagations, tagTypeName, false);

            if (originalClassification == null) {
                LOG.error("propagateClassification(entityGuid={}, tagTypeName={}): classification vertex not found", sourceEntityGuid, tagTypeName);
                throw new AtlasBaseException(String.format("propagateClassification(entityGuid=%s, tagTypeName=%s): classification vertex not found", sourceEntityGuid, tagTypeName));
            }

            while (!batchToDelete.isEmpty()) {
                // collect the vertex IDs in this batch
                List<String> vertexIds = batchToDelete.stream()
                        .map(Tag::getVertexId)
                        .toList();

                List<AtlasEntity> entities = batchToDelete.stream().map(x->getEntityForNotification(x.getAssetMetadata())).toList();

                // Delete from Cassandra. The DAO correctly performs a hard delete on the lookup table.
                deletePropagations(batchToDelete);

                // compute fresh classification‑text de‑norm attributes for this batch
                Map<String, Map<String, Object>> deNormMap = new HashMap<>();
                updateClassificationTextV2(originalClassification, vertexIds, batchToDelete, deNormMap);
                // push them to ES
                if (MapUtils.isNotEmpty(deNormMap)) {
                    ESConnector.writeTagProperties(deNormMap);
                }

                Set<AtlasVertex> vertices = graph.getVertices(vertexIds.toArray(new String[0]));

                // notify listeners (async)
                entityChangeNotifier.onClassificationPropagationDeletedV2(vertices, originalClassification, true, RequestContext.get());

                totalDeleted += batchToDelete.size();

                // grab next batch. The loop terminates correctly when the DAO reports it is done.
                if (pageToDelete.isDone()) {
                    break;
                }
                String pagingState = pageToDelete.getPagingState();
                pageToDelete = tagDAO.getPropagationsForAttachmentBatch(vertexIdForPropagations, tagTypeName, pagingState);
                batchToDelete = pageToDelete.getTags();
            }

            LOG.info("Updated classification text for {} propagations, taskId: {}",
                    totalDeleted, RequestContext.get().getCurrentTask().getGuid());
            return totalDeleted;
        } catch (Exception e) {
            LOG.error("Error while updating classification text for tag type {}: {}", tagTypeName, e.getMessage());
            throw new AtlasBaseException(e);
        } finally {
            // end metrics
            RequestContext.get().endMetricRecord(metricRecorder);
        }
    }

    public int deletePropagations(List<Tag> batchToDelete) throws AtlasBaseException {
        if(batchToDelete.isEmpty())
            return 0;
        tagDAO.deleteTags(batchToDelete);
        return batchToDelete.size();
    }

    public int classificationRefreshPropagation(String classificationId) throws AtlasBaseException {
        AtlasPerfMetrics.MetricRecorder classificationRefreshPropagationMetricRecorder = RequestContext.get().startMetricRecord("classificationRefreshPropagation");

        AtlasVertex currentClassificationVertex             = graph.getVertex(classificationId);
        if (currentClassificationVertex == null) {
            LOG.warn("Classification vertex with ID {} is deleted", classificationId);
            return 0;
        }

        String              sourceEntityId                  = getClassificationEntityGuid(currentClassificationVertex);
        AtlasVertex         sourceEntityVertex              = AtlasGraphUtilsV2.findByGuid(this.graph, sourceEntityId);
        AtlasClassification classification                  = entityRetriever.toAtlasClassification(currentClassificationVertex);

        String propagationMode;

        Boolean restrictPropagationThroughLineage = AtlasGraphUtilsV2.getProperty(currentClassificationVertex, CLASSIFICATION_VERTEX_RESTRICT_PROPAGATE_THROUGH_LINEAGE, Boolean.class);
        Boolean restrictPropagationThroughHierarchy = AtlasGraphUtilsV2.getProperty(currentClassificationVertex, CLASSIFICATION_VERTEX_RESTRICT_PROPAGATE_THROUGH_HIERARCHY, Boolean.class);
        // TODO : Why is refresh propagation being triggered for a child asset with the tag-vertex of the parent asset. The line :
        //  List<String> verticesIdsToRemove = (List<String>)CollectionUtils.subtract(propagatedVerticesIds, impactedVertices);
        //  Will Remove (whole-graph - sub-graph)
        // The above is resolved, but keeping the TODO until full release of the code incase the source-task-creation logic is under scrutiny
        propagationMode = entityRetriever.determinePropagationMode(restrictPropagationThroughLineage,restrictPropagationThroughHierarchy);
        Boolean toExclude = propagationMode == CLASSIFICATION_PROPAGATION_MODE_RESTRICT_LINEAGE ? true:false;

        List<String> propagatedVerticesIds = GraphHelper.getPropagatedVerticesIds(currentClassificationVertex); //  get this in whole, not in batch
        LOG.info("{} entity vertices have classification with id {} attached", propagatedVerticesIds.size(), classificationId);
        // verticesToRemove -> simple row removal from cassandra table
        List<String> verticesIdsToAddClassification =  new ArrayList<>();
        List<String> impactedVertices = entityRetriever.getImpactedVerticesIdsClassificationAttached(sourceEntityVertex , classificationId,
                CLASSIFICATION_PROPAGATION_MODE_LABELS_MAP.get(propagationMode),toExclude, verticesIdsToAddClassification);

        LOG.info("To add classification with id {} to {} vertices", classificationId, verticesIdsToAddClassification.size());

        List<String> verticesIdsToRemove = (List<String>)CollectionUtils.subtract(propagatedVerticesIds, impactedVertices);

        List<AtlasVertex> verticesToRemove = verticesIdsToRemove.stream()
                .map(x -> graph.getVertex(x))
                .filter(vertex -> vertex != null)
                .collect(Collectors.toList());

        List<AtlasVertex> verticesToAddClassification  = verticesIdsToAddClassification.stream()
                .map(x -> graph.getVertex(x))
                .filter(vertex -> vertex != null)
                .collect(Collectors.toList());

        //Remove classifications from unreachable vertices
        processPropagatedClassificationDeletionFromVertices(verticesToRemove, currentClassificationVertex, classification);

        //Add classification to the reachable vertices
        if (CollectionUtils.isEmpty(verticesToAddClassification)) {
            LOG.debug("propagateClassification(entityGuid={}, classificationVertexId={}): found no entities to propagate the classification", sourceEntityId, classificationId);
            // return only
            return verticesToRemove.size();
        }
        processClassificationPropagationAddition(verticesToAddClassification, currentClassificationVertex);

        LOG.info("Completed refreshing propagation for classification with vertex id {} with classification name {} and source entity {}",classificationId,
            classification.getTypeName(), classification.getEntityGuid());

        RequestContext.get().endMetricRecord(classificationRefreshPropagationMetricRecorder);
        return verticesToAddClassification.size() + verticesToRemove.size();
    }

    private void processPropagatedClassificationDeletionFromVertices(List<AtlasVertex> VerticesToRemoveTag, AtlasVertex classificationVertex, AtlasClassification classification) throws AtlasBaseException {
        AtlasPerfMetrics.MetricRecorder propagatedClassificationDeletionMetricRecorder = RequestContext.get().startMetricRecord("processPropagatedClassificationDeletionFromVertices");

        int propagatedVerticesSize = VerticesToRemoveTag.size();
        int toIndex;
        int offset = 0;

        LOG.info("To delete classification of vertex id {} from {} entity vertices", classificationVertex.getIdForDisplay(), propagatedVerticesSize);

        try {
            do {
                toIndex = ((offset + CHUNK_SIZE > propagatedVerticesSize) ? propagatedVerticesSize : (offset + CHUNK_SIZE));
                List<AtlasVertex> verticesChunkToRemoveTag = VerticesToRemoveTag.subList(offset, toIndex);

                List<String> impactedGuids = verticesChunkToRemoveTag.stream()
                        .map(entityVertex -> GraphHelper.getGuid(entityVertex))
                        .collect(Collectors.toList());
                GraphTransactionInterceptor.lockObjectAndReleasePostCommit(impactedGuids);

                List<AtlasVertex> updatedVertices = deleteDelegate.getHandler().removeTagPropagation(classificationVertex, verticesChunkToRemoveTag);
                List<AtlasEntity> updatedEntities = updateClassificationText(classification, updatedVertices);

                offset += CHUNK_SIZE;

                transactionInterceptHelper.intercept();
                entityChangeNotifier.onClassificationsDeletedFromEntities(updatedEntities, Collections.singletonList(classification));
            } while (offset < propagatedVerticesSize);
        } catch (AtlasBaseException exception) {
            LOG.error("Error while removing classification from vertices with classification vertex id {}", classificationVertex.getIdForDisplay());
            throw exception;
        } finally {
            RequestContext.get().endMetricRecord(propagatedClassificationDeletionMetricRecorder);
        }
    }

    List<String> processClassificationEdgeDeletionInChunk(AtlasClassification classification, List<AtlasEdge> propagatedEdges) throws AtlasBaseException {
        List<String> deletedPropagationsGuid = new ArrayList<>();
        int propagatedEdgesSize = propagatedEdges.size();
        int toIndex;
        int offset = 0;

        do {
            toIndex = ((offset + CHUNK_SIZE > propagatedEdgesSize) ? propagatedEdgesSize : (offset + CHUNK_SIZE));

            List<AtlasVertex> entityVertices = deleteDelegate.getHandler().removeTagPropagation(classification, propagatedEdges.subList(offset, toIndex));
            List<String> impactedGuids = entityVertices.stream().map(x -> GraphHelper.getGuid(x)).collect(Collectors.toList());

            GraphTransactionInterceptor.lockObjectAndReleasePostCommit(impactedGuids);

            List<AtlasEntity>  propagatedEntities = updateClassificationText(classification, entityVertices);

            Set<AtlasVertex> propagatedAtlasVertices = new HashSet<>(entityVertices);

            if(! propagatedEntities.isEmpty()) {
                deletedPropagationsGuid.addAll(propagatedEntities.stream().map(x -> x.getGuid()).collect(Collectors.toList()));
            }

            offset += CHUNK_SIZE;
            transactionInterceptHelper.intercept();
            entityChangeNotifier.onClassificationDeletedFromEntitiesV2(propagatedAtlasVertices, classification);
        } while (offset < propagatedEdgesSize);

        return deletedPropagationsGuid;
    }

    @GraphTransaction
    public void updateTagPropagations(String relationshipEdgeId, AtlasRelationship relationship) throws AtlasBaseException {
        AtlasEdge relationshipEdge = graph.getEdge(relationshipEdgeId);

        deleteDelegate.getHandler().updateTagPropagations(relationshipEdge, relationship);

        entityChangeNotifier.notifyPropagatedEntities();
    }

    private void validateClassificationExists(List<String> existingClassifications, String suppliedClassificationName) throws AtlasBaseException {
        if (!existingClassifications.contains(suppliedClassificationName)) {
            throw new AtlasBaseException(AtlasErrorCode.CLASSIFICATION_NOT_ASSOCIATED_WITH_ENTITY, suppliedClassificationName);
        }
    }

    private AtlasEdge getOrCreateRelationship(AtlasVertex end1Vertex, AtlasVertex end2Vertex, String relationshipName,
                                              Map<String, Object> relationshipAttributes) throws AtlasBaseException {
        return relationshipStore.getOrCreate(end1Vertex, end2Vertex, new AtlasRelationship(relationshipName, relationshipAttributes), false);
    }

    private void recordEntityUpdate(AtlasVertex vertex) throws AtlasBaseException {
        if (vertex != null) {
            RequestContext req = RequestContext.get();

            if (!req.isUpdatedEntity(graphHelper.getGuid(vertex))) {
                updateModificationMetadata(vertex);

                req.recordEntityUpdate(entityRetriever.toAtlasEntityHeader(vertex));
            }
        }
    }

    /*
     * vertex - Opposite entity which is being referred in relationshipAttributes
     * ctx.getReferringVertex() - Original entity which is being created/updated
     *
     * */
    private void recordEntityUpdate(AtlasVertex vertex, AttributeMutationContext ctx, boolean isAdd) throws AtlasBaseException {
        if (vertex != null) {
            RequestContext req = RequestContext.get();

            //AtlasEntityHeader header = entityRetriever.toAtlasEntityHeader(vertex);
            AtlasEntityHeader header = new AtlasEntityHeader(getTypeName(vertex));
            header.setGuid(GraphHelper.getGuid(vertex));
            header.setCreateTime(new Date(getCreatedTime(vertex)));
            header.setUpdateTime(new Date(getModifiedTime(vertex)));
            header.setCreatedBy(getCreatedByAsString(vertex));
            header.setUpdatedBy(getModifiedByAsString(vertex));
            header.setAttribute(NAME, vertex.getProperty(NAME, String.class));
            header.setAttribute(QUALIFIED_NAME, vertex.getProperty(QUALIFIED_NAME, String.class));

            if (!req.isUpdatedEntity(header.getGuid())) {
                updateModificationMetadata(vertex);
                req.recordEntityUpdate(header);
            }

            AtlasEntity entity = req.getDifferentialEntity(header.getGuid());
            if (entity == null) {
                entity = new AtlasEntity();
                entity.setGuid(header.getGuid());
                entity.setUpdateTime(header.getUpdateTime());
            }

            MetricRecorder recorderInverseMutatedDetails = req.startMetricRecord("addInverseMutatedDetails");
            try {
                AtlasRelationshipType type = typeRegistry.getRelationshipTypeByName(ctx.getAttribute().getRelationshipName());
                AtlasRelationshipEndDef currentEnd = ((AtlasRelationshipDef) type.getStructDef()).getEndDef1();
                AtlasRelationshipEndDef inverseEnd = ((AtlasRelationshipDef) type.getStructDef()).getEndDef2();

                if (ctx.getAttribute().getName().equals(inverseEnd.getName())) {
                    inverseEnd = ((AtlasRelationshipDef) type.getStructDef()).getEndDef1();
                    currentEnd = ((AtlasRelationshipDef) type.getStructDef()).getEndDef2();
                }

                entity.setTypeName(getTypeName(vertex));
                AtlasObjectId objectId = new AtlasObjectId(GraphHelper.getGuid(ctx.getReferringVertex()), currentEnd.getType());

                if (Cardinality.SINGLE == inverseEnd.getCardinality()) {
                    if (isAdd) {
                        entity.setAddedRelationshipAttribute(inverseEnd.getName(), objectId);
                    } else {
                        entity.setRemovedRelationshipAttribute(inverseEnd.getName(), objectId);
                    }
                } else {
                    if (isAdd) {
                        entity.addOrAppendAddedRelationshipAttribute(inverseEnd.getName(), objectId);
                    } else {
                        entity.addOrAppendRemovedRelationshipAttribute(inverseEnd.getName(), objectId);
                    }
                }

                req.cacheDifferentialEntity(entity);
            } finally {
                req.endMetricRecord(recorderInverseMutatedDetails);
            }
        }
    }

    private void recordEntityUpdateForNonRelationsipAttribute(AtlasVertex vertex) throws AtlasBaseException {
        if (vertex != null) {
            RequestContext req = RequestContext.get();

            if (!req.isUpdatedEntity(graphHelper.getGuid(vertex))) {
                updateModificationMetadata(vertex);

                req.recordEntityUpdateForNonRelationshipAttributes(entityRetriever.toAtlasEntityHeader(vertex));
            }
        }
    }


    private String getIdFromInVertex(AtlasEdge edge) {
        return getIdFromVertex(edge.getInVertex());
    }

    private String getIdFromOutVertex(AtlasEdge edge) {
        return getIdFromVertex(edge.getOutVertex());
    }

    private String getIdFromBothVertex(AtlasEdge currentEdge, AtlasVertex parentEntityVertex) {
        String parentEntityId  = getIdFromVertex(parentEntityVertex);
        String currentEntityId = getIdFromVertex(currentEdge.getInVertex());

        if (StringUtils.equals(currentEntityId, parentEntityId)) {
            currentEntityId = getIdFromOutVertex(currentEdge);
        }


        return currentEntityId;
    }

    public void validateAndNormalizeForUpdate(AtlasClassification classification) throws AtlasBaseException {
        AtlasClassificationType type = validateClassificationTypeName(classification);

        List<String> messages = new ArrayList<>();
        type.validateValueForUpdate(classification, classification.getTypeName(), messages);

        if (!messages.isEmpty()) {
            throw new AtlasBaseException(AtlasErrorCode.INVALID_PARAMETERS, messages);
        }

        type.getNormalizedValueForUpdate(classification);
    }

    public AtlasClassificationType validateClassificationTypeName(AtlasClassification classification) throws AtlasBaseException {
        AtlasClassificationType type = typeRegistry.getClassificationTypeByName(classification.getTypeName());
        if (type == null) {
            throw new AtlasBaseException(AtlasErrorCode.CLASSIFICATION_NOT_FOUND, classification.getTypeName());
        }
        return type;
    }

    public static String getSoftRefFormattedValue(AtlasObjectId objectId) {
        return getSoftRefFormattedString(objectId.getTypeName(), objectId.getGuid());
    }

    private static String getSoftRefFormattedString(String typeName, String resolvedGuid) {
        return String.format(SOFT_REF_FORMAT, typeName, resolvedGuid);
    }

    public void importActivateEntity(AtlasVertex vertex, AtlasEntity entity) {
        AtlasGraphUtilsV2.setEncodedProperty(vertex, STATE_PROPERTY_KEY, ACTIVE);

        if (MapUtils.isNotEmpty(entity.getRelationshipAttributes())) {
            Set<String> relatedEntitiesGuids = getRelatedEntitiesGuids(entity);
            activateEntityRelationships(vertex, relatedEntitiesGuids);
        }
    }

    private void activateEntityRelationships(AtlasVertex vertex, Set<String> relatedEntitiesGuids) {
        Iterator<AtlasEdge> edgeIterator = vertex.getEdges(AtlasEdgeDirection.BOTH).iterator();

        while (edgeIterator.hasNext()) {
            AtlasEdge edge = edgeIterator.next();

            if (AtlasGraphUtilsV2.getState(edge) != DELETED) {
                continue;
            }

            final String relatedEntityGuid;
            if (Objects.equals(edge.getInVertex().getId(), vertex.getId())) {
                relatedEntityGuid = AtlasGraphUtilsV2.getIdFromVertex(edge.getOutVertex());
            } else {
                relatedEntityGuid = AtlasGraphUtilsV2.getIdFromVertex(edge.getInVertex());
            }

            if (StringUtils.isEmpty(relatedEntityGuid) || !relatedEntitiesGuids.contains(relatedEntityGuid)) {
                continue;
            }

            edge.setProperty(STATE_PROPERTY_KEY, AtlasRelationship.Status.ACTIVE);
        }
    }

    private Set<String> getRelatedEntitiesGuids(AtlasEntity entity) {
        Set<String> relGuidsSet = new HashSet<>();

        for (Object o : entity.getRelationshipAttributes().values()) {
            if (o instanceof AtlasObjectId) {
                relGuidsSet.add(((AtlasObjectId) o).getGuid());
            } else if (o instanceof List) {
                for (Object id : (List) o) {
                    if (id instanceof AtlasObjectId) {
                        relGuidsSet.add(((AtlasObjectId) id).getGuid());
                    }
                }
            }
        }
        return relGuidsSet;
    }

    private void validateBusinessAttributes(AtlasVertex entityVertex, AtlasEntityType entityType, Map<String, Map<String, Object>> businessAttributes, boolean isOverwrite) throws AtlasBaseException {
        List<String> messages = new ArrayList<>();

        Map<String, Map<String, AtlasBusinessAttribute>> entityTypeBusinessMetadata = entityType.getBusinessAttributes();

        for (String bmName : businessAttributes.keySet()) {
            if (!entityTypeBusinessMetadata.containsKey(bmName)) {
                messages.add(bmName + ": invalid business-metadata for entity type " + entityType.getTypeName());

                continue;
            }

            Map<String, AtlasBusinessAttribute> entityTypeBusinessAttributes = entityTypeBusinessMetadata.get(bmName);
            Map<String, Object>                         entityBusinessAttributes     = businessAttributes.get(bmName);

            for (AtlasBusinessAttribute bmAttribute : entityTypeBusinessAttributes.values()) {
                AtlasType attrType  = bmAttribute.getAttributeType();
                String    attrName  = bmAttribute.getName();
                Object    attrValue = entityBusinessAttributes == null ? null : entityBusinessAttributes.get(attrName);
                String    fieldName = entityType.getTypeName() + "." + bmName + "." + attrName;

                if (attrValue != null) {
                    attrType.validateValue(attrValue, fieldName, messages);
                    boolean isValidLength = bmAttribute.isValidLength(attrValue);
                    if (!isValidLength) {
                        messages.add(fieldName + ":  Business attribute-value exceeds maximum length limit");
                    }

                } else if (!bmAttribute.getAttributeDef().getIsOptional()) {
                    final boolean isAttrValuePresent;

                    if (isOverwrite) {
                        isAttrValuePresent = false;
                    } else {
                        Object existingValue = AtlasGraphUtilsV2.getEncodedProperty(entityVertex, bmAttribute.getVertexPropertyName(), Object.class);

                        isAttrValuePresent = existingValue != null;
                    }

                    if (!isAttrValuePresent) {
                        messages.add(fieldName + ": mandatory business-metadata attribute value missing in type " + entityType.getTypeName());
                    }
                }
            }
        }

        if (!messages.isEmpty()) {
            throw new AtlasBaseException(AtlasErrorCode.INSTANCE_CRUD_INVALID_PARAMS, messages);
        }
    }

    public static void validateCustomAttributes(AtlasEntity entity) throws AtlasBaseException {
        Map<String, String> customAttributes = entity.getCustomAttributes();

        if (MapUtils.isNotEmpty(customAttributes)) {
            for (Map.Entry<String, String> entry : customAttributes.entrySet()) {
                String key   = entry.getKey();
                String value = entry.getValue();

                if (key.length() > CUSTOM_ATTRIBUTE_KEY_MAX_LENGTH) {
                    throw new AtlasBaseException(AtlasErrorCode.INVALID_CUSTOM_ATTRIBUTE_KEY_LENGTH, key);
                }

                Matcher matcher = CUSTOM_ATTRIBUTE_KEY_REGEX.matcher(key);

                if (!matcher.matches()) {
                    throw new AtlasBaseException(AtlasErrorCode.INVALID_CUSTOM_ATTRIBUTE_KEY_CHARACTERS, key);
                }

                if (StringUtils.isNotEmpty(CUSTOM_ATTRIBUTE_KEY_SPECIAL_PREFIX) && key.startsWith(CUSTOM_ATTRIBUTE_KEY_SPECIAL_PREFIX)) {
                    continue;
                }

                if (!key.startsWith(CUSTOM_ATTRIBUTE_KEY_SPECIAL_PREFIX) && value.length() > CUSTOM_ATTRIBUTE_VALUE_MAX_LENGTH) {
                    throw new AtlasBaseException(AtlasErrorCode.INVALID_CUSTOM_ATTRIBUTE_VALUE, value, String.valueOf(CUSTOM_ATTRIBUTE_VALUE_MAX_LENGTH));
                }
            }
        }
    }

    public static void validateLabels(Set<String> labels) throws AtlasBaseException {
        if (CollectionUtils.isNotEmpty(labels)) {
            for (String label : labels) {
                if (label.length() > LABEL_MAX_LENGTH.getInt()) {
                    throw new AtlasBaseException(AtlasErrorCode.INVALID_LABEL_LENGTH, label, String.valueOf(LABEL_MAX_LENGTH.getInt()));
                }

                Matcher matcher = LABEL_REGEX.matcher(label);

                if (!matcher.matches()) {
                    throw new AtlasBaseException(AtlasErrorCode.INVALID_LABEL_CHARACTERS, label);
                }
            }
        }
    }

    List<AtlasEntity> updateClassificationText(AtlasClassification classification, Collection<AtlasVertex> propagatedVertices) throws AtlasBaseException {
        List<AtlasEntity> propagatedEntities = new ArrayList<>();
        AtlasPerfMetrics.MetricRecorder metricRecorder = RequestContext.get().startMetricRecord("updateClassificationText");

        if(CollectionUtils.isNotEmpty(propagatedVertices)) {
            for(AtlasVertex vertex : propagatedVertices) {
                AtlasEntity entity = null;
                for (int i = 1; i <= MAX_NUMBER_OF_RETRIES; i++) {
                    try {
                        entity = instanceConverter.getAndCacheEntity(graphHelper.getGuid(vertex), ENTITY_CHANGE_NOTIFY_IGNORE_RELATIONSHIP_ATTRIBUTES);
                        break; //do not retry on success
                    } catch (AtlasBaseException ex) {
                        if (i == MAX_NUMBER_OF_RETRIES) {
                            LOG.error(String.format("Maximum retries reached for fetching vertex with id %s from graph. Retried %s times. Skipping...", vertex.getId(), i));
                            continue;
                        }
                        LOG.warn(String.format("Vertex with id %s could not be fetched from graph. Retrying for %s time", vertex.getId(), i));
                    }
                }

                if (entity != null) {
                    String classificationTextForEntity = fullTextMapperV2.getClassificationTextForEntity(entity);
                    vertex.setProperty(CLASSIFICATION_TEXT_KEY, classificationTextForEntity);
                    propagatedEntities.add(entity);
                }
            }
        }

        RequestContext.get().endMetricRecord(metricRecorder);
        return propagatedEntities;
    }

    List<AtlasEntity> updateClassificationTextV2(AtlasClassification currentTag,
                                                 Collection<AtlasVertex> propagatedVertices,
                                                 Map<String, Map<String, Object>> deNormAttributesMap,
                                                 Map<String, Map<String, Object>> assetMinAttrsMap) throws AtlasBaseException {
        List<AtlasEntity> propagatedEntities = new ArrayList<>();
        AtlasPerfMetrics.MetricRecorder metricRecorder = RequestContext.get().startMetricRecord("updateClassificationTextV2");

        if(CollectionUtils.isNotEmpty(propagatedVertices)) {
            for(AtlasVertex vertex : propagatedVertices) {
                Map<String, Object> assetMinAttrs = getMinimalAssetMap(vertex);
                assetMinAttrsMap.put(vertex.getIdForDisplay(), assetMinAttrs);

                //get current associated tags to asset ONLY from Cassandra namespace
                List<Tag> tags = tagDAO.getAllTagsByVertexId(vertex.getIdForDisplay());
                List<AtlasClassification> finalClassifications = tags.stream().map(t -> {
                    return TagDAOCassandraImpl.toAtlasClassification(t.getTagMetaJson());
                }).collect(Collectors.toList());

                tags = tags.stream().filter(Tag::isPropagated).toList();
                List<AtlasClassification> finalPropagatedClassifications = tags.stream().map(t -> {
                    return TagDAOCassandraImpl.toAtlasClassification(t.getTagMetaJson());
                }).collect(Collectors.toList());

                AtlasClassification copiedPropagatedClassification = new AtlasClassification(currentTag);
                copiedPropagatedClassification.setEntityGuid((String) assetMinAttrs.get(GUID_PROPERTY_KEY));
                finalClassifications.add(copiedPropagatedClassification);
                finalPropagatedClassifications.add(copiedPropagatedClassification);

                AtlasEntity entity = new AtlasEntity();
                entity.setClassifications(finalClassifications);

                entity.setGuid((String) assetMinAttrs.get(GUID_PROPERTY_KEY));

                entity.setTypeName((String) assetMinAttrs.get(TYPE_NAME_PROPERTY_KEY));

                entity.setCreatedBy((String) assetMinAttrs.get(CREATED_BY_KEY));
                entity.setUpdatedBy((String) assetMinAttrs.get(MODIFIED_BY_KEY));

                entity.setCreateTime((Date) assetMinAttrs.get(TIMESTAMP_PROPERTY_KEY));
                entity.setUpdateTime((Date) assetMinAttrs.get(MODIFICATION_TIMESTAMP_PROPERTY_KEY));

                entity.setAttribute(NAME, assetMinAttrs.get(NAME));
                entity.setAttribute(QUALIFIED_NAME, assetMinAttrs.get(QUALIFIED_NAME));


                Map<String, Object> deNormAttributes;
                if (CollectionUtils.isEmpty(finalClassifications)) {
                    deNormAttributes = TagDeNormAttributesUtil.getPropagatedAttributesForNoTags();
                } else {
                    deNormAttributes = TagDeNormAttributesUtil.getPropagatedAttributesForTags(currentTag, finalClassifications, finalPropagatedClassifications, typeRegistry, fullTextMapperV2);
                }

                deNormAttributesMap.put(vertex.getIdForDisplay(), deNormAttributes);
                propagatedEntities.add(entity);
            }
        }
        RequestContext.get().endMetricRecord(metricRecorder);
        return propagatedEntities;
    }

    void updateClassificationTextV2(AtlasClassification currentTag,
                                                 List<String> propagatedVertexIds,
                                                 List<Tag> propagatedTags,
                                                 Map<String, Map<String, Object>> deNormAttributesMap) throws AtlasBaseException {
        AtlasPerfMetrics.MetricRecorder metricRecorder = RequestContext.get().startMetricRecord("updateClassificationTextV2");

        if(CollectionUtils.isNotEmpty(propagatedVertexIds)) {
            for(Tag tagAttachment : propagatedTags) {
                //get current associated tags to asset ONLY from Cassandra namespace
                List<Tag> tags = tagDAO.getAllTagsByVertexId(tagAttachment.getVertexId());

                List<AtlasClassification> finalClassifications = tags.stream().map(t -> TagDAOCassandraImpl.toAtlasClassification(t.getTagMetaJson())).collect(Collectors.toList());

                tags = tags.stream().filter(Tag::isPropagated).toList();
                List<AtlasClassification> propagatedClassifications = tags.stream().map(t -> TagDAOCassandraImpl.toAtlasClassification(t.getTagMetaJson())).collect(Collectors.toList());

                Map<String, Object> deNormAttributes;
                if (CollectionUtils.isEmpty(finalClassifications)) {
                    deNormAttributes = TagDeNormAttributesUtil.getPropagatedAttributesForNoTags();
                } else {
                    deNormAttributes = TagDeNormAttributesUtil.getPropagatedAttributesForTags(currentTag, finalClassifications, propagatedClassifications, typeRegistry, fullTextMapperV2);
                }

                deNormAttributesMap.put(tagAttachment.getVertexId(), deNormAttributes);
            }
        }
        RequestContext.get().endMetricRecord(metricRecorder);
    }

    private void updateLabels(AtlasVertex vertex, Set<String> labels) {
        if (CollectionUtils.isNotEmpty(labels)) {
            AtlasGraphUtilsV2.setEncodedProperty(vertex, LABELS_PROPERTY_KEY, getLabelString(labels));
        } else {
            vertex.removeProperty(LABELS_PROPERTY_KEY);
        }
    }

    private String getLabelString(Collection<String> labels) {
        String ret = null;

        if (!labels.isEmpty()) {
            ret = LABEL_NAME_DELIMITER + String.join(LABEL_NAME_DELIMITER, labels) + LABEL_NAME_DELIMITER;
        }

        return ret;
    }

    private void addToUpdatedBusinessAttributes(Map<String, Map<String, Object>> updatedBusinessAttributes, AtlasBusinessAttribute bmAttribute, Object attrValue) {
        String              bmName     = bmAttribute.getDefinedInType().getTypeName();
        Map<String, Object> attributes = updatedBusinessAttributes.get(bmName);

        if(attributes == null){
            attributes = new HashMap<>();

            updatedBusinessAttributes.put(bmName, attributes);
        }

        attributes.put(bmAttribute.getName(), attrValue);
    }

    private void createAndQueueTask(String taskType, AtlasVertex entityVertex, String classificationVertexId, String classificationName, Boolean currentPropagateThroughLineage, Boolean currentRestrictPropagationThroughHierarchy) throws AtlasBaseException{

        deleteDelegate.getHandler().createAndQueueTaskWithoutCheck(taskType, entityVertex, classificationVertexId,classificationName, null, currentPropagateThroughLineage,currentRestrictPropagationThroughHierarchy);
    }

    private void createAndQueueTask(String taskType, AtlasVertex entityVertex, String classificationVertexId, String classificationName) throws AtlasBaseException {
        deleteDelegate.getHandler().createAndQueueTaskWithoutCheck(taskType, entityVertex, classificationVertexId, classificationName, null);
    }

    public void removePendingTaskFromEntity(String entityGuid, String taskGuid) throws EntityNotFoundException {
        if (StringUtils.isEmpty(entityGuid) || StringUtils.isEmpty(taskGuid)) {
            return;
        }

        AtlasVertex entityVertex = graphHelper.getVertexForGUID(entityGuid);

        if (entityVertex == null) {
            LOG.warn("Error fetching vertex: {}", entityVertex);

            return;
        }

        entityVertex.removePropertyValue(PENDING_TASKS_PROPERTY_KEY, taskGuid);
    }

    public void removePendingTaskFromEdge(String edgeId, String taskGuid) throws AtlasBaseException {
        if (StringUtils.isEmpty(edgeId) || StringUtils.isEmpty(taskGuid)) {
            return;
        }

        AtlasEdge edge = graph.getEdge(edgeId);

        if (edge == null) {
            LOG.warn("Error fetching edge: {}", edgeId);

            return;
        }

        AtlasGraphUtilsV2.removeItemFromListProperty(edge, EDGE_PENDING_TASKS_PROPERTY_KEY, taskGuid);
    }


    public void addHasLineage(Set<AtlasEdge> inputOutputEdges, boolean isRestoreEntity) {
        AtlasPerfMetrics.MetricRecorder metricRecorder = RequestContext.get().startMetricRecord("addHasLineage");

        for (AtlasEdge atlasEdge : inputOutputEdges) {

            boolean isOutputEdge = PROCESS_OUTPUTS.equals(atlasEdge.getLabel());

            AtlasVertex processVertex = atlasEdge.getOutVertex();
            AtlasVertex assetVertex = atlasEdge.getInVertex();

            if (getEntityHasLineage(processVertex)) {
                AtlasGraphUtilsV2.setEncodedProperty(assetVertex, HAS_LINEAGE, true);
                continue;
            }

            String oppositeEdgeLabel = isOutputEdge ? PROCESS_INPUTS : PROCESS_OUTPUTS;

            Iterator<AtlasEdge> oppositeEdges = processVertex.getEdges(AtlasEdgeDirection.BOTH, oppositeEdgeLabel).iterator();
            boolean isHasLineageSet = false;
            while (oppositeEdges.hasNext()) {
                AtlasEdge oppositeEdge = oppositeEdges.next();
                AtlasVertex oppositeEdgeAssetVertex = oppositeEdge.getInVertex();

                if (getStatus(oppositeEdge) == ACTIVE && getStatus(oppositeEdgeAssetVertex) == ACTIVE) {
                    if (!isHasLineageSet) {
                        AtlasGraphUtilsV2.setEncodedProperty(assetVertex, HAS_LINEAGE, true);
                        AtlasGraphUtilsV2.setEncodedProperty(processVertex, HAS_LINEAGE, true);
                        isHasLineageSet = true;
                    }

                    if (isRestoreEntity) {
                        AtlasGraphUtilsV2.setEncodedProperty(oppositeEdgeAssetVertex, HAS_LINEAGE, true);
                    } else {
                        break;
                    }
                }
            }
        }
        RequestContext.get().endMetricRecord(metricRecorder);
    }


    public AtlasVertex linkBusinessPolicy(final BusinessPolicyRequest.AssetComplianceInfo data) {
        String assetGuid = data.getAssetId();
        AtlasVertex vertex = findByGuid(graph, assetGuid);

        // Retrieve existing policies
        Set<String> existingCompliant = getVertexPolicies(vertex, ASSET_POLICY_GUIDS);
        Set<String> existingNonCompliant = getVertexPolicies(vertex, NON_COMPLIANT_ASSET_POLICY_GUIDS);

        // Retrieve new policies
        Set<String> addCompliantGUIDs = getOrCreateEmptySet(data.getAddCompliantGUIDs());
        Set<String> addNonCompliantGUIDs = getOrCreateEmptySet(data.getAddNonCompliantGUIDs());
        Set<String> removeCompliantGUIDs = getOrCreateEmptySet(data.getRemoveCompliantGUIDs());
        Set<String> removeNonCompliantGUIDs = getOrCreateEmptySet(data.getRemoveNonCompliantGUIDs());


        // Update vertex properties
        addToAttribute(vertex, ASSET_POLICY_GUIDS, addCompliantGUIDs);
        removeFromAttribute(vertex, ASSET_POLICY_GUIDS, removeCompliantGUIDs);


        addToAttribute(vertex, NON_COMPLIANT_ASSET_POLICY_GUIDS, addNonCompliantGUIDs);
        removeFromAttribute(vertex, NON_COMPLIANT_ASSET_POLICY_GUIDS, removeNonCompliantGUIDs);

        // Count and set policies
        Set<String> effectiveCompliantGUIDs = getVertexPolicies(vertex, ASSET_POLICY_GUIDS);
        Set<String> effectiveNonCompliantGUIDs = getVertexPolicies(vertex, NON_COMPLIANT_ASSET_POLICY_GUIDS);

        int compliantPolicyCount = countPoliciesExcluding(effectiveCompliantGUIDs, "rule");
        int nonCompliantPolicyCount = countPoliciesExcluding(effectiveNonCompliantGUIDs, "rule");

        int totalPolicyCount = compliantPolicyCount + nonCompliantPolicyCount;

        vertex.setProperty(ASSET_POLICIES_COUNT, totalPolicyCount);
        updateModificationMetadata(vertex);

        // Create and cache differential entity
        AtlasEntity diffEntity = createDifferentialEntity(
                vertex, effectiveCompliantGUIDs, effectiveNonCompliantGUIDs, existingCompliant, existingNonCompliant, totalPolicyCount);

        RequestContext.get().cacheDifferentialEntity(diffEntity);
        return vertex;
    }

    private static Set<String> getOrCreateEmptySet(Set<String> input) {
        return input == null ? new HashSet<>() : input;
    }

    private void addToAttribute(AtlasVertex vertex, String propertyKey, Set<String> policies) {
        String targetProperty = determineTargetProperty(propertyKey);
        policies.stream()
                .filter(StringUtils::isNotEmpty)
                .forEach(policyGuid -> vertex.setProperty(targetProperty, policyGuid));
    }

    private void removeFromAttribute(AtlasVertex vertex, String propertyKey, Set<String> policies) {
        String targetProperty = determineTargetProperty(propertyKey);
        policies.stream()
                .filter(StringUtils::isNotEmpty)
                .forEach(policyGuid -> vertex.removePropertyValue(targetProperty, policyGuid));
    }

    private String determineTargetProperty(String propertyKey) {
        return ASSET_POLICY_GUIDS.equals(propertyKey)
                ? ASSET_POLICY_GUIDS
                : NON_COMPLIANT_ASSET_POLICY_GUIDS;
    }

    private int countPoliciesExcluding(Set<String> policies, String substring) {
        return (int) policies.stream().filter(policy -> !policy.contains(substring)).count();
    }

    private AtlasEntity createDifferentialEntity(AtlasVertex vertex, Set<String> effectiveCompliant, Set<String> effectiveNonCompliant,
                                                 Set<String> existingCompliant, Set<String> existingNonCompliant, int totalPolicyCount) {
        AtlasEntity diffEntity = new AtlasEntity(vertex.getProperty(TYPE_NAME_PROPERTY_KEY, String.class));
        setEntityCommonAttributes(vertex, diffEntity);
        diffEntity.setAttribute(ASSET_POLICIES_COUNT, totalPolicyCount);

        if (!existingCompliant.equals(effectiveCompliant)) {
            diffEntity.setAttribute(ASSET_POLICY_GUIDS, effectiveCompliant);
        }
        if (!existingNonCompliant.equals(effectiveNonCompliant)) {
            diffEntity.setAttribute(NON_COMPLIANT_ASSET_POLICY_GUIDS, effectiveNonCompliant);
        }

        return diffEntity;
    }

    private Set<String> getVertexPolicies(AtlasVertex vertex, String propertyKey) {
        return Optional.ofNullable(vertex.getMultiValuedSetProperty(propertyKey, String.class))
                .orElse(Collections.emptySet());
    }


    public List<AtlasVertex> unlinkBusinessPolicy(String policyId, Set<String> unlinkGuids) {
        if (policyId == null || unlinkGuids == null || unlinkGuids.isEmpty()) {
            throw new IllegalArgumentException("PolicyId and unlinkGuids must not be null or empty");
        }

        return unlinkGuids.stream()
                .map(guid -> AtlasGraphUtilsV2.findByGuid(graph, guid))
                .filter(Objects::nonNull)
                .filter(vertex -> isPolicyLinked(vertex, policyId))
                .map(vertex -> updateVertexPolicy(vertex, policyId))
                .collect(Collectors.toList());
    }

    private boolean isPolicyLinked(AtlasVertex vertex, String policyId) {
        Set<String> compliantPolicies = getMultiValuedSetProperty(vertex, ASSET_POLICY_GUIDS);
        Set<String> nonCompliantPolicies = getMultiValuedSetProperty(vertex, NON_COMPLIANT_ASSET_POLICY_GUIDS);
        return compliantPolicies.contains(policyId) || nonCompliantPolicies.contains(policyId);
    }

    private AtlasVertex updateVertexPolicy(AtlasVertex vertex, String policyId) {
        Set<String> compliantPolicies = getMultiValuedSetProperty(vertex, ASSET_POLICY_GUIDS);
        Set<String> nonCompliantPolicies = getMultiValuedSetProperty(vertex, NON_COMPLIANT_ASSET_POLICY_GUIDS);

        boolean removed = removePolicyAndRule(compliantPolicies, policyId);
        removed |= removePolicyAndRule(nonCompliantPolicies,policyId);

        if (removed) {
            vertex.removePropertyValue(ASSET_POLICY_GUIDS, policyId);
            vertex.removePropertyValue(NON_COMPLIANT_ASSET_POLICY_GUIDS, policyId);

            int compliantPolicyCount = countPoliciesExcluding(compliantPolicies, "rule");
            int nonCompliantPolicyCount = countPoliciesExcluding(nonCompliantPolicies, "rule");
            int totalPolicyCount = compliantPolicyCount + nonCompliantPolicyCount;
            vertex.setProperty(ASSET_POLICIES_COUNT, totalPolicyCount);

            updateModificationMetadata(vertex);
            cacheDifferentialEntity(vertex, compliantPolicies, nonCompliantPolicies);
        }

        return vertex;
    }

    private boolean removePolicyAndRule(Set<String> policies, String policyId) {
        Set<String> toRemove = policies.stream().filter(i-> i.contains(policyId)).collect(Collectors.toSet());
        return policies.removeAll(toRemove);

    }

    private Set<String> getMultiValuedSetProperty(AtlasVertex vertex, String propertyName) {
        return Optional.ofNullable(vertex.getMultiValuedSetProperty(propertyName, String.class))
                .map(HashSet::new)
                .orElseGet(HashSet::new);
    }

    public List<AtlasVertex> linkMeshEntityToAssets(String meshEntityId, Set<String> linkGuids) throws AtlasBaseException {
        List<AtlasVertex> linkedVertices = new ArrayList<>();

        for (String guid : linkGuids) {
            AtlasVertex ev = findByGuid(graph, guid);

            if (ev != null) {
                String typeName = ev.getProperty(TYPE_NAME_PROPERTY_KEY, String.class);
                if (excludedTypes.contains(typeName)){
                    LOG.warn("Type {} is not allowed to link with mesh entity", typeName);
                    continue;
                }
                Set<String> existingValues = ev.getMultiValuedSetProperty(DOMAIN_GUIDS_ATTR, String.class);

                if (!existingValues.contains(meshEntityId)) {
                    isAuthorizedToLink(ev);

                    updateDomainAttribute(ev, existingValues, meshEntityId);
                    existingValues.clear();
                    existingValues.add(meshEntityId);

                    updateModificationMetadata(ev);

                    cacheDifferentialMeshEntity(ev, existingValues);

                    linkedVertices.add(ev);
                }
            }
        }

        return linkedVertices;
    }

    public List<AtlasVertex> unlinkMeshEntityFromAssets(String meshEntityId, Set<String> unlinkGuids) throws AtlasBaseException {
        List<AtlasVertex> unlinkedVertices = new ArrayList<>();

        for (String guid : unlinkGuids) {
            AtlasVertex ev = AtlasGraphUtilsV2.findByGuid(graph, guid);

            if (ev != null) {
                String typeName = ev.getProperty(TYPE_NAME_PROPERTY_KEY, String.class);
                if (excludedTypes.contains(typeName)){
                    LOG.warn("Type {} is not allowed to unlink with mesh entity", typeName);
                    continue;
                }

                Set<String> existingValues = ev.getMultiValuedSetProperty(DOMAIN_GUIDS_ATTR, String.class);

                if (meshEntityId.isEmpty() || existingValues.contains(meshEntityId)) {
                    isAuthorizedToLink(ev);

                    if (StringUtils.isEmpty(meshEntityId)) {
                        existingValues.clear();
                        ev.removeProperty(DOMAIN_GUIDS_ATTR);
                    } else {
                        existingValues.remove(meshEntityId);
                        ev.removePropertyValue(DOMAIN_GUIDS_ATTR, meshEntityId);
                    }

                    updateModificationMetadata(ev);
                    cacheDifferentialMeshEntity(ev, existingValues);

                    unlinkedVertices.add(ev);
                }
            }
        }

        return unlinkedVertices;
    }

    private void updateDomainAttribute(AtlasVertex vertex, Set<String> existingValues, String meshEntityId){
        existingValues.forEach(existingValue -> vertex.removePropertyValue(DOMAIN_GUIDS_ATTR, existingValue));
        vertex.setProperty(DOMAIN_GUIDS_ATTR, meshEntityId);
    }

    private void cacheDifferentialEntity(AtlasVertex ev, Set<String> complaint, Set<String> nonComplaint) {
        AtlasEntity diffEntity = new AtlasEntity(ev.getProperty(TYPE_NAME_PROPERTY_KEY, String.class));
        setEntityCommonAttributes(ev, diffEntity);
        diffEntity.setAttribute(ASSET_POLICY_GUIDS, complaint);
        diffEntity.setAttribute(NON_COMPLIANT_ASSET_POLICY_GUIDS, nonComplaint);
        diffEntity.setAttribute(ASSET_POLICIES_COUNT, complaint.size() + nonComplaint.size());

        RequestContext requestContext = RequestContext.get();
        requestContext.cacheDifferentialEntity(diffEntity);
    }

    private void cacheDifferentialMeshEntity(AtlasVertex ev, Set<String> existingValues) {
        AtlasEntity diffEntity = new AtlasEntity(ev.getProperty(TYPE_NAME_PROPERTY_KEY, String.class));
        setEntityCommonAttributes(ev, diffEntity);
        diffEntity.setAttribute(DOMAIN_GUIDS_ATTR, existingValues);

        RequestContext requestContext = RequestContext.get();
        requestContext.cacheDifferentialEntity(diffEntity);
    }

    private void setEntityCommonAttributes(AtlasVertex ev, AtlasEntity diffEntity) {
        diffEntity.setGuid(ev.getProperty(GUID_PROPERTY_KEY, String.class));
        diffEntity.setUpdatedBy(ev.getProperty(MODIFIED_BY_KEY, String.class));
        diffEntity.setUpdateTime(new Date(RequestContext.get().getRequestTime()));
    }

    private void isAuthorizedToLink(AtlasVertex vertex) throws AtlasBaseException {
        AtlasEntityHeader sourceEntity = retrieverNoRelation.toAtlasEntityHeaderWithClassifications(vertex);

        // source -> UPDATE + READ
        AtlasAuthorizationUtils.verifyAccess(new AtlasEntityAccessRequest(typeRegistry, AtlasPrivilege.ENTITY_UPDATE, sourceEntity),
                "update on source Entity, link/unlink operation denied: ", sourceEntity.getAttribute(NAME));

        AtlasAuthorizationUtils.verifyAccess(new AtlasEntityAccessRequest(typeRegistry, AtlasPrivilege.ENTITY_READ, sourceEntity),
                "read on source Entity, link/unlink operation denied: ", sourceEntity.getAttribute(NAME));

    }

    private Map<String, Object> getMinimalAssetMap(AtlasVertex vertex) {
        Map<String, Object> ret = new HashMap<>();

        ret.put(NAME, vertex.getProperty(NAME, String.class));
        ret.put(QUALIFIED_NAME, vertex.getProperty(QUALIFIED_NAME, String.class));

        ret.put(GUID_PROPERTY_KEY, vertex.getProperty(GUID_PROPERTY_KEY, String.class));
        ret.put(TYPE_NAME_PROPERTY_KEY, vertex.getProperty(TYPE_NAME_PROPERTY_KEY, String.class));

        ret.put(CREATED_BY_KEY, vertex.getProperty(CREATED_BY_KEY, String.class));
        ret.put(MODIFIED_BY_KEY, vertex.getProperty(MODIFIED_BY_KEY, String.class));

        ret.put(TIMESTAMP_PROPERTY_KEY, new Date(vertex.getProperty(TIMESTAMP_PROPERTY_KEY, Long.class)));
        ret.put(MODIFICATION_TIMESTAMP_PROPERTY_KEY, new Date(vertex.getProperty(MODIFICATION_TIMESTAMP_PROPERTY_KEY, Long.class)));

        return ret;
    }

    public AtlasEntity getMinimalAtlasEntityForNotification(AtlasVertex vertex) {
        AtlasEntity minEntity = new AtlasEntity();

        minEntity.setAttribute(NAME, vertex.getProperty(NAME, String.class));
        minEntity.setAttribute(QUALIFIED_NAME, vertex.getProperty(QUALIFIED_NAME, String.class));

        minEntity.setGuid(vertex.getProperty(GUID_PROPERTY_KEY, String.class));
        minEntity.setTypeName(vertex.getProperty(TYPE_NAME_PROPERTY_KEY, String.class));

        minEntity.setCreatedBy(vertex.getProperty(CREATED_BY_KEY, String.class));
        minEntity.setUpdatedBy(vertex.getProperty(MODIFIED_BY_KEY, String.class));

        minEntity.setCreateTime(new Date(vertex.getProperty(TIMESTAMP_PROPERTY_KEY, Long.class)));
        minEntity.setUpdateTime(new Date(vertex.getProperty(MODIFICATION_TIMESTAMP_PROPERTY_KEY, Long.class)));

        return minEntity;
    }

    public int updateClassificationTextPropagationV2(String sourceEntityGuid, String tagTypeName) throws AtlasBaseException {
        AtlasPerfMetrics.MetricRecorder metricRecorder = RequestContext.get().startMetricRecord("updateClassificationTextPropagationNew");
        try {
            if (StringUtils.isEmpty(tagTypeName)) {
                LOG.warn("updateClassificationTextPropagation(classificationVertexId={}): classification type name is empty", tagTypeName);
                return 0;
            }

            AtlasVertex sourceEntityVertex = graphHelper.getVertexForGUID(sourceEntityGuid);
            if (sourceEntityVertex == null) {
                String warningMessage = String.format("updateClassificationTextPropagationV2(entityGuid=%s, tagTypeName=%s): entity vertex not found, skipping task execution", sourceEntityGuid, tagTypeName);
                LOG.warn(warningMessage);
<<<<<<< HEAD
                RequestContext.get().getCurrentTask().setWarningMessage(warningMessage);
=======
>>>>>>> dd021260
                return 0;
            }

            int totalUpdated = 0;

            // fetch propagated‑tag attachments in batches
            PaginatedTagResult paginatedResult = tagDAO.getPropagationsForAttachmentBatch(sourceEntityVertex.getIdForDisplay(), tagTypeName, null);
            AtlasClassification originalClassification = tagDAO.findDirectTagByVertexIdAndTagTypeName(sourceEntityVertex.getIdForDisplay(), tagTypeName, false);
            if (originalClassification == null) {
                String warningMessage = String.format("updateClassificationTextPropagationV2(entityGuid=%s, tagTypeName=%s): classification not found, skipping task execution", sourceEntityGuid, tagTypeName);
                LOG.warn(warningMessage);
<<<<<<< HEAD
                RequestContext.get().getCurrentTask().setWarningMessage(warningMessage);
=======
>>>>>>> dd021260
                return 0;
            }

            List<Tag> batchToUpdate = paginatedResult.getTags();

            while (!batchToUpdate.isEmpty()) {

                // collect the vertex IDs in this batch
                List<String> vertexIds = batchToUpdate.stream()
                        .map(Tag::getVertexId)
                        .toList();

                Map<String, Map<String, Object>> assetMinAttrsMap = batchToUpdate.stream()
                        .collect(Collectors.toMap(Tag::getVertexId, Tag::getAssetMetadata));

                List<AtlasEntity> entities = batchToUpdate.stream().map(x -> getEntityForNotification(x.getAssetMetadata())).toList();

                // Update all propagated tags in Cassandra
                tagDAO.putPropagatedTags(sourceEntityVertex.getIdForDisplay(), tagTypeName, new HashSet<>(vertexIds), assetMinAttrsMap, originalClassification);

                // compute fresh classification‑text de‑norm attributes for this batch
                Map<String, Map<String, Object>> deNormMap = new HashMap<>();
                updateClassificationTextV2(originalClassification, vertexIds, batchToUpdate, deNormMap);

                // push them to ES
                if (MapUtils.isNotEmpty(deNormMap)) {
                    ESConnector.writeTagProperties(deNormMap);
                }


                //new bulk method to fetch in batches
                Set<AtlasVertex> propagtedVertices = graph.getVertices(vertexIds.toArray(new String[0]));

                // notify listeners (async) that these entities got their classification text updated
                entityChangeNotifier.onClassificationUpdatedToEntitiesV2(propagtedVertices, originalClassification, true, RequestContext.get());

                totalUpdated += batchToUpdate.size();
                // grab next batch
                if (paginatedResult.isDone()) {
                    break;
                }
                String pagingState = paginatedResult.getPagingState();
                paginatedResult = tagDAO.getPropagationsForAttachmentBatch(sourceEntityVertex.getIdForDisplay(), tagTypeName, pagingState);
                batchToUpdate = paginatedResult.getTags();
            }

            LOG.info("Updated classification text for {} propagations, taskId: {}", totalUpdated, RequestContext.get().getCurrentTask().getGuid());
            return totalUpdated;
        } catch (Exception e) {
            LOG.error("Error while updating classification text for tag type {}: {}", tagTypeName, e.getMessage());
            throw new AtlasBaseException(e);
        } finally {
            // end metrics
            RequestContext.get().endMetricRecord(metricRecorder);
        }
    }

    private static AtlasEntity getEntityForNotification(Map<String, Object> assetMetadata) {
        AtlasEntity entity = new AtlasEntity();
        entity.setAttribute(NAME, assetMetadata.get(NAME));
        entity.setAttribute(QUALIFIED_NAME, assetMetadata.get(QUALIFIED_NAME));

        entity.setGuid((String) assetMetadata.get(GUID_PROPERTY_KEY));
        entity.setTypeName((String) assetMetadata.get(TYPE_NAME_PROPERTY_KEY));
        entity.setCreatedBy((String) assetMetadata.get(CREATED_BY_KEY));
        entity.setUpdatedBy((String) assetMetadata.get(MODIFIED_BY_KEY));

        entity.setCreateTime(safeParseDate(assetMetadata.get(TIMESTAMP_PROPERTY_KEY), TIMESTAMP_PROPERTY_KEY));
        entity.setUpdateTime(safeParseDate(assetMetadata.get(MODIFICATION_TIMESTAMP_PROPERTY_KEY), MODIFICATION_TIMESTAMP_PROPERTY_KEY));

        return entity;
    }

    private static Date safeParseDate(Object value, String fieldName) {
        long minValidTimestamp = 0L; // Jan 1, 1970 UTC
        long maxValidTimestamp = 4102444800000L; // Jan 1, 2100

        Long timestamp = null;
        if (value instanceof Long) {
            timestamp = (Long) value;
        } else if (value instanceof Integer) {
            timestamp = ((Integer) value).longValue();
        } else if (value instanceof String) {
            try {
                timestamp = Long.parseLong((String) value);
            } catch (NumberFormatException e) {
                LOG.warn("Invalid string timestamp for {}: '{}'", fieldName, value);
                return null;
            }
        } else if (value != null) {
            LOG.warn("Unexpected type for {}: {}", fieldName, value.getClass().getName());
            return null;
        }

        if (timestamp != null) {
            if (timestamp < minValidTimestamp || timestamp > maxValidTimestamp) {
                LOG.warn("Timestamp out of expected range for {}: {}", fieldName, timestamp);
                return null;
            }
            return new Date(timestamp);
        }
        return null;
    }

    /**
     * Performs a scalable, batch-oriented refresh of propagated classifications.
     *
     * @param parameters Task parameters.
     * @param parentEntityGuid The GUID of a potential parent entity.
     * @param sourceEntityGuid The GUID of the entity that is the source of the propagation.
     * @param classificationTypeName The type name of the classification to refresh.
     * @throws AtlasBaseException if a critical error occurs.
     */
    public int classificationRefreshPropagationV2_new(Map<String, Object> parameters, String parentEntityGuid, String sourceEntityGuid, String classificationTypeName) throws AtlasBaseException {
        AtlasPerfMetrics.MetricRecorder metricRecorder = RequestContext.get().startMetricRecord("classificationRefreshPropagationV2_new");
        try {
            final int BATCH_SIZE = 10000;
            int assetsAffected = 0;
            LOG.info("classificationRefreshPropagationV2_new: Starting scalable refresh for tag '{}' from source entity {}", classificationTypeName, sourceEntityGuid);

            // === Phase 1: Initialization & Calculation ===
            AtlasVertex entityVertex = AtlasGraphUtilsV2.findByGuid(this.graph, sourceEntityGuid);
            if (entityVertex == null) {
                String warningMessage = String.format("classificationRefreshPropagationV2_new(sourceEntityGuid=%s): entity vertex not found, skipping task execution", sourceEntityGuid);
                LOG.warn(warningMessage);
<<<<<<< HEAD
                RequestContext.get().getCurrentTask().setWarningMessage(warningMessage);
=======
>>>>>>> dd021260
                return assetsAffected;
            }

            String entityVertexId = entityVertex.getIdForDisplay();
            AtlasClassification sourceTag = tagDAO.findDirectTagByVertexIdAndTagTypeName(entityVertexId, classificationTypeName, true);

            if (sourceTag == null) {
                if (StringUtils.isNotEmpty(parentEntityGuid) && !parentEntityGuid.equals(sourceEntityGuid)) {
                    entityVertex = AtlasGraphUtilsV2.findByGuid(this.graph, parentEntityGuid);
                    if (entityVertex == null) {
                        String warningMessage = String.format("classificationRefreshPropagationV2_new(parentEntityGuid=%s): parent entity vertex not found", parentEntityGuid);
                        LOG.warn(warningMessage);
<<<<<<< HEAD
                        RequestContext.get().getCurrentTask().setWarningMessage(warningMessage);
=======
>>>>>>> dd021260
                        return assetsAffected;
                    }
                    entityVertexId = entityVertex.getIdForDisplay();
                    sourceTag = tagDAO.findDirectTagByVertexIdAndTagTypeName(entityVertexId, classificationTypeName, true);
                }
            }

            if (sourceTag == null) {
                throw new AtlasBaseException(String.format("classificationRefreshPropagationV2_new: Classification '%s' not found on entity '%s' or its parent '%s'. Aborting.", classificationTypeName, sourceEntityGuid, parentEntityGuid));
            }

            if (!sourceTag.isPropagate()) {
                LOG.warn("classificationRefreshPropagationV2_new: Refresh task invalid as propagation is disabled for tag '{}' on entity {}. Aborting.", classificationTypeName, sourceEntityGuid);
                return assetsAffected;
            }

            Set<String> expectedPropagatedVertexIds = calculateExpectedPropagations(entityVertex, sourceTag);
            LOG.info("classificationRefreshPropagationV2_new: Graph traversal found {} assets that should have the tag '{}'", expectedPropagatedVertexIds.size(), classificationTypeName);

            // === Phase 2: Reconciliation Loop (Deletions) ===
            String pagingState = null;
            boolean hasMorePages = true;
            List<Tag> tagsToDelete = new ArrayList<>();

            int pageCount = 0;
            int totalCountOfPropagatedTags = 0;

            while (hasMorePages) {
                pageCount++;
                PaginatedTagResult result = tagDAO.getPropagationsForAttachmentBatchWithPagination(entityVertexId, classificationTypeName, pagingState, BATCH_SIZE);
                List<Tag> currentPageTags = result.getTags();

                int fetchedCount = currentPageTags.size();
                totalCountOfPropagatedTags += fetchedCount;

                for (Tag existingTag : result.getTags()) {
                    if (expectedPropagatedVertexIds.contains(existingTag.getVertexId())) {
                        expectedPropagatedVertexIds.remove(existingTag.getVertexId());
                    } else {
                        tagsToDelete.add(existingTag);
                    }
                }

                if (tagsToDelete.size() >= BATCH_SIZE) {
                    assetsAffected += tagsToDelete.size();
                    processDeletions_new(tagsToDelete, sourceTag);
                    tagsToDelete.clear();
                }

                pagingState = result.getPagingState();
                hasMorePages = result.hasMorePages();

                LOG.info("sourceVertexId={}, tagTypeName={}: Page {}: Fetched {} propagations. Total fetched: {}. Has next page: {}",
                        entityVertexId, classificationTypeName, pageCount, fetchedCount, totalCountOfPropagatedTags, hasMorePages);
            }

            if (!tagsToDelete.isEmpty()) {
                assetsAffected += tagsToDelete.size();
                processDeletions_new(tagsToDelete, sourceTag);
            }

            // === Phase 3: Process Net-New Additions ===
            if (!expectedPropagatedVertexIds.isEmpty()) {
                LOG.info("classificationRefreshPropagationV2_new: Found {} assets that need the tag '{}' to be newly propagated.", expectedPropagatedVertexIds.size(), classificationTypeName);
                List<String> vertexIdsToAdd = new ArrayList<>(expectedPropagatedVertexIds);
                assetsAffected += expectedPropagatedVertexIds.size();
                for (int i = 0; i < vertexIdsToAdd.size(); i += BATCH_SIZE) {
                    int end = Math.min(i + BATCH_SIZE, vertexIdsToAdd.size());
                    List<String> batchIds = vertexIdsToAdd.subList(i, end);

                    List<AtlasVertex> verticesToPropagate = batchIds.stream()
                            .map(id -> graph.getVertex(id))
                            .filter(Objects::nonNull)
                            .collect(Collectors.toList());

                    assetsAffected += verticesToPropagate.size();

                    if (!verticesToPropagate.isEmpty()) {
                        processClassificationPropagationAdditionV2(parameters, entityVertexId, verticesToPropagate, sourceTag);
                    }
                }
            }
            LOG.info("classificationRefreshPropagationV2_new: Successfully completed scalable refresh for tag '{}' from source entity {}", classificationTypeName, sourceEntityGuid);
            return assetsAffected;
        } finally {
            RequestContext.get().endMetricRecord(metricRecorder);
        }
    }

    private Set<String> calculateExpectedPropagations(AtlasVertex sourceVertex, AtlasClassification sourceTag) throws AtlasBaseException {
        String propagationMode = entityRetriever.determinePropagationMode(sourceTag.getRestrictPropagationThroughLineage(), sourceTag.getRestrictPropagationThroughHierarchy());
        boolean toExclude = Objects.equals(propagationMode, CLASSIFICATION_PROPAGATION_MODE_RESTRICT_LINEAGE);
        Set<String> impactedVertices = new HashSet<>();
        entityRetriever.traverseImpactedVerticesByLevelV2(sourceVertex, null, null, impactedVertices, CLASSIFICATION_PROPAGATION_MODE_LABELS_MAP.get(propagationMode), toExclude, null, null);
        transactionInterceptHelper.intercept();
        return impactedVertices;
    }

    private void processDeletions_new(List<Tag> tagsToDelete, AtlasClassification sourceTag) throws AtlasBaseException {
        LOG.debug("Processing deletion of {} tags.", tagsToDelete.size());
        tagDAO.deleteTags(tagsToDelete);

        List<String> vertexIdsToDelete = tagsToDelete.stream()
                .map(Tag::getVertexId)
                .toList();

        Map<String, Map<String, Object>> deNormMap = new HashMap<>();
        updateClassificationTextV2(sourceTag, vertexIdsToDelete, tagsToDelete, deNormMap);
        if (MapUtils.isNotEmpty(deNormMap)) {
            ESConnector.writeTagProperties(deNormMap);
        }

        Set<AtlasVertex> vertices = graph.getVertices(vertexIdsToDelete.toArray(new String[0]));
        if (!vertices.isEmpty()) {
            entityChangeNotifier.onClassificationPropagationDeletedV2(vertices, sourceTag, true, RequestContext.get());
        }
    }

    private Map<String, Map<String, Object>> getMinimalAssetMapsFromGraph(List<String> vertexIds) {
        Map<String, Map<String, Object>> ret = new HashMap<>();
        for (String vertexId : vertexIds) {
            AtlasVertex vertex = graph.getVertex(vertexId);
            if (vertex != null) {
                ret.put(vertexId, getMinimalAssetMap(vertex));
            }
        }
        return ret;
    }

    public List<AtlasVertex> unlinkBusinessPolicyV2(Set<String> assetGuids, Set<String> unlinkGuids) {

        if (CollectionUtils.isEmpty(assetGuids) || CollectionUtils.isEmpty(unlinkGuids)) {
            throw new IllegalArgumentException("assets and unlinkGuids must not be empty");
        }

        return assetGuids.stream()
                .map(guid -> AtlasGraphUtilsV2.findByGuid(graph, guid))
                .filter(Objects::nonNull)
                .map(vertex -> updateVertexPolicyV2(vertex, unlinkGuids))
                .collect(Collectors.toList());
    }


    private AtlasVertex updateVertexPolicyV2(AtlasVertex vertex, Set<String> policyIds) {
        Set<String> compliantPolicies = getMultiValuedSetProperty(vertex, ASSET_POLICY_GUIDS);
        Set<String> nonCompliantPolicies = getMultiValuedSetProperty(vertex, NON_COMPLIANT_ASSET_POLICY_GUIDS);
        policyIds.forEach(policyId -> {
            vertex.removePropertyValue(ASSET_POLICY_GUIDS, policyId);
            vertex.removePropertyValue(NON_COMPLIANT_ASSET_POLICY_GUIDS, policyId);
        });

        int compliantPolicyCount = countPoliciesExcluding(compliantPolicies, "rule");
        int nonCompliantPolicyCount = countPoliciesExcluding(nonCompliantPolicies, "rule");
        int totalPolicyCount = compliantPolicyCount + nonCompliantPolicyCount;
        vertex.setProperty(ASSET_POLICIES_COUNT, totalPolicyCount);

        updateModificationMetadata(vertex);
        cacheDifferentialEntity(vertex, compliantPolicies, nonCompliantPolicies);

        return vertex;
    }

    public AtlasVertex attributeUpdate(AttributeUpdateRequest.AssetAttributeInfo data) {
        // Validate input
        if (data == null || StringUtils.isEmpty(data.getAssetId())) {
            LOG.warn("Invalid data provided for attribute update. Data: {}", data);
            return null;
        }
        String attributeName = data.getAttributeName();
        if (StringUtils.isEmpty(attributeName)) {
            LOG.warn("Attribute name is null or empty for asset ID: {}", data.getAssetId());
            return null;
        }
        switch (attributeName) {
            case "assetInternalPopularityScore":
                // validate value to be a number
                String value = data.getValue();
                //isNumber should work for now we have to upgrade apache-common to 3.6+ to use isCreatable more reliable
                if (StringUtils.isEmpty(value) || !NumberUtils.isNumber(value)) {
                    LOG.warn("Invalid value for internalPopularityScore: {} for assetId {}", value, data.getAssetId());
                    return null;
                }
                return updateAsset(data);
            default:
                LOG.warn("Unsupported attribute name: {} for asset ID: {}", attributeName, data.getAssetId());
                return null;
        }
    }

    private AtlasVertex updateAsset(AttributeUpdateRequest.AssetAttributeInfo assetAttributeInfo) {
        String assetGuid = assetAttributeInfo.getAssetId();
        AtlasVertex vertex = findByGuid(graph, assetGuid);
        if (vertex == null || GraphHelper.getStatus(vertex) == DELETED) {
            LOG.warn("Asset with GUID {} not found", assetGuid);
            return null;
        }
        vertex.setProperty(assetAttributeInfo.getAttributeName(), assetAttributeInfo.getValue());
        updateModificationMetadata(vertex);
        cacheDifferentialEntityAttributeUpdate(vertex, assetAttributeInfo.getAttributeName(), assetAttributeInfo.getValue());
        return vertex;
    }

    private void cacheDifferentialEntityAttributeUpdate(AtlasVertex ev, String property, String value) {
        AtlasEntity diffEntity = new AtlasEntity(ev.getProperty(TYPE_NAME_PROPERTY_KEY, String.class));
        setEntityCommonAttributes(ev, diffEntity);
        diffEntity.setAttribute(property, value);

        RequestContext requestContext = RequestContext.get();
        requestContext.cacheDifferentialEntity(diffEntity);
    }

}<|MERGE_RESOLUTION|>--- conflicted
+++ resolved
@@ -4150,10 +4150,6 @@
                 if (entityVertex == null) {
                     String warningMessage = String.format("propagateClassificationV2_Optimised(entityGuid=%s, tagTypeName=%s): entity vertex not found, skipping task execution", entityGuid, tagTypeName);
                     LOG.warn(warningMessage);
-<<<<<<< HEAD
-                    RequestContext.get().getCurrentTask().setWarningMessage(warningMessage);
-=======
->>>>>>> dd021260
                     return 0;
                 }
 
@@ -4165,10 +4161,6 @@
                         if (parentEntityVertex == null) {
                             String warningMessage = String.format("propagateClassificationV2_Optimised(parentEntityGuid=%s, tagTypeName=%s): parentEntityVertex vertex not found, skipping task execution", parentEntityGuid, tagTypeName);
                             LOG.warn(warningMessage);
-<<<<<<< HEAD
-                            RequestContext.get().getCurrentTask().setWarningMessage(warningMessage);
-=======
->>>>>>> dd021260
                             return 0;
                         }
                         tag = tagDAO.findDirectTagByVertexIdAndTagTypeName(parentEntityVertex.getIdForDisplay(), tagTypeName, false);
@@ -4176,10 +4168,6 @@
                     if (tag == null) {
                         String warningMessage = String.format("propagateClassificationV2_Optimised(entityGuid=%s,parentEntityGuid=%s, tagTypeName=%s): tag not found, skipping task execution", entityGuid, parentEntityGuid, tagTypeName);
                         LOG.warn(warningMessage);
-<<<<<<< HEAD
-                        RequestContext.get().getCurrentTask().setWarningMessage(warningMessage);
-=======
->>>>>>> dd021260
                         return 0;
                     }
                 }
@@ -4229,10 +4217,6 @@
                 if (fromVertex == null) {
                     String warningMessage = String.format("propagateClassificationV2_Optimised(fromVertexId=%s, tagTypeName=%s): fromVertex not found, skipping task execution", entityGuid, tagTypeName);
                     LOG.warn(warningMessage);
-<<<<<<< HEAD
-                    RequestContext.get().getCurrentTask().setWarningMessage(warningMessage);
-=======
->>>>>>> dd021260
                     return assetsAffected;
                 }
 
@@ -4240,10 +4224,6 @@
                 if (toVertex == null) {
                     String warningMessage = String.format("propagateClassificationV2_Optimised(toVertexId=%s, tagTypeName=%s): toVertex not found, skipping task execution", toVertexGuid, tagTypeName);
                     LOG.warn(warningMessage);
-<<<<<<< HEAD
-                    RequestContext.get().getCurrentTask().setWarningMessage(warningMessage);
-=======
->>>>>>> dd021260
                     return assetsAffected;
                 }
 
@@ -4258,10 +4238,6 @@
                         if (sourceVertex == null) {
                             String warningMessage = String.format("propagateClassificationV2_Optimised(sourceVertex=%s, tagTypeName=%s): sourceVertex not found, skipping task execution", sourceEntityGuid, tagTypeName);
                             LOG.warn(warningMessage);
-<<<<<<< HEAD
-                            RequestContext.get().getCurrentTask().setWarningMessage(warningMessage);
-=======
->>>>>>> dd021260
                             continue;
                         }
 
@@ -6411,10 +6387,6 @@
             if (sourceEntityVertex == null) {
                 String warningMessage = String.format("updateClassificationTextPropagationV2(entityGuid=%s, tagTypeName=%s): entity vertex not found, skipping task execution", sourceEntityGuid, tagTypeName);
                 LOG.warn(warningMessage);
-<<<<<<< HEAD
-                RequestContext.get().getCurrentTask().setWarningMessage(warningMessage);
-=======
->>>>>>> dd021260
                 return 0;
             }
 
@@ -6426,10 +6398,6 @@
             if (originalClassification == null) {
                 String warningMessage = String.format("updateClassificationTextPropagationV2(entityGuid=%s, tagTypeName=%s): classification not found, skipping task execution", sourceEntityGuid, tagTypeName);
                 LOG.warn(warningMessage);
-<<<<<<< HEAD
-                RequestContext.get().getCurrentTask().setWarningMessage(warningMessage);
-=======
->>>>>>> dd021260
                 return 0;
             }
 
@@ -6555,10 +6523,6 @@
             if (entityVertex == null) {
                 String warningMessage = String.format("classificationRefreshPropagationV2_new(sourceEntityGuid=%s): entity vertex not found, skipping task execution", sourceEntityGuid);
                 LOG.warn(warningMessage);
-<<<<<<< HEAD
-                RequestContext.get().getCurrentTask().setWarningMessage(warningMessage);
-=======
->>>>>>> dd021260
                 return assetsAffected;
             }
 
@@ -6571,10 +6535,6 @@
                     if (entityVertex == null) {
                         String warningMessage = String.format("classificationRefreshPropagationV2_new(parentEntityGuid=%s): parent entity vertex not found", parentEntityGuid);
                         LOG.warn(warningMessage);
-<<<<<<< HEAD
-                        RequestContext.get().getCurrentTask().setWarningMessage(warningMessage);
-=======
->>>>>>> dd021260
                         return assetsAffected;
                     }
                     entityVertexId = entityVertex.getIdForDisplay();
