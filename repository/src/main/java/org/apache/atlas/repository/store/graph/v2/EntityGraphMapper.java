/**
 * Licensed to the Apache Software Foundation (ASF) under one
 * or more contributor license agreements.  See the NOTICE file
 * distributed with this work for additional information
 * regarding copyright ownership.  The ASF licenses this file
 * to you under the Apache License, Version 2.0 (the
 * "License"); you may not use this file except in compliance
 * with the License.  You may obtain a copy of the License at
 *
 *     http://www.apache.org/licenses/LICENSE-2.0
 *
 * Unless required by applicable law or agreed to in writing, software
 * distributed under the License is distributed on an "AS IS" BASIS,
 * WITHOUT WARRANTIES OR CONDITIONS OF ANY KIND, either express or implied.
 * See the License for the specific language governing permissions and
 * limitations under the License.
 */
package org.apache.atlas.repository.store.graph.v2;


import com.google.common.annotations.VisibleForTesting;
import org.apache.atlas.*;
import org.apache.atlas.annotation.GraphTransaction;
import org.apache.atlas.authorize.AtlasAuthorizationUtils;
import org.apache.atlas.authorize.AtlasEntityAccessRequest;
import org.apache.atlas.authorize.AtlasPrivilege;
import org.apache.atlas.exception.AtlasBaseException;
import org.apache.atlas.exception.EntityNotFoundException;
import org.apache.atlas.model.TimeBoundary;
import org.apache.atlas.model.TypeCategory;
import org.apache.atlas.model.instance.*;
import org.apache.atlas.model.instance.EntityMutations.EntityOperation;
import org.apache.atlas.model.tasks.AtlasTask;
import org.apache.atlas.model.typedef.AtlasEntityDef;
import org.apache.atlas.model.typedef.AtlasEntityDef.AtlasRelationshipAttributeDef;
import org.apache.atlas.model.typedef.AtlasRelationshipDef;
import org.apache.atlas.model.typedef.AtlasStructDef.AtlasAttributeDef;
import org.apache.atlas.model.typedef.AtlasStructDef.AtlasAttributeDef.Cardinality;
import org.apache.atlas.repository.Constants;
import org.apache.atlas.repository.RepositoryException;
import org.apache.atlas.repository.converters.AtlasInstanceConverter;
import org.apache.atlas.repository.graph.GraphHelper;
import org.apache.atlas.repository.graph.IFullTextMapper;
import org.apache.atlas.repository.graphdb.AtlasEdge;
import org.apache.atlas.repository.graphdb.AtlasEdgeDirection;
import org.apache.atlas.repository.graphdb.AtlasGraph;
import org.apache.atlas.repository.graphdb.AtlasVertex;
import org.apache.atlas.repository.store.graph.AtlasRelationshipStore;
import org.apache.atlas.repository.store.graph.EntityGraphDiscoveryContext;
import org.apache.atlas.repository.store.graph.v1.DeleteHandlerDelegate;
import org.apache.atlas.repository.store.graph.v2.tasks.ClassificationTask;
import org.apache.atlas.tasks.TaskManagement;
import org.apache.atlas.type.AtlasArrayType;
import org.apache.atlas.repository.store.graph.v1.RestoreHandlerV1;
import org.apache.atlas.type.AtlasBuiltInTypes;
import org.apache.atlas.type.AtlasBusinessMetadataType.AtlasBusinessAttribute;
import org.apache.atlas.type.AtlasClassificationType;
import org.apache.atlas.type.AtlasEntityType;
import org.apache.atlas.type.AtlasMapType;
import org.apache.atlas.type.AtlasStructType;
import org.apache.atlas.type.AtlasStructType.AtlasAttribute;
import org.apache.atlas.type.AtlasStructType.AtlasAttribute.AtlasRelationshipEdgeDirection;
import org.apache.atlas.type.AtlasType;
import org.apache.atlas.type.AtlasTypeRegistry;
import org.apache.atlas.type.AtlasTypeUtil;
import org.apache.atlas.utils.AtlasEntityUtil;
import org.apache.atlas.utils.AtlasJson;
import org.apache.atlas.utils.AtlasPerfMetrics;
import org.apache.atlas.utils.AtlasPerfMetrics.MetricRecorder;
import org.apache.atlas.utils.AtlasPerfTracer;
import org.apache.commons.codec.digest.DigestUtils;
import org.apache.commons.collections.CollectionUtils;
import org.apache.commons.collections.MapUtils;
import org.apache.commons.lang3.StringUtils;
import org.janusgraph.core.JanusGraphTransaction;
import org.slf4j.Logger;
import org.slf4j.LoggerFactory;
import org.springframework.stereotype.Component;

import javax.inject.Inject;
import java.util.*;
import java.util.regex.Matcher;
import java.util.regex.Pattern;
import java.util.stream.Collectors;
import java.util.stream.Stream;

import static org.apache.atlas.AtlasConfiguration.LABEL_MAX_LENGTH;
import static org.apache.atlas.AtlasConfiguration.STORE_DIFFERENTIAL_AUDITS;
import static org.apache.atlas.AtlasErrorCode.CLASSIFICATION_NOT_FOUND;
import static org.apache.atlas.model.TypeCategory.ARRAY;
import static org.apache.atlas.model.TypeCategory.CLASSIFICATION;
import static org.apache.atlas.model.instance.AtlasEntity.Status.ACTIVE;
import static org.apache.atlas.model.instance.AtlasEntity.Status.DELETED;
import static org.apache.atlas.model.instance.AtlasRelatedObjectId.KEY_RELATIONSHIP_ATTRIBUTES;
import static org.apache.atlas.model.instance.EntityMutations.EntityOperation.CREATE;
import static org.apache.atlas.model.instance.EntityMutations.EntityOperation.DELETE;
import static org.apache.atlas.model.instance.EntityMutations.EntityOperation.PARTIAL_UPDATE;
import static org.apache.atlas.model.instance.EntityMutations.EntityOperation.UPDATE;
import static org.apache.atlas.model.typedef.AtlasStructDef.AtlasAttributeDef.Cardinality.SET;
import static org.apache.atlas.repository.Constants.*;
import static org.apache.atlas.repository.graph.GraphHelper.getClassificationEdge;
import static org.apache.atlas.repository.graph.GraphHelper.getClassificationVertex;
import static org.apache.atlas.repository.graph.GraphHelper.getCollectionElementsUsingRelationship;
import static org.apache.atlas.repository.graph.GraphHelper.getDelimitedClassificationNames;
import static org.apache.atlas.repository.graph.GraphHelper.getLabels;
import static org.apache.atlas.repository.graph.GraphHelper.getMapElementsProperty;
import static org.apache.atlas.repository.graph.GraphHelper.getStatus;
import static org.apache.atlas.repository.graph.GraphHelper.getTraitLabel;
import static org.apache.atlas.repository.graph.GraphHelper.getTraitNames;
import static org.apache.atlas.repository.graph.GraphHelper.getTypeName;
import static org.apache.atlas.repository.graph.GraphHelper.getTypeNames;
import static org.apache.atlas.repository.graph.GraphHelper.isPropagationEnabled;
import static org.apache.atlas.repository.graph.GraphHelper.isRelationshipEdge;
import static org.apache.atlas.repository.graph.GraphHelper.string;
import static org.apache.atlas.repository.graph.GraphHelper.updateModificationMetadata;
import static org.apache.atlas.repository.graph.GraphHelper.getEntityHasLineage;
import static org.apache.atlas.repository.graph.GraphHelper.isTermEntityEdge;
import static org.apache.atlas.repository.graph.GraphHelper.getRemovePropagations;
import static org.apache.atlas.repository.graph.GraphHelper.getPropagatedEdges;
import static org.apache.atlas.repository.graph.GraphHelper.getPropagatableClassifications;
import static org.apache.atlas.repository.graph.GraphHelper.getClassificationEntityGuid;
import static org.apache.atlas.repository.store.graph.v2.AtlasGraphUtilsV2.*;
import static org.apache.atlas.repository.store.graph.v2.preprocessor.PreProcessorUtils.INPUT_PORT_GUIDS_ATTR;
import static org.apache.atlas.repository.store.graph.v2.preprocessor.PreProcessorUtils.OUTPUT_PORT_GUIDS_ATTR;
import static org.apache.atlas.repository.store.graph.v2.tasks.ClassificationPropagateTaskFactory.*;
import static org.apache.atlas.type.AtlasStructType.AtlasAttribute.AtlasRelationshipEdgeDirection.IN;
import static org.apache.atlas.type.AtlasStructType.AtlasAttribute.AtlasRelationshipEdgeDirection.OUT;
import static org.apache.atlas.type.Constants.PENDING_TASKS_PROPERTY_KEY;
import static org.apache.atlas.type.Constants.CATEGORIES_PARENT_PROPERTY_KEY;
import static org.apache.atlas.type.Constants.CATEGORIES_PROPERTY_KEY;
import static org.apache.atlas.type.Constants.GLOSSARY_PROPERTY_KEY;
import static org.apache.atlas.type.Constants.HAS_LINEAGE;
import static org.apache.atlas.type.Constants.MEANINGS_PROPERTY_KEY;
import static org.apache.atlas.type.Constants.MEANINGS_TEXT_PROPERTY_KEY;
import static org.apache.atlas.type.Constants.MEANING_NAMES_PROPERTY_KEY;


@Component
public class EntityGraphMapper {
    private static final Logger LOG      = LoggerFactory.getLogger(EntityGraphMapper.class);
    private static final Logger PERF_LOG = AtlasPerfTracer.getPerfLogger("entityGraphMapper");

    private static final String  SOFT_REF_FORMAT                   = "%s:%s";
    private static final int     INDEXED_STR_SAFE_LEN              = AtlasConfiguration.GRAPHSTORE_INDEXED_STRING_SAFE_LENGTH.getInt();
    private static final boolean WARN_ON_NO_RELATIONSHIP           = AtlasConfiguration.RELATIONSHIP_WARN_NO_RELATIONSHIPS.getBoolean();
    private static final String  CUSTOM_ATTRIBUTE_KEY_SPECIAL_PREFIX = AtlasConfiguration.CUSTOM_ATTRIBUTE_KEY_SPECIAL_PREFIX.getString();

    private static final String  CLASSIFICATION_NAME_DELIMITER     = "|";
    private static final Pattern CUSTOM_ATTRIBUTE_KEY_REGEX        = Pattern.compile("^[a-zA-Z0-9_-]*$");
    private static final Pattern LABEL_REGEX                       = Pattern.compile("^[a-zA-Z0-9_-]*$");
    private static final int     CUSTOM_ATTRIBUTE_KEY_MAX_LENGTH   = AtlasConfiguration.CUSTOM_ATTRIBUTE_KEY_MAX_LENGTH.getInt();
    private static final int     CUSTOM_ATTRIBUTE_VALUE_MAX_LENGTH = AtlasConfiguration.CUSTOM_ATTRIBUTE_VALUE_MAX_LENGTH.getInt();

    private static final String TYPE_GLOSSARY= "AtlasGlossary";
    private static final String TYPE_CATEGORY= "AtlasGlossaryCategory";
    private static final String TYPE_TERM = "AtlasGlossaryTerm";
    private static final String TYPE_PRODUCT = "DataProduct";
    private static final String TYPE_DOMAIN = "DataDomain";
    private static final String TYPE_PROCESS = "Process";
    private static final String ATTR_MEANINGS = "meanings";
    private static final String ATTR_ANCHOR = "anchor";
    private static final String ATTR_CATEGORIES = "categories";
    private static final List<String> ALLOWED_DATATYPES_FOR_DEFAULT_NULL = new ArrayList() {
        {
            add("int");
            add("long");
            add("float");
        }
    };

    private static final boolean ENTITY_CHANGE_NOTIFY_IGNORE_RELATIONSHIP_ATTRIBUTES = AtlasConfiguration.ENTITY_CHANGE_NOTIFY_IGNORE_RELATIONSHIP_ATTRIBUTES.getBoolean();
    private static final boolean CLASSIFICATION_PROPAGATION_DEFAULT = AtlasConfiguration.CLASSIFICATION_PROPAGATION_DEFAULT.getBoolean();
    private static final boolean RESTRICT_PROPAGATION_THROUGH_LINEAGE_DEFAULT = false;

    private static final boolean RESTRICT_PROPAGATION_THROUGH_HIERARCHY_DEFAULT        = false;
    public static final int CLEANUP_BATCH_SIZE = 200000;
    public static final int CLASSIFICATION_EDGE_BATCH_LIMIT = 100;
    private              boolean DEFERRED_ACTION_ENABLED                             = AtlasConfiguration.TASKS_USE_ENABLED.getBoolean();
    private              boolean DIFFERENTIAL_AUDITS                                 = STORE_DIFFERENTIAL_AUDITS.getBoolean();

    private static final int MAX_NUMBER_OF_RETRIES = AtlasConfiguration.MAX_NUMBER_OF_RETRIES.getInt();
    private static final int CHUNK_SIZE            = AtlasConfiguration.TASKS_GRAPH_COMMIT_CHUNK_SIZE.getInt();
    private static final int UD_REL_THRESHOLD = AtlasConfiguration.ATLAS_UD_RELATIONSHIPS_MAX_COUNT.getInt();

    private final GraphHelper               graphHelper;
    private final AtlasGraph                graph;
    private final DeleteHandlerDelegate     deleteDelegate;
    private final RestoreHandlerV1          restoreHandlerV1;
    private final AtlasTypeRegistry         typeRegistry;
    private final AtlasRelationshipStore    relationshipStore;
    private final IAtlasEntityChangeNotifier entityChangeNotifier;
    private final AtlasInstanceConverter instanceConverter;
    private final EntityGraphRetriever entityRetriever;
    private final IFullTextMapper fullTextMapperV2;
    private final TaskManagement taskManagement;
    private final TransactionInterceptHelper transactionInterceptHelper;
    private final EntityGraphRetriever       retrieverNoRelation;

    private static final Set<String> excludedTypes = new HashSet<>(Arrays.asList(TYPE_GLOSSARY, TYPE_CATEGORY, TYPE_TERM, TYPE_PRODUCT, TYPE_DOMAIN));

    @Inject
    public EntityGraphMapper(DeleteHandlerDelegate deleteDelegate, RestoreHandlerV1 restoreHandlerV1, AtlasTypeRegistry typeRegistry, AtlasGraph graph,
                             AtlasRelationshipStore relationshipStore, IAtlasEntityChangeNotifier entityChangeNotifier,
                             AtlasInstanceConverter instanceConverter, IFullTextMapper fullTextMapperV2,
                             TaskManagement taskManagement, TransactionInterceptHelper transactionInterceptHelper) {
        this.restoreHandlerV1 = restoreHandlerV1;
        this.graphHelper          = new GraphHelper(graph);
        this.deleteDelegate       = deleteDelegate;
        this.typeRegistry         = typeRegistry;
        this.graph                = graph;
        this.relationshipStore    = relationshipStore;
        this.entityChangeNotifier = entityChangeNotifier;
        this.instanceConverter = instanceConverter;
        this.entityRetriever = new EntityGraphRetriever(graph, typeRegistry);
        this.retrieverNoRelation  = new EntityGraphRetriever(graph, typeRegistry, true);
        this.fullTextMapperV2 = fullTextMapperV2;
        this.taskManagement = taskManagement;
        this.transactionInterceptHelper = transactionInterceptHelper;
    }

    @VisibleForTesting
    public void setTasksUseFlag(boolean value) {
        DEFERRED_ACTION_ENABLED = value;
    }

    public AtlasVertex createVertex(AtlasEntity entity) throws AtlasBaseException {
        final String guid = UUID.randomUUID().toString();
        return createVertexWithGuid(entity, guid);
    }

    public AtlasVertex createShellEntityVertex(AtlasObjectId objectId, EntityGraphDiscoveryContext context) throws AtlasBaseException {
        if (LOG.isDebugEnabled()) {
            LOG.debug("==> createShellEntityVertex({})", objectId.getTypeName());
        }

        final String    guid       = UUID.randomUUID().toString();
        AtlasEntityType entityType = typeRegistry.getEntityTypeByName(objectId.getTypeName());
        AtlasVertex     ret        = createStructVertex(objectId);

        for (String superTypeName : entityType.getAllSuperTypes()) {
            AtlasGraphUtilsV2.addEncodedProperty(ret, SUPER_TYPES_PROPERTY_KEY, superTypeName);
        }

        AtlasGraphUtilsV2.setEncodedProperty(ret, GUID_PROPERTY_KEY, guid);
        AtlasGraphUtilsV2.setEncodedProperty(ret, VERSION_PROPERTY_KEY, getEntityVersion(null));
        AtlasGraphUtilsV2.setEncodedProperty(ret, IS_INCOMPLETE_PROPERTY_KEY, INCOMPLETE_ENTITY_VALUE);

        // map unique attributes
        Map<String, Object>   uniqueAttributes = objectId.getUniqueAttributes();
        EntityMutationContext mutationContext  = new EntityMutationContext(context);

        for (AtlasAttribute attribute : entityType.getUniqAttributes().values()) {
            String attrName  = attribute.getName();

            if (uniqueAttributes.containsKey(attrName)) {
                Object attrValue = attribute.getAttributeType().getNormalizedValue(uniqueAttributes.get(attrName));

                mapAttribute(attribute, attrValue, ret, CREATE, mutationContext);
            }
        }

        GraphTransactionInterceptor.addToVertexCache(guid, ret);

        return ret;
    }

    public AtlasVertex createVertexWithGuid(AtlasEntity entity, String guid) throws AtlasBaseException {
        if (LOG.isDebugEnabled()) {
            LOG.debug("==> createVertexWithGuid({})", entity.getTypeName());
        }

        AtlasEntityType entityType = typeRegistry.getEntityTypeByName(entity.getTypeName());
        AtlasVertex     ret        = createStructVertex(entity);

        for (String superTypeName : entityType.getAllSuperTypes()) {
            AtlasGraphUtilsV2.addEncodedProperty(ret, SUPER_TYPES_PROPERTY_KEY, superTypeName);
        }

        AtlasGraphUtilsV2.setEncodedProperty(ret, GUID_PROPERTY_KEY, guid);
        AtlasGraphUtilsV2.setEncodedProperty(ret, VERSION_PROPERTY_KEY, getEntityVersion(entity));

        setCustomAttributes(ret, entity);

        if (CollectionUtils.isNotEmpty(entity.getLabels())) {
            setLabels(ret, entity.getLabels());
        }

        GraphTransactionInterceptor.addToVertexCache(guid, ret);

        return ret;
    }

    public void updateSystemAttributes(AtlasVertex vertex, AtlasEntity entity) throws AtlasBaseException {
        if (entity.getVersion() != null) {
            AtlasGraphUtilsV2.setEncodedProperty(vertex, VERSION_PROPERTY_KEY, entity.getVersion());
        }

        if (entity.getCreateTime() != null) {
            AtlasGraphUtilsV2.setEncodedProperty(vertex, TIMESTAMP_PROPERTY_KEY, entity.getCreateTime().getTime());
        }

        if (entity.getUpdateTime() != null) {
            AtlasGraphUtilsV2.setEncodedProperty(vertex, MODIFICATION_TIMESTAMP_PROPERTY_KEY, entity.getUpdateTime().getTime());
        }

        if (StringUtils.isNotEmpty(entity.getCreatedBy())) {
            AtlasGraphUtilsV2.setEncodedProperty(vertex, CREATED_BY_KEY, entity.getCreatedBy());
        }

        if (StringUtils.isNotEmpty(entity.getUpdatedBy())) {
            AtlasGraphUtilsV2.setEncodedProperty(vertex, MODIFIED_BY_KEY, entity.getUpdatedBy());
        }

        if (StringUtils.isNotEmpty(entity.getHomeId())) {
            AtlasGraphUtilsV2.setEncodedProperty(vertex, HOME_ID_KEY, entity.getHomeId());
        }

        if (entity.isProxy() != null) {
            AtlasGraphUtilsV2.setEncodedProperty(vertex, IS_PROXY_KEY, entity.isProxy());
        }

        if (entity.getProvenanceType() != null) {
            AtlasGraphUtilsV2.setEncodedProperty(vertex, PROVENANCE_TYPE_KEY, entity.getProvenanceType());
        }

        if (entity.getCustomAttributes() != null) {
            setCustomAttributes(vertex, entity);
        }

        if (entity.getLabels() != null) {
            setLabels(vertex, entity.getLabels());
        }
    }

    public EntityMutationResponse mapAttributesAndClassifications(EntityMutationContext context,
                                                                  final boolean isPartialUpdate,
                                                                  final boolean replaceClassifications,
                                                                  boolean replaceBusinessAttributes,
                                                                  boolean isOverwriteBusinessAttribute) throws AtlasBaseException {

        MetricRecorder metric = RequestContext.get().startMetricRecord("mapAttributesAndClassifications");

        EntityMutationResponse resp = new EntityMutationResponse();
        RequestContext reqContext = RequestContext.get();

        if (CollectionUtils.isNotEmpty(context.getEntitiesToRestore())) {
            restoreHandlerV1.restoreEntities(context.getEntitiesToRestore());
        }

        Collection<AtlasEntity> createdEntities = context.getCreatedEntities();
        Collection<AtlasEntity> updatedEntities = context.getUpdatedEntities();
        Collection<AtlasEntity> appendEntities = context.getUpdatedEntitiesForAppendRelationshipAttribute();
        Collection<AtlasEntity> removeEntities = context.getEntitiesUpdatedWithRemoveRelationshipAttribute();

        if (CollectionUtils.isNotEmpty(createdEntities)) {
            for (AtlasEntity createdEntity : createdEntities) {
                try {
                    reqContext.getDeletedEdgesIds().clear();

                    String guid = createdEntity.getGuid();
                    AtlasVertex vertex = context.getVertex(guid);
                    AtlasEntityType entityType = context.getType(guid);

                    mapAttributes(createdEntity, entityType, vertex, CREATE, context);
                    mapRelationshipAttributes(createdEntity, entityType, vertex, CREATE, context);

                    setCustomAttributes(vertex, createdEntity);
                    setSystemAttributesToEntity(vertex, createdEntity);
                    resp.addEntity(CREATE, constructHeader(createdEntity, vertex, entityType.getAllAttributes()));
                    addClassifications(context, guid, createdEntity.getClassifications());

                    if (MapUtils.isNotEmpty(createdEntity.getBusinessAttributes())) {
                        addOrUpdateBusinessAttributes(vertex, entityType, createdEntity.getBusinessAttributes());
                    }

                    Set<AtlasEdge> inOutEdges = getNewCreatedInputOutputEdges(guid);

                    if (inOutEdges != null && inOutEdges.size() > 0) {
                        boolean isRestoreEntity = false;
                        if (CollectionUtils.isNotEmpty(context.getEntitiesToRestore())) {
                            isRestoreEntity = context.getEntitiesToRestore().contains(vertex);
                        }
                        addHasLineage(inOutEdges, isRestoreEntity);
                    }

                    Set<AtlasEdge> removedEdges = getRemovedInputOutputEdges(guid);

                    if (removedEdges != null && removedEdges.size() > 0) {
                        deleteDelegate.getHandler().resetHasLineageOnInputOutputDelete(removedEdges, null);
                    }

                    reqContext.cache(createdEntity);

                    if (DEFERRED_ACTION_ENABLED) {
                        Set<String> deletedEdgeIds = reqContext.getDeletedEdgesIds();
                        for (String deletedEdgeId : deletedEdgeIds) {
                            AtlasEdge edge = graph.getEdge(deletedEdgeId);
                            deleteDelegate.getHandler().createAndQueueClassificationRefreshPropagationTask(edge);
                        }
                    }
                } catch (AtlasBaseException baseException) {
                    setEntityGuidToException(createdEntity, baseException, context);
                    throw baseException;
                }
            }
        }

        EntityOperation updateType = isPartialUpdate ? PARTIAL_UPDATE : UPDATE;

        if (CollectionUtils.isNotEmpty(updatedEntities)) {
            for (AtlasEntity updatedEntity : updatedEntities) {
                try {
                    reqContext.getDeletedEdgesIds().clear();

                    String guid = updatedEntity.getGuid();
                    AtlasVertex vertex = context.getVertex(guid);
                    AtlasEntityType entityType = context.getType(guid);

                    mapAttributes(updatedEntity, entityType, vertex, updateType, context);
                    mapRelationshipAttributes(updatedEntity, entityType, vertex, UPDATE, context);

                    setCustomAttributes(vertex, updatedEntity);

                    if (replaceClassifications) {
                        deleteClassifications(guid);
                        addClassifications(context, guid, updatedEntity.getClassifications());
                    }

                    if (replaceBusinessAttributes) {
                        if (MapUtils.isEmpty(updatedEntity.getBusinessAttributes()) && isOverwriteBusinessAttribute) {
                            Map<String, Map<String, Object>> businessMetadata = entityRetriever.getBusinessMetadata(vertex);
                            if (MapUtils.isNotEmpty(businessMetadata)) {
                                removeBusinessAttributes(vertex, entityType, businessMetadata);
                            }
                        } else {
                            addOrUpdateBusinessAttributes(guid, updatedEntity.getBusinessAttributes(), isOverwriteBusinessAttribute);
                        }
                    }

                    setSystemAttributesToEntity(vertex, updatedEntity);
                    resp.addEntity(updateType, constructHeader(updatedEntity, vertex, entityType.getAllAttributes()));

                    // Add hasLineage for newly created edges
                    Set<AtlasEdge> newlyCreatedEdges = getNewCreatedInputOutputEdges(guid);
                    if (newlyCreatedEdges.size() > 0) {
                        addHasLineage(newlyCreatedEdges, false);
                    }

                    // Add hasLineage for restored edges
                    if (CollectionUtils.isNotEmpty(context.getEntitiesToRestore()) && context.getEntitiesToRestore().contains(vertex)) {
                        Set<AtlasEdge> restoredInputOutputEdges = getRestoredInputOutputEdges(vertex);
                        addHasLineage(restoredInputOutputEdges, true);
                    }

                    Set<AtlasEdge> removedEdges = getRemovedInputOutputEdges(guid);

                    if (removedEdges != null && removedEdges.size() > 0) {
                        deleteDelegate.getHandler().resetHasLineageOnInputOutputDelete(removedEdges, null);
                    }

                    reqContext.cache(updatedEntity);

                    if (DEFERRED_ACTION_ENABLED) {
                        Set<String> deletedEdgeIds = reqContext.getDeletedEdgesIds();
                        for (String deletedEdgeId : deletedEdgeIds) {
                            AtlasEdge edge = graph.getEdge(deletedEdgeId);
                            deleteDelegate.getHandler().createAndQueueClassificationRefreshPropagationTask(edge);
                        }
                    }

                } catch (AtlasBaseException baseException) {
                    setEntityGuidToException(updatedEntity, baseException, context);
                    throw baseException;
                }
            }
        } else {

            if (CollectionUtils.isNotEmpty(appendEntities)) {
                for (AtlasEntity entity : appendEntities) {
                    String guid = entity.getGuid();
                    AtlasVertex vertex = context.getVertex(guid);
                    AtlasEntityType entityType = context.getType(guid);
                    mapAppendRemoveRelationshipAttributes(entity, entityType, vertex, UPDATE, context, true, false);
                }
            }

            if (CollectionUtils.isNotEmpty(removeEntities)) {
                for (AtlasEntity entity : removeEntities) {
                    String guid = entity.getGuid();
                    AtlasVertex vertex = context.getVertex(guid);
                    AtlasEntityType entityType = context.getType(guid);
                    mapAppendRemoveRelationshipAttributes(entity, entityType, vertex, UPDATE, context, false, true);
                }
            }
        }

        if (CollectionUtils.isNotEmpty(context.getEntitiesToDelete())) {
            deleteDelegate.getHandler().deleteEntities(context.getEntitiesToDelete());
        }

        RequestContext req = RequestContext.get();

        if(!req.isPurgeRequested()) {
            for (AtlasEntityHeader entity : req.getDeletedEntities()) {
                resp.addEntity(DELETE, entity);
            }
        }

        for (AtlasEntityHeader entity : req.getUpdatedEntities()) {
            resp.addEntity(updateType, entity);
        }

        if (req.getRestoredEntities() != null && req.getRestoredEntities().size() > 0) {
            for (AtlasEntityHeader entity : req.getRestoredEntities()) {
                resp.addEntity(UPDATE, entity);
            }
        }

        RequestContext.get().endMetricRecord(metric);

        return resp;
    }

    private void setSystemAttributesToEntity(AtlasVertex entityVertex, AtlasEntity createdEntity) {

        createdEntity.setCreatedBy(GraphHelper.getCreatedByAsString(entityVertex));
        createdEntity.setUpdatedBy(GraphHelper.getModifiedByAsString(entityVertex));
        createdEntity.setCreateTime(new Date(GraphHelper.getCreatedTime(entityVertex)));
        createdEntity.setUpdateTime(new Date(GraphHelper.getModifiedTime(entityVertex)));


        if (DIFFERENTIAL_AUDITS) {
            AtlasEntity diffEntity = RequestContext.get().getDifferentialEntity(createdEntity.getGuid());
            if (diffEntity != null) {
                diffEntity.setUpdateTime(createdEntity.getUpdateTime());
                diffEntity.setUpdatedBy(createdEntity.getUpdatedBy());
            }
        }
    }


    private void setEntityGuidToException(AtlasEntity entity, AtlasBaseException exception, EntityMutationContext context) {
        String guid;
        try {
            guid = context.getGuidAssignments().entrySet().stream().filter(x -> entity.getGuid().equals(x.getValue())).findFirst().get().getKey();
        } catch (NoSuchElementException noSuchElementException) {
            guid = entity.getGuid();
        }

        exception.setEntityGuid(guid);
    }

    public void setCustomAttributes(AtlasVertex vertex, AtlasEntity entity) {
        String customAttributesString = getCustomAttributesString(entity);

        if (customAttributesString != null) {
            AtlasGraphUtilsV2.setEncodedProperty(vertex, CUSTOM_ATTRIBUTES_PROPERTY_KEY, customAttributesString);
        }
    }

    public void mapGlossaryRelationshipAttribute(AtlasAttribute attribute, AtlasObjectId glossaryObjectId,
                                                 AtlasVertex entityVertex, EntityMutationContext context) throws AtlasBaseException {

        mapAttribute(attribute, glossaryObjectId, entityVertex, EntityMutations.EntityOperation.UPDATE, context);
    }

    public void setLabels(AtlasVertex vertex, Set<String> labels) throws AtlasBaseException {
        final Set<String> currentLabels = getLabels(vertex);
        final Set<String> addedLabels;
        final Set<String> removedLabels;

        if (CollectionUtils.isEmpty(currentLabels)) {
            addedLabels   = labels;
            removedLabels = null;
        } else if (CollectionUtils.isEmpty(labels)) {
            addedLabels   = null;
            removedLabels = currentLabels;
        } else {
            addedLabels   = new HashSet<String>(CollectionUtils.subtract(labels, currentLabels));
            removedLabels = new HashSet<String>(CollectionUtils.subtract(currentLabels, labels));
        }

        updateLabels(vertex, labels);

        entityChangeNotifier.onLabelsUpdatedFromEntity(graphHelper.getGuid(vertex), addedLabels, removedLabels);
    }

    public void addLabels(AtlasVertex vertex, Set<String> labels) throws AtlasBaseException {
        if (CollectionUtils.isNotEmpty(labels)) {
            final Set<String> existingLabels = graphHelper.getLabels(vertex);
            final Set<String> updatedLabels;

            if (CollectionUtils.isEmpty(existingLabels)) {
                updatedLabels = labels;
            } else {
                updatedLabels = new HashSet<>(existingLabels);
                updatedLabels.addAll(labels);
            }
            if (!updatedLabels.equals(existingLabels)) {
                updateLabels(vertex, updatedLabels);
                updatedLabels.removeAll(existingLabels);
                entityChangeNotifier.onLabelsUpdatedFromEntity(graphHelper.getGuid(vertex), updatedLabels, null);
            }
        }
    }

    public void removeLabels(AtlasVertex vertex, Set<String> labels) throws AtlasBaseException {
        if (CollectionUtils.isNotEmpty(labels)) {
            final Set<String> existingLabels = graphHelper.getLabels(vertex);
            Set<String> updatedLabels;

            if (CollectionUtils.isNotEmpty(existingLabels)) {
                updatedLabels = new HashSet<>(existingLabels);
                updatedLabels.removeAll(labels);

                if (!updatedLabels.equals(existingLabels)) {
                    updateLabels(vertex, updatedLabels);
                    existingLabels.removeAll(updatedLabels);
                    entityChangeNotifier.onLabelsUpdatedFromEntity(graphHelper.getGuid(vertex), null, existingLabels);
                }
            }
        }
    }

    public void addOrUpdateBusinessAttributes(String guid, Map<String, Map<String, Object>> businessAttrbutes, boolean isOverwrite) throws AtlasBaseException {
        if (StringUtils.isEmpty(guid)) {
            throw new AtlasBaseException(AtlasErrorCode.INVALID_PARAMETERS, "guid is null/empty");
        }

        if (MapUtils.isEmpty(businessAttrbutes)) {
            return;
        }

        AtlasVertex entityVertex = AtlasGraphUtilsV2.findByGuid(graph, guid);

        if (entityVertex == null) {
            throw new AtlasBaseException(AtlasErrorCode.INSTANCE_GUID_NOT_FOUND, guid);
        }

        String                           typeName                     = getTypeName(entityVertex);
        AtlasEntityType                  entityType                   = typeRegistry.getEntityTypeByName(typeName);
        AtlasEntityHeader                entityHeader                 = entityRetriever.toAtlasEntityHeaderWithClassifications(entityVertex);
        Map<String, Map<String, Object>> currEntityBusinessAttributes = entityRetriever.getBusinessMetadata(entityVertex);
        Set<String>                      updatedBusinessMetadataNames = new HashSet<>();

        for (String bmName : entityType.getBusinessAttributes().keySet()) {
            Map<String, Object> bmAttrs     = businessAttrbutes.get(bmName);
            Map<String, Object> currBmAttrs = currEntityBusinessAttributes != null ? currEntityBusinessAttributes.get(bmName) : null;

            if (MapUtils.isEmpty(bmAttrs) && MapUtils.isEmpty(currBmAttrs)) { // no change
                continue;
            } else if (Objects.equals(bmAttrs, currBmAttrs)) { // no change
                continue;
            }

            updatedBusinessMetadataNames.add(bmName);
        }

        AtlasEntityAccessRequest.AtlasEntityAccessRequestBuilder requestBuilder = new AtlasEntityAccessRequest.AtlasEntityAccessRequestBuilder(typeRegistry, AtlasPrivilege.ENTITY_UPDATE_BUSINESS_METADATA, entityHeader);

        for (String bmName : updatedBusinessMetadataNames) {
            requestBuilder.setBusinessMetadata(bmName);

            AtlasAuthorizationUtils.verifyAccess(requestBuilder.build(), "add/update business-metadata: guid=", guid, ", business-metadata-name=", bmName);
        }

        if (isOverwrite) {
            setBusinessAttributes(entityVertex, entityType, businessAttrbutes);
        } else {
            addOrUpdateBusinessAttributes(entityVertex, entityType, businessAttrbutes);
        }
    }

    /*
     * reset/overwrite business attributes of the entity with given values
     */
    public void setBusinessAttributes(AtlasVertex entityVertex, AtlasEntityType entityType, Map<String, Map<String, Object>> businessAttributes) throws AtlasBaseException {
        if (LOG.isDebugEnabled()) {
            LOG.debug("==> setBusinessAttributes(entityVertex={}, entityType={}, businessAttributes={}", entityVertex, entityType.getTypeName(), businessAttributes);
        }

        validateBusinessAttributes(entityVertex, entityType, businessAttributes, true);

        Map<String, Map<String, AtlasBusinessAttribute>> entityTypeBusinessAttributes = entityType.getBusinessAttributes();
        Map<String, Map<String, Object>>                 updatedBusinessAttributes    = new HashMap<>();

        for (Map.Entry<String, Map<String, AtlasBusinessAttribute>> entry : entityTypeBusinessAttributes.entrySet()) {
            String                              bmName             = entry.getKey();
            Map<String, AtlasBusinessAttribute> bmAttributes       = entry.getValue();
            Map<String, Object>                 entityBmAttributes = MapUtils.isEmpty(businessAttributes) ? null : businessAttributes.get(bmName);

            for (AtlasBusinessAttribute bmAttribute : bmAttributes.values()) {
                String bmAttrName          = bmAttribute.getName();
                Object bmAttrExistingValue = null;
                boolean isArrayOfPrimitiveType = false;
                boolean isArrayOfEnum = false;
                if (bmAttribute.getAttributeType().getTypeCategory().equals(ARRAY)) {
                    AtlasArrayType bmAttributeType = (AtlasArrayType) bmAttribute.getAttributeType();
                    AtlasType elementType = bmAttributeType.getElementType();
                    isArrayOfPrimitiveType = elementType.getTypeCategory().equals(TypeCategory.PRIMITIVE);
                    isArrayOfEnum = elementType.getTypeCategory().equals(TypeCategory.ENUM);
                }
                if (isArrayOfPrimitiveType || isArrayOfEnum) {
                    bmAttrExistingValue = entityVertex.getPropertyValues(bmAttribute.getVertexPropertyName(), Object.class);
                } else {
                    bmAttrExistingValue = entityVertex.getProperty(bmAttribute.getVertexPropertyName(), Object.class);
                }
                Object bmAttrNewValue      = MapUtils.isEmpty(entityBmAttributes) ? null : entityBmAttributes.get(bmAttrName);

                if (bmAttrExistingValue == null) {
                    if (bmAttrNewValue != null) {
                        if (LOG.isDebugEnabled()) {
                            LOG.debug("setBusinessAttributes(): adding {}.{}={}", bmName, bmAttribute.getName(), bmAttrNewValue);
                        }

                        mapAttribute(bmAttribute, bmAttrNewValue, entityVertex, CREATE, new EntityMutationContext());

                        addToUpdatedBusinessAttributes(updatedBusinessAttributes, bmAttribute, bmAttrNewValue);
                    }
                } else {
                    if (bmAttrNewValue != null) {
                        if (!Objects.equals(bmAttrExistingValue, bmAttrNewValue)) {
                            if (LOG.isDebugEnabled()) {
                                LOG.debug("setBusinessAttributes(): updating {}.{}={}", bmName, bmAttribute.getName(), bmAttrNewValue);
                            }

                            mapAttribute(bmAttribute, bmAttrNewValue, entityVertex, UPDATE, new EntityMutationContext());

                            addToUpdatedBusinessAttributes(updatedBusinessAttributes, bmAttribute, bmAttrNewValue);
                        }
                    } else {
                        if (LOG.isDebugEnabled()) {
                            LOG.debug("setBusinessAttributes(): removing {}.{}", bmName, bmAttribute.getName());
                        }

                        entityVertex.removeProperty(bmAttribute.getVertexPropertyName());

                        addToUpdatedBusinessAttributes(updatedBusinessAttributes, bmAttribute, bmAttrNewValue);
                    }
                }
            }
        }

        if (MapUtils.isNotEmpty(updatedBusinessAttributes)) {
            entityChangeNotifier.onBusinessAttributesUpdated(AtlasGraphUtilsV2.getIdFromVertex(entityVertex), updatedBusinessAttributes);
        }

        if (LOG.isDebugEnabled()) {
            LOG.debug("<== setBusinessAttributes(entityVertex={}, entityType={}, businessAttributes={}", entityVertex, entityType.getTypeName(), businessAttributes);
        }
    }

    /*
     * add or update the given business attributes on the entity
     */
    public void addOrUpdateBusinessAttributes(AtlasVertex entityVertex, AtlasEntityType entityType, Map<String, Map<String, Object>> businessAttributes) throws AtlasBaseException {
        if (LOG.isDebugEnabled()) {
            LOG.debug("==> addOrUpdateBusinessAttributes(entityVertex={}, entityType={}, businessAttributes={}", entityVertex, entityType.getTypeName(), businessAttributes);
        }

        validateBusinessAttributes(entityVertex, entityType, businessAttributes, true);

        Map<String, Map<String, AtlasBusinessAttribute>> entityTypeBusinessAttributes = entityType.getBusinessAttributes();
        Map<String, Map<String, Object>>                 updatedBusinessAttributes    = new HashMap<>();

        if (MapUtils.isNotEmpty(entityTypeBusinessAttributes) && MapUtils.isNotEmpty(businessAttributes)) {
            for (Map.Entry<String, Map<String, AtlasBusinessAttribute>> entry : entityTypeBusinessAttributes.entrySet()) {
                String                              bmName             = entry.getKey();
                Map<String, AtlasBusinessAttribute> bmAttributes       = entry.getValue();
                Map<String, Object>                 entityBmAttributes = businessAttributes.get(bmName);

                if (MapUtils.isEmpty(entityBmAttributes) && !businessAttributes.containsKey(bmName)) {
                    continue;
                }

                for (AtlasBusinessAttribute bmAttribute : bmAttributes.values()) {
                    String bmAttrName = bmAttribute.getName();

                    if (MapUtils.isEmpty(entityBmAttributes)) {
                        entityVertex.removeProperty(bmAttribute.getVertexPropertyName());
                        addToUpdatedBusinessAttributes(updatedBusinessAttributes, bmAttribute, null);
                        continue;

                    } else if (!entityBmAttributes.containsKey(bmAttrName)) {
                        //since overwriteBusinessAttributes is false, ignore in case BM attr is not passed at all
                        continue;
                    }

                    Object bmAttrValue   = entityBmAttributes.get(bmAttrName);
                    Object existingValue = null;
                    boolean isArrayOfPrimitiveType = false;
                    boolean isArrayOfEnum = false;
                    if (bmAttribute.getAttributeType().getTypeCategory().equals(ARRAY)) {
                        AtlasArrayType bmAttributeType = (AtlasArrayType) bmAttribute.getAttributeType();
                        AtlasType elementType = bmAttributeType.getElementType();
                        isArrayOfPrimitiveType = elementType.getTypeCategory().equals(TypeCategory.PRIMITIVE);
                        isArrayOfEnum = elementType.getTypeCategory().equals(TypeCategory.ENUM);
                    }
                    if (isArrayOfPrimitiveType || isArrayOfEnum) {
                        existingValue = entityVertex.getPropertyValues(bmAttribute.getVertexPropertyName(), Object.class);
                    } else {
                        existingValue = entityVertex.getProperty(bmAttribute.getVertexPropertyName(), Object.class);
                    }

                    if (existingValue == null) {
                        if (bmAttrValue != null) {
                            mapAttribute(bmAttribute, bmAttrValue, entityVertex, CREATE, new EntityMutationContext());

                            addToUpdatedBusinessAttributes(updatedBusinessAttributes, bmAttribute, bmAttrValue);
                        }
                    } else {
                        if (!Objects.equals(existingValue, bmAttrValue)) {

                            if( bmAttrValue != null) {
                                mapAttribute(bmAttribute, bmAttrValue, entityVertex, UPDATE, new EntityMutationContext());

                                addToUpdatedBusinessAttributes(updatedBusinessAttributes, bmAttribute, bmAttrValue);
                            } else {
                                entityVertex.removeProperty(bmAttribute.getVertexPropertyName());
                                addToUpdatedBusinessAttributes(updatedBusinessAttributes, bmAttribute, null);
                            }
                        }
                    }
                }
            }
        }

        if (MapUtils.isNotEmpty(updatedBusinessAttributes)) {
            entityChangeNotifier.onBusinessAttributesUpdated(AtlasGraphUtilsV2.getIdFromVertex(entityVertex), updatedBusinessAttributes);
        }

        if (LOG.isDebugEnabled()) {
            LOG.debug("<== addOrUpdateBusinessAttributes(entityVertex={}, entityType={}, businessAttributes={}", entityVertex, entityType.getTypeName(), businessAttributes);
        }
    }

    /*
     * remove the given business attributes from the entity
     */
    public void removeBusinessAttributes(AtlasVertex entityVertex, AtlasEntityType entityType, Map<String, Map<String, Object>> businessAttributes) throws AtlasBaseException {
        if (LOG.isDebugEnabled()) {
            LOG.debug("==> removeBusinessAttributes(entityVertex={}, entityType={}, businessAttributes={}", entityVertex, entityType.getTypeName(), businessAttributes);
        }

        AtlasEntityHeader               entityHeader   = entityRetriever.toAtlasEntityHeaderWithClassifications(entityVertex);
        AtlasEntityAccessRequest.AtlasEntityAccessRequestBuilder requestBuilder = new AtlasEntityAccessRequest.AtlasEntityAccessRequestBuilder(typeRegistry, AtlasPrivilege.ENTITY_UPDATE_BUSINESS_METADATA, entityHeader);

        for (String bmName : businessAttributes.keySet()) {
            requestBuilder.setBusinessMetadata(bmName);

            AtlasAuthorizationUtils.verifyAccess(requestBuilder.build(), "remove business-metadata: guid=", entityHeader.getGuid(), ", business-metadata=", bmName);
        }

        Map<String, Map<String, AtlasBusinessAttribute>> entityTypeBusinessAttributes = entityType.getBusinessAttributes();
        Map<String, Map<String, Object>>                 updatedBusinessAttributes    = new HashMap<>();

        if (MapUtils.isNotEmpty(entityTypeBusinessAttributes) && MapUtils.isNotEmpty(businessAttributes)) {
            for (Map.Entry<String, Map<String, AtlasBusinessAttribute>> entry : entityTypeBusinessAttributes.entrySet()) {
                String                              bmName       = entry.getKey();
                Map<String, AtlasBusinessAttribute> bmAttributes = entry.getValue();

                if (!businessAttributes.containsKey(bmName)) { // nothing to remove for this business-metadata
                    continue;
                }

                Map<String, Object> entityBmAttributes = businessAttributes.get(bmName);

                for (AtlasBusinessAttribute bmAttribute : bmAttributes.values()) {
                    // if (entityBmAttributes is empty) remove all attributes in this business-metadata
                    // else remove the attribute only if its given in entityBmAttributes
                    if (MapUtils.isEmpty(entityBmAttributes) || entityBmAttributes.containsKey(bmAttribute.getName())) {
                        entityVertex.removeProperty(bmAttribute.getVertexPropertyName());

                        addToUpdatedBusinessAttributes(updatedBusinessAttributes, bmAttribute, null);
                    }
                }
            }
        }

        if (MapUtils.isNotEmpty(updatedBusinessAttributes)) {
            entityChangeNotifier.onBusinessAttributesUpdated(AtlasGraphUtilsV2.getIdFromVertex(entityVertex), updatedBusinessAttributes);
        }

        if (LOG.isDebugEnabled()) {
            LOG.debug("<== removeBusinessAttributes(entityVertex={}, entityType={}, businessAttributes={}", entityVertex, entityType.getTypeName(), businessAttributes);
        }
    }

    private AtlasVertex createStructVertex(AtlasStruct struct) {
        return createStructVertex(struct.getTypeName());
    }

    private AtlasVertex createStructVertex(AtlasObjectId objectId) {
        return createStructVertex(objectId.getTypeName());
    }

    private AtlasVertex createStructVertex(String typeName) {
        if (LOG.isDebugEnabled()) {
            LOG.debug("==> createStructVertex({})", typeName);
        }

        final AtlasVertex ret = graph.addVertex();

        AtlasGraphUtilsV2.setEncodedProperty(ret, ENTITY_TYPE_PROPERTY_KEY, typeName);
        AtlasGraphUtilsV2.setEncodedProperty(ret, STATE_PROPERTY_KEY, AtlasEntity.Status.ACTIVE.name());
        AtlasGraphUtilsV2.setEncodedProperty(ret, TIMESTAMP_PROPERTY_KEY, RequestContext.get().getRequestTime());
        AtlasGraphUtilsV2.setEncodedProperty(ret, MODIFICATION_TIMESTAMP_PROPERTY_KEY, RequestContext.get().getRequestTime());
        AtlasGraphUtilsV2.setEncodedProperty(ret, CREATED_BY_KEY, RequestContext.get().getUser());
        AtlasGraphUtilsV2.setEncodedProperty(ret, MODIFIED_BY_KEY, RequestContext.get().getUser());

        if (LOG.isDebugEnabled()) {
            LOG.debug("<== createStructVertex({})", typeName);
        }

        return ret;
    }

    private AtlasVertex createClassificationVertex(AtlasClassification classification) {
        if (LOG.isDebugEnabled()) {
            LOG.debug("==> createVertex({})", classification.getTypeName());
        }

        AtlasClassificationType classificationType = typeRegistry.getClassificationTypeByName(classification.getTypeName());

        AtlasVertex ret = createStructVertex(classification);

        AtlasGraphUtilsV2.addEncodedProperty(ret, SUPER_TYPES_PROPERTY_KEY, classificationType.getAllSuperTypes());
        AtlasGraphUtilsV2.setEncodedProperty(ret, CLASSIFICATION_ENTITY_GUID, classification.getEntityGuid());
        AtlasGraphUtilsV2.setEncodedProperty(ret, CLASSIFICATION_ENTITY_STATUS, classification.getEntityStatus().name());

        return ret;
    }

    private void mapAttributes(AtlasStruct struct, AtlasVertex vertex, EntityOperation op, EntityMutationContext context) throws AtlasBaseException {
        mapAttributes(struct, getStructType(struct.getTypeName()), vertex, op, context);
    }

    private void mapAttributes(AtlasStruct struct, AtlasStructType structType, AtlasVertex vertex, EntityOperation op, EntityMutationContext context) throws AtlasBaseException {
        if (LOG.isDebugEnabled()) {
            LOG.debug("==> mapAttributes({}, {})", op, struct.getTypeName());
        }

        if (MapUtils.isNotEmpty(struct.getAttributes())) {
            MetricRecorder metric = RequestContext.get().startMetricRecord("mapAttributes");

            List<String> timestampAutoUpdateAttributes = new ArrayList<>();
            List<String> userAutoUpdateAttributes = new ArrayList<>();

            if (op.equals(CREATE)) {
                for (AtlasAttribute attribute : structType.getAllAttributes().values()) {
                    Object attrValue = struct.getAttribute(attribute.getName());
                    Object attrOldValue = null;
                    boolean isArrayOfPrimitiveType = false;
                    boolean isArrayOfEnum = false;
                    if (attribute.getAttributeType().getTypeCategory().equals(ARRAY)) {
                        AtlasArrayType attributeType = (AtlasArrayType) attribute.getAttributeType();
                        AtlasType elementType = attributeType.getElementType();
                        isArrayOfPrimitiveType = elementType.getTypeCategory().equals(TypeCategory.PRIMITIVE);
                        isArrayOfEnum = elementType.getTypeCategory().equals(TypeCategory.ENUM);
                    }
                    if (isArrayOfPrimitiveType || isArrayOfEnum) {
                        attrOldValue = vertex.getPropertyValues(attribute.getVertexPropertyName(),attribute.getClass());
                    } else {
                        attrOldValue = vertex.getProperty(attribute.getVertexPropertyName(),attribute.getClass());
                    }
                    if (attrValue!= null && !attrValue.equals(attrOldValue)) {
                        addValuesToAutoUpdateAttributesList(attribute, userAutoUpdateAttributes, timestampAutoUpdateAttributes);
                    }

                    mapAttribute(attribute, attrValue, vertex, op, context);
                }

            } else if (op.equals(UPDATE) || op.equals(PARTIAL_UPDATE)) {
                for (String attrName : struct.getAttributes().keySet()) {
                    AtlasAttribute attribute = structType.getAttribute(attrName);

                    if (attribute != null) {
                        Object attrValue = struct.getAttribute(attrName);
                        Object attrOldValue = null;
                        boolean isArrayOfPrimitiveType = false;
                        boolean isArrayOfEnum = false;

                        boolean isStruct = (TypeCategory.STRUCT == attribute.getDefinedInType().getTypeCategory()
                                || TypeCategory.STRUCT == attribute.getAttributeType().getTypeCategory());

                        if (attribute.getAttributeType().getTypeCategory().equals(ARRAY)) {
                            AtlasArrayType attributeType = (AtlasArrayType) attribute.getAttributeType();
                            AtlasType elementType = attributeType.getElementType();
                            isArrayOfPrimitiveType = elementType.getTypeCategory().equals(TypeCategory.PRIMITIVE);
                            isArrayOfEnum = elementType.getTypeCategory().equals(TypeCategory.ENUM);
                        }

                        if (isArrayOfPrimitiveType || isArrayOfEnum) {
                            attrOldValue = vertex.getPropertyValues(attribute.getVertexPropertyName(),attribute.getClass());
                        } else if (isStruct) {
                            String edgeLabel = AtlasGraphUtilsV2.getEdgeLabel(attribute.getName());
                            attrOldValue = getCollectionElementsUsingRelationship(vertex, attribute, edgeLabel);
                        } else {
                            attrOldValue = vertex.getProperty(attribute.getVertexPropertyName(),attribute.getClass());
                        }

                        if (attrValue != null && !attrValue.equals(attrOldValue)) {
                            addValuesToAutoUpdateAttributesList(attribute, userAutoUpdateAttributes, timestampAutoUpdateAttributes);
                        }

                        mapAttribute(attribute, attrValue, vertex, op, context);
                    } else {
                        LOG.warn("mapAttributes(): invalid attribute {}.{}. Ignored..", struct.getTypeName(), attrName);
                    }
                }
            }

            updateModificationMetadata(vertex);
            graphHelper.updateMetadataAttributes(vertex, timestampAutoUpdateAttributes, "timestamp");
            graphHelper.updateMetadataAttributes(vertex, userAutoUpdateAttributes, "user");

            RequestContext.get().endMetricRecord(metric);
        }

        if (LOG.isDebugEnabled()) {
            LOG.debug("<== mapAttributes({}, {})", op, struct.getTypeName());
        }
    }

    private void addValuesToAutoUpdateAttributesList(AtlasAttribute attribute, List<String> userAutoUpdateAttributes, List<String> timestampAutoUpdateAttributes) {
        HashMap<String, ArrayList> autoUpdateAttributes =  attribute.getAttributeDef().getAutoUpdateAttributes();
        if (autoUpdateAttributes != null) {
            List<String> userAttributes = autoUpdateAttributes.get("user");
            if (userAttributes != null && userAttributes.size() > 0) {
                userAutoUpdateAttributes.addAll(userAttributes);
            }
            List<String> timestampAttributes = autoUpdateAttributes.get("timestamp");
            if (timestampAttributes != null && timestampAttributes.size() > 0) {
                timestampAutoUpdateAttributes.addAll(timestampAttributes);
            }
        }
    }

    private void mapRelationshipAttributes(AtlasEntity entity, AtlasEntityType entityType, AtlasVertex vertex, EntityOperation op,
                                           EntityMutationContext context) throws AtlasBaseException {
        if (LOG.isDebugEnabled()) {
            LOG.debug("==> mapRelationshipAttributes({}, {})", op, entity.getTypeName());
        }

        if (MapUtils.isNotEmpty(entity.getRelationshipAttributes())) {
            MetricRecorder metric = RequestContext.get().startMetricRecord("mapRelationshipAttributes");

            if (op.equals(CREATE)) {
                for (String attrName : entityType.getRelationshipAttributes().keySet()) {
                    Object         attrValue    = entity.getRelationshipAttribute(attrName);
                    String         relationType = AtlasEntityUtil.getRelationshipType(attrValue);
                    AtlasAttribute attribute    = entityType.getRelationshipAttribute(attrName, relationType);

                    mapAttribute(attribute, attrValue, vertex, op, context);
                }

            } else if (op.equals(UPDATE) || op.equals(PARTIAL_UPDATE)) {
                // relationship attributes mapping
                for (String attrName : entityType.getRelationshipAttributes().keySet()) {
                    if (entity.hasRelationshipAttribute(attrName)) {
                        Object         attrValue    = entity.getRelationshipAttribute(attrName);
                        String         relationType = AtlasEntityUtil.getRelationshipType(attrValue);
                        AtlasAttribute attribute    = entityType.getRelationshipAttribute(attrName, relationType);

                        mapAttribute(attribute, attrValue, vertex, op, context);
                    }
                }
            }
            updateModificationMetadata(vertex);

            RequestContext.get().endMetricRecord(metric);
        }

        if (LOG.isDebugEnabled()) {
            LOG.debug("<== mapRelationshipAttributes({}, {})", op, entity.getTypeName());
        }
    }

    private void mapAppendRemoveRelationshipAttributes(AtlasEntity entity, AtlasEntityType entityType, AtlasVertex vertex, EntityOperation op,
                                                       EntityMutationContext context, boolean isAppendOp, boolean isRemoveOp) throws AtlasBaseException {
        if (LOG.isDebugEnabled()) {
            LOG.debug("==> mapAppendRemoveRelationshipAttributes({}, {})", op, entity.getTypeName());
        }

        MetricRecorder metric = RequestContext.get().startMetricRecord("mapAppendRemoveRelationshipAttributes");

        if (isAppendOp && MapUtils.isNotEmpty(entity.getAppendRelationshipAttributes())) {
         if (op.equals(UPDATE) || op.equals(PARTIAL_UPDATE)) {
                // relationship attributes mapping
                for (String attrName : entityType.getRelationshipAttributes().keySet()) {
                    if (entity.hasAppendRelationshipAttribute(attrName)) {
                        Object         attrValue    = entity.getAppendRelationshipAttribute(attrName);
                        String         relationType = AtlasEntityUtil.getRelationshipType(attrValue);
                        AtlasAttribute attribute    = entityType.getRelationshipAttribute(attrName, relationType);
                        mapAttribute(attribute, attrValue, vertex, op, context, true, isRemoveOp);
                    }
                }
            }
        }

        if (isRemoveOp && MapUtils.isNotEmpty(entity.getRemoveRelationshipAttributes())) {
            if (op.equals(UPDATE) || op.equals(PARTIAL_UPDATE)) {
                // relationship attributes mapping
                for (String attrName : entityType.getRelationshipAttributes().keySet()) {
                    if (entity.hasRemoveRelationshipAttribute(attrName)) {
                        Object         attrValue    = entity.getRemoveRelationshipAttribute(attrName);
                        String         relationType = AtlasEntityUtil.getRelationshipType(attrValue);
                        AtlasAttribute attribute    = entityType.getRelationshipAttribute(attrName, relationType);
                        mapAttribute(attribute, attrValue, vertex, op, context, isAppendOp, true);
                    }
                }
            }
        }

        RequestContext.get().endMetricRecord(metric);

        if (LOG.isDebugEnabled()) {
            LOG.debug("<== mapAppendRemoveRelationshipAttributes({}, {})", op, entity.getTypeName());
        }
    }

    private void mapAttribute(AtlasAttribute attribute, Object attrValue, AtlasVertex vertex, EntityOperation op, EntityMutationContext context) throws AtlasBaseException {
       mapAttribute(attribute, attrValue, vertex, op, context, false, false);
    }

    private void mapAttribute(AtlasAttribute attribute, Object attrValue, AtlasVertex vertex, EntityOperation op, EntityMutationContext context, boolean isAppendOp, boolean isRemoveOp) throws AtlasBaseException {
        boolean isDeletedEntity = context.isDeletedEntity(vertex);
        AtlasType         attrType     = attribute.getAttributeType();
        if (attrValue == null) {
            AtlasAttributeDef attributeDef = attribute.getAttributeDef();

            if (attrType.getTypeCategory() == TypeCategory.PRIMITIVE) {
                if (attributeDef.getDefaultValue() != null) {
                    attrValue = attrType.createDefaultValue(attributeDef.getDefaultValue());
                } else if (attributeDef.getIsDefaultValueNull() && ALLOWED_DATATYPES_FOR_DEFAULT_NULL.contains(attribute.getTypeName())) {
                    attrValue = null;
                } else {
                    if (attribute.getAttributeDef().getIsOptional()) {
                        attrValue = attrType.createOptionalDefaultValue();
                    } else {
                        attrValue = attrType.createDefaultValue();
                    }
                }
            }
        }

        if (attrType.getTypeCategory() == TypeCategory.PRIMITIVE || attrType.getTypeCategory() == TypeCategory.ENUM) {
            mapPrimitiveValue(vertex, attribute, attrValue, isDeletedEntity);
        } else {
            AttributeMutationContext ctx = new AttributeMutationContext(op, vertex, attribute, attrValue);
            mapToVertexByTypeCategory(ctx, context, isAppendOp, isRemoveOp);
        }
    }

    private Object mapToVertexByTypeCategory(AttributeMutationContext ctx, EntityMutationContext context, boolean isAppendOp, boolean isRemoveOp) throws AtlasBaseException {
        if (ctx.getOp() == CREATE && ctx.getValue() == null) {
            return null;
        }

        switch (ctx.getAttrType().getTypeCategory()) {
            case PRIMITIVE:
            case ENUM:
                return mapPrimitiveValue(ctx, context);

            case STRUCT: {
                String    edgeLabel   = AtlasGraphUtilsV2.getEdgeLabel(ctx.getVertexProperty());
                AtlasEdge currentEdge = graphHelper.getEdgeForLabel(ctx.getReferringVertex(), edgeLabel);
                AtlasEdge edge        = currentEdge != null ? currentEdge : null;

                ctx.setExistingEdge(edge);

                AtlasEdge newEdge = mapStructValue(ctx, context);

                if (currentEdge != null && !currentEdge.equals(newEdge)) {
                    deleteDelegate.getHandler().deleteEdgeReference(currentEdge, ctx.getAttrType().getTypeCategory(), false, true, ctx.getReferringVertex());
                }

                return newEdge;
            }

            case OBJECT_ID_TYPE: {
                if (ctx.getAttributeDef().isSoftReferenced()) {
                    return mapSoftRefValueWithUpdate(ctx, context);
                }

                AtlasRelationshipEdgeDirection edgeDirection = ctx.getAttribute().getRelationshipEdgeDirection();
                String edgeLabel = ctx.getAttribute().getRelationshipEdgeLabel();

                // if relationshipDefs doesn't exist, use legacy way of finding edge label.
                if (StringUtils.isEmpty(edgeLabel)) {
                    edgeLabel = AtlasGraphUtilsV2.getEdgeLabel(ctx.getVertexProperty());
                }

                String    relationshipGuid = getRelationshipGuid(ctx.getValue());
                AtlasEdge currentEdge;

                // if relationshipGuid is assigned in AtlasRelatedObjectId use it to fetch existing AtlasEdge
                if (StringUtils.isNotEmpty(relationshipGuid) && !RequestContext.get().isImportInProgress()) {
                    currentEdge = graphHelper.getEdgeForGUID(relationshipGuid);
                } else {
                    currentEdge = graphHelper.getEdgeForLabel(ctx.getReferringVertex(), edgeLabel, edgeDirection);
                }

                AtlasEdge newEdge = null;

                if (ctx.getValue() != null) {
                    AtlasEntityType instanceType = getInstanceType(ctx.getValue(), context);
                    AtlasEdge       edge         = currentEdge != null ? currentEdge : null;

                    ctx.setElementType(instanceType);
                    ctx.setExistingEdge(edge);

                    newEdge = mapObjectIdValueUsingRelationship(ctx, context);

                    // legacy case update inverse attribute
                    if (ctx.getAttribute().getInverseRefAttribute() != null) {
                        // Update the inverse reference using relationship on the target entity
                        addInverseReference(context, ctx.getAttribute().getInverseRefAttribute(), newEdge, getRelationshipAttributes(ctx.getValue()));
                    }
                }

                // created new relationship,
                // record entity update on both vertices of the new relationship
                if (currentEdge == null && newEdge != null) {

                    // based on relationship edge direction record update only on attribute vertex
                    if (edgeDirection == IN) {
                        recordEntityUpdate(newEdge.getOutVertex());

                    } else {
                        recordEntityUpdate(newEdge.getInVertex());
                    }
                }

                // update references, if current and new edge don't match
                // record entity update on new reference and delete(edge) old reference.
                if (currentEdge != null && !currentEdge.equals(newEdge)) {

                    //record entity update on new edge
                    if (isRelationshipEdge(newEdge)) {
                        AtlasVertex attrVertex = context.getDiscoveryContext().getResolvedEntityVertex(getGuid(ctx.getValue()));

                        recordEntityUpdate(attrVertex);
                    }

                    //delete old reference
                    deleteDelegate.getHandler().deleteEdgeReference(currentEdge, ctx.getAttrType().getTypeCategory(), ctx.getAttribute().isOwnedRef(),
                            true, ctx.getAttribute().getRelationshipEdgeDirection(), ctx.getReferringVertex());
                }

                if (edgeLabel.equals(GLOSSARY_TERMS_EDGE_LABEL) || edgeLabel.equals(GLOSSARY_CATEGORY_EDGE_LABEL)) {
                    addGlossaryAttr(ctx, newEdge);
                }

                if (CATEGORY_PARENT_EDGE_LABEL.equals(edgeLabel)) {
                    addCatParentAttr(ctx, newEdge);
                }

                return newEdge;
            }

            case MAP:
                return mapMapValue(ctx, context);

            case ARRAY:
                if (isAppendOp){
                    return appendArrayValue(ctx, context);
                }

                if (isRemoveOp){
                  return removeArrayValue(ctx, context);
                }

                return mapArrayValue(ctx, context);

            default:
                throw new AtlasBaseException(AtlasErrorCode.TYPE_CATEGORY_INVALID, ctx.getAttrType().getTypeCategory().name());
        }
    }

    private String mapSoftRefValue(AttributeMutationContext ctx, EntityMutationContext context) {
        String ret = null;

        if (ctx.getValue() instanceof AtlasObjectId) {
            AtlasObjectId objectId = (AtlasObjectId) ctx.getValue();
            String        typeName = objectId.getTypeName();
            String        guid     = AtlasTypeUtil.isUnAssignedGuid(objectId.getGuid()) ? context.getGuidAssignments().get(objectId.getGuid()) : objectId.getGuid();

            ret = AtlasEntityUtil.formatSoftRefValue(typeName, guid);
        } else {
            if (ctx.getValue() != null) {
                LOG.warn("mapSoftRefValue: Was expecting AtlasObjectId, but found: {}", ctx.getValue().getClass());
            }
        }

        setAssignedGuid(ctx.getValue(), context);

        return ret;
    }

    private Object mapSoftRefValueWithUpdate(AttributeMutationContext ctx, EntityMutationContext context) {
        String softRefValue = mapSoftRefValue(ctx, context);

        AtlasGraphUtilsV2.setProperty(ctx.getReferringVertex(), ctx.getVertexProperty(), softRefValue);

        return softRefValue;
    }

    private void addInverseReference(EntityMutationContext context, AtlasAttribute inverseAttribute, AtlasEdge edge, Map<String, Object> relationshipAttributes) throws AtlasBaseException {
        AtlasStructType inverseType      = inverseAttribute.getDefinedInType();
        AtlasVertex     inverseVertex    = edge.getInVertex();
        String          inverseEdgeLabel = inverseAttribute.getRelationshipEdgeLabel();
        AtlasEdge       inverseEdge      = graphHelper.getEdgeForLabel(inverseVertex, inverseEdgeLabel);
        String          propertyName     = AtlasGraphUtilsV2.getQualifiedAttributePropertyKey(inverseType, inverseAttribute.getName());

        // create new inverse reference
        AtlasEdge newEdge = createInverseReferenceUsingRelationship(context, inverseAttribute, edge, relationshipAttributes);

        boolean inverseUpdated = true;
        switch (inverseAttribute.getAttributeType().getTypeCategory()) {
        case OBJECT_ID_TYPE:
            if (inverseEdge != null) {
                if (!inverseEdge.equals(newEdge)) {
                    // Disconnect old reference
                    deleteDelegate.getHandler().deleteEdgeReference(inverseEdge, inverseAttribute.getAttributeType().getTypeCategory(),
                                                      inverseAttribute.isOwnedRef(), true, inverseVertex);
                }
                else {
                    // Edge already exists for this attribute between these vertices.
                    inverseUpdated = false;
                }
            }
            break;
        case ARRAY:
            // Add edge ID to property value
            List<String> elements = inverseVertex.getProperty(propertyName, List.class);
            if (newEdge != null && elements == null) {
                elements = new ArrayList<>();
                elements.add(newEdge.getId().toString());
                inverseVertex.setProperty(propertyName, elements);
            }
            else {
               if (newEdge != null && !elements.contains(newEdge.getId().toString())) {
                    elements.add(newEdge.getId().toString());
                    inverseVertex.setProperty(propertyName, elements);
               }
               else {
                   // Property value list already contains the edge ID.
                   inverseUpdated = false;
               }
            }
            break;
        default:
            break;
        }

        if (inverseUpdated) {
            RequestContext requestContext = RequestContext.get();

            if (!requestContext.isDeletedEntity(graphHelper.getGuid(inverseVertex))) {
                updateModificationMetadata(inverseVertex);

                requestContext.recordEntityUpdate(entityRetriever.toAtlasEntityHeader(inverseVertex));
            }
        }
    }

    private AtlasEdge createInverseReferenceUsingRelationship(EntityMutationContext context, AtlasAttribute inverseAttribute, AtlasEdge edge, Map<String, Object> relationshipAttributes) throws AtlasBaseException {
        if (LOG.isDebugEnabled()) {
            LOG.debug("==> createInverseReferenceUsingRelationship()");
        }

        String      inverseAttributeName   = inverseAttribute.getName();
        AtlasType   inverseAttributeType   = inverseAttribute.getDefinedInType();
        AtlasVertex inverseVertex          = edge.getInVertex();
        AtlasVertex vertex                 = edge.getOutVertex();
        AtlasEdge   ret;

        if (inverseAttributeType instanceof AtlasEntityType) {
            AtlasEntityType entityType = (AtlasEntityType) inverseAttributeType;

            if (entityType.hasRelationshipAttribute(inverseAttributeName)) {
                String relationshipName = graphHelper.getRelationshipTypeName(inverseVertex, entityType, inverseAttributeName);

                ret = getOrCreateRelationship(inverseVertex, vertex, relationshipName, relationshipAttributes);

            } else {
                if (LOG.isDebugEnabled()) {
                    LOG.debug("No RelationshipDef defined between {} and {} on attribute: {}", inverseAttributeType,
                              AtlasGraphUtilsV2.getTypeName(vertex), inverseAttributeName);
                }
                // if no RelationshipDef found, use legacy way to create edges
                ret = createInverseReference(inverseAttribute, (AtlasStructType) inverseAttributeType, inverseVertex, vertex);
            }
        } else {
            // inverseAttribute not of type AtlasEntityType, use legacy way to create edges
            ret = createInverseReference(inverseAttribute, (AtlasStructType) inverseAttributeType, inverseVertex, vertex);
        }

        if (LOG.isDebugEnabled()) {
            LOG.debug("<== createInverseReferenceUsingRelationship()");
        }

        updateRelationshipGuidForImport(context, inverseAttributeName, inverseVertex, ret);

        return ret;
    }

    private void updateRelationshipGuidForImport(EntityMutationContext context, String inverseAttributeName, AtlasVertex inverseVertex, AtlasEdge edge) throws AtlasBaseException {
        if (!RequestContext.get().isImportInProgress()) {
            return;
        }

        String parentGuid = graphHelper.getGuid(inverseVertex);
        if(StringUtils.isEmpty(parentGuid)) {
            return;
        }

        AtlasEntity entity = context.getCreatedOrUpdatedEntity(parentGuid);
        if(entity == null) {
            return;
        }

        String parentRelationshipGuid = getRelationshipGuid(entity.getRelationshipAttribute(inverseAttributeName));
        if(StringUtils.isEmpty(parentRelationshipGuid)) {
            return;
        }

        AtlasGraphUtilsV2.setEncodedProperty(edge, RELATIONSHIP_GUID_PROPERTY_KEY, parentRelationshipGuid);
    }

    // legacy method to create edges for inverse reference
    private AtlasEdge createInverseReference(AtlasAttribute inverseAttribute, AtlasStructType inverseAttributeType,
                                             AtlasVertex inverseVertex, AtlasVertex vertex) throws AtlasBaseException {

        String propertyName     = AtlasGraphUtilsV2.getQualifiedAttributePropertyKey(inverseAttributeType, inverseAttribute.getName());
        String inverseEdgeLabel = AtlasGraphUtilsV2.getEdgeLabel(propertyName);
        AtlasEdge ret;

        try {
            ret = graphHelper.getOrCreateEdge(inverseVertex, vertex, inverseEdgeLabel);

        } catch (RepositoryException e) {
            throw new AtlasBaseException(AtlasErrorCode.INTERNAL_ERROR, e);
        }

        return ret;
    }

    private Object mapPrimitiveValue(AttributeMutationContext ctx, EntityMutationContext context) {
        return mapPrimitiveValue(ctx.getReferringVertex(), ctx.getAttribute(), ctx.getValue(), context.isDeletedEntity(ctx.referringVertex));
    }

    private Object mapPrimitiveValue(AtlasVertex vertex, AtlasAttribute attribute, Object valueFromEntity, boolean isDeletedEntity) {
        boolean isIndexableStrAttr = attribute.getAttributeDef().getIsIndexable() && attribute.getAttributeType() instanceof AtlasBuiltInTypes.AtlasStringType;

        Object ret = valueFromEntity;

        // Janus bug, when an indexed string attribute has a value longer than a certain length then the reverse indexed key generated by JanusGraph
        // exceeds the HBase row length's hard limit (Short.MAX). This trimming and hashing procedure is to circumvent that limitation
        if (ret != null && isIndexableStrAttr) {
            String value = ret.toString();

            if (value.length() > INDEXED_STR_SAFE_LEN) {
                RequestContext requestContext = RequestContext.get();

                final int trimmedLength;

                if (requestContext.getAttemptCount() <= 1) { // if this is the first attempt, try saving as it is; trim on retry
                    trimmedLength = value.length();
                } else if (requestContext.getAttemptCount() >= requestContext.getMaxAttempts()) { // if this is the last attempt, set to 'safe_len'
                    trimmedLength = INDEXED_STR_SAFE_LEN;
                } else if (requestContext.getAttemptCount() == 2) { // based on experimentation, string length of 4 times 'safe_len' succeeds
                    trimmedLength = Math.min(4 * INDEXED_STR_SAFE_LEN, value.length());
                } else if (requestContext.getAttemptCount() == 3) { // if length of 4 times 'safe_len' failed, try twice 'safe_len'
                    trimmedLength = Math.min(2 * INDEXED_STR_SAFE_LEN, value.length());
                } else { // if twice the 'safe_len' failed, trim to 'safe_len'
                    trimmedLength = INDEXED_STR_SAFE_LEN;
                }

                if (trimmedLength < value.length()) {
                    LOG.warn("Length of indexed attribute {} is {} characters, longer than safe-limit {}; trimming to {} - attempt #{}", attribute.getQualifiedName(), value.length(), INDEXED_STR_SAFE_LEN, trimmedLength, requestContext.getAttemptCount());

                    String checksumSuffix = ":" + DigestUtils.shaHex(value); // Storing SHA checksum in case verification is needed after retrieval

                    ret = value.substring(0, trimmedLength - checksumSuffix.length()) + checksumSuffix;
                } else {
                    LOG.warn("Length of indexed attribute {} is {} characters, longer than safe-limit {}", attribute.getQualifiedName(), value.length(), INDEXED_STR_SAFE_LEN);
                }
            }
        }

        AtlasGraphUtilsV2.setEncodedProperty(vertex, attribute.getVertexPropertyName(), ret);

        String uniqPropName = attribute != null ? attribute.getVertexUniquePropertyName() : null;

        if (uniqPropName != null) {
            // Removing AtlasGraphUtilsV2.getState(vertex) == DELETED condition below to keep the unique contrain even if asset is deleted.
            if (isDeletedEntity) {
                vertex.removeProperty(uniqPropName);
            } else {
                AtlasGraphUtilsV2.setEncodedProperty(vertex, uniqPropName, ret);
            }
        }

        return ret;
    }

    private AtlasEdge mapStructValue(AttributeMutationContext ctx, EntityMutationContext context) throws AtlasBaseException {
        if (LOG.isDebugEnabled()) {
            LOG.debug("==> mapStructValue({})", ctx);
        }

        AtlasEdge ret = null;

        if (ctx.getCurrentEdge() != null) {
            AtlasStruct structVal = null;
            if (ctx.getValue() instanceof AtlasStruct) {
                structVal = (AtlasStruct)ctx.getValue();
            } else if (ctx.getValue() instanceof Map) {
                structVal = new AtlasStruct(ctx.getAttrType().getTypeName(), (Map) AtlasTypeUtil.toStructAttributes((Map)ctx.getValue()));
            }

            if (structVal != null) {
                updateVertex(structVal, ctx.getCurrentEdge().getInVertex(), context);
                ret = ctx.getCurrentEdge();
            } else {
                ret = null;
            }

        } else if (ctx.getValue() != null) {
            String edgeLabel = AtlasGraphUtilsV2.getEdgeLabel(ctx.getVertexProperty());

            AtlasStruct structVal = null;
            if (ctx.getValue() instanceof AtlasStruct) {
                structVal = (AtlasStruct) ctx.getValue();
            } else if (ctx.getValue() instanceof Map) {
                structVal = new AtlasStruct(ctx.getAttrType().getTypeName(), (Map) AtlasTypeUtil.toStructAttributes((Map)ctx.getValue()));
            }

            if (structVal != null) {
                ret = createVertex(structVal, ctx.getReferringVertex(), edgeLabel, context);
            }
        }

        if (LOG.isDebugEnabled()) {
            LOG.debug("<== mapStructValue({})", ctx);
        }

        return ret;
    }

    private AtlasEdge mapObjectIdValue(AttributeMutationContext ctx, EntityMutationContext context) throws AtlasBaseException {
        if (LOG.isDebugEnabled()) {
            LOG.debug("==> mapObjectIdValue({})", ctx);
        }

        AtlasEdge ret = null;

        String guid = getGuid(ctx.getValue());

        AtlasVertex entityVertex = context.getDiscoveryContext().getResolvedEntityVertex(guid);

        if (entityVertex == null) {
            if (AtlasTypeUtil.isAssignedGuid(guid)) {
                entityVertex = context.getVertex(guid);
            }

            if (entityVertex == null) {
                AtlasObjectId objId = getObjectId(ctx.getValue());

                if (objId != null) {
                    entityVertex = context.getDiscoveryContext().getResolvedEntityVertex(objId);
                }
            }
        }

        if (entityVertex == null) {
            throw new AtlasBaseException(AtlasErrorCode.INVALID_OBJECT_ID, (ctx.getValue() == null ? null : ctx.getValue().toString()));
        }

        if (ctx.getCurrentEdge() != null) {
            ret = updateEdge(ctx.getAttributeDef(), ctx.getValue(), ctx.getCurrentEdge(), entityVertex);
        } else if (ctx.getValue() != null) {
            String edgeLabel = AtlasGraphUtilsV2.getEdgeLabel(ctx.getVertexProperty());

            try {
                ret = graphHelper.getOrCreateEdge(ctx.getReferringVertex(), entityVertex, edgeLabel);
            } catch (RepositoryException e) {
                throw new AtlasBaseException(AtlasErrorCode.INTERNAL_ERROR, e);
            }
        }

        if (LOG.isDebugEnabled()) {
            LOG.debug("<== mapObjectIdValue({})", ctx);
        }

        return ret;
    }

    private AtlasEdge mapObjectIdValueUsingRelationship(AttributeMutationContext ctx, EntityMutationContext context) throws AtlasBaseException {
        if (LOG.isDebugEnabled()) {
            LOG.debug("==> mapObjectIdValueUsingRelationship({})", ctx);
        }

        String      guid            = getGuid(ctx.getValue());
        AtlasVertex attributeVertex = context.getDiscoveryContext().getResolvedEntityVertex(guid);
        AtlasVertex entityVertex    = ctx.getReferringVertex();
        AtlasEdge   ret;

        if (attributeVertex == null) {
            if (AtlasTypeUtil.isAssignedGuid(guid)) {
                attributeVertex = context.getVertex(guid);
            }

            if (attributeVertex == null) {
                AtlasObjectId objectId = getObjectId(ctx.getValue());

                attributeVertex = (objectId != null) ? context.getDiscoveryContext().getResolvedEntityVertex(objectId) : null;
            }
        }

        if (attributeVertex == null) {
            if(RequestContext.get().isImportInProgress()) {
                return null;
            }

            AtlasEntity dataModelEntity = entityRetriever.toAtlasEntity(guid);
            String entityType = dataModelEntity.getTypeName();
            if (entityType.equals(MODEL_ENTITY) || entityType.equals(MODEL_ATTRIBUTE)) {
                attributeVertex = entityRetriever.getEntityVertex(guid);

                if (attributeVertex == null) {
                    throw new AtlasBaseException(AtlasErrorCode.INVALID_OBJECT_ID, (ctx.getValue() == null ? null : ctx.getValue().toString()));
                }

            } else {
                throw new AtlasBaseException(AtlasErrorCode.INVALID_OBJECT_ID, (ctx.getValue() == null ? null : ctx.getValue().toString()));
            }
        }

        AtlasType type = typeRegistry.getType(AtlasGraphUtilsV2.getTypeName(entityVertex));

        if (type instanceof AtlasEntityType) {
            AtlasEntityType entityType = (AtlasEntityType) type;
            AtlasAttribute  attribute     = ctx.getAttribute();
            String          attributeName = attribute.getName();

            // use relationship to create/update edges
            if (entityType.hasRelationshipAttribute(attributeName)) {
                Map<String, Object> relationshipAttributes = getRelationshipAttributes(ctx.getValue());

                if (ctx.getCurrentEdge() != null && getStatus(ctx.getCurrentEdge()) != DELETED) {
                    ret = updateRelationship(ctx.getCurrentEdge(), entityVertex, attributeVertex, attribute.getRelationshipEdgeDirection(), relationshipAttributes);
                } else {
                    String      relationshipName = attribute.getRelationshipName();
                    AtlasVertex fromVertex;
                    AtlasVertex toVertex;

                    if (StringUtils.isEmpty(relationshipName)) {
                        relationshipName = graphHelper.getRelationshipTypeName(entityVertex, entityType, attributeName);
                    }

                    if (attribute.getRelationshipEdgeDirection() == IN) {
                        fromVertex = attributeVertex;
                        toVertex   = entityVertex;

                    } else {
                        fromVertex = entityVertex;
                        toVertex   = attributeVertex;
                    }

                    ret = getOrCreateRelationship(fromVertex, toVertex, relationshipName, relationshipAttributes);

                    boolean isCreated = graphHelper.getCreatedTime(ret) == RequestContext.get().getRequestTime();

                    if (isCreated) {
                        // if relationship did not exist before and new relationship was created
                        // record entity update on both relationship vertices
                        recordEntityUpdate(attributeVertex);
                    }

                    // for import use the relationship guid provided
                    if (RequestContext.get().isImportInProgress()) {
                        String relationshipGuid = getRelationshipGuid(ctx.getValue());

                        if(!StringUtils.isEmpty(relationshipGuid)) {
                            AtlasGraphUtilsV2.setEncodedProperty(ret, RELATIONSHIP_GUID_PROPERTY_KEY, relationshipGuid);
                        }
                    }
                }
            } else {
                // use legacy way to create/update edges
                if (WARN_ON_NO_RELATIONSHIP || LOG.isDebugEnabled()) {
                    LOG.warn("No RelationshipDef defined between {} and {} on attribute: {}. This can lead to severe performance degradation.",
                            getTypeName(entityVertex), getTypeName(attributeVertex), attributeName);
                }

                ret = mapObjectIdValue(ctx, context);
            }

        } else {
            // if type is StructType having objectid as attribute
            ret = mapObjectIdValue(ctx, context);
        }

        setAssignedGuid(ctx.getValue(), context);

        if (LOG.isDebugEnabled()) {
            LOG.debug("<== mapObjectIdValueUsingRelationship({})", ctx);
        }

        return ret;
    }

    private AtlasEdge getEdgeUsingRelationship(AttributeMutationContext ctx, EntityMutationContext context, boolean createEdge) throws AtlasBaseException {
        if (LOG.isDebugEnabled()) {
            LOG.debug("==> getEdgeUsingRelationship({})", ctx);
        }

        String      guid            = getGuid(ctx.getValue());
        AtlasVertex attributeVertex = context.getDiscoveryContext().getResolvedEntityVertex(guid);
        AtlasVertex entityVertex    = ctx.getReferringVertex();
        AtlasEdge   ret = null;

        if (attributeVertex == null) {
            if (AtlasTypeUtil.isAssignedGuid(guid)) {
                attributeVertex = context.getVertex(guid);
            }

            if (attributeVertex == null) {
                AtlasObjectId objectId = getObjectId(ctx.getValue());

                attributeVertex = (objectId != null) ? context.getDiscoveryContext().getResolvedEntityVertex(objectId) : null;
            }
        }


        if (attributeVertex == null) {
            if(RequestContext.get().isImportInProgress()) {
                return null;
            }

            throw new AtlasBaseException(AtlasErrorCode.INVALID_OBJECT_ID, (ctx.getValue() == null ? null : ctx.getValue().toString()));
        }

        AtlasType type = typeRegistry.getType(AtlasGraphUtilsV2.getTypeName(entityVertex));

        if (type instanceof AtlasEntityType) {
            AtlasEntityType entityType = (AtlasEntityType) type;
            AtlasAttribute  attribute     = ctx.getAttribute();
            String          attributeName = attribute.getName();

            if (entityType.hasRelationshipAttribute(attributeName)) {
                String      relationshipName = attribute.getRelationshipName();
                AtlasVertex fromVertex;
                AtlasVertex toVertex;


                if (StringUtils.isEmpty(relationshipName)) {
                    relationshipName = graphHelper.getRelationshipTypeName(entityVertex, entityType, attributeName);
                }

                if (attribute.getRelationshipEdgeDirection() == IN) {
                    fromVertex = attributeVertex;
                    toVertex   = entityVertex;

                } else {
                    fromVertex = entityVertex;
                    toVertex   = attributeVertex;
                }

                AtlasEdge edge = null;

                Map<String, Object> relationshipAttributes = getRelationshipAttributes(ctx.getValue());
                AtlasRelationship relationship = new AtlasRelationship(relationshipName, relationshipAttributes);

                if (createEdge) {
                    edge = relationshipStore.getOrCreate(fromVertex, toVertex, relationship);
                    boolean isCreated = graphHelper.getCreatedTime(edge) == RequestContext.get().getRequestTime();

                    if (isCreated) {
                        // if relationship did not exist before and new relationship was created
                        // record entity update on both relationship vertices
                        recordEntityUpdateForNonRelationsipAttribute(fromVertex);
                        recordEntityUpdateForNonRelationsipAttribute(toVertex);
                    }

                } else {
                    edge = relationshipStore.getRelationship(fromVertex, toVertex, relationship);
                }
                ret = edge;
            }
        }

        if (LOG.isDebugEnabled()) {
            LOG.debug("<== getEdgeUsingRelationship({})", ctx);
        }

        return ret;
    }

    private Map<String, Object> mapMapValue(AttributeMutationContext ctx, EntityMutationContext context) throws AtlasBaseException {
        if (LOG.isDebugEnabled()) {
            LOG.debug("==> mapMapValue({})", ctx);
        }

        Map<Object, Object> newVal      = (Map<Object, Object>) ctx.getValue();
        Map<String, Object> newMap      = new HashMap<>();
        AtlasMapType        mapType     = (AtlasMapType) ctx.getAttrType();
        AtlasAttribute      attribute   = ctx.getAttribute();
        Map<String, Object> currentMap  = getMapElementsProperty(mapType, ctx.getReferringVertex(), ctx.getVertexProperty(), attribute);
        boolean             isReference = isReference(mapType.getValueType());
        boolean             isSoftReference = ctx.getAttribute().getAttributeDef().isSoftReferenced();

        if (PARTIAL_UPDATE.equals(ctx.getOp()) && attribute.getAttributeDef().isAppendOnPartialUpdate() && MapUtils.isNotEmpty(currentMap)) {
            if (MapUtils.isEmpty(newVal)) {
                newVal = new HashMap<>(currentMap);
            } else {
                Map<Object, Object> mergedVal = new HashMap<>(currentMap);

                for (Map.Entry<Object, Object> entry : newVal.entrySet()) {
                    String newKey = entry.getKey().toString();

                    mergedVal.put(newKey, entry.getValue());
                }

                newVal = mergedVal;
            }
        }

        boolean isNewValNull = newVal == null;

        if (isNewValNull) {
            newVal = new HashMap<>();
        }

        String propertyName = ctx.getVertexProperty();

        if (isReference) {
            for (Map.Entry<Object, Object> entry : newVal.entrySet()) {
                String    key          = entry.getKey().toString();
                AtlasEdge existingEdge = isSoftReference ? null : getEdgeIfExists(mapType, currentMap, key);

                AttributeMutationContext mapCtx =  new AttributeMutationContext(ctx.getOp(), ctx.getReferringVertex(), attribute, entry.getValue(),
                                                                                 propertyName, mapType.getValueType(), existingEdge);
                // Add/Update/Remove property value
                Object newEntry = mapCollectionElementsToVertex(mapCtx, context);

                if (!isSoftReference && newEntry instanceof AtlasEdge) {
                    AtlasEdge edge = (AtlasEdge) newEntry;

                    edge.setProperty(ATTRIBUTE_KEY_PROPERTY_KEY, key);

                    // If value type indicates this attribute is a reference, and the attribute has an inverse reference attribute,
                    // update the inverse reference value.
                    AtlasAttribute inverseRefAttribute = attribute.getInverseRefAttribute();

                    if (inverseRefAttribute != null) {
                        addInverseReference(context, inverseRefAttribute, edge, getRelationshipAttributes(ctx.getValue()));
                    }

                    updateInConsistentOwnedMapVertices(ctx, mapType, newEntry);

                    newMap.put(key, newEntry);
                }

                if (isSoftReference) {
                    newMap.put(key, newEntry);
                }
            }

            Map<String, Object> finalMap = removeUnusedMapEntries(attribute, ctx.getReferringVertex(), currentMap, newMap);
            newMap.putAll(finalMap);
        } else {
            // primitive type map
            if (isNewValNull) {
                ctx.getReferringVertex().setProperty(propertyName, null);
            } else {
                ctx.getReferringVertex().setProperty(propertyName, new HashMap<>(newVal));
            }
            newVal.forEach((key, value) -> newMap.put(key.toString(), value));
        }

        if (isSoftReference) {
            if (isNewValNull) {
                ctx.getReferringVertex().setProperty(propertyName,null);
            } else {
                ctx.getReferringVertex().setProperty(propertyName, new HashMap<>(newMap));
            }
        }

        if (LOG.isDebugEnabled()) {
            LOG.debug("<== mapMapValue({})", ctx);
        }

        return newMap;
    }

    public List mapArrayValue(AttributeMutationContext ctx, EntityMutationContext context) throws AtlasBaseException {
        if (LOG.isDebugEnabled()) {
            LOG.debug("==> mapArrayValue({})", ctx);
        }

        AtlasAttribute attribute           = ctx.getAttribute();
        List           newElements         = (List) ctx.getValue();
        AtlasArrayType arrType             = (AtlasArrayType) attribute.getAttributeType();
        AtlasType      elementType         = arrType.getElementType();
        boolean        isStructType        = (TypeCategory.STRUCT == elementType.getTypeCategory()) ||
                                             (TypeCategory.STRUCT == attribute.getDefinedInType().getTypeCategory());
        boolean        isReference         = isReference(elementType);
        boolean        isSoftReference     = ctx.getAttribute().getAttributeDef().isSoftReferenced();
        AtlasAttribute inverseRefAttribute = attribute.getInverseRefAttribute();
        Cardinality    cardinality         = attribute.getAttributeDef().getCardinality();
        List<AtlasEdge> removedElements    = new ArrayList<>();
        List<Object>   newElementsCreated  = new ArrayList<>();
        List<Object>   allArrayElements    = null;
        List<Object>   currentElements;
        boolean deleteExistingRelations = shouldDeleteExistingRelations(ctx, attribute);

        if (isReference && !isSoftReference) {
            currentElements = (List) getCollectionElementsUsingRelationship(ctx.getReferringVertex(), attribute, isStructType);
        } else {
            currentElements = (List) getArrayElementsProperty(elementType, isSoftReference, ctx.getReferringVertex(), ctx.getVertexProperty());
        }

        if (PARTIAL_UPDATE.equals(ctx.getOp()) && attribute.getAttributeDef().isAppendOnPartialUpdate() && CollectionUtils.isNotEmpty(currentElements)) {
            if (CollectionUtils.isEmpty(newElements)) {
                newElements = new ArrayList<>(currentElements);
            } else {
                List<Object> mergedVal = new ArrayList<>(currentElements);

                mergedVal.addAll(newElements);

                newElements = mergedVal;
            }
        }

        boolean isNewElementsNull = newElements == null;

        if (isNewElementsNull) {
            newElements = new ArrayList();
        }

        if (cardinality == SET) {
            newElements = (List) newElements.stream().distinct().collect(Collectors.toList());
        }

        for (int index = 0; index < newElements.size(); index++) {
            AtlasEdge               existingEdge = (isSoftReference) ? null : getEdgeAt(currentElements, index, elementType);
            AttributeMutationContext arrCtx      = new AttributeMutationContext(ctx.getOp(), ctx.getReferringVertex(), ctx.getAttribute(), newElements.get(index),
                                                                                 ctx.getVertexProperty(), elementType, existingEdge);
            if (deleteExistingRelations) {
                removeExistingRelationWithOtherVertex(arrCtx, ctx, context);
            }

            Object newEntry = mapCollectionElementsToVertex(arrCtx, context);
            if (isReference && newEntry != null && newEntry instanceof AtlasEdge && inverseRefAttribute != null) {
                // Update the inverse reference value.
                AtlasEdge newEdge = (AtlasEdge) newEntry;

                addInverseReference(context, inverseRefAttribute, newEdge, getRelationshipAttributes(ctx.getValue()));
            }

            // not null
            if(newEntry != null) {
                newElementsCreated.add(newEntry);
            }
        }

        if (isReference && !isSoftReference ) {
            boolean isAppendOnPartialUpdate = !isStructType ? getAppendOptionForRelationship(ctx.getReferringVertex(), attribute.getName()) : false;

            if (isAppendOnPartialUpdate) {
                allArrayElements = unionCurrentAndNewElements(attribute, (List) currentElements, (List) newElementsCreated);
            } else {
                removedElements = removeUnusedArrayEntries(attribute, (List) currentElements, (List) newElementsCreated, ctx);

                allArrayElements = unionCurrentAndNewElements(attribute, removedElements, (List) newElementsCreated);
            }
        } else {
            allArrayElements = newElementsCreated;
        }

        // add index to attributes of array type
       for (int index = 0; allArrayElements != null && index < allArrayElements.size(); index++) {
           Object element = allArrayElements.get(index);

           if (element instanceof AtlasEdge) {
               AtlasGraphUtilsV2.setEncodedProperty((AtlasEdge) element, ATTRIBUTE_INDEX_PROPERTY_KEY, index);
            }
        }

        if (isNewElementsNull) {
            setArrayElementsProperty(elementType, isSoftReference, ctx.getReferringVertex(), ctx.getVertexProperty(), null, null, cardinality);
        } else {
            // executes
            setArrayElementsProperty(elementType, isSoftReference, ctx.getReferringVertex(), ctx.getVertexProperty(), allArrayElements, currentElements, cardinality);
        }

        switch (ctx.getAttribute().getRelationshipEdgeLabel()) {
            case TERM_ASSIGNMENT_LABEL: addMeaningsToEntity(ctx, newElementsCreated, removedElements);
                break;

            case CATEGORY_TERMS_EDGE_LABEL: addCategoriesToTermEntity(ctx, newElementsCreated, removedElements);
                break;

            case CATEGORY_PARENT_EDGE_LABEL: addCatParentAttr(ctx, newElementsCreated, removedElements);
                break;

            case PROCESS_INPUTS:
            case PROCESS_OUTPUTS: addEdgesToContext(GraphHelper.getGuid(ctx.referringVertex), newElementsCreated,  removedElements);
                break;

            case INPUT_PORT_PRODUCT_EDGE_LABEL:
            case OUTPUT_PORT_PRODUCT_EDGE_LABEL:
                addInternalProductAttr(ctx, newElementsCreated, removedElements);
                break;

            case UD_RELATIONSHIP_EDGE_LABEL:
                validateCustomRelationship(ctx, newElementsCreated, false);
                break;
        }

        if (LOG.isDebugEnabled()) {
            LOG.debug("<== mapArrayValue({})", ctx);
        }

        return allArrayElements;
    }

    public List appendArrayValue(AttributeMutationContext ctx, EntityMutationContext context) throws AtlasBaseException {
        if (LOG.isDebugEnabled()) {
            LOG.debug("==> mapArrayValue({})", ctx);
        }


        AtlasAttribute attribute           = ctx.getAttribute();
        List           newElements         = (List) ctx.getValue();
        AtlasArrayType arrType             = (AtlasArrayType) attribute.getAttributeType();
        AtlasType      elementType         = arrType.getElementType();
        boolean        isStructType        = (TypeCategory.STRUCT == elementType.getTypeCategory()) ||
                (TypeCategory.STRUCT == attribute.getDefinedInType().getTypeCategory());
        boolean        isReference         = isReference(elementType);
        boolean        isSoftReference     = ctx.getAttribute().getAttributeDef().isSoftReferenced();
        AtlasAttribute inverseRefAttribute = attribute.getInverseRefAttribute();
        Cardinality    cardinality         = attribute.getAttributeDef().getCardinality();
        List<Object>   newElementsCreated  = new ArrayList<>();

        boolean isNewElementsNull = newElements == null;

        if (isNewElementsNull) {
            newElements = new ArrayList();
        }

        if (cardinality == SET) {
            newElements = (List) newElements.stream().distinct().collect(Collectors.toList());
        }


        for (int index = 0; index < newElements.size(); index++) {
            AttributeMutationContext arrCtx      = new AttributeMutationContext(ctx.getOp(), ctx.getReferringVertex(), ctx.getAttribute(), newElements.get(index),
                    ctx.getVertexProperty(), elementType);


            Object newEntry = getEdgeUsingRelationship(arrCtx, context, true);

            if (isReference && newEntry != null && newEntry instanceof AtlasEdge && inverseRefAttribute != null) {
                // Update the inverse reference value.
                AtlasEdge newEdge = (AtlasEdge) newEntry;

                addInverseReference(context, inverseRefAttribute, newEdge, getRelationshipAttributes(ctx.getValue()));
            }

            if(newEntry != null) {
                newElementsCreated.add(newEntry);
            }
        }

        // add index to attributes of array type
        for (int index = 0; newElements != null && index < newElements.size(); index++) {
            Object element = newElements.get(index);

            if (element instanceof AtlasEdge) {
                AtlasGraphUtilsV2.setEncodedProperty((AtlasEdge) element, ATTRIBUTE_INDEX_PROPERTY_KEY, index);
            }
        }

        if (isNewElementsNull) {
            setArrayElementsProperty(elementType, isSoftReference, ctx.getReferringVertex(), ctx.getVertexProperty(),  new ArrayList<>(0),  new ArrayList<>(0), cardinality);
        } else {
            setArrayElementsProperty(elementType, isSoftReference, ctx.getReferringVertex(), ctx.getVertexProperty(), newElements,  new ArrayList<>(0), cardinality);
        }

        switch (ctx.getAttribute().getRelationshipEdgeLabel()) {
            case TERM_ASSIGNMENT_LABEL: addMeaningsToEntity(ctx, newElementsCreated, new ArrayList<>(0));
                break;

            case CATEGORY_TERMS_EDGE_LABEL: addCategoriesToTermEntity(ctx, newElementsCreated, new ArrayList<>(0));
                break;

            case CATEGORY_PARENT_EDGE_LABEL: addCatParentAttr(ctx, newElementsCreated, new ArrayList<>(0));
                break;

            case PROCESS_INPUTS:
            case PROCESS_OUTPUTS: addEdgesToContext(GraphHelper.getGuid(ctx.referringVertex), newElementsCreated,  new ArrayList<>(0));
                break;

            case INPUT_PORT_PRODUCT_EDGE_LABEL:
            case OUTPUT_PORT_PRODUCT_EDGE_LABEL:
                addInternalProductAttr(ctx, newElementsCreated, null);
                break;

            case UD_RELATIONSHIP_EDGE_LABEL:
                validateCustomRelationship(ctx, newElementsCreated, true);
                break;
        }

        if (LOG.isDebugEnabled()) {
            LOG.debug("<== mapArrayValue({})", ctx);
        }

        return newElementsCreated;
    }

    public List removeArrayValue(AttributeMutationContext ctx, EntityMutationContext context) throws AtlasBaseException {
        if (LOG.isDebugEnabled()) {
            LOG.debug("==> removeArrayValue({})", ctx);
        }

        AtlasAttribute attribute           = ctx.getAttribute();
        List           elementsDeleted         = (List) ctx.getValue();
        AtlasArrayType arrType             = (AtlasArrayType) attribute.getAttributeType();
        AtlasType      elementType         = arrType.getElementType();
        boolean        isStructType        = (TypeCategory.STRUCT == elementType.getTypeCategory()) ||
                (TypeCategory.STRUCT == attribute.getDefinedInType().getTypeCategory());
        Cardinality    cardinality         = attribute.getAttributeDef().getCardinality();
        List<AtlasEdge> removedElements    = new ArrayList<>();
        List<Object>   entityRelationsDeleted  = new ArrayList<>();


        boolean isNewElementsNull = elementsDeleted == null;

        if (isNewElementsNull) {
            elementsDeleted = new ArrayList();
        }

        if (cardinality == SET) {
            elementsDeleted = (List) elementsDeleted.stream().distinct().collect(Collectors.toList());
        }

        for (int index = 0; index < elementsDeleted.size(); index++) {
            AttributeMutationContext arrCtx      = new AttributeMutationContext(ctx.getOp(), ctx.getReferringVertex(), ctx.getAttribute(), elementsDeleted.get(index),
                    ctx.getVertexProperty(), elementType);

            Object deleteEntry =  getEdgeUsingRelationship(arrCtx, context, false);

            // throw error if relation does not exist but requested to remove
            if (deleteEntry == null) {
                AtlasVertex attributeVertex = context.getDiscoveryContext().getResolvedEntityVertex(getGuid(arrCtx.getValue()));
                throw new AtlasBaseException(AtlasErrorCode.RELATIONSHIP_DOES_NOT_EXIST, attribute.getRelationshipName(),
                        AtlasGraphUtilsV2.getIdFromVertex(attributeVertex), AtlasGraphUtilsV2.getIdFromVertex(ctx.getReferringVertex()));
            }

            entityRelationsDeleted.add(deleteEntry);
        }

        removedElements = removeArrayEntries(attribute, (List)entityRelationsDeleted, ctx);


        switch (ctx.getAttribute().getRelationshipEdgeLabel()) {
            case TERM_ASSIGNMENT_LABEL: addMeaningsToEntity(ctx, new ArrayList<>(0) , removedElements);
                break;

            case CATEGORY_TERMS_EDGE_LABEL: addCategoriesToTermEntity(ctx, new ArrayList<>(0), removedElements);
                break;

            case CATEGORY_PARENT_EDGE_LABEL: addCatParentAttr(ctx, new ArrayList<>(0), removedElements);
                break;

            case PROCESS_INPUTS:
            case PROCESS_OUTPUTS: addEdgesToContext(GraphHelper.getGuid(ctx.referringVertex), new ArrayList<>(0),  removedElements);
                break;

            case INPUT_PORT_PRODUCT_EDGE_LABEL:
            case OUTPUT_PORT_PRODUCT_EDGE_LABEL:
                addInternalProductAttr(ctx, null , removedElements);
                break;
        }

        if (LOG.isDebugEnabled()) {
            LOG.debug("<== removeArrayValue({})", ctx);
        }

        return entityRelationsDeleted;
    }

    private void addEdgesToContext(String guid, List<Object> newElementsCreated, List<AtlasEdge> removedElements) {

        if (newElementsCreated.size() > 0) {
            List<Object> elements = (RequestContext.get().getNewElementsCreatedMap()).get(guid);
            if (elements == null) {
                ArrayList newElements = new ArrayList<>();
                newElements.addAll(newElementsCreated);
                (RequestContext.get().getNewElementsCreatedMap()).put(guid, newElements);
            } else {
                elements.addAll(newElementsCreated);
                RequestContext.get().getNewElementsCreatedMap().put(guid, elements);
            }
        }

        if (removedElements.size() > 0) {
            List<Object> removedElement = (RequestContext.get().getRemovedElementsMap()).get(guid);

            if (removedElement == null) {
                removedElement = new ArrayList<>();
                removedElement.addAll(removedElements);
                (RequestContext.get().getRemovedElementsMap()).put(guid, removedElement);
            } else {
                removedElement.addAll(removedElements);
                (RequestContext.get().getRemovedElementsMap()).put(guid, removedElement);
            }
        }
    }

    public void validateCustomRelationship(AttributeMutationContext ctx, List<Object> newElements, boolean isAppend) throws AtlasBaseException {
        validateCustomRelationshipCount(ctx, newElements, isAppend);
        validateCustomRelationshipAttributes(ctx, newElements);
    }

    public void validateCustomRelationshipCount(AttributeMutationContext ctx, List<Object> newElements, boolean isAppend) throws AtlasBaseException {
        long currentSize;
        boolean isEdgeDirectionIn = ctx.getAttribute().getRelationshipEdgeDirection() == AtlasRelationshipEdgeDirection.IN;

        if (isAppend) {
            currentSize = ctx.getReferringVertex().getEdgesCount(isEdgeDirectionIn ? AtlasEdgeDirection.IN : AtlasEdgeDirection.OUT,
                    UD_RELATIONSHIP_EDGE_LABEL);
        } else {
            currentSize = newElements.size();
        }

        validateCustomRelationshipCount(currentSize, ctx.getReferringVertex());

        AtlasEdgeDirection direction;
        if (isEdgeDirectionIn) {
            direction = AtlasEdgeDirection.OUT;
        } else {
            direction = AtlasEdgeDirection.IN;
        }

        for (Object obj : newElements) {
            AtlasEdge edge = (AtlasEdge) obj;

            AtlasVertex targetVertex;
            if (isEdgeDirectionIn) {
                targetVertex = edge.getOutVertex();
            } else {
                targetVertex = edge.getInVertex();
            }

            currentSize = targetVertex.getEdgesCount(direction, UD_RELATIONSHIP_EDGE_LABEL);
            validateCustomRelationshipCount(currentSize, targetVertex);
        }
    }

    public void validateCustomRelationshipAttributes(AttributeMutationContext ctx, List<Object> newElements) throws AtlasBaseException {
        List<AtlasRelatedObjectId> customRelationships = (List<AtlasRelatedObjectId>) ctx.getValue();

        if (CollectionUtils.isNotEmpty(customRelationships)) {
            for (AtlasObjectId objectId : customRelationships) {
                if (objectId instanceof AtlasRelatedObjectId) {
                    AtlasRelatedObjectId relatedObjectId = (AtlasRelatedObjectId) objectId;
                    if (relatedObjectId.getRelationshipAttributes() != null) {
                        validateCustomRelationshipAttributeValueCase(relatedObjectId.getRelationshipAttributes().getAttributes());
                    }
                }
            }
        }
    }

    public static void validateCustomRelationshipAttributeValueCase(Map<String, Object> attributes) throws AtlasBaseException {
        if (MapUtils.isEmpty(attributes)) {
            return;
        }

        for (String key : attributes.keySet()) {
            if (key.equals("toTypeLabel") || key.equals("fromTypeLabel")) {
                String value = (String) attributes.get(key);

                if (StringUtils.isNotEmpty(value)) {
                    StringBuilder finalValue = new StringBuilder();

                    finalValue.append(Character.toUpperCase(value.charAt(0)));
                    String sub = value.substring(1);
                    if (StringUtils.isNotEmpty(sub)) {
                        finalValue.append(sub.toLowerCase());
                    }

                    attributes.put(key, finalValue.toString());
                }
            }
        }
    }

    public static void validateCustomRelationship(AtlasVertex end1Vertex, AtlasVertex end2Vertex) throws AtlasBaseException {
        long currentSize = end1Vertex.getEdgesCount(AtlasEdgeDirection.OUT, UD_RELATIONSHIP_EDGE_LABEL) + 1;
        validateCustomRelationshipCount(currentSize, end1Vertex);

        currentSize = end2Vertex.getEdgesCount(AtlasEdgeDirection.IN, UD_RELATIONSHIP_EDGE_LABEL) + 1;
        validateCustomRelationshipCount(currentSize, end2Vertex);
    }

    private static void validateCustomRelationshipCount(long size, AtlasVertex vertex) throws AtlasBaseException {
        if (UD_REL_THRESHOLD < size) {
            throw new AtlasBaseException(AtlasErrorCode.OPERATION_NOT_SUPPORTED,
                    "Custom relationships size is more than " + UD_REL_THRESHOLD + ", current is " + size + " for " + vertex.getProperty(NAME, String.class));
        }
    }

    private void addInternalProductAttr(AttributeMutationContext ctx, List<Object> createdElements, List<AtlasEdge> deletedElements) throws AtlasBaseException {
        MetricRecorder metricRecorder = RequestContext.get().startMetricRecord("addInternalProductAttrForAppend");
        AtlasVertex toVertex = ctx.getReferringVertex();
        String toVertexType = getTypeName(toVertex);

        if (CollectionUtils.isEmpty(createdElements) && CollectionUtils.isEmpty(deletedElements)){
            RequestContext.get().endMetricRecord(metricRecorder);
            return;
        }

        if (TYPE_PRODUCT.equals(toVertexType)) {
            String attrName = ctx.getAttribute().getRelationshipEdgeLabel().equals(OUTPUT_PORT_PRODUCT_EDGE_LABEL)
                    ? OUTPUT_PORT_GUIDS_ATTR
                    : INPUT_PORT_GUIDS_ATTR;

            addOrRemoveDaapInternalAttr(toVertex, attrName, createdElements, deletedElements);
        }else{
           throw new AtlasBaseException(AtlasErrorCode.BAD_REQUEST, "Can not update product relations while updating any asset");
        }
        RequestContext.get().endMetricRecord(metricRecorder);
    }

    private void addOrRemoveDaapInternalAttr(AtlasVertex toVertex, String internalAttr, List<Object> createdElements, List<AtlasEdge> deletedElements) {
        if (CollectionUtils.isNotEmpty(createdElements)) {
            List<String> addedGuids = createdElements.stream().map(x -> ((AtlasEdge) x).getOutVertex().getProperty("__guid", String.class)).collect(Collectors.toList());
            addedGuids.forEach(guid -> AtlasGraphUtilsV2.addEncodedProperty(toVertex, internalAttr, guid));
        }

        if (CollectionUtils.isNotEmpty(deletedElements)) {
            List<String> removedGuids = deletedElements.stream().map(x -> x.getOutVertex().getProperty("__guid", String.class)).collect(Collectors.toList());
            removedGuids.forEach(guid -> AtlasGraphUtilsV2.removeItemFromListPropertyValue(toVertex, internalAttr, guid));
        }
    }

    private boolean shouldDeleteExistingRelations(AttributeMutationContext ctx, AtlasAttribute attribute) {
        boolean ret = false;
        AtlasEntityType entityType = typeRegistry.getEntityTypeByName(AtlasGraphUtilsV2.getTypeName(ctx.getReferringVertex()));
        if (entityType !=null && entityType.hasRelationshipAttribute(attribute.getName())) {
            AtlasRelationshipDef relationshipDef = typeRegistry.getRelationshipDefByName(ctx.getAttribute().getRelationshipName());
            ret = !(relationshipDef.getEndDef1().getCardinality() == SET && relationshipDef.getEndDef2().getCardinality() == SET);
        }
        return ret;
    }

    /*
    * Before creating new edges between referring vertex & new vertex coming from array,
    * delete old relationship with same relationship type between new vertex coming from array & any other vertex.
    * e.g
    *   table_a has columns as col_0 & col_1
    *   create new table_b add columns col_0 & col_1
    *   Now creating new relationships between table_b -> col_0 & col_1
    *   This should also delete existing relationships between table_a -> col_0 & col_1
    *   this behaviour is needed because endDef1 has SINGLE cardinality
    *
    * This method will delete existing edges.
    * Skip if both ends are of SET cardinality, e.g. Catalog.inputs, Catalog.outputs
    * */
    private void removeExistingRelationWithOtherVertex(AttributeMutationContext arrCtx, AttributeMutationContext ctx,
                                                       EntityMutationContext context) throws AtlasBaseException {
        MetricRecorder metric = RequestContext.get().startMetricRecord("removeExistingRelationWithOtherVertex");

        AtlasObjectId entityObject = (AtlasObjectId) arrCtx.getValue();
        String entityGuid = entityObject.getGuid();

        AtlasVertex referredVertex = null;

        if (StringUtils.isNotEmpty(entityGuid)) {
            referredVertex = context.getVertex(entityGuid);
        }

        if (referredVertex == null) {
            try {
                if (StringUtils.isNotEmpty(entityGuid)) {
                    referredVertex = entityRetriever.getEntityVertex(((AtlasObjectId) arrCtx.getValue()).getGuid());
                } else {
                    AtlasEntityType entityType = typeRegistry.getEntityTypeByName(entityObject.getTypeName());
                    if (entityType != null && MapUtils.isNotEmpty(entityObject.getUniqueAttributes())) {
                        referredVertex = AtlasGraphUtilsV2.findByUniqueAttributes(this.graph, entityType, entityObject.getUniqueAttributes());
                    }
                }
            } catch (AtlasBaseException e) {
                //in case if importing zip, referredVertex might not have been create yet
                //e.g. importing zip with db & its tables, while processing db edges, tables vertices are not yet created
                LOG.warn("removeExistingRelationWithOtherVertex - vertex not found!", e);
            }
        }

        if (referredVertex != null) {
            Iterator<AtlasEdge> edgeIterator = referredVertex.getEdges(getInverseEdgeDirection(
                    arrCtx.getAttribute().getRelationshipEdgeDirection()), ctx.getAttribute().getRelationshipEdgeLabel()).iterator();

            while (edgeIterator.hasNext()) {
                AtlasEdge existingEdgeToReferredVertex = edgeIterator.next();

                if (existingEdgeToReferredVertex != null && getStatus(existingEdgeToReferredVertex) != DELETED) {
                    AtlasVertex referredVertexToExistingEdge;
                    if (arrCtx.getAttribute().getRelationshipEdgeDirection().equals(IN)) {
                        referredVertexToExistingEdge = existingEdgeToReferredVertex.getInVertex();
                    } else {
                        referredVertexToExistingEdge = existingEdgeToReferredVertex.getOutVertex();
                    }

                    if (!arrCtx.getReferringVertex().equals(referredVertexToExistingEdge)) {
                        if (LOG.isDebugEnabled()) {
                            LOG.debug("Delete existing relation");
                        }

                        deleteDelegate.getHandler().deleteEdgeReference(existingEdgeToReferredVertex, ctx.getAttrType().getTypeCategory(),
                                ctx.getAttribute().isOwnedRef(), true, ctx.getAttribute().getRelationshipEdgeDirection(), ctx.getReferringVertex());
                    }
                }
            }
        }

        RequestContext.get().endMetricRecord(metric);
    }

    private AtlasEdgeDirection getInverseEdgeDirection(AtlasRelationshipEdgeDirection direction) {
        switch (direction) {
            case IN: return AtlasEdgeDirection.OUT;
            case OUT: return AtlasEdgeDirection.IN;
            default: return AtlasEdgeDirection.BOTH;
        }
    }

    private void addGlossaryAttr(AttributeMutationContext ctx, AtlasEdge edge) {
        MetricRecorder metricRecorder = RequestContext.get().startMetricRecord("addGlossaryAttr");
        AtlasVertex toVertex = ctx.getReferringVertex();
        String toVertexType = getTypeName(toVertex);

        if (TYPE_TERM.equals(toVertexType) || TYPE_CATEGORY.equals(toVertexType)) {
            // handle __glossary attribute of term or category entity
            String gloQname = edge.getOutVertex().getProperty(QUALIFIED_NAME, String.class);
            AtlasGraphUtilsV2.setEncodedProperty(toVertex, GLOSSARY_PROPERTY_KEY, gloQname);
        }
        RequestContext.get().endMetricRecord(metricRecorder);
    }

    private void addCatParentAttr(AttributeMutationContext ctx, AtlasEdge edge) {
        MetricRecorder metricRecorder = RequestContext.get().startMetricRecord("addCatParentAttr");
        AtlasVertex toVertex = ctx.getReferringVertex();
        String toVertexType = getTypeName(toVertex);

        if (TYPE_CATEGORY.equals(toVertexType)) {
            if (edge == null) {
                toVertex.removeProperty(CATEGORIES_PARENT_PROPERTY_KEY);

            } else {
                //add __parentCategory attribute of category entity
                String parentQName = edge.getOutVertex().getProperty(QUALIFIED_NAME, String.class);
                AtlasGraphUtilsV2.setEncodedProperty(toVertex, CATEGORIES_PARENT_PROPERTY_KEY, parentQName);
            }
        }
        RequestContext.get().endMetricRecord(metricRecorder);
    }

    public void removeAttrForCategoryDelete(Collection<AtlasVertex> categories) {
        for (AtlasVertex vertex : categories) {
            Iterator<AtlasEdge> edgeIterator = vertex.getEdges(AtlasEdgeDirection.OUT, CATEGORY_PARENT_EDGE_LABEL).iterator();
            while (edgeIterator.hasNext()) {
                AtlasEdge childEdge = edgeIterator.next();
                AtlasEntity.Status edgeStatus = getStatus(childEdge);
                if (ACTIVE.equals(edgeStatus)) {
                    childEdge.getInVertex().removeProperty(CATEGORIES_PARENT_PROPERTY_KEY);
                }
            }

            String catQualifiedName = vertex.getProperty(QUALIFIED_NAME, String.class);
            edgeIterator = vertex.getEdges(AtlasEdgeDirection.OUT, CATEGORY_TERMS_EDGE_LABEL).iterator();
            while (edgeIterator.hasNext()) {
                AtlasEdge termEdge = edgeIterator.next();
                termEdge.getInVertex().removePropertyValue(CATEGORIES_PROPERTY_KEY, catQualifiedName);
            }

        }
    }

    private void addCatParentAttr(AttributeMutationContext ctx, List<Object> newElementsCreated, List<AtlasEdge> removedElements) {
        MetricRecorder metricRecorder = RequestContext.get().startMetricRecord("addCatParentAttr_1");
        AtlasVertex toVertex = ctx.getReferringVertex();

        //add __parentCategory attribute of child category entities
        if (CollectionUtils.isNotEmpty(newElementsCreated)) {
            String parentQName = toVertex.getProperty(QUALIFIED_NAME, String.class);
            List<AtlasVertex> catVertices = newElementsCreated.stream().map(x -> ((AtlasEdge) x).getInVertex()).collect(Collectors.toList());
            catVertices.stream().forEach(v -> AtlasGraphUtilsV2.setEncodedProperty(v, CATEGORIES_PARENT_PROPERTY_KEY, parentQName));
        }

        if (CollectionUtils.isNotEmpty(removedElements)) {
            List<AtlasVertex> termVertices = removedElements.stream().map(x -> x.getInVertex()).collect(Collectors.toList());
            termVertices.stream().forEach(v -> v.removeProperty(CATEGORIES_PROPERTY_KEY));
        }
        RequestContext.get().endMetricRecord(metricRecorder);
    }


    private void addCategoriesToTermEntity(AttributeMutationContext ctx, List<Object> newElementsCreated, List<AtlasEdge> removedElements) {
        MetricRecorder metricRecorder = RequestContext.get().startMetricRecord("addCategoriesToTermEntity");
        AtlasVertex termVertex = ctx.getReferringVertex();

        if (TYPE_CATEGORY.equals(getTypeName(termVertex))) {
            String catQName = ctx.getReferringVertex().getProperty(QUALIFIED_NAME, String.class);

            if (CollectionUtils.isNotEmpty(newElementsCreated)) {
                List<AtlasVertex> termVertices = newElementsCreated.stream().map(x -> ((AtlasEdge) x).getInVertex()).collect(Collectors.toList());
                termVertices.stream().forEach(v -> AtlasGraphUtilsV2.addEncodedProperty(v, CATEGORIES_PROPERTY_KEY, catQName));
            }

            if (CollectionUtils.isNotEmpty(removedElements)) {
                List<AtlasVertex> termVertices = removedElements.stream().map(x -> x.getInVertex()).collect(Collectors.toList());
                termVertices.stream().forEach(v -> AtlasGraphUtilsV2.removeItemFromListPropertyValue(v, CATEGORIES_PROPERTY_KEY, catQName));
            }
        }

        if (TYPE_TERM.equals(getTypeName(termVertex))) {
            List<AtlasVertex> categoryVertices = newElementsCreated.stream().map(x -> ((AtlasEdge)x).getOutVertex()).collect(Collectors.toList());
            Set<String> catQnames = categoryVertices.stream().map(x -> x.getProperty(QUALIFIED_NAME, String.class)).collect(Collectors.toSet());

            termVertex.removeProperty(CATEGORIES_PROPERTY_KEY);
            catQnames.stream().forEach(q -> AtlasGraphUtilsV2.addEncodedProperty(termVertex, CATEGORIES_PROPERTY_KEY, q));
        }
        RequestContext.get().endMetricRecord(metricRecorder);
    }

    private void addMeaningsToEntity(AttributeMutationContext ctx, List<Object> createdElements, List<AtlasEdge> deletedElements) {
        MetricRecorder metricRecorder = RequestContext.get().startMetricRecord("addMeaningsToEntity");
        // handle __terms attribute of entity
        List<AtlasVertex> meanings = createdElements.stream()
                .map(x -> ((AtlasEdge) x).getOutVertex())
                .filter(x -> ACTIVE.name().equals(x.getProperty(STATE_PROPERTY_KEY, String.class)))
                .collect(Collectors.toList());

        List<String> currentMeaningsQNames = ctx.getReferringVertex().getMultiValuedProperty(MEANINGS_PROPERTY_KEY,String.class);
        Set<String> qNames = meanings.stream().map(x -> x.getProperty(QUALIFIED_NAME, String.class)).collect(Collectors.toSet());
        List<String> names = meanings.stream().map(x -> x.getProperty(NAME, String.class)).collect(Collectors.toList());

        List<String> deletedMeaningsNames = deletedElements.stream().map(x -> x.getOutVertex())
                . map(x -> x.getProperty(NAME,String.class))
                .collect(Collectors.toList());

        List<String> newMeaningsNames = meanings.stream()
                .filter(x -> !currentMeaningsQNames.contains(x.getProperty(QUALIFIED_NAME,String.class)))
                .map(x -> x.getProperty(NAME, String.class))
                .collect(Collectors.toList());

        ctx.getReferringVertex().removeProperty(MEANINGS_PROPERTY_KEY);
        ctx.getReferringVertex().removeProperty(MEANINGS_TEXT_PROPERTY_KEY);

        if (CollectionUtils.isNotEmpty(qNames)) {
            qNames.forEach(q -> AtlasGraphUtilsV2.addEncodedProperty(ctx.getReferringVertex(), MEANINGS_PROPERTY_KEY, q));
        }

        if (CollectionUtils.isNotEmpty(names)) {
            AtlasGraphUtilsV2.setEncodedProperty(ctx.referringVertex, MEANINGS_TEXT_PROPERTY_KEY, StringUtils.join(names, ","));
        }

        if (CollectionUtils.isNotEmpty(newMeaningsNames)) {
            newMeaningsNames.forEach(q -> AtlasGraphUtilsV2.addListProperty(ctx.getReferringVertex(), MEANING_NAMES_PROPERTY_KEY, q, true));
        }

        if(createdElements.isEmpty()){
            ctx.getReferringVertex().removeProperty(MEANING_NAMES_PROPERTY_KEY);

        } else if (CollectionUtils.isNotEmpty(deletedMeaningsNames)) {
            deletedMeaningsNames.forEach(q -> AtlasGraphUtilsV2.removeItemFromListPropertyValue(ctx.getReferringVertex(), MEANING_NAMES_PROPERTY_KEY, q));

        }

        RequestContext.get().endMetricRecord(metricRecorder);
    }

    private boolean getAppendOptionForRelationship(AtlasVertex entityVertex, String relationshipAttributeName) {
        boolean                             ret                       = false;
        String                              entityTypeName            = AtlasGraphUtilsV2.getTypeName(entityVertex);
        AtlasEntityDef                      entityDef                 = typeRegistry.getEntityDefByName(entityTypeName);
        List<AtlasRelationshipAttributeDef> relationshipAttributeDefs = entityDef.getRelationshipAttributeDefs();

        if (CollectionUtils.isNotEmpty(relationshipAttributeDefs)) {
            ret = relationshipAttributeDefs.stream().anyMatch(relationshipAttrDef -> relationshipAttrDef.getName().equals(relationshipAttributeName)
                    && relationshipAttrDef.isAppendOnPartialUpdate());
        }

        return ret;
    }

    private AtlasEdge createVertex(AtlasStruct struct, AtlasVertex referringVertex, String edgeLabel, EntityMutationContext context) throws AtlasBaseException {
        AtlasVertex vertex = createStructVertex(struct);

        mapAttributes(struct, vertex, CREATE, context);

        try {
            //TODO - Map directly in AtlasGraphUtilsV1
            return graphHelper.getOrCreateEdge(referringVertex, vertex, edgeLabel);
        } catch (RepositoryException e) {
            throw new AtlasBaseException(AtlasErrorCode.INTERNAL_ERROR, e);
        }
    }

    private void updateVertex(AtlasStruct struct, AtlasVertex vertex, EntityMutationContext context) throws AtlasBaseException {
        mapAttributes(struct, vertex, UPDATE, context);
    }

    private Long getEntityVersion(AtlasEntity entity) {
        Long ret = entity != null ? entity.getVersion() : null;
        return (ret != null) ? ret : 0;
    }

    private String getCustomAttributesString(AtlasEntity entity) {
        String              ret              = null;
        Map<String, String> customAttributes = entity.getCustomAttributes();

        if (customAttributes != null) {
            ret = AtlasType.toJson(customAttributes);
        }

        return ret;
    }

    private AtlasStructType getStructType(String typeName) throws AtlasBaseException {
        AtlasType objType = typeRegistry.getType(typeName);

        if (!(objType instanceof AtlasStructType)) {
            throw new AtlasBaseException(AtlasErrorCode.TYPE_NAME_INVALID, typeName);
        }

        return (AtlasStructType)objType;
    }

    private AtlasEntityType getEntityType(String typeName) throws AtlasBaseException {
        AtlasType objType = typeRegistry.getType(typeName);

        if (!(objType instanceof AtlasEntityType)) {
            throw new AtlasBaseException(AtlasErrorCode.TYPE_NAME_INVALID, typeName);
        }

        return (AtlasEntityType)objType;
    }

    private Object mapCollectionElementsToVertex(AttributeMutationContext ctx, EntityMutationContext context) throws AtlasBaseException {
        switch(ctx.getAttrType().getTypeCategory()) {
        case PRIMITIVE:
        case ENUM:
        case MAP:
        case ARRAY:
            return ctx.getValue();

        case STRUCT:
            return mapStructValue(ctx, context);

        case OBJECT_ID_TYPE:
            AtlasEntityType instanceType = getInstanceType(ctx.getValue(), context);
            ctx.setElementType(instanceType);
            if (ctx.getAttributeDef().isSoftReferenced()) {
                return mapSoftRefValue(ctx, context);
            }

            return mapObjectIdValueUsingRelationship(ctx, context);

        default:
                throw new AtlasBaseException(AtlasErrorCode.TYPE_CATEGORY_INVALID, ctx.getAttrType().getTypeCategory().name());
        }
    }

    private static AtlasObjectId getObjectId(Object val) throws AtlasBaseException {
        AtlasObjectId ret = null;

        if (val != null) {
            if ( val instanceof  AtlasObjectId) {
                ret = ((AtlasObjectId) val);
            } else if (val instanceof Map) {
                Map map = (Map) val;

                if (map.containsKey(AtlasRelatedObjectId.KEY_RELATIONSHIP_TYPE)) {
                    ret = new AtlasRelatedObjectId(map);
                } else {
                    ret = new AtlasObjectId((Map) val);
                }

                if (!AtlasTypeUtil.isValid(ret)) {
                    throw new AtlasBaseException(AtlasErrorCode.INVALID_OBJECT_ID, val.toString());
                }
            } else {
                throw new AtlasBaseException(AtlasErrorCode.INVALID_OBJECT_ID, val.toString());
            }
        }

        return ret;
    }

    private static String getGuid(Object val) throws AtlasBaseException {
        if (val != null) {
            if ( val instanceof  AtlasObjectId) {
                return ((AtlasObjectId) val).getGuid();
            } else if (val instanceof Map) {
                Object guidVal = ((Map)val).get(AtlasObjectId.KEY_GUID);

                return guidVal != null ? guidVal.toString() : null;
            }
        }

        return null;
    }

    private void setAssignedGuid(Object val, EntityMutationContext context) {
        if (val != null) {
            Map<String, String> guidAssignements = context.getGuidAssignments();

            if (val instanceof AtlasObjectId) {
                AtlasObjectId objId        = (AtlasObjectId) val;
                String        guid         = objId.getGuid();
                String        assignedGuid = null;

                if (StringUtils.isNotEmpty(guid)) {
                    if (!AtlasTypeUtil.isAssignedGuid(guid) && MapUtils.isNotEmpty(guidAssignements)) {
                        assignedGuid = guidAssignements.get(guid);
                    }
                } else {
                    AtlasVertex vertex = context.getDiscoveryContext().getResolvedEntityVertex(objId);

                    if (vertex != null) {
                        assignedGuid = graphHelper.getGuid(vertex);
                    }
                }

                if (StringUtils.isNotEmpty(assignedGuid)) {
                    RequestContext.get().recordEntityGuidUpdate(objId, guid);

                    objId.setGuid(assignedGuid);
                }
            } else if (val instanceof Map) {
                Map    mapObjId     = (Map) val;
                Object guidVal      = mapObjId.get(AtlasObjectId.KEY_GUID);
                String guid         = guidVal != null ? guidVal.toString() : null;
                String assignedGuid = null;

                if (StringUtils.isNotEmpty(guid) ) {
                    if (!AtlasTypeUtil.isAssignedGuid(guid) && MapUtils.isNotEmpty(guidAssignements)) {
                        assignedGuid = guidAssignements.get(guid);
                    }
                } else {
                    AtlasVertex vertex = context.getDiscoveryContext().getResolvedEntityVertex(new AtlasObjectId(mapObjId));

                    if (vertex != null) {
                        assignedGuid = graphHelper.getGuid(vertex);
                    }
                }

                if (StringUtils.isNotEmpty(assignedGuid)) {
                    RequestContext.get().recordEntityGuidUpdate(mapObjId, guid);

                    mapObjId.put(AtlasObjectId.KEY_GUID, assignedGuid);
                }
            }
        }
    }

    private static Map<String, Object> getRelationshipAttributes(Object val) throws AtlasBaseException {
        if (val instanceof AtlasRelatedObjectId) {
            AtlasStruct relationshipStruct = ((AtlasRelatedObjectId) val).getRelationshipAttributes();

            return (relationshipStruct != null) ? relationshipStruct.getAttributes() : null;
        } else if (val instanceof Map) {
            Object relationshipStruct = ((Map) val).get(KEY_RELATIONSHIP_ATTRIBUTES);

            if (relationshipStruct instanceof Map) {
                return AtlasTypeUtil.toStructAttributes(((Map) relationshipStruct));
            }
        } else if (val instanceof AtlasObjectId) {
            return ((AtlasObjectId) val).getAttributes();
        }

        return null;
    }

    private static String getRelationshipGuid(Object val) throws AtlasBaseException {
        if (val instanceof AtlasRelatedObjectId) {
            return ((AtlasRelatedObjectId) val).getRelationshipGuid();
        } else if (val instanceof Map) {
            Object relationshipGuidVal = ((Map) val).get(AtlasRelatedObjectId.KEY_RELATIONSHIP_GUID);

            return relationshipGuidVal != null ? relationshipGuidVal.toString() : null;
        }

        return null;
    }

    private AtlasEntityType getInstanceType(Object val, EntityMutationContext context) throws AtlasBaseException {
        AtlasEntityType ret = null;

        if (val != null) {
            String typeName = null;
            String guid     = null;

            if (val instanceof AtlasObjectId) {
                AtlasObjectId objId = (AtlasObjectId) val;

                typeName = objId.getTypeName();
                guid     = objId.getGuid();
            } else if (val instanceof Map) {
                Map map = (Map) val;

                Object typeNameVal = map.get(AtlasObjectId.KEY_TYPENAME);
                Object guidVal     = map.get(AtlasObjectId.KEY_GUID);

                if (typeNameVal != null) {
                    typeName = typeNameVal.toString();
                }

                if (guidVal != null) {
                    guid = guidVal.toString();
                }
            }

            if (typeName == null) {
                if (guid != null) {
                    ret = context.getType(guid);

                    if (ret == null) {
                        AtlasVertex vertex = context.getDiscoveryContext().getResolvedEntityVertex(guid);

                        if (vertex != null) {
                            typeName = AtlasGraphUtilsV2.getTypeName(vertex);
                        }
                    }
                }
            }

            if (ret == null && typeName != null) {
                ret = typeRegistry.getEntityTypeByName(typeName);
            }

            if (ret == null) {
                throw new AtlasBaseException(AtlasErrorCode.INVALID_OBJECT_ID, val.toString());
            }
        }

        return ret;
    }

    //Remove unused entries for reference map
    private Map<String, Object> removeUnusedMapEntries(AtlasAttribute attribute, AtlasVertex vertex, Map<String, Object> currentMap,
                                                       Map<String, Object> newMap) throws AtlasBaseException {
        Map<String, Object> additionalMap = new HashMap<>();
        AtlasMapType        mapType       = (AtlasMapType) attribute.getAttributeType();

        for (String currentKey : currentMap.keySet()) {
            //Delete the edge reference if its not part of new edges created/updated
            AtlasEdge currentEdge = (AtlasEdge) currentMap.get(currentKey);

            if (!newMap.values().contains(currentEdge)) {
                boolean deleted = deleteDelegate.getHandler().deleteEdgeReference(currentEdge, mapType.getValueType().getTypeCategory(), attribute.isOwnedRef(), true, vertex);

                if (!deleted) {
                    additionalMap.put(currentKey, currentEdge);
                }
            }
        }

        return additionalMap;
    }

    private static AtlasEdge getEdgeIfExists(AtlasMapType mapType, Map<String, Object> currentMap, String keyStr) {
        AtlasEdge ret = null;

        if (isReference(mapType.getValueType())) {
            Object val = currentMap.get(keyStr);

            if (val != null) {
                ret = (AtlasEdge) val;
            }
        }

        return ret;
    }

    private AtlasEdge updateEdge(AtlasAttributeDef attributeDef, Object value, AtlasEdge currentEdge, final AtlasVertex entityVertex) throws AtlasBaseException {
        if (LOG.isDebugEnabled()) {
            LOG.debug("Updating entity reference {} for reference attribute {}",  attributeDef.getName());
        }

        AtlasVertex currentVertex   = currentEdge.getInVertex();
        String      currentEntityId = getIdFromVertex(currentVertex);
        String      newEntityId     = getIdFromVertex(entityVertex);
        AtlasEdge   newEdge         = currentEdge;

        if (!currentEntityId.equals(newEntityId) && entityVertex != null) {
            try {
                newEdge = graphHelper.getOrCreateEdge(currentEdge.getOutVertex(), entityVertex, currentEdge.getLabel());
            } catch (RepositoryException e) {
                throw new AtlasBaseException(AtlasErrorCode.INTERNAL_ERROR, e);
            }
        }

        return newEdge;
    }


    private AtlasEdge updateRelationship(AtlasEdge currentEdge, final AtlasVertex parentEntityVertex, final AtlasVertex newEntityVertex,
                                         AtlasRelationshipEdgeDirection edgeDirection,  Map<String, Object> relationshipAttributes)
            throws AtlasBaseException {
        if (LOG.isDebugEnabled()) {
            LOG.debug("Updating entity reference using relationship {} for reference attribute {}", getTypeName(newEntityVertex));
        }

        // Max's manager updated from Jane to Julius (Max.manager --> Jane.subordinates)
        // manager attribute (OUT direction), current manager vertex (Jane) (IN vertex)

        // Max's mentor updated from John to Jane (John.mentee --> Max.mentor)
        // mentor attribute (IN direction), current mentee vertex (John) (OUT vertex)
        String currentEntityId;

        if (edgeDirection == IN) {
            currentEntityId = getIdFromOutVertex(currentEdge);
        } else if (edgeDirection == OUT) {
            currentEntityId = getIdFromInVertex(currentEdge);
        } else {
            currentEntityId = getIdFromBothVertex(currentEdge, parentEntityVertex);
        }

        String    newEntityId = getIdFromVertex(newEntityVertex);
        AtlasEdge ret         = currentEdge;

        if (!currentEntityId.equals(newEntityId)) {
            // create a new relationship edge to the new attribute vertex from the instance
            String relationshipName = AtlasGraphUtilsV2.getTypeName(currentEdge);

            if (relationshipName == null) {
                relationshipName = currentEdge.getLabel();
            }

            if (edgeDirection == IN) {
                ret = getOrCreateRelationship(newEntityVertex, currentEdge.getInVertex(), relationshipName, relationshipAttributes);

            } else if (edgeDirection == OUT) {
                ret = getOrCreateRelationship(currentEdge.getOutVertex(), newEntityVertex, relationshipName, relationshipAttributes);
            } else {
                ret = getOrCreateRelationship(newEntityVertex, parentEntityVertex, relationshipName, relationshipAttributes);
            }

            //record entity update on new relationship vertex
            recordEntityUpdate(newEntityVertex);
        }

        return ret;
    }

    public static List<Object> getArrayElementsProperty(AtlasType elementType, boolean isSoftReference, AtlasVertex vertex, String vertexPropertyName) {
        boolean isArrayOfPrimitiveType = elementType.getTypeCategory().equals(TypeCategory.PRIMITIVE);
        boolean isArrayOfEnum = elementType.getTypeCategory().equals(TypeCategory.ENUM);
        if (!isSoftReference && isReference(elementType)) {
            return (List)vertex.getListProperty(vertexPropertyName, AtlasEdge.class);
        } else if (isArrayOfPrimitiveType || isArrayOfEnum) {
            return (List) vertex.getMultiValuedProperty(vertexPropertyName, elementType.getClass());
        } else {
            return (List)vertex.getListProperty(vertexPropertyName);
        }
    }

    private AtlasEdge getEdgeAt(List<Object> currentElements, int index, AtlasType elemType) {
        AtlasEdge ret = null;

        if (isReference(elemType)) {
            if (currentElements != null && index < currentElements.size()) {
                ret = (AtlasEdge) currentElements.get(index);
            }
        }

        return ret;
    }

    private List<AtlasEdge> unionCurrentAndNewElements(AtlasAttribute attribute, List<AtlasEdge> currentElements, List<AtlasEdge> newElements) {
        Collection<AtlasEdge> ret              = null;
        AtlasType             arrayElementType = ((AtlasArrayType) attribute.getAttributeType()).getElementType();

        if (arrayElementType != null && isReference(arrayElementType)) {
            ret = CollectionUtils.union(currentElements, newElements);
        }

        return CollectionUtils.isNotEmpty(ret) ? new ArrayList<>(ret) : Collections.emptyList();
    }

    //Removes unused edges from the old collection, compared to the new collection

    private List<AtlasEdge> removeUnusedArrayEntries(AtlasAttribute attribute, List<AtlasEdge> currentEntries, List<AtlasEdge> newEntries, AttributeMutationContext ctx) throws AtlasBaseException {
        if (CollectionUtils.isNotEmpty(currentEntries)) {
            AtlasType entryType = ((AtlasArrayType) attribute.getAttributeType()).getElementType();
            AtlasVertex entityVertex = ctx.getReferringVertex();

            if (isReference(entryType)) {
                Collection<AtlasEdge> edgesToRemove = CollectionUtils.subtract(currentEntries, newEntries);

                if (CollectionUtils.isNotEmpty(edgesToRemove)) {
                    List<AtlasEdge> additionalElements = new ArrayList<>();

                    for (AtlasEdge edge : edgesToRemove) {
                        if (getStatus(edge) == DELETED ) {
                            continue;
                        }

                        boolean deleted = deleteDelegate.getHandler().deleteEdgeReference(edge, entryType.getTypeCategory(), attribute.isOwnedRef(),
                                true, attribute.getRelationshipEdgeDirection(), entityVertex);

                        if (!deleted) {
                            additionalElements.add(edge);
                        }
                    }

                    return additionalElements;
                }
            }
        }

        return Collections.emptyList();
    }

    private List<AtlasEdge> removeArrayEntries(AtlasAttribute attribute, List<AtlasEdge> tobeDeletedEntries, AttributeMutationContext ctx) throws AtlasBaseException {
        if (CollectionUtils.isNotEmpty(tobeDeletedEntries)) {
            AtlasType entryType = ((AtlasArrayType) attribute.getAttributeType()).getElementType();
            AtlasVertex entityVertex = ctx.getReferringVertex();

            if (isReference(entryType)) {

                if (CollectionUtils.isNotEmpty(tobeDeletedEntries)) {
                    List<AtlasEdge> additionalElements = new ArrayList<>();

                    for (AtlasEdge edge : tobeDeletedEntries) {
                        if (getStatus(edge) == DELETED ) {
                            continue;
                        }

                        // update both sides of relationship wen edge is deleted
                        recordEntityUpdateForNonRelationsipAttribute(edge.getInVertex());
                        recordEntityUpdateForNonRelationsipAttribute(edge.getOutVertex());

                        deleteDelegate.getHandler().deleteEdgeReference(edge, entryType.getTypeCategory(), attribute.isOwnedRef(),
                                true, attribute.getRelationshipEdgeDirection(), entityVertex);

                        additionalElements.add(edge);

                    }

                    return additionalElements;
                }
            }
        }

        return Collections.emptyList();
    }
    private void setArrayElementsProperty(AtlasType elementType, boolean isSoftReference, AtlasVertex vertex, String vertexPropertyName, List<Object> allValues, List<Object> currentValues, Cardinality cardinality) {
        boolean isArrayOfPrimitiveType = elementType.getTypeCategory().equals(TypeCategory.PRIMITIVE);
        boolean isArrayOfEnum = elementType.getTypeCategory().equals(TypeCategory.ENUM);

        if (!isReference(elementType) || isSoftReference) {
            if (isArrayOfPrimitiveType || isArrayOfEnum) {
                vertex.removeProperty(vertexPropertyName);
                if (CollectionUtils.isNotEmpty(allValues)) {
                    for (Object value: allValues) {
                        AtlasGraphUtilsV2.addEncodedProperty(vertex, vertexPropertyName, value);
                    }
                }
            } else {
                AtlasGraphUtilsV2.setEncodedProperty(vertex, vertexPropertyName, allValues);
            }
        }
    }


    private Set<AtlasEdge> getNewCreatedInputOutputEdges(String guid) {
        List<Object> newElementsCreated = RequestContext.get().getNewElementsCreatedMap().get(guid);

        Set<AtlasEdge> newEdge = new HashSet<>();
        if (newElementsCreated != null && newElementsCreated.size() > 0) {
            newEdge = newElementsCreated.stream().map(x -> (AtlasEdge) x).collect(Collectors.toSet());
        }

        return newEdge;
    }

    private Set<AtlasEdge> getRestoredInputOutputEdges(AtlasVertex vertex) {
        Set<AtlasEdge> activatedEdges = new HashSet<>();
        Iterator<AtlasEdge> iterator = vertex.getEdges(AtlasEdgeDirection.BOTH, new String[]{PROCESS_INPUTS, PROCESS_OUTPUTS}).iterator();
        while (iterator.hasNext()) {
            AtlasEdge edge = iterator.next();
            if (edge.getProperty(STATE_PROPERTY_KEY, String.class).equalsIgnoreCase(ACTIVE_STATE_VALUE)) {
                activatedEdges.add(edge);
            }
        }
        return activatedEdges;
    }

    private Set<AtlasEdge> getRemovedInputOutputEdges(String guid) {
        List<Object> removedElements = RequestContext.get().getRemovedElementsMap().get(guid);
        Set<AtlasEdge> removedEdges = null;

        if (removedElements != null) {
            removedEdges = removedElements.stream().map(x -> (AtlasEdge) x).collect(Collectors.toSet());
        }

        return removedEdges;
    }


    private AtlasEntityHeader constructHeader(AtlasEntity entity, AtlasVertex vertex, Map<String, AtlasAttribute> attributeMap ) throws AtlasBaseException {
        AtlasEntityHeader header = entityRetriever.toAtlasEntityHeaderWithClassifications(vertex, attributeMap.keySet());
        if (entity.getClassifications() == null) {
            entity.setClassifications(header.getClassifications());
        }

        return header;
    }

    private void updateInConsistentOwnedMapVertices(AttributeMutationContext ctx, AtlasMapType mapType, Object val) {
        if (mapType.getValueType().getTypeCategory() == TypeCategory.OBJECT_ID_TYPE && !ctx.getAttributeDef().isSoftReferenced()) {
            AtlasEdge edge = (AtlasEdge) val;

            if (ctx.getAttribute().isOwnedRef() && getStatus(edge) == DELETED && getStatus(edge.getInVertex()) == DELETED) {

                //Resurrect the vertex and edge to ACTIVE state
                AtlasGraphUtilsV2.setEncodedProperty(edge, STATE_PROPERTY_KEY, ACTIVE.name());
                AtlasGraphUtilsV2.setEncodedProperty(edge.getInVertex(), STATE_PROPERTY_KEY, ACTIVE.name());
            }
        }
    }


    public void cleanUpClassificationPropagation(String classificationName, int batchLimit) {
        int CLEANUP_MAX = batchLimit <= 0 ? CLEANUP_BATCH_SIZE : batchLimit * CLEANUP_BATCH_SIZE;
        int cleanedUpCount = 0;
        final int CHUNK_SIZE_TEMP = 50;
        long classificationEdgeCount = 0;
        Iterator<AtlasVertex> tagVertices = GraphHelper.getClassificationVertices(graph, classificationName, CLEANUP_BATCH_SIZE);
        List<AtlasVertex> tagVerticesProcessed = new ArrayList<>(0);
        List<AtlasVertex> currentAssetVerticesBatch = new ArrayList<>(0);

        while (tagVertices != null && tagVertices.hasNext()) {
            if (cleanedUpCount >= CLEANUP_MAX){
                return;
            }

            while (tagVertices.hasNext() && currentAssetVerticesBatch.size() < CLEANUP_BATCH_SIZE) {
                AtlasVertex tagVertex = tagVertices.next();

                int availableSlots = CLEANUP_BATCH_SIZE - currentAssetVerticesBatch.size();
                long assetCountForCurrentTagVertex = GraphHelper.getAssetsCountOfClassificationVertex(tagVertex);
                currentAssetVerticesBatch.addAll(GraphHelper.getAllAssetsWithClassificationVertex(tagVertex, availableSlots));
                LOG.info("Available slots : {}, assetCountForCurrentTagVertex : {}, queueSize : {}",availableSlots, assetCountForCurrentTagVertex, currentAssetVerticesBatch.size());
                if (assetCountForCurrentTagVertex <= availableSlots) {
                    tagVerticesProcessed.add(tagVertex);
                }
            }

            int currentAssetsBatchSize = currentAssetVerticesBatch.size();
            if (currentAssetsBatchSize > 0) {
                LOG.info("To clean up tag {} from {} entities", classificationName, currentAssetsBatchSize);
                int offset = 0;
                do {
                    try {
                        int toIndex = Math.min((offset + CHUNK_SIZE_TEMP), currentAssetsBatchSize);
                        List<AtlasVertex> entityVertices = currentAssetVerticesBatch.subList(offset, toIndex);
                        LOG.info("Processing batch from offset {} to {}. Number of entity vertices in this batch: {}", offset, toIndex, entityVertices.size());
                        List<String> impactedGuids = entityVertices.stream().map(GraphHelper::getGuid).collect(Collectors.toList());
                        GraphTransactionInterceptor.lockObjectAndReleasePostCommit(impactedGuids);
<<<<<<< HEAD
//                        commitCnandidateCount
=======
                        LOG.info("Impacted GUIDs in this batch: {}", impactedGuids.size());
>>>>>>> d0933923
                        for (AtlasVertex vertex : entityVertices) {
                            List<AtlasClassification> deletedClassifications = new ArrayList<>();
                            List<AtlasEdge> classificationEdges = GraphHelper.getClassificationEdges(vertex, null, classificationName);
                            LOG.info("Found {} classification edges for vertex {}", classificationEdges.size(), GraphHelper.getGuid(vertex));
                            classificationEdgeCount += classificationEdges.size();
<<<<<<< HEAD
                            int batchSize = CLASSIFICATION_EDGE_BATCH_LIMIT;
                            for (int i = 0; i < classificationEdges.size(); i += batchSize) {
                                int end = Math.min(i + batchSize, classificationEdges.size());
                                List<AtlasEdge> batch = classificationEdges.subList(i, end);
                                for (AtlasEdge edge : batch) {
                                    try {
                                        AtlasClassification classification = entityRetriever.toAtlasClassification(edge.getInVertex());
                                        deletedClassifications.add(classification);
                                        deleteDelegate.getHandler().deleteEdgeReference(edge, TypeCategory.CLASSIFICATION, false, true, null, vertex);
                                    } catch (IllegalStateException | AtlasBaseException e) {
                                        e.printStackTrace();
                                    }
=======
                            for (AtlasEdge edge : classificationEdges) {
                                try {
                                    AtlasClassification classification = entityRetriever.toAtlasClassification(edge.getInVertex());
                                    deletedClassifications.add(classification);
                                    LOG.info("Deleting classification edge between vertex {} and classification {}", GraphHelper.getGuid(vertex), classification.getTypeName());
                                    deleteDelegate.getHandler().deleteEdgeReference(edge, TypeCategory.CLASSIFICATION, false, true, null, vertex);
                                }
                                catch (IllegalStateException | AtlasBaseException e){
                                    LOG.error("Error deleting classification edge for vertex {}: {}", GraphHelper.getGuid(vertex), e.getMessage());
                                    e.printStackTrace();
>>>>>>> d0933923
                                }
                                transactionInterceptHelper.intercept();

                            }
                            try {
                                AtlasEntity entity = repairClassificationMappings(vertex);
                                LOG.info("Notifying about deleted classifications for entity {}", GraphHelper.getGuid(vertex));
                                entityChangeNotifier.onClassificationDeletedFromEntity(entity, deletedClassifications);
                            } catch (IllegalStateException | AtlasBaseException e) {
                                LOG.error("Error during classification repair for vertex {}: {}", GraphHelper.getGuid(vertex), e.getMessage());
                                e.printStackTrace();
                            }

                            transactionInterceptHelper.intercept();
                        }

<<<<<<< HEAD
=======
                        transactionInterceptHelper.intercept();
                        LOG.info("Finished processing batch from offset {} to {}", offset, toIndex);
>>>>>>> d0933923
                        offset += CHUNK_SIZE_TEMP;
                    } finally {
                        LOG.info("For offset {} , classificationEdge were : {}", offset, classificationEdgeCount);
                        classificationEdgeCount = 0;
                        LOG.info("Cleaned up {} entities for classification {}", offset, classificationName);
                    }

                } while (offset < currentAssetsBatchSize);

                for (AtlasVertex classificationVertex : tagVerticesProcessed) {
                    try {
                        LOG.info("Deleting classification vertex {}", GraphHelper.getGuid(classificationVertex));
                        deleteDelegate.getHandler().deleteClassificationVertex(classificationVertex, true);
                    } catch (IllegalStateException e) {
                        e.printStackTrace();
                    }
                }
                transactionInterceptHelper.intercept();

                cleanedUpCount += currentAssetsBatchSize;
                LOG.info("Total entities cleaned up for classification {}: {}", classificationName, cleanedUpCount);
                currentAssetVerticesBatch.clear();
                tagVerticesProcessed.clear();
            }
            tagVertices = GraphHelper.getClassificationVertices(graph, classificationName, CLEANUP_BATCH_SIZE);
        }

        LOG.info("Completed cleaning up classification {}", classificationName);
    }

    private void detachAndRepairTagEdges(String classificationName, AtlasVertex vertex){
        LOG.info("{} - detachAndRepairTagEdges started with index-> {}, processed by thread -> {}", classificationName, Thread.currentThread().getName());
        List<AtlasClassification> deletedClassifications = new ArrayList<>();
        List<AtlasEdge> classificationEdges = GraphHelper.getClassificationEdges(vertex, null, classificationName);
        try{
            for (AtlasEdge edge : classificationEdges) {
                AtlasClassification classification = entityRetriever.toAtlasClassification(edge.getInVertex());
                deletedClassifications.add(classification);
                graph.removeEdge(edge);
            }

            AtlasEntity entity = repairClassificationMappings(vertex);

            entityChangeNotifier.onClassificationDeletedFromEntity(entity, deletedClassifications);
            transactionInterceptHelper.intercept();
        }
        catch (AtlasBaseException e){
            LOG.error("Encountered some problem in detaching and repairing tag edges for Asset Vertex : {}", vertex.getIdForDisplay());
            e.printStackTrace();
        }
        catch (Exception e){
            LOG.error("Encountered some unknown problem in detaching and repairing tag edges for Asset Vertex : {}", vertex.getIdForDisplay());
            e.printStackTrace();
        }
        finally {
            LOG.info("{} - detachAndRepairTagEdges ended with index-> {}, processed by thread -> {}", classificationName, Thread.currentThread().getName());
        }
    }

    public AtlasEntity repairClassificationMappings(AtlasVertex entityVertex) throws AtlasBaseException {
        String guid = GraphHelper.getGuid(entityVertex);
        AtlasEntity entity = instanceConverter.getEntity(guid, ENTITY_CHANGE_NOTIFY_IGNORE_RELATIONSHIP_ATTRIBUTES);

        AtlasAuthorizationUtils.verifyAccess(new AtlasEntityAccessRequest(typeRegistry, AtlasPrivilege.ENTITY_UPDATE_CLASSIFICATION, new AtlasEntityHeader(entity)), "repair classification mappings: guid=", guid);
        List<String> classificationNames = new ArrayList<>();
        List<String> propagatedClassificationNames = new ArrayList<>();

        if (entity.getClassifications() != null) {
            List<AtlasClassification> classifications = entity.getClassifications();
            for (AtlasClassification classification : classifications) {
                if (isPropagatedClassification(classification, guid)) {
                    propagatedClassificationNames.add(classification.getTypeName());
                } else {
                    classificationNames.add(classification.getTypeName());
                }
            }
        }
        //Delete array/set properties first
        entityVertex.removeProperty(TRAIT_NAMES_PROPERTY_KEY);
        entityVertex.removeProperty(PROPAGATED_TRAIT_NAMES_PROPERTY_KEY);


        //Update classificationNames and propagatedClassificationNames in entityVertex
        entityVertex.setProperty(CLASSIFICATION_NAMES_KEY, getDelimitedClassificationNames(classificationNames));
        entityVertex.setProperty(PROPAGATED_CLASSIFICATION_NAMES_KEY, getDelimitedClassificationNames(propagatedClassificationNames));
        entityVertex.setProperty(CLASSIFICATION_TEXT_KEY, fullTextMapperV2.getClassificationTextForEntity(entity));
        // Make classificationNames unique list as it is of type SET
        classificationNames = classificationNames.stream().distinct().collect(Collectors.toList());
        //Update classificationNames and propagatedClassificationNames in entityHeader
        for(String classificationName : classificationNames) {
            AtlasGraphUtilsV2.addEncodedProperty(entityVertex, TRAIT_NAMES_PROPERTY_KEY, classificationName);
        }
        for (String classificationName : propagatedClassificationNames) {
            entityVertex.addListProperty(PROPAGATED_TRAIT_NAMES_PROPERTY_KEY, classificationName);
        }

        return entity;
    }

    public void addClassifications(final EntityMutationContext context, String guid, List<AtlasClassification> classifications) throws AtlasBaseException {
        if (CollectionUtils.isNotEmpty(classifications)) {
            MetricRecorder metric = RequestContext.get().startMetricRecord("addClassifications");

            final AtlasVertex                              entityVertex          = context.getVertex(guid);
            final AtlasEntityType                          entityType            = context.getType(guid);
            List<AtlasVertex>                              entitiesToPropagateTo = null;
            Map<AtlasClassification, HashSet<AtlasVertex>> addedClassifications  = new HashMap<>();
            List<AtlasClassification>                      addClassifications    = new ArrayList<>(classifications.size());
            entityRetriever.verifyClassificationsPropagationMode(classifications);
            for (AtlasClassification c : classifications) {
                MetricRecorder metricClassification = RequestContext.get().startMetricRecord("addClassifications_classification");
                AtlasClassification classification      = new AtlasClassification(c);
                String              classificationName  = classification.getTypeName();
                Boolean             propagateTags       = classification.isPropagate();
                Boolean             removePropagations  = classification.getRemovePropagationsOnEntityDelete();
                Boolean restrictPropagationThroughLineage = classification.getRestrictPropagationThroughLineage();
                Boolean restrictPropagationThroughHierarchy = classification.getRestrictPropagationThroughHierarchy();

                if (propagateTags != null && propagateTags &&
                        classification.getEntityGuid() != null &&
                        !StringUtils.equals(classification.getEntityGuid(), guid)) {
                    continue;
                }

                if (propagateTags == null) {
                    RequestContext reqContext = RequestContext.get();

                    if(reqContext.isImportInProgress() || reqContext.isInNotificationProcessing()) {
                        propagateTags = false;
                    } else {
                        propagateTags = CLASSIFICATION_PROPAGATION_DEFAULT;
                    }

                    classification.setPropagate(propagateTags);
                }

                if (removePropagations == null) {
                    removePropagations = graphHelper.getDefaultRemovePropagations();

                    classification.setRemovePropagationsOnEntityDelete(removePropagations);
                }

                if (restrictPropagationThroughLineage == null) {
                    classification.setRestrictPropagationThroughLineage(RESTRICT_PROPAGATION_THROUGH_LINEAGE_DEFAULT);
                }

                if (restrictPropagationThroughHierarchy == null) {
                    classification.setRestrictPropagationThroughHierarchy(RESTRICT_PROPAGATION_THROUGH_HIERARCHY_DEFAULT);
                }

                // set associated entity id to classification
                if (classification.getEntityGuid() == null) {
                    classification.setEntityGuid(guid);
                }

                // set associated entity status to classification
                if (classification.getEntityStatus() == null) {
                    classification.setEntityStatus(ACTIVE);
                }

                // ignore propagated classifications

                if (LOG.isDebugEnabled()) {
                    LOG.debug("Adding classification [{}] to [{}] using edge label: [{}]", classificationName, entityType.getTypeName(), getTraitLabel(classificationName));
                }

                addToClassificationNames(entityVertex, classificationName);

                // add a new AtlasVertex for the struct or trait instance
                AtlasVertex classificationVertex = createClassificationVertex(classification);

                if (LOG.isDebugEnabled()) {
                    LOG.debug("created vertex {} for trait {}", string(classificationVertex), classificationName);
                }

                if (propagateTags && taskManagement != null && DEFERRED_ACTION_ENABLED) {
                    propagateTags = false;

                    createAndQueueTask(CLASSIFICATION_PROPAGATION_ADD, entityVertex, classificationVertex.getIdForDisplay(), getTypeName(classificationVertex));
                }

                // add the attributes for the trait instance
                mapClassification(EntityOperation.CREATE, context, classification, entityType, entityVertex, classificationVertex);
                updateModificationMetadata(entityVertex);
                if(addedClassifications.get(classification) == null) {
                    addedClassifications.put(classification, new HashSet<>());
                }
                //Add current Vertex to be notified
                addedClassifications.get(classification).add(entityVertex);

                if (propagateTags) {
                    // compute propagatedEntityVertices only once
                    if (entitiesToPropagateTo == null) {
                        String propagationMode;
                        propagationMode = entityRetriever.determinePropagationMode(classification.getRestrictPropagationThroughLineage(),classification.getRestrictPropagationThroughHierarchy());
                        Boolean toExclude = propagationMode == CLASSIFICATION_PROPAGATION_MODE_RESTRICT_LINEAGE ? true : false;
                        entitiesToPropagateTo = entityRetriever.getImpactedVerticesV2(entityVertex, CLASSIFICATION_PROPAGATION_MODE_LABELS_MAP.get(propagationMode),toExclude);
                    }

                    if (CollectionUtils.isNotEmpty(entitiesToPropagateTo)) {
                        if (LOG.isDebugEnabled()) {
                            LOG.debug("Propagating tag: [{}][{}] to {}", classificationName, entityType.getTypeName(), getTypeNames(entitiesToPropagateTo));
                        }

                        List<AtlasVertex> entitiesPropagatedTo = deleteDelegate.getHandler().addTagPropagation(classificationVertex, entitiesToPropagateTo);

                        if (CollectionUtils.isNotEmpty(entitiesPropagatedTo)) {
                            addedClassifications.get(classification).addAll(entitiesPropagatedTo);
                        }
                    } else {
                        if (LOG.isDebugEnabled()) {
                            LOG.debug(" --> Not propagating classification: [{}][{}] - no entities found to propagate to.", getTypeName(classificationVertex), entityType.getTypeName());
                        }
                    }
                } else {
                    if (LOG.isDebugEnabled()) {
                        LOG.debug(" --> Not propagating classification: [{}][{}] - propagation is disabled.", getTypeName(classificationVertex), entityType.getTypeName());
                    }
                }

                addClassifications.add(classification);

                RequestContext.get().endMetricRecord(metricClassification);
            }

            // notify listeners on classification addition
            List<AtlasVertex> notificationVertices = new ArrayList<AtlasVertex>() {{ add(entityVertex); }};

            if (CollectionUtils.isNotEmpty(entitiesToPropagateTo)) {
                notificationVertices.addAll(entitiesToPropagateTo);
            }
            if (RequestContext.get().isDelayTagNotifications()) {
                for (AtlasClassification classification : addedClassifications.keySet()) {
                    Set<AtlasVertex> vertices = addedClassifications.get(classification);
                    RequestContext.get().addAddedClassificationAndVertices(classification, new ArrayList<>(vertices));
                }
            } else {
                Map<AtlasEntity, List<AtlasClassification>> entityClassification = new HashMap<>();
                for (AtlasClassification classification : addedClassifications.keySet()) {
                    Set<AtlasVertex> vertices = addedClassifications.get(classification);
                    List<AtlasEntity> propagatedEntities = updateClassificationText(classification, vertices);
                    propagatedEntities.forEach(entity -> entityClassification.computeIfAbsent(entity, key -> new ArrayList<>()).add(classification));
                }

                for (Map.Entry<AtlasEntity, List<AtlasClassification>> atlasEntityListEntry : entityClassification.entrySet()) {
                    entityChangeNotifier.onClassificationAddedToEntity(atlasEntityListEntry.getKey(), atlasEntityListEntry.getValue());
                }
            }

            RequestContext.get().endMetricRecord(metric);
        }
    }


    public List<String> propagateClassification(String entityGuid, String classificationVertexId, String relationshipGuid, Boolean previousRestrictPropagationThroughLineage,Boolean previousRestrictPropagationThroughHierarchy) throws AtlasBaseException {
        try {
            if (StringUtils.isEmpty(entityGuid) || StringUtils.isEmpty(classificationVertexId)) {
                LOG.error("propagateClassification(entityGuid={}, classificationVertexId={}): entityGuid and/or classification vertex id is empty", entityGuid, classificationVertexId);

                throw new AtlasBaseException(String.format("propagateClassification(entityGuid=%s, classificationVertexId=%s): entityGuid and/or classification vertex id is empty", entityGuid, classificationVertexId));
            }

            AtlasVertex entityVertex = graphHelper.getVertexForGUID(entityGuid);
            if (entityVertex == null) {
                LOG.error("propagateClassification(entityGuid={}, classificationVertexId={}): entity vertex not found", entityGuid, classificationVertexId);

                throw new AtlasBaseException(String.format("propagateClassification(entityGuid=%s, classificationVertexId=%s): entity vertex not found", entityGuid, classificationVertexId));
            }

            AtlasVertex classificationVertex = graph.getVertex(classificationVertexId);
            if (classificationVertex == null) {
                LOG.error("propagateClassification(entityGuid={}, classificationVertexId={}): classification vertex not found", entityGuid, classificationVertexId);

                throw new AtlasBaseException(String.format("propagateClassification(entityGuid=%s, classificationVertexId=%s): classification vertex not found", entityGuid, classificationVertexId));
            }

            /*
                If restrictPropagateThroughLineage was false at past
                 then updated to true we need to delete the propagated
                 classifications and then put the classifications as intended
             */

            Boolean currentRestrictPropagationThroughLineage = AtlasGraphUtilsV2.getProperty(classificationVertex, CLASSIFICATION_VERTEX_RESTRICT_PROPAGATE_THROUGH_LINEAGE, Boolean.class);

            Boolean currentRestrictPropagationThroughHierarchy = AtlasGraphUtilsV2.getProperty(classificationVertex, CLASSIFICATION_VERTEX_RESTRICT_PROPAGATE_THROUGH_HIERARCHY, Boolean.class);
            if (previousRestrictPropagationThroughLineage != null && currentRestrictPropagationThroughLineage != null && !previousRestrictPropagationThroughLineage && currentRestrictPropagationThroughLineage) {
                deleteDelegate.getHandler().removeTagPropagation(classificationVertex);
            }

            if (previousRestrictPropagationThroughHierarchy != null && currentRestrictPropagationThroughHierarchy != null && !previousRestrictPropagationThroughHierarchy && currentRestrictPropagationThroughHierarchy) {
                deleteDelegate.getHandler().removeTagPropagation(classificationVertex);
            }

            String propagationMode = entityRetriever.determinePropagationMode(currentRestrictPropagationThroughLineage, currentRestrictPropagationThroughHierarchy);

            List<String> edgeLabelsToCheck = CLASSIFICATION_PROPAGATION_MODE_LABELS_MAP.get(propagationMode);
            Boolean toExclude = propagationMode == CLASSIFICATION_PROPAGATION_MODE_RESTRICT_LINEAGE ? true:false;
            List<AtlasVertex> impactedVertices = entityRetriever.getIncludedImpactedVerticesV2(entityVertex, relationshipGuid, classificationVertexId, edgeLabelsToCheck,toExclude);

            if (CollectionUtils.isEmpty(impactedVertices)) {
                LOG.debug("propagateClassification(entityGuid={}, classificationVertexId={}): found no entities to propagate the classification", entityGuid, classificationVertexId);

                return null;
            }

            return processClassificationPropagationAddition(impactedVertices, classificationVertex);
        } catch (Exception e) {
            LOG.error("propagateClassification(entityGuid={}, classificationVertexId={}): error while propagating classification", entityGuid, classificationVertexId, e);

            throw new AtlasBaseException(e);
        }
    }

    public List<String> processClassificationPropagationAddition(List<AtlasVertex> verticesToPropagate, AtlasVertex classificationVertex) throws AtlasBaseException{
        AtlasPerfMetrics.MetricRecorder classificationPropagationMetricRecorder = RequestContext.get().startMetricRecord("processClassificationPropagationAddition");
        List<String> propagatedEntitiesGuids = new ArrayList<>();
        int impactedVerticesSize = verticesToPropagate.size();
        int offset = 0;
        int toIndex;
        LOG.info(String.format("Total number of vertices to propagate: %d", impactedVerticesSize));

        try {
            do {
                toIndex = ((offset + CHUNK_SIZE > impactedVerticesSize) ? impactedVerticesSize : (offset + CHUNK_SIZE));
                List<AtlasVertex> chunkedVerticesToPropagate = verticesToPropagate.subList(offset, toIndex);

                AtlasPerfMetrics.MetricRecorder metricRecorder  = RequestContext.get().startMetricRecord("lockObjectsAfterTraverse");
                List<String> impactedVerticesGuidsToLock        = chunkedVerticesToPropagate.stream().map(x -> GraphHelper.getGuid(x)).collect(Collectors.toList());
                GraphTransactionInterceptor.lockObjectAndReleasePostCommit(impactedVerticesGuidsToLock);
                RequestContext.get().endMetricRecord(metricRecorder);

                AtlasClassification classification       = entityRetriever.toAtlasClassification(classificationVertex);
                List<AtlasVertex>   entitiesPropagatedTo = deleteDelegate.getHandler().addTagPropagation(classificationVertex, chunkedVerticesToPropagate);

                if (CollectionUtils.isEmpty(entitiesPropagatedTo)) {
                    return null;
                }

                List<AtlasEntity>   propagatedEntitiesChunked       = updateClassificationText(classification, entitiesPropagatedTo);
                List<String>        chunkedPropagatedEntitiesGuids  = propagatedEntitiesChunked.stream().map(x -> x.getGuid()).collect(Collectors.toList());
                entityChangeNotifier.onClassificationsAddedToEntities(propagatedEntitiesChunked, Collections.singletonList(classification), false);

                propagatedEntitiesGuids.addAll(chunkedPropagatedEntitiesGuids);

                offset += CHUNK_SIZE;

                transactionInterceptHelper.intercept();

            } while (offset < impactedVerticesSize);
        } catch (AtlasBaseException exception) {
            LOG.error("Error occurred while adding classification propagation for classification with propagation id {}", classificationVertex.getIdForDisplay());
            throw exception;
        } finally {
            RequestContext.get().endMetricRecord(classificationPropagationMetricRecorder);
        }

    return propagatedEntitiesGuids;

    }

    public void deleteClassification(String entityGuid, String classificationName, String associatedEntityGuid) throws AtlasBaseException {
        MetricRecorder metricRecorder = RequestContext.get().startMetricRecord("deleteClassification");
        try {
            if (StringUtils.isEmpty(associatedEntityGuid) || associatedEntityGuid.equals(entityGuid)) {
                deleteClassification(entityGuid, classificationName);
            } else {
                deletePropagatedClassification(entityGuid, classificationName, associatedEntityGuid);
            }
        } finally {
            RequestContext.get().endMetricRecord(metricRecorder);
        }
    }

    private void deletePropagatedClassification(String entityGuid, String classificationName, String associatedEntityGuid) throws AtlasBaseException {
        if (StringUtils.isEmpty(classificationName)) {
            throw new AtlasBaseException(AtlasErrorCode.INVALID_CLASSIFICATION_PARAMS, "delete", entityGuid);
        }

        AtlasVertex entityVertex = AtlasGraphUtilsV2.findByGuid(this.graph, entityGuid);

        if (entityVertex == null) {
            throw new AtlasBaseException(AtlasErrorCode.INSTANCE_GUID_NOT_FOUND, entityGuid);
        }

        deleteDelegate.getHandler().deletePropagatedClassification(entityVertex, classificationName, associatedEntityGuid);
    }

    public void deleteClassification(String entityGuid, String classificationName) throws AtlasBaseException {
        if (StringUtils.isEmpty(classificationName)) {
            throw new AtlasBaseException(AtlasErrorCode.INVALID_CLASSIFICATION_PARAMS, "delete", entityGuid);
        }

        AtlasVertex entityVertex = AtlasGraphUtilsV2.findByGuid(this.graph, entityGuid);

        if (entityVertex == null) {
            throw new AtlasBaseException(AtlasErrorCode.INSTANCE_GUID_NOT_FOUND, entityGuid);
        }

        AtlasPerfTracer perf = null;

        if (AtlasPerfTracer.isPerfTraceEnabled(PERF_LOG)) {
            perf = AtlasPerfTracer.getPerfTracer(PERF_LOG, "EntityGraphMapper.deleteClassification");
        }

        List<String> traitNames = getTraitNames(entityVertex);

        if (CollectionUtils.isEmpty(traitNames)) {
            throw new AtlasBaseException(AtlasErrorCode.NO_CLASSIFICATIONS_FOUND_FOR_ENTITY, entityGuid);
        }

        validateClassificationExists(traitNames, classificationName);

        AtlasVertex         classificationVertex = getClassificationVertex(entityVertex, classificationName);

        // Get in progress task to see if there already is a propagation for this particular vertex
        List<AtlasTask> inProgressTasks = taskManagement.getInProgressTasks();
        for (AtlasTask task : inProgressTasks) {
            if (isTaskMatchingWithVertexIdAndEntityGuid(task, classificationVertex.getIdForDisplay(), entityGuid)) {
                throw new AtlasBaseException(AtlasErrorCode.CLASSIFICATION_CURRENTLY_BEING_PROPAGATED, classificationName);
            }
        }

        AtlasClassification classification       = entityRetriever.toAtlasClassification(classificationVertex);

        if (classification == null) {
            throw new AtlasBaseException(AtlasErrorCode.CLASSIFICATION_NOT_FOUND, classificationName);
        }

        // remove classification from propagated entities if propagation is turned on
        final List<AtlasVertex> entityVertices;

        if (isPropagationEnabled(classificationVertex)) {
            if (taskManagement != null && DEFERRED_ACTION_ENABLED) {
                boolean propagateDelete = true;
                String classificationVertexId = classificationVertex.getIdForDisplay();

                List<String> entityTaskGuids = (List<String>) entityVertex.getPropertyValues(PENDING_TASKS_PROPERTY_KEY, String.class);

                if (CollectionUtils.isNotEmpty(entityTaskGuids)) {
                    List<AtlasTask> entityPendingTasks = taskManagement.getByGuidsES(entityTaskGuids);

                    boolean pendingTaskExists  = entityPendingTasks.stream()
                            .anyMatch(x -> isTaskMatchingWithVertexIdAndEntityGuid(x, classificationVertexId, entityGuid));

                    if (pendingTaskExists) {
                        List<AtlasTask> entityClassificationPendingTasks = entityPendingTasks.stream()
                                .filter(t -> t.getParameters().containsKey("entityGuid")
                                        && t.getParameters().containsKey("classificationVertexId"))
                                .filter(t -> t.getParameters().get("entityGuid").equals(entityGuid)
                                        && t.getParameters().get("classificationVertexId").equals(classificationVertexId)
                                        && t.getType().equals(CLASSIFICATION_PROPAGATION_ADD))
                                .collect(Collectors.toList());
                        for (AtlasTask entityClassificationPendingTask: entityClassificationPendingTasks) {
                            String taskGuid = entityClassificationPendingTask.getGuid();
                            taskManagement.deleteByGuid(taskGuid, TaskManagement.DeleteType.SOFT);
                            AtlasGraphUtilsV2.deleteProperty(entityVertex, PENDING_TASKS_PROPERTY_KEY, taskGuid);
//                            propagateDelete = false;  TODO: Uncomment when all unnecessary ADD tasks are resolved
                        }
                    }
                }

                if (propagateDelete) {
                    createAndQueueTask(CLASSIFICATION_PROPAGATION_DELETE, entityVertex, classificationVertex.getIdForDisplay(), classificationName);
                }

                entityVertices = new ArrayList<>();
            } else {
                entityVertices = deleteDelegate.getHandler().removeTagPropagation(classificationVertex);

                if (LOG.isDebugEnabled()) {
                    LOG.debug("Number of propagations to delete -> {}", entityVertices.size());
                }
            }
        } else {
            entityVertices = new ArrayList<>();
        }

        // add associated entity to entityVertices list
        if (!entityVertices.contains(entityVertex)) {
            entityVertices.add(entityVertex);
        }

        // remove classifications from associated entity
        if (LOG.isDebugEnabled()) {
            LOG.debug("Removing classification: [{}] from: [{}][{}] with edge label: [{}]", classificationName,
                    getTypeName(entityVertex), entityGuid, CLASSIFICATION_LABEL);
        }

        AtlasEdge edge = getClassificationEdge(entityVertex, classificationVertex);

        deleteDelegate.getHandler().deleteEdgeReference(edge, CLASSIFICATION, false, true, entityVertex);

        traitNames.remove(classificationName);

        // update 'TRAIT_NAMES_PROPERTY_KEY' property
        entityVertex.removePropertyValue(TRAIT_NAMES_PROPERTY_KEY, classificationName);

        // update 'CLASSIFICATION_NAMES_KEY' property
        entityVertex.removeProperty(CLASSIFICATION_NAMES_KEY);

        entityVertex.setProperty(CLASSIFICATION_NAMES_KEY, getClassificationNamesString(traitNames));

        updateModificationMetadata(entityVertex);
        Map<AtlasEntity, List<AtlasClassification>> entityClassification = new HashMap<>();

        if (RequestContext.get().isDelayTagNotifications()) {
            RequestContext.get().addDeletedClassificationAndVertices(classification, new ArrayList<>(entityVertices));
        } else if (CollectionUtils.isNotEmpty(entityVertices)) {
            List<AtlasEntity> propagatedEntities = updateClassificationText(classification, entityVertices);
            propagatedEntities.forEach(entity -> entityClassification.computeIfAbsent(entity, key -> new ArrayList<>()).add(classification));
            //Sending audit request for all entities at once
            for (Map.Entry<AtlasEntity, List<AtlasClassification>> atlasEntityListEntry : entityClassification.entrySet()) {
                entityChangeNotifier.onClassificationDeletedFromEntity(atlasEntityListEntry.getKey(), atlasEntityListEntry.getValue());
            }
        }
        AtlasPerfTracer.log(perf);
    }

    public void deleteClassifications(String entityGuid, List<AtlasClassification> classifications, String associatedEntityGuid) throws AtlasBaseException {
        if (StringUtils.isEmpty(associatedEntityGuid) || associatedEntityGuid.equals(entityGuid)) {
            deleteClassifications(entityGuid, classifications);
        } else {
            for (AtlasClassification classification : classifications) {
                deletePropagatedClassifications(entityGuid, classification.getTypeName(), associatedEntityGuid);
            }
        }
    }

    private void deletePropagatedClassifications(String entityGuid, String classificationName, String associatedEntityGuid) throws AtlasBaseException {
        if (StringUtils.isEmpty(classificationName)) {
            throw new AtlasBaseException(AtlasErrorCode.INVALID_CLASSIFICATION_PARAMS, "delete", entityGuid);
        }

        AtlasVertex entityVertex = AtlasGraphUtilsV2.findByGuid(this.graph, entityGuid);

        if (entityVertex == null) {
            throw new AtlasBaseException(AtlasErrorCode.INSTANCE_GUID_NOT_FOUND, entityGuid);
        }

        deleteDelegate.getHandler().deletePropagatedClassification(entityVertex, classificationName, associatedEntityGuid);
    }

    public void deleteClassifications(String entityGuid, List<AtlasClassification> classifications) throws AtlasBaseException {
        if (CollectionUtils.isEmpty(classifications)){
            return;
        }

        AtlasPerfTracer perf = null;

        if (AtlasPerfTracer.isPerfTraceEnabled(PERF_LOG)) {
            perf = AtlasPerfTracer.getPerfTracer(PERF_LOG, "EntityGraphMapper.deleteClassification");
        }
        Map<AtlasClassification, HashSet<AtlasVertex>> deletedClassifications  = new HashMap<>();

        for (AtlasClassification classificationn : classifications) {

            if (StringUtils.isEmpty(classificationn.getTypeName())) {
                throw new AtlasBaseException(AtlasErrorCode.INVALID_CLASSIFICATION_PARAMS, "delete", entityGuid);
            }

            AtlasVertex entityVertex = AtlasGraphUtilsV2.findByGuid(this.graph, entityGuid);

            if (entityVertex == null) {
                throw new AtlasBaseException(AtlasErrorCode.INSTANCE_GUID_NOT_FOUND, entityGuid);
            }

            List<String> traitNames = getTraitNames(entityVertex);

            if (CollectionUtils.isEmpty(traitNames)) {
                throw new AtlasBaseException(AtlasErrorCode.NO_CLASSIFICATIONS_FOUND_FOR_ENTITY, entityGuid);
            }

            String classificationName = classificationn.getTypeName();
            validateClassificationExists(traitNames, classificationName);

            AtlasVertex classificationVertex = getClassificationVertex(entityVertex, classificationName);

            // Get in progress task to see if there already is a propagation for this particular vertex
            List<AtlasTask> inProgressTasks = taskManagement.getInProgressTasks();
            for (AtlasTask task : inProgressTasks) {
                if (isTaskMatchingWithVertexIdAndEntityGuid(task, classificationVertex.getIdForDisplay(), entityGuid)) {
                    throw new AtlasBaseException(AtlasErrorCode.CLASSIFICATION_CURRENTLY_BEING_PROPAGATED, classificationName);
                }
            }

            AtlasClassification classification = entityRetriever.toAtlasClassification(classificationVertex);

            if (classification == null) {
                throw new AtlasBaseException(AtlasErrorCode.CLASSIFICATION_NOT_FOUND, classificationName);
            }

            // remove classification from propagated entities if propagation is turned on
           final List<AtlasVertex> entityVertices;

            if (isPropagationEnabled(classificationVertex)) {
                if (taskManagement != null && DEFERRED_ACTION_ENABLED) {
                    boolean propagateDelete = true;
                    String classificationVertexId = classificationVertex.getIdForDisplay();

                    List<String> entityTaskGuids = (List<String>) entityVertex.getPropertyValues(PENDING_TASKS_PROPERTY_KEY, String.class);

                    if (CollectionUtils.isNotEmpty(entityTaskGuids)) {
                        List<AtlasTask> entityPendingTasks = taskManagement.getByGuidsES(entityTaskGuids);

                        boolean pendingTaskExists = entityPendingTasks.stream()
                                .anyMatch(x -> isTaskMatchingWithVertexIdAndEntityGuid(x, classificationVertexId, entityGuid));

                        if (pendingTaskExists) {
                            List<AtlasTask> entityClassificationPendingTasks = entityPendingTasks.stream()
                                    .filter(t -> t.getParameters().containsKey("entityGuid")
                                            && t.getParameters().containsKey("classificationVertexId"))
                                    .filter(t -> t.getParameters().get("entityGuid").equals(entityGuid)
                                            && t.getParameters().get("classificationVertexId").equals(classificationVertexId)
                                            && t.getType().equals(CLASSIFICATION_PROPAGATION_ADD))
                                    .collect(Collectors.toList());
                            for (AtlasTask entityClassificationPendingTask : entityClassificationPendingTasks) {
                                String taskGuid = entityClassificationPendingTask.getGuid();
                                taskManagement.deleteByGuid(taskGuid, TaskManagement.DeleteType.SOFT);
                                AtlasGraphUtilsV2.deleteProperty(entityVertex, PENDING_TASKS_PROPERTY_KEY, taskGuid);
//                            propagateDelete = false;  TODO: Uncomment when all unnecessary ADD tasks are resolved
                            }
                        }
                    }

                    if (propagateDelete) {
                        createAndQueueTask(CLASSIFICATION_PROPAGATION_DELETE, entityVertex, classificationVertex.getIdForDisplay(), classificationName);
                    }

                    entityVertices = new ArrayList<>();
                } else {
                    entityVertices = deleteDelegate.getHandler().removeTagPropagation(classificationVertex);

                    if (LOG.isDebugEnabled()) {
                        LOG.debug("Number of propagations to delete -> {}", entityVertices.size());
                    }
                }
            } else {
                entityVertices = new ArrayList<>();
            }

            // add associated entity to entityVertices list
            if (!entityVertices.contains(entityVertex)) {
                entityVertices.add(entityVertex);
            }

            // remove classifications from associated entity
            if (LOG.isDebugEnabled()) {
                LOG.debug("Removing classification: [{}] from: [{}][{}] with edge label: [{}]", classificationName,
                        getTypeName(entityVertex), entityGuid, CLASSIFICATION_LABEL);
            }

            AtlasEdge edge = getClassificationEdge(entityVertex, classificationVertex);

            deleteDelegate.getHandler().deleteEdgeReference(edge, CLASSIFICATION, false, true, entityVertex);

            traitNames.remove(classificationName);

            // update 'TRAIT_NAMES_PROPERTY_KEY' property
            entityVertex.removePropertyValue(TRAIT_NAMES_PROPERTY_KEY, classificationName);

            // update 'CLASSIFICATION_NAMES_KEY' property
            entityVertex.removeProperty(CLASSIFICATION_NAMES_KEY);

            entityVertex.setProperty(CLASSIFICATION_NAMES_KEY, getClassificationNamesString(traitNames));

            updateModificationMetadata(entityVertex);

            if(deletedClassifications.get(classification) == null) {
                deletedClassifications.put(classification, new HashSet<>());
            }
            //Add current Vertex to be notified
            deletedClassifications.get(classification).add(entityVertex);
        }

        Map<AtlasEntity, List<AtlasClassification>> entityClassification = new HashMap<>();

        for (AtlasClassification classification : deletedClassifications.keySet()) {
            Set<AtlasVertex> vertices = deletedClassifications.get(classification);
            if (CollectionUtils.isNotEmpty(vertices)) {
                List<AtlasEntity> propagatedEntities = updateClassificationText(classification, vertices);
                propagatedEntities.forEach(entity -> entityClassification.computeIfAbsent(entity, key -> new ArrayList<>()).add(classification));
            }
        }

        //Sending audit request for all entities at once
        for (Map.Entry<AtlasEntity, List<AtlasClassification>> atlasEntityListEntry : entityClassification.entrySet()) {
            entityChangeNotifier.onClassificationDeletedFromEntity(atlasEntityListEntry.getKey(), atlasEntityListEntry.getValue());
        }

        AtlasPerfTracer.log(perf);

    }
    private boolean isTaskMatchingWithVertexIdAndEntityGuid(AtlasTask task, String classificationVertexId, String entityGuid) {
        try {
            if (CLASSIFICATION_PROPAGATION_ADD.equals(task.getType())) {
                return task.getParameters().get(ClassificationTask.PARAM_CLASSIFICATION_VERTEX_ID).equals(classificationVertexId)
                        && task.getParameters().get(ClassificationTask.PARAM_ENTITY_GUID).equals(entityGuid);
            }
        } catch (NullPointerException npe) {
            LOG.warn("Task classificationVertexId or entityGuid is null");
        }
        return false;
    }

    private AtlasEntity updateClassificationText(AtlasVertex vertex) throws AtlasBaseException {
        String guid        = graphHelper.getGuid(vertex);
        AtlasEntity entity = instanceConverter.getAndCacheEntity(guid, ENTITY_CHANGE_NOTIFY_IGNORE_RELATIONSHIP_ATTRIBUTES);

        vertex.setProperty(CLASSIFICATION_TEXT_KEY, fullTextMapperV2.getClassificationTextForEntity(entity));
        return entity;
    }

    public void updateClassificationTextAndNames(AtlasVertex vertex) throws AtlasBaseException {
        if(CollectionUtils.isEmpty(vertex.getPropertyValues(Constants.TRAIT_NAMES_PROPERTY_KEY, String.class)) &&
                CollectionUtils.isEmpty(vertex.getPropertyValues(Constants.PROPAGATED_TRAIT_NAMES_PROPERTY_KEY, String.class))) {
            return;
        }

        String guid = graphHelper.getGuid(vertex);
        AtlasEntity entity = instanceConverter.getAndCacheEntity(guid, ENTITY_CHANGE_NOTIFY_IGNORE_RELATIONSHIP_ATTRIBUTES);
        List<String> classificationNames = new ArrayList<>();
        List<String> propagatedClassificationNames = new ArrayList<>();

        for (AtlasClassification classification : entity.getClassifications()) {
            if (isPropagatedClassification(classification, guid)) {
                propagatedClassificationNames.add(classification.getTypeName());
            } else {
                classificationNames.add(classification.getTypeName());
            }
        }

        vertex.setProperty(CLASSIFICATION_NAMES_KEY, getDelimitedClassificationNames(classificationNames));
        vertex.setProperty(PROPAGATED_CLASSIFICATION_NAMES_KEY, getDelimitedClassificationNames(propagatedClassificationNames));
        vertex.setProperty(CLASSIFICATION_TEXT_KEY, fullTextMapperV2.getClassificationTextForEntity(entity));
    }

    private boolean isPropagatedClassification(AtlasClassification classification, String guid) {
        String classificationEntityGuid = classification.getEntityGuid();

        return StringUtils.isNotEmpty(classificationEntityGuid) && !StringUtils.equals(classificationEntityGuid, guid);
    }

    private void addToClassificationNames(AtlasVertex entityVertex, String classificationName) {
        AtlasPerfMetrics.MetricRecorder metricRecorder = RequestContext.get().startMetricRecord("addToClassificationNames");

        try {
            AtlasGraphUtilsV2.addEncodedProperty(entityVertex, TRAIT_NAMES_PROPERTY_KEY, classificationName);

            String delimitedClassificationNames = entityVertex.getProperty(CLASSIFICATION_NAMES_KEY, String.class);

            if (StringUtils.isEmpty(delimitedClassificationNames)) {
                delimitedClassificationNames = CLASSIFICATION_NAME_DELIMITER + classificationName + CLASSIFICATION_NAME_DELIMITER;
            } else {
                delimitedClassificationNames = delimitedClassificationNames + classificationName + CLASSIFICATION_NAME_DELIMITER;
            }

            entityVertex.setProperty(CLASSIFICATION_NAMES_KEY, delimitedClassificationNames);
        } finally {
            RequestContext.get().endMetricRecord(metricRecorder);
        }
    }

    private String getClassificationNamesString(List<String> traitNames) {
        String ret = StringUtils.join(traitNames, CLASSIFICATION_NAME_DELIMITER);

        return StringUtils.isEmpty(ret) ? ret : CLASSIFICATION_NAME_DELIMITER + ret + CLASSIFICATION_NAME_DELIMITER;
    }

    public void updateClassifications(EntityMutationContext context, String guid, List<AtlasClassification> classifications) throws AtlasBaseException {
        MetricRecorder metricRecorder = RequestContext.get().startMetricRecord("updateClassifications");
        try {
            if (CollectionUtils.isEmpty(classifications)) {
                throw new AtlasBaseException(AtlasErrorCode.INVALID_CLASSIFICATION_PARAMS, "update", guid);
            }
            entityRetriever.verifyClassificationsPropagationMode(classifications);

            AtlasVertex entityVertex = AtlasGraphUtilsV2.findByGuid(this.graph, guid);

            if (entityVertex == null) {
                throw new AtlasBaseException(AtlasErrorCode.INSTANCE_GUID_NOT_FOUND, guid);
            }

            AtlasPerfTracer perf = null;

            if (AtlasPerfTracer.isPerfTraceEnabled(PERF_LOG)) {
                perf = AtlasPerfTracer.getPerfTracer(PERF_LOG, "EntityGraphMapper.updateClassifications");
            }

            String                    entityTypeName         = AtlasGraphUtilsV2.getTypeName(entityVertex);
            AtlasEntityType           entityType             = typeRegistry.getEntityTypeByName(entityTypeName);
            List<AtlasClassification> updatedClassifications = new ArrayList<>();
        List<AtlasVertex>         entitiesToPropagateTo  = new ArrayList<>();
        Set<AtlasVertex>          notificationVertices   = new HashSet<AtlasVertex>() {{ add(entityVertex); }};

            Map<AtlasVertex, List<AtlasClassification>> addedPropagations   = null;
            Map<AtlasClassification, List<AtlasVertex>> removedPropagations = new HashMap<>();
        String propagationType = null;

            for (AtlasClassification classification : classifications) {
                MetricRecorder metricRecorderClassification = RequestContext.get().startMetricRecord("updateClassifications_classification");
                String classificationName       = classification.getTypeName();
                String classificationEntityGuid = classification.getEntityGuid();

                if (StringUtils.isEmpty(classificationEntityGuid)) {
                    classification.setEntityGuid(guid);
                }

                if (StringUtils.isNotEmpty(classificationEntityGuid) && !StringUtils.equalsIgnoreCase(guid, classificationEntityGuid)) {
                    throw new AtlasBaseException(AtlasErrorCode.CLASSIFICATION_UPDATE_FROM_PROPAGATED_ENTITY, classificationName);
                }

                AtlasVertex classificationVertex = getClassificationVertex(entityVertex, classificationName);

                if (classificationVertex == null) {
                    throw new AtlasBaseException(AtlasErrorCode.CLASSIFICATION_NOT_ASSOCIATED_WITH_ENTITY, classificationName);
                }

                if (LOG.isDebugEnabled()) {
                    LOG.debug("Updating classification {} for entity {}", classification, guid);
                }

                AtlasClassification currentClassification = entityRetriever.toAtlasClassification(classificationVertex);

                if (currentClassification == null) {
                    continue;
                }

                validateAndNormalizeForUpdate(classification);

                boolean isClassificationUpdated = false;

                // check for attribute update
                Map<String, Object> updatedAttributes = classification.getAttributes();

                if (MapUtils.isNotEmpty(updatedAttributes)) {
                    for (String attributeName : updatedAttributes.keySet()) {
                        currentClassification.setAttribute(attributeName, updatedAttributes.get(attributeName));
                    }
                    createAndQueueTask(CLASSIFICATION_PROPAGATION_TEXT_UPDATE, entityVertex, classificationVertex.getIdForDisplay(), classification.getTypeName());
                }

                // check for validity period update
                List<TimeBoundary> currentValidityPeriods = currentClassification.getValidityPeriods();
                List<TimeBoundary> updatedValidityPeriods = classification.getValidityPeriods();

                if (!Objects.equals(currentValidityPeriods, updatedValidityPeriods)) {
                    currentClassification.setValidityPeriods(updatedValidityPeriods);
                    isClassificationUpdated = true;
                }

                boolean removePropagation = false;
                // check for removePropagationsOnEntityDelete update
                Boolean currentRemovePropagations = currentClassification.getRemovePropagationsOnEntityDelete();
                Boolean updatedRemovePropagations = classification.getRemovePropagationsOnEntityDelete();
                if (updatedRemovePropagations != null && !updatedRemovePropagations.equals(currentRemovePropagations)) {
                    AtlasGraphUtilsV2.setEncodedProperty(classificationVertex, CLASSIFICATION_VERTEX_REMOVE_PROPAGATIONS_KEY, updatedRemovePropagations);
                    isClassificationUpdated = true;

                    boolean isEntityDeleted = DELETED.toString().equals(entityVertex.getProperty(STATE_PROPERTY_KEY, String.class));
                    if (isEntityDeleted && updatedRemovePropagations) {
                        removePropagation = true;
                    }
                }

                if (isClassificationUpdated) {
                    List<AtlasVertex> propagatedEntityVertices = graphHelper.getAllPropagatedEntityVertices(classificationVertex);

                    notificationVertices.addAll(propagatedEntityVertices);
                }

                if (LOG.isDebugEnabled()) {
                    LOG.debug("updating vertex {} for trait {}", string(classificationVertex), classificationName);
                }

                mapClassification(EntityOperation.UPDATE, context, classification, entityType, entityVertex, classificationVertex);
                updateModificationMetadata(entityVertex);

            /* -----------------------------
               | Current Tag | Updated Tag |
               | Propagation | Propagation |
               |-------------|-------------|
               |   true      |    true     | => no-op
               |-------------|-------------|
               |   false     |    false    | => no-op
               |-------------|-------------|
               |   false     |    true     | => Add Tag Propagation (send ADD classification notifications)
               |-------------|-------------|
               |   true      |    false    | => Remove Tag Propagation (send REMOVE classification notifications)
               |-------------|-------------| */

                Boolean currentTagPropagation = currentClassification.isPropagate();
                Boolean updatedTagPropagation = classification.isPropagate();
                Boolean currentRestrictPropagationThroughLineage = currentClassification.getRestrictPropagationThroughLineage();
                Boolean updatedRestrictPropagationThroughLineage = classification.getRestrictPropagationThroughLineage();
                Boolean currentRestrictPropagationThroughHierarchy = currentClassification.getRestrictPropagationThroughHierarchy();
                Boolean updatedRestrictPropagationThroughHierarchy = classification.getRestrictPropagationThroughHierarchy();
                if (updatedRestrictPropagationThroughLineage == null) {
                    updatedRestrictPropagationThroughLineage = currentRestrictPropagationThroughLineage;
                    classification.setRestrictPropagationThroughLineage(updatedRestrictPropagationThroughLineage);
                }
                if (updatedRestrictPropagationThroughHierarchy == null) {
                    updatedRestrictPropagationThroughHierarchy = currentRestrictPropagationThroughHierarchy;
                    classification.setRestrictPropagationThroughHierarchy(updatedRestrictPropagationThroughHierarchy);
                }

                String propagationMode = CLASSIFICATION_PROPAGATION_MODE_DEFAULT;
                if (updatedTagPropagation) {
                    // determinePropagationMode also validates the propagation restriction option values
                    propagationMode = entityRetriever.determinePropagationMode(updatedRestrictPropagationThroughLineage, updatedRestrictPropagationThroughHierarchy);
                }

                if ((!Objects.equals(updatedRemovePropagations, currentRemovePropagations) ||
                        !Objects.equals(currentTagPropagation, updatedTagPropagation) ||
                        !Objects.equals(currentRestrictPropagationThroughLineage, updatedRestrictPropagationThroughLineage)) &&
                        taskManagement != null && DEFERRED_ACTION_ENABLED) {

                    propagationType = CLASSIFICATION_PROPAGATION_ADD;
                if(currentRestrictPropagationThroughLineage != updatedRestrictPropagationThroughLineage || currentRestrictPropagationThroughHierarchy != updatedRestrictPropagationThroughHierarchy){
                    propagationType = CLASSIFICATION_REFRESH_PROPAGATION;
                }
                if (removePropagation || !updatedTagPropagation) {
                    propagationType = CLASSIFICATION_PROPAGATION_DELETE;
                }
                createAndQueueTask(propagationType, entityVertex, classificationVertex.getIdForDisplay(), classificationName, currentRestrictPropagationThroughLineage,currentRestrictPropagationThroughHierarchy);
                updatedTagPropagation = null;
                }

                // compute propagatedEntityVertices once and use it for subsequent iterations and notifications
                if (updatedTagPropagation != null && (currentTagPropagation != updatedTagPropagation || currentRestrictPropagationThroughLineage != updatedRestrictPropagationThroughLineage || currentRestrictPropagationThroughHierarchy != updatedRestrictPropagationThroughHierarchy)) {
                    if (updatedTagPropagation) {
                        if (updatedRestrictPropagationThroughLineage != null && !currentRestrictPropagationThroughLineage && updatedRestrictPropagationThroughLineage) {
                            deleteDelegate.getHandler().removeTagPropagation(classificationVertex);
                        }
                        if (updatedRestrictPropagationThroughHierarchy != null && !currentRestrictPropagationThroughHierarchy && updatedRestrictPropagationThroughHierarchy) {
                            deleteDelegate.getHandler().removeTagPropagation(classificationVertex);
                        }
                        if (CollectionUtils.isEmpty(entitiesToPropagateTo)) {
                            if (updatedRemovePropagations ==null) {
                                propagationMode = CLASSIFICATION_PROPAGATION_MODE_DEFAULT;
                            }
                            Boolean toExclude = propagationMode == CLASSIFICATION_VERTEX_RESTRICT_PROPAGATE_THROUGH_LINEAGE ? true : false;
                            entitiesToPropagateTo = entityRetriever.getImpactedVerticesV2(entityVertex, null, classificationVertex.getIdForDisplay(), CLASSIFICATION_PROPAGATION_MODE_LABELS_MAP.get(propagationMode),toExclude);
                        }

                        if (CollectionUtils.isNotEmpty(entitiesToPropagateTo)) {
                            if (addedPropagations == null) {
                                addedPropagations = new HashMap<>(entitiesToPropagateTo.size());

                                for (AtlasVertex entityToPropagateTo : entitiesToPropagateTo) {
                                    addedPropagations.put(entityToPropagateTo, new ArrayList<>());
                                }
                            }

                            List<AtlasVertex> entitiesPropagatedTo = deleteDelegate.getHandler().addTagPropagation(classificationVertex, entitiesToPropagateTo);

                            if (entitiesPropagatedTo != null) {
                                for (AtlasVertex entityPropagatedTo : entitiesPropagatedTo) {
                                    addedPropagations.get(entityPropagatedTo).add(classification);
                                }
                            }
                        }
                    } else {
                        List<AtlasVertex> impactedVertices = deleteDelegate.getHandler().removeTagPropagation(classificationVertex);

                        if (CollectionUtils.isNotEmpty(impactedVertices)) {
                        /*
                            removedPropagations is a HashMap of entity against list of classifications i.e. for each entity 1 entry in the map.
                            Maintaining classification wise entity list lets us send the audit request in bulk,
                            since 1 classification is applied to many entities (including the child entities).
                            Eg. If a classification is being propagated to 1000 entities, its edge count would be 2000, as per removedPropagations map
                            we would have 2000 entries and value would always be 1 classification wrapped in a list.
                            By this rearrangement we maintain an entity list against each classification, as of now its entry size would be 1 (as per request from UI)
                            instead of 2000. Moreover this allows us to send audit request classification wise instead of separate requests for each entities.
                            This reduces audit calls from 2000 to 1.
                         */
                            removedPropagations.put(classification, impactedVertices);
                        }
                    }
                }

                updatedClassifications.add(currentClassification);

                RequestContext.get().endMetricRecord(metricRecorderClassification);
            }

            if (CollectionUtils.isNotEmpty(entitiesToPropagateTo)) {
                notificationVertices.addAll(entitiesToPropagateTo);
            }
            LOG.info("Sending notificsstion for {} vertices", notificationVertices.size());

            for (AtlasVertex vertex : notificationVertices) {
                AtlasPerfMetrics.MetricRecorder metricRecorderEntity = RequestContext.get().startMetricRecord("updateClassifications_entity");
                String      entityGuid = graphHelper.getGuid(vertex);
                AtlasEntity entity     = instanceConverter.getAndCacheEntity(entityGuid, ENTITY_CHANGE_NOTIFY_IGNORE_RELATIONSHIP_ATTRIBUTES);

                if (entity != null) {
                    vertex.setProperty(CLASSIFICATION_TEXT_KEY, fullTextMapperV2.getClassificationTextForEntity(entity));
                    entityChangeNotifier.onClassificationUpdatedToEntity(entity, updatedClassifications);
            }
        RequestContext.get().endMetricRecord(metricRecorderEntity);}

            if (MapUtils.isNotEmpty(removedPropagations)) {
                AtlasPerfMetrics.MetricRecorder metricRecorderEntity = RequestContext.get().startMetricRecord("updateClassifications_removeProp");
                for (AtlasClassification classification : removedPropagations.keySet()) {
                    List<AtlasVertex> propagatedVertices = removedPropagations.get(classification);
                    List<AtlasEntity> propagatedEntities = updateClassificationText(classification, propagatedVertices);

                    //Sending audit request for all entities at once
                    entityChangeNotifier.onClassificationsDeletedFromEntities(propagatedEntities, Collections.singletonList(classification));
                }
                RequestContext.get().endMetricRecord(metricRecorderEntity);
            }

            AtlasPerfTracer.log(perf);
        } finally {
            RequestContext.get().endMetricRecord(metricRecorder);
        }
    }

    private AtlasEdge mapClassification(EntityOperation operation,  final EntityMutationContext context, AtlasClassification classification,
                                        AtlasEntityType entityType, AtlasVertex parentInstanceVertex, AtlasVertex traitInstanceVertex)
                                        throws AtlasBaseException {
        MetricRecorder metricRecorder = RequestContext.get().startMetricRecord("mapClassification");
        try {
            if (classification.getValidityPeriods() != null) {
                String strValidityPeriods = AtlasJson.toJson(classification.getValidityPeriods());

                AtlasGraphUtilsV2.setEncodedProperty(traitInstanceVertex, CLASSIFICATION_VALIDITY_PERIODS_KEY, strValidityPeriods);
            } else {
                // if 'null', don't update existing value in the classification
            }

            if (classification.isPropagate() != null) {
                AtlasGraphUtilsV2.setEncodedProperty(traitInstanceVertex, CLASSIFICATION_VERTEX_PROPAGATE_KEY, classification.isPropagate());
            }

            if (classification.getRemovePropagationsOnEntityDelete() != null) {
                AtlasGraphUtilsV2.setEncodedProperty(traitInstanceVertex, CLASSIFICATION_VERTEX_REMOVE_PROPAGATIONS_KEY, classification.getRemovePropagationsOnEntityDelete());
            }

            if(classification.getRestrictPropagationThroughLineage() != null){
                AtlasGraphUtilsV2.setEncodedProperty(traitInstanceVertex, CLASSIFICATION_VERTEX_RESTRICT_PROPAGATE_THROUGH_LINEAGE, classification.getRestrictPropagationThroughLineage());
            }

            if(classification.getRestrictPropagationThroughHierarchy() != null){
                AtlasGraphUtilsV2.setEncodedProperty(traitInstanceVertex, CLASSIFICATION_VERTEX_RESTRICT_PROPAGATE_THROUGH_HIERARCHY, classification.getRestrictPropagationThroughHierarchy());
            }

            // map all the attributes to this newly created AtlasVertex
            mapAttributes(classification, traitInstanceVertex, operation, context);

            AtlasEdge ret = getClassificationEdge(parentInstanceVertex, traitInstanceVertex);

            if (ret == null) {
                ret = graphHelper.addClassificationEdge(parentInstanceVertex, traitInstanceVertex, false);
            }

            return ret;
        } finally {
            RequestContext.get().endMetricRecord(metricRecorder);
        }
    }

    public void deleteClassifications(String guid) throws AtlasBaseException {
        AtlasVertex instanceVertex = AtlasGraphUtilsV2.findByGuid(this.graph, guid);

        if (instanceVertex == null) {
            throw new AtlasBaseException(AtlasErrorCode.INSTANCE_GUID_NOT_FOUND, guid);
        }

        List<String> traitNames = getTraitNames(instanceVertex);

        if (CollectionUtils.isNotEmpty(traitNames)) {
            for (String traitName : traitNames) {
                deleteClassification(guid, traitName);
            }
        }
    }

    public void updateClassificationTextPropagation(String classificationVertexId) throws AtlasBaseException {
        if (StringUtils.isEmpty(classificationVertexId)) {
            LOG.warn("updateClassificationTextPropagation(classificationVertexId={}): classification vertex id is empty", classificationVertexId);
            return;
        }
        AtlasVertex classificationVertex = graph.getVertex(classificationVertexId);
        AtlasClassification classification = entityRetriever.toAtlasClassification(classificationVertex);
        LOG.info("Fetched classification : {} ", classification.toString());
        List<AtlasVertex> impactedVertices = graphHelper.getAllPropagatedEntityVertices(classificationVertex);
        LOG.info("impactedVertices : {}", impactedVertices.size());
        int batchSize = 100;
        for (int i = 0; i < impactedVertices.size(); i += batchSize) {
            int end = Math.min(i + batchSize, impactedVertices.size());
            List<AtlasVertex> batch = impactedVertices.subList(i, end);
            for (AtlasVertex vertex : batch) {
                String entityGuid = graphHelper.getGuid(vertex);
                AtlasEntity entity = instanceConverter.getAndCacheEntity(entityGuid, true);

                if (entity != null) {
                    vertex.setProperty(CLASSIFICATION_TEXT_KEY, fullTextMapperV2.getClassificationTextForEntity(entity));
                    entityChangeNotifier.onClassificationUpdatedToEntity(entity, Collections.singletonList(classification));
                }
            }
            transactionInterceptHelper.intercept();
            LOG.info("Updated classificationText from {} for {}", i, batchSize);
        }
    }

    public List<String> deleteClassificationPropagation(String entityGuid, String classificationVertexId) throws AtlasBaseException {
        try {
            if (StringUtils.isEmpty(classificationVertexId)) {
                LOG.warn("deleteClassificationPropagation(classificationVertexId={}): classification vertex id is empty", classificationVertexId);

                return null;
            }

            AtlasVertex classificationVertex = graph.getVertex(classificationVertexId);
            if (classificationVertex == null) {
                LOG.warn("deleteClassificationPropagation(classificationVertexId={}): classification vertex not found", classificationVertexId);

                return null;
            }

            AtlasClassification classification = entityRetriever.toAtlasClassification(classificationVertex);

            List<AtlasEdge> propagatedEdges = getPropagatedEdges(classificationVertex);
            if (propagatedEdges.isEmpty()) {
                LOG.warn("deleteClassificationPropagation(classificationVertexId={}): classification edges empty", classificationVertexId);

                return null;
            }

            int propagatedEdgesSize = propagatedEdges.size();

            LOG.info(String.format("Number of edges to be deleted : %s for classification vertex with id : %s", propagatedEdgesSize, classificationVertexId));

            List<String> deletedPropagationsGuid = processClassificationEdgeDeletionInChunk(classification, propagatedEdges);

            deleteDelegate.getHandler().deleteClassificationVertex(classificationVertex, true);

            transactionInterceptHelper.intercept();

            return deletedPropagationsGuid;
        } catch (Exception e) {
            LOG.error("Error while removing classification id {} with error {} ", classificationVertexId, e.getMessage());
            throw new AtlasBaseException(e);
        }
    }

    public void deleteClassificationOnlyPropagation(Set<String> deletedEdgeIds) throws AtlasBaseException {
        RequestContext.get().getDeletedEdgesIds().clear();
        RequestContext.get().getDeletedEdgesIds().addAll(deletedEdgeIds);

        for (AtlasEdge edge : deletedEdgeIds.stream().map(x -> graph.getEdge(x)).collect(Collectors.toList())) {

            boolean isRelationshipEdge = deleteDelegate.getHandler().isRelationshipEdge(edge);
            String  relationshipGuid   = GraphHelper.getRelationshipGuid(edge);

            if (edge == null || !isRelationshipEdge) {
                continue;
            }

            List<AtlasVertex> currentClassificationVertices = getPropagatableClassifications(edge);

            for (AtlasVertex currentClassificationVertex : currentClassificationVertices) {
                LOG.info("Starting Classification {} Removal for deletion of edge {}",currentClassificationVertex.getIdForDisplay(), edge.getIdForDisplay());
                boolean isTermEntityEdge = isTermEntityEdge(edge);
                boolean removePropagationOnEntityDelete = getRemovePropagations(currentClassificationVertex);

                if (!(isTermEntityEdge || removePropagationOnEntityDelete)) {
                    LOG.debug("This edge is not term edge or remove propagation isn't enabled");
                    continue;
                }

                processClassificationDeleteOnlyPropagation(currentClassificationVertex, relationshipGuid);
                LOG.info("Finished Classification {} Removal for deletion of edge {}",currentClassificationVertex.getIdForDisplay(), edge.getIdForDisplay());
            }
        }
    }

    public void deleteClassificationOnlyPropagation(String deletedEdgeId, String classificationVertexId) throws AtlasBaseException {
        RequestContext.get().getDeletedEdgesIds().clear();
        RequestContext.get().getDeletedEdgesIds().add(deletedEdgeId);

        AtlasEdge edge = graph.getEdge(deletedEdgeId);

        boolean isRelationshipEdge = deleteDelegate.getHandler().isRelationshipEdge(edge);
        String  relationshipGuid   = GraphHelper.getRelationshipGuid(edge);

        if (edge == null || !isRelationshipEdge) {
            return;
        }

        AtlasVertex currentClassificationVertex = graph.getVertex(classificationVertexId);
        if (currentClassificationVertex == null) {
            LOG.warn("Classification Vertex with ID {} is not present or Deleted", classificationVertexId);
            return;
        }

        List<AtlasVertex> currentClassificationVertices = getPropagatableClassifications(edge);
        if (! currentClassificationVertices.contains(currentClassificationVertex)) {
            return;
        }

        boolean isTermEntityEdge = isTermEntityEdge(edge);
        boolean removePropagationOnEntityDelete = getRemovePropagations(currentClassificationVertex);

        if (!(isTermEntityEdge || removePropagationOnEntityDelete)) {
            LOG.debug("This edge is not term edge or remove propagation isn't enabled");
            return;
        }

        processClassificationDeleteOnlyPropagation(currentClassificationVertex, relationshipGuid);

        LOG.info("Finished Classification {} Removal for deletion of edge {}",currentClassificationVertex.getIdForDisplay(), edge.getIdForDisplay());
    }

    public void deleteClassificationOnlyPropagation(String classificationId, String referenceVertexId, boolean isTermEntityEdge) throws AtlasBaseException {
        AtlasVertex classificationVertex = graph.getVertex(classificationId);
        AtlasVertex referenceVertex = graph.getVertex(referenceVertexId);

        if (classificationVertex == null) {
            LOG.warn("Classification Vertex with ID {} is not present or Deleted", classificationId);
            return;
        }
        /*
            If reference vertex is deleted, we can consider that as this connected vertex was deleted
             some other task was created before it to remove propagations. No need to execute this task.
         */
        if (referenceVertex == null) {
            LOG.warn("Reference Vertex {} is deleted", referenceVertexId);
            return;
        }

        if (!GraphHelper.propagatedClassificationAttachedToVertex(classificationVertex, referenceVertex)) {
            LOG.warn("No Classification is attached to the reference vertex {} for classification {}", referenceVertexId, classificationId);
            return;
        }

        boolean removePropagationOnEntityDelete = getRemovePropagations(classificationVertex);

        if (!(isTermEntityEdge || removePropagationOnEntityDelete)) {
            LOG.debug("This edge is not term edge or remove propagation isn't enabled");
            return;
        }

        processClassificationDeleteOnlyPropagation(classificationVertex, null);

        LOG.info("Completed propagation removal via edge for classification {}", classificationId);
    }

    public void classificationRefreshPropagation(String classificationId) throws AtlasBaseException {
        AtlasPerfMetrics.MetricRecorder classificationRefreshPropagationMetricRecorder = RequestContext.get().startMetricRecord("classificationRefreshPropagation");

        AtlasVertex currentClassificationVertex             = graph.getVertex(classificationId);
        if (currentClassificationVertex == null) {
            LOG.warn("Classification vertex with ID {} is deleted", classificationId);
            return;
        }

        String              sourceEntityId                  = getClassificationEntityGuid(currentClassificationVertex);
        AtlasVertex         sourceEntityVertex              = AtlasGraphUtilsV2.findByGuid(this.graph, sourceEntityId);
        AtlasClassification classification                  = entityRetriever.toAtlasClassification(currentClassificationVertex);

        String propagationMode;

        Boolean restrictPropagationThroughLineage = AtlasGraphUtilsV2.getProperty(currentClassificationVertex, CLASSIFICATION_VERTEX_RESTRICT_PROPAGATE_THROUGH_LINEAGE, Boolean.class);
        Boolean restrictPropagationThroughHierarchy = AtlasGraphUtilsV2.getProperty(currentClassificationVertex, CLASSIFICATION_VERTEX_RESTRICT_PROPAGATE_THROUGH_HIERARCHY, Boolean.class);

        propagationMode = entityRetriever.determinePropagationMode(restrictPropagationThroughLineage,restrictPropagationThroughHierarchy);
        Boolean toExclude = propagationMode == CLASSIFICATION_PROPAGATION_MODE_RESTRICT_LINEAGE ? true:false;

        List<String> propagatedVerticesIds = GraphHelper.getPropagatedVerticesIds(currentClassificationVertex);
        LOG.info("{} entity vertices have classification with id {} attached", propagatedVerticesIds.size(), classificationId);

        List<String> verticesIdsToAddClassification =  new ArrayList<>();
        List<String> propagatedVerticesIdWithoutEdge = entityRetriever.getImpactedVerticesIdsClassificationAttached(sourceEntityVertex , classificationId,
                CLASSIFICATION_PROPAGATION_MODE_LABELS_MAP.get(propagationMode),toExclude, verticesIdsToAddClassification);

        LOG.info("To add classification with id {} to {} vertices", classificationId, verticesIdsToAddClassification.size());

        List<String> verticesIdsToRemove = (List<String>)CollectionUtils.subtract(propagatedVerticesIds, propagatedVerticesIdWithoutEdge);

        List<AtlasVertex> verticesToRemove = verticesIdsToRemove.stream()
                .map(x -> graph.getVertex(x))
                .filter(vertex -> vertex != null)
                .collect(Collectors.toList());

        List<AtlasVertex> verticesToAddClassification  = verticesIdsToAddClassification.stream()
                .map(x -> graph.getVertex(x))
                .filter(vertex -> vertex != null)
                .collect(Collectors.toList());

        //Remove classifications from unreachable vertices
        processPropagatedClassificationDeletionFromVertices(verticesToRemove, currentClassificationVertex, classification);

        //Add classification to the reachable vertices
        if (CollectionUtils.isEmpty(verticesToAddClassification)) {
            LOG.debug("propagateClassification(entityGuid={}, classificationVertexId={}): found no entities to propagate the classification", sourceEntityId, classificationId);
            return;
        }
        processClassificationPropagationAddition(verticesToAddClassification, currentClassificationVertex);

        LOG.info("Completed refreshing propagation for classification with vertex id {} with classification name {} and source entity {}",classificationId,
                classification.getTypeName(), classification.getEntityGuid());

        RequestContext.get().endMetricRecord(classificationRefreshPropagationMetricRecorder);
    }

    private void processClassificationDeleteOnlyPropagation(AtlasVertex currentClassificationVertex, String relationshipGuid) throws AtlasBaseException {
        String              classificationId                = currentClassificationVertex.getIdForDisplay();
        String              sourceEntityId                  = getClassificationEntityGuid(currentClassificationVertex);
        AtlasVertex         sourceEntityVertex              = AtlasGraphUtilsV2.findByGuid(this.graph, sourceEntityId);
        AtlasClassification classification                  = entityRetriever.toAtlasClassification(currentClassificationVertex);

        String propagationMode;

        Boolean restrictPropagationThroughLineage = AtlasGraphUtilsV2.getProperty(currentClassificationVertex, CLASSIFICATION_VERTEX_RESTRICT_PROPAGATE_THROUGH_LINEAGE, Boolean.class);
        Boolean restrictPropagationThroughHierarchy = AtlasGraphUtilsV2.getProperty(currentClassificationVertex, CLASSIFICATION_VERTEX_RESTRICT_PROPAGATE_THROUGH_HIERARCHY, Boolean.class);
        propagationMode = entityRetriever.determinePropagationMode(restrictPropagationThroughLineage,restrictPropagationThroughHierarchy);
        Boolean toExclude = propagationMode == CLASSIFICATION_PROPAGATION_MODE_RESTRICT_LINEAGE ? true : false;
        List<String> propagatedVerticesIds = GraphHelper.getPropagatedVerticesIds(currentClassificationVertex);
        LOG.info("Traversed {} vertices including edge with relationship GUID {} for classification vertex {}", propagatedVerticesIds.size(), relationshipGuid, classificationId);

        List<String> propagatedVerticesIdWithoutEdge = entityRetriever.getImpactedVerticesIds(sourceEntityVertex, relationshipGuid , classificationId,
                CLASSIFICATION_PROPAGATION_MODE_LABELS_MAP.get(propagationMode),toExclude);

        LOG.info("Traversed {} vertices except edge with relationship GUID {} for classification vertex {}", propagatedVerticesIdWithoutEdge.size(), relationshipGuid, classificationId);

        List<String> verticesIdsToRemove = (List<String>)CollectionUtils.subtract(propagatedVerticesIds, propagatedVerticesIdWithoutEdge);

        List<AtlasVertex> verticesToRemove = verticesIdsToRemove.stream()
                .map(x -> graph.getVertex(x))
                .filter(vertex -> vertex != null)
                .collect(Collectors.toList());

        propagatedVerticesIdWithoutEdge.clear();
        propagatedVerticesIds.clear();

        LOG.info("To delete classification from {} vertices for deletion of edge with relationship GUID {} and classification {}", verticesToRemove.size(), relationshipGuid, classificationId);

        processPropagatedClassificationDeletionFromVertices(verticesToRemove, currentClassificationVertex, classification);

        LOG.info("Completed remove propagation for edge with relationship GUID {} and classification vertex {} with classification name {} and source entity {}", relationshipGuid,
                classificationId, classification.getTypeName(), classification.getEntityGuid());
    }

    private void processPropagatedClassificationDeletionFromVertices(List<AtlasVertex> VerticesToRemoveTag, AtlasVertex classificationVertex, AtlasClassification classification) throws AtlasBaseException {
        AtlasPerfMetrics.MetricRecorder propagatedClassificationDeletionMetricRecorder = RequestContext.get().startMetricRecord("processPropagatedClassificationDeletionFromVertices");

        int propagatedVerticesSize = VerticesToRemoveTag.size();
        int toIndex;
        int offset = 0;

        LOG.info("To delete classification of vertex id {} from {} entity vertices", classificationVertex.getIdForDisplay(), propagatedVerticesSize);

        try {
            do {
                toIndex = ((offset + CHUNK_SIZE > propagatedVerticesSize) ? propagatedVerticesSize : (offset + CHUNK_SIZE));
                List<AtlasVertex> verticesChunkToRemoveTag = VerticesToRemoveTag.subList(offset, toIndex);

                List<String> impactedGuids = verticesChunkToRemoveTag.stream()
                        .map(entityVertex -> GraphHelper.getGuid(entityVertex))
                        .collect(Collectors.toList());
                GraphTransactionInterceptor.lockObjectAndReleasePostCommit(impactedGuids);

                List<AtlasVertex> updatedVertices = deleteDelegate.getHandler().removeTagPropagation(classificationVertex, verticesChunkToRemoveTag);
                List<AtlasEntity> updatedEntities = updateClassificationText(classification, updatedVertices);
                entityChangeNotifier.onClassificationsDeletedFromEntities(updatedEntities, Collections.singletonList(classification));

                offset += CHUNK_SIZE;

                transactionInterceptHelper.intercept();

            } while (offset < propagatedVerticesSize);
        } catch (AtlasBaseException exception) {
            LOG.error("Error while removing classification from vertices with classification vertex id {}", classificationVertex.getIdForDisplay());
            throw exception;
        } finally {
            RequestContext.get().endMetricRecord(propagatedClassificationDeletionMetricRecorder);
        }
    }

    List<String> processClassificationEdgeDeletionInChunk(AtlasClassification classification, List<AtlasEdge> propagatedEdges) throws AtlasBaseException {
        List<String> deletedPropagationsGuid = new ArrayList<>();
        int propagatedEdgesSize = propagatedEdges.size();
        int toIndex;
        int offset = 0;

        do {
            toIndex = ((offset + CHUNK_SIZE > propagatedEdgesSize) ? propagatedEdgesSize : (offset + CHUNK_SIZE));

            List<AtlasVertex> entityVertices = deleteDelegate.getHandler().removeTagPropagation(classification, propagatedEdges.subList(offset, toIndex));
            List<String> impactedGuids = entityVertices.stream().map(x -> GraphHelper.getGuid(x)).collect(Collectors.toList());

            GraphTransactionInterceptor.lockObjectAndReleasePostCommit(impactedGuids);

            List<AtlasEntity>  propagatedEntities = updateClassificationText(classification, entityVertices);

            entityChangeNotifier.onClassificationsDeletedFromEntities(propagatedEntities, Collections.singletonList(classification));
            if(! propagatedEntities.isEmpty()) {
                deletedPropagationsGuid.addAll(propagatedEntities.stream().map(x -> x.getGuid()).collect(Collectors.toList()));
            }

            offset += CHUNK_SIZE;

            transactionInterceptHelper.intercept();

        } while (offset < propagatedEdgesSize);

        return deletedPropagationsGuid;
    }

    @GraphTransaction
    public void updateTagPropagations(String relationshipEdgeId, AtlasRelationship relationship) throws AtlasBaseException {
        AtlasEdge relationshipEdge = graph.getEdge(relationshipEdgeId);

        deleteDelegate.getHandler().updateTagPropagations(relationshipEdge, relationship);

        entityChangeNotifier.notifyPropagatedEntities();
    }

    private void validateClassificationExists(List<String> existingClassifications, List<String> suppliedClassifications) throws AtlasBaseException {
        Set<String> existingNames = new HashSet<>(existingClassifications);
        for (String classificationName : suppliedClassifications) {
            if (!existingNames.contains(classificationName)) {
                throw new AtlasBaseException(AtlasErrorCode.CLASSIFICATION_NOT_ASSOCIATED_WITH_ENTITY, classificationName);
            }
        }
    }

    private void validateClassificationExists(List<String> existingClassifications, String suppliedClassificationName) throws AtlasBaseException {
        if (!existingClassifications.contains(suppliedClassificationName)) {
            throw new AtlasBaseException(AtlasErrorCode.CLASSIFICATION_NOT_ASSOCIATED_WITH_ENTITY, suppliedClassificationName);
        }
    }

    private AtlasEdge getOrCreateRelationship(AtlasVertex end1Vertex, AtlasVertex end2Vertex, String relationshipName,
                                              Map<String, Object> relationshipAttributes) throws AtlasBaseException {
        return relationshipStore.getOrCreate(end1Vertex, end2Vertex, new AtlasRelationship(relationshipName, relationshipAttributes));
    }

    private void recordEntityUpdate(AtlasVertex vertex) throws AtlasBaseException {
        if (vertex != null) {
            RequestContext req = RequestContext.get();

            if (!req.isUpdatedEntity(graphHelper.getGuid(vertex))) {
                updateModificationMetadata(vertex);

                req.recordEntityUpdate(entityRetriever.toAtlasEntityHeader(vertex));
            }
        }
    }

    private void recordEntityUpdateForNonRelationsipAttribute(AtlasVertex vertex) throws AtlasBaseException {
        if (vertex != null) {
            RequestContext req = RequestContext.get();

            if (!req.isUpdatedEntity(graphHelper.getGuid(vertex))) {
                updateModificationMetadata(vertex);

                req.recordEntityUpdateForNonRelationshipAttributes(entityRetriever.toAtlasEntityHeader(vertex));
            }
        }
    }


    private String getIdFromInVertex(AtlasEdge edge) {
        return getIdFromVertex(edge.getInVertex());
    }

    private String getIdFromOutVertex(AtlasEdge edge) {
        return getIdFromVertex(edge.getOutVertex());
    }

    private String getIdFromBothVertex(AtlasEdge currentEdge, AtlasVertex parentEntityVertex) {
        String parentEntityId  = getIdFromVertex(parentEntityVertex);
        String currentEntityId = getIdFromVertex(currentEdge.getInVertex());

        if (StringUtils.equals(currentEntityId, parentEntityId)) {
            currentEntityId = getIdFromOutVertex(currentEdge);
        }


        return currentEntityId;
    }

    public void validateAndNormalizeForUpdate(AtlasClassification classification) throws AtlasBaseException {
        AtlasClassificationType type = typeRegistry.getClassificationTypeByName(classification.getTypeName());

        if (type == null) {
            throw new AtlasBaseException(AtlasErrorCode.CLASSIFICATION_NOT_FOUND, classification.getTypeName());
        }

        List<String> messages = new ArrayList<>();

        type.validateValueForUpdate(classification, classification.getTypeName(), messages);

        if (!messages.isEmpty()) {
            throw new AtlasBaseException(AtlasErrorCode.INVALID_PARAMETERS, messages);
        }

        type.getNormalizedValueForUpdate(classification);
    }

    public static String getSoftRefFormattedValue(AtlasObjectId objectId) {
        return getSoftRefFormattedString(objectId.getTypeName(), objectId.getGuid());
    }

    private static String getSoftRefFormattedString(String typeName, String resolvedGuid) {
        return String.format(SOFT_REF_FORMAT, typeName, resolvedGuid);
    }

    public void importActivateEntity(AtlasVertex vertex, AtlasEntity entity) {
        AtlasGraphUtilsV2.setEncodedProperty(vertex, STATE_PROPERTY_KEY, ACTIVE);

        if (MapUtils.isNotEmpty(entity.getRelationshipAttributes())) {
            Set<String> relatedEntitiesGuids = getRelatedEntitiesGuids(entity);
            activateEntityRelationships(vertex, relatedEntitiesGuids);
        }
    }

    private void activateEntityRelationships(AtlasVertex vertex, Set<String> relatedEntitiesGuids) {
        Iterator<AtlasEdge> edgeIterator = vertex.getEdges(AtlasEdgeDirection.BOTH).iterator();

        while (edgeIterator.hasNext()) {
            AtlasEdge edge = edgeIterator.next();

            if (AtlasGraphUtilsV2.getState(edge) != DELETED) {
                continue;
            }

            final String relatedEntityGuid;
            if (Objects.equals(edge.getInVertex().getId(), vertex.getId())) {
                relatedEntityGuid = AtlasGraphUtilsV2.getIdFromVertex(edge.getOutVertex());
            } else {
                relatedEntityGuid = AtlasGraphUtilsV2.getIdFromVertex(edge.getInVertex());
            }

            if (StringUtils.isEmpty(relatedEntityGuid) || !relatedEntitiesGuids.contains(relatedEntityGuid)) {
                continue;
            }

            edge.setProperty(STATE_PROPERTY_KEY, AtlasRelationship.Status.ACTIVE);
        }
    }

    private Set<String> getRelatedEntitiesGuids(AtlasEntity entity) {
        Set<String> relGuidsSet = new HashSet<>();

        for (Object o : entity.getRelationshipAttributes().values()) {
            if (o instanceof AtlasObjectId) {
                relGuidsSet.add(((AtlasObjectId) o).getGuid());
            } else if (o instanceof List) {
                for (Object id : (List) o) {
                    if (id instanceof AtlasObjectId) {
                        relGuidsSet.add(((AtlasObjectId) id).getGuid());
                    }
                }
            }
        }
        return relGuidsSet;
    }

    private void validateBusinessAttributes(AtlasVertex entityVertex, AtlasEntityType entityType, Map<String, Map<String, Object>> businessAttributes, boolean isOverwrite) throws AtlasBaseException {
        List<String> messages = new ArrayList<>();

        Map<String, Map<String, AtlasBusinessAttribute>> entityTypeBusinessMetadata = entityType.getBusinessAttributes();

        for (String bmName : businessAttributes.keySet()) {
            if (!entityTypeBusinessMetadata.containsKey(bmName)) {
                messages.add(bmName + ": invalid business-metadata for entity type " + entityType.getTypeName());

                continue;
            }

            Map<String, AtlasBusinessAttribute> entityTypeBusinessAttributes = entityTypeBusinessMetadata.get(bmName);
            Map<String, Object>                         entityBusinessAttributes     = businessAttributes.get(bmName);

            for (AtlasBusinessAttribute bmAttribute : entityTypeBusinessAttributes.values()) {
                AtlasType attrType  = bmAttribute.getAttributeType();
                String    attrName  = bmAttribute.getName();
                Object    attrValue = entityBusinessAttributes == null ? null : entityBusinessAttributes.get(attrName);
                String    fieldName = entityType.getTypeName() + "." + bmName + "." + attrName;

                if (attrValue != null) {
                    attrType.validateValue(attrValue, fieldName, messages);
                    boolean isValidLength = bmAttribute.isValidLength(attrValue);
                    if (!isValidLength) {
                        messages.add(fieldName + ":  Business attribute-value exceeds maximum length limit");
                    }

                } else if (!bmAttribute.getAttributeDef().getIsOptional()) {
                    final boolean isAttrValuePresent;

                    if (isOverwrite) {
                        isAttrValuePresent = false;
                    } else {
                        Object existingValue = AtlasGraphUtilsV2.getEncodedProperty(entityVertex, bmAttribute.getVertexPropertyName(), Object.class);

                        isAttrValuePresent = existingValue != null;
                    }

                    if (!isAttrValuePresent) {
                        messages.add(fieldName + ": mandatory business-metadata attribute value missing in type " + entityType.getTypeName());
                    }
                }
            }
        }

        if (!messages.isEmpty()) {
            throw new AtlasBaseException(AtlasErrorCode.INSTANCE_CRUD_INVALID_PARAMS, messages);
        }
    }

    public static void validateCustomAttributes(AtlasEntity entity) throws AtlasBaseException {
        Map<String, String> customAttributes = entity.getCustomAttributes();

        if (MapUtils.isNotEmpty(customAttributes)) {
            for (Map.Entry<String, String> entry : customAttributes.entrySet()) {
                String key   = entry.getKey();
                String value = entry.getValue();

                if (key.length() > CUSTOM_ATTRIBUTE_KEY_MAX_LENGTH) {
                    throw new AtlasBaseException(AtlasErrorCode.INVALID_CUSTOM_ATTRIBUTE_KEY_LENGTH, key);
                }

                Matcher matcher = CUSTOM_ATTRIBUTE_KEY_REGEX.matcher(key);

                if (!matcher.matches()) {
                    throw new AtlasBaseException(AtlasErrorCode.INVALID_CUSTOM_ATTRIBUTE_KEY_CHARACTERS, key);
                }

                if (StringUtils.isNotEmpty(CUSTOM_ATTRIBUTE_KEY_SPECIAL_PREFIX) && key.startsWith(CUSTOM_ATTRIBUTE_KEY_SPECIAL_PREFIX)) {
                    continue;
                }

                if (!key.startsWith(CUSTOM_ATTRIBUTE_KEY_SPECIAL_PREFIX) && value.length() > CUSTOM_ATTRIBUTE_VALUE_MAX_LENGTH) {
                    throw new AtlasBaseException(AtlasErrorCode.INVALID_CUSTOM_ATTRIBUTE_VALUE, value, String.valueOf(CUSTOM_ATTRIBUTE_VALUE_MAX_LENGTH));
                }
            }
        }
    }

    public static void validateLabels(Set<String> labels) throws AtlasBaseException {
        if (CollectionUtils.isNotEmpty(labels)) {
            for (String label : labels) {
                if (label.length() > LABEL_MAX_LENGTH.getInt()) {
                    throw new AtlasBaseException(AtlasErrorCode.INVALID_LABEL_LENGTH, label, String.valueOf(LABEL_MAX_LENGTH.getInt()));
                }

                Matcher matcher = LABEL_REGEX.matcher(label);

                if (!matcher.matches()) {
                    throw new AtlasBaseException(AtlasErrorCode.INVALID_LABEL_CHARACTERS, label);
                }
            }
        }
    }

    List<AtlasEntity> updateClassificationText(AtlasClassification classification, Collection<AtlasVertex> propagatedVertices) throws AtlasBaseException {
        List<AtlasEntity> propagatedEntities = new ArrayList<>();
        AtlasPerfMetrics.MetricRecorder metricRecorder = RequestContext.get().startMetricRecord("updateClassificationText");

        if(CollectionUtils.isNotEmpty(propagatedVertices)) {
            for(AtlasVertex vertex : propagatedVertices) {
                AtlasEntity entity = null;
                for (int i = 1; i <= MAX_NUMBER_OF_RETRIES; i++) {
                    try {
                        entity = instanceConverter.getAndCacheEntity(graphHelper.getGuid(vertex), ENTITY_CHANGE_NOTIFY_IGNORE_RELATIONSHIP_ATTRIBUTES);
                        break; //do not retry on success
                    } catch (AtlasBaseException ex) {
                        if (i == MAX_NUMBER_OF_RETRIES) {
                            LOG.error(String.format("Maximum retries reached for fetching vertex with id %s from graph. Retried %s times. Skipping...", vertex.getId(), i));
                            continue;
                        }
                        LOG.warn(String.format("Vertex with id %s could not be fetched from graph. Retrying for %s time", vertex.getId(), i));
                    }
                }

                if (entity != null) {
                    String classificationTextForEntity = fullTextMapperV2.getClassificationTextForEntity(entity);
                    vertex.setProperty(CLASSIFICATION_TEXT_KEY, classificationTextForEntity);
                    propagatedEntities.add(entity);
                }
            }
        }

        RequestContext.get().endMetricRecord(metricRecorder);
        return propagatedEntities;
    }



    private void updateLabels(AtlasVertex vertex, Set<String> labels) {
        if (CollectionUtils.isNotEmpty(labels)) {
            AtlasGraphUtilsV2.setEncodedProperty(vertex, LABELS_PROPERTY_KEY, getLabelString(labels));
        } else {
            vertex.removeProperty(LABELS_PROPERTY_KEY);
        }
    }

    private String getLabelString(Collection<String> labels) {
        String ret = null;

        if (!labels.isEmpty()) {
            ret = LABEL_NAME_DELIMITER + String.join(LABEL_NAME_DELIMITER, labels) + LABEL_NAME_DELIMITER;
        }

        return ret;
    }

    private void addToUpdatedBusinessAttributes(Map<String, Map<String, Object>> updatedBusinessAttributes, AtlasBusinessAttribute bmAttribute, Object attrValue) {
        String              bmName     = bmAttribute.getDefinedInType().getTypeName();
        Map<String, Object> attributes = updatedBusinessAttributes.get(bmName);

        if(attributes == null){
            attributes = new HashMap<>();

            updatedBusinessAttributes.put(bmName, attributes);
        }

        attributes.put(bmAttribute.getName(), attrValue);
    }

    private void createAndQueueTask(String taskType, AtlasVertex entityVertex, String classificationVertexId, String classificationName, Boolean currentPropagateThroughLineage, Boolean currentRestrictPropagationThroughHierarchy) throws AtlasBaseException{

        deleteDelegate.getHandler().createAndQueueTaskWithoutCheck(taskType, entityVertex, classificationVertexId,classificationName, null, currentPropagateThroughLineage,currentRestrictPropagationThroughHierarchy);
    }

    private void createAndQueueTask(String taskType, AtlasVertex entityVertex, String classificationVertexId, String classificationName) throws AtlasBaseException {
        deleteDelegate.getHandler().createAndQueueTaskWithoutCheck(taskType, entityVertex, classificationVertexId, classificationName, null);
    }

    public void removePendingTaskFromEntity(String entityGuid, String taskGuid) throws EntityNotFoundException {
        if (StringUtils.isEmpty(entityGuid) || StringUtils.isEmpty(taskGuid)) {
            return;
        }

        AtlasVertex entityVertex = graphHelper.getVertexForGUID(entityGuid);

        if (entityVertex == null) {
            LOG.warn("Error fetching vertex: {}", entityVertex);

            return;
        }

        entityVertex.removePropertyValue(PENDING_TASKS_PROPERTY_KEY, taskGuid);
    }

    public void removePendingTaskFromEdge(String edgeId, String taskGuid) throws AtlasBaseException {
        if (StringUtils.isEmpty(edgeId) || StringUtils.isEmpty(taskGuid)) {
            return;
        }

        AtlasEdge edge = graph.getEdge(edgeId);

        if (edge == null) {
            LOG.warn("Error fetching edge: {}", edgeId);

            return;
        }

        AtlasGraphUtilsV2.removeItemFromListProperty(edge, EDGE_PENDING_TASKS_PROPERTY_KEY, taskGuid);
    }


    public void addHasLineage(Set<AtlasEdge> inputOutputEdges, boolean isRestoreEntity) {
        AtlasPerfMetrics.MetricRecorder metricRecorder = RequestContext.get().startMetricRecord("addHasLineage");

        for (AtlasEdge atlasEdge : inputOutputEdges) {

            boolean isOutputEdge = PROCESS_OUTPUTS.equals(atlasEdge.getLabel());

            AtlasVertex processVertex = atlasEdge.getOutVertex();
            AtlasVertex assetVertex = atlasEdge.getInVertex();

            if (getEntityHasLineage(processVertex)) {
                AtlasGraphUtilsV2.setEncodedProperty(assetVertex, HAS_LINEAGE, true);
                continue;
            }

            String oppositeEdgeLabel = isOutputEdge ? PROCESS_INPUTS : PROCESS_OUTPUTS;

            Iterator<AtlasEdge> oppositeEdges = processVertex.getEdges(AtlasEdgeDirection.BOTH, oppositeEdgeLabel).iterator();
            boolean isHasLineageSet = false;
            while (oppositeEdges.hasNext()) {
                AtlasEdge oppositeEdge = oppositeEdges.next();
                AtlasVertex oppositeEdgeAssetVertex = oppositeEdge.getInVertex();

                if (getStatus(oppositeEdge) == ACTIVE && getStatus(oppositeEdgeAssetVertex) == ACTIVE) {
                    if (!isHasLineageSet) {
                        AtlasGraphUtilsV2.setEncodedProperty(assetVertex, HAS_LINEAGE, true);
                        AtlasGraphUtilsV2.setEncodedProperty(processVertex, HAS_LINEAGE, true);
                        isHasLineageSet = true;
                    }

                    if (isRestoreEntity) {
                        AtlasGraphUtilsV2.setEncodedProperty(oppositeEdgeAssetVertex, HAS_LINEAGE, true);
                    } else {
                        break;
                    }
                }
            }
        }
        RequestContext.get().endMetricRecord(metricRecorder);
    }


    public List<AtlasVertex> linkBusinessPolicy(String policyId, Set<String> linkGuids) {
        return linkGuids.stream().map(guid -> findByGuid(graph, guid)).filter(Objects::nonNull).filter(ev -> {
            Set<String> existingValues = ev.getMultiValuedSetProperty(ASSET_POLICY_GUIDS, String.class);
            return !existingValues.contains(policyId);
        }).peek(ev -> {
            Set<String> existingValues = ev.getMultiValuedSetProperty(ASSET_POLICY_GUIDS, String.class);
            existingValues.add(policyId);
            ev.setProperty(ASSET_POLICY_GUIDS, policyId);
            ev.setProperty(ASSET_POLICIES_COUNT, existingValues.size());

            updateModificationMetadata(ev);

            cacheDifferentialEntity(ev, existingValues);
        }).collect(Collectors.toList());
    }


    public List<AtlasVertex> unlinkBusinessPolicy(String policyId, Set<String> unlinkGuids) {
        return unlinkGuids.stream().map(guid -> AtlasGraphUtilsV2.findByGuid(graph, guid)).filter(Objects::nonNull).filter(ev -> {
            Set<String> existingValues = ev.getMultiValuedSetProperty(ASSET_POLICY_GUIDS, String.class);
            return existingValues.contains(policyId);
        }).peek(ev -> {
            Set<String> existingValues = ev.getMultiValuedSetProperty(ASSET_POLICY_GUIDS, String.class);
            existingValues.remove(policyId);
            ev.removePropertyValue(ASSET_POLICY_GUIDS, policyId);
            ev.setProperty(ASSET_POLICIES_COUNT, existingValues.size());

            updateModificationMetadata(ev);

            cacheDifferentialEntity(ev, existingValues);
        }).collect(Collectors.toList());
    }

    public List<AtlasVertex> linkMeshEntityToAssets(String meshEntityId, Set<String> linkGuids) throws AtlasBaseException {
        List<AtlasVertex> linkedVertices = new ArrayList<>();

        for (String guid : linkGuids) {
            AtlasVertex ev = findByGuid(graph, guid);

            if (ev != null) {
                String typeName = ev.getProperty(TYPE_NAME_PROPERTY_KEY, String.class);
                if (excludedTypes.contains(typeName)){
                    LOG.warn("Type {} is not allowed to link with mesh entity", typeName);
                    continue;
                }
                Set<String> existingValues = ev.getMultiValuedSetProperty(DOMAIN_GUIDS_ATTR, String.class);

                if (!existingValues.contains(meshEntityId)) {
                    isAuthorizedToLink(ev);

                    updateDomainAttribute(ev, existingValues, meshEntityId);
                    existingValues.clear();
                    existingValues.add(meshEntityId);

                    updateModificationMetadata(ev);

                    cacheDifferentialMeshEntity(ev, existingValues);

                    linkedVertices.add(ev);
                }
            }
        }

        return linkedVertices;
    }

    public List<AtlasVertex> unlinkMeshEntityFromAssets(String meshEntityId, Set<String> unlinkGuids) throws AtlasBaseException {
        List<AtlasVertex> unlinkedVertices = new ArrayList<>();

        for (String guid : unlinkGuids) {
            AtlasVertex ev = AtlasGraphUtilsV2.findByGuid(graph, guid);

            if (ev != null) {
                String typeName = ev.getProperty(TYPE_NAME_PROPERTY_KEY, String.class);
                if (excludedTypes.contains(typeName)){
                    LOG.warn("Type {} is not allowed to unlink with mesh entity", typeName);
                    continue;
                }

                Set<String> existingValues = ev.getMultiValuedSetProperty(DOMAIN_GUIDS_ATTR, String.class);

                if (meshEntityId.isEmpty() || existingValues.contains(meshEntityId)) {
                    isAuthorizedToLink(ev);

                    if (StringUtils.isEmpty(meshEntityId)) {
                        existingValues.clear();
                        ev.removeProperty(DOMAIN_GUIDS_ATTR);
                    } else {
                        existingValues.remove(meshEntityId);
                        ev.removePropertyValue(DOMAIN_GUIDS_ATTR, meshEntityId);
                    }

                    updateModificationMetadata(ev);
                    cacheDifferentialMeshEntity(ev, existingValues);

                    unlinkedVertices.add(ev);
                }
            }
        }

        return unlinkedVertices;
    }

    private void updateDomainAttribute(AtlasVertex vertex, Set<String> existingValues, String meshEntityId){
        existingValues.forEach(existingValue -> vertex.removePropertyValue(DOMAIN_GUIDS_ATTR, existingValue));
        vertex.setProperty(DOMAIN_GUIDS_ATTR, meshEntityId);
    }
    public AtlasVertex moveBusinessPolicies(Set<String> policyIds, String assetId, String type) throws AtlasBaseException {
        // Retrieve the AtlasVertex for the given assetId
        AtlasVertex assetVertex = AtlasGraphUtilsV2.findByGuid(graph, assetId);

        if (assetVertex == null) {
            throw new AtlasBaseException(AtlasErrorCode.INVALID_PARAMETERS, "Asset with guid not found");
        }

        // Get the sets of governed and non-compliant policy GUIDs
        Set<String> governedPolicies = assetVertex.getMultiValuedSetProperty(ASSET_POLICY_GUIDS, String.class);
        Set<String> nonCompliantPolicies = assetVertex.getMultiValuedSetProperty(NON_COMPLIANT_ASSET_POLICY_GUIDS, String.class);

        // Determine if the type is governed or non-compliant
        boolean isGoverned = MoveBusinessPolicyRequest.Type.GOVERNED.getDescription().equals(type);

        Set<String> currentPolicies = isGoverned ? new HashSet<>(governedPolicies) : new HashSet<>(nonCompliantPolicies);
        policyIds.removeAll(currentPolicies);

        // Check if the asset already has the given policy IDs
        if (policyIds.isEmpty()) {
            throw new AtlasBaseException(AtlasErrorCode.BAD_REQUEST, "Asset already has the given policy id");
        }

        // Move policies to the appropriate set
        policyIds.forEach(policyId -> {
            if (isGoverned) {
                assetVertex.setProperty(ASSET_POLICY_GUIDS, policyId);
                removeItemFromListPropertyValue(assetVertex, NON_COMPLIANT_ASSET_POLICY_GUIDS, policyId);
            } else {
                assetVertex.setProperty(NON_COMPLIANT_ASSET_POLICY_GUIDS, policyId);
                removeItemFromListPropertyValue(assetVertex, ASSET_POLICY_GUIDS, policyId);
            }
        });

        // Update the sets after processing
        if (isGoverned) {
            governedPolicies.addAll(policyIds);
            nonCompliantPolicies.removeAll(policyIds);
        } else {
            nonCompliantPolicies.addAll(policyIds);
            governedPolicies.removeAll(policyIds);
        }

        // Update the modification metadata
        updateModificationMetadata(assetVertex);

        // Create a differential AtlasEntity to reflect the changes
        AtlasEntity diffEntity = new AtlasEntity(assetVertex.getProperty(TYPE_NAME_PROPERTY_KEY, String.class));
        setEntityCommonAttributes(assetVertex, diffEntity);
        diffEntity.setAttribute(ASSET_POLICY_GUIDS, governedPolicies);
        diffEntity.setAttribute(NON_COMPLIANT_ASSET_POLICY_GUIDS, nonCompliantPolicies);

        // Cache the differential entity for further processing
        RequestContext.get().cacheDifferentialEntity(diffEntity);

        return assetVertex;
    }

    private void cacheDifferentialEntity(AtlasVertex ev, Set<String> existingValues) {
        AtlasEntity diffEntity = new AtlasEntity(ev.getProperty(TYPE_NAME_PROPERTY_KEY, String.class));
        setEntityCommonAttributes(ev, diffEntity);
        diffEntity.setAttribute(ASSET_POLICY_GUIDS, existingValues);
        diffEntity.setAttribute(ASSET_POLICIES_COUNT, existingValues.size());

        RequestContext requestContext = RequestContext.get();
        requestContext.cacheDifferentialEntity(diffEntity);
    }

    private void cacheDifferentialMeshEntity(AtlasVertex ev, Set<String> existingValues) {
        AtlasEntity diffEntity = new AtlasEntity(ev.getProperty(TYPE_NAME_PROPERTY_KEY, String.class));
        setEntityCommonAttributes(ev, diffEntity);
        diffEntity.setAttribute(DOMAIN_GUIDS_ATTR, existingValues);

        RequestContext requestContext = RequestContext.get();
        requestContext.cacheDifferentialEntity(diffEntity);
    }

    private void setEntityCommonAttributes(AtlasVertex ev, AtlasEntity diffEntity) {
        diffEntity.setGuid(ev.getProperty(GUID_PROPERTY_KEY, String.class));
        diffEntity.setUpdatedBy(ev.getProperty(MODIFIED_BY_KEY, String.class));
        diffEntity.setUpdateTime(new Date(RequestContext.get().getRequestTime()));
    }

    private void isAuthorizedToLink(AtlasVertex vertex) throws AtlasBaseException {
        AtlasEntityHeader sourceEntity = retrieverNoRelation.toAtlasEntityHeaderWithClassifications(vertex);

        // source -> UPDATE + READ
        AtlasAuthorizationUtils.verifyAccess(new AtlasEntityAccessRequest(typeRegistry, AtlasPrivilege.ENTITY_UPDATE, sourceEntity),
                "update on source Entity, link/unlink operation denied: ", sourceEntity.getAttribute(NAME));

        AtlasAuthorizationUtils.verifyAccess(new AtlasEntityAccessRequest(typeRegistry, AtlasPrivilege.ENTITY_READ, sourceEntity),
                "read on source Entity, link/unlink operation denied: ", sourceEntity.getAttribute(NAME));

    }
}<|MERGE_RESOLUTION|>--- conflicted
+++ resolved
@@ -3179,17 +3179,12 @@
                         LOG.info("Processing batch from offset {} to {}. Number of entity vertices in this batch: {}", offset, toIndex, entityVertices.size());
                         List<String> impactedGuids = entityVertices.stream().map(GraphHelper::getGuid).collect(Collectors.toList());
                         GraphTransactionInterceptor.lockObjectAndReleasePostCommit(impactedGuids);
-<<<<<<< HEAD
-//                        commitCnandidateCount
-=======
                         LOG.info("Impacted GUIDs in this batch: {}", impactedGuids.size());
->>>>>>> d0933923
                         for (AtlasVertex vertex : entityVertices) {
                             List<AtlasClassification> deletedClassifications = new ArrayList<>();
                             List<AtlasEdge> classificationEdges = GraphHelper.getClassificationEdges(vertex, null, classificationName);
                             LOG.info("Found {} classification edges for vertex {}", classificationEdges.size(), GraphHelper.getGuid(vertex));
                             classificationEdgeCount += classificationEdges.size();
-<<<<<<< HEAD
                             int batchSize = CLASSIFICATION_EDGE_BATCH_LIMIT;
                             for (int i = 0; i < classificationEdges.size(); i += batchSize) {
                                 int end = Math.min(i + batchSize, classificationEdges.size());
@@ -3197,23 +3192,12 @@
                                 for (AtlasEdge edge : batch) {
                                     try {
                                         AtlasClassification classification = entityRetriever.toAtlasClassification(edge.getInVertex());
+                                        deleteDelegate.getHandler().deleteEdgeReference(edge, TypeCategory.CLASSIFICATION, false, true, null, vertex);
+                                        LOG.info("Deleting classification edge between vertex {} and classification {}", GraphHelper.getGuid(vertex), classification.getTypeName());deleteDelegate.getHandler().deleteEdgeReference(edge, TypeCategory.CLASSIFICATION, false, true, null, vertex);
                                         deletedClassifications.add(classification);
-                                        deleteDelegate.getHandler().deleteEdgeReference(edge, TypeCategory.CLASSIFICATION, false, true, null, vertex);
-                                    } catch (IllegalStateException | AtlasBaseException e) {
+                                    } catch (IllegalStateException | AtlasBaseException e) {LOG.error("Error deleting classification edge for vertex {}: {}", GraphHelper.getGuid(vertex), e.getMessage());
                                         e.printStackTrace();
                                     }
-=======
-                            for (AtlasEdge edge : classificationEdges) {
-                                try {
-                                    AtlasClassification classification = entityRetriever.toAtlasClassification(edge.getInVertex());
-                                    deletedClassifications.add(classification);
-                                    LOG.info("Deleting classification edge between vertex {} and classification {}", GraphHelper.getGuid(vertex), classification.getTypeName());
-                                    deleteDelegate.getHandler().deleteEdgeReference(edge, TypeCategory.CLASSIFICATION, false, true, null, vertex);
-                                }
-                                catch (IllegalStateException | AtlasBaseException e){
-                                    LOG.error("Error deleting classification edge for vertex {}: {}", GraphHelper.getGuid(vertex), e.getMessage());
-                                    e.printStackTrace();
->>>>>>> d0933923
                                 }
                                 transactionInterceptHelper.intercept();
 
@@ -3227,14 +3211,10 @@
                                 e.printStackTrace();
                             }
 
-                            transactionInterceptHelper.intercept();
                         }
 
-<<<<<<< HEAD
-=======
                         transactionInterceptHelper.intercept();
                         LOG.info("Finished processing batch from offset {} to {}", offset, toIndex);
->>>>>>> d0933923
                         offset += CHUNK_SIZE_TEMP;
                     } finally {
                         LOG.info("For offset {} , classificationEdge were : {}", offset, classificationEdgeCount);
