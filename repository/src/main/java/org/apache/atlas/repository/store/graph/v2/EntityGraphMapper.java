--- conflicted
+++ resolved
@@ -2253,15 +2253,8 @@
             AtlasVertex targetVertex;
             if (isEdgeDirectionIn) {
                 targetVertex = edge.getOutVertex();
-<<<<<<< HEAD
-                LOG.info("{}: {}", direction, "outVertex");
             } else {
                 targetVertex = edge.getInVertex();
-                LOG.info("{}: {}", direction, "inVertex");
-=======
-            } else {
-                targetVertex = edge.getInVertex();
->>>>>>> 7e1f28b0
             }
 
             currentSize = targetVertex.getEdgesCount(direction, UD_RELATIONSHIP_EDGE_LABEL);
@@ -3147,7 +3140,8 @@
         }
     }
 
-    public void cleanUpClassificationPropagation(String classificationName, int batchLimit) throws AtlasBaseException {
+
+    public void cleanUpClassificationPropagation(String classificationName, int batchLimit) {
         int CLEANUP_MAX = batchLimit <= 0 ? CLEANUP_BATCH_SIZE : batchLimit * CLEANUP_BATCH_SIZE;
         int cleanedUpCount = 0;
         final int CHUNK_SIZE_TEMP = 50;
@@ -3199,9 +3193,13 @@
                                 }
                             }
 
-                            AtlasEntity entity = repairClassificationMappings(vertex);
-
-                            entityChangeNotifier.onClassificationDeletedFromEntity(entity, deletedClassifications);
+                            try {
+                                AtlasEntity entity = repairClassificationMappings(vertex);
+                                entityChangeNotifier.onClassificationDeletedFromEntity(entity, deletedClassifications);
+                            } catch (IllegalStateException | AtlasBaseException e) {
+                                e.printStackTrace();
+                            }
+
                         }
 
                         transactionInterceptHelper.intercept();
