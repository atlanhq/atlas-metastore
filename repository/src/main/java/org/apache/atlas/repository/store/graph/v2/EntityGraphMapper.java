--- conflicted
+++ resolved
@@ -3140,7 +3140,8 @@
         }
     }
 
-    public void cleanUpClassificationPropagation(String classificationName, int batchLimit) throws AtlasBaseException {
+
+    public void cleanUpClassificationPropagation(String classificationName, int batchLimit) {
         int CLEANUP_MAX = batchLimit <= 0 ? CLEANUP_BATCH_SIZE : batchLimit * CLEANUP_BATCH_SIZE;
         int cleanedUpCount = 0;
         final int CHUNK_SIZE_TEMP = 50;
@@ -3985,19 +3986,6 @@
 
             AtlasPerfTracer perf = null;
 
-<<<<<<< HEAD
-        String                    entityTypeName         = AtlasGraphUtilsV2.getTypeName(entityVertex);
-        AtlasEntityType           entityType             = typeRegistry.getEntityTypeByName(entityTypeName);
-        List<AtlasClassification> updatedClassifications = new ArrayList<>();
-        HashMap<String, String>         updatedClassificationsVertices = new HashMap<>();
-        List<AtlasVertex>         entitiesToPropagateTo  = new ArrayList<>();
-        Set<AtlasVertex>          notificationVertices   = new HashSet<AtlasVertex>() {{ add(entityVertex); }};
-
-        Map<AtlasVertex, List<AtlasClassification>> addedPropagations   = null;
-        Map<AtlasClassification, List<AtlasVertex>> removedPropagations = new HashMap<>();
-        String propagationType = null;
-        Queue<StaggeredTask> tasksToBeCreated = new LinkedList<>();
-=======
             if (AtlasPerfTracer.isPerfTraceEnabled(PERF_LOG)) {
                 perf = AtlasPerfTracer.getPerfTracer(PERF_LOG, "EntityGraphMapper.updateClassifications");
             }
@@ -4005,12 +3993,14 @@
             String                    entityTypeName         = AtlasGraphUtilsV2.getTypeName(entityVertex);
             AtlasEntityType           entityType             = typeRegistry.getEntityTypeByName(entityTypeName);
             List<AtlasClassification> updatedClassifications = new ArrayList<>();
-            List<AtlasVertex>         entitiesToPropagateTo  = new ArrayList<>();
-            Set<AtlasVertex>          notificationVertices   = new HashSet<AtlasVertex>() {{ add(entityVertex); }};
->>>>>>> 8b729774
+            HashMap<String, String>         updatedClassificationsVertices = new HashMap<>();
+        List<AtlasVertex>         entitiesToPropagateTo  = new ArrayList<>();
+        Set<AtlasVertex>          notificationVertices   = new HashSet<AtlasVertex>() {{ add(entityVertex); }};
 
             Map<AtlasVertex, List<AtlasClassification>> addedPropagations   = null;
             Map<AtlasClassification, List<AtlasVertex>> removedPropagations = new HashMap<>();
+        String propagationType = null;
+        Queue<StaggeredTask> tasksToBeCreated = new LinkedList<>();
 
             for (AtlasClassification classification : classifications) {
                 MetricRecorder metricRecorderClassification = RequestContext.get().startMetricRecord("updateClassifications_classification");
@@ -4083,14 +4073,9 @@
                 if (isClassificationUpdated) {
                     List<AtlasVertex> propagatedEntityVertices = graphHelper.getAllPropagatedEntityVertices(classificationVertex);
 
-<<<<<<< HEAD
                 notificationVertices.addAll(propagatedEntityVertices);
                 updatedClassificationsVertices.put(classificationName, classificationVertex.getIdForDisplay());
             }
-=======
-                    notificationVertices.addAll(propagatedEntityVertices);
-                }
->>>>>>> 8b729774
 
                 if (LOG.isDebugEnabled()) {
                     LOG.debug("updating vertex {} for trait {}", string(classificationVertex), classificationName);
@@ -4112,37 +4097,6 @@
                |   true      |    false    | => Remove Tag Propagation (send REMOVE classification notifications)
                |-------------|-------------| */
 
-<<<<<<< HEAD
-            Boolean currentTagPropagation = currentClassification.isPropagate();
-            Boolean updatedTagPropagation = classification.isPropagate();
-            Boolean currentRestrictPropagationThroughLineage = currentClassification.getRestrictPropagationThroughLineage();
-            Boolean updatedRestrictPropagationThroughLineage = classification.getRestrictPropagationThroughLineage();
-            Boolean currentRestrictPropagationThroughHierarchy = currentClassification.getRestrictPropagationThroughHierarchy();
-            Boolean updatedRestrictPropagationThroughHierarchy = classification.getRestrictPropagationThroughHierarchy();
-            if (updatedRestrictPropagationThroughLineage == null) {
-                updatedRestrictPropagationThroughLineage = currentRestrictPropagationThroughLineage;
-                classification.setRestrictPropagationThroughLineage(updatedRestrictPropagationThroughLineage);
-            }
-            if (updatedRestrictPropagationThroughHierarchy == null) {
-                updatedRestrictPropagationThroughHierarchy = currentRestrictPropagationThroughHierarchy;
-                classification.setRestrictPropagationThroughHierarchy(updatedRestrictPropagationThroughHierarchy);
-            }
-
-            String propagationMode = CLASSIFICATION_PROPAGATION_MODE_DEFAULT;
-            if (updatedTagPropagation) {
-                // determinePropagationMode also validates the propagation restriction option values
-                propagationMode = entityRetriever.determinePropagationMode(updatedRestrictPropagationThroughLineage, updatedRestrictPropagationThroughHierarchy);
-            }
-
-            if ((!Objects.equals(updatedRemovePropagations, currentRemovePropagations) ||
-                    !Objects.equals(currentTagPropagation, updatedTagPropagation) ||
-                    !Objects.equals(currentRestrictPropagationThroughLineage, updatedRestrictPropagationThroughLineage)) &&
-                    taskManagement != null && DEFERRED_ACTION_ENABLED) {
-
-                propagationType = CLASSIFICATION_PROPAGATION_ADD;
-                if(currentRestrictPropagationThroughLineage != updatedRestrictPropagationThroughLineage || currentRestrictPropagationThroughHierarchy != updatedRestrictPropagationThroughHierarchy){
-                    propagationType = CLASSIFICATION_REFRESH_PROPAGATION;
-=======
                 Boolean currentTagPropagation = currentClassification.isPropagate();
                 Boolean updatedTagPropagation = classification.isPropagate();
                 Boolean currentRestrictPropagationThroughLineage = currentClassification.getRestrictPropagationThroughLineage();
@@ -4152,18 +4106,11 @@
                 if (updatedRestrictPropagationThroughLineage == null) {
                     updatedRestrictPropagationThroughLineage = currentRestrictPropagationThroughLineage;
                     classification.setRestrictPropagationThroughLineage(updatedRestrictPropagationThroughLineage);
->>>>>>> 8b729774
                 }
                 if (updatedRestrictPropagationThroughHierarchy == null) {
                     updatedRestrictPropagationThroughHierarchy = currentRestrictPropagationThroughHierarchy;
                     classification.setRestrictPropagationThroughHierarchy(updatedRestrictPropagationThroughHierarchy);
                 }
-<<<<<<< HEAD
-                tasksToBeCreated.add(new StaggeredTask(propagationType, entityVertex, classificationVertex.getIdForDisplay(), classificationName, currentRestrictPropagationThroughLineage,currentRestrictPropagationThroughHierarchy));
-                updatedTagPropagation = null;
-            }
-=======
->>>>>>> 8b729774
 
                 String propagationMode = CLASSIFICATION_PROPAGATION_MODE_DEFAULT;
                 if (updatedTagPropagation) {
@@ -4176,14 +4123,14 @@
                         !Objects.equals(currentRestrictPropagationThroughLineage, updatedRestrictPropagationThroughLineage)) &&
                         taskManagement != null && DEFERRED_ACTION_ENABLED) {
 
-                    String propagationType = CLASSIFICATION_PROPAGATION_ADD;
-                    if(currentRestrictPropagationThroughLineage != updatedRestrictPropagationThroughLineage || currentRestrictPropagationThroughHierarchy != updatedRestrictPropagationThroughHierarchy){
-                        propagationType = CLASSIFICATION_REFRESH_PROPAGATION;
-                    }
-                    if (removePropagation || !updatedTagPropagation) {
-                        propagationType = CLASSIFICATION_PROPAGATION_DELETE;
-                    }
-                    createAndQueueTask(propagationType, entityVertex, classificationVertex.getIdForDisplay(), classificationName, currentRestrictPropagationThroughLineage,currentRestrictPropagationThroughHierarchy);
+                    propagationType = CLASSIFICATION_PROPAGATION_ADD;
+                if(currentRestrictPropagationThroughLineage != updatedRestrictPropagationThroughLineage || currentRestrictPropagationThroughHierarchy != updatedRestrictPropagationThroughHierarchy){
+                    propagationType = CLASSIFICATION_REFRESH_PROPAGATION;
+                }
+                if (removePropagation || !updatedTagPropagation) {
+                    propagationType = CLASSIFICATION_PROPAGATION_DELETE;
+                }
+                tasksToBeCreated.add(new StaggeredTask(propagationType, entityVertex, classificationVertex.getIdForDisplay(), classificationName, currentRestrictPropagationThroughLineage,currentRestrictPropagationThroughHierarchy));
                     updatedTagPropagation = null;
                 }
 
@@ -4255,11 +4202,10 @@
                 String      entityGuid = graphHelper.getGuid(vertex);
                 AtlasEntity entity     = instanceConverter.getAndCacheEntity(entityGuid, ENTITY_CHANGE_NOTIFY_IGNORE_RELATIONSHIP_ATTRIBUTES);
 
-<<<<<<< HEAD
-            if (entity != null) {
-                entityChangeNotifier.onClassificationUpdatedToEntity(entity, updatedClassifications);
-            }
-        }
+                if (entity != null) {
+                    entityChangeNotifier.onClassificationUpdatedToEntity(entity, updatedClassifications);
+            }
+        RequestContext.get().endMetricRecord(metricRecorderEntity);}
         for(String classification : updatedClassificationsVertices.keySet()){
             createAndQueueTask(CLASSIFICATION_PROPAGATION_TEXT_UPDATE, entityVertex, updatedClassificationsVertices.get(classification), classification);
         }
@@ -4267,14 +4213,6 @@
             StaggeredTask task = tasksToBeCreated.poll();
             createAndQueueTask(task.taskType, task.entityVertex, task.classificationVertexId, task.classificationName, task.currentPropagateThroughLineage, task.currentRestrictPropagationThroughHierarchy);
         }
-=======
-                if (entity != null) {
-                    vertex.setProperty(CLASSIFICATION_TEXT_KEY, fullTextMapperV2.getClassificationTextForEntity(entity));
-                    entityChangeNotifier.onClassificationUpdatedToEntity(entity, updatedClassifications);
-                }
-                RequestContext.get().endMetricRecord(metricRecorderEntity);
-            }
->>>>>>> 8b729774
 
             if (MapUtils.isNotEmpty(removedPropagations)) {
                 AtlasPerfMetrics.MetricRecorder metricRecorderEntity = RequestContext.get().startMetricRecord("updateClassifications_removeProp");
