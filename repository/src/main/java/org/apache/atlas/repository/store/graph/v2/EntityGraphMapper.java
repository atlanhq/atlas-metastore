/**
 * Licensed to the Apache Software Foundation (ASF) under one
 * or more contributor license agreements.  See the NOTICE file
 * distributed with this work for additional information
 * regarding copyright ownership.  The ASF licenses this file
 * to you under the Apache License, Version 2.0 (the
 * "License"); you may not use this file except in compliance
 * with the License.  You may obtain a copy of the License at
 *
 *     http://www.apache.org/licenses/LICENSE-2.0
 *
 * Unless required by applicable law or agreed to in writing, software
 * distributed under the License is distributed on an "AS IS" BASIS,
 * WITHOUT WARRANTIES OR CONDITIONS OF ANY KIND, either express or implied.
 * See the License for the specific language governing permissions and
 * limitations under the License.
 */
package org.apache.atlas.repository.store.graph.v2;

import com.google.common.annotations.VisibleForTesting;
<<<<<<< HEAD
=======

>>>>>>> e1ed8dbf
import java.util.*;
import java.util.regex.Matcher;
import java.util.regex.Pattern;
import java.util.stream.Collectors;
<<<<<<< HEAD
import javax.inject.Inject;

import io.opentelemetry.api.common.AttributeType;
=======
import java.util.stream.Stream;
import javax.inject.Inject;

>>>>>>> e1ed8dbf
import org.apache.atlas.*;
import org.apache.atlas.annotation.GraphTransaction;
import org.apache.atlas.authorize.AtlasEntityAccessRequest;
import org.apache.atlas.authorize.AtlasPrivilege;
import org.apache.atlas.authorizer.AtlasAuthorizationUtils;
import org.apache.atlas.exception.AtlasBaseException;
import org.apache.atlas.exception.EntityNotFoundException;
import org.apache.atlas.model.*;
import org.apache.atlas.model.instance.*;
import org.apache.atlas.model.instance.EntityMutations.EntityOperation;
import org.apache.atlas.model.tasks.AtlasTask;
import org.apache.atlas.model.typedef.AtlasEntityDef;
import org.apache.atlas.model.typedef.AtlasEntityDef.AtlasRelationshipAttributeDef;
import org.apache.atlas.model.typedef.AtlasRelationshipDef;
import org.apache.atlas.model.typedef.AtlasRelationshipEndDef;
import org.apache.atlas.model.typedef.AtlasStructDef.AtlasAttributeDef;
import org.apache.atlas.model.typedef.AtlasStructDef.AtlasAttributeDef.Cardinality;
import org.apache.atlas.observability.AtlasObservabilityData;
import org.apache.atlas.repository.Constants;
import org.apache.atlas.repository.RepositoryException;
import org.apache.atlas.repository.converters.AtlasInstanceConverter;
import org.apache.atlas.repository.graph.GraphHelper;
import org.apache.atlas.repository.graph.IFullTextMapper;
import org.apache.atlas.repository.graphdb.AtlasEdge;
import org.apache.atlas.repository.graphdb.AtlasEdgeDirection;
import org.apache.atlas.repository.graphdb.AtlasGraph;
import org.apache.atlas.repository.graphdb.AtlasVertex;
import org.apache.atlas.repository.graphdb.janus.cassandra.ESConnector;
import org.apache.atlas.repository.store.graph.AtlasRelationshipStore;
import org.apache.atlas.repository.store.graph.EntityGraphDiscoveryContext;
import org.apache.atlas.repository.store.graph.v1.DeleteHandlerDelegate;
import org.apache.atlas.repository.store.graph.v1.RestoreHandlerV1;
import org.apache.atlas.repository.store.graph.v2.tags.PaginatedTagResult;
import org.apache.atlas.repository.store.graph.v2.tags.TagDAO;
import org.apache.atlas.repository.store.graph.v2.tags.TagDAOCassandraImpl;
import org.apache.atlas.repository.store.graph.v2.tasks.ClassificationTask;
import org.apache.atlas.repository.store.graph.v2.utils.TagAttributeMapper;
import org.apache.atlas.repository.util.TagDeNormAttributesUtil;
import org.apache.atlas.service.FeatureFlagStore;
import org.apache.atlas.tasks.TaskManagement;
<<<<<<< HEAD
import org.apache.atlas.type.AtlasArrayType;
import org.apache.atlas.type.AtlasBuiltInTypes;
=======
import org.apache.atlas.type.*;
>>>>>>> e1ed8dbf
import org.apache.atlas.type.AtlasBusinessMetadataType.AtlasBusinessAttribute;
import org.apache.atlas.type.AtlasStructType.AtlasAttribute;
import org.apache.atlas.type.AtlasStructType.AtlasAttribute.AtlasRelationshipEdgeDirection;
import org.apache.atlas.utils.AtlasEntityUtil;
import org.apache.atlas.utils.AtlasJson;
import org.apache.atlas.utils.AtlasPerfMetrics;
import org.apache.atlas.utils.AtlasPerfMetrics.MetricRecorder;
import org.apache.atlas.utils.AtlasPerfTracer;
import org.apache.commons.codec.digest.DigestUtils;
import org.apache.commons.collections.CollectionUtils;
import org.apache.commons.collections.MapUtils;
import org.apache.commons.lang3.math.NumberUtils;
import org.apache.commons.lang3.StringUtils;
<<<<<<< HEAD
import org.jetbrains.annotations.NotNull;
=======
import org.janusgraph.util.encoding.LongEncoding;
>>>>>>> e1ed8dbf
import org.slf4j.Logger;
import org.slf4j.LoggerFactory;
import org.springframework.stereotype.Component;


import static org.apache.atlas.AtlasConfiguration.LABEL_MAX_LENGTH;
import static org.apache.atlas.AtlasConfiguration.STORE_DIFFERENTIAL_AUDITS;
import static org.apache.atlas.AtlasErrorCode.OPERATION_NOT_SUPPORTED;
import static org.apache.atlas.model.TypeCategory.ARRAY;
import static org.apache.atlas.model.TypeCategory.CLASSIFICATION;
import static org.apache.atlas.model.instance.AtlasEntity.Status.ACTIVE;
import static org.apache.atlas.model.instance.AtlasEntity.Status.DELETED;
import static org.apache.atlas.model.instance.AtlasObjectId.KEY_TYPENAME;
import static org.apache.atlas.model.instance.AtlasRelatedObjectId.KEY_RELATIONSHIP_ATTRIBUTES;
import static org.apache.atlas.model.instance.EntityMutations.EntityOperation.CREATE;
import static org.apache.atlas.model.instance.EntityMutations.EntityOperation.DELETE;
import static org.apache.atlas.model.instance.EntityMutations.EntityOperation.PARTIAL_UPDATE;
import static org.apache.atlas.model.instance.EntityMutations.EntityOperation.UPDATE;
import static org.apache.atlas.model.tasks.AtlasTask.Status.IN_PROGRESS;
import static org.apache.atlas.model.typedef.AtlasStructDef.AtlasAttributeDef.Cardinality.SET;
import static org.apache.atlas.repository.Constants.*;
import static org.apache.atlas.repository.graph.GraphHelper.getClassificationEdge;
import static org.apache.atlas.repository.graph.GraphHelper.getCollectionElementsUsingRelationship;
import static org.apache.atlas.repository.graph.GraphHelper.getCreatedByAsString;
import static org.apache.atlas.repository.graph.GraphHelper.getCreatedTime;
import static org.apache.atlas.repository.graph.GraphHelper.getDelimitedClassificationNames;
import static org.apache.atlas.repository.graph.GraphHelper.getLabels;
import static org.apache.atlas.repository.graph.GraphHelper.getMapElementsProperty;
import static org.apache.atlas.repository.graph.GraphHelper.getModifiedByAsString;
import static org.apache.atlas.repository.graph.GraphHelper.getModifiedTime;
import static org.apache.atlas.repository.graph.GraphHelper.getStatus;
import static org.apache.atlas.repository.graph.GraphHelper.getTraitLabel;
import static org.apache.atlas.repository.graph.GraphHelper.handleGetTraitNames;
import static org.apache.atlas.repository.graph.GraphHelper.getTypeName;
import static org.apache.atlas.repository.graph.GraphHelper.isRelationshipEdge;
import static org.apache.atlas.repository.graph.GraphHelper.updateModificationMetadata;
import static org.apache.atlas.repository.graph.GraphHelper.getEntityHasLineage;
import static org.apache.atlas.repository.graph.GraphHelper.getPropagatedEdges;
import static org.apache.atlas.repository.graph.GraphHelper.getClassificationEntityGuid;
import static org.apache.atlas.repository.store.graph.v2.AtlasGraphUtilsV2.*;
import static org.apache.atlas.repository.store.graph.v2.ClassificationAssociator.Updater.PROCESS_ADD;
import static org.apache.atlas.repository.store.graph.v2.ClassificationAssociator.Updater.PROCESS_DELETE;
import static org.apache.atlas.repository.store.graph.v2.ClassificationAssociator.Updater.PROCESS_NOOP;
import static org.apache.atlas.repository.store.graph.v2.ClassificationAssociator.Updater.PROCESS_UPDATE;
import static org.apache.atlas.repository.store.graph.v2.preprocessor.PreProcessorUtils.*;
import static org.apache.atlas.repository.store.graph.v2.tasks.ClassificationPropagateTaskFactory.*;
import static org.apache.atlas.repository.store.graph.v2.tasks.ClassificationTask.PARAM_ENTITY_GUID;
<<<<<<< HEAD
=======
import static org.apache.atlas.repository.store.graph.v2.tasks.ClassificationTask.PARAM_SOURCE_VERTEX_ID;
>>>>>>> e1ed8dbf
import static org.apache.atlas.type.AtlasStructType.AtlasAttribute.AtlasRelationshipEdgeDirection.IN;
import static org.apache.atlas.type.AtlasStructType.AtlasAttribute.AtlasRelationshipEdgeDirection.OUT;
import static org.apache.atlas.type.Constants.PENDING_TASKS_PROPERTY_KEY;
import static org.apache.atlas.type.Constants.CATEGORIES_PARENT_PROPERTY_KEY;
import static org.apache.atlas.type.Constants.CATEGORIES_PROPERTY_KEY;
import static org.apache.atlas.type.Constants.GLOSSARY_PROPERTY_KEY;
import static org.apache.atlas.type.Constants.HAS_LINEAGE;
import static org.apache.atlas.type.Constants.MEANINGS_PROPERTY_KEY;
import static org.apache.atlas.type.Constants.MEANINGS_TEXT_PROPERTY_KEY;
import static org.apache.atlas.type.Constants.MEANING_NAMES_PROPERTY_KEY;


@Component
public class EntityGraphMapper {
    private static final Logger LOG      = LoggerFactory.getLogger(EntityGraphMapper.class);
    private static final Logger PERF_LOG = AtlasPerfTracer.getPerfLogger("entityGraphMapper");

    private static final String  SOFT_REF_FORMAT                   = "%s:%s";
    private static final int     INDEXED_STR_SAFE_LEN              = AtlasConfiguration.GRAPHSTORE_INDEXED_STRING_SAFE_LENGTH.getInt();
    private static final boolean WARN_ON_NO_RELATIONSHIP           = AtlasConfiguration.RELATIONSHIP_WARN_NO_RELATIONSHIPS.getBoolean();
    private static final String  CUSTOM_ATTRIBUTE_KEY_SPECIAL_PREFIX = AtlasConfiguration.CUSTOM_ATTRIBUTE_KEY_SPECIAL_PREFIX.getString();

    private static final String  CLASSIFICATION_NAME_DELIMITER     = "|";
    private static final Pattern CUSTOM_ATTRIBUTE_KEY_REGEX        = Pattern.compile("^[a-zA-Z0-9_-]*$");
    private static final Pattern LABEL_REGEX                       = Pattern.compile("^[a-zA-Z0-9_-]*$");
    private static final int     CUSTOM_ATTRIBUTE_KEY_MAX_LENGTH   = AtlasConfiguration.CUSTOM_ATTRIBUTE_KEY_MAX_LENGTH.getInt();
    private static final int     CUSTOM_ATTRIBUTE_VALUE_MAX_LENGTH = AtlasConfiguration.CUSTOM_ATTRIBUTE_VALUE_MAX_LENGTH.getInt();

    private static final String TYPE_GLOSSARY= "AtlasGlossary";
    private static final String TYPE_CATEGORY= "AtlasGlossaryCategory";
    private static final String TYPE_TERM = "AtlasGlossaryTerm";
    private static final String TYPE_PRODUCT = "DataProduct";
    private static final String TYPE_DOMAIN = "DataDomain";
    private static final String TYPE_PROCESS = "Process";
    private static final String ATTR_MEANINGS = "meanings";
    private static final String ATTR_ANCHOR = "anchor";
    private static final String ATTR_CATEGORIES = "categories";
    private static final int ELASTICSEARCH_KEYWORD_MAX_BYTES = 32766;
    private static final String UTF8_CHARSET = "UTF-8";
    private static final List<String> ALLOWED_DATATYPES_FOR_DEFAULT_NULL = new ArrayList() {
        {
            add("int");
            add("long");
            add("float");
        }
    };

    private static final boolean ENTITY_CHANGE_NOTIFY_IGNORE_RELATIONSHIP_ATTRIBUTES = AtlasConfiguration.ENTITY_CHANGE_NOTIFY_IGNORE_RELATIONSHIP_ATTRIBUTES.getBoolean();
    private static final boolean CLASSIFICATION_PROPAGATION_DEFAULT                  = AtlasConfiguration.CLASSIFICATION_PROPAGATION_DEFAULT.getBoolean();
    private static final boolean RESTRICT_PROPAGATION_THROUGH_LINEAGE_DEFAULT        = false;

    private static final boolean RESTRICT_PROPAGATION_THROUGH_HIERARCHY_DEFAULT        = false;
    public static final int CLEANUP_BATCH_SIZE = 200000;
    public static final String GUID = "__guid";
    private              boolean DEFERRED_ACTION_ENABLED                             = AtlasConfiguration.TASKS_USE_ENABLED.getBoolean();
    private              boolean DIFFERENTIAL_AUDITS                                 = STORE_DIFFERENTIAL_AUDITS.getBoolean();

    private static final int MAX_NUMBER_OF_RETRIES = AtlasConfiguration.MAX_NUMBER_OF_RETRIES.getInt();
    private static final int CHUNK_SIZE            = AtlasConfiguration.TAG_CASSANDRA_BATCHING_CHUNK_SIZE.getInt();
    private static final int UD_REL_THRESHOLD = AtlasConfiguration.ATLAS_UD_RELATIONSHIPS_MAX_COUNT.getInt();

    private final GraphHelper               graphHelper;
    private final AtlasGraph                graph;
    private final DeleteHandlerDelegate     deleteDelegate;
    private final RestoreHandlerV1          restoreHandlerV1;
    private final AtlasTypeRegistry         typeRegistry;
    private final AtlasRelationshipStore    relationshipStore;
    private final IAtlasEntityChangeNotifier entityChangeNotifier;
    private final AtlasInstanceConverter    instanceConverter;
    private final EntityGraphRetriever      entityRetriever;
    private final IFullTextMapper           fullTextMapperV2;
    private final TaskManagement            taskManagement;
    private final TransactionInterceptHelper   transactionInterceptHelper;
    private final EntityGraphRetriever       retrieverNoRelation;
    private final TagDAO                    tagDAO;
    private final TagAttributeMapper        tagAttributeMapper;
    private static final Set<String> excludedTypes = new HashSet<>(Arrays.asList(TYPE_GLOSSARY, TYPE_CATEGORY, TYPE_TERM, TYPE_PRODUCT, TYPE_DOMAIN));

    @Inject
    public EntityGraphMapper(DeleteHandlerDelegate deleteDelegate, RestoreHandlerV1 restoreHandlerV1, AtlasTypeRegistry typeRegistry, AtlasGraph graph,
                             AtlasRelationshipStore relationshipStore, IAtlasEntityChangeNotifier entityChangeNotifier,
                             AtlasInstanceConverter instanceConverter, IFullTextMapper fullTextMapperV2,
                             TaskManagement taskManagement, TransactionInterceptHelper transactionInterceptHelper,
<<<<<<< HEAD
                             EntityGraphRetriever entityRetriever, TagDAO tagDAO, TagAttributeMapper tagAttributeMapper) {
=======
                             EntityGraphRetriever entityRetriever, TagAttributeMapper tagAttributeMapper) {
>>>>>>> e1ed8dbf
        this.restoreHandlerV1 = restoreHandlerV1;
        this.graphHelper          = new GraphHelper(graph);
        this.deleteDelegate       = deleteDelegate;
        this.typeRegistry         = typeRegistry;
        this.graph                = graph;
        this.relationshipStore    = relationshipStore;
        this.entityChangeNotifier = entityChangeNotifier;
        this.instanceConverter    = instanceConverter;
        this.entityRetriever      = entityRetriever;
        this.retrieverNoRelation  = new EntityGraphRetriever(entityRetriever, true);
        this.fullTextMapperV2     = fullTextMapperV2;
        this.taskManagement       = taskManagement;
        this.transactionInterceptHelper = transactionInterceptHelper;
<<<<<<< HEAD
        this.tagDAO = tagDAO;
=======
        this.tagDAO = TagDAOCassandraImpl.getInstance();
>>>>>>> e1ed8dbf
        this.tagAttributeMapper = tagAttributeMapper;
    }

    @VisibleForTesting
    public void setTasksUseFlag(boolean value) {
        DEFERRED_ACTION_ENABLED = value;
    }

    public AtlasVertex createVertex(AtlasEntity entity) throws AtlasBaseException {
        final String guid = UUID.randomUUID().toString();
        return createVertexWithGuid(entity, guid);
    }

    public AtlasVertex createShellEntityVertex(AtlasObjectId objectId, EntityGraphDiscoveryContext context) throws AtlasBaseException {
        if (LOG.isDebugEnabled()) {
            LOG.debug("==> createShellEntityVertex({})", objectId.getTypeName());
        }

        final String    guid       = UUID.randomUUID().toString();
        AtlasEntityType entityType = typeRegistry.getEntityTypeByName(objectId.getTypeName());
        AtlasVertex     ret        = createStructVertex(objectId);

        for (String superTypeName : entityType.getAllSuperTypes()) {
            AtlasGraphUtilsV2.addEncodedProperty(ret, SUPER_TYPES_PROPERTY_KEY, superTypeName);
        }

        AtlasGraphUtilsV2.setEncodedProperty(ret, GUID_PROPERTY_KEY, guid);
        AtlasGraphUtilsV2.setEncodedProperty(ret, VERSION_PROPERTY_KEY, getEntityVersion(null));
        AtlasGraphUtilsV2.setEncodedProperty(ret, IS_INCOMPLETE_PROPERTY_KEY, INCOMPLETE_ENTITY_VALUE);

        // map unique attributes
        Map<String, Object>   uniqueAttributes = objectId.getUniqueAttributes();
        EntityMutationContext mutationContext  = new EntityMutationContext(context);

        for (AtlasAttribute attribute : entityType.getUniqAttributes().values()) {
            String attrName  = attribute.getName();

            if (uniqueAttributes.containsKey(attrName)) {
                Object attrValue = attribute.getAttributeType().getNormalizedValue(uniqueAttributes.get(attrName));

                mapAttribute(attribute, attrValue, ret, CREATE, mutationContext);
            }
        }

        GraphTransactionInterceptor.addToVertexCache(guid, ret);

        return ret;
    }

    public AtlasVertex createVertexWithGuid(AtlasEntity entity, String guid) throws AtlasBaseException {
        if (LOG.isDebugEnabled()) {
            LOG.debug("==> createVertexWithGuid({})", entity.getTypeName());
        }

        AtlasEntityType entityType = typeRegistry.getEntityTypeByName(entity.getTypeName());
        AtlasVertex     ret        = createStructVertex(entity);

        for (String superTypeName : entityType.getAllSuperTypes()) {
            AtlasGraphUtilsV2.addEncodedProperty(ret, SUPER_TYPES_PROPERTY_KEY, superTypeName);
        }

        AtlasGraphUtilsV2.setEncodedProperty(ret, GUID_PROPERTY_KEY, guid);
        AtlasGraphUtilsV2.setEncodedProperty(ret, VERSION_PROPERTY_KEY, getEntityVersion(entity));

        setCustomAttributes(ret, entity);

        if (CollectionUtils.isNotEmpty(entity.getLabels())) {
            setLabels(ret, entity.getLabels());
        }

        GraphTransactionInterceptor.addToVertexCache(guid, ret);

        return ret;
    }

    public void updateSystemAttributes(AtlasVertex vertex, AtlasEntity entity) throws AtlasBaseException {
        if (entity.getVersion() != null) {
            AtlasGraphUtilsV2.setEncodedProperty(vertex, VERSION_PROPERTY_KEY, entity.getVersion());
        }

        if (entity.getCreateTime() != null) {
            AtlasGraphUtilsV2.setEncodedProperty(vertex, TIMESTAMP_PROPERTY_KEY, entity.getCreateTime().getTime());
        }

        if (entity.getUpdateTime() != null) {
            AtlasGraphUtilsV2.setEncodedProperty(vertex, MODIFICATION_TIMESTAMP_PROPERTY_KEY, entity.getUpdateTime().getTime());
        }

        if (StringUtils.isNotEmpty(entity.getCreatedBy())) {
            AtlasGraphUtilsV2.setEncodedProperty(vertex, CREATED_BY_KEY, entity.getCreatedBy());
        }

        if (StringUtils.isNotEmpty(entity.getUpdatedBy())) {
            AtlasGraphUtilsV2.setEncodedProperty(vertex, MODIFIED_BY_KEY, entity.getUpdatedBy());
        }

        if (StringUtils.isNotEmpty(entity.getHomeId())) {
            AtlasGraphUtilsV2.setEncodedProperty(vertex, HOME_ID_KEY, entity.getHomeId());
        }

        if (entity.isProxy() != null) {
            AtlasGraphUtilsV2.setEncodedProperty(vertex, IS_PROXY_KEY, entity.isProxy());
        }

        if (entity.getProvenanceType() != null) {
            AtlasGraphUtilsV2.setEncodedProperty(vertex, PROVENANCE_TYPE_KEY, entity.getProvenanceType());
        }

        if (entity.getCustomAttributes() != null) {
            setCustomAttributes(vertex, entity);
        }

        if (entity.getLabels() != null) {
            setLabels(vertex, entity.getLabels());
        }
    }

    public EntityMutationResponse mapAttributesAndClassifications(EntityMutationContext context,
                                                                  final boolean isPartialUpdate,
                                                                  BulkRequestContext bulkRequestContext, AtlasObservabilityData observabilityData) throws AtlasBaseException {

        MetricRecorder metric = RequestContext.get().startMetricRecord("mapAttributesAndClassifications");

        EntityMutationResponse resp = new EntityMutationResponse();
        RequestContext reqContext = RequestContext.get();

        boolean distributedHasLineageCalculationEnabled = AtlasConfiguration.ATLAS_DISTRIBUTED_TASK_ENABLED.getBoolean()
                && AtlasConfiguration.ENABLE_DISTRIBUTED_HAS_LINEAGE_CALCULATION.getBoolean();


        if (CollectionUtils.isNotEmpty(context.getEntitiesToRestore())) {
            restoreHandlerV1.restoreEntities(context.getEntitiesToRestore());
            for (AtlasEntityHeader restoredEntity : reqContext.getRestoredEntities()) {
                AtlasEntity diffEntity;
                if (reqContext.getDifferentialEntity(restoredEntity.getGuid()) != null){
                    diffEntity = reqContext.getDifferentialEntity(restoredEntity.getGuid());
                } else {
                    diffEntity = new AtlasEntity(restoredEntity.getTypeName());
                    diffEntity.setGuid(restoredEntity.getGuid());
                }
                diffEntity.setUpdatedBy(RequestContext.get().getUser());
                diffEntity.setUpdateTime(new Date(RequestContext.get().getRequestTime()));
                diffEntity.setAttribute(STATE_PROPERTY_KEY, ACTIVE.name());
                reqContext.cacheDifferentialEntity(diffEntity);

                resp.addEntity(UPDATE, restoredEntity);
            }
        }

        Collection<AtlasEntity> createdEntities = context.getCreatedEntities();
        Collection<AtlasEntity> updatedEntities = context.getUpdatedEntities();
        Collection<AtlasEntity> appendEntities = context.getUpdatedEntitiesForAppendRelationshipAttribute();
        Collection<AtlasEntity> removeEntities = context.getEntitiesUpdatedWithRemoveRelationshipAttribute();

        if (CollectionUtils.isNotEmpty(createdEntities)) {
            for (AtlasEntity createdEntity : createdEntities) {
                try {
                    reqContext.getDeletedEdgesIds().clear();

                    String guid = createdEntity.getGuid();
                    AtlasVertex vertex = context.getVertex(guid);
                    AtlasEntityType entityType = context.getType(guid);

                    mapAttributes(createdEntity, entityType, vertex, CREATE, context);
                    mapRelationshipAttributes(createdEntity, entityType, vertex, CREATE, context);

                    setCustomAttributes(vertex, createdEntity);
                    setSystemAttributesToEntity(vertex, createdEntity);
                    resp.addEntity(CREATE, constructHeader(createdEntity, vertex, entityType));

                    if (bulkRequestContext.isAppendTags()) {
                        if (CollectionUtils.isNotEmpty(createdEntity.getAddOrUpdateClassifications())) {
                            createdEntity.setClassifications(createdEntity.getAddOrUpdateClassifications());
                            createdEntity.setAddOrUpdateClassifications(null);
                        }

                        if (CollectionUtils.isNotEmpty(createdEntity.getRemoveClassifications())) {
                            createdEntity.setRemoveClassifications(null);
                        }
                    }

                    handleAddClassifications(context, guid, createdEntity.getClassifications());

                    if (MapUtils.isNotEmpty(createdEntity.getBusinessAttributes())) {
                        addOrUpdateBusinessAttributes(vertex, entityType, createdEntity.getBusinessAttributes());
                    }

                    Set<AtlasEdge> inOutEdges = getNewCreatedInputOutputEdges(guid);

                    if (inOutEdges != null && inOutEdges.size() > 0) {
                        boolean isRestoreEntity = false;
                        if (CollectionUtils.isNotEmpty(context.getEntitiesToRestore())) {
                            isRestoreEntity = context.getEntitiesToRestore().contains(vertex);
                        }
                        addHasLineage(inOutEdges, isRestoreEntity);
                    }

                    Set<AtlasEdge> removedEdges = getRemovedInputOutputEdges(guid);

                    if (!distributedHasLineageCalculationEnabled && CollectionUtils.isNotEmpty(removedEdges)) {
                        deleteDelegate.getHandler().resetHasLineageOnInputOutputDelete(removedEdges, null);
                    }

                    reqContext.cache(createdEntity);

                    if (DEFERRED_ACTION_ENABLED) {
                        Set<String> deletedEdgeIds = reqContext.getDeletedEdgesIds();
                        for (String deletedEdgeId : deletedEdgeIds) {
                            AtlasEdge edge = graph.getEdge(deletedEdgeId);
                            deleteDelegate.getHandler().createAndQueueClassificationRefreshPropagationTask(edge);
                        }
                    }
                } catch (AtlasBaseException baseException) {
                    setEntityGuidToException(createdEntity, baseException, context);
                    throw baseException;
                }
            }
        }

        EntityOperation updateType = isPartialUpdate ? PARTIAL_UPDATE : UPDATE;

        if (CollectionUtils.isNotEmpty(updatedEntities)) {
            for (AtlasEntity updatedEntity : updatedEntities) {
                try {
                    reqContext.getDeletedEdgesIds().clear();

                    String guid = updatedEntity.getGuid();
                    AtlasVertex vertex = context.getVertex(guid);
                    AtlasEntityType entityType = context.getType(guid);

                    mapAttributes(updatedEntity, entityType, vertex, updateType, context);
                    mapRelationshipAttributes(updatedEntity, entityType, vertex, UPDATE, context);

                    setCustomAttributes(vertex, updatedEntity);

                    if (bulkRequestContext.isReplaceClassifications()) {
                        deleteClassifications(guid);
                        handleAddClassifications(context, guid, updatedEntity.getClassifications());

                    } else {
                        Map<String, List<AtlasClassification>> diff = RequestContext.get().getAndRemoveTagsDiff(guid);

                        if (MapUtils.isNotEmpty(diff)) {
                            List<AtlasClassification> finalTags = new ArrayList<>();
                            if (diff.containsKey(PROCESS_DELETE)) {
                                for (AtlasClassification tag : diff.get(PROCESS_DELETE)) {
                                    handleDirectDeleteClassification(updatedEntity.getGuid(), tag.getTypeName());
                                }
                            }

                            if (diff.containsKey(PROCESS_UPDATE)) {
                                finalTags.addAll(diff.get(PROCESS_UPDATE));
                                handleUpdateClassifications(context, updatedEntity.getGuid(), diff.get(PROCESS_UPDATE));
                            }

                            if (diff.containsKey(PROCESS_ADD)) {
                                finalTags.addAll(diff.get(PROCESS_ADD));
                                handleAddClassifications(context, updatedEntity.getGuid(), diff.get(PROCESS_ADD));
                            }

                            if (diff.containsKey(PROCESS_NOOP)) {
                                finalTags.addAll(diff.get(PROCESS_NOOP));
                            }

                            RequestContext.get().getDifferentialEntity(guid).setClassifications(finalTags);  // For notifications
                        }
                    }

                    if (bulkRequestContext.isReplaceBusinessAttributes()) {
                        if (MapUtils.isEmpty(updatedEntity.getBusinessAttributes()) && bulkRequestContext.isOverwriteBusinessAttributes()) {
                            Map<String, Map<String, Object>> businessMetadata = entityRetriever.getBusinessMetadata(vertex);
                            if (MapUtils.isNotEmpty(businessMetadata)) {
                                removeBusinessAttributes(vertex, entityType, businessMetadata);
                            }
                        } else {
                            addOrUpdateBusinessAttributes(guid, updatedEntity.getBusinessAttributes(), bulkRequestContext.isOverwriteBusinessAttributes());
                        }
                    }

                    setSystemAttributesToEntity(vertex, updatedEntity);
                    resp.addEntity(updateType, constructHeader(updatedEntity, vertex, entityType));

                    // Add hasLineage for newly created edges
                    Set<AtlasEdge> newlyCreatedEdges = getNewCreatedInputOutputEdges(guid);
                    if (newlyCreatedEdges.size() > 0) {
                        addHasLineage(newlyCreatedEdges, false);
                    }

                    // Add hasLineage for restored edges
                    if (CollectionUtils.isNotEmpty(context.getEntitiesToRestore()) && context.getEntitiesToRestore().contains(vertex)) {
                        Set<AtlasEdge> restoredInputOutputEdges = getRestoredInputOutputEdges(vertex);
                        addHasLineage(restoredInputOutputEdges, true);
                    }

                    Set<AtlasEdge> removedEdges = getRemovedInputOutputEdges(guid);

                    if (!distributedHasLineageCalculationEnabled && CollectionUtils.isNotEmpty(removedEdges)) {
                        deleteDelegate.getHandler().resetHasLineageOnInputOutputDelete(removedEdges, null);
                    }

                    reqContext.cache(updatedEntity);

                    if (DEFERRED_ACTION_ENABLED) {
                        Set<String> deletedEdgeIds = reqContext.getDeletedEdgesIds();
                        for (String deletedEdgeId : deletedEdgeIds) {
                            AtlasEdge edge = graph.getEdge(deletedEdgeId);
                            deleteDelegate.getHandler().createAndQueueClassificationRefreshPropagationTask(edge);
                        }
                    }

                } catch (AtlasBaseException baseException) {
                    setEntityGuidToException(updatedEntity, baseException, context);
                    throw baseException;
                }
            }
        }

        // If an entity is both appended and removed, remove it from both lists
        if (CollectionUtils.isNotEmpty(appendEntities) && CollectionUtils.isNotEmpty(removeEntities)) {
            Set<String> appendGuids = appendEntities.stream()
                .map(AtlasEntity::getGuid)
                .collect(Collectors.toSet());

            Set<String> removeGuids = removeEntities.stream()
                .map(AtlasEntity::getGuid)
                .collect(Collectors.toSet());

            Set<String> commonGuids = new HashSet<>(appendGuids);
            commonGuids.retainAll(removeGuids);

            if (!commonGuids.isEmpty()) {
                appendEntities.removeIf(entity -> commonGuids.contains(entity.getGuid()));
                removeEntities.removeIf(entity -> commonGuids.contains(entity.getGuid()));
            }
        }
        if (CollectionUtils.isNotEmpty(appendEntities)) {
            for (AtlasEntity entity : appendEntities) {
                String guid = entity.getGuid();
                AtlasVertex vertex = context.getVertex(guid);
                AtlasEntityType entityType = context.getType(guid);
                mapAppendRemoveRelationshipAttributes(entity, entityType, vertex, UPDATE, context, true, false);

                // Update __hasLineage for edges impacted during append operation
                Set<AtlasEdge> newlyCreatedEdges = getNewCreatedInputOutputEdges(guid);
                if (CollectionUtils.isNotEmpty(newlyCreatedEdges)) {
                    addHasLineage(newlyCreatedEdges, false);
                }
            }
        }

        if (CollectionUtils.isNotEmpty(removeEntities)) {
            for (AtlasEntity entity : removeEntities) {
                String guid = entity.getGuid();
                AtlasVertex vertex = context.getVertex(guid);
                AtlasEntityType entityType = context.getType(guid);
                mapAppendRemoveRelationshipAttributes(entity, entityType, vertex, UPDATE, context, false, true);

                // Update __hasLineage for edges impacted during remove operation
                Set<AtlasEdge> removedEdges = getRemovedInputOutputEdges(guid);
                if (!distributedHasLineageCalculationEnabled && CollectionUtils.isNotEmpty(removedEdges)) {
                    deleteDelegate.getHandler().resetHasLineageOnInputOutputDelete(removedEdges, null);
                }
            }
        }


        if (CollectionUtils.isNotEmpty(context.getEntitiesToDelete())) {
            // TODO : HR : This needs better context to take action for V2
            deleteDelegate.getHandler().deleteEntities(context.getEntitiesToDelete());
        }

        RequestContext req = RequestContext.get();

        if(!req.isPurgeRequested()) {
            for (AtlasEntityHeader entity : req.getDeletedEntities()) {
                resp.addEntity(DELETE, entity);
            }
        }

        for (AtlasEntityHeader entity : req.getUpdatedEntities()) {
            resp.addEntity(updateType, entity);
        }

        RequestContext.get().endMetricRecord(metric);

        if (observabilityData != null) {
            observabilityData.setLineageCalcTime(RequestContext.get().getLineageCalcTime());
        }

        return resp;
    }

    private void setSystemAttributesToEntity(AtlasVertex entityVertex, AtlasEntity createdEntity) {

        createdEntity.setCreatedBy(GraphHelper.getCreatedByAsString(entityVertex));
        createdEntity.setUpdatedBy(RequestContext.get().getUser());
        createdEntity.setCreateTime(new Date(GraphHelper.getCreatedTime(entityVertex)));
        createdEntity.setUpdateTime(new Date(RequestContext.get().getRequestTime()));


        if (DIFFERENTIAL_AUDITS) {
            AtlasEntity diffEntity = RequestContext.get().getDifferentialEntity(createdEntity.getGuid());
            if (diffEntity != null) {
                diffEntity.setUpdateTime(new Date(RequestContext.get().getRequestTime()));
                diffEntity.setUpdatedBy(RequestContext.get().getUser());
            }
        }
    }


    private void setEntityGuidToException(AtlasEntity entity, AtlasBaseException exception, EntityMutationContext context) {
        String guid;
        try {
            guid = context.getGuidAssignments().entrySet().stream().filter(x -> entity.getGuid().equals(x.getValue())).findFirst().get().getKey();
        } catch (NoSuchElementException noSuchElementException) {
            guid = entity.getGuid();
        }

        exception.setEntityGuid(guid);
    }

    public void setCustomAttributes(AtlasVertex vertex, AtlasEntity entity) {
        String customAttributesString = getCustomAttributesString(entity);

        if (customAttributesString != null) {
            AtlasGraphUtilsV2.setEncodedProperty(vertex, CUSTOM_ATTRIBUTES_PROPERTY_KEY, customAttributesString);
        }
    }

    public void mapGlossaryRelationshipAttribute(AtlasAttribute attribute, AtlasObjectId glossaryObjectId,
                                                 AtlasVertex entityVertex, EntityMutationContext context) throws AtlasBaseException {

        mapAttribute(attribute, glossaryObjectId, entityVertex, EntityMutations.EntityOperation.UPDATE, context);
    }

    public void setLabels(AtlasVertex vertex, Set<String> labels) throws AtlasBaseException {
        final Set<String> currentLabels = getLabels(vertex);
        final Set<String> addedLabels;
        final Set<String> removedLabels;

        if (CollectionUtils.isEmpty(currentLabels)) {
            addedLabels   = labels;
            removedLabels = null;
        } else if (CollectionUtils.isEmpty(labels)) {
            addedLabels   = null;
            removedLabels = currentLabels;
        } else {
            addedLabels   = new HashSet<String>(CollectionUtils.subtract(labels, currentLabels));
            removedLabels = new HashSet<String>(CollectionUtils.subtract(currentLabels, labels));
        }

        updateLabels(vertex, labels);

        entityChangeNotifier.onLabelsUpdatedFromEntity(graphHelper.getGuid(vertex), addedLabels, removedLabels);
    }

    public void addLabels(AtlasVertex vertex, Set<String> labels) throws AtlasBaseException {
        if (CollectionUtils.isNotEmpty(labels)) {
            final Set<String> existingLabels = graphHelper.getLabels(vertex);
            final Set<String> updatedLabels;

            if (CollectionUtils.isEmpty(existingLabels)) {
                updatedLabels = labels;
            } else {
                updatedLabels = new HashSet<>(existingLabels);
                updatedLabels.addAll(labels);
            }
            if (!updatedLabels.equals(existingLabels)) {
                updateLabels(vertex, updatedLabels);
                updatedLabels.removeAll(existingLabels);
                entityChangeNotifier.onLabelsUpdatedFromEntity(graphHelper.getGuid(vertex), updatedLabels, null);
            }
        }
    }

    public void removeLabels(AtlasVertex vertex, Set<String> labels) throws AtlasBaseException {
        if (CollectionUtils.isNotEmpty(labels)) {
            final Set<String> existingLabels = graphHelper.getLabels(vertex);
            Set<String> updatedLabels;

            if (CollectionUtils.isNotEmpty(existingLabels)) {
                updatedLabels = new HashSet<>(existingLabels);
                updatedLabels.removeAll(labels);

                if (!updatedLabels.equals(existingLabels)) {
                    updateLabels(vertex, updatedLabels);
                    existingLabels.removeAll(updatedLabels);
                    entityChangeNotifier.onLabelsUpdatedFromEntity(graphHelper.getGuid(vertex), null, existingLabels);
                }
            }
        }
    }

    public void addOrUpdateBusinessAttributes(String guid, Map<String, Map<String, Object>> businessAttrbutes, boolean isOverwrite) throws AtlasBaseException {
        if (StringUtils.isEmpty(guid)) {
            throw new AtlasBaseException(AtlasErrorCode.INVALID_PARAMETERS, "guid is null/empty");
        }

        if (MapUtils.isEmpty(businessAttrbutes)) {
            return;
        }

        AtlasVertex entityVertex = AtlasGraphUtilsV2.findByGuid(graph, guid);

        if (entityVertex == null) {
            throw new AtlasBaseException(AtlasErrorCode.INSTANCE_GUID_NOT_FOUND, guid);
        }

        String                           typeName                     = getTypeName(entityVertex);
        AtlasEntityType                  entityType                   = typeRegistry.getEntityTypeByName(typeName);
        AtlasEntityHeader                entityHeader                 = entityRetriever.toAtlasEntityHeaderWithClassifications(entityVertex);
        RequestContext.get().cacheDifferentialEntity(new AtlasEntity(entityHeader), entityVertex);

        Map<String, Map<String, Object>> currEntityBusinessAttributes = entityRetriever.getBusinessMetadata(entityVertex);
        Set<String>                      updatedBusinessMetadataNames = new HashSet<>();

        for (String bmName : entityType.getBusinessAttributes().keySet()) {
            Map<String, Object> bmAttrs     = businessAttrbutes.get(bmName);
            Map<String, Object> currBmAttrs = currEntityBusinessAttributes != null ? currEntityBusinessAttributes.get(bmName) : null;

            if (MapUtils.isEmpty(bmAttrs) && MapUtils.isEmpty(currBmAttrs)) { // no change
                continue;
            } else if (Objects.equals(bmAttrs, currBmAttrs)) { // no change
                continue;
            }

            updatedBusinessMetadataNames.add(bmName);
        }

        AtlasEntityAccessRequest.AtlasEntityAccessRequestBuilder requestBuilder = new AtlasEntityAccessRequest.AtlasEntityAccessRequestBuilder(typeRegistry, AtlasPrivilege.ENTITY_UPDATE_BUSINESS_METADATA, entityHeader);

        for (String bmName : updatedBusinessMetadataNames) {
            requestBuilder.setBusinessMetadata(bmName);

            AtlasAuthorizationUtils.verifyAccess(requestBuilder.build(), "add/update business-metadata: guid=", guid, ", business-metadata-name=", bmName);
        }

        if (isOverwrite) {
            setBusinessAttributes(entityVertex, entityType, businessAttrbutes);
        } else {
            addOrUpdateBusinessAttributes(entityVertex, entityType, businessAttrbutes);
        }
    }

    /*
     * reset/overwrite business attributes of the entity with given values
     */
    public void setBusinessAttributes(AtlasVertex entityVertex, AtlasEntityType entityType, Map<String, Map<String, Object>> businessAttributes) throws AtlasBaseException {
        if (LOG.isDebugEnabled()) {
            LOG.debug("==> setBusinessAttributes(entityVertex={}, entityType={}, businessAttributes={}", entityVertex, entityType.getTypeName(), businessAttributes);
        }

        validateProductStatus(entityVertex);

        validateBusinessAttributes(entityVertex, entityType, businessAttributes, true);

        Map<String, Map<String, AtlasBusinessAttribute>> entityTypeBusinessAttributes = entityType.getBusinessAttributes();
        Map<String, Map<String, Object>>                 updatedBusinessAttributes    = new HashMap<>();

        for (Map.Entry<String, Map<String, AtlasBusinessAttribute>> entry : entityTypeBusinessAttributes.entrySet()) {
            String                              bmName             = entry.getKey();
            Map<String, AtlasBusinessAttribute> bmAttributes       = entry.getValue();
            Map<String, Object>                 entityBmAttributes = MapUtils.isEmpty(businessAttributes) ? null : businessAttributes.get(bmName);

            for (AtlasBusinessAttribute bmAttribute : bmAttributes.values()) {
                String bmAttrName          = bmAttribute.getName();
                Object bmAttrExistingValue = null;
                boolean isArrayOfPrimitiveType = false;
                boolean isArrayOfEnum = false;
                if (bmAttribute.getAttributeType().getTypeCategory().equals(ARRAY)) {
                    AtlasArrayType bmAttributeType = (AtlasArrayType) bmAttribute.getAttributeType();
                    AtlasType elementType = bmAttributeType.getElementType();
                    isArrayOfPrimitiveType = elementType.getTypeCategory().equals(TypeCategory.PRIMITIVE);
                    isArrayOfEnum = elementType.getTypeCategory().equals(TypeCategory.ENUM);
                }
                if (isArrayOfPrimitiveType || isArrayOfEnum) {
                    bmAttrExistingValue = entityVertex.getPropertyValues(bmAttribute.getVertexPropertyName(), Object.class);
                } else {
                    bmAttrExistingValue = entityVertex.getProperty(bmAttribute.getVertexPropertyName(), Object.class);
                }
                Object bmAttrNewValue      = MapUtils.isEmpty(entityBmAttributes) ? null : entityBmAttributes.get(bmAttrName);

                if (bmAttrExistingValue == null) {
                    if (bmAttrNewValue != null) {
                        if (LOG.isDebugEnabled()) {
                            LOG.debug("setBusinessAttributes(): adding {}.{}={}", bmName, bmAttribute.getName(), bmAttrNewValue);
                        }

                        mapAttribute(bmAttribute, bmAttrNewValue, entityVertex, CREATE, new EntityMutationContext());

                        addToUpdatedBusinessAttributes(updatedBusinessAttributes, bmAttribute, bmAttrNewValue);
                    }
                } else {
                    if (bmAttrNewValue != null) {
                        if (!Objects.equals(bmAttrExistingValue, bmAttrNewValue)) {
                            if (LOG.isDebugEnabled()) {
                                LOG.debug("setBusinessAttributes(): updating {}.{}={}", bmName, bmAttribute.getName(), bmAttrNewValue);
                            }

                            mapAttribute(bmAttribute, bmAttrNewValue, entityVertex, UPDATE, new EntityMutationContext());

                            addToUpdatedBusinessAttributes(updatedBusinessAttributes, bmAttribute, bmAttrNewValue);
                        }
                    } else {
                        if (LOG.isDebugEnabled()) {
                            LOG.debug("setBusinessAttributes(): removing {}.{}", bmName, bmAttribute.getName());
                        }

                        entityVertex.removeProperty(bmAttribute.getVertexPropertyName());

                        addToUpdatedBusinessAttributes(updatedBusinessAttributes, bmAttribute, bmAttrNewValue);
                    }
                }
            }
        }

        if (MapUtils.isNotEmpty(updatedBusinessAttributes)) {
            updateModificationMetadata(entityVertex);
            entityChangeNotifier.onBusinessAttributesUpdated(AtlasGraphUtilsV2.getIdFromVertex(entityVertex), updatedBusinessAttributes);
        }

        if (LOG.isDebugEnabled()) {
            LOG.debug("<== setBusinessAttributes(entityVertex={}, entityType={}, businessAttributes={}", entityVertex, entityType.getTypeName(), businessAttributes);
        }
    }

    /*
     * add or update the given business attributes on the entity
     */
    public void addOrUpdateBusinessAttributes(AtlasVertex entityVertex, AtlasEntityType entityType, Map<String, Map<String, Object>> businessAttributes) throws AtlasBaseException {
        if (LOG.isDebugEnabled()) {
            LOG.debug("==> addOrUpdateBusinessAttributes(entityVertex={}, entityType={}, businessAttributes={}", entityVertex, entityType.getTypeName(), businessAttributes);
        }

        validateProductStatus(entityVertex);

        validateBusinessAttributes(entityVertex, entityType, businessAttributes, true);

        Map<String, Map<String, AtlasBusinessAttribute>> entityTypeBusinessAttributes = entityType.getBusinessAttributes();
        Map<String, Map<String, Object>>                 updatedBusinessAttributes    = new HashMap<>();

        if (MapUtils.isNotEmpty(entityTypeBusinessAttributes) && MapUtils.isNotEmpty(businessAttributes)) {
            for (Map.Entry<String, Map<String, AtlasBusinessAttribute>> entry : entityTypeBusinessAttributes.entrySet()) {
                String                              bmName             = entry.getKey();
                Map<String, AtlasBusinessAttribute> bmAttributes       = entry.getValue();
                Map<String, Object>                 entityBmAttributes = businessAttributes.get(bmName);

                if (MapUtils.isEmpty(entityBmAttributes) && !businessAttributes.containsKey(bmName)) {
                    continue;
                }

                for (AtlasBusinessAttribute bmAttribute : bmAttributes.values()) {
                    String bmAttrName = bmAttribute.getName();

                    if (MapUtils.isEmpty(entityBmAttributes)) {
                        entityVertex.removeProperty(bmAttribute.getVertexPropertyName());
                        addToUpdatedBusinessAttributes(updatedBusinessAttributes, bmAttribute, null);
                        continue;

                    } else if (!entityBmAttributes.containsKey(bmAttrName)) {
                        //since overwriteBusinessAttributes is false, ignore in case BM attr is not passed at all
                        continue;
                    }

                    Object bmAttrValue   = entityBmAttributes.get(bmAttrName);
                    Object existingValue = null;
                    boolean isArrayOfPrimitiveType = false;
                    boolean isArrayOfEnum = false;
                    if (bmAttribute.getAttributeType().getTypeCategory().equals(ARRAY)) {
                        AtlasArrayType bmAttributeType = (AtlasArrayType) bmAttribute.getAttributeType();
                        AtlasType elementType = bmAttributeType.getElementType();
                        isArrayOfPrimitiveType = elementType.getTypeCategory().equals(TypeCategory.PRIMITIVE);
                        isArrayOfEnum = elementType.getTypeCategory().equals(TypeCategory.ENUM);
                    }
                    if (isArrayOfPrimitiveType || isArrayOfEnum) {
                        existingValue = entityVertex.getPropertyValues(bmAttribute.getVertexPropertyName(), Object.class);
                    } else {
                        existingValue = entityVertex.getProperty(bmAttribute.getVertexPropertyName(), Object.class);
                    }

                    if (existingValue == null) {
                        if (bmAttrValue != null) {
                            mapAttribute(bmAttribute, bmAttrValue, entityVertex, CREATE, new EntityMutationContext());

                            addToUpdatedBusinessAttributes(updatedBusinessAttributes, bmAttribute, bmAttrValue);
                        }
                    } else {
                        if (!Objects.equals(existingValue, bmAttrValue)) {

                            if( bmAttrValue != null) {
                                mapAttribute(bmAttribute, bmAttrValue, entityVertex, UPDATE, new EntityMutationContext());

                                addToUpdatedBusinessAttributes(updatedBusinessAttributes, bmAttribute, bmAttrValue);
                            } else {
                                entityVertex.removeProperty(bmAttribute.getVertexPropertyName());
                                addToUpdatedBusinessAttributes(updatedBusinessAttributes, bmAttribute, null);
                            }
                        }
                    }
                }
            }
        }

        if (MapUtils.isNotEmpty(updatedBusinessAttributes)) {
            updateModificationMetadata(entityVertex);
            entityChangeNotifier.onBusinessAttributesUpdated(AtlasGraphUtilsV2.getIdFromVertex(entityVertex), updatedBusinessAttributes);
        }

        if (LOG.isDebugEnabled()) {
            LOG.debug("<== addOrUpdateBusinessAttributes(entityVertex={}, entityType={}, businessAttributes={}", entityVertex, entityType.getTypeName(), businessAttributes);
        }
    }

    /*
     * remove the given business attributes from the entity
     */
    public void removeBusinessAttributes(AtlasVertex entityVertex, AtlasEntityType entityType, Map<String, Map<String, Object>> businessAttributes) throws AtlasBaseException {
        if (LOG.isDebugEnabled()) {
            LOG.debug("==> removeBusinessAttributes(entityVertex={}, entityType={}, businessAttributes={}", entityVertex, entityType.getTypeName(), businessAttributes);
        }

        validateProductStatus(entityVertex);

        AtlasEntityHeader               entityHeader   = entityRetriever.toAtlasEntityHeaderWithClassifications(entityVertex);
        AtlasEntityAccessRequest.AtlasEntityAccessRequestBuilder requestBuilder = new AtlasEntityAccessRequest.AtlasEntityAccessRequestBuilder(typeRegistry, AtlasPrivilege.ENTITY_UPDATE_BUSINESS_METADATA, entityHeader);

        RequestContext.get().cacheDifferentialEntity(new AtlasEntity(entityHeader), entityVertex);

        for (String bmName : businessAttributes.keySet()) {
            requestBuilder.setBusinessMetadata(bmName);

            AtlasAuthorizationUtils.verifyAccess(requestBuilder.build(), "remove business-metadata: guid=", entityHeader.getGuid(), ", business-metadata=", bmName);
        }

        Map<String, Map<String, AtlasBusinessAttribute>> entityTypeBusinessAttributes = entityType.getBusinessAttributes();
        Map<String, Map<String, Object>>                 updatedBusinessAttributes    = new HashMap<>();

        if (MapUtils.isNotEmpty(entityTypeBusinessAttributes) && MapUtils.isNotEmpty(businessAttributes)) {
            for (Map.Entry<String, Map<String, AtlasBusinessAttribute>> entry : entityTypeBusinessAttributes.entrySet()) {
                String                              bmName       = entry.getKey();
                Map<String, AtlasBusinessAttribute> bmAttributes = entry.getValue();

                if (!businessAttributes.containsKey(bmName)) { // nothing to remove for this business-metadata
                    continue;
                }

                Map<String, Object> entityBmAttributes = businessAttributes.get(bmName);

                for (AtlasBusinessAttribute bmAttribute : bmAttributes.values()) {
                    // if (entityBmAttributes is empty) remove all attributes in this business-metadata
                    // else remove the attribute only if its given in entityBmAttributes
                    if (MapUtils.isEmpty(entityBmAttributes) || entityBmAttributes.containsKey(bmAttribute.getName())) {
                        entityVertex.removeProperty(bmAttribute.getVertexPropertyName());

                        addToUpdatedBusinessAttributes(updatedBusinessAttributes, bmAttribute, null);
                    }
                }
            }
        }

        if (MapUtils.isNotEmpty(updatedBusinessAttributes)) {
            updateModificationMetadata(entityVertex);
            entityChangeNotifier.onBusinessAttributesUpdated(AtlasGraphUtilsV2.getIdFromVertex(entityVertex), updatedBusinessAttributes);
        }

        if (LOG.isDebugEnabled()) {
            LOG.debug("<== removeBusinessAttributes(entityVertex={}, entityType={}, businessAttributes={}", entityVertex, entityType.getTypeName(), businessAttributes);
        }
    }

    public static void validateProductStatus(AtlasVertex assetVertex) throws AtlasBaseException {
        if (assetVertex != null) {
            if (DATA_PRODUCT_ENTITY_TYPE.equals(assetVertex.getProperty(TYPE_NAME_PROPERTY_KEY, String.class))) {
                String entityState = assetVertex.getProperty(STATE_PROPERTY_KEY, String.class);

                if ((AtlasEntity.Status.DELETED.name().equals(entityState))) {
                    throw new AtlasBaseException(OPERATION_NOT_SUPPORTED, "Cannot update DataProduct that is Archived!");
                }
            }
        }
    }

    private AtlasVertex createStructVertex(AtlasStruct struct) {
        return createStructVertex(struct.getTypeName());
    }

    private AtlasVertex createStructVertex(AtlasObjectId objectId) {
        return createStructVertex(objectId.getTypeName());
    }

    private AtlasVertex createStructVertex(String typeName) {
        if (LOG.isDebugEnabled()) {
            LOG.debug("==> createStructVertex({})", typeName);
        }

        final AtlasVertex ret = graph.addVertex();

        AtlasGraphUtilsV2.setEncodedProperty(ret, ENTITY_TYPE_PROPERTY_KEY, typeName);
        AtlasGraphUtilsV2.setEncodedProperty(ret, STATE_PROPERTY_KEY, AtlasEntity.Status.ACTIVE.name());
        AtlasGraphUtilsV2.setEncodedProperty(ret, TIMESTAMP_PROPERTY_KEY, RequestContext.get().getRequestTime());
        AtlasGraphUtilsV2.setEncodedProperty(ret, MODIFICATION_TIMESTAMP_PROPERTY_KEY, RequestContext.get().getRequestTime());
        AtlasGraphUtilsV2.setEncodedProperty(ret, CREATED_BY_KEY, RequestContext.get().getUser());
        AtlasGraphUtilsV2.setEncodedProperty(ret, MODIFIED_BY_KEY, RequestContext.get().getUser());

        if (LOG.isDebugEnabled()) {
            LOG.debug("<== createStructVertex({})", typeName);
        }

        return ret;
    }

    private AtlasVertex createClassificationVertex(AtlasClassification classification) {
        if (LOG.isDebugEnabled()) {
            LOG.debug("==> createVertex({})", classification.getTypeName());
        }

        AtlasClassificationType classificationType = typeRegistry.getClassificationTypeByName(classification.getTypeName());

        AtlasVertex ret = createStructVertex(classification);

        AtlasGraphUtilsV2.addEncodedProperty(ret, SUPER_TYPES_PROPERTY_KEY, classificationType.getAllSuperTypes());
        AtlasGraphUtilsV2.setEncodedProperty(ret, CLASSIFICATION_ENTITY_GUID, classification.getEntityGuid());
        AtlasGraphUtilsV2.setEncodedProperty(ret, CLASSIFICATION_ENTITY_STATUS, classification.getEntityStatus().name());

        return ret;
    }

    private void mapAttributes(AtlasStruct struct, AtlasVertex vertex, EntityOperation op, EntityMutationContext context) throws AtlasBaseException {
        mapAttributes(struct, getStructType(struct.getTypeName()), vertex, op, context);
    }

    public void mapAttributes(AtlasStruct struct, AtlasStructType structType, AtlasVertex vertex, EntityOperation op, EntityMutationContext context) throws AtlasBaseException {
        if (LOG.isDebugEnabled()) {
            LOG.debug("==> mapAttributes({}, {})", op, struct.getTypeName());
        }

        if (MapUtils.isNotEmpty(struct.getAttributes())) {
            MetricRecorder metric = RequestContext.get().startMetricRecord("graphMapper.mapAttributes");

            List<String> timestampAutoUpdateAttributes = new ArrayList<>();
            List<String> userAutoUpdateAttributes = new ArrayList<>();

            if (op.equals(CREATE)) {
                for (AtlasAttribute attribute : structType.getAllAttributes().values()) {
                    Object attrValue = struct.getAttribute(attribute.getName());
                    Object attrOldValue = null;
                    boolean isArrayOfPrimitiveType = false;
                    boolean isArrayOfEnum = false;
                    if (attribute.getAttributeType().getTypeCategory().equals(ARRAY)) {
                        AtlasArrayType attributeType = (AtlasArrayType) attribute.getAttributeType();
                        AtlasType elementType = attributeType.getElementType();
                        isArrayOfPrimitiveType = elementType.getTypeCategory().equals(TypeCategory.PRIMITIVE);
                        isArrayOfEnum = elementType.getTypeCategory().equals(TypeCategory.ENUM);
                    }
                    if (isArrayOfPrimitiveType || isArrayOfEnum) {
                        attrOldValue = vertex.getPropertyValues(attribute.getVertexPropertyName(),attribute.getClass());
                    } else {
                        attrOldValue = vertex.getProperty(attribute.getVertexPropertyName(),attribute.getClass());
                    }
                    if (attrValue!= null && !attrValue.equals(attrOldValue)) {
                        addValuesToAutoUpdateAttributesList(attribute, userAutoUpdateAttributes, timestampAutoUpdateAttributes);
                    }

                    mapAttribute(attribute, attrValue, vertex, op, context);
                }

            } else if (op.equals(UPDATE) || op.equals(PARTIAL_UPDATE)) {
                for (String attrName : struct.getAttributes().keySet()) {
                    AtlasAttribute attribute = structType.getAttribute(attrName);

                    if (attribute != null) {
                        Object attrValue = struct.getAttribute(attrName);
                        Object attrOldValue = null;
                        boolean isArrayOfPrimitiveType = false;
                        boolean isArrayOfEnum = false;

                        boolean isStruct = (TypeCategory.STRUCT == attribute.getDefinedInType().getTypeCategory()
                                || TypeCategory.STRUCT == attribute.getAttributeType().getTypeCategory());

                        if (attribute.getAttributeType().getTypeCategory().equals(ARRAY)) {
                            AtlasArrayType attributeType = (AtlasArrayType) attribute.getAttributeType();
                            AtlasType elementType = attributeType.getElementType();
                            isArrayOfPrimitiveType = elementType.getTypeCategory().equals(TypeCategory.PRIMITIVE);
                            isArrayOfEnum = elementType.getTypeCategory().equals(TypeCategory.ENUM);
                        }

                        if (isArrayOfPrimitiveType || isArrayOfEnum) {
                            attrOldValue = vertex.getPropertyValues(attribute.getVertexPropertyName(),attribute.getClass());
                        } else if (isStruct) {
                            String edgeLabel = AtlasGraphUtilsV2.getEdgeLabel(attribute.getName());
                            attrOldValue = getCollectionElementsUsingRelationship(vertex, attribute, edgeLabel);
                        } else {
                            attrOldValue = vertex.getProperty(attribute.getVertexPropertyName(),attribute.getClass());
                        }

                        if (attrValue != null && !attrValue.equals(attrOldValue)) {
                            addValuesToAutoUpdateAttributesList(attribute, userAutoUpdateAttributes, timestampAutoUpdateAttributes);
                        }

                        mapAttribute(attribute, attrValue, vertex, op, context);
                    } else {
                        LOG.warn("mapAttributes(): invalid attribute {}.{}. Ignored..", struct.getTypeName(), attrName);
                    }
                }
            }

            updateModificationMetadata(vertex);
            graphHelper.updateMetadataAttributes(vertex, timestampAutoUpdateAttributes, "timestamp");
            graphHelper.updateMetadataAttributes(vertex, userAutoUpdateAttributes, "user");

            RequestContext.get().endMetricRecord(metric);
        }

        if (LOG.isDebugEnabled()) {
            LOG.debug("<== mapAttributes({}, {})", op, struct.getTypeName());
        }
    }

    private void addValuesToAutoUpdateAttributesList(AtlasAttribute attribute, List<String> userAutoUpdateAttributes, List<String> timestampAutoUpdateAttributes) {
        HashMap<String, ArrayList> autoUpdateAttributes =  attribute.getAttributeDef().getAutoUpdateAttributes();
        if (autoUpdateAttributes != null) {
            List<String> userAttributes = autoUpdateAttributes.get("user");
            if (userAttributes != null && userAttributes.size() > 0) {
                userAutoUpdateAttributes.addAll(userAttributes);
            }
            List<String> timestampAttributes = autoUpdateAttributes.get("timestamp");
            if (timestampAttributes != null && timestampAttributes.size() > 0) {
                timestampAutoUpdateAttributes.addAll(timestampAttributes);
            }
        }
    }

    private void mapRelationshipAttributes(AtlasEntity entity, AtlasEntityType entityType, AtlasVertex vertex, EntityOperation op,
                                           EntityMutationContext context) throws AtlasBaseException {
        if (LOG.isDebugEnabled()) {
            LOG.debug("==> mapRelationshipAttributes({}, {})", op, entity.getTypeName());
        }

        if (MapUtils.isNotEmpty(entity.getRelationshipAttributes())) {
            MetricRecorder metric = RequestContext.get().startMetricRecord("mapRelationshipAttributes");

            if (op.equals(CREATE)) {
                for (String attrName : entityType.getRelationshipAttributes().keySet()) {
                    Object         attrValue    = entity.getRelationshipAttribute(attrName);
                    String         relationType = AtlasEntityUtil.getRelationshipType(attrValue);
                    AtlasAttribute attribute    = entityType.getRelationshipAttribute(attrName, relationType);

                    mapAttribute(attribute, attrValue, vertex, op, context);
                }

            } else if (op.equals(UPDATE) || op.equals(PARTIAL_UPDATE)) {
                // relationship attributes mapping
                for (String attrName : entityType.getRelationshipAttributes().keySet()) {
                    if (entity.hasRelationshipAttribute(attrName)) {
                        Object         attrValue    = entity.getRelationshipAttribute(attrName);
                        String         relationType = AtlasEntityUtil.getRelationshipType(attrValue);
                        AtlasAttribute attribute    = entityType.getRelationshipAttribute(attrName, relationType);

                        mapAttribute(attribute, attrValue, vertex, op, context);
                    }
                }
            }
            updateModificationMetadata(vertex);

            RequestContext.get().endMetricRecord(metric);
        }

        if (LOG.isDebugEnabled()) {
            LOG.debug("<== mapRelationshipAttributes({}, {})", op, entity.getTypeName());
        }
    }

    private void mapAppendRemoveRelationshipAttributes(AtlasEntity entity, AtlasEntityType entityType, AtlasVertex vertex, EntityOperation op,
                                                       EntityMutationContext context, boolean isAppendOp, boolean isRemoveOp) throws AtlasBaseException {
        if (LOG.isDebugEnabled()) {
            LOG.debug("==> mapAppendRemoveRelationshipAttributes({}, {})", op, entity.getTypeName());
        }

        MetricRecorder metric = RequestContext.get().startMetricRecord("mapAppendRemoveRelationshipAttributes");

        if (isAppendOp && MapUtils.isNotEmpty(entity.getAppendRelationshipAttributes())) {
            if (op.equals(UPDATE) || op.equals(PARTIAL_UPDATE)) {
                // relationship attributes mapping
                for (String attrName : entityType.getRelationshipAttributes().keySet()) {
                    if (entity.hasAppendRelationshipAttribute(attrName)) {
                        Object         attrValue    = entity.getAppendRelationshipAttribute(attrName);
                        String         relationType = AtlasEntityUtil.getRelationshipType(attrValue);
                        AtlasAttribute attribute    = entityType.getRelationshipAttribute(attrName, relationType);
                        mapAttribute(attribute, attrValue, vertex, op, context, true, isRemoveOp);
                    }
                }
            }
        }

        if (isRemoveOp && MapUtils.isNotEmpty(entity.getRemoveRelationshipAttributes())) {
            if (op.equals(UPDATE) || op.equals(PARTIAL_UPDATE)) {
                // relationship attributes mapping
                for (String attrName : entityType.getRelationshipAttributes().keySet()) {
                    if (entity.hasRemoveRelationshipAttribute(attrName)) {
                        Object         attrValue    = entity.getRemoveRelationshipAttribute(attrName);
                        String         relationType = AtlasEntityUtil.getRelationshipType(attrValue);
                        AtlasAttribute attribute    = entityType.getRelationshipAttribute(attrName, relationType);
                        mapAttribute(attribute, attrValue, vertex, op, context, isAppendOp, true);
                    }
                }
            }
        }

        RequestContext.get().endMetricRecord(metric);

        if (LOG.isDebugEnabled()) {
            LOG.debug("<== mapAppendRemoveRelationshipAttributes({}, {})", op, entity.getTypeName());
        }
    }

    private void mapAttribute(AtlasAttribute attribute, Object attrValue, AtlasVertex vertex, EntityOperation op, EntityMutationContext context) throws AtlasBaseException {
        mapAttribute(attribute, attrValue, vertex, op, context, false, false);
    }

    private void mapAttribute(AtlasAttribute attribute, Object attrValue, AtlasVertex vertex, EntityOperation op, EntityMutationContext context, boolean isAppendOp, boolean isRemoveOp) throws AtlasBaseException {
        AtlasPerfMetrics.MetricRecorder metricRecorder = RequestContext.get().startMetricRecord("mapAttribute");
        try {
            boolean isDeletedEntity = context.isDeletedEntity(vertex);
            AtlasType         attrType     = attribute.getAttributeType();
            if (attrValue == null) {
                AtlasAttributeDef attributeDef = attribute.getAttributeDef();

                if (attrType.getTypeCategory() == TypeCategory.PRIMITIVE) {
                    if (attributeDef.getDefaultValue() != null) {
                        attrValue = attrType.createDefaultValue(attributeDef.getDefaultValue());
                    } else if (attributeDef.getIsDefaultValueNull() && ALLOWED_DATATYPES_FOR_DEFAULT_NULL.contains(attribute.getTypeName())) {
                        attrValue = null;
                    } else {
                        if (attribute.getAttributeDef().getIsOptional()) {
                            attrValue = attrType.createOptionalDefaultValue();
                        } else {
                            attrValue = attrType.createDefaultValue();
                        }
                    }
                }
            }

            if (attrType.getTypeCategory() == TypeCategory.PRIMITIVE || attrType.getTypeCategory() == TypeCategory.ENUM) {
                mapPrimitiveValue(vertex, attribute, attrValue, isDeletedEntity);
            } else {
                AttributeMutationContext ctx = new AttributeMutationContext(op, vertex, attribute, attrValue);
                mapToVertexByTypeCategory(ctx, context, isAppendOp, isRemoveOp);
            }
        } finally {
            RequestContext.get().endMetricRecord(metricRecorder);
        }
    }

    private Object mapToVertexByTypeCategory(AttributeMutationContext ctx, EntityMutationContext context, boolean isAppendOp, boolean isRemoveOp) throws AtlasBaseException {
        AtlasPerfMetrics.MetricRecorder metricRecorder = RequestContext.get().startMetricRecord("mapToVertexByTypeCategory");

        try {
            if (ctx.getOp() == CREATE && ctx.getValue() == null) {
                return null;
            }

            switch (ctx.getAttrType().getTypeCategory()) { // bulk
                case PRIMITIVE:
                case ENUM:
                    return mapPrimitiveValue(ctx, context);

                case STRUCT: {
                    if (RequestContext.get().isIdOnlyGraphEnabled()) {
                        return mapToVertexByTypeCategoryForStructV2(ctx);
                    } else {
                        return mapToVertexByTypeCategoryForStruct(ctx, context);
                    }
                }

                case OBJECT_ID_TYPE: {
                    if (ctx.getAttributeDef().isSoftReferenced()) {
                        return mapSoftRefValueWithUpdate(ctx, context);
                    }

                    AtlasRelationshipEdgeDirection edgeDirection = ctx.getAttribute().getRelationshipEdgeDirection();
                    String edgeLabel = ctx.getAttribute().getRelationshipEdgeLabel();

                    // if relationshipDefs doesn't exist, use legacy way of finding edge label.
                    if (StringUtils.isEmpty(edgeLabel)) {
                        edgeLabel = AtlasGraphUtilsV2.getEdgeLabel(ctx.getVertexProperty());
                    }

                    String    relationshipGuid = getRelationshipGuid(ctx.getValue());
                    AtlasEdge currentEdge;

                    // if relationshipGuid is assigned in AtlasRelatedObjectId use it to fetch existing AtlasEdge
                    if (StringUtils.isNotEmpty(relationshipGuid) && !RequestContext.get().isImportInProgress()) {
                        currentEdge = graphHelper.getEdgeForGUID(relationshipGuid);
                    } else {
                        currentEdge = graphHelper.getEdgeForLabel(ctx.getReferringVertex(), edgeLabel, edgeDirection);
                    }

                    AtlasEdge newEdge = null;

                    if (ctx.getValue() != null) {
                        AtlasEntityType instanceType = getInstanceType(ctx.getValue(), context);
                        AtlasEdge       edge         = currentEdge != null ? currentEdge : null;

                        ctx.setElementType(instanceType);
                        ctx.setExistingEdge(edge);

                        newEdge = mapObjectIdValueUsingRelationship(ctx, context);

                        // legacy case update inverse attribute
                        if (ctx.getAttribute().getInverseRefAttribute() != null) {
                            // Update the inverse reference using relationship on the target entity
                            addInverseReference(context, ctx.getAttribute().getInverseRefAttribute(), newEdge, getRelationshipAttributes(ctx.getValue()));
                        }
                    }

                    // created new relationship,
                    // record entity update on both vertices of the new relationship
                    if (currentEdge == null && newEdge != null) {

                        // based on relationship edge direction record update only on attribute vertex
                        if (edgeDirection == IN) {
                            recordEntityUpdate(newEdge.getOutVertex());

                        } else {
                            recordEntityUpdate(newEdge.getInVertex());
                        }
                    }

                    // update references, if current and new edge don't match
                    // record entity update on new reference and delete(edge) old reference.
                    if (currentEdge != null && !currentEdge.equals(newEdge)) {

                        //record entity update on new edge
                        if (isRelationshipEdge(newEdge)) {
                            AtlasVertex attrVertex = context.getDiscoveryContext().getResolvedEntityVertex(getGuid(ctx.getValue()));

                            recordEntityUpdate(attrVertex);
                        }

                        //delete old reference
                        deleteDelegate.getHandler().deleteEdgeReference(currentEdge, ctx.getAttrType().getTypeCategory(), ctx.getAttribute().isOwnedRef(),
                                true, ctx.getAttribute().getRelationshipEdgeDirection(), ctx.getReferringVertex());
                        if (IN == edgeDirection) {
                            recordEntityUpdate(currentEdge.getOutVertex(), ctx, false);
                        } else {
                            recordEntityUpdate(currentEdge.getInVertex(), ctx, false);
                        }
                    }

                    if (isAppendOp) {
                        // E.g. Appending Table relationship while updating a Column (1:n)
                        if (newEdge != null && getCreatedTime(newEdge) == RequestContext.get().getRequestTime()) {
                            // Only process if newly created the edge
                            AtlasVertex inverseVertex = newEdge.getInVertex();
                            if (IN == edgeDirection) {
                                inverseVertex = newEdge.getOutVertex();
                            }

                            Map<String, String> objectId = new HashMap<>();
                            objectId.put("typeName", getTypeName(inverseVertex));
                            objectId.put("guid", GraphHelper.getGuid(inverseVertex));

                            AtlasEntity diffEntity = entityRetriever.getOrInitializeDiffEntity(ctx.getReferringVertex());
                            diffEntity.setAddedRelationshipAttribute(ctx.getAttribute().getName(), objectId);
                        }
                    }

                    if (edgeLabel.equals(GLOSSARY_TERMS_EDGE_LABEL) || edgeLabel.equals(GLOSSARY_CATEGORY_EDGE_LABEL)) {
                        addGlossaryAttr(ctx, newEdge);
                    }

                    if (CATEGORY_PARENT_EDGE_LABEL.equals(edgeLabel)) {
                        addCatParentAttr(ctx, newEdge);
                    }

                    return newEdge;
                }

                case MAP:
                    return mapMapValue(ctx, context);

                case ARRAY:
                    if (isAppendOp){
                        return appendArrayValue(ctx, context);
                    }

                    if (isRemoveOp){
                        return removeArrayValue(ctx, context);
                    }

                    return mapArrayValue(ctx, context);

                default:
                    throw new AtlasBaseException(AtlasErrorCode.TYPE_CATEGORY_INVALID, ctx.getAttrType().getTypeCategory().name());
            }
        } finally {
            RequestContext.get().endMetricRecord(metricRecorder);
        }
    }

    private Object mapToVertexByTypeCategoryForStruct(AttributeMutationContext ctx, EntityMutationContext context) throws AtlasBaseException {
        String    edgeLabel   = AtlasGraphUtilsV2.getEdgeLabel(ctx.getVertexProperty());
        AtlasEdge currentEdge = graphHelper.getEdgeForLabel(ctx.getReferringVertex(), edgeLabel);
        AtlasEdge edge        = currentEdge != null ? currentEdge : null;

        ctx.setExistingEdge(edge);

        AtlasEdge newEdge = mapStructValue(ctx, context);

        if (currentEdge != null && !currentEdge.equals(newEdge)) {
            deleteDelegate.getHandler().deleteEdgeReference(currentEdge, ctx.getAttrType().getTypeCategory(), false, true, ctx.getReferringVertex());
        }

        return newEdge;
    }

    private Object mapToVertexByTypeCategoryForStructV2(AttributeMutationContext ctx) throws AtlasBaseException {

        AtlasStructType structType = typeRegistry.getStructTypeByName(ctx.getAttributeDef().getTypeName());
        if (structType == null) {
            structType = typeRegistry.getStructTypeByName(ctx.getCurrentElementType().getTypeName());
        }
        AtlasStruct struct = structType.getStructFromValue(ctx.getValue());

        ctx.getReferringVertex().setProperty(ctx.getVertexProperty(), struct);

        return struct;
    }

    private String mapSoftRefValue(AttributeMutationContext ctx, EntityMutationContext context) {
        String ret = null;

        if (ctx.getValue() instanceof AtlasObjectId) {
            AtlasObjectId objectId = (AtlasObjectId) ctx.getValue();
            String        typeName = objectId.getTypeName();
            String        guid     = AtlasTypeUtil.isUnAssignedGuid(objectId.getGuid()) ? context.getGuidAssignments().get(objectId.getGuid()) : objectId.getGuid();

            ret = AtlasEntityUtil.formatSoftRefValue(typeName, guid);
        } else {
            if (ctx.getValue() != null) {
                LOG.warn("mapSoftRefValue: Was expecting AtlasObjectId, but found: {}", ctx.getValue().getClass());
            }
        }

        setAssignedGuid(ctx.getValue(), context);

        return ret;
    }

    private Object mapSoftRefValueWithUpdate(AttributeMutationContext ctx, EntityMutationContext context) {
        String softRefValue = mapSoftRefValue(ctx, context);

        AtlasGraphUtilsV2.setProperty(ctx.getReferringVertex(), ctx.getVertexProperty(), softRefValue);

        return softRefValue;
    }

    private void addInverseReference(EntityMutationContext context, AtlasAttribute inverseAttribute, AtlasEdge edge, Map<String, Object> relationshipAttributes) throws AtlasBaseException {
        AtlasStructType inverseType      = inverseAttribute.getDefinedInType();
        AtlasVertex     inverseVertex    = edge.getInVertex();
        String          inverseEdgeLabel = inverseAttribute.getRelationshipEdgeLabel();
        AtlasEdge       inverseEdge      = graphHelper.getEdgeForLabel(inverseVertex, inverseEdgeLabel);
        String          propertyName     = AtlasGraphUtilsV2.getQualifiedAttributePropertyKey(inverseType, inverseAttribute.getName());

        // create new inverse reference
        AtlasEdge newEdge = createInverseReferenceUsingRelationship(context, inverseAttribute, edge, relationshipAttributes);

        boolean inverseUpdated = true;
        switch (inverseAttribute.getAttributeType().getTypeCategory()) {
            case OBJECT_ID_TYPE:
                if (inverseEdge != null) {
                    if (!inverseEdge.equals(newEdge)) {
                        // Disconnect old reference
                        deleteDelegate.getHandler().deleteEdgeReference(inverseEdge, inverseAttribute.getAttributeType().getTypeCategory(),
                                inverseAttribute.isOwnedRef(), true, inverseVertex);
                    }
                    else {
                        // Edge already exists for this attribute between these vertices.
                        inverseUpdated = false;
                    }
                }
                break;
            case ARRAY:
                // Add edge ID to property value
                List<String> elements = inverseVertex.getProperty(propertyName, List.class);
                if (newEdge != null && elements == null) {
                    elements = new ArrayList<>();
                    elements.add(newEdge.getId().toString());
                    inverseVertex.setProperty(propertyName, elements);
                }
                else {
                    if (newEdge != null && !elements.contains(newEdge.getId().toString())) {
                        elements.add(newEdge.getId().toString());
                        inverseVertex.setProperty(propertyName, elements);
                    }
                    else {
                        // Property value list already contains the edge ID.
                        inverseUpdated = false;
                    }
                }
                break;
            default:
                break;
        }

        if (inverseUpdated) {
            RequestContext requestContext = RequestContext.get();

            if (!requestContext.isDeletedEntity(graphHelper.getGuid(inverseVertex))) {
                updateModificationMetadata(inverseVertex);

                requestContext.recordEntityUpdate(entityRetriever.toAtlasEntityHeader(inverseVertex));
            }
        }
    }

    private AtlasEdge createInverseReferenceUsingRelationship(EntityMutationContext context, AtlasAttribute inverseAttribute, AtlasEdge edge, Map<String, Object> relationshipAttributes) throws AtlasBaseException {
        if (LOG.isDebugEnabled()) {
            LOG.debug("==> createInverseReferenceUsingRelationship()");
        }

        String      inverseAttributeName   = inverseAttribute.getName();
        AtlasType   inverseAttributeType   = inverseAttribute.getDefinedInType();
        AtlasVertex inverseVertex          = edge.getInVertex();
        AtlasVertex vertex                 = edge.getOutVertex();
        AtlasEdge   ret;

        if (inverseAttributeType instanceof AtlasEntityType) {
            AtlasEntityType entityType = (AtlasEntityType) inverseAttributeType;

            if (entityType.hasRelationshipAttribute(inverseAttributeName)) {
                String relationshipName = graphHelper.getRelationshipTypeName(inverseVertex, entityType, inverseAttributeName);

                ret = getOrCreateRelationship(inverseVertex, vertex, relationshipName, relationshipAttributes);

            } else {
                if (LOG.isDebugEnabled()) {
                    LOG.debug("No RelationshipDef defined between {} and {} on attribute: {}", inverseAttributeType,
                            AtlasGraphUtilsV2.getTypeName(vertex), inverseAttributeName);
                }
                // if no RelationshipDef found, use legacy way to create edges
                ret = createInverseReference(inverseAttribute, (AtlasStructType) inverseAttributeType, inverseVertex, vertex);
            }
        } else {
            // inverseAttribute not of type AtlasEntityType, use legacy way to create edges
            ret = createInverseReference(inverseAttribute, (AtlasStructType) inverseAttributeType, inverseVertex, vertex);
        }

        if (LOG.isDebugEnabled()) {
            LOG.debug("<== createInverseReferenceUsingRelationship()");
        }

        updateRelationshipGuidForImport(context, inverseAttributeName, inverseVertex, ret);

        return ret;
    }

    private void updateRelationshipGuidForImport(EntityMutationContext context, String inverseAttributeName, AtlasVertex inverseVertex, AtlasEdge edge) throws AtlasBaseException {
        if (!RequestContext.get().isImportInProgress()) {
            return;
        }

        String parentGuid = graphHelper.getGuid(inverseVertex);
        if(StringUtils.isEmpty(parentGuid)) {
            return;
        }

        AtlasEntity entity = context.getCreatedOrUpdatedEntity(parentGuid);
        if(entity == null) {
            return;
        }

        String parentRelationshipGuid = getRelationshipGuid(entity.getRelationshipAttribute(inverseAttributeName));
        if(StringUtils.isEmpty(parentRelationshipGuid)) {
            return;
        }

        AtlasGraphUtilsV2.setEncodedProperty(edge, RELATIONSHIP_GUID_PROPERTY_KEY, parentRelationshipGuid);
    }

    // legacy method to create edges for inverse reference
    private AtlasEdge createInverseReference(AtlasAttribute inverseAttribute, AtlasStructType inverseAttributeType,
                                             AtlasVertex inverseVertex, AtlasVertex vertex) throws AtlasBaseException {

        String propertyName     = AtlasGraphUtilsV2.getQualifiedAttributePropertyKey(inverseAttributeType, inverseAttribute.getName());
        String inverseEdgeLabel = AtlasGraphUtilsV2.getEdgeLabel(propertyName);
        AtlasEdge ret;

        try {
            ret = graphHelper.getOrCreateEdge(inverseVertex, vertex, inverseEdgeLabel);

        } catch (RepositoryException e) {
            throw new AtlasBaseException(AtlasErrorCode.INTERNAL_ERROR, e);
        }

        return ret;
    }

    private Object mapPrimitiveValue(AttributeMutationContext ctx, EntityMutationContext context) {
        return mapPrimitiveValue(ctx.getReferringVertex(), ctx.getAttribute(), ctx.getValue(), context.isDeletedEntity(ctx.referringVertex));
    }

    private Object mapPrimitiveValue(AtlasVertex vertex, AtlasAttribute attribute, Object valueFromEntity, boolean isDeletedEntity) {
        boolean isIndexableStrAttr = attribute.getAttributeDef().getIsIndexable() && attribute.getAttributeType() instanceof AtlasBuiltInTypes.AtlasStringType;

        Object ret = valueFromEntity;

        // Janus bug, when an indexed string attribute has a value longer than a certain length then the reverse indexed key generated by JanusGraph
        // exceeds the HBase row length's hard limit (Short.MAX). This trimming and hashing procedure is to circumvent that limitation
        if (ret != null && isIndexableStrAttr) {
            String value = ret.toString();

            if (value.length() > INDEXED_STR_SAFE_LEN) {
                RequestContext requestContext = RequestContext.get();

                final int trimmedLength;

                if (requestContext.getAttemptCount() <= 1) { // if this is the first attempt, try saving as it is; trim on retry
                    trimmedLength = value.length();
                } else if (requestContext.getAttemptCount() >= requestContext.getMaxAttempts()) { // if this is the last attempt, set to 'safe_len'
                    trimmedLength = INDEXED_STR_SAFE_LEN;
                } else if (requestContext.getAttemptCount() == 2) { // based on experimentation, string length of 4 times 'safe_len' succeeds
                    trimmedLength = Math.min(4 * INDEXED_STR_SAFE_LEN, value.length());
                } else if (requestContext.getAttemptCount() == 3) { // if length of 4 times 'safe_len' failed, try twice 'safe_len'
                    trimmedLength = Math.min(2 * INDEXED_STR_SAFE_LEN, value.length());
                } else { // if twice the 'safe_len' failed, trim to 'safe_len'
                    trimmedLength = INDEXED_STR_SAFE_LEN;
                }

                if (trimmedLength < value.length()) {
                    LOG.warn("Length of indexed attribute {} is {} characters, longer than safe-limit {}; trimming to {} - attempt #{}", attribute.getQualifiedName(), value.length(), INDEXED_STR_SAFE_LEN, trimmedLength, requestContext.getAttemptCount());

                    String checksumSuffix = ":" + DigestUtils.shaHex(value); // Storing SHA checksum in case verification is needed after retrieval

                    ret = value.substring(0, trimmedLength - checksumSuffix.length()) + checksumSuffix;
                } else {
                    LOG.warn("Length of indexed attribute {} is {} characters, longer than safe-limit {}", attribute.getQualifiedName(), value.length(), INDEXED_STR_SAFE_LEN);
                }
            }
        }

        AtlasGraphUtilsV2.setEncodedProperty(vertex, attribute.getVertexPropertyName(), ret);

        String uniqPropName = attribute != null ? attribute.getVertexUniquePropertyName() : null;

        if (uniqPropName != null) {
            // Removing AtlasGraphUtilsV2.getState(vertex) == DELETED condition below to keep the unique contrain even if asset is deleted.
            if (isDeletedEntity) {
                vertex.removeProperty(uniqPropName);
            } else {
                AtlasGraphUtilsV2.setEncodedProperty(vertex, uniqPropName, ret);
            }
        }

        return ret;
    }

    private AtlasEdge mapStructValue(AttributeMutationContext ctx, EntityMutationContext context) throws AtlasBaseException {
        if (LOG.isDebugEnabled()) {
            LOG.debug("==> mapStructValue({})", ctx);
        }

        AtlasEdge ret = null;

        if (ctx.getCurrentEdge() != null) {
            AtlasStruct structVal = null;
            if (ctx.getValue() instanceof AtlasStruct) {
                structVal = (AtlasStruct)ctx.getValue();
            } else if (ctx.getValue() instanceof Map) {
                structVal = new AtlasStruct(ctx.getAttrType().getTypeName(), (Map) AtlasTypeUtil.toStructAttributes((Map)ctx.getValue()));
            }

            if (structVal != null) {
                updateVertex(structVal, ctx.getCurrentEdge().getInVertex(), context);
                ret = ctx.getCurrentEdge();
            } else {
                ret = null;
            }

        } else if (ctx.getValue() != null) {
            String edgeLabel = AtlasGraphUtilsV2.getEdgeLabel(ctx.getVertexProperty());

            AtlasStruct structVal = null;
            if (ctx.getValue() instanceof AtlasStruct) {
                structVal = (AtlasStruct) ctx.getValue();
            } else if (ctx.getValue() instanceof Map) {
                structVal = new AtlasStruct(ctx.getAttrType().getTypeName(), (Map) AtlasTypeUtil.toStructAttributes((Map)ctx.getValue()));
            }

            if (structVal != null) {
                ret = createVertex(structVal, ctx.getReferringVertex(), edgeLabel, context);
            }
        }

        if (LOG.isDebugEnabled()) {
            LOG.debug("<== mapStructValue({})", ctx);
        }

        return ret;
    }

    private AtlasEdge mapObjectIdValue(AttributeMutationContext ctx, EntityMutationContext context) throws AtlasBaseException {
        if (LOG.isDebugEnabled()) {
            LOG.debug("==> mapObjectIdValue({})", ctx);
        }
        MetricRecorder recorder = RequestContext.get().startMetricRecord("mapObjectIdValue");

        AtlasEdge ret = null;

        String guid = getGuid(ctx.getValue());

        AtlasVertex entityVertex = context.getDiscoveryContext().getResolvedEntityVertex(guid);

        if (entityVertex == null) {
            if (AtlasTypeUtil.isAssignedGuid(guid)) {
                entityVertex = context.getVertex(guid);
            }

            if (entityVertex == null) {
                AtlasObjectId objId = getObjectId(ctx.getValue());

                if (objId != null) {
                    entityVertex = context.getDiscoveryContext().getResolvedEntityVertex(objId);
                }
            }
        }

        if (entityVertex == null) {
            throw new AtlasBaseException(AtlasErrorCode.INVALID_OBJECT_ID, (ctx.getValue() == null ? null : ctx.getValue().toString()));
        }

        if (ctx.getCurrentEdge() != null) {
            ret = updateEdge(ctx.getAttributeDef(), ctx.getValue(), ctx.getCurrentEdge(), entityVertex);
        } else if (ctx.getValue() != null) {
            String edgeLabel = AtlasGraphUtilsV2.getEdgeLabel(ctx.getVertexProperty());

            try {
                ret = graphHelper.getOrCreateEdge(ctx.getReferringVertex(), entityVertex, edgeLabel);
            } catch (RepositoryException e) {
                throw new AtlasBaseException(AtlasErrorCode.INTERNAL_ERROR, e);
            }
        }

        if (LOG.isDebugEnabled()) {
            LOG.debug("<== mapObjectIdValue({})", ctx);
        }

        RequestContext.get().endMetricRecord(recorder);
        return ret;
    }

    private AtlasEdge mapObjectIdValueUsingRelationship(AttributeMutationContext ctx, EntityMutationContext context) throws AtlasBaseException {
        AtlasPerfMetrics.MetricRecorder metricRecorder = RequestContext.get().startMetricRecord("mapObjectIdValueUsingRelationship");
        try {
            if (LOG.isDebugEnabled()) {
                LOG.debug("==> mapObjectIdValueUsingRelationship({})", ctx);
            }

            String      guid            = getGuid(ctx.getValue());
            AtlasVertex attributeVertex = context.getDiscoveryContext().getResolvedEntityVertex(guid);
            AtlasVertex entityVertex    = ctx.getReferringVertex();
            AtlasEdge   ret;

            if (attributeVertex == null) {
                if (AtlasTypeUtil.isAssignedGuid(guid)) {
                    attributeVertex = context.getVertex(guid);
                }

                if (attributeVertex == null) {
                    AtlasObjectId objectId = getObjectId(ctx.getValue());

                    attributeVertex = (objectId != null) ? context.getDiscoveryContext().getResolvedEntityVertex(objectId) : null;
                }
            }

            if (attributeVertex == null) {
                if(RequestContext.get().isImportInProgress()) {
                    return null;
                }

                throw new AtlasBaseException(AtlasErrorCode.INVALID_OBJECT_ID, (ctx.getValue() == null ? null : ctx.getValue().toString()));
            }

            AtlasType type = typeRegistry.getType(AtlasGraphUtilsV2.getTypeName(entityVertex));

            if (type instanceof AtlasEntityType) {
                AtlasEntityType entityType = (AtlasEntityType) type;
                AtlasAttribute  attribute     = ctx.getAttribute();
                String          attributeName = attribute.getName();

                // use relationship to create/update edges
                if (entityType.hasRelationshipAttribute(attributeName)) {
                    Map<String, Object> relationshipAttributes = getRelationshipAttributes(ctx.getValue());

                    if (ctx.getCurrentEdge() != null && getStatus(ctx.getCurrentEdge()) != DELETED) {
                        ret = updateRelationship(ctx, entityVertex, attributeVertex, attribute.getRelationshipEdgeDirection(), relationshipAttributes);
                    } else {
                        String      relationshipName = attribute.getRelationshipName();
                        AtlasVertex fromVertex;
                        AtlasVertex toVertex;

                        if (StringUtils.isEmpty(relationshipName)) {
                            relationshipName = graphHelper.getRelationshipTypeName(entityVertex, entityType, attributeName);
                        }

                        if (attribute.getRelationshipEdgeDirection() == IN) {
                            fromVertex = attributeVertex;
                            toVertex   = entityVertex;

                        } else {
                            fromVertex = entityVertex;
                            toVertex   = attributeVertex;
                        }

                        ret = getOrCreateRelationship(fromVertex, toVertex, relationshipName, relationshipAttributes);

                        boolean isCreated = getCreatedTime(ret) == RequestContext.get().getRequestTime();

                        if (isCreated) {
                            // if relationship did not exist before and new relationship was created
                            // record entity update on both relationship vertices
                            recordEntityUpdate(attributeVertex, ctx, true);
                        }

                        // for import use the relationship guid provided
                        if (RequestContext.get().isImportInProgress()) {
                            String relationshipGuid = getRelationshipGuid(ctx.getValue());

                            if(!StringUtils.isEmpty(relationshipGuid)) {
                                AtlasGraphUtilsV2.setEncodedProperty(ret, RELATIONSHIP_GUID_PROPERTY_KEY, relationshipGuid);
                            }
                        }
                    }
                } else {
                    // use legacy way to create/update edges
                    if (WARN_ON_NO_RELATIONSHIP || LOG.isDebugEnabled()) {
                        LOG.warn("No RelationshipDef defined between {} and {} on attribute: {}. This can lead to severe performance degradation.",
                                getTypeName(entityVertex), getTypeName(attributeVertex), attributeName);
                    }

                    ret = mapObjectIdValue(ctx, context);
                }

            } else {
                // if type is StructType having objectid as attribute
                ret = mapObjectIdValue(ctx, context);
            }

            setAssignedGuid(ctx.getValue(), context);

            if (LOG.isDebugEnabled()) {
                LOG.debug("<== mapObjectIdValueUsingRelationship({})", ctx);
            }

            return ret;
        } finally {
            RequestContext.get().endMetricRecord(metricRecorder);
        }
    }

    private AtlasEdge getEdgeUsingRelationship(AttributeMutationContext ctx, EntityMutationContext context, boolean createEdge) throws AtlasBaseException {
        if (LOG.isDebugEnabled()) {
            LOG.debug("==> getEdgeUsingRelationship({})", ctx);
        }

        String      guid            = getGuid(ctx.getValue());
        AtlasVertex attributeVertex = context.getDiscoveryContext().getResolvedEntityVertex(guid);
        AtlasVertex entityVertex    = ctx.getReferringVertex();
        AtlasEdge   ret = null;

        if (attributeVertex == null) {
            if (AtlasTypeUtil.isAssignedGuid(guid)) {
                attributeVertex = context.getVertex(guid);
            }

            if (attributeVertex == null) {
                AtlasObjectId objectId = getObjectId(ctx.getValue());

                attributeVertex = (objectId != null) ? context.getDiscoveryContext().getResolvedEntityVertex(objectId) : null;
            }
        }


        if (attributeVertex == null) {
            if(RequestContext.get().isImportInProgress()) {
                return null;
            }

            throw new AtlasBaseException(AtlasErrorCode.INVALID_OBJECT_ID, (ctx.getValue() == null ? null : ctx.getValue().toString()));
        }

        AtlasType type = typeRegistry.getType(AtlasGraphUtilsV2.getTypeName(entityVertex));

        if (type instanceof AtlasEntityType) {
            AtlasEntityType entityType = (AtlasEntityType) type;
            AtlasAttribute  attribute     = ctx.getAttribute();
            AtlasType atlasType = attribute.getAttributeType();
            String          attributeName = attribute.getName();

            if (entityType.hasRelationshipAttribute(attributeName)) {
                String      relationshipName = attribute.getRelationshipName();
                AtlasVertex fromVertex;
                AtlasVertex toVertex;


                if (StringUtils.isEmpty(relationshipName)) {
                    relationshipName = graphHelper.getRelationshipTypeName(entityVertex, entityType, attributeName);
                }

                if (attribute.getRelationshipEdgeDirection() == IN) {
                    fromVertex = attributeVertex;
                    toVertex   = entityVertex;

                } else {
                    fromVertex = entityVertex;
                    toVertex   = attributeVertex;
                }

                AtlasEdge newEdge = null;

                Map<String, Object> relationshipAttributes = getRelationshipAttributes(ctx.getValue());
                AtlasRelationship relationship = new AtlasRelationship(relationshipName, relationshipAttributes);
                String relationshipLabel = StringUtils.EMPTY;

                if (createEdge) {
                    // hard delete the edge if it exists and is  soft deleted
                    if (relationshipStore instanceof  AtlasRelationshipStoreV2){
                        relationshipLabel = ((AtlasRelationshipStoreV2)relationshipStore).getRelationshipEdgeLabel(fromVertex, toVertex,  relationship.getTypeName());
                    }
                    if (StringUtils.isNotEmpty(relationshipLabel)) {
                        Iterator<AtlasEdge> edges = fromVertex.getEdges(AtlasEdgeDirection.OUT, relationshipLabel).iterator();
                        while (edges.hasNext()) {
                            AtlasEdge edge = edges.next();
                            if (edge.getInVertex().equals(toVertex) && getStatus(edge) == DELETED) {
                                // Hard delete the newEdge
                                if (atlasType instanceof AtlasArrayType) {
                                    deleteDelegate.getHandler(DeleteType.HARD).deleteEdgeReference(edge, ((AtlasArrayType) atlasType).getElementType().getTypeCategory(), attribute.isOwnedRef(),
                                            true, attribute.getRelationshipEdgeDirection(), entityVertex);
                                } else {
                                    deleteDelegate.getHandler(DeleteType.HARD).deleteEdgeReference(edge, attribute.getAttributeType().getTypeCategory(), attribute.isOwnedRef(),
                                            true, attribute.getRelationshipEdgeDirection(), entityVertex);
                                }

                            }
                        }
                    }
                    newEdge = relationshipStore.getOrCreate(fromVertex, toVertex, relationship, false);
                    boolean isCreated = graphHelper.getCreatedTime(newEdge) == RequestContext.get().getRequestTime();

                    if (isCreated) {
                        // if relationship did not exist before and new relationship was created
                        // record entity update on both relationship vertices
                        recordEntityUpdateForNonRelationsipAttribute(fromVertex);
                        recordEntityUpdateForNonRelationsipAttribute(toVertex);

                        recordEntityUpdate(toVertex, ctx, true);
                    }

                } else {
                    newEdge = relationshipStore.getRelationship(fromVertex, toVertex, relationship);
                    if (newEdge != null) {
                        recordEntityUpdate(toVertex, ctx, false);
                    }
                }
                ret = newEdge;
            }
        }

        if (LOG.isDebugEnabled()) {
            LOG.debug("<== getEdgeUsingRelationship({})", ctx);
        }

        return ret;
    }

    private Map<String, Object> mapMapValue(AttributeMutationContext ctx, EntityMutationContext context) throws AtlasBaseException {
        if (LOG.isDebugEnabled()) {
            LOG.debug("==> mapMapValue({})", ctx);
        }

        Map<Object, Object> newVal      = (Map<Object, Object>) ctx.getValue();
        Map<String, Object> newMap      = new HashMap<>();
        AtlasMapType        mapType     = (AtlasMapType) ctx.getAttrType();
        AtlasAttribute      attribute   = ctx.getAttribute();
        Map<String, Object> currentMap  = getMapElementsProperty(mapType, ctx.getReferringVertex(), AtlasGraphUtilsV2.getEdgeLabel(ctx.getVertexProperty()), attribute);
        boolean             isReference = isReference(mapType.getValueType());
        boolean             isSoftReference = ctx.getAttribute().getAttributeDef().isSoftReferenced();
        String propertyName = ctx.getVertexProperty();

        if (PARTIAL_UPDATE.equals(ctx.getOp()) && attribute.getAttributeDef().isAppendOnPartialUpdate() && MapUtils.isNotEmpty(currentMap)) {
            if (MapUtils.isEmpty(newVal)) {
                newVal = new HashMap<>(currentMap);
            } else {
                Map<Object, Object> mergedVal = new HashMap<>(currentMap);

                for (Map.Entry<Object, Object> entry : newVal.entrySet()) {
                    String newKey = entry.getKey().toString();

                    mergedVal.put(newKey, entry.getValue());
                }

                newVal = mergedVal;
            }
        }

        boolean isNewValNull = newVal == null;

        if (isNewValNull) {
            newVal = new HashMap<>();
        }


        if (isReference) {
            for (Map.Entry<Object, Object> entry : newVal.entrySet()) {
                String    key          = entry.getKey().toString();
                AtlasEdge existingEdge = isSoftReference ? null : getEdgeIfExists(mapType, currentMap, key);

                AttributeMutationContext mapCtx =  new AttributeMutationContext(ctx.getOp(), ctx.getReferringVertex(), attribute, entry.getValue(),
                        propertyName, mapType.getValueType(), existingEdge);
                // Add/Update/Remove property value
                Object newEntry = mapCollectionElementsToVertex(mapCtx, context);

                if (!isSoftReference && newEntry instanceof AtlasEdge) {
                    AtlasEdge edge = (AtlasEdge) newEntry;

                    edge.setProperty(ATTRIBUTE_KEY_PROPERTY_KEY, key);

                    // If value type indicates this attribute is a reference, and the attribute has an inverse reference attribute,
                    // update the inverse reference value.
                    AtlasAttribute inverseRefAttribute = attribute.getInverseRefAttribute();

                    if (inverseRefAttribute != null) {
                        addInverseReference(context, inverseRefAttribute, edge, getRelationshipAttributes(ctx.getValue()));
                    }

                    updateInConsistentOwnedMapVertices(ctx, mapType, newEntry);

                    newMap.put(key, newEntry);
                }

                if (isSoftReference) {
                    newMap.put(key, newEntry);
                }
            }

            Map<String, Object> finalMap = removeUnusedMapEntries(attribute, ctx.getReferringVertex(), currentMap, newMap);
            newMap.putAll(finalMap);
        } else {
            // primitive type map
            if (isNewValNull) {
                ctx.getReferringVertex().setProperty(propertyName, null);
            } else {
                ctx.getReferringVertex().setProperty(propertyName, new HashMap<>(newVal));
            }
            newVal.forEach((key, value) -> newMap.put(key.toString(), value));
        }

        if (isSoftReference) {
            if (isNewValNull) {
                ctx.getReferringVertex().setProperty(propertyName,null);
            } else {
                ctx.getReferringVertex().setProperty(propertyName, new HashMap<>(newMap));
            }
        }

        if (LOG.isDebugEnabled()) {
            LOG.debug("<== mapMapValue({})", ctx);
        }

        return newMap;
    }

    public List mapArrayValue(AttributeMutationContext ctx, EntityMutationContext context) throws AtlasBaseException {
        if (LOG.isDebugEnabled()) {
            LOG.debug("==> mapArrayValue({})", ctx);
        }

        AtlasAttribute attribute           = ctx.getAttribute();
        List           newElements         = (List) ctx.getValue();
        AtlasArrayType arrType             = (AtlasArrayType) attribute.getAttributeType();
        AtlasType      elementType         = arrType.getElementType();
        boolean        isStructType        = (TypeCategory.STRUCT == elementType.getTypeCategory()) ||
                (TypeCategory.STRUCT == attribute.getDefinedInType().getTypeCategory());
        boolean        isReference         = isReference(elementType);
        boolean        isSoftReference     = ctx.getAttribute().getAttributeDef().isSoftReferenced();
        AtlasAttribute inverseRefAttribute = attribute.getInverseRefAttribute();
        Cardinality    cardinality         = attribute.getAttributeDef().getCardinality();
        List<AtlasEdge> removedElements    = new ArrayList<>();
        List<Object>   newElementsCreated  = new ArrayList<>();
        List<Object>   allArrayElements    = null;
        List<Object>   currentElements;
        boolean deleteExistingRelations = shouldDeleteExistingRelations(ctx, attribute);

        if (isReference && !isSoftReference) {
            currentElements = (List) getCollectionElementsUsingRelationship(ctx.getReferringVertex(), attribute, isStructType);
        } else {
            currentElements = (List) getArrayElementsProperty(elementType, isSoftReference, ctx.getReferringVertex(), ctx.getVertexProperty());
        }

        if (PARTIAL_UPDATE.equals(ctx.getOp()) && attribute.getAttributeDef().isAppendOnPartialUpdate() && CollectionUtils.isNotEmpty(currentElements)) {
            if (CollectionUtils.isEmpty(newElements)) {
                newElements = new ArrayList<>(currentElements);
            } else {
                List<Object> mergedVal = new ArrayList<>(currentElements);

                mergedVal.addAll(newElements);

                newElements = mergedVal;
            }
        }

        boolean isNewElementsNull = newElements == null;

        if (isNewElementsNull) {
            newElements = new ArrayList();
        }

        if (cardinality == SET) {
            newElements = (List) newElements.stream().distinct().collect(Collectors.toList());
        }

        for (int index = 0; index < newElements.size(); index++) {
            AtlasEdge               existingEdge = (isSoftReference) ? null : getEdgeAt(currentElements, index, elementType);
            AttributeMutationContext arrCtx      = new AttributeMutationContext(ctx.getOp(), ctx.getReferringVertex(), ctx.getAttribute(), newElements.get(index),
                    ctx.getVertexProperty(), elementType, existingEdge);
            if (deleteExistingRelations) {
                removeExistingRelationWithOtherVertex(arrCtx, ctx, context);
            }

            Object newEntry = mapCollectionElementsToVertex(arrCtx, context);
            if (isReference && newEntry != null && newEntry instanceof AtlasEdge && inverseRefAttribute != null) {
                // Update the inverse reference value.
                AtlasEdge newEdge = (AtlasEdge) newEntry;

                addInverseReference(context, inverseRefAttribute, newEdge, getRelationshipAttributes(ctx.getValue()));
            }

            // not null
            if(newEntry != null) {
                newElementsCreated.add(newEntry);
            }
        }

        if (isReference && !isSoftReference ) {
            boolean isAppendOnPartialUpdate = !isStructType ? getAppendOptionForRelationship(ctx.getReferringVertex(), attribute.getName()) : false;

            if (isAppendOnPartialUpdate) {
                allArrayElements = unionCurrentAndNewElements(attribute, (List) currentElements, (List) newElementsCreated);
            } else {
                removedElements = removeUnusedArrayEntries(attribute, (List) currentElements, (List) newElementsCreated, ctx);

                allArrayElements = unionCurrentAndNewElements(attribute, removedElements, (List) newElementsCreated);
            }
        } else {
            allArrayElements = newElementsCreated;
        }

        // add index to attributes of array type
        for (int index = 0; allArrayElements != null && index < allArrayElements.size(); index++) {
            Object element = allArrayElements.get(index);

            if ((element instanceof AtlasEdge)) {
                AtlasEdge edge = (AtlasEdge) element;
                if ((removedElements.contains(element)) && ((EDGE_LABELS_FOR_HARD_DELETION).contains(edge.getLabel()))) {
                    continue;
                }
                else {
                    AtlasGraphUtilsV2.setEncodedProperty((AtlasEdge) element, ATTRIBUTE_INDEX_PROPERTY_KEY, index);
                }
            }
        }

        if (isNewElementsNull) {
            setArrayElementsProperty(elementType, isSoftReference, ctx.getReferringVertex(), ctx.getVertexProperty(), null, null, cardinality);
        } else {
            // executes
            setArrayElementsProperty(elementType, isSoftReference, ctx.getReferringVertex(), ctx.getVertexProperty(), allArrayElements, currentElements, cardinality);
        }

        switch (ctx.getAttribute().getRelationshipEdgeLabel()) {
            case TERM_ASSIGNMENT_LABEL:
                addMeaningsToEntity(ctx, newElementsCreated, new ArrayList<>(0), false, currentElements);
                break;
            case CATEGORY_TERMS_EDGE_LABEL: addCategoriesToTermEntity(ctx, newElementsCreated, removedElements);
                break;

            case CATEGORY_PARENT_EDGE_LABEL: addCatParentAttr(ctx, newElementsCreated, removedElements);
                break;

            case PROCESS_INPUTS:
            case PROCESS_OUTPUTS: addEdgesToContext(GraphHelper.getGuid(ctx.referringVertex), newElementsCreated,  removedElements);
                break;

            case INPUT_PORT_PRODUCT_EDGE_LABEL:
            case OUTPUT_PORT_PRODUCT_EDGE_LABEL:
                addInternalProductAttr(ctx, newElementsCreated, removedElements, currentElements);
                break;

            case UD_RELATIONSHIP_EDGE_LABEL:
                validateCustomRelationship(ctx, newElementsCreated, false);
                break;
        }

        if (LOG.isDebugEnabled()) {
            LOG.debug("<== mapArrayValue({})", ctx);
        }

        return allArrayElements;
    }

    public List appendArrayValue(AttributeMutationContext ctx, EntityMutationContext context) throws AtlasBaseException {
        if (LOG.isDebugEnabled()) {
            LOG.debug("==> mapArrayValue({})", ctx);
        }


        AtlasAttribute attribute           = ctx.getAttribute();
        List           newElements         = (List) ctx.getValue();
        AtlasArrayType arrType             = (AtlasArrayType) attribute.getAttributeType();
        AtlasType      elementType         = arrType.getElementType();
        boolean        isStructType        = (TypeCategory.STRUCT == elementType.getTypeCategory()) ||
                (TypeCategory.STRUCT == attribute.getDefinedInType().getTypeCategory());
        boolean        isReference         = isReference(elementType);
        boolean        isSoftReference     = ctx.getAttribute().getAttributeDef().isSoftReferenced();
        AtlasAttribute inverseRefAttribute = attribute.getInverseRefAttribute();
        Cardinality    cardinality         = attribute.getAttributeDef().getCardinality();
        List<Object>   newElementsCreated  = new ArrayList<>();

        boolean isNewElementsNull = newElements == null;

        if (isNewElementsNull) {
            newElements = new ArrayList();
        }

        if (cardinality == SET) {
            newElements = (List) newElements.stream().distinct().collect(Collectors.toList());
        }


        for (int index = 0; index < newElements.size(); index++) {
            AttributeMutationContext arrCtx      = new AttributeMutationContext(ctx.getOp(), ctx.getReferringVertex(), ctx.getAttribute(), newElements.get(index),
                    ctx.getVertexProperty(), elementType);


            Object newEntry = getEdgeUsingRelationship(arrCtx, context, true);

            if (isReference && newEntry != null && newEntry instanceof AtlasEdge && inverseRefAttribute != null) {
                // Update the inverse reference value.
                AtlasEdge newEdge = (AtlasEdge) newEntry;

                addInverseReference(context, inverseRefAttribute, newEdge, getRelationshipAttributes(ctx.getValue()));
            }

            if(newEntry != null) {
                newElementsCreated.add(newEntry);
            }
        }

        // add index to attributes of array type
        for (int index = 0; newElements != null && index < newElements.size(); index++) {
            Object element = newElements.get(index);

            if (element instanceof AtlasEdge) {
                AtlasGraphUtilsV2.setEncodedProperty((AtlasEdge) element, ATTRIBUTE_INDEX_PROPERTY_KEY, index);
            }
        }

        if (isNewElementsNull) {
            setArrayElementsProperty(elementType, isSoftReference, ctx.getReferringVertex(), ctx.getVertexProperty(),  new ArrayList<>(0),  new ArrayList<>(0), cardinality);
        } else {
            setArrayElementsProperty(elementType, isSoftReference, ctx.getReferringVertex(), ctx.getVertexProperty(), newElements,  new ArrayList<>(0), cardinality);
        }

        if (CollectionUtils.isNotEmpty(newElementsCreated)
                && newElementsCreated.get(0) instanceof AtlasEdge
                ) {
            List<Map<String, String>> attrValues = new ArrayList<>();

            for (Object newItem : newElementsCreated) {
                if (getCreatedTime((AtlasEdge) newItem) == RequestContext.get().getRequestTime()) {
                    // Only process newly created edges
                    AtlasVertex inverseVertex = ((AtlasEdge) newItem).getInVertex();
                    Map<String, String> objectId = new HashMap<>();
                    objectId.put("typeName", getTypeName(inverseVertex));
                    objectId.put("guid", GraphHelper.getGuid(inverseVertex));
                    attrValues.add(objectId);
                }
            }

            AtlasEntity diffEntity = entityRetriever.getOrInitializeDiffEntity(ctx.getReferringVertex());
            diffEntity.setAddedRelationshipAttribute(attribute.getName(), attrValues);
        }

        switch (ctx.getAttribute().getRelationshipEdgeLabel()) {
            case TERM_ASSIGNMENT_LABEL:
                addMeaningsToEntity(ctx, newElementsCreated, new ArrayList<>(0), true, new ArrayList<>(0));
                break;

            case CATEGORY_TERMS_EDGE_LABEL: addCategoriesToTermEntity(ctx, newElementsCreated, new ArrayList<>(0));
                break;

            case CATEGORY_PARENT_EDGE_LABEL: addCatParentAttr(ctx, newElementsCreated, new ArrayList<>(0));
                break;

            case PROCESS_INPUTS:
            case PROCESS_OUTPUTS: addEdgesToContext(GraphHelper.getGuid(ctx.referringVertex), newElementsCreated,  new ArrayList<>(0));
                break;

            case INPUT_PORT_PRODUCT_EDGE_LABEL:
            case OUTPUT_PORT_PRODUCT_EDGE_LABEL:
                addInternalProductAttr(ctx, newElementsCreated, null, null);
                break;

            case UD_RELATIONSHIP_EDGE_LABEL:
                validateCustomRelationship(ctx, newElementsCreated, true);
                break;
        }

        if (LOG.isDebugEnabled()) {
            LOG.debug("<== mapArrayValue({})", ctx);
        }

        return newElementsCreated;
    }

    public List removeArrayValue(AttributeMutationContext ctx, EntityMutationContext context) throws AtlasBaseException {
        if (LOG.isDebugEnabled()) {
            LOG.debug("==> removeArrayValue({})", ctx);
        }

        AtlasAttribute attribute           = ctx.getAttribute();
        List           elementsDeleted         = (List) ctx.getValue();
        AtlasArrayType arrType             = (AtlasArrayType) attribute.getAttributeType();
        AtlasType      elementType         = arrType.getElementType();
        boolean        isStructType        = (TypeCategory.STRUCT == elementType.getTypeCategory()) ||
                (TypeCategory.STRUCT == attribute.getDefinedInType().getTypeCategory());
        Cardinality    cardinality         = attribute.getAttributeDef().getCardinality();
        List<AtlasEdge> removedElements    = new ArrayList<>();
        List<Object>   entityRelationsDeleted  = new ArrayList<>();


        boolean isNewElementsNull = elementsDeleted == null;

        if (isNewElementsNull) {
            elementsDeleted = new ArrayList();
        }

        if (cardinality == SET) {
            elementsDeleted = (List) elementsDeleted.stream().distinct().collect(Collectors.toList());
        }

        for (int index = 0; index < elementsDeleted.size(); index++) {
            AttributeMutationContext arrCtx      = new AttributeMutationContext(ctx.getOp(), ctx.getReferringVertex(), ctx.getAttribute(), elementsDeleted.get(index),
                    ctx.getVertexProperty(), elementType);

            Object deleteEntry =  getEdgeUsingRelationship(arrCtx, context, false);

            // avoid throwing error if relation does not exist but requested to remove
            if (deleteEntry == null) {
                LOG.warn("Relation does not exist for attribute {} for entity {}", attribute.getName(),
                        ctx.getReferringVertex());
            } else {
                entityRelationsDeleted.add(deleteEntry);
            }

        }

        removedElements = removeArrayEntries(attribute, (List)entityRelationsDeleted, ctx);

        if (CollectionUtils.isNotEmpty(removedElements)
                && removedElements.get(0) instanceof AtlasEdge) {

            List<Map<String, String>> attrValues = new ArrayList<>();

            for (Object removedItem : removedElements) {
                AtlasVertex inverseVertex = ((AtlasEdge) removedItem).getInVertex();
                Map<String, String> objectId = new HashMap<>();
                objectId.put("typeName", getTypeName(inverseVertex));
                objectId.put("guid", GraphHelper.getGuid(inverseVertex));
                attrValues.add(objectId);
            }

            AtlasEntity diffEntity = entityRetriever.getOrInitializeDiffEntity(ctx.getReferringVertex());
            diffEntity.setRemovedRelationshipAttribute(attribute.getName(), attrValues);
        }


        switch (ctx.getAttribute().getRelationshipEdgeLabel()) {
            case TERM_ASSIGNMENT_LABEL:
                addMeaningsToEntity(ctx, new ArrayList<>(0), removedElements, true, new ArrayList<>(0));
                break;
            case CATEGORY_TERMS_EDGE_LABEL: addCategoriesToTermEntity(ctx, new ArrayList<>(0), removedElements);
                break;

            case CATEGORY_PARENT_EDGE_LABEL: addCatParentAttr(ctx, new ArrayList<>(0), removedElements);
                break;

            case PROCESS_INPUTS:
            case PROCESS_OUTPUTS: addEdgesToContext(GraphHelper.getGuid(ctx.referringVertex), new ArrayList<>(0),  removedElements);
                break;

            case INPUT_PORT_PRODUCT_EDGE_LABEL:
            case OUTPUT_PORT_PRODUCT_EDGE_LABEL:
                addInternalProductAttr(ctx, null , removedElements, null);
                break;
        }

        if (LOG.isDebugEnabled()) {
            LOG.debug("<== removeArrayValue({})", ctx);
        }

        return entityRelationsDeleted;
    }

    private void addEdgesToContext(String guid, List<Object> newElementsCreated, List<AtlasEdge> removedElements) {

        if (newElementsCreated.size() > 0) {
            List<Object> elements = (RequestContext.get().getNewElementsCreatedMap()).get(guid);
            if (elements == null) {
                ArrayList newElements = new ArrayList<>();
                newElements.addAll(newElementsCreated);
                (RequestContext.get().getNewElementsCreatedMap()).put(guid, newElements);
            } else {
                elements.addAll(newElementsCreated);
                RequestContext.get().getNewElementsCreatedMap().put(guid, elements);
            }
        }

        if (removedElements.size() > 0) {
            List<Object> removedElement = (RequestContext.get().getRemovedElementsMap()).get(guid);

            if (removedElement == null) {
                removedElement = new ArrayList<>();
                removedElement.addAll(removedElements);
                (RequestContext.get().getRemovedElementsMap()).put(guid, removedElement);
            } else {
                removedElement.addAll(removedElements);
                (RequestContext.get().getRemovedElementsMap()).put(guid, removedElement);
            }
        }
    }

    public void validateCustomRelationship(AttributeMutationContext ctx, List<Object> newElements, boolean isAppend) throws AtlasBaseException {
        validateCustomRelationshipCount(ctx, newElements, isAppend);
        validateCustomRelationshipAttributes(ctx, newElements);
    }

    public void validateCustomRelationshipCount(AttributeMutationContext ctx, List<Object> newElements, boolean isAppend) throws AtlasBaseException {
        long currentSize;
        boolean isEdgeDirectionIn = ctx.getAttribute().getRelationshipEdgeDirection() == AtlasRelationshipEdgeDirection.IN;

        if (isAppend) {
            currentSize = ctx.getReferringVertex().getEdgesCount(isEdgeDirectionIn ? AtlasEdgeDirection.IN : AtlasEdgeDirection.OUT,
                    UD_RELATIONSHIP_EDGE_LABEL);
        } else {
            currentSize = newElements.size();
        }

        validateCustomRelationshipCount(currentSize, ctx.getReferringVertex());

        AtlasEdgeDirection direction;
        if (isEdgeDirectionIn) {
            direction = AtlasEdgeDirection.OUT;
        } else {
            direction = AtlasEdgeDirection.IN;
        }

        for (Object obj : newElements) {
            AtlasEdge edge = (AtlasEdge) obj;

            AtlasVertex targetVertex;
            if (isEdgeDirectionIn) {
                targetVertex = edge.getOutVertex();
            } else {
                targetVertex = edge.getInVertex();
            }

            currentSize = targetVertex.getEdgesCount(direction, UD_RELATIONSHIP_EDGE_LABEL);
            validateCustomRelationshipCount(currentSize, targetVertex);
        }
    }

    public void validateCustomRelationshipAttributes(AttributeMutationContext ctx, List<Object> newElements) throws AtlasBaseException {
        List<AtlasRelatedObjectId> customRelationships = (List<AtlasRelatedObjectId>) ctx.getValue();

        if (CollectionUtils.isNotEmpty(customRelationships)) {
            for (AtlasObjectId objectId : customRelationships) {
                if (objectId instanceof AtlasRelatedObjectId) {
                    AtlasRelatedObjectId relatedObjectId = (AtlasRelatedObjectId) objectId;
                    if (relatedObjectId.getRelationshipAttributes() != null) {
                        validateCustomRelationshipAttributeValueCase(relatedObjectId.getRelationshipAttributes().getAttributes());
                    }
                }
            }
        }
    }

    public static void validateCustomRelationshipAttributeValueCase(Map<String, Object> attributes) throws AtlasBaseException {
        if (MapUtils.isEmpty(attributes)) {
            return;
        }

        for (String key : attributes.keySet()) {
            if (key.equals("toTypeLabel") || key.equals("fromTypeLabel")) {
                String value = (String) attributes.get(key);

                if (StringUtils.isNotEmpty(value)) {
                    StringBuilder finalValue = new StringBuilder();

                    finalValue.append(Character.toUpperCase(value.charAt(0)));
                    String sub = value.substring(1);
                    if (StringUtils.isNotEmpty(sub)) {
                        finalValue.append(sub.toLowerCase());
                    }

                    attributes.put(key, finalValue.toString());
                }
            }
        }
    }

    public static void validateCustomRelationship(AtlasVertex end1Vertex, AtlasVertex end2Vertex) throws AtlasBaseException {
        long currentSize = end1Vertex.getEdgesCount(AtlasEdgeDirection.OUT, UD_RELATIONSHIP_EDGE_LABEL) + 1;
        validateCustomRelationshipCount(currentSize, end1Vertex);

        currentSize = end2Vertex.getEdgesCount(AtlasEdgeDirection.IN, UD_RELATIONSHIP_EDGE_LABEL) + 1;
        validateCustomRelationshipCount(currentSize, end2Vertex);
    }

    private static void validateCustomRelationshipCount(long size, AtlasVertex vertex) throws AtlasBaseException {
        if (UD_REL_THRESHOLD < size) {
            throw new AtlasBaseException(AtlasErrorCode.OPERATION_NOT_SUPPORTED,
                    "Custom relationships size is more than " + UD_REL_THRESHOLD + ", current is " + size + " for " + vertex.getProperty(NAME, String.class));
        }
    }

    private void validateElasticsearchKeywordSize(AtlasBusinessAttribute bmAttribute, Object attrValue, String fieldName, List<String> messages) {
        if (!isKeywordMappedAttribute(bmAttribute)) {
            return;
        }

        if (attrValue == null) {
            return;
        }

        try {
            String valueAsString = attrValue.toString();
            byte[] valueBytes = valueAsString.getBytes(UTF8_CHARSET);

            if (valueBytes.length > ELASTICSEARCH_KEYWORD_MAX_BYTES) {
                messages.add(String.format("%s: Business attribute value exceeds Elasticsearch keyword limit. " +
                                "Size: %d bytes, Limit: %d bytes (32KB). Consider using a different field type or reducing the value size.",
                        fieldName, valueBytes.length, ELASTICSEARCH_KEYWORD_MAX_BYTES));
            }
        } catch (Exception e) {
            LOG.warn("Failed to validate Elasticsearch keyword size for field: {}", fieldName, e);
            messages.add(String.format("%s: Failed to validate Elasticsearch keyword size due to an error: %s",
                    fieldName, e.getMessage()));

        }
    }

    private boolean isKeywordMappedAttribute(AtlasBusinessAttribute bmAttribute) {
        AtlasAttributeDef attributeDef = bmAttribute.getAttributeDef();
        AtlasType attrType = bmAttribute.getAttributeType();

        if (attrType instanceof AtlasBuiltInTypes.AtlasStringType || attrType instanceof AtlasEnumType) {
            return true;
        }

        if (AtlasAttributeDef.IndexType.STRING == attributeDef.getIndexType()) {
            return true;
        }

        return false;
    }

    private void addInternalProductAttr(AttributeMutationContext ctx, List<Object> createdElements, List<AtlasEdge> deletedElements, List<Object> currentElements) throws AtlasBaseException {
        MetricRecorder metricRecorder = RequestContext.get().startMetricRecord("addInternalProductAttrForAppend");
        AtlasVertex toVertex = ctx.getReferringVertex();
        String toVertexType = getTypeName(toVertex);

        if (CollectionUtils.isEmpty(createdElements) && CollectionUtils.isEmpty(deletedElements)){
            RequestContext.get().endMetricRecord(metricRecorder);
            return;
        }

        if (TYPE_PRODUCT.equals(toVertexType)) {
            String attrName = ctx.getAttribute().getRelationshipEdgeLabel().equals(OUTPUT_PORT_PRODUCT_EDGE_LABEL)
                    ? OUTPUT_PORT_GUIDS_ATTR
                    : INPUT_PORT_GUIDS_ATTR;

            addOrRemoveDaapInternalAttr(toVertex, attrName, createdElements, deletedElements, currentElements);
        }else{
            throw new AtlasBaseException(AtlasErrorCode.BAD_REQUEST, "Can not update product relations while updating any asset");
        }
        RequestContext.get().endMetricRecord(metricRecorder);
    }

    private void addOrRemoveDaapInternalAttr(AtlasVertex toVertex, String internalAttr, List<Object> createdElements, List<AtlasEdge> deletedElements, List<Object> currentElements) throws AtlasBaseException {
        List<String> addedGuids = new ArrayList<>();
        List<String> removedGuids = new ArrayList<>();
        if (CollectionUtils.isNotEmpty(createdElements)) {
            addedGuids = createdElements.stream().map(x -> ((AtlasEdge) x).getOutVertex().getProperty("__guid", String.class)).collect(Collectors.toList());
            addedGuids.forEach(guid -> AtlasGraphUtilsV2.addEncodedProperty(toVertex, internalAttr, guid));
        }

        if (CollectionUtils.isNotEmpty(deletedElements)) {
            removedGuids = deletedElements.stream().map(x -> x.getOutVertex().getProperty("__guid", String.class)).collect(Collectors.toList());
            removedGuids.forEach(guid -> AtlasGraphUtilsV2.removeItemFromListPropertyValue(toVertex, internalAttr, guid));
        }

        // Add more info to outputPort update event.
        if (internalAttr.equals(OUTPUT_PORT_GUIDS_ATTR)) {
            List<String> conflictingGuids = fetchConflictingGuids(toVertex, addedGuids);

            // When adding assets as outputPort, remove them from inputPorts if they already exist there.
            if (CollectionUtils.isNotEmpty(conflictingGuids)) {
                try {
                    removeInputPortReferences(toVertex, conflictingGuids);
                } catch (AtlasBaseException e) {
                    throw new AtlasBaseException(AtlasErrorCode.INTERNAL_ERROR, "Failed to remove input port edges for conflicting GUIDs: " + conflictingGuids, String.valueOf(e));
                }
            }

            if (CollectionUtils.isNotEmpty(currentElements)) {
                List<String> currentElementGuids = currentElements.stream()
                        .filter(x -> ((AtlasEdge) x).getProperty(STATE_PROPERTY_KEY, String.class).equals("ACTIVE"))
                        .map(x -> ((AtlasEdge) x).getOutVertex().getProperty("__guid", String.class))
                        .collect(Collectors.toList());

                addedGuids = addedGuids.stream()
                        .filter(guid -> !currentElementGuids.contains(guid))
                        .collect(Collectors.toList());
            }

            String productGuid = toVertex.getProperty("__guid", String.class);
            AtlasEntity diffEntity = RequestContext.get().getDifferentialEntity(productGuid);
            if (diffEntity != null){
                // make change to not add following attributes to diff entity if they are empty
                diffEntity.setAddedRelationshipAttribute(OUTPUT_PORTS, addedGuids);
                diffEntity.setRemovedRelationshipAttribute(OUTPUT_PORTS, removedGuids);
            }
        } else if (internalAttr.equals(INPUT_PORT_GUIDS_ATTR)) {
            //  When adding assets as inputPort, fail if they already exist as outputPorts.
            validateInputPortUpdate(toVertex, addedGuids);
        }
    }

    private List<String> fetchConflictingGuids(AtlasVertex toVertex, List<String> addedGuids) {
        List<String> conflictingGuids = new ArrayList<>();
        if (CollectionUtils.isNotEmpty(addedGuids)) {
            List<String> existingInputPortGuids = toVertex.getMultiValuedProperty(INPUT_PORT_GUIDS_ATTR, String.class);
            if (CollectionUtils.isNotEmpty(existingInputPortGuids)) {
                conflictingGuids = addedGuids.stream()
                        .filter(existingInputPortGuids::contains)
                        .collect(Collectors.toList());
            }
        }
        return conflictingGuids;
    }

    private void removeInputPortReferences(AtlasVertex toVertex, List<String> conflictingGuids) throws AtlasBaseException {
        for (String assetGuid: conflictingGuids) {
            AtlasVertex assetVertex = AtlasGraphUtilsV2.findByGuid(this.graph, assetGuid);
            if (assetVertex == null) {
                LOG.warn("Asset vertex not found for GUID: {}, skipping edge removal", assetGuid);
                continue;
            }

            Iterator<AtlasEdge> outEdges = assetVertex.getEdges(AtlasEdgeDirection.OUT, INPUT_PORT_PRODUCT_EDGE_LABEL).iterator();
            while(outEdges.hasNext()) {
                AtlasEdge edge = outEdges.next();
                if (edge.getInVertex().equals(toVertex)) {
                    deleteDelegate.getHandler(DeleteType.HARD).deleteEdgeReference(edge, TypeCategory.ENTITY, true,
                            true, AtlasRelationshipEdgeDirection.OUT, assetVertex);
                }
            }
        }

        conflictingGuids.forEach(guid ->
                AtlasGraphUtilsV2.removeItemFromListPropertyValue(toVertex, INPUT_PORT_GUIDS_ATTR, guid));
    }

    private void validateInputPortUpdate(AtlasVertex toVertex, List<String> addedGuids) throws AtlasBaseException {
        if (CollectionUtils.isNotEmpty(addedGuids)) {
            List<String> existingOutputPortGuids = toVertex.getMultiValuedProperty(OUTPUT_PORT_GUIDS_ATTR, String.class);
            if (CollectionUtils.isNotEmpty(existingOutputPortGuids)) {
                List<String> conflictingGuids = addedGuids.stream()
                        .filter(existingOutputPortGuids::contains)
                        .collect(Collectors.toList());

                if (CollectionUtils.isNotEmpty(conflictingGuids)) {
                    throw new AtlasBaseException(AtlasErrorCode.BAD_REQUEST, "Cannot add input ports that already exist as output ports: " + conflictingGuids);
                }
            }
        }
    }

    private boolean shouldDeleteExistingRelations(AttributeMutationContext ctx, AtlasAttribute attribute) {
        boolean ret = false;
        AtlasEntityType entityType = typeRegistry.getEntityTypeByName(AtlasGraphUtilsV2.getTypeName(ctx.getReferringVertex()));
        if (entityType !=null && entityType.hasRelationshipAttribute(attribute.getName())) {
            AtlasRelationshipDef relationshipDef = typeRegistry.getRelationshipDefByName(ctx.getAttribute().getRelationshipName());
            ret = !(relationshipDef.getEndDef1().getCardinality() == SET && relationshipDef.getEndDef2().getCardinality() == SET);
        }
        return ret;
    }

    /*
     * Before creating new edges between referring vertex & new vertex coming from array,
     * delete old relationship with same relationship type between new vertex coming from array & any other vertex.
     * e.g
     *   table_a has columns as col_0 & col_1
     *   create new table_b add columns col_0 & col_1
     *   Now creating new relationships between table_b -> col_0 & col_1
     *   This should also delete existing relationships between table_a -> col_0 & col_1
     *   this behaviour is needed because endDef1 has SINGLE cardinality
     *
     * This method will delete existing edges.
     * Skip if both ends are of SET cardinality, e.g. Catalog.inputs, Catalog.outputs
     * */
    private void removeExistingRelationWithOtherVertex(AttributeMutationContext arrCtx, AttributeMutationContext ctx,
                                                       EntityMutationContext context) throws AtlasBaseException {
        MetricRecorder metric = RequestContext.get().startMetricRecord("removeExistingRelationWithOtherVertex");

        AtlasObjectId entityObject = (AtlasObjectId) arrCtx.getValue();
        String entityGuid = entityObject.getGuid();

        AtlasVertex referredVertex = null;

        if (StringUtils.isNotEmpty(entityGuid)) {
            referredVertex = context.getVertex(entityGuid);
        }

        if (referredVertex == null) {
            try {
                if (StringUtils.isNotEmpty(entityGuid)) {
                    referredVertex = entityRetriever.getEntityVertex(((AtlasObjectId) arrCtx.getValue()).getGuid());
                } else {
                    AtlasEntityType entityType = typeRegistry.getEntityTypeByName(entityObject.getTypeName());
                    if (entityType != null && MapUtils.isNotEmpty(entityObject.getUniqueAttributes())) {
                        referredVertex = AtlasGraphUtilsV2.findByUniqueAttributes(this.graph, entityType, entityObject.getUniqueAttributes());
                    }
                }
            } catch (AtlasBaseException e) {
                //in case if importing zip, referredVertex might not have been create yet
                //e.g. importing zip with db & its tables, while processing db edges, tables vertices are not yet created
                LOG.warn("removeExistingRelationWithOtherVertex - vertex not found!", e);
            }
        }

        if (referredVertex != null) {
            Iterator<AtlasEdge> edgeIterator = referredVertex.getEdges(getInverseEdgeDirection(
                    arrCtx.getAttribute().getRelationshipEdgeDirection()), ctx.getAttribute().getRelationshipEdgeLabel()).iterator();

            while (edgeIterator.hasNext()) {
                AtlasEdge existingEdgeToReferredVertex = edgeIterator.next();

                if (existingEdgeToReferredVertex != null && getStatus(existingEdgeToReferredVertex) != DELETED) {
                    AtlasVertex referredVertexToExistingEdge;
                    if (arrCtx.getAttribute().getRelationshipEdgeDirection().equals(IN)) {
                        referredVertexToExistingEdge = existingEdgeToReferredVertex.getInVertex();
                    } else {
                        referredVertexToExistingEdge = existingEdgeToReferredVertex.getOutVertex();
                    }

                    if (!arrCtx.getReferringVertex().equals(referredVertexToExistingEdge)) {
                        if (LOG.isDebugEnabled()) {
                            LOG.debug("Delete existing relation");
                        }

                        deleteDelegate.getHandler().deleteEdgeReference(existingEdgeToReferredVertex, ctx.getAttrType().getTypeCategory(),
                                ctx.getAttribute().isOwnedRef(), true, ctx.getAttribute().getRelationshipEdgeDirection(), ctx.getReferringVertex());
                    }
                }
            }
        }

        RequestContext.get().endMetricRecord(metric);
    }

    private AtlasEdgeDirection getInverseEdgeDirection(AtlasRelationshipEdgeDirection direction) {
        switch (direction) {
            case IN: return AtlasEdgeDirection.OUT;
            case OUT: return AtlasEdgeDirection.IN;
            default: return AtlasEdgeDirection.BOTH;
        }
    }

    private void addGlossaryAttr(AttributeMutationContext ctx, AtlasEdge edge) {
        MetricRecorder metricRecorder = RequestContext.get().startMetricRecord("addGlossaryAttr");
        AtlasVertex toVertex = ctx.getReferringVertex();
        String toVertexType = getTypeName(toVertex);

        if (TYPE_TERM.equals(toVertexType) || TYPE_CATEGORY.equals(toVertexType)) {
            // handle __glossary attribute of term or category entity
            String gloQname = edge.getOutVertex().getProperty(QUALIFIED_NAME, String.class);
            AtlasGraphUtilsV2.setEncodedProperty(toVertex, GLOSSARY_PROPERTY_KEY, gloQname);
        }
        RequestContext.get().endMetricRecord(metricRecorder);
    }

    private void addCatParentAttr(AttributeMutationContext ctx, AtlasEdge edge) {
        MetricRecorder metricRecorder = RequestContext.get().startMetricRecord("addCatParentAttr");
        AtlasVertex toVertex = ctx.getReferringVertex();
        String toVertexType = getTypeName(toVertex);

        if (TYPE_CATEGORY.equals(toVertexType)) {
            if (edge == null) {
                toVertex.removeProperty(CATEGORIES_PARENT_PROPERTY_KEY);

            } else {
                //add __parentCategory attribute of category entity
                String parentQName = edge.getOutVertex().getProperty(QUALIFIED_NAME, String.class);
                AtlasGraphUtilsV2.setEncodedProperty(toVertex, CATEGORIES_PARENT_PROPERTY_KEY, parentQName);
            }
        }
        RequestContext.get().endMetricRecord(metricRecorder);
    }

    public void removeAttrForCategoryDelete(Collection<AtlasVertex> categories) {
        for (AtlasVertex vertex : categories) {
            Iterator<AtlasEdge> edgeIterator = vertex.getEdges(AtlasEdgeDirection.OUT, CATEGORY_PARENT_EDGE_LABEL).iterator();
            while (edgeIterator.hasNext()) {
                AtlasEdge childEdge = edgeIterator.next();
                AtlasEntity.Status edgeStatus = getStatus(childEdge);
                if (ACTIVE.equals(edgeStatus)) {
                    childEdge.getInVertex().removeProperty(CATEGORIES_PARENT_PROPERTY_KEY);
                }
            }

            String catQualifiedName = vertex.getProperty(QUALIFIED_NAME, String.class);
            edgeIterator = vertex.getEdges(AtlasEdgeDirection.OUT, CATEGORY_TERMS_EDGE_LABEL).iterator();
            while (edgeIterator.hasNext()) {
                AtlasEdge termEdge = edgeIterator.next();
                termEdge.getInVertex().removePropertyValue(CATEGORIES_PROPERTY_KEY, catQualifiedName);
            }

        }
    }

    private void addCatParentAttr(AttributeMutationContext ctx, List<Object> newElementsCreated, List<AtlasEdge> removedElements) {
        MetricRecorder metricRecorder = RequestContext.get().startMetricRecord("addCatParentAttr_1");
        AtlasVertex toVertex = ctx.getReferringVertex();

        //add __parentCategory attribute of child category entities
        if (CollectionUtils.isNotEmpty(newElementsCreated)) {
            String parentQName = toVertex.getProperty(QUALIFIED_NAME, String.class);
            List<AtlasVertex> catVertices = newElementsCreated.stream().map(x -> ((AtlasEdge) x).getInVertex()).collect(Collectors.toList());
            catVertices.stream().forEach(v -> AtlasGraphUtilsV2.setEncodedProperty(v, CATEGORIES_PARENT_PROPERTY_KEY, parentQName));
        }

        if (CollectionUtils.isNotEmpty(removedElements)) {
            List<AtlasVertex> termVertices = removedElements.stream().map(x -> x.getInVertex()).collect(Collectors.toList());
            termVertices.stream().forEach(v -> v.removeProperty(CATEGORIES_PROPERTY_KEY));
        }
        RequestContext.get().endMetricRecord(metricRecorder);
    }


    private void addCategoriesToTermEntity(AttributeMutationContext ctx, List<Object> newElementsCreated, List<AtlasEdge> removedElements) {
        MetricRecorder metricRecorder = RequestContext.get().startMetricRecord("addCategoriesToTermEntity");
        AtlasVertex termVertex = ctx.getReferringVertex();

        if (TYPE_CATEGORY.equals(getTypeName(termVertex))) {
            String catQName = ctx.getReferringVertex().getProperty(QUALIFIED_NAME, String.class);

            if (CollectionUtils.isNotEmpty(newElementsCreated)) {
                List<AtlasVertex> termVertices = newElementsCreated.stream().map(x -> ((AtlasEdge) x).getInVertex()).collect(Collectors.toList());
                termVertices.stream().forEach(v -> AtlasGraphUtilsV2.addEncodedProperty(v, CATEGORIES_PROPERTY_KEY, catQName));
            }

            if (CollectionUtils.isNotEmpty(removedElements)) {
                List<AtlasVertex> termVertices = removedElements.stream().map(x -> x.getInVertex()).collect(Collectors.toList());
                termVertices.stream().forEach(v -> AtlasGraphUtilsV2.removeItemFromListPropertyValue(v, CATEGORIES_PROPERTY_KEY, catQName));
            }
        }

        if (TYPE_TERM.equals(getTypeName(termVertex))) {
            List<AtlasVertex> categoryVertices = newElementsCreated.stream().map(x -> ((AtlasEdge)x).getOutVertex()).collect(Collectors.toList());
            Set<String> catQnames = categoryVertices.stream().map(x -> x.getProperty(QUALIFIED_NAME, String.class)).collect(Collectors.toSet());

            termVertex.removeProperty(CATEGORIES_PROPERTY_KEY);
            catQnames.stream().forEach(q -> AtlasGraphUtilsV2.addEncodedProperty(termVertex, CATEGORIES_PROPERTY_KEY, q));
        }
        RequestContext.get().endMetricRecord(metricRecorder);
    }

    /**
     * Add meanings to entity relations.
     * @param ctx
     * @param createdElements
     * @param deletedElements
     *
     * Notes : This case exists when user requests to add a meaning to multiple assets at a time.
     * TODO: Term.relationshipAttributes.assignedEntities case is not handled
     *
     */
    private void addMeaningsToEntityRelations(AttributeMutationContext ctx, List<Object> createdElements, List<AtlasEdge> deletedElements, List<Object> currentElements) throws AtlasBaseException {
        MetricRecorder metricRecorder = RequestContext.get().startMetricRecord("addMeaningsToEntityRelations");
        try {
            if (!RequestContext.get().isSkipAuthorizationCheck()) {
                try {
                    verifyMeaningsAuthorization(ctx, createdElements, deletedElements, currentElements);
                } catch (AtlasBaseException e) {
                    throw e;
                }
            }

            List<AtlasVertex> assignedEntitiesVertices ;
            List<String> currentMeaningsQNames ;
            String newMeaningName = ctx.referringVertex.getProperty(NAME, String.class);
            String newMeaningPropertyKey = ctx.referringVertex.getProperty(QUALIFIED_NAME, String.class);

            // createdElements = all the entities user passes in assignedEntities
            // it may contain entities which are already assigned to the relations
            if (!createdElements.isEmpty()) {

                assignedEntitiesVertices = createdElements.stream()
                        .filter(Objects::nonNull)
                        .map(x -> ((AtlasEdge) x).getInVertex())
                        .filter(x -> ACTIVE.name().equals(x.getProperty(STATE_PROPERTY_KEY, String.class)))
                        .collect(Collectors.toList());

                for (AtlasVertex relationVertex : assignedEntitiesVertices) {
                    currentMeaningsQNames = relationVertex.getMultiValuedProperty(MEANINGS_PROPERTY_KEY, String.class);

                    if (!currentMeaningsQNames.contains(newMeaningPropertyKey)) {
                        addMeaningsAttributes(relationVertex, newMeaningPropertyKey, newMeaningName);
                    }
                }
            }

            if (CollectionUtils.isNotEmpty(deletedElements)) {
                List<AtlasVertex> relations = deletedElements.stream().map(x -> x.getInVertex())
                        .collect(Collectors.toList());
                relations.forEach(relationVertex -> {
                    removeMeaningsAttribute(relationVertex, MEANINGS_PROPERTY_KEY, newMeaningPropertyKey);
                    removeMeaningsAttribute(relationVertex, MEANINGS_TEXT_PROPERTY_KEY, newMeaningName);
                    removeMeaningsAttribute(relationVertex, MEANING_NAMES_PROPERTY_KEY, newMeaningName);
                });
            }
        } finally {
            RequestContext.get().endMetricRecord(metricRecorder);
        }
    }

    private void addMeaningsAttributes(AtlasVertex atlasVertex, String newMeaningPropertyKey, String newMeaningName){
        addMeaningsAttribute(atlasVertex, MEANINGS_PROPERTY_KEY, newMeaningPropertyKey);
        addMeaningsAttribute(atlasVertex, MEANINGS_TEXT_PROPERTY_KEY, newMeaningName);
        addMeaningsAttribute(atlasVertex, MEANING_NAMES_PROPERTY_KEY, newMeaningName);
    }

    private void addMeaningsToEntity(AttributeMutationContext ctx, List<Object> createdElements, List<AtlasEdge> deletedElements, boolean isAppend, List<Object> currentElements) throws AtlasBaseException {
        if (ctx.getReferringVertex().getProperty(ENTITY_TYPE_PROPERTY_KEY, String.class).equals(ATLAS_GLOSSARY_TERM_ENTITY_TYPE) && isAppend) {
            addMeaningsToEntityRelations(ctx, createdElements, deletedElements, currentElements);
        } else {
            addMeaningsToEntityV1(ctx, createdElements, deletedElements, isAppend, currentElements);
        }
    }

    /***
     * Add meanings to entity.
     * @param ctx
     * @param createdElements
     * @param deletedElements
     * @param isAppend
     *
     * Notes : This case exists when user requests to add multiple meanings to an asset at a time.
     */
    private void addMeaningsToEntityV1(AttributeMutationContext ctx, List<Object> createdElements, List<AtlasEdge> deletedElements, boolean isAppend, List<Object> currentElements) throws AtlasBaseException {
        MetricRecorder metricRecorder = RequestContext.get().startMetricRecord("addMeaningsToEntityV1");
        try {
            if (!RequestContext.get().isSkipAuthorizationCheck()) {
                try {
                    verifyMeaningsAuthorization(ctx, createdElements, deletedElements, currentElements);
                } catch (AtlasBaseException e) {
                    throw e;
                }
            }

            // handle __terms attribute of entity
            List<AtlasVertex> meanings = createdElements.stream()
                    .map(x -> ((AtlasEdge) x).getOutVertex())
                    .filter(x -> ACTIVE.name().equals(x.getProperty(STATE_PROPERTY_KEY, String.class)))
                    .collect(Collectors.toList());

            List<String> currentMeaningsQNames = ctx.getReferringVertex().getMultiValuedProperty(MEANINGS_PROPERTY_KEY,String.class);
            Set<String> qNames = meanings.stream().map(x -> x.getProperty(QUALIFIED_NAME, String.class)).collect(Collectors.toSet());
            List<String> names = meanings.stream().map(x -> x.getProperty(NAME, String.class)).collect(Collectors.toList());

            List<String> deletedMeaningsNames = deletedElements.stream().map(x -> x.getOutVertex())
                    . map(x -> x.getProperty(NAME,String.class))
                    .collect(Collectors.toList());

            List<String> newMeaningsNames = meanings.stream()
                    .filter(x -> !currentMeaningsQNames.contains(x.getProperty(QUALIFIED_NAME,String.class)))
                    .map(x -> x.getProperty(NAME, String.class))
                    .collect(Collectors.toList());

            if (!isAppend){
                ctx.getReferringVertex().removeProperty(MEANINGS_PROPERTY_KEY);
                ctx.getReferringVertex().removeProperty(MEANINGS_TEXT_PROPERTY_KEY);
            }

            if (CollectionUtils.isNotEmpty(qNames)) {
                qNames.forEach(q -> AtlasGraphUtilsV2.addEncodedProperty(ctx.getReferringVertex(), MEANINGS_PROPERTY_KEY, q));
            }

            if (CollectionUtils.isNotEmpty(names)) {
                AtlasGraphUtilsV2.setEncodedProperty(ctx.referringVertex, MEANINGS_TEXT_PROPERTY_KEY, StringUtils.join(names, ","));
            }

            if (CollectionUtils.isNotEmpty(newMeaningsNames)) {
                newMeaningsNames.forEach(q -> AtlasGraphUtilsV2.addListProperty(ctx.getReferringVertex(), MEANING_NAMES_PROPERTY_KEY, q, true));
            }

            if(createdElements.isEmpty()){
                ctx.getReferringVertex().removeProperty(MEANING_NAMES_PROPERTY_KEY);

            } else if (CollectionUtils.isNotEmpty(deletedMeaningsNames)) {
                deletedMeaningsNames.forEach(q -> AtlasGraphUtilsV2.removeItemFromListPropertyValue(ctx.getReferringVertex(), MEANING_NAMES_PROPERTY_KEY, q));

            }
        } finally {
            RequestContext.get().endMetricRecord(metricRecorder);
        }
    }

    private void verifyMeaningsAuthorization(AttributeMutationContext ctx, List<Object> createdElements, List<AtlasEdge> deletedElements, List<Object> currentElements) throws AtlasBaseException {
        AtlasVertex targetEntityVertex = ctx.getReferringVertex();
        AtlasEntityHeader targetEntityHeader = retrieverNoRelation.toAtlasEntityHeaderWithClassifications(targetEntityVertex);

        try {
            AtlasAuthorizationUtils.verifyAccess(new AtlasEntityAccessRequest(typeRegistry, AtlasPrivilege.ENTITY_UPDATE, targetEntityHeader),
                    "update on entity: " + targetEntityHeader.getDisplayText());
        } catch(AtlasBaseException e) {
            throw new AtlasBaseException(AtlasErrorCode.UNAUTHORIZED_ACCESS, RequestContext.getCurrentUser(), "update on entity: " + targetEntityHeader.getDisplayText());
        }

        boolean isGlossaryTermContext = ATLAS_GLOSSARY_TERM_ENTITY_TYPE.equals(targetEntityVertex.getProperty(ENTITY_TYPE_PROPERTY_KEY, String.class));

        List<Object> changedEntities;

        if (CollectionUtils.isNotEmpty(currentElements)) {
            Set<Object> createdSet = new HashSet<>(createdElements);
            Set<Object> currentSet = new HashSet<>(currentElements);

            changedEntities = Stream.concat(
                    createdSet.stream().filter(e -> !currentSet.contains(e)),
                    currentSet.stream().filter(e -> !createdSet.contains(e))
            ).collect(Collectors.toList());

            changedEntities = changedEntities.stream()
                    .filter(Objects::nonNull)
                    .filter(edge -> {
                        try {
                            return ACTIVE.equals(GraphHelper.getStatus((AtlasEdge)edge));
                        } catch (Exception e) {
                            LOG.warn("Failed to get status for edge: {}", edge, e);
                            return false;
                        }
                    })
                    .collect(Collectors.toList());
        } else {
            changedEntities = new ArrayList<>(createdElements);
        }

        if (CollectionUtils.isNotEmpty(changedEntities)) {
            for (Object element : changedEntities) {
                AtlasEdge edge = (AtlasEdge) element;
                
                if (isGlossaryTermContext) {
                    AtlasVertex targetAssetVertex = edge.getInVertex();
                    AtlasEntityHeader targetAssetHeader = retrieverNoRelation.toAtlasEntityHeaderWithClassifications(targetAssetVertex);

                    try {
                        AtlasAuthorizationUtils.verifyAccess(new AtlasEntityAccessRequest(typeRegistry, AtlasPrivilege.ENTITY_UPDATE, targetAssetHeader),
                                "update on entity: " + targetAssetHeader.getDisplayText());
                    } catch(AtlasBaseException e) {
                        throw new AtlasBaseException(AtlasErrorCode.UNAUTHORIZED_ACCESS, RequestContext.getCurrentUser(), "update on entity: " + targetAssetHeader.getDisplayText());
                    }
                } else {
                    AtlasVertex termVertex = edge.getOutVertex();
                    AtlasEntityHeader termEntityHeader = retrieverNoRelation.toAtlasEntityHeaderWithClassifications(termVertex);

                    try {
                        AtlasAuthorizationUtils.verifyAccess(new AtlasEntityAccessRequest(typeRegistry, AtlasPrivilege.ENTITY_UPDATE, termEntityHeader),
                                "update on entity: " + termEntityHeader.getDisplayText());
                    } catch(AtlasBaseException e) {
                        throw new AtlasBaseException(AtlasErrorCode.UNAUTHORIZED_ACCESS, RequestContext.getCurrentUser(), "update on entity: " + termEntityHeader.getDisplayText());
                    }
                }
            }
        }

        if (CollectionUtils.isNotEmpty(deletedElements)) {
            for (AtlasEdge edge : deletedElements) {
                if (isGlossaryTermContext) {
                    AtlasVertex targetAssetVertex = edge.getInVertex();
                    AtlasEntityHeader targetAssetHeader = retrieverNoRelation.toAtlasEntityHeaderWithClassifications(targetAssetVertex);

                    try {
                        AtlasAuthorizationUtils.verifyAccess(new AtlasEntityAccessRequest(typeRegistry, AtlasPrivilege.ENTITY_UPDATE, targetAssetHeader),
                                "update on entity: " + targetAssetHeader.getDisplayText());
                    } catch(AtlasBaseException e) {
                        throw new AtlasBaseException(AtlasErrorCode.UNAUTHORIZED_ACCESS, RequestContext.getCurrentUser(), "update on entity: " + targetAssetHeader.getDisplayText());
                    }
                } else {
                    AtlasVertex termVertex = edge.getOutVertex();
                    AtlasEntityHeader termEntityHeader = retrieverNoRelation.toAtlasEntityHeaderWithClassifications(termVertex);

                    try {
                        AtlasAuthorizationUtils.verifyAccess(new AtlasEntityAccessRequest(typeRegistry, AtlasPrivilege.ENTITY_UPDATE, termEntityHeader),
                                "update on entity: " + termEntityHeader.getDisplayText());
                    } catch(AtlasBaseException e) {
                        throw new AtlasBaseException(AtlasErrorCode.UNAUTHORIZED_ACCESS, RequestContext.getCurrentUser(), "update on entity: " + termEntityHeader.getDisplayText());
                    }
                }
            }
        }
    }

    private void addMeaningsAttribute(AtlasVertex vertex, String propName, String propValue) {
        if (MEANINGS_PROPERTY_KEY.equals(propName)) {
            AtlasGraphUtilsV2.addEncodedProperty(vertex, propName, propValue);

        } else if (MEANINGS_TEXT_PROPERTY_KEY.equals(propName)) {
            String names = AtlasGraphUtilsV2.getProperty(vertex, MEANINGS_TEXT_PROPERTY_KEY, String.class);

            if (org.apache.commons.lang3.StringUtils.isNotEmpty(names)) {
                propValue = propValue + "," + names;
            }

            AtlasGraphUtilsV2.setEncodedProperty(vertex, MEANINGS_TEXT_PROPERTY_KEY, propValue);
        } else if (MEANING_NAMES_PROPERTY_KEY.equals(propName)){

            AtlasGraphUtilsV2.addListProperty(vertex, MEANING_NAMES_PROPERTY_KEY, propValue,true);
        }
    }

    private void removeMeaningsAttribute(AtlasVertex vertex, String propName, String propValue) {
        if (MEANINGS_PROPERTY_KEY.equals(propName) || CATEGORIES_PROPERTY_KEY.equals(propName)) {
            AtlasGraphUtilsV2.removeItemFromListPropertyValue(vertex, propName, propValue);

        }  else if (MEANINGS_TEXT_PROPERTY_KEY.equals(propName)) {
            String names = AtlasGraphUtilsV2.getProperty(vertex, propName, String.class);

            if (org.apache.commons.lang.StringUtils.isNotEmpty(names)){
                List<String> nameList = new ArrayList<>(Arrays.asList(names.split(",")));
                Iterator<String> iterator = nameList.iterator();
                while (iterator.hasNext()) {
                    if (propValue.equals(iterator.next())) {
                        iterator.remove();
                        break;
                    }
                }
                AtlasGraphUtilsV2.setEncodedProperty(vertex, propName, org.apache.commons.lang3.StringUtils.join(nameList, ","));
            }
        } else if (MEANING_NAMES_PROPERTY_KEY.equals(propName)){
            AtlasGraphUtilsV2.removeItemFromListPropertyValue(vertex, MEANING_NAMES_PROPERTY_KEY, propValue);

        }
    }


    private boolean getAppendOptionForRelationship(AtlasVertex entityVertex, String relationshipAttributeName) {
        boolean                             ret                       = false;
        String                              entityTypeName            = AtlasGraphUtilsV2.getTypeName(entityVertex);
        AtlasEntityDef                      entityDef                 = typeRegistry.getEntityDefByName(entityTypeName);
        List<AtlasRelationshipAttributeDef> relationshipAttributeDefs = entityDef.getRelationshipAttributeDefs();

        if (CollectionUtils.isNotEmpty(relationshipAttributeDefs)) {
            ret = relationshipAttributeDefs.stream().anyMatch(relationshipAttrDef -> relationshipAttrDef.getName().equals(relationshipAttributeName)
                    && relationshipAttrDef.isAppendOnPartialUpdate());
        }

        return ret;
    }

    private AtlasEdge createVertex(AtlasStruct struct, AtlasVertex referringVertex, String edgeLabel, EntityMutationContext context) throws AtlasBaseException {
        AtlasVertex vertex = createStructVertex(struct);

        mapAttributes(struct, vertex, CREATE, context);

        try {
            //TODO - Map directly in AtlasGraphUtilsV1
            return graphHelper.getOrCreateEdge(referringVertex, vertex, edgeLabel);
        } catch (RepositoryException e) {
            throw new AtlasBaseException(AtlasErrorCode.INTERNAL_ERROR, e);
        }
    }

    private void updateVertex(AtlasStruct struct, AtlasVertex vertex, EntityMutationContext context) throws AtlasBaseException {
        mapAttributes(struct, vertex, UPDATE, context);
    }

    private Long getEntityVersion(AtlasEntity entity) {
        Long ret = entity != null ? entity.getVersion() : null;
        return (ret != null) ? ret : 0;
    }

    private String getCustomAttributesString(AtlasEntity entity) {
        String              ret              = null;
        Map<String, String> customAttributes = entity.getCustomAttributes();

        if (customAttributes != null) {
            ret = AtlasType.toJson(customAttributes);
        }

        return ret;
    }

    private AtlasStructType getStructType(String typeName) throws AtlasBaseException {
        AtlasType objType = typeRegistry.getType(typeName);

        if (!(objType instanceof AtlasStructType)) {
            throw new AtlasBaseException(AtlasErrorCode.TYPE_NAME_INVALID, typeName);
        }

        return (AtlasStructType)objType;
    }

    private AtlasEntityType getEntityType(String typeName) throws AtlasBaseException {
        AtlasType objType = typeRegistry.getType(typeName);

        if (!(objType instanceof AtlasEntityType)) {
            throw new AtlasBaseException(AtlasErrorCode.TYPE_NAME_INVALID, typeName);
        }

        return (AtlasEntityType)objType;
    }

    private Object mapCollectionElementsToVertex(AttributeMutationContext ctx, EntityMutationContext context) throws AtlasBaseException {
        switch(ctx.getAttrType().getTypeCategory()) {
<<<<<<< HEAD
        case PRIMITIVE:
        case ENUM:
        case MAP:
        case ARRAY:
            return ctx.getValue();

        case STRUCT:
            if (RequestContext.get().isIdOnlyGraphEnabled()) {
                //return ctx.getValue();
                return mapToVertexByTypeCategoryForStructV2(ctx);
            } else {
                return mapStructValue(ctx, context);
            }

        case OBJECT_ID_TYPE:
            AtlasEntityType instanceType = getInstanceType(ctx.getValue(), context);
            ctx.setElementType(instanceType);
            if (ctx.getAttributeDef().isSoftReferenced()) {
                return mapSoftRefValue(ctx, context);
            }
=======
            case PRIMITIVE:
            case ENUM:
            case MAP:
            case ARRAY:
                return ctx.getValue();

            case STRUCT:
                return mapStructValue(ctx, context);

            case OBJECT_ID_TYPE:
                AtlasEntityType instanceType = getInstanceType(ctx.getValue(), context);
                ctx.setElementType(instanceType);
                if (ctx.getAttributeDef().isSoftReferenced()) {
                    return mapSoftRefValue(ctx, context);
                }
>>>>>>> e1ed8dbf

                return mapObjectIdValueUsingRelationship(ctx, context);

            default:
                throw new AtlasBaseException(AtlasErrorCode.TYPE_CATEGORY_INVALID, ctx.getAttrType().getTypeCategory().name());
        }
    }

    private static AtlasObjectId getObjectId(Object val) throws AtlasBaseException {
        AtlasObjectId ret = null;

        if (val != null) {
            if ( val instanceof  AtlasObjectId) {
                ret = ((AtlasObjectId) val);
            } else if (val instanceof Map) {
                Map map = (Map) val;

                if (map.containsKey(AtlasRelatedObjectId.KEY_RELATIONSHIP_TYPE)) {
                    ret = new AtlasRelatedObjectId(map);
                } else {
                    ret = new AtlasObjectId((Map) val);
                }

                if (!AtlasTypeUtil.isValid(ret)) {
                    throw new AtlasBaseException(AtlasErrorCode.INVALID_OBJECT_ID, val.toString());
                }
            } else {
                throw new AtlasBaseException(AtlasErrorCode.INVALID_OBJECT_ID, val.toString());
            }
        }

        return ret;
    }

    private static String getGuid(Object val) throws AtlasBaseException {
        if (val != null) {
            if ( val instanceof  AtlasObjectId) {
                return ((AtlasObjectId) val).getGuid();
            } else if (val instanceof Map) {
                Object guidVal = ((Map)val).get(AtlasObjectId.KEY_GUID);

                return guidVal != null ? guidVal.toString() : null;
            }
        }

        return null;
    }

    private void setAssignedGuid(Object val, EntityMutationContext context) {
        if (val != null) {
            MetricRecorder recorder = RequestContext.get().startMetricRecord("setAssignedGuid");
            Map<String, String> guidAssignements = context.getGuidAssignments();

            if (val instanceof AtlasObjectId) {
                AtlasObjectId objId        = (AtlasObjectId) val;
                String        guid         = objId.getGuid();
                String        assignedGuid = null;

                if (StringUtils.isNotEmpty(guid)) {
                    if (!AtlasTypeUtil.isAssignedGuid(guid) && MapUtils.isNotEmpty(guidAssignements)) {
                        assignedGuid = guidAssignements.get(guid);
                    }
                } else {
                    AtlasVertex vertex = context.getDiscoveryContext().getResolvedEntityVertex(objId);

                    if (vertex != null) {
                        assignedGuid = graphHelper.getGuid(vertex);
                    }
                }

                if (StringUtils.isNotEmpty(assignedGuid)) {
                    RequestContext.get().recordEntityGuidUpdate(objId, guid);

                    objId.setGuid(assignedGuid);
                }
            } else if (val instanceof Map) {
                Map    mapObjId     = (Map) val;
                Object guidVal      = mapObjId.get(AtlasObjectId.KEY_GUID);
                String guid         = guidVal != null ? guidVal.toString() : null;
                String assignedGuid = null;

                if (StringUtils.isNotEmpty(guid) ) {
                    if (!AtlasTypeUtil.isAssignedGuid(guid) && MapUtils.isNotEmpty(guidAssignements)) {
                        assignedGuid = guidAssignements.get(guid);
                    }
                } else {
                    AtlasVertex vertex = context.getDiscoveryContext().getResolvedEntityVertex(new AtlasObjectId(mapObjId));

                    if (vertex != null) {
                        assignedGuid = graphHelper.getGuid(vertex);
                    }
                }

                if (StringUtils.isNotEmpty(assignedGuid)) {
                    RequestContext.get().recordEntityGuidUpdate(mapObjId, guid);

                    mapObjId.put(AtlasObjectId.KEY_GUID, assignedGuid);
                }
            }
            RequestContext.get().endMetricRecord(recorder);
        }
    }

    private static Map<String, Object> getRelationshipAttributes(Object val) throws AtlasBaseException {
        if (val instanceof AtlasRelatedObjectId) {
            AtlasStruct relationshipStruct = ((AtlasRelatedObjectId) val).getRelationshipAttributes();

            return (relationshipStruct != null) ? relationshipStruct.getAttributes() : null;
        } else if (val instanceof Map) {
            Object relationshipStruct = ((Map) val).get(KEY_RELATIONSHIP_ATTRIBUTES);

            if (relationshipStruct instanceof Map) {
                return AtlasTypeUtil.toStructAttributes(((Map) relationshipStruct));
            }
        } else if (val instanceof AtlasObjectId) {
            return ((AtlasObjectId) val).getAttributes();
        }

        return null;
    }

    private static String getRelationshipGuid(Object val) throws AtlasBaseException {
        if (val instanceof AtlasRelatedObjectId) {
            return ((AtlasRelatedObjectId) val).getRelationshipGuid();
        } else if (val instanceof Map) {
            Object relationshipGuidVal = ((Map) val).get(AtlasRelatedObjectId.KEY_RELATIONSHIP_GUID);

            return relationshipGuidVal != null ? relationshipGuidVal.toString() : null;
        }

        return null;
    }

    private AtlasEntityType getInstanceType(Object val, EntityMutationContext context) throws AtlasBaseException {
        AtlasEntityType ret = null;

        if (val != null) {
            String typeName = null;
            String guid     = null;

            if (val instanceof AtlasObjectId) {
                AtlasObjectId objId = (AtlasObjectId) val;

                typeName = objId.getTypeName();
                guid     = objId.getGuid();
            } else if (val instanceof Map) {
                Map map = (Map) val;

                Object typeNameVal = map.get(KEY_TYPENAME);
                Object guidVal     = map.get(AtlasObjectId.KEY_GUID);

                if (typeNameVal != null) {
                    typeName = typeNameVal.toString();
                }

                if (guidVal != null) {
                    guid = guidVal.toString();
                }
            }

            if (typeName == null) {
                if (guid != null) {
                    ret = context.getType(guid);

                    if (ret == null) {
                        AtlasVertex vertex = context.getDiscoveryContext().getResolvedEntityVertex(guid);

                        if (vertex != null) {
                            typeName = AtlasGraphUtilsV2.getTypeName(vertex);
                        }
                    }
                }
            }

            if (ret == null && typeName != null) {
                ret = typeRegistry.getEntityTypeByName(typeName);
            }

            if (ret == null) {
                throw new AtlasBaseException(AtlasErrorCode.INVALID_OBJECT_ID, val.toString());
            }
        }

        return ret;
    }

    //Remove unused entries for reference map
    private Map<String, Object> removeUnusedMapEntries(AtlasAttribute attribute, AtlasVertex vertex, Map<String, Object> currentMap,
                                                       Map<String, Object> newMap) throws AtlasBaseException {
        Map<String, Object> additionalMap = new HashMap<>();
        AtlasMapType        mapType       = (AtlasMapType) attribute.getAttributeType();

        for (String currentKey : currentMap.keySet()) {
            //Delete the edge reference if its not part of new edges created/updated
            AtlasEdge currentEdge = (AtlasEdge) currentMap.get(currentKey);

            if (!newMap.values().contains(currentEdge)) {
                boolean deleted = deleteDelegate.getHandler().deleteEdgeReference(currentEdge, mapType.getValueType().getTypeCategory(), attribute.isOwnedRef(), true, vertex);

                if (!deleted) {
                    additionalMap.put(currentKey, currentEdge);
                }
            }
        }

        return additionalMap;
    }

    private static AtlasEdge getEdgeIfExists(AtlasMapType mapType, Map<String, Object> currentMap, String keyStr) {
        AtlasEdge ret = null;

        if (isReference(mapType.getValueType())) {
            Object val = currentMap.get(keyStr);

            if (val != null) {
                ret = (AtlasEdge) val;
            }
        }

        return ret;
    }

    private AtlasEdge updateEdge(AtlasAttributeDef attributeDef, Object value, AtlasEdge currentEdge, final AtlasVertex entityVertex) throws AtlasBaseException {
        if (LOG.isDebugEnabled()) {
            LOG.debug("Updating entity reference {} for reference attribute {}",  attributeDef.getName());
        }

        AtlasVertex currentVertex   = currentEdge.getInVertex();
        String      currentEntityId = getIdFromVertex(currentVertex);
        String      newEntityId     = getIdFromVertex(entityVertex);
        AtlasEdge   newEdge         = currentEdge;

        if (!currentEntityId.equals(newEntityId) && entityVertex != null) {
            try {
                newEdge = graphHelper.getOrCreateEdge(currentEdge.getOutVertex(), entityVertex, currentEdge.getLabel());
            } catch (RepositoryException e) {
                throw new AtlasBaseException(AtlasErrorCode.INTERNAL_ERROR, e);
            }
        }

        return newEdge;
    }


    private AtlasEdge updateRelationship(AttributeMutationContext ctx, final AtlasVertex parentEntityVertex, final AtlasVertex newEntityVertex,
                                         AtlasRelationshipEdgeDirection edgeDirection,  Map<String, Object> relationshipAttributes)
            throws AtlasBaseException {
        if (LOG.isDebugEnabled()) {
            LOG.debug("Updating entity reference using relationship {} for reference attribute {}", getTypeName(newEntityVertex), ctx.getAttribute().getName());
        }

        AtlasEdge currentEdge = ctx.getCurrentEdge();

        // Max's manager updated from Jane to Julius (Max.manager --> Jane.subordinates)
        // manager attribute (OUT direction), current manager vertex (Jane) (IN vertex)

        // Max's mentor updated from John to Jane (John.mentee --> Max.mentor)
        // mentor attribute (IN direction), current mentee vertex (John) (OUT vertex)
        String currentEntityId;

        if (edgeDirection == IN) {
            currentEntityId = getIdFromOutVertex(currentEdge);
        } else if (edgeDirection == OUT) {
            currentEntityId = getIdFromInVertex(currentEdge);
        } else {
            currentEntityId = getIdFromBothVertex(currentEdge, parentEntityVertex);
        }

        String    newEntityId = getIdFromVertex(newEntityVertex);
        AtlasEdge ret         = currentEdge;

        if (StringUtils.isEmpty(currentEntityId) || !currentEntityId.equals(newEntityId)) {
            // Checking if currentEntityId is null or empty as corrupted vertex on the other side of the edge should result into creation of new edge
            // create a new relationship edge to the new attribute vertex from the instance
            String relationshipName = AtlasGraphUtilsV2.getTypeName(currentEdge);

            if (relationshipName == null) {
                relationshipName = currentEdge.getLabel();
            }

            if (edgeDirection == IN) {
                ret = getOrCreateRelationship(newEntityVertex, currentEdge.getInVertex(), relationshipName, relationshipAttributes);

            } else if (edgeDirection == OUT) {
                ret = getOrCreateRelationship(currentEdge.getOutVertex(), newEntityVertex, relationshipName, relationshipAttributes);
            } else {
                ret = getOrCreateRelationship(newEntityVertex, parentEntityVertex, relationshipName, relationshipAttributes);
            }

            boolean isCreated = getCreatedTime(ret) == RequestContext.get().getRequestTime();
            if (isCreated) {
                // This flow is executed even if edge was only updated, or even the different order in payload
                // Necessary to call recordEntityUpdate for only new edge creation, hence checking `isCreated`
                recordEntityUpdate(newEntityVertex, ctx, true);
            }
        }

        return ret;
    }

    public static List<Object> getArrayElementsProperty(AtlasType elementType, boolean isSoftReference, AtlasVertex vertex, String vertexPropertyName) {
        boolean isArrayOfPrimitiveType = elementType.getTypeCategory().equals(TypeCategory.PRIMITIVE);
        boolean isArrayOfEnum = elementType.getTypeCategory().equals(TypeCategory.ENUM);
        if (!isSoftReference && isReference(elementType)) {
            return (List)vertex.getListProperty(vertexPropertyName, AtlasEdge.class);
        } else if (isArrayOfPrimitiveType || isArrayOfEnum) {
            return (List) vertex.getMultiValuedProperty(vertexPropertyName, elementType.getClass());
        } else {
            return (List)vertex.getListProperty(vertexPropertyName);
        }
    }

    private AtlasEdge getEdgeAt(List<Object> currentElements, int index, AtlasType elemType) {
        AtlasEdge ret = null;

        if (isReference(elemType)) {
            if (currentElements != null && index < currentElements.size()) {
                ret = (AtlasEdge) currentElements.get(index);
            }
        }

        return ret;
    }

    private List<AtlasEdge> unionCurrentAndNewElements(AtlasAttribute attribute, List<AtlasEdge> currentElements, List<AtlasEdge> newElements) {
        Collection<AtlasEdge> ret              = null;
        AtlasType             arrayElementType = ((AtlasArrayType) attribute.getAttributeType()).getElementType();

        if (arrayElementType != null && isReference(arrayElementType)) {
            ret = CollectionUtils.union(currentElements, newElements);
        }

        return CollectionUtils.isNotEmpty(ret) ? new ArrayList<>(ret) : Collections.emptyList();
    }

    //Removes unused edges from the old collection, compared to the new collection

    private List<AtlasEdge> removeUnusedArrayEntries(AtlasAttribute attribute, List<AtlasEdge> currentEntries, List<AtlasEdge> newEntries, AttributeMutationContext ctx) throws AtlasBaseException {
        if (CollectionUtils.isNotEmpty(currentEntries)) {
            AtlasType entryType = ((AtlasArrayType) attribute.getAttributeType()).getElementType();
            AtlasVertex entityVertex = ctx.getReferringVertex();

            if (isReference(entryType)) {
                Collection<AtlasEdge> edgesToRemove = CollectionUtils.subtract(currentEntries, newEntries);

                if (CollectionUtils.isNotEmpty(edgesToRemove)) {
                    List<AtlasEdge> removedElements = new ArrayList<>();

                    for (AtlasEdge edge : edgesToRemove) {
                        if (getStatus(edge) == DELETED) {
                            continue;
                        }

                        try {
                            boolean deleted = deleteDelegate.getHandler().deleteEdgeReference(edge, entryType.getTypeCategory(), attribute.isOwnedRef(),
                                    true, attribute.getRelationshipEdgeDirection(), entityVertex);

                            if (!deleted) {
                                removedElements.add(edge);

                                if (IN == attribute.getRelationshipEdgeDirection()) {
                                    recordEntityUpdate(edge.getOutVertex(), ctx, false);
                                } else {
                                    recordEntityUpdate(edge.getInVertex(), ctx, false);
                                }
                            }
                        } catch (NullPointerException npe) {
                            LOG.warn("Ignoring deleting edge with corrupted vertex: {}", edge.getId());
                        }
                    }

                    return removedElements;
                }
            }
        }

        return Collections.emptyList();
    }

    private List<AtlasEdge> removeArrayEntries(AtlasAttribute attribute, List<AtlasEdge> tobeDeletedEntries, AttributeMutationContext ctx) throws AtlasBaseException {
        if (CollectionUtils.isNotEmpty(tobeDeletedEntries)) {
            AtlasType entryType = ((AtlasArrayType) attribute.getAttributeType()).getElementType();
            AtlasVertex entityVertex = ctx.getReferringVertex();

            if (isReference(entryType)) {

                if (CollectionUtils.isNotEmpty(tobeDeletedEntries)) {
                    List<AtlasEdge> additionalElements = new ArrayList<>();

                    for (AtlasEdge edge : tobeDeletedEntries) {
                        if (edge == null || getStatus(edge) == DELETED) {
                            continue;
                        }

                        // update both sides of relationship wen edge is deleted
                        recordEntityUpdateForNonRelationsipAttribute(edge.getInVertex());
                        recordEntityUpdateForNonRelationsipAttribute(edge.getOutVertex());

                        deleteDelegate.getHandler().deleteEdgeReference(edge, entryType.getTypeCategory(), attribute.isOwnedRef(),
                                true, attribute.getRelationshipEdgeDirection(), entityVertex);

                        additionalElements.add(edge);

                    }

                    return additionalElements;
                }
            }
        }

        return Collections.emptyList();
    }
    private void setArrayElementsProperty(AtlasType elementType, boolean isSoftReference, AtlasVertex vertex, String vertexPropertyName, List<Object> allValues, List<Object> currentValues, Cardinality cardinality) {
        boolean isArrayOfPrimitiveType = elementType.getTypeCategory().equals(TypeCategory.PRIMITIVE);
        boolean isArrayOfEnum = elementType.getTypeCategory().equals(TypeCategory.ENUM);
        boolean isArrayOfStruct = elementType.getTypeCategory().equals(TypeCategory.STRUCT);

        if (!isReference(elementType) || isSoftReference) {
            if (isArrayOfPrimitiveType || isArrayOfEnum || isArrayOfStruct) {
                if (RequestContext.get().isIdOnlyGraphEnabled()) {
                    AtlasGraphUtilsV2.setEncodedProperty(vertex, vertexPropertyName, allValues);

                } else {
                    vertex.removeProperty(vertexPropertyName);
                    if (CollectionUtils.isNotEmpty(allValues)) {
                        for (Object value: allValues) {
                            AtlasGraphUtilsV2.addEncodedProperty(vertex, vertexPropertyName, value);
                        }
                    }
                }
            } else {
                AtlasGraphUtilsV2.setEncodedProperty(vertex, vertexPropertyName, allValues);
            }
        }
    }


    private Set<AtlasEdge> getNewCreatedInputOutputEdges(String guid) {
        List<Object> newElementsCreated = RequestContext.get().getNewElementsCreatedMap().get(guid);

        Set<AtlasEdge> newEdge = new HashSet<>();
        if (newElementsCreated != null && newElementsCreated.size() > 0) {
            newEdge = newElementsCreated.stream().map(x -> (AtlasEdge) x).collect(Collectors.toSet());
        }

        return newEdge;
    }

    private Set<AtlasEdge> getRestoredInputOutputEdges(AtlasVertex vertex) {
        Set<AtlasEdge> activatedEdges = new HashSet<>();
        Iterator<AtlasEdge> iterator = vertex.getEdges(AtlasEdgeDirection.BOTH, new String[]{PROCESS_INPUTS, PROCESS_OUTPUTS}).iterator();
        while (iterator.hasNext()) {
            AtlasEdge edge = iterator.next();
            if (edge.getProperty(STATE_PROPERTY_KEY, String.class).equalsIgnoreCase(ACTIVE_STATE_VALUE)) {
                activatedEdges.add(edge);
            }
        }
        return activatedEdges;
    }

    private Set<AtlasEdge> getRemovedInputOutputEdges(String guid) {
        List<Object> removedElements = RequestContext.get().getRemovedElementsMap().get(guid);
        Set<AtlasEdge> removedEdges = null;

        if (removedElements != null) {
            removedEdges = removedElements.stream().map(x -> (AtlasEdge) x).collect(Collectors.toSet());
        }

        return removedEdges;
    }




    private AtlasEntityHeader constructHeader(AtlasEntity entity, AtlasVertex vertex, AtlasEntityType entityType) throws AtlasBaseException {
        Map<String, AtlasAttribute> attributeMap = entityType.getAllAttributes();
        AtlasEntityHeader header = entityRetriever.toAtlasEntityHeaderWithClassifications(vertex, attributeMap.keySet());
        if (entity.getClassifications() == null) {
            entity.setClassifications(header.getClassifications());
        }

        return header;
    }

    private void updateInConsistentOwnedMapVertices(AttributeMutationContext ctx, AtlasMapType mapType, Object val) {
        if (mapType.getValueType().getTypeCategory() == TypeCategory.OBJECT_ID_TYPE && !ctx.getAttributeDef().isSoftReferenced()) {
            AtlasEdge edge = (AtlasEdge) val;

            if (ctx.getAttribute().isOwnedRef() && getStatus(edge) == DELETED && getStatus(edge.getInVertex()) == DELETED) {

                //Resurrect the vertex and edge to ACTIVE state
                AtlasGraphUtilsV2.setEncodedProperty(edge, STATE_PROPERTY_KEY, ACTIVE.name());
                AtlasGraphUtilsV2.setEncodedProperty(edge.getInVertex(), STATE_PROPERTY_KEY, ACTIVE.name());
            }
        }
    }


    public int cleanUpClassificationPropagation(String classificationName, int batchLimit) {
        int CLEANUP_MAX = batchLimit <= 0 ? CLEANUP_BATCH_SIZE : batchLimit * CLEANUP_BATCH_SIZE;
        int cleanedUpCount = 0;
        long classificationEdgeCount = 0;
        long classificationEdgeInMemoryCount = 0;
        Iterator<AtlasVertex> tagVertices = GraphHelper.getClassificationVertices(graph, classificationName, CLEANUP_BATCH_SIZE);
        List<AtlasVertex> tagVerticesProcessed = new ArrayList<>(0);
        List<AtlasVertex> currentAssetVerticesBatch = new ArrayList<>(0);

        while (tagVertices != null && tagVertices.hasNext()) {
            if (cleanedUpCount >= CLEANUP_MAX){
                return cleanedUpCount;
            }

            while (tagVertices.hasNext() && currentAssetVerticesBatch.size() < CLEANUP_BATCH_SIZE) {
                AtlasVertex tagVertex = tagVertices.next();

                int availableSlots = CLEANUP_BATCH_SIZE - currentAssetVerticesBatch.size();
                long assetCountForCurrentTagVertex = GraphHelper.getAssetsCountOfClassificationVertex(tagVertex);
                currentAssetVerticesBatch.addAll(GraphHelper.getAllAssetsWithClassificationVertex(tagVertex, availableSlots));
                LOG.info("Available slots : {}, assetCountForCurrentTagVertex : {}, queueSize : {}",availableSlots, assetCountForCurrentTagVertex, currentAssetVerticesBatch.size());
                if (assetCountForCurrentTagVertex <= availableSlots) {
                    tagVerticesProcessed.add(tagVertex);
                }
            }

            int currentAssetsBatchSize = currentAssetVerticesBatch.size();
            if (currentAssetsBatchSize > 0) {
                LOG.info("To clean up tag {} from {} entities", classificationName, currentAssetsBatchSize);
                int offset = 0;
                do {
                    try {
                        int toIndex = Math.min((offset + CHUNK_SIZE), currentAssetsBatchSize);
                        List<AtlasVertex> entityVertices = currentAssetVerticesBatch.subList(offset, toIndex);
                        for (AtlasVertex vertex : entityVertices) {
                            List<AtlasClassification> deletedClassifications = new ArrayList<>();
                            GraphTransactionInterceptor.lockObjectAndReleasePostCommit(graphHelper.getGuid(vertex));
                            List<AtlasEdge> classificationEdges = GraphHelper.getClassificationEdges(vertex, null, classificationName);
                            classificationEdgeCount += classificationEdges.size();
                            int batchSize = CHUNK_SIZE;
                            for (int i = 0; i < classificationEdges.size(); i += batchSize) {
                                int end = Math.min(i + batchSize, classificationEdges.size());
                                List<AtlasEdge> batch = classificationEdges.subList(i, end);
                                for (AtlasEdge edge : batch) {
                                    try {
                                        AtlasClassification classification = entityRetriever.toAtlasClassification(edge.getInVertex());
                                        deletedClassifications.add(classification);
                                        deleteDelegate.getHandler().deleteEdgeReference(edge, CLASSIFICATION, false, true, null, vertex);
                                        classificationEdgeInMemoryCount++;
                                    } catch (IllegalStateException | AtlasBaseException e) {
                                        e.printStackTrace();
                                    }
                                }
                                if(classificationEdgeInMemoryCount >= CHUNK_SIZE){
                                    transactionInterceptHelper.intercept();
                                    classificationEdgeInMemoryCount = 0;
                                }
                            }
                            try {
                                AtlasEntity entity = repairClassificationMappings(vertex);
                                entityChangeNotifier.onClassificationDeletedFromEntity(entity, deletedClassifications);
                            } catch (IllegalStateException | AtlasBaseException e) {
                                e.printStackTrace();
                            }
                        }

                        transactionInterceptHelper.intercept();

                        offset += CHUNK_SIZE;
                    } finally {
                        LOG.info("For offset {} , classificationEdge were : {}", offset, classificationEdgeCount);
                        classificationEdgeCount = 0;
                        LOG.info("Cleaned up {} entities for classification {}", offset, classificationName);
                    }

                } while (offset < currentAssetsBatchSize);

                for (AtlasVertex classificationVertex : tagVerticesProcessed) {
                    try {
                        deleteDelegate.getHandler().deleteClassificationVertex(classificationVertex, true);
                    } catch (IllegalStateException e) {
                        e.printStackTrace();
                    }
                }
                transactionInterceptHelper.intercept();

                cleanedUpCount += currentAssetsBatchSize;
                currentAssetVerticesBatch.clear();
                tagVerticesProcessed.clear();
            }
            tagVertices = GraphHelper.getClassificationVertices(graph, classificationName, CLEANUP_BATCH_SIZE);
        }

        LOG.info("Completed cleaning up classification {}", classificationName);
        return cleanedUpCount;
    }

    public AtlasEntity repairClassificationMappings(AtlasVertex entityVertex) throws AtlasBaseException {
        //TODO: support V2
        String guid = GraphHelper.getGuid(entityVertex);
        AtlasEntity entity = instanceConverter.getEntity(guid, ENTITY_CHANGE_NOTIFY_IGNORE_RELATIONSHIP_ATTRIBUTES);

        AtlasAuthorizationUtils.verifyAccess(new AtlasEntityAccessRequest(typeRegistry, AtlasPrivilege.ENTITY_UPDATE_CLASSIFICATION, new AtlasEntityHeader(entity)), "repair classification mappings: guid=", guid);
        List<String> classificationNames = new ArrayList<>();
        List<String> propagatedClassificationNames = new ArrayList<>();

        if (entity.getClassifications() != null) {
            List<AtlasClassification> classifications = entity.getClassifications();
            for (AtlasClassification classification : classifications) {
                if (isPropagatedClassification(classification, guid)) {
                    propagatedClassificationNames.add(classification.getTypeName());
                } else {
                    classificationNames.add(classification.getTypeName());
                }
            }
        }
        //Delete array/set properties first
        entityVertex.removeProperty(TRAIT_NAMES_PROPERTY_KEY);
        entityVertex.removeProperty(PROPAGATED_TRAIT_NAMES_PROPERTY_KEY);


        //Update classificationNames and propagatedClassificationNames in entityVertex
        entityVertex.setProperty(CLASSIFICATION_NAMES_KEY, getDelimitedClassificationNames(classificationNames));
        entityVertex.setProperty(PROPAGATED_CLASSIFICATION_NAMES_KEY, getDelimitedClassificationNames(propagatedClassificationNames));
        entityVertex.setProperty(CLASSIFICATION_TEXT_KEY, fullTextMapperV2.getClassificationTextForEntity(entity));
        // Make classificationNames unique list as it is of type SET
        classificationNames = classificationNames.stream().distinct().collect(Collectors.toList());
        //Update classificationNames and propagatedClassificationNames in entityHeader
        for(String classificationName : classificationNames) {
            AtlasGraphUtilsV2.addEncodedProperty(entityVertex, TRAIT_NAMES_PROPERTY_KEY, classificationName);
        }
        for (String classificationName : propagatedClassificationNames) {
            entityVertex.addListProperty(PROPAGATED_TRAIT_NAMES_PROPERTY_KEY, classificationName);
        }

        return entity;
    }

<<<<<<< HEAD
=======
    public Map<String, String> repairClassificationMappingsV2(List<AtlasVertex> entityVertices) throws AtlasBaseException {
        Map<String, String> errorMap = new HashMap<>(0);

        for (AtlasVertex entityVertex : entityVertices) {
            List<AtlasClassification> currentTags = tagDAO.getAllClassificationsForVertex(entityVertex.getIdForDisplay());


            try {
                Map<String, Map<String, Object>> deNormMap = new HashMap<>();

                deNormMap.put(entityVertex.getIdForDisplay(),
                        TagDeNormAttributesUtil.getAllAttributesForAllTagsForRepair(GraphHelper.getGuid(entityVertex), currentTags, typeRegistry, fullTextMapperV2));

                // ES operation collected to be executed in the end
                RequestContext.get().addESDeferredOperation(
                        new ESDeferredOperation(
                                ESDeferredOperation.OperationType.TAG_DENORM_FOR_ADD_CLASSIFICATIONS,
                                entityVertex.getIdForDisplay(),
                                deNormMap
                        )
                );
            } catch (Exception e) {
                errorMap.put(GraphHelper.getGuid(entityVertex), e.getMessage());
            }
        }

        return errorMap;
    }

>>>>>>> e1ed8dbf
    public void addClassificationsV1(final EntityMutationContext context, String guid, List<AtlasClassification> classifications) throws AtlasBaseException {
        if (CollectionUtils.isNotEmpty(classifications)) {
            MetricRecorder metric = RequestContext.get().startMetricRecord("addClassifications");

            final AtlasVertex                              entityVertex          = context.getVertex(guid);
            final AtlasEntityType                          entityType            = context.getType(guid);
            List<AtlasVertex>                              entitiesToPropagateTo = null;
            Map<AtlasClassification, HashSet<AtlasVertex>> addedClassifications  = new HashMap<>();
            List<AtlasClassification>                      addClassifications    = new ArrayList<>(classifications.size());
            entityRetriever.verifyClassificationsPropagationMode(classifications);
            for (AtlasClassification c : classifications) {
                AtlasClassification classification      = new AtlasClassification(c);
                String              classificationName  = classification.getTypeName();
                Boolean             propagateTags       = classification.isPropagate();
                Boolean             removePropagations  = classification.getRemovePropagationsOnEntityDelete();
                Boolean restrictPropagationThroughLineage = classification.getRestrictPropagationThroughLineage();
                Boolean restrictPropagationThroughHierarchy = classification.getRestrictPropagationThroughHierarchy();

                if (propagateTags != null && propagateTags &&
                        classification.getEntityGuid() != null &&
                        !StringUtils.equals(classification.getEntityGuid(), guid)) {
                    continue;
                }

                if (propagateTags == null) {
                    RequestContext reqContext = RequestContext.get();

                    if(reqContext.isImportInProgress() || reqContext.isInNotificationProcessing()) {
                        propagateTags = false;
                    } else {
                        propagateTags = CLASSIFICATION_PROPAGATION_DEFAULT;
                    }

                    classification.setPropagate(propagateTags);
                }

                if (removePropagations == null) {
                    removePropagations = graphHelper.getDefaultRemovePropagations();

                    classification.setRemovePropagationsOnEntityDelete(removePropagations);
                }

                if (restrictPropagationThroughLineage == null) {
                    classification.setRestrictPropagationThroughLineage(RESTRICT_PROPAGATION_THROUGH_LINEAGE_DEFAULT);
                }

                if (restrictPropagationThroughHierarchy == null) {
                    classification.setRestrictPropagationThroughHierarchy(RESTRICT_PROPAGATION_THROUGH_HIERARCHY_DEFAULT);
                }

                // set associated entity id to classification
                if (classification.getEntityGuid() == null) {
                    classification.setEntityGuid(guid);
                }

                // set associated entity status to classification
                if (classification.getEntityStatus() == null) {
                    classification.setEntityStatus(ACTIVE);
                }

                // ignore propagated classifications

                if (LOG.isDebugEnabled()) {
                    LOG.debug("Adding classification [{}] to [{}] using edge label: [{}]", classificationName, entityType.getTypeName(), getTraitLabel(classificationName));
                }

                addToClassificationNames(entityVertex, classificationName);

                // add a new AtlasVertex for the struct or trait instance
                AtlasVertex classificationVertex = createClassificationVertex(classification);

                if (LOG.isDebugEnabled()) {
                    LOG.debug("created vertex {} for trait {}", GraphHelper.string(classificationVertex), classificationName);
                }

                if (propagateTags && taskManagement != null && DEFERRED_ACTION_ENABLED) {
                    propagateTags = false;

                    createAndQueueTask(CLASSIFICATION_PROPAGATION_ADD, entityVertex, classificationVertex.getIdForDisplay(), getTypeName(classificationVertex));
                }

                // add the attributes for the trait instance
                mapClassification(EntityOperation.CREATE, context, classification, entityType, entityVertex, classificationVertex);
                updateModificationMetadata(entityVertex);
                if(addedClassifications.get(classification) == null) {
                    addedClassifications.put(classification, new HashSet<>());
                }
                //Add current Vertex to be notified
                addedClassifications.get(classification).add(entityVertex);

                if (propagateTags) {
                    // compute propagatedEntityVertices only once
                    if (entitiesToPropagateTo == null) {
                        String propagationMode;
                        propagationMode = entityRetriever.determinePropagationMode(classification.getRestrictPropagationThroughLineage(),classification.getRestrictPropagationThroughHierarchy());
                        Boolean toExclude = propagationMode == CLASSIFICATION_PROPAGATION_MODE_RESTRICT_LINEAGE ? true : false;
                        entitiesToPropagateTo = entityRetriever.getImpactedVerticesV2(entityVertex, CLASSIFICATION_PROPAGATION_MODE_LABELS_MAP.get(propagationMode),toExclude);
                    }

                    if (CollectionUtils.isNotEmpty(entitiesToPropagateTo)) {
                        if (LOG.isDebugEnabled()) {
                            LOG.debug("Propagating tag: [{}][{}] to {}", classificationName, entityType.getTypeName(), GraphHelper.getTypeNames(entitiesToPropagateTo));
                        }

                        List<AtlasVertex> entitiesPropagatedTo = deleteDelegate.getHandler().addTagPropagation(classificationVertex, entitiesToPropagateTo);

                        if (CollectionUtils.isNotEmpty(entitiesPropagatedTo)) {
                            addedClassifications.get(classification).addAll(entitiesPropagatedTo);
                        }
                    } else {
                        if (LOG.isDebugEnabled()) {
                            LOG.debug(" --> Not propagating classification: [{}][{}] - no entities found to propagate to.", getTypeName(classificationVertex), entityType.getTypeName());
                        }
                    }
                } else {
                    if (LOG.isDebugEnabled()) {
                        LOG.debug(" --> Not propagating classification: [{}][{}] - propagation is disabled.", getTypeName(classificationVertex), entityType.getTypeName());
                    }
                }

                addClassifications.add(classification);
            }

            // notify listeners on classification addition
            List<AtlasVertex> notificationVertices = new ArrayList<AtlasVertex>() {{ add(entityVertex); }};

            if (CollectionUtils.isNotEmpty(entitiesToPropagateTo)) {
                notificationVertices.addAll(entitiesToPropagateTo);
            }


            for (AtlasClassification classification : addedClassifications.keySet()) {
                Set<AtlasVertex>  vertices           = addedClassifications.get(classification);

                if (RequestContext.get().isDelayTagNotifications()) {
                    RequestContext.get().addAddedClassificationAndVertices(classification, new ArrayList<>(vertices));
                } else {
                    List<AtlasEntity> propagatedEntities = updateClassificationText(classification, vertices);

                    entityChangeNotifier.onClassificationsAddedToEntities(propagatedEntities, Collections.singletonList(classification), false);
                }
            }

            RequestContext.get().endMetricRecord(metric);
        }
    }

    public void handleAddClassifications(final EntityMutationContext context, String guid, List<AtlasClassification> classifications) throws AtlasBaseException {
<<<<<<< HEAD
        if(getJanusOptimisationEnabled()){
=======
        if(!RequestContext.get().isSkipAuthorizationCheck() && FeatureFlagStore.isTagV2Enabled()){
>>>>>>> e1ed8dbf
            addClassificationsV2(context, guid, classifications);
        } else {
            addClassificationsV1(context, guid, classifications);
        }
    }
<<<<<<< HEAD

    public void addClassificationsV2(final EntityMutationContext context, String guid, List<AtlasClassification> classifications) throws AtlasBaseException {
        if (CollectionUtils.isNotEmpty(classifications)) {
            MetricRecorder metric = RequestContext.get().startMetricRecord("addClassifications");

            final AtlasVertex                              entityVertex          = context.getVertex(guid);
            final AtlasEntityType                          entityType            = context.getType(guid);
            List<AtlasVertex>                              entitiesToPropagateTo = null;
            Map<AtlasClassification, HashSet<AtlasVertex>> addedClassifications  = new HashMap<>();
            List<AtlasClassification>                      addClassifications    = new ArrayList<>(classifications.size());
            entityRetriever.verifyClassificationsPropagationMode(classifications);

            for (AtlasClassification c : classifications) {
                validateClassificationTypeName(c);
            }

            classifications = mapClassificationsV2(classifications);

            for (AtlasClassification c : classifications) {
                AtlasClassification classification      = new AtlasClassification(c);
                String              classificationName  = classification.getTypeName();
                Boolean             propagateTags       = classification.isPropagate();
                Boolean             removePropagations  = classification.getRemovePropagationsOnEntityDelete();
                Boolean restrictPropagationThroughLineage = classification.getRestrictPropagationThroughLineage();
                Boolean restrictPropagationThroughHierarchy = classification.getRestrictPropagationThroughHierarchy();

                if (propagateTags != null && propagateTags &&
                        classification.getEntityGuid() != null &&
                        !StringUtils.equals(classification.getEntityGuid(), guid)) {
                    continue;
                }

                if (propagateTags == null) {
                    RequestContext reqContext = RequestContext.get();

                    if(reqContext.isImportInProgress() || reqContext.isInNotificationProcessing()) {
                        propagateTags = false;
                    } else {
                        propagateTags = CLASSIFICATION_PROPAGATION_DEFAULT;
                    }

                    classification.setPropagate(propagateTags);
                }

                if (removePropagations == null) {
                    removePropagations = graphHelper.getDefaultRemovePropagations();

                    classification.setRemovePropagationsOnEntityDelete(removePropagations);
                }

                if (restrictPropagationThroughLineage == null) {
                    classification.setRestrictPropagationThroughLineage(RESTRICT_PROPAGATION_THROUGH_LINEAGE_DEFAULT);
                }

                if (restrictPropagationThroughHierarchy == null) {
                    classification.setRestrictPropagationThroughHierarchy(RESTRICT_PROPAGATION_THROUGH_HIERARCHY_DEFAULT);
                }

                // set associated entity id to classification
                if (classification.getEntityGuid() == null) {
                    classification.setEntityGuid(guid);
                }

                // set associated entity status to classification
                if (classification.getEntityStatus() == null) {
                    classification.setEntityStatus(ACTIVE);
                }

                // ignore propagated classifications

                if (LOG.isDebugEnabled()) {
                    LOG.debug("Adding classification [{}] to [{}] using edge label: [{}]", classificationName, entityType.getTypeName(), getTraitLabel(classificationName));
                }

                Map<String, Object> minAssetMap = getMinimalAssetMap(entityVertex);

                //addToClassificationNames(entityVertex, classificationName);
                List<AtlasClassification> currentTags = tagDAO.getTagsForVertex(entityVertex.getIdForDisplay());
                currentTags.add(classification);

                // add a new AtlasVertex for the struct or trait instance
                // AtlasVertex classificationVertex = createClassificationVertex(classification);
                tagDAO.putDirectTag(entityVertex.getIdForDisplay(), classificationName, classification, minAssetMap);

                // Adding to context for rollback purpose later
                RequestContext reqContext = RequestContext.get();
                reqContext.addCassandraTagOperation(guid,
                        new CassandraTagOperation(
                                entityVertex.getIdForDisplay(),
                                classificationName,
                                CassandraTagOperation.OperationType.INSERT,
                                classification,
                                minAssetMap)
                );

                // Update ES attributes
                Map<String, Map<String, Object>> deNormMap = new HashMap<>();
                deNormMap.put(entityVertex.getIdForDisplay(), TagDeNormAttributesUtil.getDirectTagAttachmentAttributesForAddTag(classification,
                        currentTags, typeRegistry, fullTextMapperV2));
                // ES operation collected to be executed in the end
                RequestContext.get().addESDeferredOperation(
                        new ESDeferredOperation(
                                ESDeferredOperation.OperationType.TAG_DENORM_FOR_ADD_CLASSIFICATIONS,
                                entityVertex.getIdForDisplay(),
                                deNormMap
                        )
                );

                if (LOG.isDebugEnabled()) {
                    LOG.debug("created direct tag {}", classificationName);
                }

                if (propagateTags && taskManagement != null && DEFERRED_ACTION_ENABLED) {
                    deleteDelegate.getHandler().createAndQueueTaskWithoutCheckV2(CLASSIFICATION_PROPAGATION_ADD, entityVertex, classificationName);
                }

                // add the attributes for the trait instance
                //mapClassification(EntityOperation.CREATE, context, classification, entityType, entityVertex, classificationVertex);

                updateModificationMetadata(entityVertex);
                if(addedClassifications.get(classification) == null) {
                    addedClassifications.put(classification, new HashSet<>());
                }
                //Add current Vertex to be notified
                addedClassifications.get(classification).add(entityVertex);

                addClassifications.add(classification);
            }

            // notify listeners on classification addition
            List<AtlasVertex> notificationVertices = new ArrayList<AtlasVertex>() {{ add(entityVertex); }};

            if (CollectionUtils.isNotEmpty(entitiesToPropagateTo)) {
                notificationVertices.addAll(entitiesToPropagateTo);
            }


            for (AtlasClassification classification : addedClassifications.keySet()) {
                Set<AtlasVertex>  vertices           = addedClassifications.get(classification);

                if (RequestContext.get().isDelayTagNotifications()) {
                    RequestContext.get().addAddedClassificationAndVertices(classification, new ArrayList<>(vertices));
                } else {
                    List<AtlasEntity> propagatedEntities = updateClassificationText(classification, vertices);

                    entityChangeNotifier.onClassificationsAddedToEntities(propagatedEntities, Collections.singletonList(classification), false);
                }
            }

            RequestContext.get().endMetricRecord(metric);
        }
    }

    @NotNull
    private List<AtlasClassification> mapClassificationsV2(List<AtlasClassification> classifications) throws AtlasBaseException {
        List<AtlasClassification> mappedClassifications = new ArrayList<>(classifications.size());
        for (AtlasClassification c : classifications) {
            // Apply attribute mapping to ensure schema compatibility with v1
            AtlasClassification mappedClassification = tagAttributeMapper.mapClassificationAttributes(c);
            mappedClassifications.add(mappedClassification);
        }
        classifications = mappedClassifications;
        return classifications;
    }

    public List<String> propagateClassification(String entityGuid, String classificationVertexId, String relationshipGuid, Boolean previousRestrictPropagationThroughLineage,Boolean previousRestrictPropagationThroughHierarchy) throws AtlasBaseException {
        try {

            if (StringUtils.isEmpty(entityGuid) || StringUtils.isEmpty(classificationVertexId)) {
                LOG.error("propagateClassification(entityGuid={}, classificationVertexId={}): entityGuid and/or classification vertex id is empty", entityGuid, classificationVertexId);

                throw new AtlasBaseException(String.format("propagateClassification(entityGuid=%s, classificationVertexId=%s): entityGuid and/or classification vertex id is empty", entityGuid, classificationVertexId));
            }
=======

    public void addClassificationsV2(final EntityMutationContext context, String guid, List<AtlasClassification> classifications) throws AtlasBaseException {
        if (CollectionUtils.isNotEmpty(classifications)) {
            MetricRecorder metric = RequestContext.get().startMetricRecord("addClassificationsV2");
>>>>>>> e1ed8dbf

            final AtlasVertex                              entityVertex          = context.getVertex(guid);
            final AtlasEntityType                          entityType            = context.getType(guid);
            List<AtlasVertex>                              entitiesToPropagateTo = null;
            Map<AtlasClassification, HashSet<AtlasVertex>> addedClassifications  = new HashMap<>();
            List<AtlasClassification>                      addClassifications    = new ArrayList<>(classifications.size());
            entityRetriever.verifyClassificationsPropagationMode(classifications);

            for (AtlasClassification c : classifications) {
                validateClassificationTypeName(c);
            }

            classifications = mapClassificationsV2(classifications);

            for (AtlasClassification c : classifications) {
                AtlasClassification classification      = new AtlasClassification(c);
                String              classificationName  = classification.getTypeName();
                Boolean             propagateTags       = classification.isPropagate();
                Boolean             removePropagations  = classification.getRemovePropagationsOnEntityDelete();
                Boolean restrictPropagationThroughLineage = classification.getRestrictPropagationThroughLineage();
                Boolean restrictPropagationThroughHierarchy = classification.getRestrictPropagationThroughHierarchy();

                if (propagateTags != null && propagateTags &&
                        classification.getEntityGuid() != null &&
                        !StringUtils.equals(classification.getEntityGuid(), guid)) {
                    continue;
                }

                if (propagateTags == null) {
                    RequestContext reqContext = RequestContext.get();

                    if(reqContext.isImportInProgress() || reqContext.isInNotificationProcessing()) {
                        propagateTags = false;
                    } else {
                        propagateTags = CLASSIFICATION_PROPAGATION_DEFAULT;
                    }

                    classification.setPropagate(propagateTags);
                }

                if (removePropagations == null) {
                    removePropagations = graphHelper.getDefaultRemovePropagations();

                    classification.setRemovePropagationsOnEntityDelete(removePropagations);
                }

                if (restrictPropagationThroughLineage == null) {
                    classification.setRestrictPropagationThroughLineage(RESTRICT_PROPAGATION_THROUGH_LINEAGE_DEFAULT);
                }

                if (restrictPropagationThroughHierarchy == null) {
                    classification.setRestrictPropagationThroughHierarchy(RESTRICT_PROPAGATION_THROUGH_HIERARCHY_DEFAULT);
                }

                // set associated entity id to classification
                if (classification.getEntityGuid() == null) {
                    classification.setEntityGuid(guid);
                }

                // set associated entity status to classification
                if (classification.getEntityStatus() == null) {
                    classification.setEntityStatus(ACTIVE);
                }

                // ignore propagated classifications

                if (LOG.isDebugEnabled()) {
                    LOG.debug("Adding classification [{}] to [{}] using edge label: [{}]", classificationName, entityType.getTypeName(), getTraitLabel(classificationName));
                }

                Map<String, Object> minAssetMap = getMinimalAssetMap(entityVertex);

                //addToClassificationNames(entityVertex, classificationName);
                List<AtlasClassification> currentTags = tagDAO.getAllClassificationsForVertex(entityVertex.getIdForDisplay());
                currentTags.add(classification);

                // add a new AtlasVertex for the struct or trait instance
                // AtlasVertex classificationVertex = createClassificationVertex(classification);
                tagDAO.putDirectTag(entityVertex.getIdForDisplay(), classificationName, classification, minAssetMap);

                // Adding to context for rollback purpose later
                RequestContext reqContext = RequestContext.get();
                reqContext.addCassandraTagOperation(guid,
                        new CassandraTagOperation(
                                entityVertex.getIdForDisplay(),
                                classificationName,
                                CassandraTagOperation.OperationType.INSERT,
                                classification,
                                minAssetMap)
                );

                // Update ES attributes
                Map<String, Map<String, Object>> deNormMap = new HashMap<>();
                deNormMap.put(entityVertex.getIdForDisplay(), TagDeNormAttributesUtil.getDirectTagAttachmentAttributesForAddTag(classification,
                        currentTags, typeRegistry, fullTextMapperV2));
                // ES operation collected to be executed in the end
                RequestContext.get().addESDeferredOperation(
                        new ESDeferredOperation(
                                ESDeferredOperation.OperationType.TAG_DENORM_FOR_ADD_CLASSIFICATIONS,
                                entityVertex.getIdForDisplay(),
                                deNormMap
                        )
                );

                if (LOG.isDebugEnabled()) {
                    LOG.debug("created direct tag {}", classificationName);
                }

                if (propagateTags && taskManagement != null && DEFERRED_ACTION_ENABLED) {
                    deleteDelegate.getHandler().createAndQueueTaskWithoutCheckV2(CLASSIFICATION_PROPAGATION_ADD, entityVertex, null, classificationName);
                }

                // add the attributes for the trait instance
                //mapClassification(EntityOperation.CREATE, context, classification, entityType, entityVertex, classificationVertex);

                updateModificationMetadata(entityVertex);
                if(addedClassifications.get(classification) == null) {
                    addedClassifications.put(classification, new HashSet<>());
                }
                //Add current Vertex to be notified
                addedClassifications.get(classification).add(entityVertex);

                addClassifications.add(classification);
            }

            // notify listeners on classification addition
            List<AtlasVertex> notificationVertices = new ArrayList<AtlasVertex>() {{ add(entityVertex); }};

            if (CollectionUtils.isNotEmpty(entitiesToPropagateTo)) {
                notificationVertices.addAll(entitiesToPropagateTo);
            }


            for (AtlasClassification classification : addedClassifications.keySet()) {
                Set<AtlasVertex>  vertices           = addedClassifications.get(classification);

                if (RequestContext.get().isDelayTagNotifications()) {
                    RequestContext.get().addAddedClassificationAndVertices(classification, new ArrayList<>(vertices));
                } else {
                    List<AtlasEntity> propagatedEntities = updateClassificationText(classification, vertices);

                    entityChangeNotifier.onClassificationsAddedToEntitiesV2(vertices, Collections.singletonList(classification), false, RequestContext.get());
                }
            }

            RequestContext.get().endMetricRecord(metric);
        }
    }

    private List<AtlasClassification> mapClassificationsV2(List<AtlasClassification> classifications) throws AtlasBaseException {
        List<AtlasClassification> mappedClassifications = new ArrayList<>(classifications.size());
        for (AtlasClassification c : classifications) {
            // Apply attribute mapping to ensure schema compatibility with v1
            AtlasClassification mappedClassification = tagAttributeMapper.mapClassificationAttributes(c);
            mappedClassifications.add(mappedClassification);
        }
        classifications = mappedClassifications;
        return classifications;
    }

    public int propagateClassification(String entityGuid, String classificationVertexId, String relationshipGuid, Boolean previousRestrictPropagationThroughLineage,Boolean previousRestrictPropagationThroughHierarchy) throws AtlasBaseException {
        try {

            if (StringUtils.isEmpty(entityGuid) || StringUtils.isEmpty(classificationVertexId)) {
                LOG.error("propagateClassification(entityGuid={}, classificationVertexId={}): entityGuid and/or classification vertex id is empty", entityGuid, classificationVertexId);

                throw new AtlasBaseException(String.format("propagateClassification(entityGuid=%s, classificationVertexId=%s): entityGuid and/or classification vertex id is empty", entityGuid, classificationVertexId));
            }

            AtlasVertex entityVertex = graphHelper.getVertexForGUID(entityGuid);
            if (entityVertex == null) {
                LOG.error("propagateClassification(entityGuid={}, classificationVertexId={}): entity vertex not found", entityGuid, classificationVertexId);

                throw new AtlasBaseException(String.format("propagateClassification(entityGuid=%s, classificationVertexId=%s): entity vertex not found", entityGuid, classificationVertexId));
            }

            AtlasVertex classificationVertex = graph.getVertex(classificationVertexId);
            if (classificationVertex == null) {
                LOG.error("propagateClassification(entityGuid={}, classificationVertexId={}): classification vertex not found", entityGuid, classificationVertexId);

                throw new AtlasBaseException(String.format("propagateClassification(entityGuid=%s, classificationVertexId=%s): classification vertex not found", entityGuid, classificationVertexId));
            }

            /*
                If restrictPropagateThroughLineage was false at past
                 then updated to true we need to delete the propagated
                 classifications and then put the classifications as intended
             */

            Boolean currentRestrictPropagationThroughLineage = AtlasGraphUtilsV2.getProperty(classificationVertex, CLASSIFICATION_VERTEX_RESTRICT_PROPAGATE_THROUGH_LINEAGE, Boolean.class);

            Boolean currentRestrictPropagationThroughHierarchy = AtlasGraphUtilsV2.getProperty(classificationVertex, CLASSIFICATION_VERTEX_RESTRICT_PROPAGATE_THROUGH_HIERARCHY, Boolean.class);
            if (previousRestrictPropagationThroughLineage != null && currentRestrictPropagationThroughLineage != null && !previousRestrictPropagationThroughLineage && currentRestrictPropagationThroughLineage) {
                deleteDelegate.getHandler().removeTagPropagation(classificationVertex);
            }

            if (previousRestrictPropagationThroughHierarchy != null && currentRestrictPropagationThroughHierarchy != null && !previousRestrictPropagationThroughHierarchy && currentRestrictPropagationThroughHierarchy) {
                deleteDelegate.getHandler().removeTagPropagation(classificationVertex);
            }

            String propagationMode = entityRetriever.determinePropagationMode(currentRestrictPropagationThroughLineage, currentRestrictPropagationThroughHierarchy);

            List<String> edgeLabelsToCheck = CLASSIFICATION_PROPAGATION_MODE_LABELS_MAP.get(propagationMode);
            Boolean toExclude = propagationMode == CLASSIFICATION_PROPAGATION_MODE_RESTRICT_LINEAGE ? true:false;
            List<AtlasVertex> impactedVertices = entityRetriever.getIncludedImpactedVerticesV2(entityVertex, relationshipGuid, edgeLabelsToCheck,toExclude);

            if (CollectionUtils.isEmpty(impactedVertices)) {
                LOG.debug("propagateClassification(entityGuid={}, classificationVertexId={}): found no entities to propagate the classification", entityGuid, classificationVertexId);
                return 0;
            }

            List<String> propagatedAssets = processClassificationPropagationAddition(impactedVertices, classificationVertex);
            return propagatedAssets.size();
        } catch (Exception e) {
            LOG.error("propagateClassification(entityGuid={}, classificationVertexId={}): error while propagating classification", entityGuid, classificationVertexId, e);
            throw new AtlasBaseException(e);
        }
    }


    /**
     * Performs a scalable, "add-only" propagation of classifications using a "read-free"
     * approach. This is the new, optimized implementation.
     */
    public int propagateClassificationV2_Optimised(Map<String, Object> parameters,
                                                    String entityGuid,
                                                    String tagTypeName, String parentEntityGuid, String toVertexGuid) throws AtlasBaseException {
        AtlasPerfMetrics.MetricRecorder metricRecorder = RequestContext.get().startMetricRecord("propagateClassificationV2_new");

        final int BATCH_SIZE_FOR_ADD_PROPAGATION = 200;

        try {
            if (StringUtils.isEmpty(toVertexGuid)) {
                if (StringUtils.isEmpty(entityGuid) || StringUtils.isEmpty(tagTypeName)) {
                    LOG.error("propagateClassificationV2_Optimised(entityGuid={}, tagTypeName={}): entityGuid and/or classification vertex id is empty", entityGuid, tagTypeName);
                    throw new AtlasBaseException(String.format("propagateClassificationV2_Optimised(entityGuid=%s, tagTypeName=%s): entityGuid and/or classification vertex id is empty", entityGuid, tagTypeName));
                }

                AtlasVertex entityVertex = graphHelper.getVertexForGUID(entityGuid);
                if (entityVertex == null) {
                    String warningMessage = String.format("propagateClassificationV2_Optimised(entityGuid=%s, tagTypeName=%s): entity vertex not found, skipping task execution", entityGuid, tagTypeName);
                    LOG.warn(warningMessage);
                    return 0;
                }

                AtlasClassification tag = tagDAO.findDirectTagByVertexIdAndTagTypeName(entityVertex.getIdForDisplay(), tagTypeName, false);
                if (tag == null) {
                    if (StringUtils.isNotEmpty(parentEntityGuid) && !parentEntityGuid.equals(entityGuid)) {
                        //fallback only to get tag
                        AtlasVertex parentEntityVertex = graphHelper.getVertexForGUID(parentEntityGuid);
                        if (parentEntityVertex == null) {
                            String warningMessage = String.format("propagateClassificationV2_Optimised(parentEntityGuid=%s, tagTypeName=%s): parentEntityVertex vertex not found, skipping task execution", parentEntityGuid, tagTypeName);
                            LOG.warn(warningMessage);
                            return 0;
                        }
                        tag = tagDAO.findDirectTagByVertexIdAndTagTypeName(parentEntityVertex.getIdForDisplay(), tagTypeName, false);
                    }
                    if (tag == null) {
                        String warningMessage = String.format("propagateClassificationV2_Optimised(entityGuid=%s,parentEntityGuid=%s, tagTypeName=%s): tag not found, skipping task execution", entityGuid, parentEntityGuid, tagTypeName);
                        LOG.warn(warningMessage);
                        return 0;
                    }
                }

                LOG.info("propagateClassificationV2_Optimised: Starting 'Add' propagation for tag '{}' from source {}", tagTypeName, entityGuid);
                // 1. Calculate the full set of impacted vertices directly from the graph.
                Set<String> impactedVerticeIds = new HashSet<>();
                String propagationMode = entityRetriever.determinePropagationMode(tag.getRestrictPropagationThroughLineage(), tag.getRestrictPropagationThroughHierarchy());
                Boolean toExclude = Objects.equals(propagationMode, CLASSIFICATION_PROPAGATION_MODE_RESTRICT_LINEAGE);

                // The traversal to find out impacted vertices
                entityRetriever.traverseImpactedVerticesByLevelV2(entityVertex, null, null, impactedVerticeIds, CLASSIFICATION_PROPAGATION_MODE_LABELS_MAP.get(propagationMode), toExclude, null, null);

                if (parentEntityGuid != null && !entityGuid.equals(parentEntityGuid)) {
                    impactedVerticeIds.add(entityVertex.getIdForDisplay());
                }

                if (CollectionUtils.isEmpty(impactedVerticeIds)) {
                    LOG.info("propagateClassificationV2_Optimised: No entities found to propagate the classification to.");
                    return 0;
                }

                // 2. Process additions in batches.
                LOG.info("propagateClassificationV2_Optimised: Found {} total vertices for propagation. Processing in batches.", impactedVerticeIds.size());
                List<String> vertexIdsToAdd = new ArrayList<>(impactedVerticeIds);
                int assetsAffected = 0;
                for (int i = 0; i < vertexIdsToAdd.size(); i += BATCH_SIZE_FOR_ADD_PROPAGATION) {
                    int end = Math.min(i + BATCH_SIZE_FOR_ADD_PROPAGATION, vertexIdsToAdd.size());
                    List<String> batchIds = vertexIdsToAdd.subList(i, end);

                    List<AtlasVertex> impactedVertices = batchIds.stream()
                            .map(x -> graph.getVertex(x))
                            .filter(Objects::nonNull)
                            .collect(Collectors.toList());

                    if (!impactedVertices.isEmpty()) {
                        assetsAffected += impactedVertices.size();
                        LOG.info("propagateClassificationV2_Optimised: Processing batch of {} assets for tag addition.", impactedVertices.size());
                        processClassificationPropagationAdditionV2(parameters, entityVertex.getIdForDisplay(), impactedVertices, tag);
                    }
                }
                return assetsAffected;
            } else {
                // "Add on Relationship Change" Flow, this logic processes all tags on the `fromVertex`.
                int assetsAffected = 0;
                AtlasVertex fromVertex = entityRetriever.getEntityVertex(entityGuid);
                if (fromVertex == null) {
                    String warningMessage = String.format("propagateClassificationV2_Optimised(fromVertexId=%s, tagTypeName=%s): fromVertex not found, skipping task execution", entityGuid, tagTypeName);
                    LOG.warn(warningMessage);
                    return assetsAffected;
                }

                AtlasVertex toVertex = entityRetriever.getEntityVertex(toVertexGuid);
                if (toVertex == null) {
                    String warningMessage = String.format("propagateClassificationV2_Optimised(toVertexId=%s, tagTypeName=%s): toVertex not found, skipping task execution", toVertexGuid, tagTypeName);
                    LOG.warn(warningMessage);
                    return assetsAffected;
                }

                List<Tag> tags = tagDAO.getAllTagsByVertexId(fromVertex.getIdForDisplay());
                Map<String, Set<String>> impactedVertexIdsMap = new TreeMap<>();

                for (Tag tag : tags) {
                    if (tag.isPropagationEnabled()) {
                        AtlasClassification atlasClassification = tag.toAtlasClassification();
                        String sourceEntityGuid = atlasClassification.getEntityGuid();
                        AtlasVertex sourceVertex = entityRetriever.getEntityVertex(sourceEntityGuid);
                        if (sourceVertex == null) {
                            String warningMessage = String.format("propagateClassificationV2_Optimised(sourceVertex=%s, tagTypeName=%s): sourceVertex not found, skipping task execution", sourceEntityGuid, tagTypeName);
                            LOG.warn(warningMessage);
                            continue;
                        }

                        String propagationMode = entityRetriever.determinePropagationMode(tag.getRestrictPropagationThroughLineage(), tag.getRestrictPropagationThroughHierarchy());

                        Set<String> impactedVertexIds;

                        if (!impactedVertexIdsMap.containsKey(propagationMode)) {
                            LOG.info("propagateClassificationV2_Optimised: Cache miss for propagationMode '{}'. Performing graph traversal.", propagationMode);
                            Boolean toExclude = Objects.equals(propagationMode, CLASSIFICATION_PROPAGATION_MODE_RESTRICT_LINEAGE);
                            impactedVertexIds = new HashSet<>();
                            Set<String> vertexIdsToAddClassification = new HashSet<>();
                            Set<String> verticesToExcludeDuringTraversal = new HashSet<>(
                                    Arrays.asList(fromVertex.getIdForDisplay(), sourceVertex.getIdForDisplay())
                            );
                            entityRetriever.traverseImpactedVerticesByLevelV2(toVertex, null, null, impactedVertexIds, CLASSIFICATION_PROPAGATION_MODE_LABELS_MAP.get(propagationMode), toExclude, vertexIdsToAddClassification, verticesToExcludeDuringTraversal);

                            impactedVertexIds.addAll(vertexIdsToAddClassification);
                            impactedVertexIdsMap.put(propagationMode, impactedVertexIds);
                        } else {
                            LOG.info("propagateClassificationV2_Optimised: Cache hit for propagationMode '{}'. Reusing traversal results.", propagationMode);
                            impactedVertexIds = impactedVertexIdsMap.get(propagationMode);
                        }

                        // 2. Process additions in batches.
                        LOG.info("propagateClassificationV2_Optimised: Found {} total vertices for propagation based on toVertex: {}. Processing in batches.", impactedVertexIds.size(), toVertexGuid);
                        List<String> vertexIdsToAdd = new ArrayList<>(impactedVertexIds);

                        for (int i = 0; i < vertexIdsToAdd.size(); i += BATCH_SIZE_FOR_ADD_PROPAGATION) {
                            int end = Math.min(i + BATCH_SIZE_FOR_ADD_PROPAGATION, vertexIdsToAdd.size());
                            List<String> batchIds = vertexIdsToAdd.subList(i, end);

                            List<AtlasVertex> impactedVertices = batchIds.stream()
                                    .map(x -> graph.getVertex(x))
                                    .filter(Objects::nonNull)
                                    .collect(Collectors.toList());

                            if (!impactedVertices.isEmpty()) {
                                assetsAffected += impactedVertices.size();
                                LOG.info("propagateClassificationV2_Optimised: Processing batch of {} assets for tag addition based on toVertex: {}, sourceVertex: {}, tag_type_name: {}", impactedVertices.size(), toVertexGuid, sourceVertex.getIdForDisplay(), atlasClassification.getTypeName());
                                processClassificationPropagationAdditionV2(parameters, sourceVertex.getIdForDisplay(), impactedVertices, atlasClassification);
                            }
                        }
                    }
                }
                return assetsAffected;
            }
        } catch (Exception e) {
            LOG.error("propagateClassificationV2_Optimised(entityGuid={}, classificationTypeName={}): error while propagating classification", entityGuid, tagTypeName, e);
            throw new AtlasBaseException(e);
        } finally {
            RequestContext.get().endMetricRecord(metricRecorder);
        }
    }


<<<<<<< HEAD
    public void propagateClassificationV2(Map<String, Object> parameters,
                                          String entityGuid,
                                          String tagTypeName) throws AtlasBaseException {
        try {
            if (StringUtils.isEmpty(entityGuid) || StringUtils.isEmpty(tagTypeName)) {
                LOG.error("propagateClassification(entityGuid={}, tagTypeName={}): entityGuid and/or classification vertex id is empty", entityGuid, tagTypeName);

                throw new AtlasBaseException(String.format("propagateClassification(entityGuid=%s, tagTypeName=%s): entityGuid and/or classification vertex id is empty", entityGuid, tagTypeName));
            }

            //Map<String, Object> sourceAsset = CassandraConnector.getVertexPropertiesByGuid(entityGuid);
            //AtlasVertex entityVertex = graph.getVertex(String.valueOf(sourceAsset.get("id")));

            AtlasVertex entityVertex = graphHelper.getVertexForGUID(entityGuid);
            if (entityVertex == null) {
                LOG.error("propagateClassification(entityGuid={}, tagTypeName={}): entity vertex not found", entityGuid, tagTypeName);

                throw new AtlasBaseException(String.format("propagateClassification(entityGuid=%s, tagTypeName=%s): entity vertex not found", entityGuid, tagTypeName));
            }

            //AtlasVertex classificationVertex = graph.getVertex(classificationVertexId);
            AtlasClassification tag = tagDAO.findDirectTagByVertexIdAndTagTypeName(entityVertex.getIdForDisplay(), tagTypeName);
            if (tag == null) {
                LOG.error("propagateClassification(entityGuid={}, tagTypeName={}): classification vertex not found", entityGuid, tagTypeName);

                throw new AtlasBaseException(String.format("propagateClassification(entityGuid=%s, tagTypeName=%s): classification vertex not found", entityGuid, tagTypeName));
            }

            Boolean currentRestrictPropagationThroughLineage = tag.getRestrictPropagationThroughLineage();
            Boolean currentRestrictPropagationThroughHierarchy = tag.getRestrictPropagationThroughHierarchy();
            String propagationMode = entityRetriever.determinePropagationMode(currentRestrictPropagationThroughLineage, currentRestrictPropagationThroughHierarchy);

            List<String> edgeLabelsToCheck = CLASSIFICATION_PROPAGATION_MODE_LABELS_MAP.get(propagationMode);
            Boolean toExclude = propagationMode == CLASSIFICATION_PROPAGATION_MODE_RESTRICT_LINEAGE ? true:false;
            List<AtlasVertex> impactedVertices = entityRetriever.getIncludedImpactedVerticesV2(entityVertex, null, edgeLabelsToCheck,toExclude);
            impactedVertices.remove(entityVertex);

            if (CollectionUtils.isEmpty(impactedVertices)) {
                LOG.debug("propagateClassification(entityGuid={}, tagTypeName={}): found no entities to propagate the classification", entityGuid, tagTypeName);

                return;
            } else {
                LOG.info("Found {} vertexIds", impactedVertices.size());
            }
            transactionInterceptHelper.intercept();
            processClassificationPropagationAdditionV2(parameters, entityVertex, impactedVertices, tag);
        } catch (Exception e) {
            LOG.error("propagateClassification(entityGuid={}, classificationTypeName={}): error while propagating classification", entityGuid, tagTypeName, e);

            throw new AtlasBaseException(e);
        }
    }

=======
>>>>>>> e1ed8dbf
    public List<String> processClassificationPropagationAddition(List<AtlasVertex> verticesToPropagate, AtlasVertex classificationVertex) throws AtlasBaseException{
        AtlasPerfMetrics.MetricRecorder classificationPropagationMetricRecorder = RequestContext.get().startMetricRecord("processClassificationPropagationAddition");
        List<String> propagatedEntitiesGuids = new ArrayList<>();
        int impactedVerticesSize = verticesToPropagate.size();
        int offset = 0;
        int toIndex;
        LOG.info(String.format("Total number of vertices to propagate: %d", impactedVerticesSize));

        try {
            do {
                toIndex = offset + CHUNK_SIZE > impactedVerticesSize ? impactedVerticesSize : offset + CHUNK_SIZE;
                List<AtlasVertex> chunkedVerticesToPropagate = verticesToPropagate.subList(offset, toIndex);

                AtlasPerfMetrics.MetricRecorder metricRecorder  = RequestContext.get().startMetricRecord("lockObjectsAfterTraverse");
                List<String> impactedVerticesGuidsToLock        = chunkedVerticesToPropagate.stream().map(x -> GraphHelper.getGuid(x)).collect(Collectors.toList());
                GraphTransactionInterceptor.lockObjectAndReleasePostCommit(impactedVerticesGuidsToLock);
                RequestContext.get().endMetricRecord(metricRecorder);

                AtlasClassification classification       = entityRetriever.toAtlasClassification(classificationVertex);
                List<AtlasVertex>   entitiesPropagatedTo = deleteDelegate.getHandler().addTagPropagation(classificationVertex, chunkedVerticesToPropagate);

                if (CollectionUtils.isEmpty(entitiesPropagatedTo)) {
                    return Collections.emptyList();
                }

                List<AtlasEntity>   propagatedEntitiesChunked       = updateClassificationText(classification, entitiesPropagatedTo);
                List<String>        chunkedPropagatedEntitiesGuids  = propagatedEntitiesChunked.stream().map(x -> x.getGuid()).collect(Collectors.toList());

                propagatedEntitiesGuids.addAll(chunkedPropagatedEntitiesGuids);
                offset += CHUNK_SIZE;
                transactionInterceptHelper.intercept();
                entityChangeNotifier.onClassificationsAddedToEntities(propagatedEntitiesChunked, Collections.singletonList(classification), false);
            } while (offset < impactedVerticesSize);
        } catch (AtlasBaseException exception) {
            LOG.error("Error occurred while adding classification propagation for classification with propagation id {}", classificationVertex.getIdForDisplay());
            throw exception;
        } finally {
            RequestContext.get().endMetricRecord(classificationPropagationMetricRecorder);
        }

        return propagatedEntitiesGuids;

    }

<<<<<<< HEAD
    public void processClassificationPropagationAdditionV2(Map<String, Object> parameters,
                                                           AtlasVertex entityVertex,
=======
    public int processClassificationPropagationAdditionV2(Map<String, Object> parameters,
                                                           String entityVertexId,
>>>>>>> e1ed8dbf
                                                           List<AtlasVertex> verticesToPropagate,
                                                           AtlasClassification classification) throws AtlasBaseException{
        AtlasPerfMetrics.MetricRecorder classificationPropagationMetricRecorder = RequestContext.get().startMetricRecord("processClassificationPropagationAddition");
        int impactedVerticesSize = verticesToPropagate.size();

        int offset = 0;
        int toIndex;
        LOG.info(String.format("Total number of vertices to propagate: %d", impactedVerticesSize));

        try {
            do {
                toIndex = Math.min(offset + CHUNK_SIZE, impactedVerticesSize);
                List<AtlasVertex> chunkedVerticesToPropagate = verticesToPropagate.subList(offset, toIndex);
<<<<<<< HEAD

=======
                Set<AtlasVertex> chunkedVerticesToPropagateSet = new HashSet<>(chunkedVerticesToPropagate);
>>>>>>> e1ed8dbf
                Map<String, Map<String, Object>> deNormAttributesMap = new HashMap<>();
                Map<String, Map<String, Object>> assetMinAttrsMap = new HashMap<>();

                List<AtlasEntity> propagatedEntitiesChunked = updateClassificationTextV2(classification, chunkedVerticesToPropagate, deNormAttributesMap, assetMinAttrsMap);

<<<<<<< HEAD
                tagDAO.putPropagatedTags(entityVertex.getIdForDisplay(), classification.getTypeName(), deNormAttributesMap.keySet(), assetMinAttrsMap, classification);
                if (MapUtils.isNotEmpty(deNormAttributesMap)) {
                    ESConnector.writeTagProperties(deNormAttributesMap);
                }
                entityChangeNotifier.onClassificationPropagationAddedToEntities(propagatedEntitiesChunked, Collections.singletonList(classification), true); // Async call
=======
                tagDAO.putPropagatedTags(entityVertexId, classification.getTypeName(), deNormAttributesMap.keySet(), assetMinAttrsMap, classification);
                if (MapUtils.isNotEmpty(deNormAttributesMap)) {
                    ESConnector.writeTagProperties(deNormAttributesMap);
                }
                entityChangeNotifier.onClassificationPropagationAddedToEntitiesV2(chunkedVerticesToPropagateSet, Collections.singletonList(classification), true, RequestContext.get()); // Async call
>>>>>>> e1ed8dbf
                offset += CHUNK_SIZE;
                LOG.info("offset {}, impactedVerticesSize: {}", offset, impactedVerticesSize);
            } while (offset < impactedVerticesSize);
            LOG.info(String.format("Total number of vertices propagated: %d", impactedVerticesSize));
<<<<<<< HEAD
        } catch (Exception exception) {
            LOG.error("Error occurred while adding classification propagation for classification with source entity id {}",
                    entityVertex.getIdForDisplay(), exception);
=======
            return impactedVerticesSize;
        } catch (Exception exception) {
            LOG.error("Error occurred while adding classification propagation for classification with source entity id {}",
                    entityVertexId, exception);
>>>>>>> e1ed8dbf
            throw exception;
        } finally {
            RequestContext.get().endMetricRecord(classificationPropagationMetricRecorder);
        }
    }

    public void deleteClassification(String entityGuid, String classificationName, String associatedEntityGuid) throws AtlasBaseException {
        if (StringUtils.isEmpty(associatedEntityGuid) || associatedEntityGuid.equals(entityGuid)) {
            handleDirectDeleteClassification(entityGuid, classificationName);
        } else {
            deletePropagatedClassification(entityGuid, classificationName, associatedEntityGuid);
        }
    }

    private void deletePropagatedClassification(String entityGuid, String classificationName, String associatedEntityGuid) throws AtlasBaseException {
        if (StringUtils.isEmpty(classificationName)) {
            throw new AtlasBaseException(AtlasErrorCode.INVALID_CLASSIFICATION_PARAMS, "delete", entityGuid);
        }

        AtlasVertex entityVertex = AtlasGraphUtilsV2.findByGuid(this.graph, entityGuid);

        if (entityVertex == null) {
            throw new AtlasBaseException(AtlasErrorCode.INSTANCE_GUID_NOT_FOUND, entityGuid);
        }

        deleteDelegate.getHandler().deletePropagatedClassification(entityVertex, classificationName, associatedEntityGuid);
    }

    public void deleteClassificationV1(String entityGuid, String classificationName) throws AtlasBaseException {
        if (StringUtils.isEmpty(classificationName)) {
            throw new AtlasBaseException(AtlasErrorCode.INVALID_CLASSIFICATION_PARAMS, "delete", entityGuid);
        }

        AtlasVertex entityVertex = AtlasGraphUtilsV2.findByGuid(this.graph, entityGuid);

        if (entityVertex == null) {
            throw new AtlasBaseException(AtlasErrorCode.INSTANCE_GUID_NOT_FOUND, entityGuid);
        }

        AtlasPerfTracer perf = null;

        if (AtlasPerfTracer.isPerfTraceEnabled(PERF_LOG)) {
            perf = AtlasPerfTracer.getPerfTracer(PERF_LOG, "EntityGraphMapper.deleteClassification");
        }

        List<String> traitNames = handleGetTraitNames(entityVertex);

        if (CollectionUtils.isEmpty(traitNames)) {
            throw new AtlasBaseException(AtlasErrorCode.NO_CLASSIFICATIONS_FOUND_FOR_ENTITY, entityGuid);
        }

        validateClassificationExists(traitNames, classificationName);

        AtlasVertex         classificationVertex = GraphHelper.getClassificationVertex(graphHelper, entityVertex, classificationName);

        if (Objects.isNull(classificationVertex)) {
            LOG.error(AtlasErrorCode.CLASSIFICATION_NOT_FOUND.getFormattedErrorMessage(classificationName));
            return;
        }
        // Get in progress task to see if there already is a propagation for this particular vertex
        List<AtlasTask> inProgressTasks = taskManagement.getInProgressTasks();
        for (AtlasTask task : inProgressTasks) {
            if (IN_PROGRESS.equals(task.getStatus()) && isTaskMatchingWithVertexIdAndEntityGuid(task, classificationVertex.getIdForDisplay(), entityGuid)) {
                throw new AtlasBaseException(AtlasErrorCode.CLASSIFICATION_CURRENTLY_BEING_PROPAGATED, classificationName);
            }
        }

        AtlasClassification classification       = entityRetriever.toAtlasClassification(classificationVertex);

        if (classification == null) {
            LOG.error(AtlasErrorCode.CLASSIFICATION_NOT_FOUND.getFormattedErrorMessage(classificationName));
            return;
        }

        // remove classification from propagated entities if propagation is turned on
        final List<AtlasVertex> entityVertices;

        if (GraphHelper.isPropagationEnabled(classificationVertex)) {
            if (taskManagement != null && DEFERRED_ACTION_ENABLED) {
                boolean propagateDelete = true;
                String classificationVertexId = classificationVertex.getIdForDisplay();

                List<String> entityTaskGuids = (List<String>) entityVertex.getPropertyValues(PENDING_TASKS_PROPERTY_KEY, String.class);

                if (CollectionUtils.isNotEmpty(entityTaskGuids)) {
                    List<AtlasTask> entityPendingTasks = taskManagement.getByGuidsES(entityTaskGuids);

                    boolean pendingTaskExists  = entityPendingTasks.stream()
                            .anyMatch(x -> isTaskMatchingWithVertexIdAndEntityGuid(x, classificationVertexId, entityGuid));

                    if (pendingTaskExists) {
                        List<AtlasTask> entityClassificationPendingTasks = entityPendingTasks.stream()
                                .filter(t -> t.getParameters().containsKey("entityGuid")
                                        && t.getParameters().containsKey("classificationVertexId"))
                                .filter(t -> t.getParameters().get("entityGuid").equals(entityGuid)
                                        && t.getParameters().get("classificationVertexId").equals(classificationVertexId)
                                        && t.getType().equals(CLASSIFICATION_PROPAGATION_ADD))
                                .collect(Collectors.toList());
                        for (AtlasTask entityClassificationPendingTask: entityClassificationPendingTasks) {
                            String taskGuid = entityClassificationPendingTask.getGuid();
                            taskManagement.deleteByGuid(taskGuid, TaskManagement.DeleteType.SOFT);
                            AtlasGraphUtilsV2.deleteProperty(entityVertex, PENDING_TASKS_PROPERTY_KEY, taskGuid);
//                            propagateDelete = false;  TODO: Uncomment when all unnecessary ADD tasks are resolved
                        }
                    }
                }

                if (propagateDelete) {
                    createAndQueueTask(CLASSIFICATION_PROPAGATION_DELETE, entityVertex, classificationVertex.getIdForDisplay(), classificationName);
                }

                entityVertices = new ArrayList<>();
            } else {
                entityVertices = deleteDelegate.getHandler().removeTagPropagation(classificationVertex);

                if (LOG.isDebugEnabled()) {
                    LOG.debug("Number of propagations to delete -> {}", entityVertices.size());
                }
            }
        } else {
            entityVertices = new ArrayList<>();
        }

        // add associated entity to entityVertices list
        if (!entityVertices.contains(entityVertex)) {
            entityVertices.add(entityVertex);
        }

        // remove classifications from associated entity
        if (LOG.isDebugEnabled()) {
            LOG.debug("Removing classification: [{}] from: [{}][{}] with edge label: [{}]", classificationName,
                    getTypeName(entityVertex), entityGuid, CLASSIFICATION_LABEL);
        }

        AtlasEdge edge = getClassificationEdge(entityVertex, classificationVertex);

        deleteDelegate.getHandler().deleteEdgeReference(edge, CLASSIFICATION, false, true, entityVertex);

        traitNames.remove(classificationName);

        // update 'TRAIT_NAMES_PROPERTY_KEY' property
        entityVertex.removePropertyValue(TRAIT_NAMES_PROPERTY_KEY, classificationName);

        // update 'CLASSIFICATION_NAMES_KEY' property
        entityVertex.removeProperty(CLASSIFICATION_NAMES_KEY);

        entityVertex.setProperty(CLASSIFICATION_NAMES_KEY, getClassificationNamesString(traitNames));

        updateModificationMetadata(entityVertex);

        if (RequestContext.get().isDelayTagNotifications()) {
            RequestContext.get().addDeletedClassificationAndVertices(classification, new ArrayList<>(entityVertices));
        } else if (CollectionUtils.isNotEmpty(entityVertices)) {
            List<AtlasEntity> propagatedEntities = updateClassificationText(classification, entityVertices);

            //Sending audit request for all entities at once
            entityChangeNotifier.onClassificationsDeletedFromEntities(propagatedEntities, Collections.singletonList(classification));
        }
        AtlasPerfTracer.log(perf);
    }

<<<<<<< HEAD
    public boolean getJanusOptimisationEnabled() {
        return StringUtils.isNotEmpty(FeatureFlagStore.getFlag("ENABLE_JANUS_OPTIMISATION"));
    }

    public void handleDirectDeleteClassification(String entityGuid, String classificationName) throws AtlasBaseException {
        if(getJanusOptimisationEnabled()) {
            deleteClassificationV2(entityGuid, classificationName);
        } else {
            deleteClassificationV1(entityGuid, classificationName);
=======
    public void handleDirectDeleteClassification(String entityGuid, String classificationName) throws AtlasBaseException {
        if(FeatureFlagStore.isTagV2Enabled()) {
            deleteClassificationV2(entityGuid, classificationName);
        } else {
            deleteClassificationV1(entityGuid, classificationName);
        }
    }

    public void deleteClassificationV2(String entityGuid, String classificationName) throws AtlasBaseException {
        if (StringUtils.isEmpty(classificationName)) {
            throw new AtlasBaseException(AtlasErrorCode.INVALID_CLASSIFICATION_PARAMS, "delete", entityGuid);
        }

        AtlasVertex entityVertex = AtlasGraphUtilsV2.findByGuid(this.graph, entityGuid);

        if (entityVertex == null) {
            throw new AtlasBaseException(AtlasErrorCode.INSTANCE_GUID_NOT_FOUND, entityGuid);
        }

        AtlasPerfTracer perf = null;

        if (AtlasPerfTracer.isPerfTraceEnabled(PERF_LOG)) {
            perf = AtlasPerfTracer.getPerfTracer(PERF_LOG, "EntityGraphMapper.deleteClassification");
        }

        Tag currentTag = tagDAO.findDirectTagByVertexIdAndTagTypeNameWithAssetMetadata(entityVertex.getIdForDisplay(), classificationName, false);
        if (Objects.isNull(currentTag)) {
            LOG.error(AtlasErrorCode.CLASSIFICATION_NOT_FOUND.getFormattedErrorMessage(classificationName));
            throw new AtlasBaseException(AtlasErrorCode.CLASSIFICATION_NOT_FOUND, classificationName);
        }

        // Get in progress task to see if there already is a propagation for this particular vertex
        List<AtlasTask> inProgressTasks = taskManagement.getInProgressTasks();
        for (AtlasTask task : inProgressTasks) {
            if (IN_PROGRESS.equals(task.getStatus()) && isTaskMatchingWithVertexIdAndEntityGuid(task, currentTag.getTagTypeName(), entityGuid)) {
                throw new AtlasBaseException(AtlasErrorCode.CLASSIFICATION_CURRENTLY_BEING_PROPAGATED, classificationName);
            }
        }

        AtlasClassification currentClassification = entityRetriever.toAtlasClassification(currentTag);

        // remove classification from propagated entities if propagation is turned on
        if (currentClassification.isPropagate()) {
            if (DEFERRED_ACTION_ENABLED) {
                List<String> entityTaskGuids = (List<String>) entityVertex.getPropertyValues(PENDING_TASKS_PROPERTY_KEY, String.class);

                if (CollectionUtils.isNotEmpty(entityTaskGuids)) {
                    List<AtlasTask> entityPendingTasks = taskManagement.getByGuidsES(entityTaskGuids);

                    boolean pendingTaskExists  = entityPendingTasks.stream()
                            .anyMatch(x -> isTaskMatchingWithVertexIdAndEntityGuid(x, currentClassification.getTypeName(), entityGuid));

                    if (pendingTaskExists) {
                        List<AtlasTask> entityClassificationPendingTasks = entityPendingTasks.stream()
                                .filter(t -> t.getParameters().containsKey("entityGuid")
                                        && t.getParameters().containsKey("classificationVertexId"))
                                .filter(t -> t.getParameters().get("entityGuid").equals(entityGuid)
                                        && t.getParameters().get(Constants.TASK_CLASSIFICATION_TYPENAME).equals(currentClassification.getTypeName())
                                        && t.getType().equals(CLASSIFICATION_PROPAGATION_ADD))
                                .collect(Collectors.toList());
                        for (AtlasTask entityClassificationPendingTask: entityClassificationPendingTasks) {
                            String taskGuid = entityClassificationPendingTask.getGuid();
                            taskManagement.deleteByGuid(taskGuid, TaskManagement.DeleteType.SOFT);
                            AtlasGraphUtilsV2.deleteProperty(entityVertex, PENDING_TASKS_PROPERTY_KEY, taskGuid);
//                            propagateDelete = false;  TODO: Uncomment when all unnecessary ADD tasks are resolved
                        }
                    }
                }

                String  currentUser = RequestContext.getCurrentUser();

                Map<String, Object> taskParams  = new HashMap<>() {{
                    put(PARAM_ENTITY_GUID, entityGuid);
                    put(PARAM_SOURCE_VERTEX_ID, entityVertex.getIdForDisplay());
                    put(TASK_CLASSIFICATION_TYPENAME, currentClassification.getTypeName());
                    put("newMode", true);
                }};

                taskManagement.createTaskV2(CLASSIFICATION_PROPAGATION_DELETE, currentUser, taskParams, currentClassification.getTypeName(), entityGuid);
            }
        }

        // remove classifications from associated entity
        if (LOG.isDebugEnabled()) {
            LOG.debug("Removing classification: [{}] from: [{}][{}] with edge label: [{}]", classificationName,
                    getTypeName(entityVertex), entityGuid, CLASSIFICATION_LABEL);
        }

        tagDAO.deleteDirectTag(entityVertex.getIdForDisplay(), currentClassification);

        RequestContext reqContext = RequestContext.get();
        // Record cassandra tag operation in RequestContext
        reqContext.addCassandraTagOperation(entityGuid,
                new CassandraTagOperation(
                        entityVertex.getIdForDisplay(),
                        classificationName,
                        CassandraTagOperation.OperationType.DELETE,
                        currentClassification.deepCopy(),
                        currentTag.getAssetMetadata())
        );

        List<AtlasClassification> currentTags = tagDAO.getAllClassificationsForVertex(entityVertex.getIdForDisplay());

        Map<String, Map<String, Object>> deNormMap = new HashMap<>();
        deNormMap.put(entityVertex.getIdForDisplay(), TagDeNormAttributesUtil.getDirectTagAttachmentAttributesForDeleteTag(currentClassification, currentTags, typeRegistry, fullTextMapperV2));

        // ES operation collected to be executed in the end
        RequestContext.get().addESDeferredOperation(
                new ESDeferredOperation(
                        ESDeferredOperation.OperationType.TAG_DENORM_FOR_DELETE_CLASSIFICATIONS,
                        entityVertex.getIdForDisplay(),
                        deNormMap
                )
        );

        updateModificationMetadata(entityVertex);

        if (RequestContext.get().isDelayTagNotifications()) {
            RequestContext.get().addDeletedClassificationAndVertices(currentClassification, Collections.singleton(entityVertex));
        } else {
            entityChangeNotifier.onClassificationDeletedFromEntities(Collections.singletonList(entityRetriever.toAtlasEntity(entityGuid)), currentClassification);
        }
        AtlasPerfTracer.log(perf);
    }

    private boolean isTaskMatchingWithVertexIdAndEntityGuid(AtlasTask task, String tagTypeName, String entityGuid) {
        try {
            if (CLASSIFICATION_PROPAGATION_ADD.equals(task.getType())) {
                return task.getParameters().get(Constants.TASK_CLASSIFICATION_TYPENAME).equals(tagTypeName)
                        && task.getParameters().get(ClassificationTask.PARAM_ENTITY_GUID).equals(entityGuid);
            }
        } catch (NullPointerException npe) {
            LOG.warn("Task classificationVertexId or entityGuid is null");
>>>>>>> e1ed8dbf
        }
    }

    public void deleteClassificationV2(String entityGuid, String classificationName) throws AtlasBaseException {
        if (StringUtils.isEmpty(classificationName)) {
            throw new AtlasBaseException(AtlasErrorCode.INVALID_CLASSIFICATION_PARAMS, "delete", entityGuid);
        }

        AtlasVertex entityVertex = AtlasGraphUtilsV2.findByGuid(this.graph, entityGuid);

        if (entityVertex == null) {
            throw new AtlasBaseException(AtlasErrorCode.INSTANCE_GUID_NOT_FOUND, entityGuid);
        }

        AtlasPerfTracer perf = null;

        if (AtlasPerfTracer.isPerfTraceEnabled(PERF_LOG)) {
            perf = AtlasPerfTracer.getPerfTracer(PERF_LOG, "EntityGraphMapper.deleteClassification");
        }

        Tag currentTag = tagDAO.findDirectTagByVertexIdAndTagTypeNameWithAssetMetadata(entityVertex.getIdForDisplay(), classificationName);
        if (Objects.isNull(currentTag)) {
            LOG.error(AtlasErrorCode.CLASSIFICATION_NOT_FOUND.getFormattedErrorMessage(classificationName));
            throw new AtlasBaseException(AtlasErrorCode.CLASSIFICATION_NOT_FOUND, classificationName);
        }

        // Get in progress task to see if there already is a propagation for this particular vertex
        List<AtlasTask> inProgressTasks = taskManagement.getInProgressTasks();
        for (AtlasTask task : inProgressTasks) {
            if (IN_PROGRESS.equals(task.getStatus()) && isTaskMatchingWithVertexIdAndEntityGuid(task, currentTag.getTagTypeName(), entityGuid)) {
                throw new AtlasBaseException(AtlasErrorCode.CLASSIFICATION_CURRENTLY_BEING_PROPAGATED, classificationName);
            }
        }

        AtlasClassification currentClassification = entityRetriever.toAtlasClassification(currentTag);

        // remove classification from propagated entities if propagation is turned on
        if (currentClassification.isPropagate()) {
            if (DEFERRED_ACTION_ENABLED) {
                List<String> entityTaskGuids = (List<String>) entityVertex.getPropertyValues(PENDING_TASKS_PROPERTY_KEY, String.class);

                if (CollectionUtils.isNotEmpty(entityTaskGuids)) {
                    List<AtlasTask> entityPendingTasks = taskManagement.getByGuidsES(entityTaskGuids);

                    boolean pendingTaskExists  = entityPendingTasks.stream()
                            .anyMatch(x -> isTaskMatchingWithVertexIdAndEntityGuid(x, currentClassification.getTypeName(), entityGuid));

                    if (pendingTaskExists) {
                        List<AtlasTask> entityClassificationPendingTasks = entityPendingTasks.stream()
                                .filter(t -> t.getParameters().containsKey("entityGuid")
                                        && t.getParameters().containsKey("classificationVertexId"))
                                .filter(t -> t.getParameters().get("entityGuid").equals(entityGuid)
                                        && t.getParameters().get(Constants.TASK_CLASSIFICATION_TYPENAME).equals(currentClassification.getTypeName())
                                        && t.getType().equals(CLASSIFICATION_PROPAGATION_ADD))
                                .collect(Collectors.toList());
                        for (AtlasTask entityClassificationPendingTask: entityClassificationPendingTasks) {
                            String taskGuid = entityClassificationPendingTask.getGuid();
                            taskManagement.deleteByGuid(taskGuid, TaskManagement.DeleteType.SOFT);
                            AtlasGraphUtilsV2.deleteProperty(entityVertex, PENDING_TASKS_PROPERTY_KEY, taskGuid);
//                            propagateDelete = false;  TODO: Uncomment when all unnecessary ADD tasks are resolved
                        }
                    }
                }

                String  currentUser = RequestContext.getCurrentUser();

                Map<String, Object> taskParams  = new HashMap<>() {{
                    put(PARAM_ENTITY_GUID, entityGuid);
                    put("sourceVertexId", entityVertex.getIdForDisplay());
                    put(TASK_CLASSIFICATION_TYPENAME, currentClassification.getTypeName());
                    put("newMode", true);
                }};

                taskManagement.createTaskV2(CLASSIFICATION_PROPAGATION_DELETE, currentUser, taskParams, currentClassification.getTypeName(), entityGuid);
            }
        }

        // remove classifications from associated entity
        if (LOG.isDebugEnabled()) {
            LOG.debug("Removing classification: [{}] from: [{}][{}] with edge label: [{}]", classificationName,
                    getTypeName(entityVertex), entityGuid, CLASSIFICATION_LABEL);
        }

        tagDAO.deleteDirectTag(entityVertex.getIdForDisplay(), currentClassification);

        RequestContext reqContext = RequestContext.get();
        // Record cassandra tag operation in RequestContext
        reqContext.addCassandraTagOperation(entityGuid,
                new CassandraTagOperation(
                        entityVertex.getIdForDisplay(),
                        classificationName,
                        CassandraTagOperation.OperationType.DELETE,
                        currentClassification.deepCopy(),
                        currentTag.getAssetMetadata())
        );

        List<AtlasClassification> currentTags = tagDAO.getTagsForVertex(entityVertex.getIdForDisplay());

        Map<String, Map<String, Object>> deNormMap = new HashMap<>();
        deNormMap.put(entityVertex.getIdForDisplay(), TagDeNormAttributesUtil.getDirectTagAttachmentAttributesForDeleteTag(currentClassification, currentTags, typeRegistry, fullTextMapperV2));

        // ES operation collected to be executed in the end
        RequestContext.get().addESDeferredOperation(
                new ESDeferredOperation(
                        ESDeferredOperation.OperationType.TAG_DENORM_FOR_DELETE_CLASSIFICATIONS,
                        entityVertex.getIdForDisplay(),
                        deNormMap
                )
        );

        updateModificationMetadata(entityVertex);

        if (RequestContext.get().isDelayTagNotifications()) {
            RequestContext.get().addDeletedClassificationAndVertices(currentClassification, Collections.singleton(entityVertex));
        } else {
            entityChangeNotifier.onClassificationDeletedFromEntities(Collections.singletonList(entityRetriever.toAtlasEntity(entityGuid)), currentClassification);
        }
        AtlasPerfTracer.log(perf);
    }

    private boolean isTaskMatchingWithVertexIdAndEntityGuid(AtlasTask task, String tagTypeName, String entityGuid) {
        try {
            if (CLASSIFICATION_PROPAGATION_ADD.equals(task.getType())) {
                return task.getParameters().get(Constants.TASK_CLASSIFICATION_TYPENAME).equals(tagTypeName)
                        && task.getParameters().get(ClassificationTask.PARAM_ENTITY_GUID).equals(entityGuid);
            }
        } catch (NullPointerException npe) {
            LOG.warn("Task classificationVertexId or entityGuid is null");
        }
        return false;
    }

    private AtlasEntity updateClassificationText(AtlasVertex vertex) throws AtlasBaseException {
        String guid        = graphHelper.getGuid(vertex);
        AtlasEntity entity = instanceConverter.getAndCacheEntity(guid, ENTITY_CHANGE_NOTIFY_IGNORE_RELATIONSHIP_ATTRIBUTES);

        vertex.setProperty(CLASSIFICATION_TEXT_KEY, fullTextMapperV2.getClassificationTextForEntity(entity));
        return entity;
    }

    public void updateClassificationTextAndNames(AtlasVertex vertex) throws AtlasBaseException {
        if(CollectionUtils.isEmpty(vertex.getPropertyValues(Constants.TRAIT_NAMES_PROPERTY_KEY, String.class)) &&
                CollectionUtils.isEmpty(vertex.getPropertyValues(Constants.PROPAGATED_TRAIT_NAMES_PROPERTY_KEY, String.class))) {
            return;
        }

        String guid = graphHelper.getGuid(vertex);
        AtlasEntity entity = instanceConverter.getAndCacheEntity(guid, ENTITY_CHANGE_NOTIFY_IGNORE_RELATIONSHIP_ATTRIBUTES);
        List<String> classificationNames = new ArrayList<>();
        List<String> propagatedClassificationNames = new ArrayList<>();

        for (AtlasClassification classification : entity.getClassifications()) {
            if (isPropagatedClassification(classification, guid)) {
                propagatedClassificationNames.add(classification.getTypeName());
            } else {
                classificationNames.add(classification.getTypeName());
            }
        }

        vertex.setProperty(CLASSIFICATION_NAMES_KEY, getDelimitedClassificationNames(classificationNames));
        vertex.setProperty(PROPAGATED_CLASSIFICATION_NAMES_KEY, getDelimitedClassificationNames(propagatedClassificationNames));
        vertex.setProperty(CLASSIFICATION_TEXT_KEY, fullTextMapperV2.getClassificationTextForEntity(entity));
    }

    private boolean isPropagatedClassification(AtlasClassification classification, String guid) {
        String classificationEntityGuid = classification.getEntityGuid();

        return StringUtils.isNotEmpty(classificationEntityGuid) && !StringUtils.equals(classificationEntityGuid, guid);
    }

    private void addToClassificationNames(AtlasVertex entityVertex, String classificationName) {
        AtlasGraphUtilsV2.addEncodedProperty(entityVertex, TRAIT_NAMES_PROPERTY_KEY, classificationName);

        String delimitedClassificationNames = entityVertex.getProperty(CLASSIFICATION_NAMES_KEY, String.class);

        if (StringUtils.isEmpty(delimitedClassificationNames)) {
            delimitedClassificationNames = CLASSIFICATION_NAME_DELIMITER + classificationName + CLASSIFICATION_NAME_DELIMITER;
        } else {
            delimitedClassificationNames = delimitedClassificationNames + classificationName + CLASSIFICATION_NAME_DELIMITER;
        }

        entityVertex.setProperty(CLASSIFICATION_NAMES_KEY, delimitedClassificationNames);
    }

    private String getClassificationNamesString(List<String> traitNames) {
        String ret = StringUtils.join(traitNames, CLASSIFICATION_NAME_DELIMITER);

        return StringUtils.isEmpty(ret) ? ret : CLASSIFICATION_NAME_DELIMITER + ret + CLASSIFICATION_NAME_DELIMITER;
    }

    public void updateClassificationsV1(EntityMutationContext context, String guid, List<AtlasClassification> classifications) throws AtlasBaseException {
        if (CollectionUtils.isEmpty(classifications)) {
            throw new AtlasBaseException(AtlasErrorCode.INVALID_CLASSIFICATION_PARAMS, "update", guid);
        }
        entityRetriever.verifyClassificationsPropagationMode(classifications);

        AtlasVertex entityVertex = AtlasGraphUtilsV2.findByGuid(this.graph, guid);

        if (entityVertex == null) {
            throw new AtlasBaseException(AtlasErrorCode.INSTANCE_GUID_NOT_FOUND, guid);
        }

        AtlasPerfTracer perf = null;

        if (AtlasPerfTracer.isPerfTraceEnabled(PERF_LOG)) {
            perf = AtlasPerfTracer.getPerfTracer(PERF_LOG, "EntityGraphMapper.updateClassifications");
        }

        String                    entityTypeName         = AtlasGraphUtilsV2.getTypeName(entityVertex);
        AtlasEntityType           entityType             = typeRegistry.getEntityTypeByName(entityTypeName);
        List<AtlasClassification> updatedClassifications = new ArrayList<>();
        List<AtlasVertex>         entitiesToPropagateTo  = new ArrayList<>();
        Set<AtlasVertex>          notificationVertices   = new HashSet<AtlasVertex>() {{ add(entityVertex); }};

        Map<AtlasVertex, List<AtlasClassification>> addedPropagations   = null;
        Map<AtlasClassification, List<AtlasVertex>> removedPropagations = new HashMap<>();
        String propagationType = null;

        for (AtlasClassification classification : classifications) {
            String classificationName       = classification.getTypeName();
            String classificationEntityGuid = classification.getEntityGuid();

            if (StringUtils.isEmpty(classificationEntityGuid)) {
                classification.setEntityGuid(guid);
            }

            if (StringUtils.isNotEmpty(classificationEntityGuid) && !StringUtils.equalsIgnoreCase(guid, classificationEntityGuid)) {
                throw new AtlasBaseException(AtlasErrorCode.CLASSIFICATION_UPDATE_FROM_PROPAGATED_ENTITY, classificationName);
            }

            AtlasVertex classificationVertex = GraphHelper.getClassificationVertex(graphHelper, entityVertex, classificationName);

            if (classificationVertex == null) {
                LOG.error(AtlasErrorCode.CLASSIFICATION_NOT_FOUND.getFormattedErrorMessage(classificationName));
                continue;
            }

            if (LOG.isDebugEnabled()) {
                LOG.debug("Updating classification {} for entity {}", classification, guid);
            }

            AtlasClassification currentClassification = entityRetriever.toAtlasClassification(classificationVertex);

            if (currentClassification == null) {
                continue;
            }

            validateAndNormalizeForUpdate(classification);

            boolean isClassificationUpdated = false;

            // check for attribute update
            Map<String, Object> updatedAttributes = classification.getAttributes();

            if (MapUtils.isNotEmpty(updatedAttributes)) {
                for (String attributeName : updatedAttributes.keySet()) {
                    currentClassification.setAttribute(attributeName, updatedAttributes.get(attributeName));
                }

                createAndQueueTask(CLASSIFICATION_PROPAGATION_TEXT_UPDATE, entityVertex, classificationVertex.getIdForDisplay(), classification.getTypeName());
            }

            // check for validity period update
            List<TimeBoundary> currentValidityPeriods = currentClassification.getValidityPeriods();
            List<TimeBoundary> updatedValidityPeriods = classification.getValidityPeriods();

            if (!Objects.equals(currentValidityPeriods, updatedValidityPeriods)) {
                currentClassification.setValidityPeriods(updatedValidityPeriods);

                isClassificationUpdated = true;
            }

            boolean removePropagation = false;
            // check for removePropagationsOnEntityDelete update
            Boolean currentRemovePropagations = currentClassification.getRemovePropagationsOnEntityDelete();
            Boolean updatedRemovePropagations = classification.getRemovePropagationsOnEntityDelete();
            if (updatedRemovePropagations != null && !updatedRemovePropagations.equals(currentRemovePropagations)) {
                AtlasGraphUtilsV2.setEncodedProperty(classificationVertex, CLASSIFICATION_VERTEX_REMOVE_PROPAGATIONS_KEY, updatedRemovePropagations);
                isClassificationUpdated = true;

                boolean isEntityDeleted = DELETED.toString().equals(entityVertex.getProperty(STATE_PROPERTY_KEY, String.class));
                if (isEntityDeleted && updatedRemovePropagations) {
                    removePropagation = true;
                }
            }

            if (isClassificationUpdated) {
                List<AtlasVertex> propagatedEntityVertices = graphHelper.getAllPropagatedEntityVertices(classificationVertex);
                notificationVertices.addAll(propagatedEntityVertices);
            }

            if (LOG.isDebugEnabled()) {
                LOG.debug("updating vertex {} for trait {}", GraphHelper.string(classificationVertex), classificationName);
            }

            mapClassification(EntityOperation.UPDATE, context, classification, entityType, entityVertex, classificationVertex);
            updateModificationMetadata(entityVertex);

            /* -----------------------------
               | Current Tag | Updated Tag |
               | Propagation | Propagation |
               |-------------|-------------|
               |   true      |    true     | => no-op
               |-------------|-------------|
               |   false     |    false    | => no-op
               |-------------|-------------|
               |   false     |    true     | => Add Tag Propagation (send ADD classification notifications)
               |-------------|-------------|
               |   true      |    false    | => Remove Tag Propagation (send REMOVE classification notifications)
               |-------------|-------------| */

            Boolean currentTagPropagation = currentClassification.isPropagate();
            Boolean updatedTagPropagation = classification.isPropagate();
            Boolean currentRestrictPropagationThroughLineage = currentClassification.getRestrictPropagationThroughLineage();
            Boolean updatedRestrictPropagationThroughLineage = classification.getRestrictPropagationThroughLineage();
            Boolean currentRestrictPropagationThroughHierarchy = currentClassification.getRestrictPropagationThroughHierarchy();
            Boolean updatedRestrictPropagationThroughHierarchy = classification.getRestrictPropagationThroughHierarchy();
            if (updatedRestrictPropagationThroughLineage == null) {
                updatedRestrictPropagationThroughLineage = currentRestrictPropagationThroughLineage;
                classification.setRestrictPropagationThroughLineage(updatedRestrictPropagationThroughLineage);
            }
            if (updatedRestrictPropagationThroughHierarchy == null) {
                updatedRestrictPropagationThroughHierarchy = currentRestrictPropagationThroughHierarchy;
                classification.setRestrictPropagationThroughHierarchy(updatedRestrictPropagationThroughHierarchy);
            }

            String propagationMode = CLASSIFICATION_PROPAGATION_MODE_DEFAULT;
            if (updatedTagPropagation) {
                // determinePropagationMode also validates the propagation restriction option values
                propagationMode = entityRetriever.determinePropagationMode(updatedRestrictPropagationThroughLineage, updatedRestrictPropagationThroughHierarchy);
            }

            if ((!Objects.equals(updatedRemovePropagations, currentRemovePropagations) ||
                    !Objects.equals(currentTagPropagation, updatedTagPropagation) ||
                    !Objects.equals(currentRestrictPropagationThroughLineage, updatedRestrictPropagationThroughLineage)) &&
                    taskManagement != null && DEFERRED_ACTION_ENABLED) {

                propagationType = CLASSIFICATION_PROPAGATION_ADD;
                if(currentRestrictPropagationThroughLineage != updatedRestrictPropagationThroughLineage || currentRestrictPropagationThroughHierarchy != updatedRestrictPropagationThroughHierarchy){
                    propagationType = CLASSIFICATION_REFRESH_PROPAGATION;
                }
                if (removePropagation || !updatedTagPropagation) {
                    propagationType = CLASSIFICATION_PROPAGATION_DELETE;
                }
                createAndQueueTask(propagationType, entityVertex, classificationVertex.getIdForDisplay(), classificationName, currentRestrictPropagationThroughLineage,currentRestrictPropagationThroughHierarchy);
                updatedTagPropagation = null;
            }

            // compute propagatedEntityVertices once and use it for subsequent iterations and notifications
            if (updatedTagPropagation != null && (currentTagPropagation != updatedTagPropagation || currentRestrictPropagationThroughLineage != updatedRestrictPropagationThroughLineage || currentRestrictPropagationThroughHierarchy != updatedRestrictPropagationThroughHierarchy)) {
                if (updatedTagPropagation) {
                    if (updatedRestrictPropagationThroughLineage != null && !currentRestrictPropagationThroughLineage && updatedRestrictPropagationThroughLineage) {
                        deleteDelegate.getHandler().removeTagPropagation(classificationVertex);
                    }
                    if (updatedRestrictPropagationThroughHierarchy != null && !currentRestrictPropagationThroughHierarchy && updatedRestrictPropagationThroughHierarchy) {
                        deleteDelegate.getHandler().removeTagPropagation(classificationVertex);
                    }
                    if (CollectionUtils.isEmpty(entitiesToPropagateTo)) {
                        if (updatedRemovePropagations ==null) {
                            propagationMode = CLASSIFICATION_PROPAGATION_MODE_DEFAULT;
                        }
                        Boolean toExclude = propagationMode == CLASSIFICATION_VERTEX_RESTRICT_PROPAGATE_THROUGH_LINEAGE ? true : false;
                        entitiesToPropagateTo = entityRetriever.getImpactedVerticesV2(entityVertex, null, classificationVertex.getIdForDisplay(), CLASSIFICATION_PROPAGATION_MODE_LABELS_MAP.get(propagationMode),toExclude);
                    }

                    if (CollectionUtils.isNotEmpty(entitiesToPropagateTo)) {
                        if (addedPropagations == null) {
                            addedPropagations = new HashMap<>(entitiesToPropagateTo.size());

                            for (AtlasVertex entityToPropagateTo : entitiesToPropagateTo) {
                                addedPropagations.put(entityToPropagateTo, new ArrayList<>());
                            }
                        }

                        List<AtlasVertex> entitiesPropagatedTo = deleteDelegate.getHandler().addTagPropagation(classificationVertex, entitiesToPropagateTo);

                        if (entitiesPropagatedTo != null) {
                            for (AtlasVertex entityPropagatedTo : entitiesPropagatedTo) {
                                addedPropagations.get(entityPropagatedTo).add(classification);
                            }
                        }
                    }
                } else {
                    List<AtlasVertex> impactedVertices = deleteDelegate.getHandler().removeTagPropagation(classificationVertex);

                    if (CollectionUtils.isNotEmpty(impactedVertices)) {
                        /*
                            removedPropagations is a HashMap of entity against list of classifications i.e. for each entity 1 entry in the map.
                            Maintaining classification wise entity list lets us send the audit request in bulk,
                            since 1 classification is applied to many entities (including the child entities).
                            Eg. If a classification is being propagated to 1000 entities, its edge count would be 2000, as per removedPropagations map
                            we would have 2000 entries and value would always be 1 classification wrapped in a list.
                            By this rearrangement we maintain an entity list against each classification, as of now its entry size would be 1 (as per request from UI)
                            instead of 2000. Moreover this allows us to send audit request classification wise instead of separate requests for each entities.
                            This reduces audit calls from 2000 to 1.
                         */
                        removedPropagations.put(classification, impactedVertices);
                    }
                }
            }

            updatedClassifications.add(currentClassification);
        }

        if (CollectionUtils.isNotEmpty(entitiesToPropagateTo)) {
            notificationVertices.addAll(entitiesToPropagateTo);
        }

        for (AtlasVertex vertex : notificationVertices) {
            String      entityGuid = graphHelper.getGuid(vertex);
            AtlasEntity entity     = instanceConverter.getAndCacheEntity(entityGuid, ENTITY_CHANGE_NOTIFY_IGNORE_RELATIONSHIP_ATTRIBUTES);

            if (entity != null) {
                vertex.setProperty(CLASSIFICATION_TEXT_KEY, fullTextMapperV2.getClassificationTextForEntity(entity));
                entityChangeNotifier.onClassificationUpdatedToEntity(entity, updatedClassifications);
            }
        }

        if (MapUtils.isNotEmpty(removedPropagations)) {
            for (AtlasClassification classification : removedPropagations.keySet()) {
                List<AtlasVertex> propagatedVertices = removedPropagations.get(classification);
                List<AtlasEntity> propagatedEntities = updateClassificationText(classification, propagatedVertices);

                //Sending audit request for all entities at once
                entityChangeNotifier.onClassificationsDeletedFromEntities(propagatedEntities, Collections.singletonList(classification));
            }
        }

        AtlasPerfTracer.log(perf);
    }

    public void handleUpdateClassifications(EntityMutationContext context, String guid, List<AtlasClassification> classifications) throws AtlasBaseException {
<<<<<<< HEAD
        if (getJanusOptimisationEnabled()) {
=======
        if (FeatureFlagStore.isTagV2Enabled()) {
>>>>>>> e1ed8dbf
            updateClassificationsV2(guid, classifications);
        } else {
            updateClassificationsV1(context, guid, classifications);
        }
    }

    public void updateClassificationsV2(String guid, List<AtlasClassification> classifications) throws AtlasBaseException {
        if (CollectionUtils.isEmpty(classifications)) {
            throw new AtlasBaseException(AtlasErrorCode.INVALID_CLASSIFICATION_PARAMS, "update", guid);
        }

        AtlasPerfTracer perf = null;
        if (AtlasPerfTracer.isPerfTraceEnabled(PERF_LOG)) {
            perf = AtlasPerfTracer.getPerfTracer(PERF_LOG, "EntityGraphMapper.updateClassificationsV2");
        }

        AtlasVertex entityVertex = AtlasGraphUtilsV2.findByGuid(this.graph, guid);
        if (entityVertex == null)
            throw new AtlasBaseException(AtlasErrorCode.INSTANCE_GUID_NOT_FOUND, guid);

        entityRetriever.verifyClassificationsPropagationMode(classifications);
        for (AtlasClassification classification : classifications) {
            String classificationName       = classification.getTypeName();
            String classificationEntityGuid = classification.getEntityGuid();

            if (StringUtils.isNotEmpty(classificationEntityGuid) && !StringUtils.equalsIgnoreCase(guid, classificationEntityGuid)) {
                throw new AtlasBaseException(AtlasErrorCode.CLASSIFICATION_UPDATE_FROM_PROPAGATED_ENTITY, classificationName);
            }
            validateAndNormalizeForUpdate(classification);
        }

        classifications = mapClassificationsV2(classifications);

        List<AtlasClassification> updatedClassifications = new ArrayList<>();
        List<AtlasVertex>         entitiesToPropagateTo  = new ArrayList<>();
        Set<AtlasVertex>          notificationVertices   = new HashSet<>() {{ add(entityVertex); }};

        Map<AtlasClassification, List<AtlasVertex>> removedPropagations = new HashMap<>();
        String propagationType;

        for (AtlasClassification classification : classifications) {
            String classificationName       = classification.getTypeName();
            String classificationEntityGuid = classification.getEntityGuid();

            if (StringUtils.isEmpty(classificationEntityGuid)) {
                classification.setEntityGuid(guid);
            }

            //AtlasVertex classificationVertex = getClassificationVertex(graphHelper, entityVertex, classificationName);
<<<<<<< HEAD
            Tag currentTag = tagDAO.findDirectTagByVertexIdAndTagTypeNameWithAssetMetadata(entityVertex.getIdForDisplay(), classificationName);
=======
            Tag currentTag = tagDAO.findDirectTagByVertexIdAndTagTypeNameWithAssetMetadata(entityVertex.getIdForDisplay(), classificationName, false);
>>>>>>> e1ed8dbf
            if (currentTag == null) {
                LOG.error(AtlasErrorCode.CLASSIFICATION_NOT_FOUND.getFormattedErrorMessage(classificationName));
                continue;
            }
            AtlasClassification currentClassification = entityRetriever.toAtlasClassification(currentTag);
            if (LOG.isDebugEnabled()) {
                LOG.debug("Updating classification {} for entity {}", classification, guid);
            }

<<<<<<< HEAD
            List<AtlasClassification> currentTags = tagDAO.getTagsForVertex(entityVertex.getIdForDisplay());
=======
            List<AtlasClassification> currentTags = tagDAO.getAllClassificationsForVertex(entityVertex.getIdForDisplay());
>>>>>>> e1ed8dbf
            currentTags = currentTags.stream()
                    .filter(tag -> !(tag.getEntityGuid().equals(classification.getEntityGuid()) && tag.getTypeName().equals(classification.getTypeName())))
                    .collect(Collectors.toList());
            currentTags.add(classification);
            // Update tag
            Map<String, Object> minAssetMap = getMinimalAssetMap(entityVertex);
            tagDAO.putDirectTag(entityVertex.getIdForDisplay(), classificationName, classification, minAssetMap);

            RequestContext reqContext = RequestContext.get();
            // Record cassandra tag operation in RequestContext
            reqContext.addCassandraTagOperation(guid,
                    new CassandraTagOperation(
                            entityVertex.getIdForDisplay(),
                            classificationName,
                            CassandraTagOperation.OperationType.UPDATE,
                            currentClassification.deepCopy(),
                            currentTag.getAssetMetadata()
                    )
            );
            Map<String, Map<String, Object>> deNormMap = new HashMap<>();
            deNormMap.put(entityVertex.getIdForDisplay(), TagDeNormAttributesUtil.getDirectTagAttachmentAttributesForAddTag(classification,
                    currentTags, typeRegistry, fullTextMapperV2));
            // ES operation collected to be executed in the end
            RequestContext.get().addESDeferredOperation(
                    new ESDeferredOperation(
                            ESDeferredOperation.OperationType.TAG_DENORM_FOR_UPDATE_CLASSIFICATIONS,
                            entityVertex.getIdForDisplay(),
                            deNormMap
                    )
            );

            // check for attribute update
            Map<String, Object> updatedAttributes = classification.getAttributes();

            if (MapUtils.isNotEmpty(updatedAttributes)) {
                for (String attributeName : updatedAttributes.keySet()) {
                    currentClassification.setAttribute(attributeName, updatedAttributes.get(attributeName));
                }

                String              currentUser = RequestContext.getCurrentUser();
                String              entityGuid  = GraphHelper.getGuid(entityVertex);

                Map<String, Object> taskParams  = new HashMap<String, Object>() {{
                    put(PARAM_ENTITY_GUID, entityGuid);
                }};

                taskManagement.createTaskV2(CLASSIFICATION_PROPAGATION_TEXT_UPDATE, currentUser, taskParams, classification.getTypeName(), entityGuid);
            }

            // check for validity period update
            List<TimeBoundary> currentValidityPeriods = currentClassification.getValidityPeriods();
            List<TimeBoundary> updatedValidityPeriods = classification.getValidityPeriods();

            if (!Objects.equals(currentValidityPeriods, updatedValidityPeriods)) {
                currentClassification.setValidityPeriods(updatedValidityPeriods);
            }

            boolean removePropagation = false;
            // check for removePropagationsOnEntityDelete update
            Boolean currentRemovePropagations = currentClassification.getRemovePropagationsOnEntityDelete();
            Boolean updatedRemovePropagations = classification.getRemovePropagationsOnEntityDelete();
            if (updatedRemovePropagations != null && !updatedRemovePropagations.equals(currentRemovePropagations)) {

                boolean isEntityDeleted = DELETED.toString().equals(entityVertex.getProperty(STATE_PROPERTY_KEY, String.class));
                if (isEntityDeleted && updatedRemovePropagations) {
                    removePropagation = true;
                }
            }

            updateModificationMetadata(entityVertex);

            /* -----------------------------
               | Current Tag | Updated Tag |
               | Propagation | Propagation |
               |-------------|-------------|
               |   true      |    true     | => no-op
               |-------------|-------------|
               |   false     |    false    | => no-op
               |-------------|-------------|
               |   false     |    true     | => Add Tag Propagation (send ADD classification notifications)
               |-------------|-------------|
               |   true      |    false    | => Remove Tag Propagation (send REMOVE classification notifications)
               |-------------|-------------| */

            Boolean currentTagPropagation = currentClassification.isPropagate();
            Boolean updatedTagPropagation = classification.isPropagate();
            Boolean currentRestrictPropagationThroughLineage = currentClassification.getRestrictPropagationThroughLineage();
            Boolean updatedRestrictPropagationThroughLineage = classification.getRestrictPropagationThroughLineage();
            Boolean currentRestrictPropagationThroughHierarchy = currentClassification.getRestrictPropagationThroughHierarchy();
            Boolean updatedRestrictPropagationThroughHierarchy = classification.getRestrictPropagationThroughHierarchy();
            if (updatedRestrictPropagationThroughLineage == null) {
                updatedRestrictPropagationThroughLineage = currentRestrictPropagationThroughLineage;
                classification.setRestrictPropagationThroughLineage(updatedRestrictPropagationThroughLineage);
            }
            if (updatedRestrictPropagationThroughHierarchy == null) {
                updatedRestrictPropagationThroughHierarchy = currentRestrictPropagationThroughHierarchy;
                classification.setRestrictPropagationThroughHierarchy(updatedRestrictPropagationThroughHierarchy);
            }

            if (updatedTagPropagation)
                entityRetriever.validatePropagationRestrictionOptions(updatedRestrictPropagationThroughLineage, updatedRestrictPropagationThroughHierarchy);

            if ((!Objects.equals(updatedRemovePropagations, currentRemovePropagations) ||
                    !Objects.equals(currentTagPropagation, updatedTagPropagation) ||
                    !Objects.equals(currentRestrictPropagationThroughLineage, updatedRestrictPropagationThroughLineage) ||
                    !Objects.equals(currentRestrictPropagationThroughHierarchy, updatedRestrictPropagationThroughHierarchy)) &&
                    taskManagement != null && DEFERRED_ACTION_ENABLED) {

                propagationType = CLASSIFICATION_PROPAGATION_ADD;
                if(currentRestrictPropagationThroughLineage != updatedRestrictPropagationThroughLineage || currentRestrictPropagationThroughHierarchy != updatedRestrictPropagationThroughHierarchy){
                    propagationType = CLASSIFICATION_REFRESH_PROPAGATION;
                }
                if (removePropagation || !updatedTagPropagation) {
                    propagationType = CLASSIFICATION_PROPAGATION_DELETE;
                }

                String  currentUser = RequestContext.getCurrentUser();
                String  entityGuid  = GraphHelper.getGuid(entityVertex);

<<<<<<< HEAD
                Map<String, Object> taskParams  = new HashMap<String, Object>() {{
                    put(PARAM_ENTITY_GUID, entityGuid);
=======
                Map<String, Object> taskParams  = new HashMap<>() {{
                    put(PARAM_ENTITY_GUID, entityGuid);
                    put(PARAM_SOURCE_VERTEX_ID, entityVertex.getIdForDisplay());
>>>>>>> e1ed8dbf
                }};

                taskManagement.createTaskV2(propagationType, currentUser, taskParams, classification.getTypeName(), entityGuid);
            }

            updatedClassifications.add(currentClassification);
        }

        if (CollectionUtils.isNotEmpty(entitiesToPropagateTo)) {
            notificationVertices.addAll(entitiesToPropagateTo);
        }

        for (AtlasVertex vertex : notificationVertices) {
            String      entityGuid = graphHelper.getGuid(vertex);
            AtlasEntity entity     = instanceConverter.getAndCacheEntity(entityGuid, ENTITY_CHANGE_NOTIFY_IGNORE_RELATIONSHIP_ATTRIBUTES);

            if (entity != null) {
                vertex.setProperty(CLASSIFICATION_TEXT_KEY, fullTextMapperV2.getClassificationTextForEntity(entity));
                entityChangeNotifier.onClassificationUpdatedToEntity(entity, updatedClassifications);
            }
        }

        if (MapUtils.isNotEmpty(removedPropagations)) {
            for (AtlasClassification classification : removedPropagations.keySet()) {
                List<AtlasVertex> propagatedVertices = removedPropagations.get(classification);
                List<AtlasEntity> propagatedEntities = updateClassificationText(classification, propagatedVertices);

                //Sending audit request for all entities at once
                entityChangeNotifier.onClassificationsDeletedFromEntities(propagatedEntities, Collections.singletonList(classification));
            }
        }

        AtlasPerfTracer.log(perf);
    }

    private AtlasEdge mapClassification(EntityOperation operation,  final EntityMutationContext context, AtlasClassification classification,
                                        AtlasEntityType entityType, AtlasVertex parentInstanceVertex, AtlasVertex traitInstanceVertex)
            throws AtlasBaseException {
        if (classification.getValidityPeriods() != null) {
            String strValidityPeriods = AtlasJson.toJson(classification.getValidityPeriods());

            AtlasGraphUtilsV2.setEncodedProperty(traitInstanceVertex, CLASSIFICATION_VALIDITY_PERIODS_KEY, strValidityPeriods);
        } else {
            // if 'null', don't update existing value in the classification
        }

        if (classification.isPropagate() != null) {
            AtlasGraphUtilsV2.setEncodedProperty(traitInstanceVertex, CLASSIFICATION_VERTEX_PROPAGATE_KEY, classification.isPropagate());
        }

        if (classification.getRemovePropagationsOnEntityDelete() != null) {
            AtlasGraphUtilsV2.setEncodedProperty(traitInstanceVertex, CLASSIFICATION_VERTEX_REMOVE_PROPAGATIONS_KEY, classification.getRemovePropagationsOnEntityDelete());
        }

        if(classification.getRestrictPropagationThroughLineage() != null){
            AtlasGraphUtilsV2.setEncodedProperty(traitInstanceVertex, CLASSIFICATION_VERTEX_RESTRICT_PROPAGATE_THROUGH_LINEAGE, classification.getRestrictPropagationThroughLineage());
        }

        if(classification.getRestrictPropagationThroughHierarchy() != null){
            AtlasGraphUtilsV2.setEncodedProperty(traitInstanceVertex, CLASSIFICATION_VERTEX_RESTRICT_PROPAGATE_THROUGH_HIERARCHY, classification.getRestrictPropagationThroughHierarchy());
        }

        // map all the attributes to this newly created AtlasVertex
        mapAttributes(classification, traitInstanceVertex, operation, context);

        AtlasEdge ret = getClassificationEdge(parentInstanceVertex, traitInstanceVertex);
        // TODO :  Edge is created with correct ref. but vertices are not connecting or referencing back to edge
        if (ret == null) {
            ret = graphHelper.addClassificationEdge(parentInstanceVertex, traitInstanceVertex, false);
        }

        return ret;
    }

    public void deleteClassifications(String guid) throws AtlasBaseException {
        AtlasVertex instanceVertex = AtlasGraphUtilsV2.findByGuid(this.graph, guid);

        if (instanceVertex == null) {
            throw new AtlasBaseException(AtlasErrorCode.INSTANCE_GUID_NOT_FOUND, guid);
        }

        List<String> traitNames = handleGetTraitNames(instanceVertex);

        if (CollectionUtils.isNotEmpty(traitNames)) {
            for (String traitName : traitNames) {
                handleDirectDeleteClassification(guid, traitName);
            }
        }
    }

    public int updateClassificationTextPropagation(String classificationVertexId) throws AtlasBaseException {
        if (StringUtils.isEmpty(classificationVertexId)) {
            LOG.warn("updateClassificationTextPropagation(classificationVertexId={}): classification vertex id is empty", classificationVertexId);
            return 0;
        }
        AtlasVertex classificationVertex = graph.getVertex(classificationVertexId);
        AtlasClassification classification = entityRetriever.toAtlasClassification(classificationVertex);
        LOG.info("Fetched classification : {} ", classification.toString());
        List<AtlasVertex> impactedVertices = graphHelper.getAllPropagatedEntityVertices(classificationVertex);
        LOG.info("impactedVertices : {}", impactedVertices.size());
        int batchSize = 100;
        int totalUpdated = 0;
        for (int i = 0; i < impactedVertices.size(); i += batchSize) {
            int end = Math.min(i + batchSize, impactedVertices.size());
            List<AtlasVertex> batch = impactedVertices.subList(i, end);
            List<AtlasEntity> entityBatch = new ArrayList<>();
            for (AtlasVertex vertex : batch) {
                String entityGuid = graphHelper.getGuid(vertex);
                AtlasEntity entity = instanceConverter.getAndCacheEntity(entityGuid, true);

                if (entity != null) {
                    vertex.setProperty(CLASSIFICATION_TEXT_KEY, fullTextMapperV2.getClassificationTextForEntity(entity));
<<<<<<< HEAD
=======
                    entityBatch.add(entity);
>>>>>>> e1ed8dbf
                }
                entityBatch.add(entity);
            }
            totalUpdated += entityBatch.size();
            transactionInterceptHelper.intercept();
            entityChangeNotifier.onClassificationUpdatedToEntities(entityBatch, classification); // Async call - fire and forget
            LOG.info("Updated classificationText from {} for {}", i, batchSize);
        }
        return totalUpdated;
    }

    public List<String> deleteClassificationPropagation(String entityGuid, String classificationVertexId) throws AtlasBaseException {
        try {
            if (StringUtils.isEmpty(classificationVertexId)) {
                LOG.warn("deleteClassificationPropagation(classificationVertexId={}): classification vertex id is empty", classificationVertexId);
                return Collections.emptyList();
            }

            AtlasVertex classificationVertex = graph.getVertex(classificationVertexId);
            if (classificationVertex == null) {
                LOG.warn("deleteClassificationPropagation(classificationVertexId={}): classification vertex not found", classificationVertexId);
                return Collections.emptyList();
            }

            AtlasClassification classification = entityRetriever.toAtlasClassification(classificationVertex);

            List<AtlasEdge> propagatedEdges = getPropagatedEdges(classificationVertex);
            if (propagatedEdges.isEmpty()) {
                LOG.warn("deleteClassificationPropagation(classificationVertexId={}): classification edges empty", classificationVertexId);
                return Collections.emptyList();
            }

            int propagatedEdgesSize = propagatedEdges.size();

            LOG.info(String.format("Number of edges to be deleted : %s for classification vertex with id : %s", propagatedEdgesSize, classificationVertexId));

            List<String> deletedPropagationsGuid = processClassificationEdgeDeletionInChunk(classification, propagatedEdges);

            deleteDelegate.getHandler().deleteClassificationVertex(classificationVertex, true);

            transactionInterceptHelper.intercept();

            return deletedPropagationsGuid;
        } catch (Exception e) {
            LOG.error("Error while removing classification id {} with error {} ", classificationVertexId, e.getMessage());
            throw new AtlasBaseException(e);
        }
    }

<<<<<<< HEAD
    public void deleteClassificationPropagationV2(String sourceEntityGuid, String tagTypeName) throws AtlasBaseException {
        MetricRecorder metricRecorder = RequestContext.get().startMetricRecord("deleteClassificationPropagationNew");
        try {
            if (StringUtils.isEmpty(tagTypeName)) {
                LOG.warn("deleteClassificationPropagation(classificationVertexId={}): classification type name is empty", tagTypeName);
                return;
            }

            AtlasVertex entityVertex = graphHelper.getVertexForGUID(sourceEntityGuid);
            if (entityVertex == null) {
                LOG.error("propagateClassification(entityGuid={}, tagTypeName={}): entity vertex not found", sourceEntityGuid, tagTypeName);
                throw new AtlasBaseException(String.format("propagateClassification(entityGuid=%s, tagTypeName=%s): entity vertex not found", sourceEntityGuid, tagTypeName));
            }

            int totalDeleted = 0;

            // Get tags in batches and delete them
            PaginatedTagResult pageToDelete = tagDAO.getPropagationsForAttachmentBatch(entityVertex.getIdForDisplay(), tagTypeName);
            List<Tag> batchToDelete = pageToDelete.getTags();
            int previousBatchSize = -1; // Track previous batch size for loop detection
            int loopDetectionCounter = 0;

            AtlasClassification originalClassification;

            AtlasClassification deletedClassification = tagDAO.findDirectDeletedTagByVertexIdAndTagTypeName(entityVertex.getIdForDisplay(), tagTypeName);
            if (deletedClassification != null)
                originalClassification = deletedClassification;
            else
                originalClassification = tagDAO.findDirectTagByVertexIdAndTagTypeName(entityVertex.getIdForDisplay(), tagTypeName);

            if (originalClassification == null) {
                LOG.error("propagateClassification(entityGuid={}, tagTypeName={}): classification vertex not found", sourceEntityGuid, tagTypeName);
                throw new AtlasBaseException(String.format("propagateClassification(entityGuid=%s, tagTypeName=%s): classification vertex not found", sourceEntityGuid, tagTypeName));
            }

            while (!batchToDelete.isEmpty()) {
                // Safety check to prevent infinite loops - if we get the same batch size twice in a row
                int batchSize = batchToDelete.size();
                if (batchSize == previousBatchSize) {
                    loopDetectionCounter++;
                    if (loopDetectionCounter > 3) {
                        LOG.warn("Possible infinite loop detected in tag propagation for entity {}, tag type {}. Processed {} batches so far.",
                                sourceEntityGuid, tagTypeName, totalDeleted / batchSize);
                        break;
                    }
                } else {
                    loopDetectionCounter = 0;
                }
                previousBatchSize = batchSize;

                // collect the vertex IDs in this batch
                List<String> vertexIds = batchToDelete.stream()
                        .map(Tag::getVertexId)
                        .toList();


                List<AtlasEntity> entities = batchToDelete.stream().map(x->getEntityForNotification(x.getAssetMetadata())).toList();

                // Delete from Cassandra
                deletePropagations(batchToDelete);

                // compute fresh classification‑text de‑norm attributes for this batch
                Map<String, Map<String, Object>> deNormMap = new HashMap<>();
                updateClassificationTextV2(originalClassification, vertexIds, batchToDelete, deNormMap);
                // push them to ES
                if (MapUtils.isNotEmpty(deNormMap)) {
                    ESConnector.writeTagProperties(deNormMap);
                }
                // notify listeners (async)
                entityChangeNotifier.onClassificationDeletedFromEntitiesV2(entities, originalClassification, true);

                totalDeleted += batchToDelete.size();
                // grab next batch
                if (pageToDelete.isDone()) {
                    break;
                }
                pageToDelete = tagDAO.getPropagationsForAttachmentBatch(entityVertex.getIdForDisplay(), tagTypeName);
                batchToDelete = pageToDelete.getTags();
            }

            LOG.info("Updated classification text for {} propagations, taskId: {}",
                    totalDeleted, RequestContext.get().getCurrentTask().getGuid());
        } catch (Exception e) {
            LOG.error("Error while updating classification text for tag type {}: {}", tagTypeName, e.getMessage());
            throw new AtlasBaseException(e);
        } finally {
            // end metrics
            RequestContext.get().endMetricRecord(metricRecorder);
        }
    }

    public int deletePropagations(List<Tag> batchToDelete) throws AtlasBaseException {
        if(batchToDelete.isEmpty())
            return 0;
        int totalDeleted = 0;
        tagDAO.deleteTags(batchToDelete);
        totalDeleted += batchToDelete.size();
        return totalDeleted;
    }

    public void deleteClassificationOnlyPropagation(Set<String> deletedEdgeIds) throws AtlasBaseException {
        RequestContext.get().getDeletedEdgesIds().clear();
        RequestContext.get().getDeletedEdgesIds().addAll(deletedEdgeIds);

        for (AtlasEdge edge : deletedEdgeIds.stream().map(x -> graph.getEdge(x)).collect(Collectors.toList())) {

            boolean isRelationshipEdge = deleteDelegate.getHandler().isRelationshipEdge(edge);
            String  relationshipGuid   = GraphHelper.getRelationshipGuid(edge);
=======
>>>>>>> e1ed8dbf

    public int deleteClassificationPropagationV2(String sourceEntityGuid, String sourceVertexId, String parentEntityGuid, String tagTypeName) throws AtlasBaseException {
        MetricRecorder metricRecorder = RequestContext.get().startMetricRecord("deleteClassificationPropagationNew");
        try {
            if (StringUtils.isEmpty(tagTypeName)) {
                LOG.warn("deleteClassificationPropagation(classificationVertexId={}): classification type name is empty", tagTypeName);
                return 0;
            }

            String vertexIdForPropagations = sourceVertexId;

            if (StringUtils.isNotEmpty(parentEntityGuid)) {
                AtlasVertex parentVertex = graphHelper.getVertexForGUID(parentEntityGuid);
                if (parentVertex != null) {
                    // If a parent is involved and still exists, use its ID.
                    vertexIdForPropagations = parentVertex.getIdForDisplay();
                }
            }

            int totalDeleted = 0;
            PaginatedTagResult pageToDelete;

            pageToDelete = tagDAO.getPropagationsForAttachmentBatch(vertexIdForPropagations, tagTypeName, null);

            List<Tag> batchToDelete = pageToDelete.getTags();
            AtlasClassification originalClassification;

            AtlasClassification deletedClassification = tagDAO.findDirectDeletedTagByVertexIdAndTagTypeName(vertexIdForPropagations, tagTypeName);
            if (deletedClassification != null)
                originalClassification = deletedClassification;
            else
                originalClassification = tagDAO.findDirectTagByVertexIdAndTagTypeName(vertexIdForPropagations, tagTypeName, false);

            if (originalClassification == null) {
                LOG.error("propagateClassification(entityGuid={}, tagTypeName={}): classification vertex not found", sourceEntityGuid, tagTypeName);
                throw new AtlasBaseException(String.format("propagateClassification(entityGuid=%s, tagTypeName=%s): classification vertex not found", sourceEntityGuid, tagTypeName));
            }

            while (!batchToDelete.isEmpty()) {
                // collect the vertex IDs in this batch
                List<String> vertexIds = batchToDelete.stream()
                        .map(Tag::getVertexId)
                        .toList();

                List<AtlasEntity> entities = batchToDelete.stream().map(x->getEntityForNotification(x.getAssetMetadata())).toList();

                // Delete from Cassandra. The DAO correctly performs a hard delete on the lookup table.
                deletePropagations(batchToDelete);

                // compute fresh classification‑text de‑norm attributes for this batch
                Map<String, Map<String, Object>> deNormMap = new HashMap<>();
                updateClassificationTextV2(originalClassification, vertexIds, batchToDelete, deNormMap);
                // push them to ES
                if (MapUtils.isNotEmpty(deNormMap)) {
                    ESConnector.writeTagProperties(deNormMap);
                }

                Set<AtlasVertex> vertices = graph.getVertices(vertexIds.toArray(new String[0]));

                // notify listeners (async)
                entityChangeNotifier.onClassificationPropagationDeletedV2(vertices, originalClassification, true, RequestContext.get());

                totalDeleted += batchToDelete.size();

                // grab next batch. The loop terminates correctly when the DAO reports it is done.
                if (pageToDelete.isDone()) {
                    break;
                }
                String pagingState = pageToDelete.getPagingState();
                pageToDelete = tagDAO.getPropagationsForAttachmentBatch(vertexIdForPropagations, tagTypeName, pagingState);
                batchToDelete = pageToDelete.getTags();
            }

            LOG.info("Updated classification text for {} propagations, taskId: {}",
                    totalDeleted, RequestContext.get().getCurrentTask().getGuid());
            return totalDeleted;
        } catch (Exception e) {
            LOG.error("Error while updating classification text for tag type {}: {}", tagTypeName, e.getMessage());
            throw new AtlasBaseException(e);
        } finally {
            // end metrics
            RequestContext.get().endMetricRecord(metricRecorder);
        }
    }

    public int deletePropagations(List<Tag> batchToDelete) throws AtlasBaseException {
        if(batchToDelete.isEmpty())
            return 0;
        tagDAO.deleteTags(batchToDelete);
        return batchToDelete.size();
    }

    public int classificationRefreshPropagation(String classificationId) throws AtlasBaseException {
        AtlasPerfMetrics.MetricRecorder classificationRefreshPropagationMetricRecorder = RequestContext.get().startMetricRecord("classificationRefreshPropagation");

        AtlasVertex currentClassificationVertex             = graph.getVertex(classificationId);
        if (currentClassificationVertex == null) {
            LOG.warn("Classification vertex with ID {} is deleted", classificationId);
            return 0;
        }

        String              sourceEntityId                  = getClassificationEntityGuid(currentClassificationVertex);
        AtlasVertex         sourceEntityVertex              = AtlasGraphUtilsV2.findByGuid(this.graph, sourceEntityId);
        AtlasClassification classification                  = entityRetriever.toAtlasClassification(currentClassificationVertex);

        String propagationMode;

        Boolean restrictPropagationThroughLineage = AtlasGraphUtilsV2.getProperty(currentClassificationVertex, CLASSIFICATION_VERTEX_RESTRICT_PROPAGATE_THROUGH_LINEAGE, Boolean.class);
        Boolean restrictPropagationThroughHierarchy = AtlasGraphUtilsV2.getProperty(currentClassificationVertex, CLASSIFICATION_VERTEX_RESTRICT_PROPAGATE_THROUGH_HIERARCHY, Boolean.class);
        // TODO : Why is refresh propagation being triggered for a child asset with the tag-vertex of the parent asset. The line :
        //  List<String> verticesIdsToRemove = (List<String>)CollectionUtils.subtract(propagatedVerticesIds, impactedVertices);
        //  Will Remove (whole-graph - sub-graph)
        // The above is resolved, but keeping the TODO until full release of the code incase the source-task-creation logic is under scrutiny
        propagationMode = entityRetriever.determinePropagationMode(restrictPropagationThroughLineage,restrictPropagationThroughHierarchy);
        Boolean toExclude = propagationMode == CLASSIFICATION_PROPAGATION_MODE_RESTRICT_LINEAGE ? true:false;
<<<<<<< HEAD
//        Total, at
=======

>>>>>>> e1ed8dbf
        List<String> propagatedVerticesIds = GraphHelper.getPropagatedVerticesIds(currentClassificationVertex); //  get this in whole, not in batch
        LOG.info("{} entity vertices have classification with id {} attached", propagatedVerticesIds.size(), classificationId);
        // verticesToRemove -> simple row removal from cassandra table
        List<String> verticesIdsToAddClassification =  new ArrayList<>();
        List<String> impactedVertices = entityRetriever.getImpactedVerticesIdsClassificationAttached(sourceEntityVertex , classificationId,
                CLASSIFICATION_PROPAGATION_MODE_LABELS_MAP.get(propagationMode),toExclude, verticesIdsToAddClassification);

        LOG.info("To add classification with id {} to {} vertices", classificationId, verticesIdsToAddClassification.size());

        List<String> verticesIdsToRemove = (List<String>)CollectionUtils.subtract(propagatedVerticesIds, impactedVertices);

        List<AtlasVertex> verticesToRemove = verticesIdsToRemove.stream()
                .map(x -> graph.getVertex(x))
                .filter(vertex -> vertex != null)
                .collect(Collectors.toList());

        List<AtlasVertex> verticesToAddClassification  = verticesIdsToAddClassification.stream()
                .map(x -> graph.getVertex(x))
                .filter(vertex -> vertex != null)
                .collect(Collectors.toList());

        //Remove classifications from unreachable vertices
        processPropagatedClassificationDeletionFromVertices(verticesToRemove, currentClassificationVertex, classification);

        //Add classification to the reachable vertices
        if (CollectionUtils.isEmpty(verticesToAddClassification)) {
            LOG.debug("propagateClassification(entityGuid={}, classificationVertexId={}): found no entities to propagate the classification", sourceEntityId, classificationId);
            // return only
            return verticesToRemove.size();
        }
        processClassificationPropagationAddition(verticesToAddClassification, currentClassificationVertex);

        LOG.info("Completed refreshing propagation for classification with vertex id {} with classification name {} and source entity {}",classificationId,
            classification.getTypeName(), classification.getEntityGuid());

        RequestContext.get().endMetricRecord(classificationRefreshPropagationMetricRecorder);
        return verticesToAddClassification.size() + verticesToRemove.size();
    }

    private void processPropagatedClassificationDeletionFromVertices(List<AtlasVertex> VerticesToRemoveTag, AtlasVertex classificationVertex, AtlasClassification classification) throws AtlasBaseException {
        AtlasPerfMetrics.MetricRecorder propagatedClassificationDeletionMetricRecorder = RequestContext.get().startMetricRecord("processPropagatedClassificationDeletionFromVertices");

        int propagatedVerticesSize = VerticesToRemoveTag.size();
        int toIndex;
        int offset = 0;

        LOG.info("To delete classification of vertex id {} from {} entity vertices", classificationVertex.getIdForDisplay(), propagatedVerticesSize);

        try {
            do {
                toIndex = ((offset + CHUNK_SIZE > propagatedVerticesSize) ? propagatedVerticesSize : (offset + CHUNK_SIZE));
                List<AtlasVertex> verticesChunkToRemoveTag = VerticesToRemoveTag.subList(offset, toIndex);

                List<String> impactedGuids = verticesChunkToRemoveTag.stream()
                        .map(entityVertex -> GraphHelper.getGuid(entityVertex))
                        .collect(Collectors.toList());
                GraphTransactionInterceptor.lockObjectAndReleasePostCommit(impactedGuids);

                List<AtlasVertex> updatedVertices = deleteDelegate.getHandler().removeTagPropagation(classificationVertex, verticesChunkToRemoveTag);
                List<AtlasEntity> updatedEntities = updateClassificationText(classification, updatedVertices);

                offset += CHUNK_SIZE;

                transactionInterceptHelper.intercept();
                entityChangeNotifier.onClassificationsDeletedFromEntities(updatedEntities, Collections.singletonList(classification));
            } while (offset < propagatedVerticesSize);
        } catch (AtlasBaseException exception) {
            LOG.error("Error while removing classification from vertices with classification vertex id {}", classificationVertex.getIdForDisplay());
            throw exception;
        } finally {
            RequestContext.get().endMetricRecord(propagatedClassificationDeletionMetricRecorder);
        }
    }

    List<String> processClassificationEdgeDeletionInChunk(AtlasClassification classification, List<AtlasEdge> propagatedEdges) throws AtlasBaseException {
        List<String> deletedPropagationsGuid = new ArrayList<>();
        int propagatedEdgesSize = propagatedEdges.size();
        int toIndex;
        int offset = 0;

        do {
            toIndex = ((offset + CHUNK_SIZE > propagatedEdgesSize) ? propagatedEdgesSize : (offset + CHUNK_SIZE));

            List<AtlasVertex> entityVertices = deleteDelegate.getHandler().removeTagPropagation(classification, propagatedEdges.subList(offset, toIndex));
            List<String> impactedGuids = entityVertices.stream().map(x -> GraphHelper.getGuid(x)).collect(Collectors.toList());

            GraphTransactionInterceptor.lockObjectAndReleasePostCommit(impactedGuids);

            List<AtlasEntity>  propagatedEntities = updateClassificationText(classification, entityVertices);

<<<<<<< HEAD
=======
            Set<AtlasVertex> propagatedAtlasVertices = new HashSet<>(entityVertices);

>>>>>>> e1ed8dbf
            if(! propagatedEntities.isEmpty()) {
                deletedPropagationsGuid.addAll(propagatedEntities.stream().map(x -> x.getGuid()).collect(Collectors.toList()));
            }

            offset += CHUNK_SIZE;
            transactionInterceptHelper.intercept();
<<<<<<< HEAD
            entityChangeNotifier.onClassificationDeletedFromEntities(propagatedEntities, classification);
=======
            entityChangeNotifier.onClassificationDeletedFromEntitiesV2(propagatedAtlasVertices, classification);
>>>>>>> e1ed8dbf
        } while (offset < propagatedEdgesSize);

        return deletedPropagationsGuid;
    }

    @GraphTransaction
    public void updateTagPropagations(String relationshipEdgeId, AtlasRelationship relationship) throws AtlasBaseException {
        AtlasEdge relationshipEdge = graph.getEdge(relationshipEdgeId);

        deleteDelegate.getHandler().updateTagPropagations(relationshipEdge, relationship);

        entityChangeNotifier.notifyPropagatedEntities();
    }

    private void validateClassificationExists(List<String> existingClassifications, String suppliedClassificationName) throws AtlasBaseException {
        if (!existingClassifications.contains(suppliedClassificationName)) {
            throw new AtlasBaseException(AtlasErrorCode.CLASSIFICATION_NOT_ASSOCIATED_WITH_ENTITY, suppliedClassificationName);
        }
    }

    private AtlasEdge getOrCreateRelationship(AtlasVertex end1Vertex, AtlasVertex end2Vertex, String relationshipName,
                                              Map<String, Object> relationshipAttributes) throws AtlasBaseException {
        return relationshipStore.getOrCreate(end1Vertex, end2Vertex, new AtlasRelationship(relationshipName, relationshipAttributes), false);
    }

    private void recordEntityUpdate(AtlasVertex vertex) throws AtlasBaseException {
        if (vertex != null) {
            RequestContext req = RequestContext.get();

            if (!req.isUpdatedEntity(graphHelper.getGuid(vertex))) {
                updateModificationMetadata(vertex);

                req.recordEntityUpdate(entityRetriever.toAtlasEntityHeader(vertex));
            }
        }
    }

    /*
     * vertex - Opposite entity which is being referred in relationshipAttributes
     * ctx.getReferringVertex() - Original entity which is being created/updated
     *
     * */
    private void recordEntityUpdate(AtlasVertex vertex, AttributeMutationContext ctx, boolean isAdd) throws AtlasBaseException {
        if (vertex != null) {
            RequestContext req = RequestContext.get();
            MetricRecorder recorder = req.startMetricRecord("recordEntityUpdate");

            AtlasEntityHeader header = new AtlasEntityHeader(getTypeName(vertex));
            header.setGuid(GraphHelper.getGuid(vertex));
            header.setCreateTime(new Date(getCreatedTime(vertex)));
            header.setUpdateTime(new Date(getModifiedTime(vertex)));
            header.setCreatedBy(getCreatedByAsString(vertex));
            header.setUpdatedBy(getModifiedByAsString(vertex));
            header.setAttribute(NAME, vertex.getProperty(NAME, String.class));
            header.setAttribute(QUALIFIED_NAME, vertex.getProperty(QUALIFIED_NAME, String.class));

            header.setDocId(LongEncoding.encode(Long.parseLong(vertex.getIdForDisplay())));
            header.setSuperTypeNames(typeRegistry.getEntityTypeByName(header.getTypeName()).getAllSuperTypes());

            if (!req.isUpdatedEntity(header.getGuid())) {
                updateModificationMetadata(vertex);
                req.recordEntityUpdate(header);
            }

            AtlasEntity entity = req.getDifferentialEntity(header.getGuid());
            if (entity == null) {
                entity = new AtlasEntity();
                entity.setGuid(header.getGuid());
                entity.setUpdateTime(header.getUpdateTime());
            }

            MetricRecorder recorderInverseMutatedDetails = req.startMetricRecord("addInverseMutatedDetails");
            try {
                AtlasRelationshipType type = typeRegistry.getRelationshipTypeByName(ctx.getAttribute().getRelationshipName());
                AtlasRelationshipEndDef currentEnd = ((AtlasRelationshipDef) type.getStructDef()).getEndDef1();
                AtlasRelationshipEndDef inverseEnd = ((AtlasRelationshipDef) type.getStructDef()).getEndDef2();

                if (ctx.getAttribute().getName().equals(inverseEnd.getName())) {
                    inverseEnd = ((AtlasRelationshipDef) type.getStructDef()).getEndDef1();
                    currentEnd = ((AtlasRelationshipDef) type.getStructDef()).getEndDef2();
                }

                entity.setTypeName(getTypeName(vertex));
                AtlasObjectId objectId = new AtlasObjectId(GraphHelper.getGuid(ctx.getReferringVertex()), currentEnd.getType());

                if (Cardinality.SINGLE == inverseEnd.getCardinality()) {
                    if (isAdd) {
                        entity.setAddedRelationshipAttribute(inverseEnd.getName(), objectId);
                    } else {
                        entity.setRemovedRelationshipAttribute(inverseEnd.getName(), objectId);
                    }
                } else {
                    if (isAdd) {
                        entity.addOrAppendAddedRelationshipAttribute(inverseEnd.getName(), objectId);
                    } else {
                        entity.addOrAppendRemovedRelationshipAttribute(inverseEnd.getName(), objectId);
                    }
                }

                // passing atlasVertex null since only relation was updated & no update of metadata of asset
                req.cacheDifferentialEntity(entity, null);
            } finally {
                req.endMetricRecord(recorderInverseMutatedDetails);
            }

            req.endMetricRecord(recorder);
        }
    }

    private void recordEntityUpdateForNonRelationsipAttribute(AtlasVertex vertex) throws AtlasBaseException {
        if (vertex != null) {
            RequestContext req = RequestContext.get();

            if (!req.isUpdatedEntity(graphHelper.getGuid(vertex))) {
                updateModificationMetadata(vertex);

                req.recordEntityUpdateForNonRelationshipAttributes(entityRetriever.toAtlasEntityHeader(vertex));
            }
        }
    }


    private String getIdFromInVertex(AtlasEdge edge) {
        return getIdFromVertex(edge.getInVertex());
    }

    private String getIdFromOutVertex(AtlasEdge edge) {
        return getIdFromVertex(edge.getOutVertex());
    }

    private String getIdFromBothVertex(AtlasEdge currentEdge, AtlasVertex parentEntityVertex) {
        String parentEntityId  = getIdFromVertex(parentEntityVertex);
        String currentEntityId = getIdFromVertex(currentEdge.getInVertex());

        if (StringUtils.equals(currentEntityId, parentEntityId)) {
            currentEntityId = getIdFromOutVertex(currentEdge);
        }


        return currentEntityId;
    }

    public void validateAndNormalizeForUpdate(AtlasClassification classification) throws AtlasBaseException {
        AtlasClassificationType type = validateClassificationTypeName(classification);

        List<String> messages = new ArrayList<>();
        type.validateValueForUpdate(classification, classification.getTypeName(), messages);

        if (!messages.isEmpty()) {
            throw new AtlasBaseException(AtlasErrorCode.INVALID_PARAMETERS, messages);
        }

        type.getNormalizedValueForUpdate(classification);
    }

    public AtlasClassificationType validateClassificationTypeName(AtlasClassification classification) throws AtlasBaseException {
        AtlasClassificationType type = typeRegistry.getClassificationTypeByName(classification.getTypeName());
        if (type == null) {
            throw new AtlasBaseException(AtlasErrorCode.CLASSIFICATION_NOT_FOUND, classification.getTypeName());
        }
        return type;
    }

    public static String getSoftRefFormattedValue(AtlasObjectId objectId) {
        return getSoftRefFormattedString(objectId.getTypeName(), objectId.getGuid());
    }

    private static String getSoftRefFormattedString(String typeName, String resolvedGuid) {
        return String.format(SOFT_REF_FORMAT, typeName, resolvedGuid);
    }

    public void importActivateEntity(AtlasVertex vertex, AtlasEntity entity) {
        AtlasGraphUtilsV2.setEncodedProperty(vertex, STATE_PROPERTY_KEY, ACTIVE);

        if (MapUtils.isNotEmpty(entity.getRelationshipAttributes())) {
            Set<String> relatedEntitiesGuids = getRelatedEntitiesGuids(entity);
            activateEntityRelationships(vertex, relatedEntitiesGuids);
        }
    }

    private void activateEntityRelationships(AtlasVertex vertex, Set<String> relatedEntitiesGuids) {
        Iterator<AtlasEdge> edgeIterator = vertex.getEdges(AtlasEdgeDirection.BOTH).iterator();

        while (edgeIterator.hasNext()) {
            AtlasEdge edge = edgeIterator.next();

            if (AtlasGraphUtilsV2.getState(edge) != DELETED) {
                continue;
            }

            final String relatedEntityGuid;
            if (Objects.equals(edge.getInVertex().getId(), vertex.getId())) {
                relatedEntityGuid = AtlasGraphUtilsV2.getIdFromVertex(edge.getOutVertex());
            } else {
                relatedEntityGuid = AtlasGraphUtilsV2.getIdFromVertex(edge.getInVertex());
            }

            if (StringUtils.isEmpty(relatedEntityGuid) || !relatedEntitiesGuids.contains(relatedEntityGuid)) {
                continue;
            }

            edge.setProperty(STATE_PROPERTY_KEY, AtlasRelationship.Status.ACTIVE);
        }
    }

    private Set<String> getRelatedEntitiesGuids(AtlasEntity entity) {
        Set<String> relGuidsSet = new HashSet<>();

        for (Object o : entity.getRelationshipAttributes().values()) {
            if (o instanceof AtlasObjectId) {
                relGuidsSet.add(((AtlasObjectId) o).getGuid());
            } else if (o instanceof List) {
                for (Object id : (List) o) {
                    if (id instanceof AtlasObjectId) {
                        relGuidsSet.add(((AtlasObjectId) id).getGuid());
                    }
                }
            }
        }
        return relGuidsSet;
    }

    private void validateBusinessAttributes(AtlasVertex entityVertex, AtlasEntityType entityType, Map<String, Map<String, Object>> businessAttributes, boolean isOverwrite) throws AtlasBaseException {
        List<String> messages = new ArrayList<>();

        Map<String, Map<String, AtlasBusinessAttribute>> entityTypeBusinessMetadata = entityType.getBusinessAttributes();

        for (String bmName : businessAttributes.keySet()) {
            if (!entityTypeBusinessMetadata.containsKey(bmName)) {
                messages.add(bmName + ": invalid business-metadata for entity type " + entityType.getTypeName());

                continue;
            }

            Map<String, AtlasBusinessAttribute> entityTypeBusinessAttributes = entityTypeBusinessMetadata.get(bmName);
            Map<String, Object>                         entityBusinessAttributes     = businessAttributes.get(bmName);

            for (AtlasBusinessAttribute bmAttribute : entityTypeBusinessAttributes.values()) {
                AtlasType attrType  = bmAttribute.getAttributeType();
                String    attrName  = bmAttribute.getName();
                Object    attrValue = entityBusinessAttributes == null ? null : entityBusinessAttributes.get(attrName);
                String    fieldName = entityType.getTypeName() + "." + bmName + "." + attrName;

                if (attrValue != null) {
                    attrType.validateValue(attrValue, fieldName, messages);
                    boolean isValidLength = bmAttribute.isValidLength(attrValue);
                    if (!isValidLength) {
                        messages.add(fieldName + ":  Business attribute-value exceeds maximum length limit");
                    }

                    validateElasticsearchKeywordSize(bmAttribute, attrValue, fieldName, messages);

                } else if (!bmAttribute.getAttributeDef().getIsOptional()) {
                    final boolean isAttrValuePresent;

                    if (isOverwrite) {
                        isAttrValuePresent = false;
                    } else {
                        Object existingValue = AtlasGraphUtilsV2.getEncodedProperty(entityVertex, bmAttribute.getVertexPropertyName(), Object.class);

                        isAttrValuePresent = existingValue != null;
                    }

                    if (!isAttrValuePresent) {
                        messages.add(fieldName + ": mandatory business-metadata attribute value missing in type " + entityType.getTypeName());
                    }
                }
            }
        }

        if (!messages.isEmpty()) {
            throw new AtlasBaseException(AtlasErrorCode.INSTANCE_CRUD_INVALID_PARAMS, messages);
        }
    }

    public static void validateCustomAttributes(AtlasEntity entity) throws AtlasBaseException {
        Map<String, String> customAttributes = entity.getCustomAttributes();

        if (MapUtils.isNotEmpty(customAttributes)) {
            for (Map.Entry<String, String> entry : customAttributes.entrySet()) {
                String key   = entry.getKey();
                String value = entry.getValue();

                if (key.length() > CUSTOM_ATTRIBUTE_KEY_MAX_LENGTH) {
                    throw new AtlasBaseException(AtlasErrorCode.INVALID_CUSTOM_ATTRIBUTE_KEY_LENGTH, key);
                }

                Matcher matcher = CUSTOM_ATTRIBUTE_KEY_REGEX.matcher(key);

                if (!matcher.matches()) {
                    throw new AtlasBaseException(AtlasErrorCode.INVALID_CUSTOM_ATTRIBUTE_KEY_CHARACTERS, key);
                }

                if (StringUtils.isNotEmpty(CUSTOM_ATTRIBUTE_KEY_SPECIAL_PREFIX) && key.startsWith(CUSTOM_ATTRIBUTE_KEY_SPECIAL_PREFIX)) {
                    continue;
                }

                if (!key.startsWith(CUSTOM_ATTRIBUTE_KEY_SPECIAL_PREFIX) && value.length() > CUSTOM_ATTRIBUTE_VALUE_MAX_LENGTH) {
                    throw new AtlasBaseException(AtlasErrorCode.INVALID_CUSTOM_ATTRIBUTE_VALUE, value, String.valueOf(CUSTOM_ATTRIBUTE_VALUE_MAX_LENGTH));
                }
            }
        }
    }

    public static void validateLabels(Set<String> labels) throws AtlasBaseException {
        if (CollectionUtils.isNotEmpty(labels)) {
            for (String label : labels) {
                if (label.length() > LABEL_MAX_LENGTH.getInt()) {
                    throw new AtlasBaseException(AtlasErrorCode.INVALID_LABEL_LENGTH, label, String.valueOf(LABEL_MAX_LENGTH.getInt()));
                }

                Matcher matcher = LABEL_REGEX.matcher(label);

                if (!matcher.matches()) {
                    throw new AtlasBaseException(AtlasErrorCode.INVALID_LABEL_CHARACTERS, label);
                }
            }
        }
    }

    List<AtlasEntity> updateClassificationText(AtlasClassification classification, Collection<AtlasVertex> propagatedVertices) throws AtlasBaseException {
        List<AtlasEntity> propagatedEntities = new ArrayList<>();
        AtlasPerfMetrics.MetricRecorder metricRecorder = RequestContext.get().startMetricRecord("updateClassificationText");

        if(CollectionUtils.isNotEmpty(propagatedVertices)) {
            for(AtlasVertex vertex : propagatedVertices) {
                AtlasEntity entity = null;
                for (int i = 1; i <= MAX_NUMBER_OF_RETRIES; i++) {
                    try {
                        entity = instanceConverter.getAndCacheEntity(graphHelper.getGuid(vertex), ENTITY_CHANGE_NOTIFY_IGNORE_RELATIONSHIP_ATTRIBUTES);
                        break; //do not retry on success
                    } catch (AtlasBaseException ex) {
                        if (i == MAX_NUMBER_OF_RETRIES) {
                            LOG.error(String.format("Maximum retries reached for fetching vertex with id %s from graph. Retried %s times. Skipping...", vertex.getId(), i));
                            continue;
                        }
                        LOG.warn(String.format("Vertex with id %s could not be fetched from graph. Retrying for %s time", vertex.getId(), i));
                    }
                }

                if (entity != null) {
                    String classificationTextForEntity = fullTextMapperV2.getClassificationTextForEntity(entity);
                    vertex.setProperty(CLASSIFICATION_TEXT_KEY, classificationTextForEntity);
                    propagatedEntities.add(entity);
                }
            }
        }

        RequestContext.get().endMetricRecord(metricRecorder);
        return propagatedEntities;
    }

    List<AtlasEntity> updateClassificationTextV2(AtlasClassification currentTag,
                                                 Collection<AtlasVertex> propagatedVertices,
                                                 Map<String, Map<String, Object>> deNormAttributesMap,
                                                 Map<String, Map<String, Object>> assetMinAttrsMap) throws AtlasBaseException {
        List<AtlasEntity> propagatedEntities = new ArrayList<>();
        AtlasPerfMetrics.MetricRecorder metricRecorder = RequestContext.get().startMetricRecord("updateClassificationTextV2");

        if(CollectionUtils.isNotEmpty(propagatedVertices)) {
            for(AtlasVertex vertex : propagatedVertices) {
                Map<String, Object> assetMinAttrs = getMinimalAssetMap(vertex);
                assetMinAttrsMap.put(vertex.getIdForDisplay(), assetMinAttrs);

                //get current associated tags to asset ONLY from Cassandra namespace
                List<Tag> tags = tagDAO.getAllTagsByVertexId(vertex.getIdForDisplay());
                List<AtlasClassification> finalClassifications = tags.stream().map(t -> {
<<<<<<< HEAD
                    try {
                        return TagDAOCassandraImpl.toAtlasClassification(t.getTagMetaJson());
                    } catch (AtlasBaseException e) {
                        throw new RuntimeException(e);
                    }
=======
                    return TagDAOCassandraImpl.toAtlasClassification(t.getTagMetaJson());
>>>>>>> e1ed8dbf
                }).collect(Collectors.toList());

                tags = tags.stream().filter(Tag::isPropagated).toList();
                List<AtlasClassification> finalPropagatedClassifications = tags.stream().map(t -> {
<<<<<<< HEAD
                    try {
                        return TagDAOCassandraImpl.toAtlasClassification(t.getTagMetaJson());
                    } catch (AtlasBaseException e) {
                        throw new RuntimeException(e);
                    }
=======
                    return TagDAOCassandraImpl.toAtlasClassification(t.getTagMetaJson());
>>>>>>> e1ed8dbf
                }).collect(Collectors.toList());

                AtlasClassification copiedPropagatedClassification = new AtlasClassification(currentTag);
                copiedPropagatedClassification.setEntityGuid((String) assetMinAttrs.get(GUID_PROPERTY_KEY));
                finalClassifications.add(copiedPropagatedClassification);
                finalPropagatedClassifications.add(copiedPropagatedClassification);

                AtlasEntity entity = new AtlasEntity();
                entity.setClassifications(finalClassifications);

                entity.setGuid((String) assetMinAttrs.get(GUID_PROPERTY_KEY));
<<<<<<< HEAD
=======

>>>>>>> e1ed8dbf
                entity.setTypeName((String) assetMinAttrs.get(TYPE_NAME_PROPERTY_KEY));

                entity.setCreatedBy((String) assetMinAttrs.get(CREATED_BY_KEY));
                entity.setUpdatedBy((String) assetMinAttrs.get(MODIFIED_BY_KEY));

                entity.setCreateTime((Date) assetMinAttrs.get(TIMESTAMP_PROPERTY_KEY));
                entity.setUpdateTime((Date) assetMinAttrs.get(MODIFICATION_TIMESTAMP_PROPERTY_KEY));

                entity.setAttribute(NAME, assetMinAttrs.get(NAME));
                entity.setAttribute(QUALIFIED_NAME, assetMinAttrs.get(QUALIFIED_NAME));


                Map<String, Object> deNormAttributes;
                if (CollectionUtils.isEmpty(finalClassifications)) {
                    deNormAttributes = TagDeNormAttributesUtil.getPropagatedAttributesForNoTags();
                } else {
                    deNormAttributes = TagDeNormAttributesUtil.getPropagatedAttributesForTags(currentTag, finalClassifications, finalPropagatedClassifications, typeRegistry, fullTextMapperV2);
                }

                deNormAttributesMap.put(vertex.getIdForDisplay(), deNormAttributes);
                propagatedEntities.add(entity);
            }
        }
        RequestContext.get().endMetricRecord(metricRecorder);
        return propagatedEntities;
    }

    void updateClassificationTextV2(AtlasClassification currentTag,
                                                 List<String> propagatedVertexIds,
                                                 List<Tag> propagatedTags,
                                                 Map<String, Map<String, Object>> deNormAttributesMap) throws AtlasBaseException {
        AtlasPerfMetrics.MetricRecorder metricRecorder = RequestContext.get().startMetricRecord("updateClassificationTextV2");

        if(CollectionUtils.isNotEmpty(propagatedVertexIds)) {
            for(Tag tagAttachment : propagatedTags) {
                //get current associated tags to asset ONLY from Cassandra namespace
                List<Tag> tags = tagDAO.getAllTagsByVertexId(tagAttachment.getVertexId());
<<<<<<< HEAD

                List<AtlasClassification> finalClassifications = tags.stream().map(t -> {
                    try {
                        return TagDAOCassandraImpl.toAtlasClassification(t.getTagMetaJson());
                    } catch (AtlasBaseException e) {
                        throw new RuntimeException(e);
                    }
                }).collect(Collectors.toList());

                tags = tags.stream().filter(Tag::isPropagated).toList();
                List<AtlasClassification> propagatedClassifications = tags.stream().map(t -> {
                    try {
                        return TagDAOCassandraImpl.toAtlasClassification(t.getTagMetaJson());
                    } catch (AtlasBaseException e) {
                        throw new RuntimeException(e);
                    }
                }).collect(Collectors.toList());

                Map<String, Object> deNormAttributes;
                if (CollectionUtils.isEmpty(finalClassifications)) {
                    deNormAttributes = TagDeNormAttributesUtil.getPropagatedAttributesForNoTags();
                } else {
                    deNormAttributes = TagDeNormAttributesUtil.getPropagatedAttributesForTags(currentTag, finalClassifications, propagatedClassifications, typeRegistry, fullTextMapperV2);
                }

=======

                List<AtlasClassification> finalClassifications = tags.stream().map(t -> TagDAOCassandraImpl.toAtlasClassification(t.getTagMetaJson())).collect(Collectors.toList());

                tags = tags.stream().filter(Tag::isPropagated).toList();
                List<AtlasClassification> propagatedClassifications = tags.stream().map(t -> TagDAOCassandraImpl.toAtlasClassification(t.getTagMetaJson())).collect(Collectors.toList());

                Map<String, Object> deNormAttributes;
                if (CollectionUtils.isEmpty(finalClassifications)) {
                    deNormAttributes = TagDeNormAttributesUtil.getPropagatedAttributesForNoTags();
                } else {
                    deNormAttributes = TagDeNormAttributesUtil.getPropagatedAttributesForTags(currentTag, finalClassifications, propagatedClassifications, typeRegistry, fullTextMapperV2);
                }

>>>>>>> e1ed8dbf
                deNormAttributesMap.put(tagAttachment.getVertexId(), deNormAttributes);
            }
        }
        RequestContext.get().endMetricRecord(metricRecorder);
    }

    private void updateLabels(AtlasVertex vertex, Set<String> labels) {
        if (CollectionUtils.isNotEmpty(labels)) {
            AtlasGraphUtilsV2.setEncodedProperty(vertex, LABELS_PROPERTY_KEY, getLabelString(labels));
        } else {
            vertex.removeProperty(LABELS_PROPERTY_KEY);
        }
    }

    private String getLabelString(Collection<String> labels) {
        String ret = null;

        if (!labels.isEmpty()) {
            ret = LABEL_NAME_DELIMITER + String.join(LABEL_NAME_DELIMITER, labels) + LABEL_NAME_DELIMITER;
        }

        return ret;
    }

    private void addToUpdatedBusinessAttributes(Map<String, Map<String, Object>> updatedBusinessAttributes, AtlasBusinessAttribute bmAttribute, Object attrValue) {
        String              bmName     = bmAttribute.getDefinedInType().getTypeName();
        Map<String, Object> attributes = updatedBusinessAttributes.get(bmName);

        if(attributes == null){
            attributes = new HashMap<>();

            updatedBusinessAttributes.put(bmName, attributes);
        }

        attributes.put(bmAttribute.getName(), attrValue);
    }

    private void createAndQueueTask(String taskType, AtlasVertex entityVertex, String classificationVertexId, String classificationName, Boolean currentPropagateThroughLineage, Boolean currentRestrictPropagationThroughHierarchy) throws AtlasBaseException{

        deleteDelegate.getHandler().createAndQueueTaskWithoutCheck(taskType, entityVertex, classificationVertexId,classificationName, null, currentPropagateThroughLineage,currentRestrictPropagationThroughHierarchy);
    }

    private void createAndQueueTask(String taskType, AtlasVertex entityVertex, String classificationVertexId, String classificationName) throws AtlasBaseException {
        deleteDelegate.getHandler().createAndQueueTaskWithoutCheck(taskType, entityVertex, classificationVertexId, classificationName, null);
    }

    public void removePendingTaskFromEntity(String entityGuid, String taskGuid) throws EntityNotFoundException {
        if (StringUtils.isEmpty(entityGuid) || StringUtils.isEmpty(taskGuid)) {
            return;
        }

        AtlasVertex entityVertex = graphHelper.getVertexForGUID(entityGuid);

        if (entityVertex == null) {
            LOG.warn("Error fetching vertex: {}", entityVertex);

            return;
        }

        entityVertex.removePropertyValue(PENDING_TASKS_PROPERTY_KEY, taskGuid);
    }

    public void removePendingTaskFromEdge(String edgeId, String taskGuid) throws AtlasBaseException {
        if (StringUtils.isEmpty(edgeId) || StringUtils.isEmpty(taskGuid)) {
            return;
        }

        AtlasEdge edge = graph.getEdge(edgeId);

        if (edge == null) {
            LOG.warn("Error fetching edge: {}", edgeId);

            return;
        }

        AtlasGraphUtilsV2.removeItemFromListProperty(edge, EDGE_PENDING_TASKS_PROPERTY_KEY, taskGuid);
    }


    public void addHasLineage(Set<AtlasEdge> inputOutputEdges, boolean isRestoreEntity) {
        AtlasPerfMetrics.MetricRecorder metricRecorder = RequestContext.get().startMetricRecord("addHasLineage");
        
        // Timing: Lineage calculation
        long lineageCalcStart = System.currentTimeMillis();

        for (AtlasEdge atlasEdge : inputOutputEdges) {

            boolean isOutputEdge = PROCESS_OUTPUTS.equals(atlasEdge.getLabel());

            AtlasVertex processVertex = atlasEdge.getOutVertex();
            AtlasVertex assetVertex = atlasEdge.getInVertex();

            if (getEntityHasLineage(processVertex)) {
                AtlasGraphUtilsV2.setEncodedProperty(assetVertex, HAS_LINEAGE, true);
                AtlasEntity diffEntity = entityRetriever.getOrInitializeDiffEntity(assetVertex);
                diffEntity.setAttribute(HAS_LINEAGE, true);
                continue;
            }

            String oppositeEdgeLabel = isOutputEdge ? PROCESS_INPUTS : PROCESS_OUTPUTS;

            Iterator<AtlasEdge> oppositeEdges = processVertex.getEdges(AtlasEdgeDirection.BOTH, oppositeEdgeLabel).iterator();
            boolean isHasLineageSet = false;
            while (oppositeEdges.hasNext()) {
                AtlasEdge oppositeEdge = oppositeEdges.next();
                AtlasVertex oppositeEdgeAssetVertex = oppositeEdge.getInVertex();

                if (getStatus(oppositeEdge) == ACTIVE && getStatus(oppositeEdgeAssetVertex) == ACTIVE) {
                    if (!isHasLineageSet) {
                        AtlasGraphUtilsV2.setEncodedProperty(assetVertex, HAS_LINEAGE, true);
                        AtlasGraphUtilsV2.setEncodedProperty(processVertex, HAS_LINEAGE, true);

                        AtlasEntity diffEntity = entityRetriever.getOrInitializeDiffEntity(assetVertex);
                        diffEntity.setAttribute(HAS_LINEAGE, true);

                        diffEntity = entityRetriever.getOrInitializeDiffEntity(processVertex);
                        diffEntity.setAttribute(HAS_LINEAGE, true);
                        isHasLineageSet = true;
                    }

                    if (isRestoreEntity) {
                        AtlasGraphUtilsV2.setEncodedProperty(oppositeEdgeAssetVertex, HAS_LINEAGE, true);
                        AtlasEntity diffEntity = entityRetriever.getOrInitializeDiffEntity(oppositeEdgeAssetVertex);
                        diffEntity.setAttribute(HAS_LINEAGE, true);
                    } else {
                        break;
                    }
                }
            }
        }
        
        // Record lineage calculation time
        long lineageCalcTime = System.currentTimeMillis() - lineageCalcStart;
        RequestContext.get().addLineageCalcTime(lineageCalcTime);
        
        RequestContext.get().endMetricRecord(metricRecorder);
    }


    public AtlasVertex linkBusinessPolicy(final BusinessPolicyRequest.AssetComplianceInfo data) {
        String assetGuid = data.getAssetId();
        AtlasVertex vertex = findByGuid(graph, assetGuid);

        // Retrieve existing policies
        Set<String> existingCompliant = getVertexPolicies(vertex, ASSET_POLICY_GUIDS);
        Set<String> existingNonCompliant = getVertexPolicies(vertex, NON_COMPLIANT_ASSET_POLICY_GUIDS);

        // Retrieve new policies
        Set<String> addCompliantGUIDs = getOrCreateEmptySet(data.getAddCompliantGUIDs());
        Set<String> addNonCompliantGUIDs = getOrCreateEmptySet(data.getAddNonCompliantGUIDs());
        Set<String> removeCompliantGUIDs = getOrCreateEmptySet(data.getRemoveCompliantGUIDs());
        Set<String> removeNonCompliantGUIDs = getOrCreateEmptySet(data.getRemoveNonCompliantGUIDs());


        // Update vertex properties
        addToAttribute(vertex, ASSET_POLICY_GUIDS, addCompliantGUIDs);
        removeFromAttribute(vertex, ASSET_POLICY_GUIDS, removeCompliantGUIDs);


        addToAttribute(vertex, NON_COMPLIANT_ASSET_POLICY_GUIDS, addNonCompliantGUIDs);
        removeFromAttribute(vertex, NON_COMPLIANT_ASSET_POLICY_GUIDS, removeNonCompliantGUIDs);

        // Count and set policies
        Set<String> effectiveCompliantGUIDs = getVertexPolicies(vertex, ASSET_POLICY_GUIDS);
        Set<String> effectiveNonCompliantGUIDs = getVertexPolicies(vertex, NON_COMPLIANT_ASSET_POLICY_GUIDS);

        int compliantPolicyCount = countPoliciesExcluding(effectiveCompliantGUIDs, "rule");
        int nonCompliantPolicyCount = countPoliciesExcluding(effectiveNonCompliantGUIDs, "rule");

        int totalPolicyCount = compliantPolicyCount + nonCompliantPolicyCount;

        vertex.setProperty(ASSET_POLICIES_COUNT, totalPolicyCount);
        updateModificationMetadata(vertex);

        // Create and cache differential entity
        AtlasEntity diffEntity = createDifferentialEntity(
                vertex, effectiveCompliantGUIDs, effectiveNonCompliantGUIDs, existingCompliant, existingNonCompliant, totalPolicyCount);

        RequestContext.get().cacheDifferentialEntity(diffEntity, vertex);
        return vertex;
    }

    private static Set<String> getOrCreateEmptySet(Set<String> input) {
        return input == null ? new HashSet<>() : input;
    }

    private void addToAttribute(AtlasVertex vertex, String propertyKey, Set<String> policies) {
        String targetProperty = determineTargetProperty(propertyKey);
        policies.stream()
                .filter(StringUtils::isNotEmpty)
                .forEach(policyGuid -> vertex.setProperty(targetProperty, policyGuid));
    }

    private void removeFromAttribute(AtlasVertex vertex, String propertyKey, Set<String> policies) {
        String targetProperty = determineTargetProperty(propertyKey);
        policies.stream()
                .filter(StringUtils::isNotEmpty)
                .forEach(policyGuid -> vertex.removePropertyValue(targetProperty, policyGuid));
    }

    private String determineTargetProperty(String propertyKey) {
        return ASSET_POLICY_GUIDS.equals(propertyKey)
                ? ASSET_POLICY_GUIDS
                : NON_COMPLIANT_ASSET_POLICY_GUIDS;
    }

    private int countPoliciesExcluding(Set<String> policies, String substring) {
        return (int) policies.stream().filter(policy -> !policy.contains(substring)).count();
    }

    private AtlasEntity createDifferentialEntity(AtlasVertex vertex, Set<String> effectiveCompliant, Set<String> effectiveNonCompliant,
                                                 Set<String> existingCompliant, Set<String> existingNonCompliant, int totalPolicyCount) {
        AtlasEntity diffEntity = new AtlasEntity(vertex.getProperty(TYPE_NAME_PROPERTY_KEY, String.class));
        setEntityCommonAttributes(vertex, diffEntity);
        diffEntity.setAttribute(ASSET_POLICIES_COUNT, totalPolicyCount);

        if (!existingCompliant.equals(effectiveCompliant)) {
            diffEntity.setAttribute(ASSET_POLICY_GUIDS, effectiveCompliant);
        }
        if (!existingNonCompliant.equals(effectiveNonCompliant)) {
            diffEntity.setAttribute(NON_COMPLIANT_ASSET_POLICY_GUIDS, effectiveNonCompliant);
        }

        return diffEntity;
    }

    private Set<String> getVertexPolicies(AtlasVertex vertex, String propertyKey) {
        return Optional.ofNullable(vertex.getMultiValuedSetProperty(propertyKey, String.class))
                .orElse(Collections.emptySet());
    }


    public List<AtlasVertex> unlinkBusinessPolicy(String policyId, Set<String> unlinkGuids) {
        if (policyId == null || unlinkGuids == null || unlinkGuids.isEmpty()) {
            throw new IllegalArgumentException("PolicyId and unlinkGuids must not be null or empty");
        }

        return unlinkGuids.stream()
                .map(guid -> AtlasGraphUtilsV2.findByGuid(graph, guid))
                .filter(Objects::nonNull)
                .filter(vertex -> isPolicyLinked(vertex, policyId))
                .map(vertex -> updateVertexPolicy(vertex, policyId))
                .collect(Collectors.toList());
    }

    private boolean isPolicyLinked(AtlasVertex vertex, String policyId) {
        Set<String> compliantPolicies = getMultiValuedSetProperty(vertex, ASSET_POLICY_GUIDS);
        Set<String> nonCompliantPolicies = getMultiValuedSetProperty(vertex, NON_COMPLIANT_ASSET_POLICY_GUIDS);
        return compliantPolicies.contains(policyId) || nonCompliantPolicies.contains(policyId);
    }

    private AtlasVertex updateVertexPolicy(AtlasVertex vertex, String policyId) {
        Set<String> compliantPolicies = getMultiValuedSetProperty(vertex, ASSET_POLICY_GUIDS);
        Set<String> nonCompliantPolicies = getMultiValuedSetProperty(vertex, NON_COMPLIANT_ASSET_POLICY_GUIDS);

        boolean removed = removePolicyAndRule(compliantPolicies, policyId);
        removed |= removePolicyAndRule(nonCompliantPolicies,policyId);

        if (removed) {
            vertex.removePropertyValue(ASSET_POLICY_GUIDS, policyId);
            vertex.removePropertyValue(NON_COMPLIANT_ASSET_POLICY_GUIDS, policyId);

            int compliantPolicyCount = countPoliciesExcluding(compliantPolicies, "rule");
            int nonCompliantPolicyCount = countPoliciesExcluding(nonCompliantPolicies, "rule");
            int totalPolicyCount = compliantPolicyCount + nonCompliantPolicyCount;
            vertex.setProperty(ASSET_POLICIES_COUNT, totalPolicyCount);

            updateModificationMetadata(vertex);
            cacheDifferentialEntity(vertex, compliantPolicies, nonCompliantPolicies);
        }

        return vertex;
    }

    private boolean removePolicyAndRule(Set<String> policies, String policyId) {
        Set<String> toRemove = policies.stream().filter(i-> i.contains(policyId)).collect(Collectors.toSet());
        return policies.removeAll(toRemove);

    }

    private Set<String> getMultiValuedSetProperty(AtlasVertex vertex, String propertyName) {
        return Optional.ofNullable(vertex.getMultiValuedSetProperty(propertyName, String.class))
                .map(HashSet::new)
                .orElseGet(HashSet::new);
    }

    public List<AtlasVertex> linkMeshEntityToAssets(String meshEntityId, Set<String> linkGuids) throws AtlasBaseException {
        List<AtlasVertex> linkedVertices = new ArrayList<>();

        for (String guid : linkGuids) {
            AtlasVertex ev = findByGuid(graph, guid);

            if (ev != null) {
                String typeName = ev.getProperty(TYPE_NAME_PROPERTY_KEY, String.class);
                if (excludedTypes.contains(typeName)){
                    LOG.warn("Type {} is not allowed to link with mesh entity", typeName);
                    continue;
                }
                Set<String> existingValues = ev.getMultiValuedSetProperty(DOMAIN_GUIDS_ATTR, String.class);

                if (!existingValues.contains(meshEntityId)) {
                    isAuthorizedToLink(ev);

                    updateDomainAttribute(ev, existingValues, meshEntityId);
                    existingValues.clear();
                    existingValues.add(meshEntityId);

                    updateModificationMetadata(ev);

                    cacheDifferentialMeshEntity(ev, existingValues);

                    linkedVertices.add(ev);
                }
            }
        }

        return linkedVertices;
    }

    public List<AtlasVertex> unlinkMeshEntityFromAssets(String meshEntityId, Set<String> unlinkGuids) throws AtlasBaseException {
        List<AtlasVertex> unlinkedVertices = new ArrayList<>();

        for (String guid : unlinkGuids) {
            AtlasVertex ev = AtlasGraphUtilsV2.findByGuid(graph, guid);

            if (ev != null) {
                String typeName = ev.getProperty(TYPE_NAME_PROPERTY_KEY, String.class);
                if (excludedTypes.contains(typeName)){
                    LOG.warn("Type {} is not allowed to unlink with mesh entity", typeName);
                    continue;
                }

                Set<String> existingValues = ev.getMultiValuedSetProperty(DOMAIN_GUIDS_ATTR, String.class);

                if (meshEntityId.isEmpty() || existingValues.contains(meshEntityId)) {
                    isAuthorizedToLink(ev);

                    if (StringUtils.isEmpty(meshEntityId)) {
                        existingValues.clear();
                        ev.removeProperty(DOMAIN_GUIDS_ATTR);
                    } else {
                        existingValues.remove(meshEntityId);
                        ev.removePropertyValue(DOMAIN_GUIDS_ATTR, meshEntityId);
                    }

                    updateModificationMetadata(ev);
                    cacheDifferentialMeshEntity(ev, existingValues);

                    unlinkedVertices.add(ev);
                }
            }
        }

        return unlinkedVertices;
    }

    private void updateDomainAttribute(AtlasVertex vertex, Set<String> existingValues, String meshEntityId){
        existingValues.forEach(existingValue -> vertex.removePropertyValue(DOMAIN_GUIDS_ATTR, existingValue));
        vertex.setProperty(DOMAIN_GUIDS_ATTR, meshEntityId);
    }

    public AtlasVertex moveBusinessPolicies(Set<String> policyIds, String assetId, String type) throws AtlasBaseException {
        // Retrieve the AtlasVertex for the given assetId
        AtlasVertex assetVertex = AtlasGraphUtilsV2.findByGuid(graph, assetId);

        if (assetVertex == null) {
            throw new AtlasBaseException(AtlasErrorCode.INVALID_PARAMETERS, "Asset with guid not found");
        }

        // Get the sets of governed and non-compliant policy GUIDs
        Set<String> governedPolicies = assetVertex.getMultiValuedSetProperty(ASSET_POLICY_GUIDS, String.class);
        Set<String> nonCompliantPolicies = assetVertex.getMultiValuedSetProperty(NON_COMPLIANT_ASSET_POLICY_GUIDS, String.class);

        // Determine if the type is governed or non-compliant
        boolean isGoverned = MoveBusinessPolicyRequest.Type.GOVERNED.getDescription().equals(type);
        Set<String> currentPolicies = isGoverned ? new HashSet<>(governedPolicies) : new HashSet<>(nonCompliantPolicies);
        policyIds.removeAll(currentPolicies);

        // Check if the asset already has the given policy IDs
        if (policyIds.isEmpty()) {
            return assetVertex;
        }

        // Move policies to the appropriate set
        policyIds.forEach(policyId -> {
            if (isGoverned) {
                assetVertex.setProperty(ASSET_POLICY_GUIDS, policyId);
                removeItemFromListPropertyValue(assetVertex, NON_COMPLIANT_ASSET_POLICY_GUIDS, policyId);
            } else {
                assetVertex.setProperty(NON_COMPLIANT_ASSET_POLICY_GUIDS, policyId);
                removeItemFromListPropertyValue(assetVertex, ASSET_POLICY_GUIDS, policyId);
            }
        });

        // Update the sets after processing
        if (isGoverned) {
            governedPolicies.addAll(policyIds);
            nonCompliantPolicies.removeAll(policyIds);
        } else {
            nonCompliantPolicies.addAll(policyIds);
            governedPolicies.removeAll(policyIds);
        }

        // Update the modification metadata
        updateModificationMetadata(assetVertex);

        // Create a differential AtlasEntity to reflect the changes
        AtlasEntity diffEntity = new AtlasEntity(assetVertex.getProperty(TYPE_NAME_PROPERTY_KEY, String.class));
        setEntityCommonAttributes(assetVertex, diffEntity);
        diffEntity.setAttribute(ASSET_POLICY_GUIDS, governedPolicies);
        diffEntity.setAttribute(NON_COMPLIANT_ASSET_POLICY_GUIDS, nonCompliantPolicies);

        // Cache the differential entity for further processing
        RequestContext.get().cacheDifferentialEntity(diffEntity, assetVertex);

        return assetVertex;
    }

    private void cacheDifferentialEntity(AtlasVertex ev, Set<String> complaint, Set<String> nonComplaint) {
        AtlasEntity diffEntity = new AtlasEntity(ev.getProperty(TYPE_NAME_PROPERTY_KEY, String.class));
        setEntityCommonAttributes(ev, diffEntity);
        diffEntity.setAttribute(ASSET_POLICY_GUIDS, complaint);
        diffEntity.setAttribute(NON_COMPLIANT_ASSET_POLICY_GUIDS, nonComplaint);
        diffEntity.setAttribute(ASSET_POLICIES_COUNT, complaint.size() + nonComplaint.size());

        RequestContext requestContext = RequestContext.get();
        requestContext.cacheDifferentialEntity(diffEntity, ev);
    }

    private void cacheDifferentialMeshEntity(AtlasVertex ev, Set<String> existingValues) {
        AtlasEntity diffEntity = new AtlasEntity(ev.getProperty(TYPE_NAME_PROPERTY_KEY, String.class));
        setEntityCommonAttributes(ev, diffEntity);
        diffEntity.setAttribute(DOMAIN_GUIDS_ATTR, existingValues);

        RequestContext requestContext = RequestContext.get();
        requestContext.cacheDifferentialEntity(diffEntity, ev);
    }

    private void setEntityCommonAttributes(AtlasVertex ev, AtlasEntity diffEntity) {
        diffEntity.setGuid(ev.getProperty(GUID_PROPERTY_KEY, String.class));
        diffEntity.setUpdatedBy(ev.getProperty(MODIFIED_BY_KEY, String.class));
        diffEntity.setUpdateTime(new Date(RequestContext.get().getRequestTime()));
    }

    private void isAuthorizedToLink(AtlasVertex vertex) throws AtlasBaseException {
        AtlasEntityHeader sourceEntity = retrieverNoRelation.toAtlasEntityHeaderWithClassifications(vertex);

        // source -> UPDATE + READ
        AtlasAuthorizationUtils.verifyAccess(new AtlasEntityAccessRequest(typeRegistry, AtlasPrivilege.ENTITY_UPDATE, sourceEntity),
                "update on source Entity, link/unlink operation denied: ", sourceEntity.getAttribute(NAME));

        AtlasAuthorizationUtils.verifyAccess(new AtlasEntityAccessRequest(typeRegistry, AtlasPrivilege.ENTITY_READ, sourceEntity),
                "read on source Entity, link/unlink operation denied: ", sourceEntity.getAttribute(NAME));

    }

    private Map<String, Object> getMinimalAssetMap(AtlasVertex vertex) {
        Map<String, Object> ret = new HashMap<>();

        ret.put(NAME, vertex.getProperty(NAME, String.class));
        ret.put(QUALIFIED_NAME, vertex.getProperty(QUALIFIED_NAME, String.class));

        ret.put(GUID_PROPERTY_KEY, vertex.getProperty(GUID_PROPERTY_KEY, String.class));
        ret.put(TYPE_NAME_PROPERTY_KEY, vertex.getProperty(TYPE_NAME_PROPERTY_KEY, String.class));

        ret.put(CREATED_BY_KEY, vertex.getProperty(CREATED_BY_KEY, String.class));
        ret.put(MODIFIED_BY_KEY, vertex.getProperty(MODIFIED_BY_KEY, String.class));

        ret.put(TIMESTAMP_PROPERTY_KEY, new Date(vertex.getProperty(TIMESTAMP_PROPERTY_KEY, Long.class)));
        ret.put(MODIFICATION_TIMESTAMP_PROPERTY_KEY, new Date(vertex.getProperty(MODIFICATION_TIMESTAMP_PROPERTY_KEY, Long.class)));

        return ret;
    }

    public AtlasEntity getMinimalAtlasEntityForNotification(AtlasVertex vertex) {
        AtlasEntity minEntity = new AtlasEntity();

        minEntity.setAttribute(NAME, vertex.getProperty(NAME, String.class));
        minEntity.setAttribute(QUALIFIED_NAME, vertex.getProperty(QUALIFIED_NAME, String.class));

        minEntity.setGuid(vertex.getProperty(GUID_PROPERTY_KEY, String.class));
        minEntity.setTypeName(vertex.getProperty(TYPE_NAME_PROPERTY_KEY, String.class));

        minEntity.setCreatedBy(vertex.getProperty(CREATED_BY_KEY, String.class));
        minEntity.setUpdatedBy(vertex.getProperty(MODIFIED_BY_KEY, String.class));

        minEntity.setCreateTime(new Date(vertex.getProperty(TIMESTAMP_PROPERTY_KEY, Long.class)));
        minEntity.setUpdateTime(new Date(vertex.getProperty(MODIFICATION_TIMESTAMP_PROPERTY_KEY, Long.class)));

        return minEntity;
    }

<<<<<<< HEAD
    public void updateClassificationTextPropagationV2(String sourceEntityGuid, String tagTypeName) throws AtlasBaseException {
=======
    public int updateClassificationTextPropagationV2(String sourceEntityGuid, String tagTypeName) throws AtlasBaseException {
>>>>>>> e1ed8dbf
        AtlasPerfMetrics.MetricRecorder metricRecorder = RequestContext.get().startMetricRecord("updateClassificationTextPropagationNew");
        try {
            if (StringUtils.isEmpty(tagTypeName)) {
                LOG.warn("updateClassificationTextPropagation(classificationVertexId={}): classification type name is empty", tagTypeName);
<<<<<<< HEAD
                return;
=======
                return 0;
>>>>>>> e1ed8dbf
            }

            AtlasVertex sourceEntityVertex = graphHelper.getVertexForGUID(sourceEntityGuid);
            if (sourceEntityVertex == null) {
<<<<<<< HEAD
                LOG.error("updateClassificationTextPropagation(entityGuid={}, tagTypeName={}): entity vertex not found",
                        sourceEntityGuid, tagTypeName);
                throw new AtlasBaseException(
                        String.format("updateClassificationTextPropagation(entityGuid=%s, tagTypeName=%s): entity vertex not found",
                                sourceEntityGuid, tagTypeName));
=======
                String warningMessage = String.format("updateClassificationTextPropagationV2(entityGuid=%s, tagTypeName=%s): entity vertex not found, skipping task execution", sourceEntityGuid, tagTypeName);
                LOG.warn(warningMessage);
                return 0;
>>>>>>> e1ed8dbf
            }

            int totalUpdated = 0;

            // fetch propagated‑tag attachments in batches
<<<<<<< HEAD
            PaginatedTagResult paginatedResult = tagDAO.getPropagationsForAttachmentBatch(sourceEntityVertex.getIdForDisplay(), tagTypeName);
            AtlasClassification originalClassification = tagDAO.findDirectTagByVertexIdAndTagTypeName(sourceEntityVertex.getIdForDisplay(), tagTypeName);
            if (originalClassification == null) {
                LOG.error("propagateClassification(entityGuid={}, tagTypeName={}): classification vertex not found", sourceEntityGuid, tagTypeName);
                throw new AtlasBaseException(String.format("propagateClassification(entityGuid=%s, tagTypeName=%s): classification vertex not found", sourceEntityGuid, tagTypeName));
            }

            List<Tag> batchToUpdate = paginatedResult.getTags();
            int previousBatchSize = -1; // Track previous batch size for loop detection
            int loopDetectionCounter = 0;

            while (!batchToUpdate.isEmpty()) {
                // Safety check to prevent infinite loops - if we get the same batch size twice in a row
                int batchSize = batchToUpdate.size();
                if (batchSize == previousBatchSize) {
                    loopDetectionCounter++;
                    if (loopDetectionCounter > 3) {
                        LOG.warn("Possible infinite loop detected in tag propagation for entity {}, tag type {}. Processed {} batches so far.",
                                sourceEntityGuid, tagTypeName, totalUpdated / batchSize);
                        break;
                    }
                } else {
                    loopDetectionCounter = 0;
                }
                previousBatchSize = batchSize;
=======
            PaginatedTagResult paginatedResult = tagDAO.getPropagationsForAttachmentBatch(sourceEntityVertex.getIdForDisplay(), tagTypeName, null);
            AtlasClassification originalClassification = tagDAO.findDirectTagByVertexIdAndTagTypeName(sourceEntityVertex.getIdForDisplay(), tagTypeName, false);
            if (originalClassification == null) {
                String warningMessage = String.format("updateClassificationTextPropagationV2(entityGuid=%s, tagTypeName=%s): classification not found, skipping task execution", sourceEntityGuid, tagTypeName);
                LOG.warn(warningMessage);
                return 0;
            }

            List<Tag> batchToUpdate = paginatedResult.getTags();

            while (!batchToUpdate.isEmpty()) {
>>>>>>> e1ed8dbf

                // collect the vertex IDs in this batch
                List<String> vertexIds = batchToUpdate.stream()
                        .map(Tag::getVertexId)
                        .toList();

                Map<String, Map<String, Object>> assetMinAttrsMap = batchToUpdate.stream()
                        .collect(Collectors.toMap(Tag::getVertexId, Tag::getAssetMetadata));

                List<AtlasEntity> entities = batchToUpdate.stream().map(x -> getEntityForNotification(x.getAssetMetadata())).toList();

                // Update all propagated tags in Cassandra
                tagDAO.putPropagatedTags(sourceEntityVertex.getIdForDisplay(), tagTypeName, new HashSet<>(vertexIds), assetMinAttrsMap, originalClassification);

                // compute fresh classification‑text de‑norm attributes for this batch
                Map<String, Map<String, Object>> deNormMap = new HashMap<>();
                updateClassificationTextV2(originalClassification, vertexIds, batchToUpdate, deNormMap);

                // push them to ES
                if (MapUtils.isNotEmpty(deNormMap)) {
                    ESConnector.writeTagProperties(deNormMap);
                }
<<<<<<< HEAD
                // notify listeners (async) that these entities got their classification text updated
                entityChangeNotifier.onClassificationUpdatedToEntitiesV2(entities, originalClassification, true);
=======


                //new bulk method to fetch in batches
                Set<AtlasVertex> propagtedVertices = graph.getVertices(vertexIds.toArray(new String[0]));

                // notify listeners (async) that these entities got their classification text updated
                entityChangeNotifier.onClassificationUpdatedToEntitiesV2(propagtedVertices, originalClassification, true, RequestContext.get());
>>>>>>> e1ed8dbf

                totalUpdated += batchToUpdate.size();
                // grab next batch
                if (paginatedResult.isDone()) {
                    break;
                }
<<<<<<< HEAD
                paginatedResult = tagDAO.getPropagationsForAttachmentBatch(sourceEntityVertex.getIdForDisplay(), tagTypeName);
                batchToUpdate = paginatedResult.getTags();
            }

            LOG.info("Updated classification text for {} propagations, taskId: {}",
                    totalUpdated, RequestContext.get().getCurrentTask().getGuid());
=======
                String pagingState = paginatedResult.getPagingState();
                paginatedResult = tagDAO.getPropagationsForAttachmentBatch(sourceEntityVertex.getIdForDisplay(), tagTypeName, pagingState);
                batchToUpdate = paginatedResult.getTags();
            }

            LOG.info("Updated classification text for {} propagations, taskId: {}", totalUpdated, RequestContext.get().getCurrentTask().getGuid());
            return totalUpdated;
>>>>>>> e1ed8dbf
        } catch (Exception e) {
            LOG.error("Error while updating classification text for tag type {}: {}", tagTypeName, e.getMessage());
            throw new AtlasBaseException(e);
        } finally {
            // end metrics
            RequestContext.get().endMetricRecord(metricRecorder);
        }
    }

<<<<<<< HEAD
    private AtlasEntity getEntityForNotification(Map<String, Object> assetMetadata) {
=======
    private static AtlasEntity getEntityForNotification(Map<String, Object> assetMetadata) {
>>>>>>> e1ed8dbf
        AtlasEntity entity = new AtlasEntity();
        entity.setAttribute(NAME, assetMetadata.get(NAME));
        entity.setAttribute(QUALIFIED_NAME, assetMetadata.get(QUALIFIED_NAME));

        entity.setGuid((String) assetMetadata.get(GUID_PROPERTY_KEY));
        entity.setTypeName((String) assetMetadata.get(TYPE_NAME_PROPERTY_KEY));
        entity.setCreatedBy((String) assetMetadata.get(CREATED_BY_KEY));
        entity.setUpdatedBy((String) assetMetadata.get(MODIFIED_BY_KEY));
<<<<<<< HEAD
        Long ts = (Long) assetMetadata.get(TIMESTAMP_PROPERTY_KEY);
        Date created = new Date(ts);
        entity.setCreateTime(created);

        Long tsModified = (Long) assetMetadata.get(MODIFICATION_TIMESTAMP_PROPERTY_KEY);
        Date modified = new Date(tsModified);
        entity.setUpdateTime(modified);
        return entity;
    }

    public void classificationRefreshPropagationV2(Map<String, Object> parameters, String sourceEntityId, String classificationTypeName) throws AtlasBaseException {
        AtlasPerfMetrics.MetricRecorder classificationRefreshPropagationMetricRecorder = RequestContext.get().startMetricRecord("classificationRefreshPropagationV2");

        AtlasVertex         sourceEntityVertex              = AtlasGraphUtilsV2.findByGuid(this.graph, sourceEntityId);
        String sourceEntityVertexId = sourceEntityVertex.getIdForDisplay();
        String propagationMode;
        AtlasClassification tag = tagDAO.findDirectTagByVertexIdAndTagTypeName(sourceEntityVertexId, classificationTypeName);
        Boolean restrictPropagationThroughLineage = tag.getRestrictPropagationThroughLineage();
        Boolean restrictPropagationThroughHierarchy = tag.getRestrictPropagationThroughHierarchy();

        propagationMode = entityRetriever.determinePropagationMode(restrictPropagationThroughLineage,restrictPropagationThroughHierarchy);
        Boolean toExclude = propagationMode == CLASSIFICATION_PROPAGATION_MODE_RESTRICT_LINEAGE ? true:false;

        List<Tag> tagPropagations = tagDAO.getTagPropagationsForAttachment(sourceEntityVertexId, classificationTypeName);
        LOG.info("{} entity vertices have classification with typeName {} attached", tagPropagations.size(), classificationTypeName);

        Set<String> verticesIdsToAddClassification = tagPropagations.stream()
                .map(Tag::getVertexId)
                .collect(Collectors.toSet());
        Set<String> impactedVertices = new HashSet<>();
        entityRetriever.traverseImpactedVerticesByLevelV2(sourceEntityVertex, null, null, impactedVertices, CLASSIFICATION_PROPAGATION_MODE_LABELS_MAP.get(propagationMode), toExclude, verticesIdsToAddClassification);
        transactionInterceptHelper.intercept();
        verticesIdsToAddClassification.remove(sourceEntityVertexId);

        LOG.info("To add classification with typeName {} to {} vertices",classificationTypeName, verticesIdsToAddClassification.size());

        List<Tag> tagsToRemove = tagPropagations.stream()
                .filter(t -> !impactedVertices.contains(t.getVertexId()))
                .collect(Collectors.toList());

        // collect the vertex IDs in this batch
        List<String> vertexIdsToDelete = tagsToRemove.stream()
                .map(Tag::getVertexId)
                .toList();

        List<AtlasVertex> verticesToAddClassification  = verticesIdsToAddClassification.stream()
                .map(x -> graph.getVertex(x))
                .filter(vertex -> vertex != null)
                .collect(Collectors.toList());

        deletePropagations(tagsToRemove);

        // compute fresh classification‑text de‑norm attributes for this batch
        Map<String, Map<String, Object>> deNormMap = new HashMap<>();
        updateClassificationTextV2(tag, vertexIdsToDelete, tagsToRemove, deNormMap);
        // push them to ES
        if (MapUtils.isNotEmpty(deNormMap)) {
            ESConnector.writeTagProperties(deNormMap);
        }
        if (CollectionUtils.isEmpty(verticesToAddClassification)) {
            LOG.debug("propagateClassification(entityGuid={}, classificationTypeName={}): found no entities to propagate the classification", sourceEntityId, classificationTypeName);
            return;
        }
        processClassificationPropagationAdditionV2(parameters, sourceEntityVertex, verticesToAddClassification, tag);
        LOG.info("Completed refreshing propagation for classification typeName {} and source entity {}",classificationTypeName, sourceEntityId);

        RequestContext.get().endMetricRecord(classificationRefreshPropagationMetricRecorder);
=======

        entity.setCreateTime(safeParseDate(assetMetadata.get(TIMESTAMP_PROPERTY_KEY), TIMESTAMP_PROPERTY_KEY));
        entity.setUpdateTime(safeParseDate(assetMetadata.get(MODIFICATION_TIMESTAMP_PROPERTY_KEY), MODIFICATION_TIMESTAMP_PROPERTY_KEY));

        return entity;
    }

    private static Date safeParseDate(Object value, String fieldName) {
        long minValidTimestamp = 0L; // Jan 1, 1970 UTC
        long maxValidTimestamp = 4102444800000L; // Jan 1, 2100

        Long timestamp = null;
        if (value instanceof Long) {
            timestamp = (Long) value;
        } else if (value instanceof Integer) {
            timestamp = ((Integer) value).longValue();
        } else if (value instanceof String) {
            try {
                timestamp = Long.parseLong((String) value);
            } catch (NumberFormatException e) {
                LOG.warn("Invalid string timestamp for {}: '{}'", fieldName, value);
                return null;
            }
        } else if (value != null) {
            LOG.warn("Unexpected type for {}: {}", fieldName, value.getClass().getName());
            return null;
        }

        if (timestamp != null) {
            if (timestamp < minValidTimestamp || timestamp > maxValidTimestamp) {
                LOG.warn("Timestamp out of expected range for {}: {}", fieldName, timestamp);
                return null;
            }
            return new Date(timestamp);
        }
        return null;
    }

    /**
     * Performs a scalable, batch-oriented refresh of propagated classifications.
     *
     * @param parameters Task parameters.
     * @param parentEntityGuid The GUID of a potential parent entity.
     * @param sourceEntityGuid The GUID of the entity that is the source of the propagation.
     * @param classificationTypeName The type name of the classification to refresh.
     * @throws AtlasBaseException if a critical error occurs.
     */
    public int classificationRefreshPropagationV2_new(Map<String, Object> parameters, String parentEntityGuid, String sourceEntityGuid, String classificationTypeName) throws AtlasBaseException {
        AtlasPerfMetrics.MetricRecorder metricRecorder = RequestContext.get().startMetricRecord("classificationRefreshPropagationV2_new");
        try {
            final int BATCH_SIZE = 10000;
            int assetsAffected = 0;
            LOG.info("classificationRefreshPropagationV2_new: Starting scalable refresh for tag '{}' from source entity {}", classificationTypeName, sourceEntityGuid);

            // === Phase 1: Initialization & Calculation ===
            AtlasVertex entityVertex = AtlasGraphUtilsV2.findByGuid(this.graph, sourceEntityGuid);
            if (entityVertex == null) {
                String warningMessage = String.format("classificationRefreshPropagationV2_new(sourceEntityGuid=%s): entity vertex not found, skipping task execution", sourceEntityGuid);
                LOG.warn(warningMessage);
                return assetsAffected;
            }

            String entityVertexId = entityVertex.getIdForDisplay();
            AtlasClassification sourceTag = tagDAO.findDirectTagByVertexIdAndTagTypeName(entityVertexId, classificationTypeName, true);

            if (sourceTag == null) {
                if (StringUtils.isNotEmpty(parentEntityGuid) && !parentEntityGuid.equals(sourceEntityGuid)) {
                    entityVertex = AtlasGraphUtilsV2.findByGuid(this.graph, parentEntityGuid);
                    if (entityVertex == null) {
                        String warningMessage = String.format("classificationRefreshPropagationV2_new(parentEntityGuid=%s): parent entity vertex not found", parentEntityGuid);
                        LOG.warn(warningMessage);
                        return assetsAffected;
                    }
                    entityVertexId = entityVertex.getIdForDisplay();
                    sourceTag = tagDAO.findDirectTagByVertexIdAndTagTypeName(entityVertexId, classificationTypeName, true);
                }
            }

            if (sourceTag == null) {
                throw new AtlasBaseException(String.format("classificationRefreshPropagationV2_new: Classification '%s' not found on entity '%s' or its parent '%s'. Aborting.", classificationTypeName, sourceEntityGuid, parentEntityGuid));
            }

            if (!sourceTag.isPropagate()) {
                LOG.warn("classificationRefreshPropagationV2_new: Refresh task invalid as propagation is disabled for tag '{}' on entity {}. Aborting.", classificationTypeName, sourceEntityGuid);
                return assetsAffected;
            }

            Set<String> expectedPropagatedVertexIds = calculateExpectedPropagations(entityVertex, sourceTag);
            LOG.info("classificationRefreshPropagationV2_new: Graph traversal found {} assets that should have the tag '{}'", expectedPropagatedVertexIds.size(), classificationTypeName);

            // === Phase 2: Reconciliation Loop (Deletions) ===
            String pagingState = null;
            boolean hasMorePages = true;
            List<Tag> tagsToDelete = new ArrayList<>();

            int pageCount = 0;
            int totalCountOfPropagatedTags = 0;

            while (hasMorePages) {
                pageCount++;
                PaginatedTagResult result = tagDAO.getPropagationsForAttachmentBatchWithPagination(entityVertexId, classificationTypeName, pagingState, BATCH_SIZE);
                List<Tag> currentPageTags = result.getTags();

                int fetchedCount = currentPageTags.size();
                totalCountOfPropagatedTags += fetchedCount;

                for (Tag existingTag : result.getTags()) {
                    if (expectedPropagatedVertexIds.contains(existingTag.getVertexId())) {
                        expectedPropagatedVertexIds.remove(existingTag.getVertexId());
                    } else {
                        tagsToDelete.add(existingTag);
                    }
                }

                if (tagsToDelete.size() >= BATCH_SIZE) {
                    assetsAffected += tagsToDelete.size();
                    processDeletions_new(tagsToDelete, sourceTag);
                    tagsToDelete.clear();
                }

                pagingState = result.getPagingState();
                hasMorePages = result.hasMorePages();

                LOG.info("sourceVertexId={}, tagTypeName={}: Page {}: Fetched {} propagations. Total fetched: {}. Has next page: {}",
                        entityVertexId, classificationTypeName, pageCount, fetchedCount, totalCountOfPropagatedTags, hasMorePages);
            }

            if (!tagsToDelete.isEmpty()) {
                assetsAffected += tagsToDelete.size();
                processDeletions_new(tagsToDelete, sourceTag);
            }

            // === Phase 3: Process Net-New Additions ===
            if (!expectedPropagatedVertexIds.isEmpty()) {
                LOG.info("classificationRefreshPropagationV2_new: Found {} assets that need the tag '{}' to be newly propagated.", expectedPropagatedVertexIds.size(), classificationTypeName);
                List<String> vertexIdsToAdd = new ArrayList<>(expectedPropagatedVertexIds);
                for (int i = 0; i < vertexIdsToAdd.size(); i += BATCH_SIZE) {
                    int end = Math.min(i + BATCH_SIZE, vertexIdsToAdd.size());
                    List<String> batchIds = vertexIdsToAdd.subList(i, end);

                    List<AtlasVertex> verticesToPropagate = batchIds.stream()
                            .map(id -> graph.getVertex(id))
                            .filter(Objects::nonNull)
                            .collect(Collectors.toList());

                    assetsAffected += verticesToPropagate.size();

                    if (!verticesToPropagate.isEmpty()) {
                        processClassificationPropagationAdditionV2(parameters, entityVertexId, verticesToPropagate, sourceTag);
                    }
                }
            }
            LOG.info("classificationRefreshPropagationV2_new: Successfully completed scalable refresh for tag '{}' from source entity {}", classificationTypeName, sourceEntityGuid);
            return assetsAffected;
        } finally {
            RequestContext.get().endMetricRecord(metricRecorder);
        }
    }

    private Set<String> calculateExpectedPropagations(AtlasVertex sourceVertex, AtlasClassification sourceTag) throws AtlasBaseException {
        String propagationMode = entityRetriever.determinePropagationMode(sourceTag.getRestrictPropagationThroughLineage(), sourceTag.getRestrictPropagationThroughHierarchy());
        boolean toExclude = Objects.equals(propagationMode, CLASSIFICATION_PROPAGATION_MODE_RESTRICT_LINEAGE);
        Set<String> impactedVertices = new HashSet<>();
        entityRetriever.traverseImpactedVerticesByLevelV2(sourceVertex, null, null, impactedVertices, CLASSIFICATION_PROPAGATION_MODE_LABELS_MAP.get(propagationMode), toExclude, null, null);
        transactionInterceptHelper.intercept();
        return impactedVertices;
    }

    private void processDeletions_new(List<Tag> tagsToDelete, AtlasClassification sourceTag) throws AtlasBaseException {
        LOG.debug("Processing deletion of {} tags.", tagsToDelete.size());
        tagDAO.deleteTags(tagsToDelete);

        List<String> vertexIdsToDelete = tagsToDelete.stream()
                .map(Tag::getVertexId)
                .toList();

        Map<String, Map<String, Object>> deNormMap = new HashMap<>();
        updateClassificationTextV2(sourceTag, vertexIdsToDelete, tagsToDelete, deNormMap);
        if (MapUtils.isNotEmpty(deNormMap)) {
            ESConnector.writeTagProperties(deNormMap);
        }

        Set<AtlasVertex> vertices = graph.getVertices(vertexIdsToDelete.toArray(new String[0]));
        if (!vertices.isEmpty()) {
            entityChangeNotifier.onClassificationPropagationDeletedV2(vertices, sourceTag, true, RequestContext.get());
        }
    }

    private Map<String, Map<String, Object>> getMinimalAssetMapsFromGraph(List<String> vertexIds) {
        Map<String, Map<String, Object>> ret = new HashMap<>();
        for (String vertexId : vertexIds) {
            AtlasVertex vertex = graph.getVertex(vertexId);
            if (vertex != null) {
                ret.put(vertexId, getMinimalAssetMap(vertex));
            }
        }
        return ret;
>>>>>>> e1ed8dbf
    }

    public List<AtlasVertex> unlinkBusinessPolicyV2(Set<String> assetGuids, Set<String> unlinkGuids) {

        if (CollectionUtils.isEmpty(assetGuids) || CollectionUtils.isEmpty(unlinkGuids)) {
            throw new IllegalArgumentException("assets and unlinkGuids must not be empty");
        }

        return assetGuids.stream()
                .map(guid -> AtlasGraphUtilsV2.findByGuid(graph, guid))
                .filter(Objects::nonNull)
                .map(vertex -> updateVertexPolicyV2(vertex, unlinkGuids))
                .collect(Collectors.toList());
    }


    private AtlasVertex updateVertexPolicyV2(AtlasVertex vertex, Set<String> policyIds) {
        Set<String> compliantPolicies = getMultiValuedSetProperty(vertex, ASSET_POLICY_GUIDS);
        Set<String> nonCompliantPolicies = getMultiValuedSetProperty(vertex, NON_COMPLIANT_ASSET_POLICY_GUIDS);
        policyIds.forEach(policyId -> {
            vertex.removePropertyValue(ASSET_POLICY_GUIDS, policyId);
            vertex.removePropertyValue(NON_COMPLIANT_ASSET_POLICY_GUIDS, policyId);
        });

        int compliantPolicyCount = countPoliciesExcluding(compliantPolicies, "rule");
        int nonCompliantPolicyCount = countPoliciesExcluding(nonCompliantPolicies, "rule");
        int totalPolicyCount = compliantPolicyCount + nonCompliantPolicyCount;
        vertex.setProperty(ASSET_POLICIES_COUNT, totalPolicyCount);

        updateModificationMetadata(vertex);
        cacheDifferentialEntity(vertex, compliantPolicies, nonCompliantPolicies);

        return vertex;
    }

    public AtlasVertex attributeUpdate(AttributeUpdateRequest.AssetAttributeInfo data) {
        // Validate input
        if (data == null || StringUtils.isEmpty(data.getAssetId())) {
            LOG.warn("Invalid data provided for attribute update. Data: {}", data);
            return null;
        }
        String attributeName = data.getAttributeName();
        if (StringUtils.isEmpty(attributeName)) {
            LOG.warn("Attribute name is null or empty for asset ID: {}", data.getAssetId());
            return null;
        }
        switch (attributeName) {
            case "assetInternalPopularityScore":
                // validate value to be a number
                String value = data.getValue();
                //isNumber should work for now we have to upgrade apache-common to 3.6+ to use isCreatable more reliable
                if (StringUtils.isEmpty(value) || !NumberUtils.isNumber(value)) {
                    LOG.warn("Invalid value for internalPopularityScore: {} for assetId {}", value, data.getAssetId());
                    return null;
                }
                return updateAsset(data);
            default:
                LOG.warn("Unsupported attribute name: {} for asset ID: {}", attributeName, data.getAssetId());
                return null;
        }
    }

    private AtlasVertex updateAsset(AttributeUpdateRequest.AssetAttributeInfo assetAttributeInfo) {
        String assetGuid = assetAttributeInfo.getAssetId();
        AtlasVertex vertex = findByGuid(graph, assetGuid);
        if (vertex == null || GraphHelper.getStatus(vertex) == DELETED) {
            LOG.warn("Asset with GUID {} not found", assetGuid);
            return null;
        }
        vertex.setProperty(assetAttributeInfo.getAttributeName(), assetAttributeInfo.getValue());
        updateModificationMetadata(vertex);
        cacheDifferentialEntityAttributeUpdate(vertex, assetAttributeInfo.getAttributeName(), assetAttributeInfo.getValue());
        return vertex;
    }

    private void cacheDifferentialEntityAttributeUpdate(AtlasVertex ev, String property, String value) {
        AtlasEntity diffEntity = new AtlasEntity(ev.getProperty(TYPE_NAME_PROPERTY_KEY, String.class));
        setEntityCommonAttributes(ev, diffEntity);
        diffEntity.setAttribute(property, value);

        RequestContext requestContext = RequestContext.get();
        requestContext.cacheDifferentialEntity(diffEntity);
    }

}<|MERGE_RESOLUTION|>--- conflicted
+++ resolved
@@ -18,23 +18,16 @@
 package org.apache.atlas.repository.store.graph.v2;
 
 import com.google.common.annotations.VisibleForTesting;
-<<<<<<< HEAD
-=======
-
->>>>>>> e1ed8dbf
 import java.util.*;
 import java.util.regex.Matcher;
 import java.util.regex.Pattern;
 import java.util.stream.Collectors;
-<<<<<<< HEAD
-import javax.inject.Inject;
-
-import io.opentelemetry.api.common.AttributeType;
-=======
 import java.util.stream.Stream;
 import javax.inject.Inject;
 
->>>>>>> e1ed8dbf
+
+import io.opentelemetry.api.common.AttributeType;
+
 import org.apache.atlas.*;
 import org.apache.atlas.annotation.GraphTransaction;
 import org.apache.atlas.authorize.AtlasEntityAccessRequest;
@@ -75,12 +68,7 @@
 import org.apache.atlas.repository.util.TagDeNormAttributesUtil;
 import org.apache.atlas.service.FeatureFlagStore;
 import org.apache.atlas.tasks.TaskManagement;
-<<<<<<< HEAD
-import org.apache.atlas.type.AtlasArrayType;
-import org.apache.atlas.type.AtlasBuiltInTypes;
-=======
 import org.apache.atlas.type.*;
->>>>>>> e1ed8dbf
 import org.apache.atlas.type.AtlasBusinessMetadataType.AtlasBusinessAttribute;
 import org.apache.atlas.type.AtlasStructType.AtlasAttribute;
 import org.apache.atlas.type.AtlasStructType.AtlasAttribute.AtlasRelationshipEdgeDirection;
@@ -94,11 +82,7 @@
 import org.apache.commons.collections.MapUtils;
 import org.apache.commons.lang3.math.NumberUtils;
 import org.apache.commons.lang3.StringUtils;
-<<<<<<< HEAD
-import org.jetbrains.annotations.NotNull;
-=======
 import org.janusgraph.util.encoding.LongEncoding;
->>>>>>> e1ed8dbf
 import org.slf4j.Logger;
 import org.slf4j.LoggerFactory;
 import org.springframework.stereotype.Component;
@@ -146,10 +130,7 @@
 import static org.apache.atlas.repository.store.graph.v2.preprocessor.PreProcessorUtils.*;
 import static org.apache.atlas.repository.store.graph.v2.tasks.ClassificationPropagateTaskFactory.*;
 import static org.apache.atlas.repository.store.graph.v2.tasks.ClassificationTask.PARAM_ENTITY_GUID;
-<<<<<<< HEAD
-=======
 import static org.apache.atlas.repository.store.graph.v2.tasks.ClassificationTask.PARAM_SOURCE_VERTEX_ID;
->>>>>>> e1ed8dbf
 import static org.apache.atlas.type.AtlasStructType.AtlasAttribute.AtlasRelationshipEdgeDirection.IN;
 import static org.apache.atlas.type.AtlasStructType.AtlasAttribute.AtlasRelationshipEdgeDirection.OUT;
 import static org.apache.atlas.type.Constants.PENDING_TASKS_PROPERTY_KEY;
@@ -233,11 +214,7 @@
                              AtlasRelationshipStore relationshipStore, IAtlasEntityChangeNotifier entityChangeNotifier,
                              AtlasInstanceConverter instanceConverter, IFullTextMapper fullTextMapperV2,
                              TaskManagement taskManagement, TransactionInterceptHelper transactionInterceptHelper,
-<<<<<<< HEAD
-                             EntityGraphRetriever entityRetriever, TagDAO tagDAO, TagAttributeMapper tagAttributeMapper) {
-=======
                              EntityGraphRetriever entityRetriever, TagAttributeMapper tagAttributeMapper) {
->>>>>>> e1ed8dbf
         this.restoreHandlerV1 = restoreHandlerV1;
         this.graphHelper          = new GraphHelper(graph);
         this.deleteDelegate       = deleteDelegate;
@@ -251,11 +228,7 @@
         this.fullTextMapperV2     = fullTextMapperV2;
         this.taskManagement       = taskManagement;
         this.transactionInterceptHelper = transactionInterceptHelper;
-<<<<<<< HEAD
-        this.tagDAO = tagDAO;
-=======
         this.tagDAO = TagDAOCassandraImpl.getInstance();
->>>>>>> e1ed8dbf
         this.tagAttributeMapper = tagAttributeMapper;
     }
 
@@ -388,8 +361,14 @@
 
         if (CollectionUtils.isNotEmpty(context.getEntitiesToRestore())) {
             restoreHandlerV1.restoreEntities(context.getEntitiesToRestore());
-            for (AtlasEntityHeader restoredEntity : reqContext.getRestoredEntities()) {
+            for (AtlasVertex vertexToRestore : context.getEntitiesToRestore()) {
+                AtlasEntityHeader restoredEntity = reqContext.getRestoredEntity(GraphHelper.getGuid(vertexToRestore));
+                if (restoredEntity == null) {
+                    continue;
+                }
+
                 AtlasEntity diffEntity;
+
                 if (reqContext.getDifferentialEntity(restoredEntity.getGuid()) != null){
                     diffEntity = reqContext.getDifferentialEntity(restoredEntity.getGuid());
                 } else {
@@ -399,7 +378,7 @@
                 diffEntity.setUpdatedBy(RequestContext.get().getUser());
                 diffEntity.setUpdateTime(new Date(RequestContext.get().getRequestTime()));
                 diffEntity.setAttribute(STATE_PROPERTY_KEY, ACTIVE.name());
-                reqContext.cacheDifferentialEntity(diffEntity);
+                reqContext.cacheDifferentialEntity(diffEntity, vertexToRestore);
 
                 resp.addEntity(UPDATE, restoredEntity);
             }
@@ -3292,12 +3271,11 @@
 
     private Object mapCollectionElementsToVertex(AttributeMutationContext ctx, EntityMutationContext context) throws AtlasBaseException {
         switch(ctx.getAttrType().getTypeCategory()) {
-<<<<<<< HEAD
-        case PRIMITIVE:
-        case ENUM:
-        case MAP:
-        case ARRAY:
-            return ctx.getValue();
+            case PRIMITIVE:
+            case ENUM:
+            case MAP:
+            case ARRAY:
+                return ctx.getValue();
 
         case STRUCT:
             if (RequestContext.get().isIdOnlyGraphEnabled()) {
@@ -3307,29 +3285,12 @@
                 return mapStructValue(ctx, context);
             }
 
-        case OBJECT_ID_TYPE:
-            AtlasEntityType instanceType = getInstanceType(ctx.getValue(), context);
-            ctx.setElementType(instanceType);
-            if (ctx.getAttributeDef().isSoftReferenced()) {
-                return mapSoftRefValue(ctx, context);
-            }
-=======
-            case PRIMITIVE:
-            case ENUM:
-            case MAP:
-            case ARRAY:
-                return ctx.getValue();
-
-            case STRUCT:
-                return mapStructValue(ctx, context);
-
             case OBJECT_ID_TYPE:
                 AtlasEntityType instanceType = getInstanceType(ctx.getValue(), context);
                 ctx.setElementType(instanceType);
                 if (ctx.getAttributeDef().isSoftReferenced()) {
                     return mapSoftRefValue(ctx, context);
                 }
->>>>>>> e1ed8dbf
 
                 return mapObjectIdValueUsingRelationship(ctx, context);
 
@@ -3926,7 +3887,6 @@
     }
 
     public AtlasEntity repairClassificationMappings(AtlasVertex entityVertex) throws AtlasBaseException {
-        //TODO: support V2
         String guid = GraphHelper.getGuid(entityVertex);
         AtlasEntity entity = instanceConverter.getEntity(guid, ENTITY_CHANGE_NOTIFY_IGNORE_RELATIONSHIP_ATTRIBUTES);
 
@@ -3966,8 +3926,6 @@
         return entity;
     }
 
-<<<<<<< HEAD
-=======
     public Map<String, String> repairClassificationMappingsV2(List<AtlasVertex> entityVertices) throws AtlasBaseException {
         Map<String, String> errorMap = new HashMap<>(0);
 
@@ -3997,7 +3955,6 @@
         return errorMap;
     }
 
->>>>>>> e1ed8dbf
     public void addClassificationsV1(final EntityMutationContext context, String guid, List<AtlasClassification> classifications) throws AtlasBaseException {
         if (CollectionUtils.isNotEmpty(classifications)) {
             MetricRecorder metric = RequestContext.get().startMetricRecord("addClassifications");
@@ -4146,21 +4103,16 @@
     }
 
     public void handleAddClassifications(final EntityMutationContext context, String guid, List<AtlasClassification> classifications) throws AtlasBaseException {
-<<<<<<< HEAD
-        if(getJanusOptimisationEnabled()){
-=======
         if(!RequestContext.get().isSkipAuthorizationCheck() && FeatureFlagStore.isTagV2Enabled()){
->>>>>>> e1ed8dbf
             addClassificationsV2(context, guid, classifications);
         } else {
             addClassificationsV1(context, guid, classifications);
         }
     }
-<<<<<<< HEAD
 
     public void addClassificationsV2(final EntityMutationContext context, String guid, List<AtlasClassification> classifications) throws AtlasBaseException {
         if (CollectionUtils.isNotEmpty(classifications)) {
-            MetricRecorder metric = RequestContext.get().startMetricRecord("addClassifications");
+            MetricRecorder metric = RequestContext.get().startMetricRecord("addClassificationsV2");
 
             final AtlasVertex                              entityVertex          = context.getVertex(guid);
             final AtlasEntityType                          entityType            = context.getType(guid);
@@ -4234,7 +4186,7 @@
                 Map<String, Object> minAssetMap = getMinimalAssetMap(entityVertex);
 
                 //addToClassificationNames(entityVertex, classificationName);
-                List<AtlasClassification> currentTags = tagDAO.getTagsForVertex(entityVertex.getIdForDisplay());
+                List<AtlasClassification> currentTags = tagDAO.getAllClassificationsForVertex(entityVertex.getIdForDisplay());
                 currentTags.add(classification);
 
                 // add a new AtlasVertex for the struct or trait instance
@@ -4270,181 +4222,6 @@
                 }
 
                 if (propagateTags && taskManagement != null && DEFERRED_ACTION_ENABLED) {
-                    deleteDelegate.getHandler().createAndQueueTaskWithoutCheckV2(CLASSIFICATION_PROPAGATION_ADD, entityVertex, classificationName);
-                }
-
-                // add the attributes for the trait instance
-                //mapClassification(EntityOperation.CREATE, context, classification, entityType, entityVertex, classificationVertex);
-
-                updateModificationMetadata(entityVertex);
-                if(addedClassifications.get(classification) == null) {
-                    addedClassifications.put(classification, new HashSet<>());
-                }
-                //Add current Vertex to be notified
-                addedClassifications.get(classification).add(entityVertex);
-
-                addClassifications.add(classification);
-            }
-
-            // notify listeners on classification addition
-            List<AtlasVertex> notificationVertices = new ArrayList<AtlasVertex>() {{ add(entityVertex); }};
-
-            if (CollectionUtils.isNotEmpty(entitiesToPropagateTo)) {
-                notificationVertices.addAll(entitiesToPropagateTo);
-            }
-
-
-            for (AtlasClassification classification : addedClassifications.keySet()) {
-                Set<AtlasVertex>  vertices           = addedClassifications.get(classification);
-
-                if (RequestContext.get().isDelayTagNotifications()) {
-                    RequestContext.get().addAddedClassificationAndVertices(classification, new ArrayList<>(vertices));
-                } else {
-                    List<AtlasEntity> propagatedEntities = updateClassificationText(classification, vertices);
-
-                    entityChangeNotifier.onClassificationsAddedToEntities(propagatedEntities, Collections.singletonList(classification), false);
-                }
-            }
-
-            RequestContext.get().endMetricRecord(metric);
-        }
-    }
-
-    @NotNull
-    private List<AtlasClassification> mapClassificationsV2(List<AtlasClassification> classifications) throws AtlasBaseException {
-        List<AtlasClassification> mappedClassifications = new ArrayList<>(classifications.size());
-        for (AtlasClassification c : classifications) {
-            // Apply attribute mapping to ensure schema compatibility with v1
-            AtlasClassification mappedClassification = tagAttributeMapper.mapClassificationAttributes(c);
-            mappedClassifications.add(mappedClassification);
-        }
-        classifications = mappedClassifications;
-        return classifications;
-    }
-
-    public List<String> propagateClassification(String entityGuid, String classificationVertexId, String relationshipGuid, Boolean previousRestrictPropagationThroughLineage,Boolean previousRestrictPropagationThroughHierarchy) throws AtlasBaseException {
-        try {
-
-            if (StringUtils.isEmpty(entityGuid) || StringUtils.isEmpty(classificationVertexId)) {
-                LOG.error("propagateClassification(entityGuid={}, classificationVertexId={}): entityGuid and/or classification vertex id is empty", entityGuid, classificationVertexId);
-
-                throw new AtlasBaseException(String.format("propagateClassification(entityGuid=%s, classificationVertexId=%s): entityGuid and/or classification vertex id is empty", entityGuid, classificationVertexId));
-            }
-=======
-
-    public void addClassificationsV2(final EntityMutationContext context, String guid, List<AtlasClassification> classifications) throws AtlasBaseException {
-        if (CollectionUtils.isNotEmpty(classifications)) {
-            MetricRecorder metric = RequestContext.get().startMetricRecord("addClassificationsV2");
->>>>>>> e1ed8dbf
-
-            final AtlasVertex                              entityVertex          = context.getVertex(guid);
-            final AtlasEntityType                          entityType            = context.getType(guid);
-            List<AtlasVertex>                              entitiesToPropagateTo = null;
-            Map<AtlasClassification, HashSet<AtlasVertex>> addedClassifications  = new HashMap<>();
-            List<AtlasClassification>                      addClassifications    = new ArrayList<>(classifications.size());
-            entityRetriever.verifyClassificationsPropagationMode(classifications);
-
-            for (AtlasClassification c : classifications) {
-                validateClassificationTypeName(c);
-            }
-
-            classifications = mapClassificationsV2(classifications);
-
-            for (AtlasClassification c : classifications) {
-                AtlasClassification classification      = new AtlasClassification(c);
-                String              classificationName  = classification.getTypeName();
-                Boolean             propagateTags       = classification.isPropagate();
-                Boolean             removePropagations  = classification.getRemovePropagationsOnEntityDelete();
-                Boolean restrictPropagationThroughLineage = classification.getRestrictPropagationThroughLineage();
-                Boolean restrictPropagationThroughHierarchy = classification.getRestrictPropagationThroughHierarchy();
-
-                if (propagateTags != null && propagateTags &&
-                        classification.getEntityGuid() != null &&
-                        !StringUtils.equals(classification.getEntityGuid(), guid)) {
-                    continue;
-                }
-
-                if (propagateTags == null) {
-                    RequestContext reqContext = RequestContext.get();
-
-                    if(reqContext.isImportInProgress() || reqContext.isInNotificationProcessing()) {
-                        propagateTags = false;
-                    } else {
-                        propagateTags = CLASSIFICATION_PROPAGATION_DEFAULT;
-                    }
-
-                    classification.setPropagate(propagateTags);
-                }
-
-                if (removePropagations == null) {
-                    removePropagations = graphHelper.getDefaultRemovePropagations();
-
-                    classification.setRemovePropagationsOnEntityDelete(removePropagations);
-                }
-
-                if (restrictPropagationThroughLineage == null) {
-                    classification.setRestrictPropagationThroughLineage(RESTRICT_PROPAGATION_THROUGH_LINEAGE_DEFAULT);
-                }
-
-                if (restrictPropagationThroughHierarchy == null) {
-                    classification.setRestrictPropagationThroughHierarchy(RESTRICT_PROPAGATION_THROUGH_HIERARCHY_DEFAULT);
-                }
-
-                // set associated entity id to classification
-                if (classification.getEntityGuid() == null) {
-                    classification.setEntityGuid(guid);
-                }
-
-                // set associated entity status to classification
-                if (classification.getEntityStatus() == null) {
-                    classification.setEntityStatus(ACTIVE);
-                }
-
-                // ignore propagated classifications
-
-                if (LOG.isDebugEnabled()) {
-                    LOG.debug("Adding classification [{}] to [{}] using edge label: [{}]", classificationName, entityType.getTypeName(), getTraitLabel(classificationName));
-                }
-
-                Map<String, Object> minAssetMap = getMinimalAssetMap(entityVertex);
-
-                //addToClassificationNames(entityVertex, classificationName);
-                List<AtlasClassification> currentTags = tagDAO.getAllClassificationsForVertex(entityVertex.getIdForDisplay());
-                currentTags.add(classification);
-
-                // add a new AtlasVertex for the struct or trait instance
-                // AtlasVertex classificationVertex = createClassificationVertex(classification);
-                tagDAO.putDirectTag(entityVertex.getIdForDisplay(), classificationName, classification, minAssetMap);
-
-                // Adding to context for rollback purpose later
-                RequestContext reqContext = RequestContext.get();
-                reqContext.addCassandraTagOperation(guid,
-                        new CassandraTagOperation(
-                                entityVertex.getIdForDisplay(),
-                                classificationName,
-                                CassandraTagOperation.OperationType.INSERT,
-                                classification,
-                                minAssetMap)
-                );
-
-                // Update ES attributes
-                Map<String, Map<String, Object>> deNormMap = new HashMap<>();
-                deNormMap.put(entityVertex.getIdForDisplay(), TagDeNormAttributesUtil.getDirectTagAttachmentAttributesForAddTag(classification,
-                        currentTags, typeRegistry, fullTextMapperV2));
-                // ES operation collected to be executed in the end
-                RequestContext.get().addESDeferredOperation(
-                        new ESDeferredOperation(
-                                ESDeferredOperation.OperationType.TAG_DENORM_FOR_ADD_CLASSIFICATIONS,
-                                entityVertex.getIdForDisplay(),
-                                deNormMap
-                        )
-                );
-
-                if (LOG.isDebugEnabled()) {
-                    LOG.debug("created direct tag {}", classificationName);
-                }
-
-                if (propagateTags && taskManagement != null && DEFERRED_ACTION_ENABLED) {
                     deleteDelegate.getHandler().createAndQueueTaskWithoutCheckV2(CLASSIFICATION_PROPAGATION_ADD, entityVertex, null, classificationName);
                 }
 
@@ -4722,62 +4499,6 @@
     }
 
 
-<<<<<<< HEAD
-    public void propagateClassificationV2(Map<String, Object> parameters,
-                                          String entityGuid,
-                                          String tagTypeName) throws AtlasBaseException {
-        try {
-            if (StringUtils.isEmpty(entityGuid) || StringUtils.isEmpty(tagTypeName)) {
-                LOG.error("propagateClassification(entityGuid={}, tagTypeName={}): entityGuid and/or classification vertex id is empty", entityGuid, tagTypeName);
-
-                throw new AtlasBaseException(String.format("propagateClassification(entityGuid=%s, tagTypeName=%s): entityGuid and/or classification vertex id is empty", entityGuid, tagTypeName));
-            }
-
-            //Map<String, Object> sourceAsset = CassandraConnector.getVertexPropertiesByGuid(entityGuid);
-            //AtlasVertex entityVertex = graph.getVertex(String.valueOf(sourceAsset.get("id")));
-
-            AtlasVertex entityVertex = graphHelper.getVertexForGUID(entityGuid);
-            if (entityVertex == null) {
-                LOG.error("propagateClassification(entityGuid={}, tagTypeName={}): entity vertex not found", entityGuid, tagTypeName);
-
-                throw new AtlasBaseException(String.format("propagateClassification(entityGuid=%s, tagTypeName=%s): entity vertex not found", entityGuid, tagTypeName));
-            }
-
-            //AtlasVertex classificationVertex = graph.getVertex(classificationVertexId);
-            AtlasClassification tag = tagDAO.findDirectTagByVertexIdAndTagTypeName(entityVertex.getIdForDisplay(), tagTypeName);
-            if (tag == null) {
-                LOG.error("propagateClassification(entityGuid={}, tagTypeName={}): classification vertex not found", entityGuid, tagTypeName);
-
-                throw new AtlasBaseException(String.format("propagateClassification(entityGuid=%s, tagTypeName=%s): classification vertex not found", entityGuid, tagTypeName));
-            }
-
-            Boolean currentRestrictPropagationThroughLineage = tag.getRestrictPropagationThroughLineage();
-            Boolean currentRestrictPropagationThroughHierarchy = tag.getRestrictPropagationThroughHierarchy();
-            String propagationMode = entityRetriever.determinePropagationMode(currentRestrictPropagationThroughLineage, currentRestrictPropagationThroughHierarchy);
-
-            List<String> edgeLabelsToCheck = CLASSIFICATION_PROPAGATION_MODE_LABELS_MAP.get(propagationMode);
-            Boolean toExclude = propagationMode == CLASSIFICATION_PROPAGATION_MODE_RESTRICT_LINEAGE ? true:false;
-            List<AtlasVertex> impactedVertices = entityRetriever.getIncludedImpactedVerticesV2(entityVertex, null, edgeLabelsToCheck,toExclude);
-            impactedVertices.remove(entityVertex);
-
-            if (CollectionUtils.isEmpty(impactedVertices)) {
-                LOG.debug("propagateClassification(entityGuid={}, tagTypeName={}): found no entities to propagate the classification", entityGuid, tagTypeName);
-
-                return;
-            } else {
-                LOG.info("Found {} vertexIds", impactedVertices.size());
-            }
-            transactionInterceptHelper.intercept();
-            processClassificationPropagationAdditionV2(parameters, entityVertex, impactedVertices, tag);
-        } catch (Exception e) {
-            LOG.error("propagateClassification(entityGuid={}, classificationTypeName={}): error while propagating classification", entityGuid, tagTypeName, e);
-
-            throw new AtlasBaseException(e);
-        }
-    }
-
-=======
->>>>>>> e1ed8dbf
     public List<String> processClassificationPropagationAddition(List<AtlasVertex> verticesToPropagate, AtlasVertex classificationVertex) throws AtlasBaseException{
         AtlasPerfMetrics.MetricRecorder classificationPropagationMetricRecorder = RequestContext.get().startMetricRecord("processClassificationPropagationAddition");
         List<String> propagatedEntitiesGuids = new ArrayList<>();
@@ -4822,13 +4543,8 @@
 
     }
 
-<<<<<<< HEAD
-    public void processClassificationPropagationAdditionV2(Map<String, Object> parameters,
-                                                           AtlasVertex entityVertex,
-=======
     public int processClassificationPropagationAdditionV2(Map<String, Object> parameters,
                                                            String entityVertexId,
->>>>>>> e1ed8dbf
                                                            List<AtlasVertex> verticesToPropagate,
                                                            AtlasClassification classification) throws AtlasBaseException{
         AtlasPerfMetrics.MetricRecorder classificationPropagationMetricRecorder = RequestContext.get().startMetricRecord("processClassificationPropagationAddition");
@@ -4842,43 +4558,25 @@
             do {
                 toIndex = Math.min(offset + CHUNK_SIZE, impactedVerticesSize);
                 List<AtlasVertex> chunkedVerticesToPropagate = verticesToPropagate.subList(offset, toIndex);
-<<<<<<< HEAD
-
-=======
                 Set<AtlasVertex> chunkedVerticesToPropagateSet = new HashSet<>(chunkedVerticesToPropagate);
->>>>>>> e1ed8dbf
                 Map<String, Map<String, Object>> deNormAttributesMap = new HashMap<>();
                 Map<String, Map<String, Object>> assetMinAttrsMap = new HashMap<>();
 
                 List<AtlasEntity> propagatedEntitiesChunked = updateClassificationTextV2(classification, chunkedVerticesToPropagate, deNormAttributesMap, assetMinAttrsMap);
 
-<<<<<<< HEAD
-                tagDAO.putPropagatedTags(entityVertex.getIdForDisplay(), classification.getTypeName(), deNormAttributesMap.keySet(), assetMinAttrsMap, classification);
-                if (MapUtils.isNotEmpty(deNormAttributesMap)) {
-                    ESConnector.writeTagProperties(deNormAttributesMap);
-                }
-                entityChangeNotifier.onClassificationPropagationAddedToEntities(propagatedEntitiesChunked, Collections.singletonList(classification), true); // Async call
-=======
                 tagDAO.putPropagatedTags(entityVertexId, classification.getTypeName(), deNormAttributesMap.keySet(), assetMinAttrsMap, classification);
                 if (MapUtils.isNotEmpty(deNormAttributesMap)) {
                     ESConnector.writeTagProperties(deNormAttributesMap);
                 }
                 entityChangeNotifier.onClassificationPropagationAddedToEntitiesV2(chunkedVerticesToPropagateSet, Collections.singletonList(classification), true, RequestContext.get()); // Async call
->>>>>>> e1ed8dbf
                 offset += CHUNK_SIZE;
                 LOG.info("offset {}, impactedVerticesSize: {}", offset, impactedVerticesSize);
             } while (offset < impactedVerticesSize);
             LOG.info(String.format("Total number of vertices propagated: %d", impactedVerticesSize));
-<<<<<<< HEAD
-        } catch (Exception exception) {
-            LOG.error("Error occurred while adding classification propagation for classification with source entity id {}",
-                    entityVertex.getIdForDisplay(), exception);
-=======
             return impactedVerticesSize;
         } catch (Exception exception) {
             LOG.error("Error occurred while adding classification propagation for classification with source entity id {}",
                     entityVertexId, exception);
->>>>>>> e1ed8dbf
             throw exception;
         } finally {
             RequestContext.get().endMetricRecord(classificationPropagationMetricRecorder);
@@ -5040,17 +4738,6 @@
         AtlasPerfTracer.log(perf);
     }
 
-<<<<<<< HEAD
-    public boolean getJanusOptimisationEnabled() {
-        return StringUtils.isNotEmpty(FeatureFlagStore.getFlag("ENABLE_JANUS_OPTIMISATION"));
-    }
-
-    public void handleDirectDeleteClassification(String entityGuid, String classificationName) throws AtlasBaseException {
-        if(getJanusOptimisationEnabled()) {
-            deleteClassificationV2(entityGuid, classificationName);
-        } else {
-            deleteClassificationV1(entityGuid, classificationName);
-=======
     public void handleDirectDeleteClassification(String entityGuid, String classificationName) throws AtlasBaseException {
         if(FeatureFlagStore.isTagV2Enabled()) {
             deleteClassificationV2(entityGuid, classificationName);
@@ -5184,135 +4871,6 @@
             }
         } catch (NullPointerException npe) {
             LOG.warn("Task classificationVertexId or entityGuid is null");
->>>>>>> e1ed8dbf
-        }
-    }
-
-    public void deleteClassificationV2(String entityGuid, String classificationName) throws AtlasBaseException {
-        if (StringUtils.isEmpty(classificationName)) {
-            throw new AtlasBaseException(AtlasErrorCode.INVALID_CLASSIFICATION_PARAMS, "delete", entityGuid);
-        }
-
-        AtlasVertex entityVertex = AtlasGraphUtilsV2.findByGuid(this.graph, entityGuid);
-
-        if (entityVertex == null) {
-            throw new AtlasBaseException(AtlasErrorCode.INSTANCE_GUID_NOT_FOUND, entityGuid);
-        }
-
-        AtlasPerfTracer perf = null;
-
-        if (AtlasPerfTracer.isPerfTraceEnabled(PERF_LOG)) {
-            perf = AtlasPerfTracer.getPerfTracer(PERF_LOG, "EntityGraphMapper.deleteClassification");
-        }
-
-        Tag currentTag = tagDAO.findDirectTagByVertexIdAndTagTypeNameWithAssetMetadata(entityVertex.getIdForDisplay(), classificationName);
-        if (Objects.isNull(currentTag)) {
-            LOG.error(AtlasErrorCode.CLASSIFICATION_NOT_FOUND.getFormattedErrorMessage(classificationName));
-            throw new AtlasBaseException(AtlasErrorCode.CLASSIFICATION_NOT_FOUND, classificationName);
-        }
-
-        // Get in progress task to see if there already is a propagation for this particular vertex
-        List<AtlasTask> inProgressTasks = taskManagement.getInProgressTasks();
-        for (AtlasTask task : inProgressTasks) {
-            if (IN_PROGRESS.equals(task.getStatus()) && isTaskMatchingWithVertexIdAndEntityGuid(task, currentTag.getTagTypeName(), entityGuid)) {
-                throw new AtlasBaseException(AtlasErrorCode.CLASSIFICATION_CURRENTLY_BEING_PROPAGATED, classificationName);
-            }
-        }
-
-        AtlasClassification currentClassification = entityRetriever.toAtlasClassification(currentTag);
-
-        // remove classification from propagated entities if propagation is turned on
-        if (currentClassification.isPropagate()) {
-            if (DEFERRED_ACTION_ENABLED) {
-                List<String> entityTaskGuids = (List<String>) entityVertex.getPropertyValues(PENDING_TASKS_PROPERTY_KEY, String.class);
-
-                if (CollectionUtils.isNotEmpty(entityTaskGuids)) {
-                    List<AtlasTask> entityPendingTasks = taskManagement.getByGuidsES(entityTaskGuids);
-
-                    boolean pendingTaskExists  = entityPendingTasks.stream()
-                            .anyMatch(x -> isTaskMatchingWithVertexIdAndEntityGuid(x, currentClassification.getTypeName(), entityGuid));
-
-                    if (pendingTaskExists) {
-                        List<AtlasTask> entityClassificationPendingTasks = entityPendingTasks.stream()
-                                .filter(t -> t.getParameters().containsKey("entityGuid")
-                                        && t.getParameters().containsKey("classificationVertexId"))
-                                .filter(t -> t.getParameters().get("entityGuid").equals(entityGuid)
-                                        && t.getParameters().get(Constants.TASK_CLASSIFICATION_TYPENAME).equals(currentClassification.getTypeName())
-                                        && t.getType().equals(CLASSIFICATION_PROPAGATION_ADD))
-                                .collect(Collectors.toList());
-                        for (AtlasTask entityClassificationPendingTask: entityClassificationPendingTasks) {
-                            String taskGuid = entityClassificationPendingTask.getGuid();
-                            taskManagement.deleteByGuid(taskGuid, TaskManagement.DeleteType.SOFT);
-                            AtlasGraphUtilsV2.deleteProperty(entityVertex, PENDING_TASKS_PROPERTY_KEY, taskGuid);
-//                            propagateDelete = false;  TODO: Uncomment when all unnecessary ADD tasks are resolved
-                        }
-                    }
-                }
-
-                String  currentUser = RequestContext.getCurrentUser();
-
-                Map<String, Object> taskParams  = new HashMap<>() {{
-                    put(PARAM_ENTITY_GUID, entityGuid);
-                    put("sourceVertexId", entityVertex.getIdForDisplay());
-                    put(TASK_CLASSIFICATION_TYPENAME, currentClassification.getTypeName());
-                    put("newMode", true);
-                }};
-
-                taskManagement.createTaskV2(CLASSIFICATION_PROPAGATION_DELETE, currentUser, taskParams, currentClassification.getTypeName(), entityGuid);
-            }
-        }
-
-        // remove classifications from associated entity
-        if (LOG.isDebugEnabled()) {
-            LOG.debug("Removing classification: [{}] from: [{}][{}] with edge label: [{}]", classificationName,
-                    getTypeName(entityVertex), entityGuid, CLASSIFICATION_LABEL);
-        }
-
-        tagDAO.deleteDirectTag(entityVertex.getIdForDisplay(), currentClassification);
-
-        RequestContext reqContext = RequestContext.get();
-        // Record cassandra tag operation in RequestContext
-        reqContext.addCassandraTagOperation(entityGuid,
-                new CassandraTagOperation(
-                        entityVertex.getIdForDisplay(),
-                        classificationName,
-                        CassandraTagOperation.OperationType.DELETE,
-                        currentClassification.deepCopy(),
-                        currentTag.getAssetMetadata())
-        );
-
-        List<AtlasClassification> currentTags = tagDAO.getTagsForVertex(entityVertex.getIdForDisplay());
-
-        Map<String, Map<String, Object>> deNormMap = new HashMap<>();
-        deNormMap.put(entityVertex.getIdForDisplay(), TagDeNormAttributesUtil.getDirectTagAttachmentAttributesForDeleteTag(currentClassification, currentTags, typeRegistry, fullTextMapperV2));
-
-        // ES operation collected to be executed in the end
-        RequestContext.get().addESDeferredOperation(
-                new ESDeferredOperation(
-                        ESDeferredOperation.OperationType.TAG_DENORM_FOR_DELETE_CLASSIFICATIONS,
-                        entityVertex.getIdForDisplay(),
-                        deNormMap
-                )
-        );
-
-        updateModificationMetadata(entityVertex);
-
-        if (RequestContext.get().isDelayTagNotifications()) {
-            RequestContext.get().addDeletedClassificationAndVertices(currentClassification, Collections.singleton(entityVertex));
-        } else {
-            entityChangeNotifier.onClassificationDeletedFromEntities(Collections.singletonList(entityRetriever.toAtlasEntity(entityGuid)), currentClassification);
-        }
-        AtlasPerfTracer.log(perf);
-    }
-
-    private boolean isTaskMatchingWithVertexIdAndEntityGuid(AtlasTask task, String tagTypeName, String entityGuid) {
-        try {
-            if (CLASSIFICATION_PROPAGATION_ADD.equals(task.getType())) {
-                return task.getParameters().get(Constants.TASK_CLASSIFICATION_TYPENAME).equals(tagTypeName)
-                        && task.getParameters().get(ClassificationTask.PARAM_ENTITY_GUID).equals(entityGuid);
-            }
-        } catch (NullPointerException npe) {
-            LOG.warn("Task classificationVertexId or entityGuid is null");
         }
         return false;
     }
@@ -5617,11 +5175,7 @@
     }
 
     public void handleUpdateClassifications(EntityMutationContext context, String guid, List<AtlasClassification> classifications) throws AtlasBaseException {
-<<<<<<< HEAD
-        if (getJanusOptimisationEnabled()) {
-=======
         if (FeatureFlagStore.isTagV2Enabled()) {
->>>>>>> e1ed8dbf
             updateClassificationsV2(guid, classifications);
         } else {
             updateClassificationsV1(context, guid, classifications);
@@ -5671,11 +5225,7 @@
             }
 
             //AtlasVertex classificationVertex = getClassificationVertex(graphHelper, entityVertex, classificationName);
-<<<<<<< HEAD
-            Tag currentTag = tagDAO.findDirectTagByVertexIdAndTagTypeNameWithAssetMetadata(entityVertex.getIdForDisplay(), classificationName);
-=======
             Tag currentTag = tagDAO.findDirectTagByVertexIdAndTagTypeNameWithAssetMetadata(entityVertex.getIdForDisplay(), classificationName, false);
->>>>>>> e1ed8dbf
             if (currentTag == null) {
                 LOG.error(AtlasErrorCode.CLASSIFICATION_NOT_FOUND.getFormattedErrorMessage(classificationName));
                 continue;
@@ -5685,11 +5235,7 @@
                 LOG.debug("Updating classification {} for entity {}", classification, guid);
             }
 
-<<<<<<< HEAD
-            List<AtlasClassification> currentTags = tagDAO.getTagsForVertex(entityVertex.getIdForDisplay());
-=======
             List<AtlasClassification> currentTags = tagDAO.getAllClassificationsForVertex(entityVertex.getIdForDisplay());
->>>>>>> e1ed8dbf
             currentTags = currentTags.stream()
                     .filter(tag -> !(tag.getEntityGuid().equals(classification.getEntityGuid()) && tag.getTypeName().equals(classification.getTypeName())))
                     .collect(Collectors.toList());
@@ -5809,14 +5355,9 @@
                 String  currentUser = RequestContext.getCurrentUser();
                 String  entityGuid  = GraphHelper.getGuid(entityVertex);
 
-<<<<<<< HEAD
-                Map<String, Object> taskParams  = new HashMap<String, Object>() {{
-                    put(PARAM_ENTITY_GUID, entityGuid);
-=======
                 Map<String, Object> taskParams  = new HashMap<>() {{
                     put(PARAM_ENTITY_GUID, entityGuid);
                     put(PARAM_SOURCE_VERTEX_ID, entityVertex.getIdForDisplay());
->>>>>>> e1ed8dbf
                 }};
 
                 taskManagement.createTaskV2(propagationType, currentUser, taskParams, classification.getTypeName(), entityGuid);
@@ -5929,12 +5470,8 @@
 
                 if (entity != null) {
                     vertex.setProperty(CLASSIFICATION_TEXT_KEY, fullTextMapperV2.getClassificationTextForEntity(entity));
-<<<<<<< HEAD
-=======
                     entityBatch.add(entity);
->>>>>>> e1ed8dbf
-                }
-                entityBatch.add(entity);
+                }
             }
             totalUpdated += entityBatch.size();
             transactionInterceptHelper.intercept();
@@ -5982,117 +5519,6 @@
         }
     }
 
-<<<<<<< HEAD
-    public void deleteClassificationPropagationV2(String sourceEntityGuid, String tagTypeName) throws AtlasBaseException {
-        MetricRecorder metricRecorder = RequestContext.get().startMetricRecord("deleteClassificationPropagationNew");
-        try {
-            if (StringUtils.isEmpty(tagTypeName)) {
-                LOG.warn("deleteClassificationPropagation(classificationVertexId={}): classification type name is empty", tagTypeName);
-                return;
-            }
-
-            AtlasVertex entityVertex = graphHelper.getVertexForGUID(sourceEntityGuid);
-            if (entityVertex == null) {
-                LOG.error("propagateClassification(entityGuid={}, tagTypeName={}): entity vertex not found", sourceEntityGuid, tagTypeName);
-                throw new AtlasBaseException(String.format("propagateClassification(entityGuid=%s, tagTypeName=%s): entity vertex not found", sourceEntityGuid, tagTypeName));
-            }
-
-            int totalDeleted = 0;
-
-            // Get tags in batches and delete them
-            PaginatedTagResult pageToDelete = tagDAO.getPropagationsForAttachmentBatch(entityVertex.getIdForDisplay(), tagTypeName);
-            List<Tag> batchToDelete = pageToDelete.getTags();
-            int previousBatchSize = -1; // Track previous batch size for loop detection
-            int loopDetectionCounter = 0;
-
-            AtlasClassification originalClassification;
-
-            AtlasClassification deletedClassification = tagDAO.findDirectDeletedTagByVertexIdAndTagTypeName(entityVertex.getIdForDisplay(), tagTypeName);
-            if (deletedClassification != null)
-                originalClassification = deletedClassification;
-            else
-                originalClassification = tagDAO.findDirectTagByVertexIdAndTagTypeName(entityVertex.getIdForDisplay(), tagTypeName);
-
-            if (originalClassification == null) {
-                LOG.error("propagateClassification(entityGuid={}, tagTypeName={}): classification vertex not found", sourceEntityGuid, tagTypeName);
-                throw new AtlasBaseException(String.format("propagateClassification(entityGuid=%s, tagTypeName=%s): classification vertex not found", sourceEntityGuid, tagTypeName));
-            }
-
-            while (!batchToDelete.isEmpty()) {
-                // Safety check to prevent infinite loops - if we get the same batch size twice in a row
-                int batchSize = batchToDelete.size();
-                if (batchSize == previousBatchSize) {
-                    loopDetectionCounter++;
-                    if (loopDetectionCounter > 3) {
-                        LOG.warn("Possible infinite loop detected in tag propagation for entity {}, tag type {}. Processed {} batches so far.",
-                                sourceEntityGuid, tagTypeName, totalDeleted / batchSize);
-                        break;
-                    }
-                } else {
-                    loopDetectionCounter = 0;
-                }
-                previousBatchSize = batchSize;
-
-                // collect the vertex IDs in this batch
-                List<String> vertexIds = batchToDelete.stream()
-                        .map(Tag::getVertexId)
-                        .toList();
-
-
-                List<AtlasEntity> entities = batchToDelete.stream().map(x->getEntityForNotification(x.getAssetMetadata())).toList();
-
-                // Delete from Cassandra
-                deletePropagations(batchToDelete);
-
-                // compute fresh classification‑text de‑norm attributes for this batch
-                Map<String, Map<String, Object>> deNormMap = new HashMap<>();
-                updateClassificationTextV2(originalClassification, vertexIds, batchToDelete, deNormMap);
-                // push them to ES
-                if (MapUtils.isNotEmpty(deNormMap)) {
-                    ESConnector.writeTagProperties(deNormMap);
-                }
-                // notify listeners (async)
-                entityChangeNotifier.onClassificationDeletedFromEntitiesV2(entities, originalClassification, true);
-
-                totalDeleted += batchToDelete.size();
-                // grab next batch
-                if (pageToDelete.isDone()) {
-                    break;
-                }
-                pageToDelete = tagDAO.getPropagationsForAttachmentBatch(entityVertex.getIdForDisplay(), tagTypeName);
-                batchToDelete = pageToDelete.getTags();
-            }
-
-            LOG.info("Updated classification text for {} propagations, taskId: {}",
-                    totalDeleted, RequestContext.get().getCurrentTask().getGuid());
-        } catch (Exception e) {
-            LOG.error("Error while updating classification text for tag type {}: {}", tagTypeName, e.getMessage());
-            throw new AtlasBaseException(e);
-        } finally {
-            // end metrics
-            RequestContext.get().endMetricRecord(metricRecorder);
-        }
-    }
-
-    public int deletePropagations(List<Tag> batchToDelete) throws AtlasBaseException {
-        if(batchToDelete.isEmpty())
-            return 0;
-        int totalDeleted = 0;
-        tagDAO.deleteTags(batchToDelete);
-        totalDeleted += batchToDelete.size();
-        return totalDeleted;
-    }
-
-    public void deleteClassificationOnlyPropagation(Set<String> deletedEdgeIds) throws AtlasBaseException {
-        RequestContext.get().getDeletedEdgesIds().clear();
-        RequestContext.get().getDeletedEdgesIds().addAll(deletedEdgeIds);
-
-        for (AtlasEdge edge : deletedEdgeIds.stream().map(x -> graph.getEdge(x)).collect(Collectors.toList())) {
-
-            boolean isRelationshipEdge = deleteDelegate.getHandler().isRelationshipEdge(edge);
-            String  relationshipGuid   = GraphHelper.getRelationshipGuid(edge);
-=======
->>>>>>> e1ed8dbf
 
     public int deleteClassificationPropagationV2(String sourceEntityGuid, String sourceVertexId, String parentEntityGuid, String tagTypeName) throws AtlasBaseException {
         MetricRecorder metricRecorder = RequestContext.get().startMetricRecord("deleteClassificationPropagationNew");
@@ -6208,11 +5634,7 @@
         // The above is resolved, but keeping the TODO until full release of the code incase the source-task-creation logic is under scrutiny
         propagationMode = entityRetriever.determinePropagationMode(restrictPropagationThroughLineage,restrictPropagationThroughHierarchy);
         Boolean toExclude = propagationMode == CLASSIFICATION_PROPAGATION_MODE_RESTRICT_LINEAGE ? true:false;
-<<<<<<< HEAD
-//        Total, at
-=======
-
->>>>>>> e1ed8dbf
+
         List<String> propagatedVerticesIds = GraphHelper.getPropagatedVerticesIds(currentClassificationVertex); //  get this in whole, not in batch
         LOG.info("{} entity vertices have classification with id {} attached", propagatedVerticesIds.size(), classificationId);
         // verticesToRemove -> simple row removal from cassandra table
@@ -6303,22 +5725,15 @@
 
             List<AtlasEntity>  propagatedEntities = updateClassificationText(classification, entityVertices);
 
-<<<<<<< HEAD
-=======
             Set<AtlasVertex> propagatedAtlasVertices = new HashSet<>(entityVertices);
 
->>>>>>> e1ed8dbf
             if(! propagatedEntities.isEmpty()) {
                 deletedPropagationsGuid.addAll(propagatedEntities.stream().map(x -> x.getGuid()).collect(Collectors.toList()));
             }
 
             offset += CHUNK_SIZE;
             transactionInterceptHelper.intercept();
-<<<<<<< HEAD
-            entityChangeNotifier.onClassificationDeletedFromEntities(propagatedEntities, classification);
-=======
             entityChangeNotifier.onClassificationDeletedFromEntitiesV2(propagatedAtlasVertices, classification);
->>>>>>> e1ed8dbf
         } while (offset < propagatedEdgesSize);
 
         return deletedPropagationsGuid;
@@ -6686,28 +6101,12 @@
                 //get current associated tags to asset ONLY from Cassandra namespace
                 List<Tag> tags = tagDAO.getAllTagsByVertexId(vertex.getIdForDisplay());
                 List<AtlasClassification> finalClassifications = tags.stream().map(t -> {
-<<<<<<< HEAD
-                    try {
-                        return TagDAOCassandraImpl.toAtlasClassification(t.getTagMetaJson());
-                    } catch (AtlasBaseException e) {
-                        throw new RuntimeException(e);
-                    }
-=======
                     return TagDAOCassandraImpl.toAtlasClassification(t.getTagMetaJson());
->>>>>>> e1ed8dbf
                 }).collect(Collectors.toList());
 
                 tags = tags.stream().filter(Tag::isPropagated).toList();
                 List<AtlasClassification> finalPropagatedClassifications = tags.stream().map(t -> {
-<<<<<<< HEAD
-                    try {
-                        return TagDAOCassandraImpl.toAtlasClassification(t.getTagMetaJson());
-                    } catch (AtlasBaseException e) {
-                        throw new RuntimeException(e);
-                    }
-=======
                     return TagDAOCassandraImpl.toAtlasClassification(t.getTagMetaJson());
->>>>>>> e1ed8dbf
                 }).collect(Collectors.toList());
 
                 AtlasClassification copiedPropagatedClassification = new AtlasClassification(currentTag);
@@ -6719,10 +6118,7 @@
                 entity.setClassifications(finalClassifications);
 
                 entity.setGuid((String) assetMinAttrs.get(GUID_PROPERTY_KEY));
-<<<<<<< HEAD
-=======
-
->>>>>>> e1ed8dbf
+
                 entity.setTypeName((String) assetMinAttrs.get(TYPE_NAME_PROPERTY_KEY));
 
                 entity.setCreatedBy((String) assetMinAttrs.get(CREATED_BY_KEY));
@@ -6760,24 +6156,11 @@
             for(Tag tagAttachment : propagatedTags) {
                 //get current associated tags to asset ONLY from Cassandra namespace
                 List<Tag> tags = tagDAO.getAllTagsByVertexId(tagAttachment.getVertexId());
-<<<<<<< HEAD
-
-                List<AtlasClassification> finalClassifications = tags.stream().map(t -> {
-                    try {
-                        return TagDAOCassandraImpl.toAtlasClassification(t.getTagMetaJson());
-                    } catch (AtlasBaseException e) {
-                        throw new RuntimeException(e);
-                    }
-                }).collect(Collectors.toList());
+
+                List<AtlasClassification> finalClassifications = tags.stream().map(t -> TagDAOCassandraImpl.toAtlasClassification(t.getTagMetaJson())).collect(Collectors.toList());
 
                 tags = tags.stream().filter(Tag::isPropagated).toList();
-                List<AtlasClassification> propagatedClassifications = tags.stream().map(t -> {
-                    try {
-                        return TagDAOCassandraImpl.toAtlasClassification(t.getTagMetaJson());
-                    } catch (AtlasBaseException e) {
-                        throw new RuntimeException(e);
-                    }
-                }).collect(Collectors.toList());
+                List<AtlasClassification> propagatedClassifications = tags.stream().map(t -> TagDAOCassandraImpl.toAtlasClassification(t.getTagMetaJson())).collect(Collectors.toList());
 
                 Map<String, Object> deNormAttributes;
                 if (CollectionUtils.isEmpty(finalClassifications)) {
@@ -6786,21 +6169,6 @@
                     deNormAttributes = TagDeNormAttributesUtil.getPropagatedAttributesForTags(currentTag, finalClassifications, propagatedClassifications, typeRegistry, fullTextMapperV2);
                 }
 
-=======
-
-                List<AtlasClassification> finalClassifications = tags.stream().map(t -> TagDAOCassandraImpl.toAtlasClassification(t.getTagMetaJson())).collect(Collectors.toList());
-
-                tags = tags.stream().filter(Tag::isPropagated).toList();
-                List<AtlasClassification> propagatedClassifications = tags.stream().map(t -> TagDAOCassandraImpl.toAtlasClassification(t.getTagMetaJson())).collect(Collectors.toList());
-
-                Map<String, Object> deNormAttributes;
-                if (CollectionUtils.isEmpty(finalClassifications)) {
-                    deNormAttributes = TagDeNormAttributesUtil.getPropagatedAttributesForNoTags();
-                } else {
-                    deNormAttributes = TagDeNormAttributesUtil.getPropagatedAttributesForTags(currentTag, finalClassifications, propagatedClassifications, typeRegistry, fullTextMapperV2);
-                }
-
->>>>>>> e1ed8dbf
                 deNormAttributesMap.put(tagAttachment.getVertexId(), deNormAttributes);
             }
         }
@@ -7293,67 +6661,24 @@
         return minEntity;
     }
 
-<<<<<<< HEAD
-    public void updateClassificationTextPropagationV2(String sourceEntityGuid, String tagTypeName) throws AtlasBaseException {
-=======
     public int updateClassificationTextPropagationV2(String sourceEntityGuid, String tagTypeName) throws AtlasBaseException {
->>>>>>> e1ed8dbf
         AtlasPerfMetrics.MetricRecorder metricRecorder = RequestContext.get().startMetricRecord("updateClassificationTextPropagationNew");
         try {
             if (StringUtils.isEmpty(tagTypeName)) {
                 LOG.warn("updateClassificationTextPropagation(classificationVertexId={}): classification type name is empty", tagTypeName);
-<<<<<<< HEAD
-                return;
-=======
                 return 0;
->>>>>>> e1ed8dbf
             }
 
             AtlasVertex sourceEntityVertex = graphHelper.getVertexForGUID(sourceEntityGuid);
             if (sourceEntityVertex == null) {
-<<<<<<< HEAD
-                LOG.error("updateClassificationTextPropagation(entityGuid={}, tagTypeName={}): entity vertex not found",
-                        sourceEntityGuid, tagTypeName);
-                throw new AtlasBaseException(
-                        String.format("updateClassificationTextPropagation(entityGuid=%s, tagTypeName=%s): entity vertex not found",
-                                sourceEntityGuid, tagTypeName));
-=======
                 String warningMessage = String.format("updateClassificationTextPropagationV2(entityGuid=%s, tagTypeName=%s): entity vertex not found, skipping task execution", sourceEntityGuid, tagTypeName);
                 LOG.warn(warningMessage);
                 return 0;
->>>>>>> e1ed8dbf
             }
 
             int totalUpdated = 0;
 
             // fetch propagated‑tag attachments in batches
-<<<<<<< HEAD
-            PaginatedTagResult paginatedResult = tagDAO.getPropagationsForAttachmentBatch(sourceEntityVertex.getIdForDisplay(), tagTypeName);
-            AtlasClassification originalClassification = tagDAO.findDirectTagByVertexIdAndTagTypeName(sourceEntityVertex.getIdForDisplay(), tagTypeName);
-            if (originalClassification == null) {
-                LOG.error("propagateClassification(entityGuid={}, tagTypeName={}): classification vertex not found", sourceEntityGuid, tagTypeName);
-                throw new AtlasBaseException(String.format("propagateClassification(entityGuid=%s, tagTypeName=%s): classification vertex not found", sourceEntityGuid, tagTypeName));
-            }
-
-            List<Tag> batchToUpdate = paginatedResult.getTags();
-            int previousBatchSize = -1; // Track previous batch size for loop detection
-            int loopDetectionCounter = 0;
-
-            while (!batchToUpdate.isEmpty()) {
-                // Safety check to prevent infinite loops - if we get the same batch size twice in a row
-                int batchSize = batchToUpdate.size();
-                if (batchSize == previousBatchSize) {
-                    loopDetectionCounter++;
-                    if (loopDetectionCounter > 3) {
-                        LOG.warn("Possible infinite loop detected in tag propagation for entity {}, tag type {}. Processed {} batches so far.",
-                                sourceEntityGuid, tagTypeName, totalUpdated / batchSize);
-                        break;
-                    }
-                } else {
-                    loopDetectionCounter = 0;
-                }
-                previousBatchSize = batchSize;
-=======
             PaginatedTagResult paginatedResult = tagDAO.getPropagationsForAttachmentBatch(sourceEntityVertex.getIdForDisplay(), tagTypeName, null);
             AtlasClassification originalClassification = tagDAO.findDirectTagByVertexIdAndTagTypeName(sourceEntityVertex.getIdForDisplay(), tagTypeName, false);
             if (originalClassification == null) {
@@ -7365,7 +6690,6 @@
             List<Tag> batchToUpdate = paginatedResult.getTags();
 
             while (!batchToUpdate.isEmpty()) {
->>>>>>> e1ed8dbf
 
                 // collect the vertex IDs in this batch
                 List<String> vertexIds = batchToUpdate.stream()
@@ -7388,10 +6712,6 @@
                 if (MapUtils.isNotEmpty(deNormMap)) {
                     ESConnector.writeTagProperties(deNormMap);
                 }
-<<<<<<< HEAD
-                // notify listeners (async) that these entities got their classification text updated
-                entityChangeNotifier.onClassificationUpdatedToEntitiesV2(entities, originalClassification, true);
-=======
 
 
                 //new bulk method to fetch in batches
@@ -7399,21 +6719,12 @@
 
                 // notify listeners (async) that these entities got their classification text updated
                 entityChangeNotifier.onClassificationUpdatedToEntitiesV2(propagtedVertices, originalClassification, true, RequestContext.get());
->>>>>>> e1ed8dbf
 
                 totalUpdated += batchToUpdate.size();
                 // grab next batch
                 if (paginatedResult.isDone()) {
                     break;
                 }
-<<<<<<< HEAD
-                paginatedResult = tagDAO.getPropagationsForAttachmentBatch(sourceEntityVertex.getIdForDisplay(), tagTypeName);
-                batchToUpdate = paginatedResult.getTags();
-            }
-
-            LOG.info("Updated classification text for {} propagations, taskId: {}",
-                    totalUpdated, RequestContext.get().getCurrentTask().getGuid());
-=======
                 String pagingState = paginatedResult.getPagingState();
                 paginatedResult = tagDAO.getPropagationsForAttachmentBatch(sourceEntityVertex.getIdForDisplay(), tagTypeName, pagingState);
                 batchToUpdate = paginatedResult.getTags();
@@ -7421,7 +6732,6 @@
 
             LOG.info("Updated classification text for {} propagations, taskId: {}", totalUpdated, RequestContext.get().getCurrentTask().getGuid());
             return totalUpdated;
->>>>>>> e1ed8dbf
         } catch (Exception e) {
             LOG.error("Error while updating classification text for tag type {}: {}", tagTypeName, e.getMessage());
             throw new AtlasBaseException(e);
@@ -7431,11 +6741,7 @@
         }
     }
 
-<<<<<<< HEAD
-    private AtlasEntity getEntityForNotification(Map<String, Object> assetMetadata) {
-=======
     private static AtlasEntity getEntityForNotification(Map<String, Object> assetMetadata) {
->>>>>>> e1ed8dbf
         AtlasEntity entity = new AtlasEntity();
         entity.setAttribute(NAME, assetMetadata.get(NAME));
         entity.setAttribute(QUALIFIED_NAME, assetMetadata.get(QUALIFIED_NAME));
@@ -7444,75 +6750,6 @@
         entity.setTypeName((String) assetMetadata.get(TYPE_NAME_PROPERTY_KEY));
         entity.setCreatedBy((String) assetMetadata.get(CREATED_BY_KEY));
         entity.setUpdatedBy((String) assetMetadata.get(MODIFIED_BY_KEY));
-<<<<<<< HEAD
-        Long ts = (Long) assetMetadata.get(TIMESTAMP_PROPERTY_KEY);
-        Date created = new Date(ts);
-        entity.setCreateTime(created);
-
-        Long tsModified = (Long) assetMetadata.get(MODIFICATION_TIMESTAMP_PROPERTY_KEY);
-        Date modified = new Date(tsModified);
-        entity.setUpdateTime(modified);
-        return entity;
-    }
-
-    public void classificationRefreshPropagationV2(Map<String, Object> parameters, String sourceEntityId, String classificationTypeName) throws AtlasBaseException {
-        AtlasPerfMetrics.MetricRecorder classificationRefreshPropagationMetricRecorder = RequestContext.get().startMetricRecord("classificationRefreshPropagationV2");
-
-        AtlasVertex         sourceEntityVertex              = AtlasGraphUtilsV2.findByGuid(this.graph, sourceEntityId);
-        String sourceEntityVertexId = sourceEntityVertex.getIdForDisplay();
-        String propagationMode;
-        AtlasClassification tag = tagDAO.findDirectTagByVertexIdAndTagTypeName(sourceEntityVertexId, classificationTypeName);
-        Boolean restrictPropagationThroughLineage = tag.getRestrictPropagationThroughLineage();
-        Boolean restrictPropagationThroughHierarchy = tag.getRestrictPropagationThroughHierarchy();
-
-        propagationMode = entityRetriever.determinePropagationMode(restrictPropagationThroughLineage,restrictPropagationThroughHierarchy);
-        Boolean toExclude = propagationMode == CLASSIFICATION_PROPAGATION_MODE_RESTRICT_LINEAGE ? true:false;
-
-        List<Tag> tagPropagations = tagDAO.getTagPropagationsForAttachment(sourceEntityVertexId, classificationTypeName);
-        LOG.info("{} entity vertices have classification with typeName {} attached", tagPropagations.size(), classificationTypeName);
-
-        Set<String> verticesIdsToAddClassification = tagPropagations.stream()
-                .map(Tag::getVertexId)
-                .collect(Collectors.toSet());
-        Set<String> impactedVertices = new HashSet<>();
-        entityRetriever.traverseImpactedVerticesByLevelV2(sourceEntityVertex, null, null, impactedVertices, CLASSIFICATION_PROPAGATION_MODE_LABELS_MAP.get(propagationMode), toExclude, verticesIdsToAddClassification);
-        transactionInterceptHelper.intercept();
-        verticesIdsToAddClassification.remove(sourceEntityVertexId);
-
-        LOG.info("To add classification with typeName {} to {} vertices",classificationTypeName, verticesIdsToAddClassification.size());
-
-        List<Tag> tagsToRemove = tagPropagations.stream()
-                .filter(t -> !impactedVertices.contains(t.getVertexId()))
-                .collect(Collectors.toList());
-
-        // collect the vertex IDs in this batch
-        List<String> vertexIdsToDelete = tagsToRemove.stream()
-                .map(Tag::getVertexId)
-                .toList();
-
-        List<AtlasVertex> verticesToAddClassification  = verticesIdsToAddClassification.stream()
-                .map(x -> graph.getVertex(x))
-                .filter(vertex -> vertex != null)
-                .collect(Collectors.toList());
-
-        deletePropagations(tagsToRemove);
-
-        // compute fresh classification‑text de‑norm attributes for this batch
-        Map<String, Map<String, Object>> deNormMap = new HashMap<>();
-        updateClassificationTextV2(tag, vertexIdsToDelete, tagsToRemove, deNormMap);
-        // push them to ES
-        if (MapUtils.isNotEmpty(deNormMap)) {
-            ESConnector.writeTagProperties(deNormMap);
-        }
-        if (CollectionUtils.isEmpty(verticesToAddClassification)) {
-            LOG.debug("propagateClassification(entityGuid={}, classificationTypeName={}): found no entities to propagate the classification", sourceEntityId, classificationTypeName);
-            return;
-        }
-        processClassificationPropagationAdditionV2(parameters, sourceEntityVertex, verticesToAddClassification, tag);
-        LOG.info("Completed refreshing propagation for classification typeName {} and source entity {}",classificationTypeName, sourceEntityId);
-
-        RequestContext.get().endMetricRecord(classificationRefreshPropagationMetricRecorder);
-=======
 
         entity.setCreateTime(safeParseDate(assetMetadata.get(TIMESTAMP_PROPERTY_KEY), TIMESTAMP_PROPERTY_KEY));
         entity.setUpdateTime(safeParseDate(assetMetadata.get(MODIFICATION_TIMESTAMP_PROPERTY_KEY), MODIFICATION_TIMESTAMP_PROPERTY_KEY));
@@ -7710,7 +6947,6 @@
             }
         }
         return ret;
->>>>>>> e1ed8dbf
     }
 
     public List<AtlasVertex> unlinkBusinessPolicyV2(Set<String> assetGuids, Set<String> unlinkGuids) {
@@ -7792,7 +7028,6 @@
         diffEntity.setAttribute(property, value);
 
         RequestContext requestContext = RequestContext.get();
-        requestContext.cacheDifferentialEntity(diffEntity);
-    }
-
+        requestContext.cacheDifferentialEntity(diffEntity, ev);
+    }
 }