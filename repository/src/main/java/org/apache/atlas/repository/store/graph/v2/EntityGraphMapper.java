/**
 * Licensed to the Apache Software Foundation (ASF) under one
 * or more contributor license agreements.  See the NOTICE file
 * distributed with this work for additional information
 * regarding copyright ownership.  The ASF licenses this file
 * to you under the Apache License, Version 2.0 (the
 * "License"); you may not use this file except in compliance
 * with the License.  You may obtain a copy of the License at
 *
 *     http://www.apache.org/licenses/LICENSE-2.0
 *
 * Unless required by applicable law or agreed to in writing, software
 * distributed under the License is distributed on an "AS IS" BASIS,
 * WITHOUT WARRANTIES OR CONDITIONS OF ANY KIND, either express or implied.
 * See the License for the specific language governing permissions and
 * limitations under the License.
 */
package org.apache.atlas.repository.store.graph.v2;


import com.google.common.annotations.VisibleForTesting;
import org.apache.atlas.*;
import org.apache.atlas.annotation.GraphTransaction;
import org.apache.atlas.authorize.AtlasAuthorizationUtils;
import org.apache.atlas.authorize.AtlasEntityAccessRequest;
import org.apache.atlas.authorize.AtlasPrivilege;
import org.apache.atlas.exception.AtlasBaseException;
import org.apache.atlas.exception.EntityNotFoundException;
import org.apache.atlas.model.TimeBoundary;
import org.apache.atlas.model.TypeCategory;
import org.apache.atlas.model.instance.AtlasClassification;
import org.apache.atlas.model.instance.AtlasEntity;
import org.apache.atlas.model.instance.AtlasEntityHeader;
import org.apache.atlas.model.instance.AtlasObjectId;
import org.apache.atlas.model.instance.AtlasRelatedObjectId;
import org.apache.atlas.model.instance.AtlasRelationship;
import org.apache.atlas.model.instance.AtlasStruct;
import org.apache.atlas.model.instance.EntityMutationResponse;
import org.apache.atlas.model.instance.EntityMutations;
import org.apache.atlas.model.instance.EntityMutations.EntityOperation;
import org.apache.atlas.model.tasks.AtlasTask;
import org.apache.atlas.model.typedef.AtlasEntityDef;
import org.apache.atlas.model.typedef.AtlasEntityDef.AtlasRelationshipAttributeDef;
import org.apache.atlas.model.typedef.AtlasRelationshipDef;
import org.apache.atlas.model.typedef.AtlasStructDef.AtlasAttributeDef;
import org.apache.atlas.model.typedef.AtlasStructDef.AtlasAttributeDef.Cardinality;
import org.apache.atlas.repository.Constants;
import org.apache.atlas.repository.RepositoryException;
import org.apache.atlas.repository.converters.AtlasInstanceConverter;
import org.apache.atlas.repository.graph.GraphHelper;
import org.apache.atlas.repository.graph.IFullTextMapper;
import org.apache.atlas.repository.graphdb.AtlasEdge;
import org.apache.atlas.repository.graphdb.AtlasEdgeDirection;
import org.apache.atlas.repository.graphdb.AtlasGraph;
import org.apache.atlas.repository.graphdb.AtlasVertex;
import org.apache.atlas.repository.store.graph.AtlasRelationshipStore;
import org.apache.atlas.repository.store.graph.EntityGraphDiscoveryContext;
import org.apache.atlas.repository.store.graph.v1.DeleteHandlerDelegate;
import org.apache.atlas.repository.store.graph.v2.tasks.ClassificationTask;
import org.apache.atlas.tasks.TaskManagement;
import org.apache.atlas.type.AtlasArrayType;
import org.apache.atlas.repository.store.graph.v1.RestoreHandlerV1;
import org.apache.atlas.type.AtlasBuiltInTypes;
import org.apache.atlas.type.AtlasBusinessMetadataType.AtlasBusinessAttribute;
import org.apache.atlas.type.AtlasClassificationType;
import org.apache.atlas.type.AtlasEntityType;
import org.apache.atlas.type.AtlasMapType;
import org.apache.atlas.type.AtlasStructType;
import org.apache.atlas.type.AtlasStructType.AtlasAttribute;
import org.apache.atlas.type.AtlasStructType.AtlasAttribute.AtlasRelationshipEdgeDirection;
import org.apache.atlas.type.AtlasType;
import org.apache.atlas.type.AtlasTypeRegistry;
import org.apache.atlas.type.AtlasTypeUtil;
import org.apache.atlas.utils.AtlasEntityUtil;
import org.apache.atlas.utils.AtlasJson;
import org.apache.atlas.utils.AtlasPerfMetrics;
import org.apache.atlas.utils.AtlasPerfMetrics.MetricRecorder;
import org.apache.atlas.utils.AtlasPerfTracer;
import org.apache.commons.codec.digest.DigestUtils;
import org.apache.commons.collections.CollectionUtils;
import org.apache.commons.collections.MapUtils;
import org.apache.commons.lang3.StringUtils;
import org.slf4j.Logger;
import org.slf4j.LoggerFactory;
import org.springframework.stereotype.Component;

import javax.inject.Inject;
import java.util.ArrayList;
import java.util.Collection;
import java.util.Collections;
import java.util.HashMap;
import java.util.HashSet;
import java.util.Iterator;
import java.util.List;
import java.util.Map;
import java.util.NoSuchElementException;
import java.util.Objects;
import java.util.Set;
import java.util.UUID;
import java.util.Date;
import java.util.regex.Matcher;
import java.util.regex.Pattern;
import java.util.stream.Collectors;

import static org.apache.atlas.AtlasConfiguration.LABEL_MAX_LENGTH;
import static org.apache.atlas.AtlasConfiguration.STORE_DIFFERENTIAL_AUDITS;
import static org.apache.atlas.model.TypeCategory.ARRAY;
import static org.apache.atlas.model.TypeCategory.CLASSIFICATION;
import static org.apache.atlas.model.instance.AtlasEntity.Status.ACTIVE;
import static org.apache.atlas.model.instance.AtlasEntity.Status.DELETED;
import static org.apache.atlas.model.instance.AtlasRelatedObjectId.KEY_RELATIONSHIP_ATTRIBUTES;
import static org.apache.atlas.model.instance.EntityMutations.EntityOperation.CREATE;
import static org.apache.atlas.model.instance.EntityMutations.EntityOperation.DELETE;
import static org.apache.atlas.model.instance.EntityMutations.EntityOperation.PARTIAL_UPDATE;
import static org.apache.atlas.model.instance.EntityMutations.EntityOperation.UPDATE;
import static org.apache.atlas.model.typedef.AtlasStructDef.AtlasAttributeDef.Cardinality.SET;
import static org.apache.atlas.repository.Constants.*;
import static org.apache.atlas.repository.graph.GraphHelper.getClassificationEdge;
import static org.apache.atlas.repository.graph.GraphHelper.getClassificationVertex;
import static org.apache.atlas.repository.graph.GraphHelper.getCollectionElementsUsingRelationship;
import static org.apache.atlas.repository.graph.GraphHelper.getDelimitedClassificationNames;
import static org.apache.atlas.repository.graph.GraphHelper.getLabels;
import static org.apache.atlas.repository.graph.GraphHelper.getMapElementsProperty;
import static org.apache.atlas.repository.graph.GraphHelper.getStatus;
import static org.apache.atlas.repository.graph.GraphHelper.getTraitLabel;
import static org.apache.atlas.repository.graph.GraphHelper.getTraitNames;
import static org.apache.atlas.repository.graph.GraphHelper.getTypeName;
import static org.apache.atlas.repository.graph.GraphHelper.getTypeNames;
import static org.apache.atlas.repository.graph.GraphHelper.isPropagationEnabled;
import static org.apache.atlas.repository.graph.GraphHelper.isRelationshipEdge;
import static org.apache.atlas.repository.graph.GraphHelper.string;
import static org.apache.atlas.repository.graph.GraphHelper.updateModificationMetadata;
import static org.apache.atlas.repository.graph.GraphHelper.getEntityHasLineage;
import static org.apache.atlas.repository.graph.GraphHelper.isTermEntityEdge;
import static org.apache.atlas.repository.graph.GraphHelper.getRemovePropagations;
import static org.apache.atlas.repository.graph.GraphHelper.getPropagatedEdges;
import static org.apache.atlas.repository.graph.GraphHelper.getPropagatableClassifications;
import static org.apache.atlas.repository.graph.GraphHelper.getClassificationEntityGuid;
import static org.apache.atlas.repository.store.graph.v2.AtlasGraphUtilsV2.*;
import static org.apache.atlas.repository.store.graph.v2.tasks.ClassificationPropagateTaskFactory.*;
import static org.apache.atlas.type.AtlasStructType.AtlasAttribute.AtlasRelationshipEdgeDirection.IN;
import static org.apache.atlas.type.AtlasStructType.AtlasAttribute.AtlasRelationshipEdgeDirection.OUT;
import static org.apache.atlas.type.Constants.PENDING_TASKS_PROPERTY_KEY;
import static org.apache.atlas.type.Constants.CATEGORIES_PARENT_PROPERTY_KEY;
import static org.apache.atlas.type.Constants.CATEGORIES_PROPERTY_KEY;
import static org.apache.atlas.type.Constants.GLOSSARY_PROPERTY_KEY;
import static org.apache.atlas.type.Constants.HAS_LINEAGE;
import static org.apache.atlas.type.Constants.MEANINGS_PROPERTY_KEY;
import static org.apache.atlas.type.Constants.MEANINGS_TEXT_PROPERTY_KEY;
import static org.apache.atlas.type.Constants.MEANING_NAMES_PROPERTY_KEY;


@Component
public class EntityGraphMapper {
    private static final Logger LOG      = LoggerFactory.getLogger(EntityGraphMapper.class);
    private static final Logger PERF_LOG = AtlasPerfTracer.getPerfLogger("entityGraphMapper");

    private static final String  SOFT_REF_FORMAT                   = "%s:%s";
    private static final int     INDEXED_STR_SAFE_LEN              = AtlasConfiguration.GRAPHSTORE_INDEXED_STRING_SAFE_LENGTH.getInt();
    private static final boolean WARN_ON_NO_RELATIONSHIP           = AtlasConfiguration.RELATIONSHIP_WARN_NO_RELATIONSHIPS.getBoolean();
    private static final String  CUSTOM_ATTRIBUTE_KEY_SPECIAL_PREFIX = AtlasConfiguration.CUSTOM_ATTRIBUTE_KEY_SPECIAL_PREFIX.getString();

    private static final String  CLASSIFICATION_NAME_DELIMITER     = "|";
    private static final Pattern CUSTOM_ATTRIBUTE_KEY_REGEX        = Pattern.compile("^[a-zA-Z0-9_-]*$");
    private static final Pattern LABEL_REGEX                       = Pattern.compile("^[a-zA-Z0-9_-]*$");
    private static final int     CUSTOM_ATTRIBUTE_KEY_MAX_LENGTH   = AtlasConfiguration.CUSTOM_ATTRIBUTE_KEY_MAX_LENGTH.getInt();
    private static final int     CUSTOM_ATTRIBUTE_VALUE_MAX_LENGTH = AtlasConfiguration.CUSTOM_ATTRIBUTE_VALUE_MAX_LENGTH.getInt();

    private static final String TYPE_GLOSSARY= "AtlasGlossary";
    private static final String TYPE_CATEGORY= "AtlasGlossaryCategory";
    private static final String TYPE_TERM = "AtlasGlossaryTerm";
    private static final String TYPE_PROCESS = "Process";
    private static final String ATTR_MEANINGS = "meanings";
    private static final String ATTR_ANCHOR = "anchor";
    private static final String ATTR_CATEGORIES = "categories";
    private static final List<String> ALLOWED_DATATYPES_FOR_DEFAULT_NULL = new ArrayList() {
        {
            add("int");
            add("long");
            add("float");
        }
    };

    private static final boolean ENTITY_CHANGE_NOTIFY_IGNORE_RELATIONSHIP_ATTRIBUTES = AtlasConfiguration.ENTITY_CHANGE_NOTIFY_IGNORE_RELATIONSHIP_ATTRIBUTES.getBoolean();
    private static final boolean CLASSIFICATION_PROPAGATION_DEFAULT                  = AtlasConfiguration.CLASSIFICATION_PROPAGATION_DEFAULT.getBoolean();
    private static final boolean RESTRICT_PROPAGATION_THROUGH_LINEAGE_DEFAULT        = false;

    private static final boolean RESTRICT_PROPAGATION_THROUGH_HIERARCHY_DEFAULT        = false;
    private              boolean DEFERRED_ACTION_ENABLED                             = AtlasConfiguration.TASKS_USE_ENABLED.getBoolean();
    private              boolean DIFFERENTIAL_AUDITS                                 = STORE_DIFFERENTIAL_AUDITS.getBoolean();

    private static final int     MAX_NUMBER_OF_RETRIES = AtlasConfiguration.MAX_NUMBER_OF_RETRIES.getInt();
    private static final int     CHUNK_SIZE            = AtlasConfiguration.TASKS_GRAPH_COMMIT_CHUNK_SIZE.getInt();

    private final GraphHelper               graphHelper;
    private final AtlasGraph                graph;
    private final DeleteHandlerDelegate     deleteDelegate;
    private final RestoreHandlerV1          restoreHandlerV1;
    private final AtlasTypeRegistry         typeRegistry;
    private final AtlasRelationshipStore    relationshipStore;
    private final IAtlasEntityChangeNotifier entityChangeNotifier;
    private final AtlasInstanceConverter    instanceConverter;
    private final EntityGraphRetriever      entityRetriever;
    private final IFullTextMapper           fullTextMapperV2;
    private final TaskManagement            taskManagement;
    private final TransactionInterceptHelper   transactionInterceptHelper;

    @Inject
    public EntityGraphMapper(DeleteHandlerDelegate deleteDelegate, RestoreHandlerV1 restoreHandlerV1, AtlasTypeRegistry typeRegistry, AtlasGraph graph,
                             AtlasRelationshipStore relationshipStore, IAtlasEntityChangeNotifier entityChangeNotifier,
                             AtlasInstanceConverter instanceConverter, IFullTextMapper fullTextMapperV2,
                             TaskManagement taskManagement, TransactionInterceptHelper transactionInterceptHelper) {
        this.restoreHandlerV1 = restoreHandlerV1;
        this.graphHelper          = new GraphHelper(graph);
        this.deleteDelegate       = deleteDelegate;
        this.typeRegistry         = typeRegistry;
        this.graph                = graph;
        this.relationshipStore    = relationshipStore;
        this.entityChangeNotifier = entityChangeNotifier;
        this.instanceConverter    = instanceConverter;
        this.entityRetriever      = new EntityGraphRetriever(graph, typeRegistry);
        this.fullTextMapperV2     = fullTextMapperV2;
        this.taskManagement       = taskManagement;
        this.transactionInterceptHelper = transactionInterceptHelper;
    }

    @VisibleForTesting
    public void setTasksUseFlag(boolean value) {
        DEFERRED_ACTION_ENABLED = value;
    }

    public AtlasVertex createVertex(AtlasEntity entity) throws AtlasBaseException {
        final String guid = UUID.randomUUID().toString();
        return createVertexWithGuid(entity, guid);
    }

    public AtlasVertex createShellEntityVertex(AtlasObjectId objectId, EntityGraphDiscoveryContext context) throws AtlasBaseException {
        if (LOG.isDebugEnabled()) {
            LOG.debug("==> createShellEntityVertex({})", objectId.getTypeName());
        }

        final String    guid       = UUID.randomUUID().toString();
        AtlasEntityType entityType = typeRegistry.getEntityTypeByName(objectId.getTypeName());
        AtlasVertex     ret        = createStructVertex(objectId);

        for (String superTypeName : entityType.getAllSuperTypes()) {
            AtlasGraphUtilsV2.addEncodedProperty(ret, SUPER_TYPES_PROPERTY_KEY, superTypeName);
        }

        AtlasGraphUtilsV2.setEncodedProperty(ret, GUID_PROPERTY_KEY, guid);
        AtlasGraphUtilsV2.setEncodedProperty(ret, VERSION_PROPERTY_KEY, getEntityVersion(null));
        AtlasGraphUtilsV2.setEncodedProperty(ret, IS_INCOMPLETE_PROPERTY_KEY, INCOMPLETE_ENTITY_VALUE);

        // map unique attributes
        Map<String, Object>   uniqueAttributes = objectId.getUniqueAttributes();
        EntityMutationContext mutationContext  = new EntityMutationContext(context);

        for (AtlasAttribute attribute : entityType.getUniqAttributes().values()) {
            String attrName  = attribute.getName();

            if (uniqueAttributes.containsKey(attrName)) {
                Object attrValue = attribute.getAttributeType().getNormalizedValue(uniqueAttributes.get(attrName));

                mapAttribute(attribute, attrValue, ret, CREATE, mutationContext);
            }
        }

        GraphTransactionInterceptor.addToVertexCache(guid, ret);

        return ret;
    }

    public AtlasVertex createVertexWithGuid(AtlasEntity entity, String guid) throws AtlasBaseException {
        if (LOG.isDebugEnabled()) {
            LOG.debug("==> createVertexWithGuid({})", entity.getTypeName());
        }

        AtlasEntityType entityType = typeRegistry.getEntityTypeByName(entity.getTypeName());
        AtlasVertex     ret        = createStructVertex(entity);

        for (String superTypeName : entityType.getAllSuperTypes()) {
            AtlasGraphUtilsV2.addEncodedProperty(ret, SUPER_TYPES_PROPERTY_KEY, superTypeName);
        }

        AtlasGraphUtilsV2.setEncodedProperty(ret, GUID_PROPERTY_KEY, guid);
        AtlasGraphUtilsV2.setEncodedProperty(ret, VERSION_PROPERTY_KEY, getEntityVersion(entity));

        setCustomAttributes(ret, entity);

        if (CollectionUtils.isNotEmpty(entity.getLabels())) {
            setLabels(ret, entity.getLabels());
        }

        GraphTransactionInterceptor.addToVertexCache(guid, ret);

        return ret;
    }

    public void updateSystemAttributes(AtlasVertex vertex, AtlasEntity entity) throws AtlasBaseException {
        if (entity.getVersion() != null) {
            AtlasGraphUtilsV2.setEncodedProperty(vertex, VERSION_PROPERTY_KEY, entity.getVersion());
        }

        if (entity.getCreateTime() != null) {
            AtlasGraphUtilsV2.setEncodedProperty(vertex, TIMESTAMP_PROPERTY_KEY, entity.getCreateTime().getTime());
        }

        if (entity.getUpdateTime() != null) {
            AtlasGraphUtilsV2.setEncodedProperty(vertex, MODIFICATION_TIMESTAMP_PROPERTY_KEY, entity.getUpdateTime().getTime());
        }

        if (StringUtils.isNotEmpty(entity.getCreatedBy())) {
            AtlasGraphUtilsV2.setEncodedProperty(vertex, CREATED_BY_KEY, entity.getCreatedBy());
        }

        if (StringUtils.isNotEmpty(entity.getUpdatedBy())) {
            AtlasGraphUtilsV2.setEncodedProperty(vertex, MODIFIED_BY_KEY, entity.getUpdatedBy());
        }

        if (StringUtils.isNotEmpty(entity.getHomeId())) {
            AtlasGraphUtilsV2.setEncodedProperty(vertex, HOME_ID_KEY, entity.getHomeId());
        }

        if (entity.isProxy() != null) {
            AtlasGraphUtilsV2.setEncodedProperty(vertex, IS_PROXY_KEY, entity.isProxy());
        }

        if (entity.getProvenanceType() != null) {
            AtlasGraphUtilsV2.setEncodedProperty(vertex, PROVENANCE_TYPE_KEY, entity.getProvenanceType());
        }

        if (entity.getCustomAttributes() != null) {
            setCustomAttributes(vertex, entity);
        }

        if (entity.getLabels() != null) {
            setLabels(vertex, entity.getLabels());
        }
    }

    public EntityMutationResponse mapAttributesAndClassifications(EntityMutationContext context,
                                                                  final boolean isPartialUpdate,
                                                                  final boolean replaceClassifications,
                                                                  boolean replaceBusinessAttributes,
                                                                  boolean isOverwriteBusinessAttribute) throws AtlasBaseException {

        MetricRecorder metric = RequestContext.get().startMetricRecord("mapAttributesAndClassifications");

        EntityMutationResponse resp = new EntityMutationResponse();
        RequestContext reqContext = RequestContext.get();

        if (CollectionUtils.isNotEmpty(context.getEntitiesToRestore())) {
            restoreHandlerV1.restoreEntities(context.getEntitiesToRestore());
        }

        Collection<AtlasEntity> createdEntities = context.getCreatedEntities();
        Collection<AtlasEntity> updatedEntities = context.getUpdatedEntities();
        Collection<AtlasEntity> appendEntities = context.getUpdatedEntitiesForAppendRelationshipAttribute();
        Collection<AtlasEntity> removeEntities = context.getEntitiesUpdatedWithRemoveRelationshipAttribute();

        if (CollectionUtils.isNotEmpty(createdEntities)) {
            for (AtlasEntity createdEntity : createdEntities) {
                try {
                    reqContext.getDeletedEdgesIds().clear();

                    String guid = createdEntity.getGuid();
                    AtlasVertex vertex = context.getVertex(guid);
                    AtlasEntityType entityType = context.getType(guid);

                    mapAttributes(createdEntity, entityType, vertex, CREATE, context);
                    mapRelationshipAttributes(createdEntity, entityType, vertex, CREATE, context);

                    setCustomAttributes(vertex, createdEntity);
                    setSystemAttributesToEntity(vertex, createdEntity);
                    resp.addEntity(CREATE, constructHeader(createdEntity, vertex, entityType.getAllAttributes()));
                    addClassifications(context, guid, createdEntity.getClassifications());

                    if (MapUtils.isNotEmpty(createdEntity.getBusinessAttributes())) {
                        addOrUpdateBusinessAttributes(vertex, entityType, createdEntity.getBusinessAttributes());
                    }

                    Set<AtlasEdge> inOutEdges = getNewCreatedInputOutputEdges(guid);

                    if (inOutEdges != null && inOutEdges.size() > 0) {
                        boolean isRestoreEntity = false;
                        if (CollectionUtils.isNotEmpty(context.getEntitiesToRestore())) {
                            isRestoreEntity = context.getEntitiesToRestore().contains(vertex);
                        }
                        addHasLineage(inOutEdges, isRestoreEntity);
                    }

                    Set<AtlasEdge> removedEdges = getRemovedInputOutputEdges(guid);

                    if (removedEdges != null && removedEdges.size() > 0) {
                        deleteDelegate.getHandler().resetHasLineageOnInputOutputDelete(removedEdges, null);
                    }

                    reqContext.cache(createdEntity);

                    if (DEFERRED_ACTION_ENABLED) {
                        Set<String> deletedEdgeIds = reqContext.getDeletedEdgesIds();
                        for (String deletedEdgeId : deletedEdgeIds) {
                            AtlasEdge edge = graph.getEdge(deletedEdgeId);
                            deleteDelegate.getHandler().createAndQueueClassificationRefreshPropagationTask(edge);
                        }
                    }
                } catch (AtlasBaseException baseException) {
                    setEntityGuidToException(createdEntity, baseException, context);
                    throw baseException;
                }
            }
        }

        EntityOperation updateType = isPartialUpdate ? PARTIAL_UPDATE : UPDATE;

        if (CollectionUtils.isNotEmpty(updatedEntities)) {
            for (AtlasEntity updatedEntity : updatedEntities) {
                try {
                    reqContext.getDeletedEdgesIds().clear();

                    String guid = updatedEntity.getGuid();
                    AtlasVertex vertex = context.getVertex(guid);
                    AtlasEntityType entityType = context.getType(guid);

                    mapAttributes(updatedEntity, entityType, vertex, updateType, context);
                    mapRelationshipAttributes(updatedEntity, entityType, vertex, UPDATE, context);

                    setCustomAttributes(vertex, updatedEntity);

                    if (replaceClassifications) {
                        deleteClassifications(guid);
                        addClassifications(context, guid, updatedEntity.getClassifications());
                    }

                    if (replaceBusinessAttributes) {
                        if (MapUtils.isEmpty(updatedEntity.getBusinessAttributes()) && isOverwriteBusinessAttribute) {
                            Map<String, Map<String, Object>> businessMetadata = entityRetriever.getBusinessMetadata(vertex);
                            if (MapUtils.isNotEmpty(businessMetadata)) {
                                removeBusinessAttributes(vertex, entityType, businessMetadata);
                            }
                        } else {
                            addOrUpdateBusinessAttributes(guid, updatedEntity.getBusinessAttributes(), isOverwriteBusinessAttribute);
                        }
                    }

                    setSystemAttributesToEntity(vertex, updatedEntity);
                    resp.addEntity(updateType, constructHeader(updatedEntity, vertex, entityType.getAllAttributes()));

                    // Add hasLineage for newly created edges
                    Set<AtlasEdge> newlyCreatedEdges = getNewCreatedInputOutputEdges(guid);
                    if (newlyCreatedEdges.size() > 0) {
                        addHasLineage(newlyCreatedEdges, false);
                    }

                    // Add hasLineage for restored edges
                    if (CollectionUtils.isNotEmpty(context.getEntitiesToRestore()) && context.getEntitiesToRestore().contains(vertex)) {
                        Set<AtlasEdge> restoredInputOutputEdges = getRestoredInputOutputEdges(vertex);
                        addHasLineage(restoredInputOutputEdges, true);
                    }

                    Set<AtlasEdge> removedEdges = getRemovedInputOutputEdges(guid);

                    if (removedEdges != null && removedEdges.size() > 0) {
                        deleteDelegate.getHandler().resetHasLineageOnInputOutputDelete(removedEdges, null);
                    }

                    reqContext.cache(updatedEntity);

                    if (DEFERRED_ACTION_ENABLED) {
                        Set<String> deletedEdgeIds = reqContext.getDeletedEdgesIds();
                        for (String deletedEdgeId : deletedEdgeIds) {
                            AtlasEdge edge = graph.getEdge(deletedEdgeId);
                            deleteDelegate.getHandler().createAndQueueClassificationRefreshPropagationTask(edge);
                        }
                    }

                } catch (AtlasBaseException baseException) {
                    setEntityGuidToException(updatedEntity, baseException, context);
                    throw baseException;
                }
            }
        } else {

            if (CollectionUtils.isNotEmpty(appendEntities)) {
                for (AtlasEntity entity : appendEntities) {
                    String guid = entity.getGuid();
                    AtlasVertex vertex = context.getVertex(guid);
                    AtlasEntityType entityType = context.getType(guid);
                    mapAppendRemoveRelationshipAttributes(entity, entityType, vertex, UPDATE, context, true, false);
                }
            }

            if (CollectionUtils.isNotEmpty(removeEntities)) {
                for (AtlasEntity entity : removeEntities) {
                    String guid = entity.getGuid();
                    AtlasVertex vertex = context.getVertex(guid);
                    AtlasEntityType entityType = context.getType(guid);
                    mapAppendRemoveRelationshipAttributes(entity, entityType, vertex, UPDATE, context, false, true);
                }
            }
        }

        if (CollectionUtils.isNotEmpty(context.getEntitiesToDelete())) {
            deleteDelegate.getHandler().deleteEntities(context.getEntitiesToDelete());
        }

        RequestContext req = RequestContext.get();

        if(!req.isPurgeRequested()) {
            for (AtlasEntityHeader entity : req.getDeletedEntities()) {
                resp.addEntity(DELETE, entity);
            }
        }

        for (AtlasEntityHeader entity : req.getUpdatedEntities()) {
            resp.addEntity(updateType, entity);
        }

        if (req.getRestoredEntities() != null && req.getRestoredEntities().size() > 0) {
            for (AtlasEntityHeader entity : req.getRestoredEntities()) {
                resp.addEntity(UPDATE, entity);
            }
        }

        RequestContext.get().endMetricRecord(metric);

        return resp;
    }

    private void setSystemAttributesToEntity(AtlasVertex entityVertex, AtlasEntity createdEntity) {

        createdEntity.setCreatedBy(GraphHelper.getCreatedByAsString(entityVertex));
        createdEntity.setUpdatedBy(GraphHelper.getModifiedByAsString(entityVertex));
        createdEntity.setCreateTime(new Date(GraphHelper.getCreatedTime(entityVertex)));
        createdEntity.setUpdateTime(new Date(GraphHelper.getModifiedTime(entityVertex)));


        if (DIFFERENTIAL_AUDITS) {
            AtlasEntity diffEntity = RequestContext.get().getDifferentialEntity(createdEntity.getGuid());
            if (diffEntity != null) {
                diffEntity.setUpdateTime(createdEntity.getUpdateTime());
                diffEntity.setUpdatedBy(createdEntity.getUpdatedBy());
            }
        }
    }


    private void setEntityGuidToException(AtlasEntity entity, AtlasBaseException exception, EntityMutationContext context) {
        String guid;
        try {
            guid = context.getGuidAssignments().entrySet().stream().filter(x -> entity.getGuid().equals(x.getValue())).findFirst().get().getKey();
        } catch (NoSuchElementException noSuchElementException) {
            guid = entity.getGuid();
        }

        exception.setEntityGuid(guid);
    }

    public void setCustomAttributes(AtlasVertex vertex, AtlasEntity entity) {
        String customAttributesString = getCustomAttributesString(entity);

        if (customAttributesString != null) {
            AtlasGraphUtilsV2.setEncodedProperty(vertex, CUSTOM_ATTRIBUTES_PROPERTY_KEY, customAttributesString);
        }
    }

    public void mapGlossaryRelationshipAttribute(AtlasAttribute attribute, AtlasObjectId glossaryObjectId,
                                                 AtlasVertex entityVertex, EntityMutationContext context) throws AtlasBaseException {

        mapAttribute(attribute, glossaryObjectId, entityVertex, EntityMutations.EntityOperation.UPDATE, context);
    }

    public void setLabels(AtlasVertex vertex, Set<String> labels) throws AtlasBaseException {
        final Set<String> currentLabels = getLabels(vertex);
        final Set<String> addedLabels;
        final Set<String> removedLabels;

        if (CollectionUtils.isEmpty(currentLabels)) {
            addedLabels   = labels;
            removedLabels = null;
        } else if (CollectionUtils.isEmpty(labels)) {
            addedLabels   = null;
            removedLabels = currentLabels;
        } else {
            addedLabels   = new HashSet<String>(CollectionUtils.subtract(labels, currentLabels));
            removedLabels = new HashSet<String>(CollectionUtils.subtract(currentLabels, labels));
        }

        updateLabels(vertex, labels);

        entityChangeNotifier.onLabelsUpdatedFromEntity(graphHelper.getGuid(vertex), addedLabels, removedLabels);
    }

    public void addLabels(AtlasVertex vertex, Set<String> labels) throws AtlasBaseException {
        if (CollectionUtils.isNotEmpty(labels)) {
            final Set<String> existingLabels = graphHelper.getLabels(vertex);
            final Set<String> updatedLabels;

            if (CollectionUtils.isEmpty(existingLabels)) {
                updatedLabels = labels;
            } else {
                updatedLabels = new HashSet<>(existingLabels);
                updatedLabels.addAll(labels);
            }
            if (!updatedLabels.equals(existingLabels)) {
                updateLabels(vertex, updatedLabels);
                updatedLabels.removeAll(existingLabels);
                entityChangeNotifier.onLabelsUpdatedFromEntity(graphHelper.getGuid(vertex), updatedLabels, null);
            }
        }
    }

    public void removeLabels(AtlasVertex vertex, Set<String> labels) throws AtlasBaseException {
        if (CollectionUtils.isNotEmpty(labels)) {
            final Set<String> existingLabels = graphHelper.getLabels(vertex);
            Set<String> updatedLabels;

            if (CollectionUtils.isNotEmpty(existingLabels)) {
                updatedLabels = new HashSet<>(existingLabels);
                updatedLabels.removeAll(labels);

                if (!updatedLabels.equals(existingLabels)) {
                    updateLabels(vertex, updatedLabels);
                    existingLabels.removeAll(updatedLabels);
                    entityChangeNotifier.onLabelsUpdatedFromEntity(graphHelper.getGuid(vertex), null, existingLabels);
                }
            }
        }
    }

    public void addOrUpdateBusinessAttributes(String guid, Map<String, Map<String, Object>> businessAttrbutes, boolean isOverwrite) throws AtlasBaseException {
        if (StringUtils.isEmpty(guid)) {
            throw new AtlasBaseException(AtlasErrorCode.INVALID_PARAMETERS, "guid is null/empty");
        }

        if (MapUtils.isEmpty(businessAttrbutes)) {
            return;
        }

        AtlasVertex entityVertex = AtlasGraphUtilsV2.findByGuid(graph, guid);

        if (entityVertex == null) {
            throw new AtlasBaseException(AtlasErrorCode.INSTANCE_GUID_NOT_FOUND, guid);
        }

        String                           typeName                     = getTypeName(entityVertex);
        AtlasEntityType                  entityType                   = typeRegistry.getEntityTypeByName(typeName);
        AtlasEntityHeader                entityHeader                 = entityRetriever.toAtlasEntityHeaderWithClassifications(entityVertex);
        Map<String, Map<String, Object>> currEntityBusinessAttributes = entityRetriever.getBusinessMetadata(entityVertex);
        Set<String>                      updatedBusinessMetadataNames = new HashSet<>();

        for (String bmName : entityType.getBusinessAttributes().keySet()) {
            Map<String, Object> bmAttrs     = businessAttrbutes.get(bmName);
            Map<String, Object> currBmAttrs = currEntityBusinessAttributes != null ? currEntityBusinessAttributes.get(bmName) : null;

            if (MapUtils.isEmpty(bmAttrs) && MapUtils.isEmpty(currBmAttrs)) { // no change
                continue;
            } else if (Objects.equals(bmAttrs, currBmAttrs)) { // no change
                continue;
            }

            updatedBusinessMetadataNames.add(bmName);
        }

        AtlasEntityAccessRequest.AtlasEntityAccessRequestBuilder requestBuilder = new AtlasEntityAccessRequest.AtlasEntityAccessRequestBuilder(typeRegistry, AtlasPrivilege.ENTITY_UPDATE_BUSINESS_METADATA, entityHeader);

        for (String bmName : updatedBusinessMetadataNames) {
            requestBuilder.setBusinessMetadata(bmName);

            AtlasAuthorizationUtils.verifyAccess(requestBuilder.build(), "add/update business-metadata: guid=", guid, ", business-metadata-name=", bmName);
        }

        if (isOverwrite) {
            setBusinessAttributes(entityVertex, entityType, businessAttrbutes);
        } else {
            addOrUpdateBusinessAttributes(entityVertex, entityType, businessAttrbutes);
        }
    }

    /*
     * reset/overwrite business attributes of the entity with given values
     */
    public void setBusinessAttributes(AtlasVertex entityVertex, AtlasEntityType entityType, Map<String, Map<String, Object>> businessAttributes) throws AtlasBaseException {
        if (LOG.isDebugEnabled()) {
            LOG.debug("==> setBusinessAttributes(entityVertex={}, entityType={}, businessAttributes={}", entityVertex, entityType.getTypeName(), businessAttributes);
        }

        validateBusinessAttributes(entityVertex, entityType, businessAttributes, true);

        Map<String, Map<String, AtlasBusinessAttribute>> entityTypeBusinessAttributes = entityType.getBusinessAttributes();
        Map<String, Map<String, Object>>                 updatedBusinessAttributes    = new HashMap<>();

        for (Map.Entry<String, Map<String, AtlasBusinessAttribute>> entry : entityTypeBusinessAttributes.entrySet()) {
            String                              bmName             = entry.getKey();
            Map<String, AtlasBusinessAttribute> bmAttributes       = entry.getValue();
            Map<String, Object>                 entityBmAttributes = MapUtils.isEmpty(businessAttributes) ? null : businessAttributes.get(bmName);

            for (AtlasBusinessAttribute bmAttribute : bmAttributes.values()) {
                String bmAttrName          = bmAttribute.getName();
                Object bmAttrExistingValue = null;
                boolean isArrayOfPrimitiveType = false;
                boolean isArrayOfEnum = false;
                if (bmAttribute.getAttributeType().getTypeCategory().equals(ARRAY)) {
                    AtlasArrayType bmAttributeType = (AtlasArrayType) bmAttribute.getAttributeType();
                    AtlasType elementType = bmAttributeType.getElementType();
                    isArrayOfPrimitiveType = elementType.getTypeCategory().equals(TypeCategory.PRIMITIVE);
                    isArrayOfEnum = elementType.getTypeCategory().equals(TypeCategory.ENUM);
                }
                if (isArrayOfPrimitiveType || isArrayOfEnum) {
                    bmAttrExistingValue = entityVertex.getPropertyValues(bmAttribute.getVertexPropertyName(), Object.class);
                } else {
                    bmAttrExistingValue = entityVertex.getProperty(bmAttribute.getVertexPropertyName(), Object.class);
                }
                Object bmAttrNewValue      = MapUtils.isEmpty(entityBmAttributes) ? null : entityBmAttributes.get(bmAttrName);

                if (bmAttrExistingValue == null) {
                    if (bmAttrNewValue != null) {
                        if (LOG.isDebugEnabled()) {
                            LOG.debug("setBusinessAttributes(): adding {}.{}={}", bmName, bmAttribute.getName(), bmAttrNewValue);
                        }

                        mapAttribute(bmAttribute, bmAttrNewValue, entityVertex, CREATE, new EntityMutationContext());

                        addToUpdatedBusinessAttributes(updatedBusinessAttributes, bmAttribute, bmAttrNewValue);
                    }
                } else {
                    if (bmAttrNewValue != null) {
                        if (!Objects.equals(bmAttrExistingValue, bmAttrNewValue)) {
                            if (LOG.isDebugEnabled()) {
                                LOG.debug("setBusinessAttributes(): updating {}.{}={}", bmName, bmAttribute.getName(), bmAttrNewValue);
                            }

                            mapAttribute(bmAttribute, bmAttrNewValue, entityVertex, UPDATE, new EntityMutationContext());

                            addToUpdatedBusinessAttributes(updatedBusinessAttributes, bmAttribute, bmAttrNewValue);
                        }
                    } else {
                        if (LOG.isDebugEnabled()) {
                            LOG.debug("setBusinessAttributes(): removing {}.{}", bmName, bmAttribute.getName());
                        }

                        entityVertex.removeProperty(bmAttribute.getVertexPropertyName());

                        addToUpdatedBusinessAttributes(updatedBusinessAttributes, bmAttribute, bmAttrNewValue);
                    }
                }
            }
        }

        if (MapUtils.isNotEmpty(updatedBusinessAttributes)) {
            entityChangeNotifier.onBusinessAttributesUpdated(AtlasGraphUtilsV2.getIdFromVertex(entityVertex), updatedBusinessAttributes);
        }

        if (LOG.isDebugEnabled()) {
            LOG.debug("<== setBusinessAttributes(entityVertex={}, entityType={}, businessAttributes={}", entityVertex, entityType.getTypeName(), businessAttributes);
        }
    }

    /*
     * add or update the given business attributes on the entity
     */
    public void addOrUpdateBusinessAttributes(AtlasVertex entityVertex, AtlasEntityType entityType, Map<String, Map<String, Object>> businessAttributes) throws AtlasBaseException {
        if (LOG.isDebugEnabled()) {
            LOG.debug("==> addOrUpdateBusinessAttributes(entityVertex={}, entityType={}, businessAttributes={}", entityVertex, entityType.getTypeName(), businessAttributes);
        }

        validateBusinessAttributes(entityVertex, entityType, businessAttributes, true);

        Map<String, Map<String, AtlasBusinessAttribute>> entityTypeBusinessAttributes = entityType.getBusinessAttributes();
        Map<String, Map<String, Object>>                 updatedBusinessAttributes    = new HashMap<>();

        if (MapUtils.isNotEmpty(entityTypeBusinessAttributes) && MapUtils.isNotEmpty(businessAttributes)) {
            for (Map.Entry<String, Map<String, AtlasBusinessAttribute>> entry : entityTypeBusinessAttributes.entrySet()) {
                String                              bmName             = entry.getKey();
                Map<String, AtlasBusinessAttribute> bmAttributes       = entry.getValue();
                Map<String, Object>                 entityBmAttributes = businessAttributes.get(bmName);

                if (MapUtils.isEmpty(entityBmAttributes) && !businessAttributes.containsKey(bmName)) {
                    continue;
                }

                for (AtlasBusinessAttribute bmAttribute : bmAttributes.values()) {
                    String bmAttrName = bmAttribute.getName();

                    if (MapUtils.isEmpty(entityBmAttributes)) {
                        entityVertex.removeProperty(bmAttribute.getVertexPropertyName());
                        addToUpdatedBusinessAttributes(updatedBusinessAttributes, bmAttribute, null);
                        continue;

                    } else if (!entityBmAttributes.containsKey(bmAttrName)) {
                        //since overwriteBusinessAttributes is false, ignore in case BM attr is not passed at all
                        continue;
                    }

                    Object bmAttrValue   = entityBmAttributes.get(bmAttrName);
                    Object existingValue = null;
                    boolean isArrayOfPrimitiveType = false;
                    boolean isArrayOfEnum = false;
                    if (bmAttribute.getAttributeType().getTypeCategory().equals(ARRAY)) {
                        AtlasArrayType bmAttributeType = (AtlasArrayType) bmAttribute.getAttributeType();
                        AtlasType elementType = bmAttributeType.getElementType();
                        isArrayOfPrimitiveType = elementType.getTypeCategory().equals(TypeCategory.PRIMITIVE);
                        isArrayOfEnum = elementType.getTypeCategory().equals(TypeCategory.ENUM);
                    }
                    if (isArrayOfPrimitiveType || isArrayOfEnum) {
                        existingValue = entityVertex.getPropertyValues(bmAttribute.getVertexPropertyName(), Object.class);
                    } else {
                        existingValue = entityVertex.getProperty(bmAttribute.getVertexPropertyName(), Object.class);
                    }

                    if (existingValue == null) {
                        if (bmAttrValue != null) {
                            mapAttribute(bmAttribute, bmAttrValue, entityVertex, CREATE, new EntityMutationContext());

                            addToUpdatedBusinessAttributes(updatedBusinessAttributes, bmAttribute, bmAttrValue);
                        }
                    } else {
                        if (!Objects.equals(existingValue, bmAttrValue)) {

                            if( bmAttrValue != null) {
                                mapAttribute(bmAttribute, bmAttrValue, entityVertex, UPDATE, new EntityMutationContext());

                                addToUpdatedBusinessAttributes(updatedBusinessAttributes, bmAttribute, bmAttrValue);
                            } else {
                                entityVertex.removeProperty(bmAttribute.getVertexPropertyName());
                                addToUpdatedBusinessAttributes(updatedBusinessAttributes, bmAttribute, null);
                            }
                        }
                    }
                }
            }
        }

        if (MapUtils.isNotEmpty(updatedBusinessAttributes)) {
            entityChangeNotifier.onBusinessAttributesUpdated(AtlasGraphUtilsV2.getIdFromVertex(entityVertex), updatedBusinessAttributes);
        }

        if (LOG.isDebugEnabled()) {
            LOG.debug("<== addOrUpdateBusinessAttributes(entityVertex={}, entityType={}, businessAttributes={}", entityVertex, entityType.getTypeName(), businessAttributes);
        }
    }

    /*
     * remove the given business attributes from the entity
     */
    public void removeBusinessAttributes(AtlasVertex entityVertex, AtlasEntityType entityType, Map<String, Map<String, Object>> businessAttributes) throws AtlasBaseException {
        if (LOG.isDebugEnabled()) {
            LOG.debug("==> removeBusinessAttributes(entityVertex={}, entityType={}, businessAttributes={}", entityVertex, entityType.getTypeName(), businessAttributes);
        }

        AtlasEntityHeader               entityHeader   = entityRetriever.toAtlasEntityHeaderWithClassifications(entityVertex);
        AtlasEntityAccessRequest.AtlasEntityAccessRequestBuilder requestBuilder = new AtlasEntityAccessRequest.AtlasEntityAccessRequestBuilder(typeRegistry, AtlasPrivilege.ENTITY_UPDATE_BUSINESS_METADATA, entityHeader);

        for (String bmName : businessAttributes.keySet()) {
            requestBuilder.setBusinessMetadata(bmName);

            AtlasAuthorizationUtils.verifyAccess(requestBuilder.build(), "remove business-metadata: guid=", entityHeader.getGuid(), ", business-metadata=", bmName);
        }

        Map<String, Map<String, AtlasBusinessAttribute>> entityTypeBusinessAttributes = entityType.getBusinessAttributes();
        Map<String, Map<String, Object>>                 updatedBusinessAttributes    = new HashMap<>();

        if (MapUtils.isNotEmpty(entityTypeBusinessAttributes) && MapUtils.isNotEmpty(businessAttributes)) {
            for (Map.Entry<String, Map<String, AtlasBusinessAttribute>> entry : entityTypeBusinessAttributes.entrySet()) {
                String                              bmName       = entry.getKey();
                Map<String, AtlasBusinessAttribute> bmAttributes = entry.getValue();

                if (!businessAttributes.containsKey(bmName)) { // nothing to remove for this business-metadata
                    continue;
                }

                Map<String, Object> entityBmAttributes = businessAttributes.get(bmName);

                for (AtlasBusinessAttribute bmAttribute : bmAttributes.values()) {
                    // if (entityBmAttributes is empty) remove all attributes in this business-metadata
                    // else remove the attribute only if its given in entityBmAttributes
                    if (MapUtils.isEmpty(entityBmAttributes) || entityBmAttributes.containsKey(bmAttribute.getName())) {
                        entityVertex.removeProperty(bmAttribute.getVertexPropertyName());

                        addToUpdatedBusinessAttributes(updatedBusinessAttributes, bmAttribute, null);
                    }
                }
            }
        }

        if (MapUtils.isNotEmpty(updatedBusinessAttributes)) {
            entityChangeNotifier.onBusinessAttributesUpdated(AtlasGraphUtilsV2.getIdFromVertex(entityVertex), updatedBusinessAttributes);
        }

        if (LOG.isDebugEnabled()) {
            LOG.debug("<== removeBusinessAttributes(entityVertex={}, entityType={}, businessAttributes={}", entityVertex, entityType.getTypeName(), businessAttributes);
        }
    }

    private AtlasVertex createStructVertex(AtlasStruct struct) {
        return createStructVertex(struct.getTypeName());
    }

    private AtlasVertex createStructVertex(AtlasObjectId objectId) {
        return createStructVertex(objectId.getTypeName());
    }

    private AtlasVertex createStructVertex(String typeName) {
        if (LOG.isDebugEnabled()) {
            LOG.debug("==> createStructVertex({})", typeName);
        }

        final AtlasVertex ret = graph.addVertex();

        AtlasGraphUtilsV2.setEncodedProperty(ret, ENTITY_TYPE_PROPERTY_KEY, typeName);
        AtlasGraphUtilsV2.setEncodedProperty(ret, STATE_PROPERTY_KEY, AtlasEntity.Status.ACTIVE.name());
        AtlasGraphUtilsV2.setEncodedProperty(ret, TIMESTAMP_PROPERTY_KEY, RequestContext.get().getRequestTime());
        AtlasGraphUtilsV2.setEncodedProperty(ret, MODIFICATION_TIMESTAMP_PROPERTY_KEY, RequestContext.get().getRequestTime());
        AtlasGraphUtilsV2.setEncodedProperty(ret, CREATED_BY_KEY, RequestContext.get().getUser());
        AtlasGraphUtilsV2.setEncodedProperty(ret, MODIFIED_BY_KEY, RequestContext.get().getUser());

        if (LOG.isDebugEnabled()) {
            LOG.debug("<== createStructVertex({})", typeName);
        }

        return ret;
    }

    private AtlasVertex createClassificationVertex(AtlasClassification classification) {
        if (LOG.isDebugEnabled()) {
            LOG.debug("==> createVertex({})", classification.getTypeName());
        }

        AtlasClassificationType classificationType = typeRegistry.getClassificationTypeByName(classification.getTypeName());

        AtlasVertex ret = createStructVertex(classification);

        AtlasGraphUtilsV2.addEncodedProperty(ret, SUPER_TYPES_PROPERTY_KEY, classificationType.getAllSuperTypes());
        AtlasGraphUtilsV2.setEncodedProperty(ret, CLASSIFICATION_ENTITY_GUID, classification.getEntityGuid());
        AtlasGraphUtilsV2.setEncodedProperty(ret, CLASSIFICATION_ENTITY_STATUS, classification.getEntityStatus().name());

        return ret;
    }

    private void mapAttributes(AtlasStruct struct, AtlasVertex vertex, EntityOperation op, EntityMutationContext context) throws AtlasBaseException {
        mapAttributes(struct, getStructType(struct.getTypeName()), vertex, op, context);
    }

    private void mapAttributes(AtlasStruct struct, AtlasStructType structType, AtlasVertex vertex, EntityOperation op, EntityMutationContext context) throws AtlasBaseException {
        if (LOG.isDebugEnabled()) {
            LOG.debug("==> mapAttributes({}, {})", op, struct.getTypeName());
        }

        if (MapUtils.isNotEmpty(struct.getAttributes())) {
            MetricRecorder metric = RequestContext.get().startMetricRecord("mapAttributes");

            List<String> timestampAutoUpdateAttributes = new ArrayList<>();
            List<String> userAutoUpdateAttributes = new ArrayList<>();

            if (op.equals(CREATE)) {
                for (AtlasAttribute attribute : structType.getAllAttributes().values()) {
                    Object attrValue = struct.getAttribute(attribute.getName());
                    Object attrOldValue = null;
                    boolean isArrayOfPrimitiveType = false;
                    boolean isArrayOfEnum = false;
                    if (attribute.getAttributeType().getTypeCategory().equals(ARRAY)) {
                        AtlasArrayType attributeType = (AtlasArrayType) attribute.getAttributeType();
                        AtlasType elementType = attributeType.getElementType();
                        isArrayOfPrimitiveType = elementType.getTypeCategory().equals(TypeCategory.PRIMITIVE);
                        isArrayOfEnum = elementType.getTypeCategory().equals(TypeCategory.ENUM);
                    }
                    if (isArrayOfPrimitiveType || isArrayOfEnum) {
                        attrOldValue = vertex.getPropertyValues(attribute.getVertexPropertyName(),attribute.getClass());
                    } else {
                        attrOldValue = vertex.getProperty(attribute.getVertexPropertyName(),attribute.getClass());
                    }
                    if (attrValue!= null && !attrValue.equals(attrOldValue)) {
                        addValuesToAutoUpdateAttributesList(attribute, userAutoUpdateAttributes, timestampAutoUpdateAttributes);
                    }

                    mapAttribute(attribute, attrValue, vertex, op, context);
                }

            } else if (op.equals(UPDATE) || op.equals(PARTIAL_UPDATE)) {
                for (String attrName : struct.getAttributes().keySet()) {
                    AtlasAttribute attribute = structType.getAttribute(attrName);

                    if (attribute != null) {
                        Object attrValue = struct.getAttribute(attrName);
                        Object attrOldValue = null;
                        boolean isArrayOfPrimitiveType = false;
                        boolean isArrayOfEnum = false;

                        boolean isStruct = (TypeCategory.STRUCT == attribute.getDefinedInType().getTypeCategory()
                                || TypeCategory.STRUCT == attribute.getAttributeType().getTypeCategory());

                        if (attribute.getAttributeType().getTypeCategory().equals(ARRAY)) {
                            AtlasArrayType attributeType = (AtlasArrayType) attribute.getAttributeType();
                            AtlasType elementType = attributeType.getElementType();
                            isArrayOfPrimitiveType = elementType.getTypeCategory().equals(TypeCategory.PRIMITIVE);
                            isArrayOfEnum = elementType.getTypeCategory().equals(TypeCategory.ENUM);
                        }

                        if (isArrayOfPrimitiveType || isArrayOfEnum) {
                            attrOldValue = vertex.getPropertyValues(attribute.getVertexPropertyName(),attribute.getClass());
                        } else if (isStruct) {
                            String edgeLabel = AtlasGraphUtilsV2.getEdgeLabel(attribute.getName());
                            attrOldValue = getCollectionElementsUsingRelationship(vertex, attribute, edgeLabel);
                        } else {
                            attrOldValue = vertex.getProperty(attribute.getVertexPropertyName(),attribute.getClass());
                        }

                        if (attrValue != null && !attrValue.equals(attrOldValue)) {
                            addValuesToAutoUpdateAttributesList(attribute, userAutoUpdateAttributes, timestampAutoUpdateAttributes);
                        }

                        mapAttribute(attribute, attrValue, vertex, op, context);
                    } else {
                        LOG.warn("mapAttributes(): invalid attribute {}.{}. Ignored..", struct.getTypeName(), attrName);
                    }
                }
            }

            updateModificationMetadata(vertex);
            graphHelper.updateMetadataAttributes(vertex, timestampAutoUpdateAttributes, "timestamp");
            graphHelper.updateMetadataAttributes(vertex, userAutoUpdateAttributes, "user");

            RequestContext.get().endMetricRecord(metric);
        }

        if (LOG.isDebugEnabled()) {
            LOG.debug("<== mapAttributes({}, {})", op, struct.getTypeName());
        }
    }

    private void addValuesToAutoUpdateAttributesList(AtlasAttribute attribute, List<String> userAutoUpdateAttributes, List<String> timestampAutoUpdateAttributes) {
        HashMap<String, ArrayList> autoUpdateAttributes =  attribute.getAttributeDef().getAutoUpdateAttributes();
        if (autoUpdateAttributes != null) {
            List<String> userAttributes = autoUpdateAttributes.get("user");
            if (userAttributes != null && userAttributes.size() > 0) {
                userAutoUpdateAttributes.addAll(userAttributes);
            }
            List<String> timestampAttributes = autoUpdateAttributes.get("timestamp");
            if (timestampAttributes != null && timestampAttributes.size() > 0) {
                timestampAutoUpdateAttributes.addAll(timestampAttributes);
            }
        }
    }

    private void mapRelationshipAttributes(AtlasEntity entity, AtlasEntityType entityType, AtlasVertex vertex, EntityOperation op,
                                           EntityMutationContext context) throws AtlasBaseException {
        if (LOG.isDebugEnabled()) {
            LOG.debug("==> mapRelationshipAttributes({}, {})", op, entity.getTypeName());
        }

        if (MapUtils.isNotEmpty(entity.getRelationshipAttributes())) {
            MetricRecorder metric = RequestContext.get().startMetricRecord("mapRelationshipAttributes");

            if (op.equals(CREATE)) {
                for (String attrName : entityType.getRelationshipAttributes().keySet()) {
                    Object         attrValue    = entity.getRelationshipAttribute(attrName);
                    String         relationType = AtlasEntityUtil.getRelationshipType(attrValue);
                    AtlasAttribute attribute    = entityType.getRelationshipAttribute(attrName, relationType);

                    mapAttribute(attribute, attrValue, vertex, op, context);
                }

            } else if (op.equals(UPDATE) || op.equals(PARTIAL_UPDATE)) {
                // relationship attributes mapping
                for (String attrName : entityType.getRelationshipAttributes().keySet()) {
                    if (entity.hasRelationshipAttribute(attrName)) {
                        Object         attrValue    = entity.getRelationshipAttribute(attrName);
                        String         relationType = AtlasEntityUtil.getRelationshipType(attrValue);
                        AtlasAttribute attribute    = entityType.getRelationshipAttribute(attrName, relationType);

                        mapAttribute(attribute, attrValue, vertex, op, context);
                    }
                }
            }
            updateModificationMetadata(vertex);

            RequestContext.get().endMetricRecord(metric);
        }

        if (LOG.isDebugEnabled()) {
            LOG.debug("<== mapRelationshipAttributes({}, {})", op, entity.getTypeName());
        }
    }

    private void mapAppendRemoveRelationshipAttributes(AtlasEntity entity, AtlasEntityType entityType, AtlasVertex vertex, EntityOperation op,
                                                       EntityMutationContext context, boolean isAppendOp, boolean isRemoveOp) throws AtlasBaseException {
        if (LOG.isDebugEnabled()) {
            LOG.debug("==> mapAppendRemoveRelationshipAttributes({}, {})", op, entity.getTypeName());
        }

        MetricRecorder metric = RequestContext.get().startMetricRecord("mapAppendRemoveRelationshipAttributes");

        if (isAppendOp && MapUtils.isNotEmpty(entity.getAppendRelationshipAttributes())) {
         if (op.equals(UPDATE) || op.equals(PARTIAL_UPDATE)) {
                // relationship attributes mapping
                for (String attrName : entityType.getRelationshipAttributes().keySet()) {
                    if (entity.hasAppendRelationshipAttribute(attrName)) {
                        Object         attrValue    = entity.getAppendRelationshipAttribute(attrName);
                        String         relationType = AtlasEntityUtil.getRelationshipType(attrValue);
                        AtlasAttribute attribute    = entityType.getRelationshipAttribute(attrName, relationType);
                        mapAttribute(attribute, attrValue, vertex, op, context, true, isRemoveOp);
                    }
                }
            }
        }

        if (isRemoveOp && MapUtils.isNotEmpty(entity.getRemoveRelationshipAttributes())) {
            if (op.equals(UPDATE) || op.equals(PARTIAL_UPDATE)) {
                // relationship attributes mapping
                for (String attrName : entityType.getRelationshipAttributes().keySet()) {
                    if (entity.hasRemoveRelationshipAttribute(attrName)) {
                        Object         attrValue    = entity.getRemoveRelationshipAttribute(attrName);
                        String         relationType = AtlasEntityUtil.getRelationshipType(attrValue);
                        AtlasAttribute attribute    = entityType.getRelationshipAttribute(attrName, relationType);
                        mapAttribute(attribute, attrValue, vertex, op, context, isAppendOp, true);
                    }
                }
            }
        }

        RequestContext.get().endMetricRecord(metric);

        if (LOG.isDebugEnabled()) {
            LOG.debug("<== mapAppendRemoveRelationshipAttributes({}, {})", op, entity.getTypeName());
        }
    }

    private void mapAttribute(AtlasAttribute attribute, Object attrValue, AtlasVertex vertex, EntityOperation op, EntityMutationContext context) throws AtlasBaseException {
       mapAttribute(attribute, attrValue, vertex, op, context, false, false);
    }

    private void mapAttribute(AtlasAttribute attribute, Object attrValue, AtlasVertex vertex, EntityOperation op, EntityMutationContext context, boolean isAppendOp, boolean isRemoveOp) throws AtlasBaseException {
        boolean isDeletedEntity = context.isDeletedEntity(vertex);
        AtlasType         attrType     = attribute.getAttributeType();
        if (attrValue == null) {
            AtlasAttributeDef attributeDef = attribute.getAttributeDef();

            if (attrType.getTypeCategory() == TypeCategory.PRIMITIVE) {
                if (attributeDef.getDefaultValue() != null) {
                    attrValue = attrType.createDefaultValue(attributeDef.getDefaultValue());
                } else if (attributeDef.getIsDefaultValueNull() && ALLOWED_DATATYPES_FOR_DEFAULT_NULL.contains(attribute.getTypeName())) {
                    attrValue = null;
                } else {
                    if (attribute.getAttributeDef().getIsOptional()) {
                        attrValue = attrType.createOptionalDefaultValue();
                    } else {
                        attrValue = attrType.createDefaultValue();
                    }
                }
            }
        }

        if (attrType.getTypeCategory() == TypeCategory.PRIMITIVE || attrType.getTypeCategory() == TypeCategory.ENUM) {
            mapPrimitiveValue(vertex, attribute, attrValue, isDeletedEntity);
        } else {
            AttributeMutationContext ctx = new AttributeMutationContext(op, vertex, attribute, attrValue);
            mapToVertexByTypeCategory(ctx, context, isAppendOp, isRemoveOp);
        }
    }

    private Object mapToVertexByTypeCategory(AttributeMutationContext ctx, EntityMutationContext context, boolean isAppendOp, boolean isRemoveOp) throws AtlasBaseException {
        if (ctx.getOp() == CREATE && ctx.getValue() == null) {
            return null;
        }

        switch (ctx.getAttrType().getTypeCategory()) {
            case PRIMITIVE:
            case ENUM:
                return mapPrimitiveValue(ctx, context);

            case STRUCT: {
                String    edgeLabel   = AtlasGraphUtilsV2.getEdgeLabel(ctx.getVertexProperty());
                AtlasEdge currentEdge = graphHelper.getEdgeForLabel(ctx.getReferringVertex(), edgeLabel);
                AtlasEdge edge        = currentEdge != null ? currentEdge : null;

                ctx.setExistingEdge(edge);

                AtlasEdge newEdge = mapStructValue(ctx, context);

                if (currentEdge != null && !currentEdge.equals(newEdge)) {
                    deleteDelegate.getHandler().deleteEdgeReference(currentEdge, ctx.getAttrType().getTypeCategory(), false, true, ctx.getReferringVertex());
                }

                return newEdge;
            }

            case OBJECT_ID_TYPE: {
                if (ctx.getAttributeDef().isSoftReferenced()) {
                    return mapSoftRefValueWithUpdate(ctx, context);
                }

                AtlasRelationshipEdgeDirection edgeDirection = ctx.getAttribute().getRelationshipEdgeDirection();
                String edgeLabel = ctx.getAttribute().getRelationshipEdgeLabel();

                // if relationshipDefs doesn't exist, use legacy way of finding edge label.
                if (StringUtils.isEmpty(edgeLabel)) {
                    edgeLabel = AtlasGraphUtilsV2.getEdgeLabel(ctx.getVertexProperty());
                }

                String    relationshipGuid = getRelationshipGuid(ctx.getValue());
                AtlasEdge currentEdge;

                // if relationshipGuid is assigned in AtlasRelatedObjectId use it to fetch existing AtlasEdge
                if (StringUtils.isNotEmpty(relationshipGuid) && !RequestContext.get().isImportInProgress()) {
                    currentEdge = graphHelper.getEdgeForGUID(relationshipGuid);
                } else {
                    currentEdge = graphHelper.getEdgeForLabel(ctx.getReferringVertex(), edgeLabel, edgeDirection);
                }

                AtlasEdge newEdge = null;

                if (ctx.getValue() != null) {
                    AtlasEntityType instanceType = getInstanceType(ctx.getValue(), context);
                    AtlasEdge       edge         = currentEdge != null ? currentEdge : null;

                    ctx.setElementType(instanceType);
                    ctx.setExistingEdge(edge);

                    newEdge = mapObjectIdValueUsingRelationship(ctx, context);

                    // legacy case update inverse attribute
                    if (ctx.getAttribute().getInverseRefAttribute() != null) {
                        // Update the inverse reference using relationship on the target entity
                        addInverseReference(context, ctx.getAttribute().getInverseRefAttribute(), newEdge, getRelationshipAttributes(ctx.getValue()));
                    }
                }

                // created new relationship,
                // record entity update on both vertices of the new relationship
                if (currentEdge == null && newEdge != null) {

                    // based on relationship edge direction record update only on attribute vertex
                    if (edgeDirection == IN) {
                        recordEntityUpdate(newEdge.getOutVertex());

                    } else {
                        recordEntityUpdate(newEdge.getInVertex());
                    }
                }

                // update references, if current and new edge don't match
                // record entity update on new reference and delete(edge) old reference.
                if (currentEdge != null && !currentEdge.equals(newEdge)) {

                    //record entity update on new edge
                    if (isRelationshipEdge(newEdge)) {
                        AtlasVertex attrVertex = context.getDiscoveryContext().getResolvedEntityVertex(getGuid(ctx.getValue()));

                        recordEntityUpdate(attrVertex);
                    }

                    //delete old reference
                    deleteDelegate.getHandler().deleteEdgeReference(currentEdge, ctx.getAttrType().getTypeCategory(), ctx.getAttribute().isOwnedRef(),
                            true, ctx.getAttribute().getRelationshipEdgeDirection(), ctx.getReferringVertex());
                }

                if (edgeLabel.equals(GLOSSARY_TERMS_EDGE_LABEL) || edgeLabel.equals(GLOSSARY_CATEGORY_EDGE_LABEL)) {
                    addGlossaryAttr(ctx, newEdge);
                }

                if (CATEGORY_PARENT_EDGE_LABEL.equals(edgeLabel)) {
                    addCatParentAttr(ctx, newEdge);
                }

                return newEdge;
            }

            case MAP:
                return mapMapValue(ctx, context);

            case ARRAY:
                if (isAppendOp){
                    return appendArrayValue(ctx, context);
                }

                if (isRemoveOp){
                  return removeArrayValue(ctx, context);
                }

                return mapArrayValue(ctx, context);

            default:
                throw new AtlasBaseException(AtlasErrorCode.TYPE_CATEGORY_INVALID, ctx.getAttrType().getTypeCategory().name());
        }
    }

    private String mapSoftRefValue(AttributeMutationContext ctx, EntityMutationContext context) {
        String ret = null;

        if (ctx.getValue() instanceof AtlasObjectId) {
            AtlasObjectId objectId = (AtlasObjectId) ctx.getValue();
            String        typeName = objectId.getTypeName();
            String        guid     = AtlasTypeUtil.isUnAssignedGuid(objectId.getGuid()) ? context.getGuidAssignments().get(objectId.getGuid()) : objectId.getGuid();

            ret = AtlasEntityUtil.formatSoftRefValue(typeName, guid);
        } else {
            if (ctx.getValue() != null) {
                LOG.warn("mapSoftRefValue: Was expecting AtlasObjectId, but found: {}", ctx.getValue().getClass());
            }
        }

        setAssignedGuid(ctx.getValue(), context);

        return ret;
    }

    private Object mapSoftRefValueWithUpdate(AttributeMutationContext ctx, EntityMutationContext context) {
        String softRefValue = mapSoftRefValue(ctx, context);

        AtlasGraphUtilsV2.setProperty(ctx.getReferringVertex(), ctx.getVertexProperty(), softRefValue);

        return softRefValue;
    }

    private void addInverseReference(EntityMutationContext context, AtlasAttribute inverseAttribute, AtlasEdge edge, Map<String, Object> relationshipAttributes) throws AtlasBaseException {
        AtlasStructType inverseType      = inverseAttribute.getDefinedInType();
        AtlasVertex     inverseVertex    = edge.getInVertex();
        String          inverseEdgeLabel = inverseAttribute.getRelationshipEdgeLabel();
        AtlasEdge       inverseEdge      = graphHelper.getEdgeForLabel(inverseVertex, inverseEdgeLabel);
        String          propertyName     = AtlasGraphUtilsV2.getQualifiedAttributePropertyKey(inverseType, inverseAttribute.getName());

        // create new inverse reference
        AtlasEdge newEdge = createInverseReferenceUsingRelationship(context, inverseAttribute, edge, relationshipAttributes);

        boolean inverseUpdated = true;
        switch (inverseAttribute.getAttributeType().getTypeCategory()) {
        case OBJECT_ID_TYPE:
            if (inverseEdge != null) {
                if (!inverseEdge.equals(newEdge)) {
                    // Disconnect old reference
                    deleteDelegate.getHandler().deleteEdgeReference(inverseEdge, inverseAttribute.getAttributeType().getTypeCategory(),
                                                      inverseAttribute.isOwnedRef(), true, inverseVertex);
                }
                else {
                    // Edge already exists for this attribute between these vertices.
                    inverseUpdated = false;
                }
            }
            break;
        case ARRAY:
            // Add edge ID to property value
            List<String> elements = inverseVertex.getProperty(propertyName, List.class);
            if (newEdge != null && elements == null) {
                elements = new ArrayList<>();
                elements.add(newEdge.getId().toString());
                inverseVertex.setProperty(propertyName, elements);
            }
            else {
               if (newEdge != null && !elements.contains(newEdge.getId().toString())) {
                    elements.add(newEdge.getId().toString());
                    inverseVertex.setProperty(propertyName, elements);
               }
               else {
                   // Property value list already contains the edge ID.
                   inverseUpdated = false;
               }
            }
            break;
        default:
            break;
        }

        if (inverseUpdated) {
            RequestContext requestContext = RequestContext.get();

            if (!requestContext.isDeletedEntity(graphHelper.getGuid(inverseVertex))) {
                updateModificationMetadata(inverseVertex);

                requestContext.recordEntityUpdate(entityRetriever.toAtlasEntityHeader(inverseVertex));
            }
        }
    }

    private AtlasEdge createInverseReferenceUsingRelationship(EntityMutationContext context, AtlasAttribute inverseAttribute, AtlasEdge edge, Map<String, Object> relationshipAttributes) throws AtlasBaseException {
        if (LOG.isDebugEnabled()) {
            LOG.debug("==> createInverseReferenceUsingRelationship()");
        }

        String      inverseAttributeName   = inverseAttribute.getName();
        AtlasType   inverseAttributeType   = inverseAttribute.getDefinedInType();
        AtlasVertex inverseVertex          = edge.getInVertex();
        AtlasVertex vertex                 = edge.getOutVertex();
        AtlasEdge   ret;

        if (inverseAttributeType instanceof AtlasEntityType) {
            AtlasEntityType entityType = (AtlasEntityType) inverseAttributeType;

            if (entityType.hasRelationshipAttribute(inverseAttributeName)) {
                String relationshipName = graphHelper.getRelationshipTypeName(inverseVertex, entityType, inverseAttributeName);

                ret = getOrCreateRelationship(inverseVertex, vertex, relationshipName, relationshipAttributes);

            } else {
                if (LOG.isDebugEnabled()) {
                    LOG.debug("No RelationshipDef defined between {} and {} on attribute: {}", inverseAttributeType,
                              AtlasGraphUtilsV2.getTypeName(vertex), inverseAttributeName);
                }
                // if no RelationshipDef found, use legacy way to create edges
                ret = createInverseReference(inverseAttribute, (AtlasStructType) inverseAttributeType, inverseVertex, vertex);
            }
        } else {
            // inverseAttribute not of type AtlasEntityType, use legacy way to create edges
            ret = createInverseReference(inverseAttribute, (AtlasStructType) inverseAttributeType, inverseVertex, vertex);
        }

        if (LOG.isDebugEnabled()) {
            LOG.debug("<== createInverseReferenceUsingRelationship()");
        }

        updateRelationshipGuidForImport(context, inverseAttributeName, inverseVertex, ret);

        return ret;
    }

    private void updateRelationshipGuidForImport(EntityMutationContext context, String inverseAttributeName, AtlasVertex inverseVertex, AtlasEdge edge) throws AtlasBaseException {
        if (!RequestContext.get().isImportInProgress()) {
            return;
        }

        String parentGuid = graphHelper.getGuid(inverseVertex);
        if(StringUtils.isEmpty(parentGuid)) {
            return;
        }

        AtlasEntity entity = context.getCreatedOrUpdatedEntity(parentGuid);
        if(entity == null) {
            return;
        }

        String parentRelationshipGuid = getRelationshipGuid(entity.getRelationshipAttribute(inverseAttributeName));
        if(StringUtils.isEmpty(parentRelationshipGuid)) {
            return;
        }

        AtlasGraphUtilsV2.setEncodedProperty(edge, RELATIONSHIP_GUID_PROPERTY_KEY, parentRelationshipGuid);
    }

    // legacy method to create edges for inverse reference
    private AtlasEdge createInverseReference(AtlasAttribute inverseAttribute, AtlasStructType inverseAttributeType,
                                             AtlasVertex inverseVertex, AtlasVertex vertex) throws AtlasBaseException {

        String propertyName     = AtlasGraphUtilsV2.getQualifiedAttributePropertyKey(inverseAttributeType, inverseAttribute.getName());
        String inverseEdgeLabel = AtlasGraphUtilsV2.getEdgeLabel(propertyName);
        AtlasEdge ret;

        try {
            ret = graphHelper.getOrCreateEdge(inverseVertex, vertex, inverseEdgeLabel);

        } catch (RepositoryException e) {
            throw new AtlasBaseException(AtlasErrorCode.INTERNAL_ERROR, e);
        }

        return ret;
    }

    private Object mapPrimitiveValue(AttributeMutationContext ctx, EntityMutationContext context) {
        return mapPrimitiveValue(ctx.getReferringVertex(), ctx.getAttribute(), ctx.getValue(), context.isDeletedEntity(ctx.referringVertex));
    }

    private Object mapPrimitiveValue(AtlasVertex vertex, AtlasAttribute attribute, Object valueFromEntity, boolean isDeletedEntity) {
        boolean isIndexableStrAttr = attribute.getAttributeDef().getIsIndexable() && attribute.getAttributeType() instanceof AtlasBuiltInTypes.AtlasStringType;

        Object ret = valueFromEntity;

        // Janus bug, when an indexed string attribute has a value longer than a certain length then the reverse indexed key generated by JanusGraph
        // exceeds the HBase row length's hard limit (Short.MAX). This trimming and hashing procedure is to circumvent that limitation
        if (ret != null && isIndexableStrAttr) {
            String value = ret.toString();

            if (value.length() > INDEXED_STR_SAFE_LEN) {
                RequestContext requestContext = RequestContext.get();

                final int trimmedLength;

                if (requestContext.getAttemptCount() <= 1) { // if this is the first attempt, try saving as it is; trim on retry
                    trimmedLength = value.length();
                } else if (requestContext.getAttemptCount() >= requestContext.getMaxAttempts()) { // if this is the last attempt, set to 'safe_len'
                    trimmedLength = INDEXED_STR_SAFE_LEN;
                } else if (requestContext.getAttemptCount() == 2) { // based on experimentation, string length of 4 times 'safe_len' succeeds
                    trimmedLength = Math.min(4 * INDEXED_STR_SAFE_LEN, value.length());
                } else if (requestContext.getAttemptCount() == 3) { // if length of 4 times 'safe_len' failed, try twice 'safe_len'
                    trimmedLength = Math.min(2 * INDEXED_STR_SAFE_LEN, value.length());
                } else { // if twice the 'safe_len' failed, trim to 'safe_len'
                    trimmedLength = INDEXED_STR_SAFE_LEN;
                }

                if (trimmedLength < value.length()) {
                    LOG.warn("Length of indexed attribute {} is {} characters, longer than safe-limit {}; trimming to {} - attempt #{}", attribute.getQualifiedName(), value.length(), INDEXED_STR_SAFE_LEN, trimmedLength, requestContext.getAttemptCount());

                    String checksumSuffix = ":" + DigestUtils.shaHex(value); // Storing SHA checksum in case verification is needed after retrieval

                    ret = value.substring(0, trimmedLength - checksumSuffix.length()) + checksumSuffix;
                } else {
                    LOG.warn("Length of indexed attribute {} is {} characters, longer than safe-limit {}", attribute.getQualifiedName(), value.length(), INDEXED_STR_SAFE_LEN);
                }
            }
        }

        AtlasGraphUtilsV2.setEncodedProperty(vertex, attribute.getVertexPropertyName(), ret);

        String uniqPropName = attribute != null ? attribute.getVertexUniquePropertyName() : null;

        if (uniqPropName != null) {
            // Removing AtlasGraphUtilsV2.getState(vertex) == DELETED condition below to keep the unique contrain even if asset is deleted.
            if (isDeletedEntity) {
                vertex.removeProperty(uniqPropName);
            } else {
                AtlasGraphUtilsV2.setEncodedProperty(vertex, uniqPropName, ret);
            }
        }

        return ret;
    }

    private AtlasEdge mapStructValue(AttributeMutationContext ctx, EntityMutationContext context) throws AtlasBaseException {
        if (LOG.isDebugEnabled()) {
            LOG.debug("==> mapStructValue({})", ctx);
        }

        AtlasEdge ret = null;

        if (ctx.getCurrentEdge() != null) {
            AtlasStruct structVal = null;
            if (ctx.getValue() instanceof AtlasStruct) {
                structVal = (AtlasStruct)ctx.getValue();
            } else if (ctx.getValue() instanceof Map) {
                structVal = new AtlasStruct(ctx.getAttrType().getTypeName(), (Map) AtlasTypeUtil.toStructAttributes((Map)ctx.getValue()));
            }

            if (structVal != null) {
                updateVertex(structVal, ctx.getCurrentEdge().getInVertex(), context);
                ret = ctx.getCurrentEdge();
            } else {
                ret = null;
            }

        } else if (ctx.getValue() != null) {
            String edgeLabel = AtlasGraphUtilsV2.getEdgeLabel(ctx.getVertexProperty());

            AtlasStruct structVal = null;
            if (ctx.getValue() instanceof AtlasStruct) {
                structVal = (AtlasStruct) ctx.getValue();
            } else if (ctx.getValue() instanceof Map) {
                structVal = new AtlasStruct(ctx.getAttrType().getTypeName(), (Map) AtlasTypeUtil.toStructAttributes((Map)ctx.getValue()));
            }

            if (structVal != null) {
                ret = createVertex(structVal, ctx.getReferringVertex(), edgeLabel, context);
            }
        }

        if (LOG.isDebugEnabled()) {
            LOG.debug("<== mapStructValue({})", ctx);
        }

        return ret;
    }

    private AtlasEdge mapObjectIdValue(AttributeMutationContext ctx, EntityMutationContext context) throws AtlasBaseException {
        if (LOG.isDebugEnabled()) {
            LOG.debug("==> mapObjectIdValue({})", ctx);
        }

        AtlasEdge ret = null;

        String guid = getGuid(ctx.getValue());

        AtlasVertex entityVertex = context.getDiscoveryContext().getResolvedEntityVertex(guid);

        if (entityVertex == null) {
            if (AtlasTypeUtil.isAssignedGuid(guid)) {
                entityVertex = context.getVertex(guid);
            }

            if (entityVertex == null) {
                AtlasObjectId objId = getObjectId(ctx.getValue());

                if (objId != null) {
                    entityVertex = context.getDiscoveryContext().getResolvedEntityVertex(objId);
                }
            }
        }

        if (entityVertex == null) {
            throw new AtlasBaseException(AtlasErrorCode.INVALID_OBJECT_ID, (ctx.getValue() == null ? null : ctx.getValue().toString()));
        }

        if (ctx.getCurrentEdge() != null) {
            ret = updateEdge(ctx.getAttributeDef(), ctx.getValue(), ctx.getCurrentEdge(), entityVertex);
        } else if (ctx.getValue() != null) {
            String edgeLabel = AtlasGraphUtilsV2.getEdgeLabel(ctx.getVertexProperty());

            try {
                ret = graphHelper.getOrCreateEdge(ctx.getReferringVertex(), entityVertex, edgeLabel);
            } catch (RepositoryException e) {
                throw new AtlasBaseException(AtlasErrorCode.INTERNAL_ERROR, e);
            }
        }

        if (LOG.isDebugEnabled()) {
            LOG.debug("<== mapObjectIdValue({})", ctx);
        }

        return ret;
    }

    private AtlasEdge mapObjectIdValueUsingRelationship(AttributeMutationContext ctx, EntityMutationContext context) throws AtlasBaseException {
        if (LOG.isDebugEnabled()) {
            LOG.debug("==> mapObjectIdValueUsingRelationship({})", ctx);
        }

        String      guid            = getGuid(ctx.getValue());
        AtlasVertex attributeVertex = context.getDiscoveryContext().getResolvedEntityVertex(guid);
        AtlasVertex entityVertex    = ctx.getReferringVertex();
        AtlasEdge   ret;

        if (attributeVertex == null) {
            if (AtlasTypeUtil.isAssignedGuid(guid)) {
                attributeVertex = context.getVertex(guid);
            }

            if (attributeVertex == null) {
                AtlasObjectId objectId = getObjectId(ctx.getValue());

                attributeVertex = (objectId != null) ? context.getDiscoveryContext().getResolvedEntityVertex(objectId) : null;
            }
        }

        if (attributeVertex == null) {
            if(RequestContext.get().isImportInProgress()) {
                return null;
            }

            throw new AtlasBaseException(AtlasErrorCode.INVALID_OBJECT_ID, (ctx.getValue() == null ? null : ctx.getValue().toString()));
        }

        AtlasType type = typeRegistry.getType(AtlasGraphUtilsV2.getTypeName(entityVertex));

        if (type instanceof AtlasEntityType) {
            AtlasEntityType entityType = (AtlasEntityType) type;
            AtlasAttribute  attribute     = ctx.getAttribute();
            String          attributeName = attribute.getName();

            // use relationship to create/update edges
            if (entityType.hasRelationshipAttribute(attributeName)) {
                Map<String, Object> relationshipAttributes = getRelationshipAttributes(ctx.getValue());

                if (ctx.getCurrentEdge() != null && getStatus(ctx.getCurrentEdge()) != DELETED) {
                    ret = updateRelationship(ctx.getCurrentEdge(), entityVertex, attributeVertex, attribute.getRelationshipEdgeDirection(), relationshipAttributes);
                } else {
                    String      relationshipName = attribute.getRelationshipName();
                    AtlasVertex fromVertex;
                    AtlasVertex toVertex;

                    if (StringUtils.isEmpty(relationshipName)) {
                        relationshipName = graphHelper.getRelationshipTypeName(entityVertex, entityType, attributeName);
                    }

                    if (attribute.getRelationshipEdgeDirection() == IN) {
                        fromVertex = attributeVertex;
                        toVertex   = entityVertex;

                    } else {
                        fromVertex = entityVertex;
                        toVertex   = attributeVertex;
                    }

                    ret = getOrCreateRelationship(fromVertex, toVertex, relationshipName, relationshipAttributes);

                    boolean isCreated = graphHelper.getCreatedTime(ret) == RequestContext.get().getRequestTime();

                    if (isCreated) {
                        // if relationship did not exist before and new relationship was created
                        // record entity update on both relationship vertices
                        recordEntityUpdate(attributeVertex);
                    }

                    // for import use the relationship guid provided
                    if (RequestContext.get().isImportInProgress()) {
                        String relationshipGuid = getRelationshipGuid(ctx.getValue());

                        if(!StringUtils.isEmpty(relationshipGuid)) {
                            AtlasGraphUtilsV2.setEncodedProperty(ret, RELATIONSHIP_GUID_PROPERTY_KEY, relationshipGuid);
                        }
                    }
                }
            } else {
                // use legacy way to create/update edges
                if (WARN_ON_NO_RELATIONSHIP || LOG.isDebugEnabled()) {
                    LOG.warn("No RelationshipDef defined between {} and {} on attribute: {}. This can lead to severe performance degradation.",
                            getTypeName(entityVertex), getTypeName(attributeVertex), attributeName);
                }

                ret = mapObjectIdValue(ctx, context);
            }

        } else {
            // if type is StructType having objectid as attribute
            ret = mapObjectIdValue(ctx, context);
        }

        setAssignedGuid(ctx.getValue(), context);

        if (LOG.isDebugEnabled()) {
            LOG.debug("<== mapObjectIdValueUsingRelationship({})", ctx);
        }

        return ret;
    }

    private AtlasEdge getEdgeUsingRelationship(AttributeMutationContext ctx, EntityMutationContext context, boolean createEdge) throws AtlasBaseException {
        if (LOG.isDebugEnabled()) {
            LOG.debug("==> getEdgeUsingRelationship({})", ctx);
        }

        String      guid            = getGuid(ctx.getValue());
        AtlasVertex attributeVertex = context.getDiscoveryContext().getResolvedEntityVertex(guid);
        AtlasVertex entityVertex    = ctx.getReferringVertex();
        AtlasEdge   ret = null;

        if (attributeVertex == null) {
            if (AtlasTypeUtil.isAssignedGuid(guid)) {
                attributeVertex = context.getVertex(guid);
            }

            if (attributeVertex == null) {
                AtlasObjectId objectId = getObjectId(ctx.getValue());

                attributeVertex = (objectId != null) ? context.getDiscoveryContext().getResolvedEntityVertex(objectId) : null;
            }
        }


        if (attributeVertex == null) {
            if(RequestContext.get().isImportInProgress()) {
                return null;
            }

            throw new AtlasBaseException(AtlasErrorCode.INVALID_OBJECT_ID, (ctx.getValue() == null ? null : ctx.getValue().toString()));
        }

        AtlasType type = typeRegistry.getType(AtlasGraphUtilsV2.getTypeName(entityVertex));

        if (type instanceof AtlasEntityType) {
            AtlasEntityType entityType = (AtlasEntityType) type;
            AtlasAttribute  attribute     = ctx.getAttribute();
            String          attributeName = attribute.getName();

            if (entityType.hasRelationshipAttribute(attributeName)) {
                String      relationshipName = attribute.getRelationshipName();
                AtlasVertex fromVertex;
                AtlasVertex toVertex;


                if (StringUtils.isEmpty(relationshipName)) {
                    relationshipName = graphHelper.getRelationshipTypeName(entityVertex, entityType, attributeName);
                }

                if (attribute.getRelationshipEdgeDirection() == IN) {
                    fromVertex = attributeVertex;
                    toVertex   = entityVertex;

                } else {
                    fromVertex = entityVertex;
                    toVertex   = attributeVertex;
                }

                AtlasEdge edge = null;

                if (createEdge) {
                    edge = relationshipStore.getOrCreate(fromVertex, toVertex, new AtlasRelationship(relationshipName));
                    boolean isCreated = graphHelper.getCreatedTime(edge) == RequestContext.get().getRequestTime();

                    if (isCreated) {
                        // if relationship did not exist before and new relationship was created
                        // record entity update on both relationship vertices
                        recordEntityUpdateForNonRelationsipAttribute(fromVertex);
                        recordEntityUpdateForNonRelationsipAttribute(toVertex);
                    }

                } else {
                    edge = relationshipStore.getRelationship(fromVertex, toVertex, new AtlasRelationship(relationshipName));
                }
                ret = edge;
            }
        }

        if (LOG.isDebugEnabled()) {
            LOG.debug("<== getEdgeUsingRelationship({})", ctx);
        }

        return ret;
    }

    private Map<String, Object> mapMapValue(AttributeMutationContext ctx, EntityMutationContext context) throws AtlasBaseException {
        if (LOG.isDebugEnabled()) {
            LOG.debug("==> mapMapValue({})", ctx);
        }

        Map<Object, Object> newVal      = (Map<Object, Object>) ctx.getValue();
        Map<String, Object> newMap      = new HashMap<>();
        AtlasMapType        mapType     = (AtlasMapType) ctx.getAttrType();
        AtlasAttribute      attribute   = ctx.getAttribute();
        Map<String, Object> currentMap  = getMapElementsProperty(mapType, ctx.getReferringVertex(), ctx.getVertexProperty(), attribute);
        boolean             isReference = isReference(mapType.getValueType());
        boolean             isSoftReference = ctx.getAttribute().getAttributeDef().isSoftReferenced();

        if (PARTIAL_UPDATE.equals(ctx.getOp()) && attribute.getAttributeDef().isAppendOnPartialUpdate() && MapUtils.isNotEmpty(currentMap)) {
            if (MapUtils.isEmpty(newVal)) {
                newVal = new HashMap<>(currentMap);
            } else {
                Map<Object, Object> mergedVal = new HashMap<>(currentMap);

                for (Map.Entry<Object, Object> entry : newVal.entrySet()) {
                    String newKey = entry.getKey().toString();

                    mergedVal.put(newKey, entry.getValue());
                }

                newVal = mergedVal;
            }
        }

        boolean isNewValNull = newVal == null;

        if (isNewValNull) {
            newVal = new HashMap<>();
        }

        String propertyName = ctx.getVertexProperty();

        if (isReference) {
            for (Map.Entry<Object, Object> entry : newVal.entrySet()) {
                String    key          = entry.getKey().toString();
                AtlasEdge existingEdge = isSoftReference ? null : getEdgeIfExists(mapType, currentMap, key);

                AttributeMutationContext mapCtx =  new AttributeMutationContext(ctx.getOp(), ctx.getReferringVertex(), attribute, entry.getValue(),
                                                                                 propertyName, mapType.getValueType(), existingEdge);
                // Add/Update/Remove property value
                Object newEntry = mapCollectionElementsToVertex(mapCtx, context);

                if (!isSoftReference && newEntry instanceof AtlasEdge) {
                    AtlasEdge edge = (AtlasEdge) newEntry;

                    edge.setProperty(ATTRIBUTE_KEY_PROPERTY_KEY, key);

                    // If value type indicates this attribute is a reference, and the attribute has an inverse reference attribute,
                    // update the inverse reference value.
                    AtlasAttribute inverseRefAttribute = attribute.getInverseRefAttribute();

                    if (inverseRefAttribute != null) {
                        addInverseReference(context, inverseRefAttribute, edge, getRelationshipAttributes(ctx.getValue()));
                    }

                    updateInConsistentOwnedMapVertices(ctx, mapType, newEntry);

                    newMap.put(key, newEntry);
                }

                if (isSoftReference) {
                    newMap.put(key, newEntry);
                }
            }

            Map<String, Object> finalMap = removeUnusedMapEntries(attribute, ctx.getReferringVertex(), currentMap, newMap);
            newMap.putAll(finalMap);
        } else {
            // primitive type map
            if (isNewValNull) {
                ctx.getReferringVertex().setProperty(propertyName, null);
            } else {
                ctx.getReferringVertex().setProperty(propertyName, new HashMap<>(newVal));
            }
            newVal.forEach((key, value) -> newMap.put(key.toString(), value));
        }

        if (isSoftReference) {
            if (isNewValNull) {
                ctx.getReferringVertex().setProperty(propertyName,null);
            } else {
                ctx.getReferringVertex().setProperty(propertyName, new HashMap<>(newMap));
            }
        }

        if (LOG.isDebugEnabled()) {
            LOG.debug("<== mapMapValue({})", ctx);
        }

        return newMap;
    }

    public List mapArrayValue(AttributeMutationContext ctx, EntityMutationContext context) throws AtlasBaseException {
        if (LOG.isDebugEnabled()) {
            LOG.debug("==> mapArrayValue({})", ctx);
        }

        AtlasAttribute attribute           = ctx.getAttribute();
        List           newElements         = (List) ctx.getValue();
        AtlasArrayType arrType             = (AtlasArrayType) attribute.getAttributeType();
        AtlasType      elementType         = arrType.getElementType();
        boolean        isStructType        = (TypeCategory.STRUCT == elementType.getTypeCategory()) ||
                                             (TypeCategory.STRUCT == attribute.getDefinedInType().getTypeCategory());
        boolean        isReference         = isReference(elementType);
        boolean        isSoftReference     = ctx.getAttribute().getAttributeDef().isSoftReferenced();
        AtlasAttribute inverseRefAttribute = attribute.getInverseRefAttribute();
        Cardinality    cardinality         = attribute.getAttributeDef().getCardinality();
        List<AtlasEdge> removedElements    = new ArrayList<>();
       List<Object>   newElementsCreated  = new ArrayList<>();
        List<Object>   allArrayElements    = null;
        List<Object>   currentElements;
        boolean deleteExistingRelations = shouldDeleteExistingRelations(ctx, attribute);

        if (isReference && !isSoftReference) {
            currentElements = (List) getCollectionElementsUsingRelationship(ctx.getReferringVertex(), attribute, isStructType);
        } else {
            currentElements = (List) getArrayElementsProperty(elementType, isSoftReference, ctx.getReferringVertex(), ctx.getVertexProperty());
        }

        if (PARTIAL_UPDATE.equals(ctx.getOp()) && attribute.getAttributeDef().isAppendOnPartialUpdate() && CollectionUtils.isNotEmpty(currentElements)) {
            if (CollectionUtils.isEmpty(newElements)) {
                newElements = new ArrayList<>(currentElements);
            } else {
                List<Object> mergedVal = new ArrayList<>(currentElements);

                mergedVal.addAll(newElements);

                newElements = mergedVal;
            }
        }

        boolean isNewElementsNull = newElements == null;

        if (isNewElementsNull) {
            newElements = new ArrayList();
        }

        if (cardinality == SET) {
            newElements = (List) newElements.stream().distinct().collect(Collectors.toList());
        }

        for (int index = 0; index < newElements.size(); index++) {
            AtlasEdge               existingEdge = (isSoftReference) ? null : getEdgeAt(currentElements, index, elementType);
            AttributeMutationContext arrCtx      = new AttributeMutationContext(ctx.getOp(), ctx.getReferringVertex(), ctx.getAttribute(), newElements.get(index),
                                                                                 ctx.getVertexProperty(), elementType, existingEdge);
            if (deleteExistingRelations) {
                removeExistingRelationWithOtherVertex(arrCtx, ctx, context);
            }

            Object newEntry = mapCollectionElementsToVertex(arrCtx, context);
            if (isReference && newEntry != null && newEntry instanceof AtlasEdge && inverseRefAttribute != null) {
                // Update the inverse reference value.
                AtlasEdge newEdge = (AtlasEdge) newEntry;

                addInverseReference(context, inverseRefAttribute, newEdge, getRelationshipAttributes(ctx.getValue()));
            }

            // not null
            if(newEntry != null) {
                newElementsCreated.add(newEntry);
            }
        }

        if (isReference && !isSoftReference ) {
            boolean isAppendOnPartialUpdate = !isStructType ? getAppendOptionForRelationship(ctx.getReferringVertex(), attribute.getName()) : false;

            if (isAppendOnPartialUpdate) {
                allArrayElements = unionCurrentAndNewElements(attribute, (List) currentElements, (List) newElementsCreated);
            } else {
                removedElements = removeUnusedArrayEntries(attribute, (List) currentElements, (List) newElementsCreated, ctx);

                allArrayElements = unionCurrentAndNewElements(attribute, removedElements, (List) newElementsCreated);
            }
        } else {
            allArrayElements = newElementsCreated;
        }

        // add index to attributes of array type
       for (int index = 0; allArrayElements != null && index < allArrayElements.size(); index++) {
           Object element = allArrayElements.get(index);

           if (element instanceof AtlasEdge) {
               AtlasGraphUtilsV2.setEncodedProperty((AtlasEdge) element, ATTRIBUTE_INDEX_PROPERTY_KEY, index);
            }
        }

        if (isNewElementsNull) {
            setArrayElementsProperty(elementType, isSoftReference, ctx.getReferringVertex(), ctx.getVertexProperty(), null, null, cardinality);
        } else {
            // executes
            setArrayElementsProperty(elementType, isSoftReference, ctx.getReferringVertex(), ctx.getVertexProperty(), allArrayElements, currentElements, cardinality);
        }

        switch (ctx.getAttribute().getRelationshipEdgeLabel()) {
            case TERM_ASSIGNMENT_LABEL: addMeaningsToEntity(ctx, newElementsCreated, removedElements);
                break;

            case CATEGORY_TERMS_EDGE_LABEL: addCategoriesToTermEntity(ctx, newElementsCreated, removedElements);
                break;

            case CATEGORY_PARENT_EDGE_LABEL: addCatParentAttr(ctx, newElementsCreated, removedElements);
                break;

            case PROCESS_INPUTS:
            case PROCESS_OUTPUTS: addEdgesToContext(GraphHelper.getGuid(ctx.referringVertex), newElementsCreated,  removedElements);
                break;
        }

        if (LOG.isDebugEnabled()) {
            LOG.debug("<== mapArrayValue({})", ctx);
        }

        return allArrayElements;
    }

    public List appendArrayValue(AttributeMutationContext ctx, EntityMutationContext context) throws AtlasBaseException {
        if (LOG.isDebugEnabled()) {
            LOG.debug("==> mapArrayValue({})", ctx);
        }


        AtlasAttribute attribute           = ctx.getAttribute();
        List           newElements         = (List) ctx.getValue();
        AtlasArrayType arrType             = (AtlasArrayType) attribute.getAttributeType();
        AtlasType      elementType         = arrType.getElementType();
        boolean        isStructType        = (TypeCategory.STRUCT == elementType.getTypeCategory()) ||
                (TypeCategory.STRUCT == attribute.getDefinedInType().getTypeCategory());
        boolean        isReference         = isReference(elementType);
        boolean        isSoftReference     = ctx.getAttribute().getAttributeDef().isSoftReferenced();
        AtlasAttribute inverseRefAttribute = attribute.getInverseRefAttribute();
        Cardinality    cardinality         = attribute.getAttributeDef().getCardinality();
        List<Object>   newElementsCreated  = new ArrayList<>();

        boolean isNewElementsNull = newElements == null;

        if (isNewElementsNull) {
            newElements = new ArrayList();
        }

        if (cardinality == SET) {
            newElements = (List) newElements.stream().distinct().collect(Collectors.toList());
        }


        for (int index = 0; index < newElements.size(); index++) {
            AttributeMutationContext arrCtx      = new AttributeMutationContext(ctx.getOp(), ctx.getReferringVertex(), ctx.getAttribute(), newElements.get(index),
                    ctx.getVertexProperty(), elementType);


            Object newEntry = getEdgeUsingRelationship(arrCtx, context, true);

            if (isReference && newEntry != null && newEntry instanceof AtlasEdge && inverseRefAttribute != null) {
                // Update the inverse reference value.
                AtlasEdge newEdge = (AtlasEdge) newEntry;

                addInverseReference(context, inverseRefAttribute, newEdge, getRelationshipAttributes(ctx.getValue()));
            }

            if(newEntry != null) {
                newElementsCreated.add(newEntry);
            }
        }

        // add index to attributes of array type
        for (int index = 0; newElements != null && index < newElements.size(); index++) {
            Object element = newElements.get(index);

            if (element instanceof AtlasEdge) {
                AtlasGraphUtilsV2.setEncodedProperty((AtlasEdge) element, ATTRIBUTE_INDEX_PROPERTY_KEY, index);
            }
        }

        if (isNewElementsNull) {
            setArrayElementsProperty(elementType, isSoftReference, ctx.getReferringVertex(), ctx.getVertexProperty(),  new ArrayList<>(0),  new ArrayList<>(0), cardinality);
        } else {
            setArrayElementsProperty(elementType, isSoftReference, ctx.getReferringVertex(), ctx.getVertexProperty(), newElements,  new ArrayList<>(0), cardinality);
        }

        switch (ctx.getAttribute().getRelationshipEdgeLabel()) {
            case TERM_ASSIGNMENT_LABEL: addMeaningsToEntity(ctx, newElementsCreated, new ArrayList<>(0));
                break;

            case CATEGORY_TERMS_EDGE_LABEL: addCategoriesToTermEntity(ctx, newElementsCreated, new ArrayList<>(0));
                break;

            case CATEGORY_PARENT_EDGE_LABEL: addCatParentAttr(ctx, newElementsCreated, new ArrayList<>(0));
                break;

            case PROCESS_INPUTS:
            case PROCESS_OUTPUTS: addEdgesToContext(GraphHelper.getGuid(ctx.referringVertex), newElementsCreated,  new ArrayList<>(0));
                break;
        }

        if (LOG.isDebugEnabled()) {
            LOG.debug("<== mapArrayValue({})", ctx);
        }

        return newElementsCreated;
    }

    public List removeArrayValue(AttributeMutationContext ctx, EntityMutationContext context) throws AtlasBaseException {
        if (LOG.isDebugEnabled()) {
            LOG.debug("==> removeArrayValue({})", ctx);
        }

        AtlasAttribute attribute           = ctx.getAttribute();
        List           elementsDeleted         = (List) ctx.getValue();
        AtlasArrayType arrType             = (AtlasArrayType) attribute.getAttributeType();
        AtlasType      elementType         = arrType.getElementType();
        boolean        isStructType        = (TypeCategory.STRUCT == elementType.getTypeCategory()) ||
                (TypeCategory.STRUCT == attribute.getDefinedInType().getTypeCategory());
        Cardinality    cardinality         = attribute.getAttributeDef().getCardinality();
        List<AtlasEdge> removedElements    = new ArrayList<>();
        List<Object>   entityRelationsDeleted  = new ArrayList<>();


        boolean isNewElementsNull = elementsDeleted == null;

        if (isNewElementsNull) {
            elementsDeleted = new ArrayList();
        }

        if (cardinality == SET) {
            elementsDeleted = (List) elementsDeleted.stream().distinct().collect(Collectors.toList());
        }

        for (int index = 0; index < elementsDeleted.size(); index++) {
            AttributeMutationContext arrCtx      = new AttributeMutationContext(ctx.getOp(), ctx.getReferringVertex(), ctx.getAttribute(), elementsDeleted.get(index),
                    ctx.getVertexProperty(), elementType);

            Object deleteEntry =  getEdgeUsingRelationship(arrCtx, context, false);

            // throw error if relation does not exist but requested to remove
            if (deleteEntry == null) {
                AtlasVertex attributeVertex = context.getDiscoveryContext().getResolvedEntityVertex(getGuid(arrCtx.getValue()));
                throw new AtlasBaseException(AtlasErrorCode.RELATIONSHIP_DOES_NOT_EXIST, attribute.getRelationshipName(),
                        AtlasGraphUtilsV2.getIdFromVertex(attributeVertex), AtlasGraphUtilsV2.getIdFromVertex(ctx.getReferringVertex()));
            }

            entityRelationsDeleted.add(deleteEntry);
        }

        removedElements = removeArrayEntries(attribute, (List)entityRelationsDeleted, ctx);


        switch (ctx.getAttribute().getRelationshipEdgeLabel()) {
            case TERM_ASSIGNMENT_LABEL: addMeaningsToEntity(ctx, new ArrayList<>(0) , removedElements);
                break;

            case CATEGORY_TERMS_EDGE_LABEL: addCategoriesToTermEntity(ctx, new ArrayList<>(0), removedElements);
                break;

            case CATEGORY_PARENT_EDGE_LABEL: addCatParentAttr(ctx, new ArrayList<>(0), removedElements);
                break;

            case PROCESS_INPUTS:
            case PROCESS_OUTPUTS: addEdgesToContext(GraphHelper.getGuid(ctx.referringVertex), new ArrayList<>(0),  removedElements);
                break;
        }

        if (LOG.isDebugEnabled()) {
            LOG.debug("<== removeArrayValue({})", ctx);
        }

        return entityRelationsDeleted;
    }

    private void addEdgesToContext(String guid, List<Object> newElementsCreated, List<AtlasEdge> removedElements) {

        if (newElementsCreated.size() > 0) {
            List<Object> elements = (RequestContext.get().getNewElementsCreatedMap()).get(guid);
            if (elements == null) {
                ArrayList newElements = new ArrayList<>();
                newElements.addAll(newElementsCreated);
                (RequestContext.get().getNewElementsCreatedMap()).put(guid, newElements);
            } else {
                elements.addAll(newElementsCreated);
                RequestContext.get().getNewElementsCreatedMap().put(guid, elements);
            }
        }

        if (removedElements.size() > 0) {
            List<Object> removedElement = (RequestContext.get().getRemovedElementsMap()).get(guid);

            if (removedElement == null) {
                removedElement = new ArrayList<>();
                removedElement.addAll(removedElements);
                (RequestContext.get().getRemovedElementsMap()).put(guid, removedElement);
            } else {
                removedElement.addAll(removedElements);
                (RequestContext.get().getRemovedElementsMap()).put(guid, removedElement);
            }
        }
    }

    private boolean shouldDeleteExistingRelations(AttributeMutationContext ctx, AtlasAttribute attribute) {
        boolean ret = false;
        AtlasEntityType entityType = typeRegistry.getEntityTypeByName(AtlasGraphUtilsV2.getTypeName(ctx.getReferringVertex()));
        if (entityType !=null && entityType.hasRelationshipAttribute(attribute.getName())) {
            AtlasRelationshipDef relationshipDef = typeRegistry.getRelationshipDefByName(ctx.getAttribute().getRelationshipName());
            ret = !(relationshipDef.getEndDef1().getCardinality() == SET && relationshipDef.getEndDef2().getCardinality() == SET);
        }
        return ret;
    }

    /*
    * Before creating new edges between referring vertex & new vertex coming from array,
    * delete old relationship with same relationship type between new vertex coming from array & any other vertex.
    * e.g
    *   table_a has columns as col_0 & col_1
    *   create new table_b add columns col_0 & col_1
    *   Now creating new relationships between table_b -> col_0 & col_1
    *   This should also delete existing relationships between table_a -> col_0 & col_1
    *   this behaviour is needed because endDef1 has SINGLE cardinality
    *
    * This method will delete existing edges.
    * Skip if both ends are of SET cardinality, e.g. Catalog.inputs, Catalog.outputs
    * */
    private void removeExistingRelationWithOtherVertex(AttributeMutationContext arrCtx, AttributeMutationContext ctx,
                                                       EntityMutationContext context) throws AtlasBaseException {
        MetricRecorder metric = RequestContext.get().startMetricRecord("removeExistingRelationWithOtherVertex");

        AtlasObjectId entityObject = (AtlasObjectId) arrCtx.getValue();
        String entityGuid = entityObject.getGuid();

        AtlasVertex referredVertex = null;

        if (StringUtils.isNotEmpty(entityGuid)) {
            referredVertex = context.getVertex(entityGuid);
        }

        if (referredVertex == null) {
            try {
                if (StringUtils.isNotEmpty(entityGuid)) {
                    referredVertex = entityRetriever.getEntityVertex(((AtlasObjectId) arrCtx.getValue()).getGuid());
                } else {
                    AtlasEntityType entityType = typeRegistry.getEntityTypeByName(entityObject.getTypeName());
                    if (entityType != null && MapUtils.isNotEmpty(entityObject.getUniqueAttributes())) {
                        referredVertex = AtlasGraphUtilsV2.findByUniqueAttributes(this.graph, entityType, entityObject.getUniqueAttributes());
                    }
                }
            } catch (AtlasBaseException e) {
                //in case if importing zip, referredVertex might not have been create yet
                //e.g. importing zip with db & its tables, while processing db edges, tables vertices are not yet created
                LOG.warn("removeExistingRelationWithOtherVertex - vertex not found!", e);
            }
        }

        if (referredVertex != null) {
            Iterator<AtlasEdge> edgeIterator = referredVertex.getEdges(getInverseEdgeDirection(
                    arrCtx.getAttribute().getRelationshipEdgeDirection()), ctx.getAttribute().getRelationshipEdgeLabel()).iterator();

            while (edgeIterator.hasNext()) {
                AtlasEdge existingEdgeToReferredVertex = edgeIterator.next();

                if (existingEdgeToReferredVertex != null && getStatus(existingEdgeToReferredVertex) != DELETED) {
                    AtlasVertex referredVertexToExistingEdge;
                    if (arrCtx.getAttribute().getRelationshipEdgeDirection().equals(IN)) {
                        referredVertexToExistingEdge = existingEdgeToReferredVertex.getInVertex();
                    } else {
                        referredVertexToExistingEdge = existingEdgeToReferredVertex.getOutVertex();
                    }

                    if (!arrCtx.getReferringVertex().equals(referredVertexToExistingEdge)) {
                        if (LOG.isDebugEnabled()) {
                            LOG.debug("Delete existing relation");
                        }

                        deleteDelegate.getHandler().deleteEdgeReference(existingEdgeToReferredVertex, ctx.getAttrType().getTypeCategory(),
                                ctx.getAttribute().isOwnedRef(), true, ctx.getAttribute().getRelationshipEdgeDirection(), ctx.getReferringVertex());
                    }
                }
            }
        }

        RequestContext.get().endMetricRecord(metric);
    }

    private AtlasEdgeDirection getInverseEdgeDirection(AtlasRelationshipEdgeDirection direction) {
        switch (direction) {
            case IN: return AtlasEdgeDirection.OUT;
            case OUT: return AtlasEdgeDirection.IN;
            default: return AtlasEdgeDirection.BOTH;
        }
    }

    private void addGlossaryAttr(AttributeMutationContext ctx, AtlasEdge edge) {
        MetricRecorder metricRecorder = RequestContext.get().startMetricRecord("addGlossaryAttr");
        AtlasVertex toVertex = ctx.getReferringVertex();
        String toVertexType = getTypeName(toVertex);

        if (TYPE_TERM.equals(toVertexType) || TYPE_CATEGORY.equals(toVertexType)) {
            // handle __glossary attribute of term or category entity
            String gloQname = edge.getOutVertex().getProperty(QUALIFIED_NAME, String.class);
            AtlasGraphUtilsV2.setEncodedProperty(toVertex, GLOSSARY_PROPERTY_KEY, gloQname);
        }
        RequestContext.get().endMetricRecord(metricRecorder);
    }

    private void addCatParentAttr(AttributeMutationContext ctx, AtlasEdge edge) {
        MetricRecorder metricRecorder = RequestContext.get().startMetricRecord("addCatParentAttr");
        AtlasVertex toVertex = ctx.getReferringVertex();
        String toVertexType = getTypeName(toVertex);

        if (TYPE_CATEGORY.equals(toVertexType)) {
            if (edge == null) {
                toVertex.removeProperty(CATEGORIES_PARENT_PROPERTY_KEY);

            } else {
                //add __parentCategory attribute of category entity
                String parentQName = edge.getOutVertex().getProperty(QUALIFIED_NAME, String.class);
                AtlasGraphUtilsV2.setEncodedProperty(toVertex, CATEGORIES_PARENT_PROPERTY_KEY, parentQName);
            }
        }
        RequestContext.get().endMetricRecord(metricRecorder);
    }

    public void removeAttrForCategoryDelete(Collection<AtlasVertex> categories) {
        for (AtlasVertex vertex : categories) {
            Iterator<AtlasEdge> edgeIterator = vertex.getEdges(AtlasEdgeDirection.OUT, CATEGORY_PARENT_EDGE_LABEL).iterator();
            while (edgeIterator.hasNext()) {
                AtlasEdge childEdge = edgeIterator.next();
                AtlasEntity.Status edgeStatus = getStatus(childEdge);
                if (ACTIVE.equals(edgeStatus)) {
                    childEdge.getInVertex().removeProperty(CATEGORIES_PARENT_PROPERTY_KEY);
                }
            }

            String catQualifiedName = vertex.getProperty(QUALIFIED_NAME, String.class);
            edgeIterator = vertex.getEdges(AtlasEdgeDirection.OUT, CATEGORY_TERMS_EDGE_LABEL).iterator();
            while (edgeIterator.hasNext()) {
                AtlasEdge termEdge = edgeIterator.next();
                termEdge.getInVertex().removePropertyValue(CATEGORIES_PROPERTY_KEY, catQualifiedName);
            }

        }
    }

    private void addCatParentAttr(AttributeMutationContext ctx, List<Object> newElementsCreated, List<AtlasEdge> removedElements) {
        MetricRecorder metricRecorder = RequestContext.get().startMetricRecord("addCatParentAttr_1");
        AtlasVertex toVertex = ctx.getReferringVertex();

        //add __parentCategory attribute of child category entities
        if (CollectionUtils.isNotEmpty(newElementsCreated)) {
            String parentQName = toVertex.getProperty(QUALIFIED_NAME, String.class);
            List<AtlasVertex> catVertices = newElementsCreated.stream().map(x -> ((AtlasEdge) x).getInVertex()).collect(Collectors.toList());
            catVertices.stream().forEach(v -> AtlasGraphUtilsV2.setEncodedProperty(v, CATEGORIES_PARENT_PROPERTY_KEY, parentQName));
        }

        if (CollectionUtils.isNotEmpty(removedElements)) {
            List<AtlasVertex> termVertices = removedElements.stream().map(x -> x.getInVertex()).collect(Collectors.toList());
            termVertices.stream().forEach(v -> v.removeProperty(CATEGORIES_PROPERTY_KEY));
        }
        RequestContext.get().endMetricRecord(metricRecorder);
    }


    private void addCategoriesToTermEntity(AttributeMutationContext ctx, List<Object> newElementsCreated, List<AtlasEdge> removedElements) {
        MetricRecorder metricRecorder = RequestContext.get().startMetricRecord("addCategoriesToTermEntity");
        AtlasVertex termVertex = ctx.getReferringVertex();

        if (TYPE_CATEGORY.equals(getTypeName(termVertex))) {
            String catQName = ctx.getReferringVertex().getProperty(QUALIFIED_NAME, String.class);

            if (CollectionUtils.isNotEmpty(newElementsCreated)) {
                List<AtlasVertex> termVertices = newElementsCreated.stream().map(x -> ((AtlasEdge) x).getInVertex()).collect(Collectors.toList());
                termVertices.stream().forEach(v -> AtlasGraphUtilsV2.addEncodedProperty(v, CATEGORIES_PROPERTY_KEY, catQName));
            }

            if (CollectionUtils.isNotEmpty(removedElements)) {
                List<AtlasVertex> termVertices = removedElements.stream().map(x -> x.getInVertex()).collect(Collectors.toList());
                termVertices.stream().forEach(v -> AtlasGraphUtilsV2.removeItemFromListPropertyValue(v, CATEGORIES_PROPERTY_KEY, catQName));
            }
        }

        if (TYPE_TERM.equals(getTypeName(termVertex))) {
            List<AtlasVertex> categoryVertices = newElementsCreated.stream().map(x -> ((AtlasEdge)x).getOutVertex()).collect(Collectors.toList());
            Set<String> catQnames = categoryVertices.stream().map(x -> x.getProperty(QUALIFIED_NAME, String.class)).collect(Collectors.toSet());

            termVertex.removeProperty(CATEGORIES_PROPERTY_KEY);
            catQnames.stream().forEach(q -> AtlasGraphUtilsV2.addEncodedProperty(termVertex, CATEGORIES_PROPERTY_KEY, q));
        }
        RequestContext.get().endMetricRecord(metricRecorder);
    }

    private void addMeaningsToEntity(AttributeMutationContext ctx, List<Object> createdElements, List<AtlasEdge> deletedElements) {
        MetricRecorder metricRecorder = RequestContext.get().startMetricRecord("addMeaningsToEntity");
        // handle __terms attribute of entity
        List<AtlasVertex> meanings = createdElements.stream()
                .map(x -> ((AtlasEdge) x).getOutVertex())
                .filter(x -> ACTIVE.name().equals(x.getProperty(STATE_PROPERTY_KEY, String.class)))
                .collect(Collectors.toList());

        List<String> currentMeaningsQNames = ctx.getReferringVertex().getMultiValuedProperty(MEANINGS_PROPERTY_KEY,String.class);
        Set<String> qNames = meanings.stream().map(x -> x.getProperty(QUALIFIED_NAME, String.class)).collect(Collectors.toSet());
        List<String> names = meanings.stream().map(x -> x.getProperty(NAME, String.class)).collect(Collectors.toList());

        List<String> deletedMeaningsNames = deletedElements.stream().map(x -> x.getOutVertex())
                . map(x -> x.getProperty(NAME,String.class))
                .collect(Collectors.toList());

        List<String> newMeaningsNames = meanings.stream()
                .filter(x -> !currentMeaningsQNames.contains(x.getProperty(QUALIFIED_NAME,String.class)))
                .map(x -> x.getProperty(NAME, String.class))
                .collect(Collectors.toList());

        ctx.getReferringVertex().removeProperty(MEANINGS_PROPERTY_KEY);
        ctx.getReferringVertex().removeProperty(MEANINGS_TEXT_PROPERTY_KEY);

        if (CollectionUtils.isNotEmpty(qNames)) {
            qNames.forEach(q -> AtlasGraphUtilsV2.addEncodedProperty(ctx.getReferringVertex(), MEANINGS_PROPERTY_KEY, q));
        }

        if (CollectionUtils.isNotEmpty(names)) {
            AtlasGraphUtilsV2.setEncodedProperty(ctx.referringVertex, MEANINGS_TEXT_PROPERTY_KEY, StringUtils.join(names, ","));
        }

        if (CollectionUtils.isNotEmpty(newMeaningsNames)) {
            newMeaningsNames.forEach(q -> AtlasGraphUtilsV2.addListProperty(ctx.getReferringVertex(), MEANING_NAMES_PROPERTY_KEY, q, true));
        }

        if(createdElements.isEmpty()){
            ctx.getReferringVertex().removeProperty(MEANING_NAMES_PROPERTY_KEY);

        } else if (CollectionUtils.isNotEmpty(deletedMeaningsNames)) {
            deletedMeaningsNames.forEach(q -> AtlasGraphUtilsV2.removeItemFromListPropertyValue(ctx.getReferringVertex(), MEANING_NAMES_PROPERTY_KEY, q));

        }

        RequestContext.get().endMetricRecord(metricRecorder);
    }

    private boolean getAppendOptionForRelationship(AtlasVertex entityVertex, String relationshipAttributeName) {
        boolean                             ret                       = false;
        String                              entityTypeName            = AtlasGraphUtilsV2.getTypeName(entityVertex);
        AtlasEntityDef                      entityDef                 = typeRegistry.getEntityDefByName(entityTypeName);
        List<AtlasRelationshipAttributeDef> relationshipAttributeDefs = entityDef.getRelationshipAttributeDefs();

        if (CollectionUtils.isNotEmpty(relationshipAttributeDefs)) {
            ret = relationshipAttributeDefs.stream().anyMatch(relationshipAttrDef -> relationshipAttrDef.getName().equals(relationshipAttributeName)
                    && relationshipAttrDef.isAppendOnPartialUpdate());
        }

        return ret;
    }

    private AtlasEdge createVertex(AtlasStruct struct, AtlasVertex referringVertex, String edgeLabel, EntityMutationContext context) throws AtlasBaseException {
        AtlasVertex vertex = createStructVertex(struct);

        mapAttributes(struct, vertex, CREATE, context);

        try {
            //TODO - Map directly in AtlasGraphUtilsV1
            return graphHelper.getOrCreateEdge(referringVertex, vertex, edgeLabel);
        } catch (RepositoryException e) {
            throw new AtlasBaseException(AtlasErrorCode.INTERNAL_ERROR, e);
        }
    }

    private void updateVertex(AtlasStruct struct, AtlasVertex vertex, EntityMutationContext context) throws AtlasBaseException {
        mapAttributes(struct, vertex, UPDATE, context);
    }

    private Long getEntityVersion(AtlasEntity entity) {
        Long ret = entity != null ? entity.getVersion() : null;
        return (ret != null) ? ret : 0;
    }

    private String getCustomAttributesString(AtlasEntity entity) {
        String              ret              = null;
        Map<String, String> customAttributes = entity.getCustomAttributes();

        if (customAttributes != null) {
            ret = AtlasType.toJson(customAttributes);
        }

        return ret;
    }

    private AtlasStructType getStructType(String typeName) throws AtlasBaseException {
        AtlasType objType = typeRegistry.getType(typeName);

        if (!(objType instanceof AtlasStructType)) {
            throw new AtlasBaseException(AtlasErrorCode.TYPE_NAME_INVALID, typeName);
        }

        return (AtlasStructType)objType;
    }

    private AtlasEntityType getEntityType(String typeName) throws AtlasBaseException {
        AtlasType objType = typeRegistry.getType(typeName);

        if (!(objType instanceof AtlasEntityType)) {
            throw new AtlasBaseException(AtlasErrorCode.TYPE_NAME_INVALID, typeName);
        }

        return (AtlasEntityType)objType;
    }

    private Object mapCollectionElementsToVertex(AttributeMutationContext ctx, EntityMutationContext context) throws AtlasBaseException {
        switch(ctx.getAttrType().getTypeCategory()) {
        case PRIMITIVE:
        case ENUM:
        case MAP:
        case ARRAY:
            return ctx.getValue();

        case STRUCT:
            return mapStructValue(ctx, context);

        case OBJECT_ID_TYPE:
            AtlasEntityType instanceType = getInstanceType(ctx.getValue(), context);
            ctx.setElementType(instanceType);
            if (ctx.getAttributeDef().isSoftReferenced()) {
                return mapSoftRefValue(ctx, context);
            }

            return mapObjectIdValueUsingRelationship(ctx, context);

        default:
                throw new AtlasBaseException(AtlasErrorCode.TYPE_CATEGORY_INVALID, ctx.getAttrType().getTypeCategory().name());
        }
    }

    private static AtlasObjectId getObjectId(Object val) throws AtlasBaseException {
        AtlasObjectId ret = null;

        if (val != null) {
            if ( val instanceof  AtlasObjectId) {
                ret = ((AtlasObjectId) val);
            } else if (val instanceof Map) {
                Map map = (Map) val;

                if (map.containsKey(AtlasRelatedObjectId.KEY_RELATIONSHIP_TYPE)) {
                    ret = new AtlasRelatedObjectId(map);
                } else {
                    ret = new AtlasObjectId((Map) val);
                }

                if (!AtlasTypeUtil.isValid(ret)) {
                    throw new AtlasBaseException(AtlasErrorCode.INVALID_OBJECT_ID, val.toString());
                }
            } else {
                throw new AtlasBaseException(AtlasErrorCode.INVALID_OBJECT_ID, val.toString());
            }
        }

        return ret;
    }

    private static String getGuid(Object val) throws AtlasBaseException {
        if (val != null) {
            if ( val instanceof  AtlasObjectId) {
                return ((AtlasObjectId) val).getGuid();
            } else if (val instanceof Map) {
                Object guidVal = ((Map)val).get(AtlasObjectId.KEY_GUID);

                return guidVal != null ? guidVal.toString() : null;
            }
        }

        return null;
    }

    private void setAssignedGuid(Object val, EntityMutationContext context) {
        if (val != null) {
            Map<String, String> guidAssignements = context.getGuidAssignments();

            if (val instanceof AtlasObjectId) {
                AtlasObjectId objId        = (AtlasObjectId) val;
                String        guid         = objId.getGuid();
                String        assignedGuid = null;

                if (StringUtils.isNotEmpty(guid)) {
                    if (!AtlasTypeUtil.isAssignedGuid(guid) && MapUtils.isNotEmpty(guidAssignements)) {
                        assignedGuid = guidAssignements.get(guid);
                    }
                } else {
                    AtlasVertex vertex = context.getDiscoveryContext().getResolvedEntityVertex(objId);

                    if (vertex != null) {
                        assignedGuid = graphHelper.getGuid(vertex);
                    }
                }

                if (StringUtils.isNotEmpty(assignedGuid)) {
                    RequestContext.get().recordEntityGuidUpdate(objId, guid);

                    objId.setGuid(assignedGuid);
                }
            } else if (val instanceof Map) {
                Map    mapObjId     = (Map) val;
                Object guidVal      = mapObjId.get(AtlasObjectId.KEY_GUID);
                String guid         = guidVal != null ? guidVal.toString() : null;
                String assignedGuid = null;

                if (StringUtils.isNotEmpty(guid) ) {
                    if (!AtlasTypeUtil.isAssignedGuid(guid) && MapUtils.isNotEmpty(guidAssignements)) {
                        assignedGuid = guidAssignements.get(guid);
                    }
                } else {
                    AtlasVertex vertex = context.getDiscoveryContext().getResolvedEntityVertex(new AtlasObjectId(mapObjId));

                    if (vertex != null) {
                        assignedGuid = graphHelper.getGuid(vertex);
                    }
                }

                if (StringUtils.isNotEmpty(assignedGuid)) {
                    RequestContext.get().recordEntityGuidUpdate(mapObjId, guid);

                    mapObjId.put(AtlasObjectId.KEY_GUID, assignedGuid);
                }
            }
        }
    }

    private static Map<String, Object> getRelationshipAttributes(Object val) throws AtlasBaseException {
        if (val instanceof AtlasRelatedObjectId) {
            AtlasStruct relationshipStruct = ((AtlasRelatedObjectId) val).getRelationshipAttributes();

            return (relationshipStruct != null) ? relationshipStruct.getAttributes() : null;
        } else if (val instanceof Map) {
            Object relationshipStruct = ((Map) val).get(KEY_RELATIONSHIP_ATTRIBUTES);

            if (relationshipStruct instanceof Map) {
                return AtlasTypeUtil.toStructAttributes(((Map) relationshipStruct));
            }
        }

        return null;
    }

    private static String getRelationshipGuid(Object val) throws AtlasBaseException {
        if (val instanceof AtlasRelatedObjectId) {
            return ((AtlasRelatedObjectId) val).getRelationshipGuid();
        } else if (val instanceof Map) {
            Object relationshipGuidVal = ((Map) val).get(AtlasRelatedObjectId.KEY_RELATIONSHIP_GUID);

            return relationshipGuidVal != null ? relationshipGuidVal.toString() : null;
        }

        return null;
    }

    private AtlasEntityType getInstanceType(Object val, EntityMutationContext context) throws AtlasBaseException {
        AtlasEntityType ret = null;

        if (val != null) {
            String typeName = null;
            String guid     = null;

            if (val instanceof AtlasObjectId) {
                AtlasObjectId objId = (AtlasObjectId) val;

                typeName = objId.getTypeName();
                guid     = objId.getGuid();
            } else if (val instanceof Map) {
                Map map = (Map) val;

                Object typeNameVal = map.get(AtlasObjectId.KEY_TYPENAME);
                Object guidVal     = map.get(AtlasObjectId.KEY_GUID);

                if (typeNameVal != null) {
                    typeName = typeNameVal.toString();
                }

                if (guidVal != null) {
                    guid = guidVal.toString();
                }
            }

            if (typeName == null) {
                if (guid != null) {
                    ret = context.getType(guid);

                    if (ret == null) {
                        AtlasVertex vertex = context.getDiscoveryContext().getResolvedEntityVertex(guid);

                        if (vertex != null) {
                            typeName = AtlasGraphUtilsV2.getTypeName(vertex);
                        }
                    }
                }
            }

            if (ret == null && typeName != null) {
                ret = typeRegistry.getEntityTypeByName(typeName);
            }

            if (ret == null) {
                throw new AtlasBaseException(AtlasErrorCode.INVALID_OBJECT_ID, val.toString());
            }
        }

        return ret;
    }

    //Remove unused entries for reference map
    private Map<String, Object> removeUnusedMapEntries(AtlasAttribute attribute, AtlasVertex vertex, Map<String, Object> currentMap,
                                                       Map<String, Object> newMap) throws AtlasBaseException {
        Map<String, Object> additionalMap = new HashMap<>();
        AtlasMapType        mapType       = (AtlasMapType) attribute.getAttributeType();

        for (String currentKey : currentMap.keySet()) {
            //Delete the edge reference if its not part of new edges created/updated
            AtlasEdge currentEdge = (AtlasEdge) currentMap.get(currentKey);

            if (!newMap.values().contains(currentEdge)) {
                boolean deleted = deleteDelegate.getHandler().deleteEdgeReference(currentEdge, mapType.getValueType().getTypeCategory(), attribute.isOwnedRef(), true, vertex);

                if (!deleted) {
                    additionalMap.put(currentKey, currentEdge);
                }
            }
        }

        return additionalMap;
    }

    private static AtlasEdge getEdgeIfExists(AtlasMapType mapType, Map<String, Object> currentMap, String keyStr) {
        AtlasEdge ret = null;

        if (isReference(mapType.getValueType())) {
            Object val = currentMap.get(keyStr);

            if (val != null) {
                ret = (AtlasEdge) val;
            }
        }

        return ret;
    }

    private AtlasEdge updateEdge(AtlasAttributeDef attributeDef, Object value, AtlasEdge currentEdge, final AtlasVertex entityVertex) throws AtlasBaseException {
        if (LOG.isDebugEnabled()) {
            LOG.debug("Updating entity reference {} for reference attribute {}",  attributeDef.getName());
        }

        AtlasVertex currentVertex   = currentEdge.getInVertex();
        String      currentEntityId = getIdFromVertex(currentVertex);
        String      newEntityId     = getIdFromVertex(entityVertex);
        AtlasEdge   newEdge         = currentEdge;

        if (!currentEntityId.equals(newEntityId) && entityVertex != null) {
            try {
                newEdge = graphHelper.getOrCreateEdge(currentEdge.getOutVertex(), entityVertex, currentEdge.getLabel());
            } catch (RepositoryException e) {
                throw new AtlasBaseException(AtlasErrorCode.INTERNAL_ERROR, e);
            }
        }

        return newEdge;
    }


    private AtlasEdge updateRelationship(AtlasEdge currentEdge, final AtlasVertex parentEntityVertex, final AtlasVertex newEntityVertex,
                                         AtlasRelationshipEdgeDirection edgeDirection,  Map<String, Object> relationshipAttributes)
            throws AtlasBaseException {
        if (LOG.isDebugEnabled()) {
            LOG.debug("Updating entity reference using relationship {} for reference attribute {}", getTypeName(newEntityVertex));
        }

        // Max's manager updated from Jane to Julius (Max.manager --> Jane.subordinates)
        // manager attribute (OUT direction), current manager vertex (Jane) (IN vertex)

        // Max's mentor updated from John to Jane (John.mentee --> Max.mentor)
        // mentor attribute (IN direction), current mentee vertex (John) (OUT vertex)
        String currentEntityId;

        if (edgeDirection == IN) {
            currentEntityId = getIdFromOutVertex(currentEdge);
        } else if (edgeDirection == OUT) {
            currentEntityId = getIdFromInVertex(currentEdge);
        } else {
            currentEntityId = getIdFromBothVertex(currentEdge, parentEntityVertex);
        }

        String    newEntityId = getIdFromVertex(newEntityVertex);
        AtlasEdge ret         = currentEdge;

        if (!currentEntityId.equals(newEntityId)) {
            // create a new relationship edge to the new attribute vertex from the instance
            String relationshipName = AtlasGraphUtilsV2.getTypeName(currentEdge);

            if (relationshipName == null) {
                relationshipName = currentEdge.getLabel();
            }

            if (edgeDirection == IN) {
                ret = getOrCreateRelationship(newEntityVertex, currentEdge.getInVertex(), relationshipName, relationshipAttributes);

            } else if (edgeDirection == OUT) {
                ret = getOrCreateRelationship(currentEdge.getOutVertex(), newEntityVertex, relationshipName, relationshipAttributes);
            } else {
                ret = getOrCreateRelationship(newEntityVertex, parentEntityVertex, relationshipName, relationshipAttributes);
            }

            //record entity update on new relationship vertex
            recordEntityUpdate(newEntityVertex);
        }

        return ret;
    }

    public static List<Object> getArrayElementsProperty(AtlasType elementType, boolean isSoftReference, AtlasVertex vertex, String vertexPropertyName) {
        boolean isArrayOfPrimitiveType = elementType.getTypeCategory().equals(TypeCategory.PRIMITIVE);
        boolean isArrayOfEnum = elementType.getTypeCategory().equals(TypeCategory.ENUM);
        if (!isSoftReference && isReference(elementType)) {
            return (List)vertex.getListProperty(vertexPropertyName, AtlasEdge.class);
        } else if (isArrayOfPrimitiveType || isArrayOfEnum) {
            return (List) vertex.getMultiValuedProperty(vertexPropertyName, elementType.getClass());
        } else {
            return (List)vertex.getListProperty(vertexPropertyName);
        }
    }

    private AtlasEdge getEdgeAt(List<Object> currentElements, int index, AtlasType elemType) {
        AtlasEdge ret = null;

        if (isReference(elemType)) {
            if (currentElements != null && index < currentElements.size()) {
                ret = (AtlasEdge) currentElements.get(index);
            }
        }

        return ret;
    }

    private List<AtlasEdge> unionCurrentAndNewElements(AtlasAttribute attribute, List<AtlasEdge> currentElements, List<AtlasEdge> newElements) {
        Collection<AtlasEdge> ret              = null;
        AtlasType             arrayElementType = ((AtlasArrayType) attribute.getAttributeType()).getElementType();

        if (arrayElementType != null && isReference(arrayElementType)) {
            ret = CollectionUtils.union(currentElements, newElements);
        }

        return CollectionUtils.isNotEmpty(ret) ? new ArrayList<>(ret) : Collections.emptyList();
    }

    //Removes unused edges from the old collection, compared to the new collection

    private List<AtlasEdge> removeUnusedArrayEntries(AtlasAttribute attribute, List<AtlasEdge> currentEntries, List<AtlasEdge> newEntries, AttributeMutationContext ctx) throws AtlasBaseException {
        if (CollectionUtils.isNotEmpty(currentEntries)) {
            AtlasType entryType = ((AtlasArrayType) attribute.getAttributeType()).getElementType();
            AtlasVertex entityVertex = ctx.getReferringVertex();

            if (isReference(entryType)) {
                Collection<AtlasEdge> edgesToRemove = CollectionUtils.subtract(currentEntries, newEntries);

                if (CollectionUtils.isNotEmpty(edgesToRemove)) {
                    List<AtlasEdge> additionalElements = new ArrayList<>();

                    for (AtlasEdge edge : edgesToRemove) {
                        if (getStatus(edge) == DELETED ) {
                            continue;
                        }

                        boolean deleted = deleteDelegate.getHandler().deleteEdgeReference(edge, entryType.getTypeCategory(), attribute.isOwnedRef(),
                                true, attribute.getRelationshipEdgeDirection(), entityVertex);

                        if (!deleted) {
                            additionalElements.add(edge);
                        }
                    }

                    return additionalElements;
                }
            }
        }

        return Collections.emptyList();
    }

    private List<AtlasEdge> removeArrayEntries(AtlasAttribute attribute, List<AtlasEdge> tobeDeletedEntries, AttributeMutationContext ctx) throws AtlasBaseException {
        if (CollectionUtils.isNotEmpty(tobeDeletedEntries)) {
            AtlasType entryType = ((AtlasArrayType) attribute.getAttributeType()).getElementType();
            AtlasVertex entityVertex = ctx.getReferringVertex();

            if (isReference(entryType)) {

                if (CollectionUtils.isNotEmpty(tobeDeletedEntries)) {
                    List<AtlasEdge> additionalElements = new ArrayList<>();

                    for (AtlasEdge edge : tobeDeletedEntries) {
                        if (getStatus(edge) == DELETED ) {
                            continue;
                        }

                        // update both sides of relationship wen edge is deleted
                        recordEntityUpdateForNonRelationsipAttribute(edge.getInVertex());
                        recordEntityUpdateForNonRelationsipAttribute(edge.getOutVertex());

                        deleteDelegate.getHandler().deleteEdgeReference(edge, entryType.getTypeCategory(), attribute.isOwnedRef(),
                                true, attribute.getRelationshipEdgeDirection(), entityVertex);

                        additionalElements.add(edge);

                    }

                    return additionalElements;
                }
            }
        }

        return Collections.emptyList();
    }
    private void setArrayElementsProperty(AtlasType elementType, boolean isSoftReference, AtlasVertex vertex, String vertexPropertyName, List<Object> allValues, List<Object> currentValues, Cardinality cardinality) {
        boolean isArrayOfPrimitiveType = elementType.getTypeCategory().equals(TypeCategory.PRIMITIVE);
        boolean isArrayOfEnum = elementType.getTypeCategory().equals(TypeCategory.ENUM);

        if (!isReference(elementType) || isSoftReference) {
            if (isArrayOfPrimitiveType || isArrayOfEnum) {
                vertex.removeProperty(vertexPropertyName);
                if (CollectionUtils.isNotEmpty(allValues)) {
                    for (Object value: allValues) {
                        AtlasGraphUtilsV2.addEncodedProperty(vertex, vertexPropertyName, value);
                    }
                }
            } else {
                AtlasGraphUtilsV2.setEncodedProperty(vertex, vertexPropertyName, allValues);
            }
        }
    }


    private Set<AtlasEdge> getNewCreatedInputOutputEdges(String guid) {
        List<Object> newElementsCreated = RequestContext.get().getNewElementsCreatedMap().get(guid);

        Set<AtlasEdge> newEdge = new HashSet<>();
        if (newElementsCreated != null && newElementsCreated.size() > 0) {
            newEdge = newElementsCreated.stream().map(x -> (AtlasEdge) x).collect(Collectors.toSet());
        }

        return newEdge;
    }

    private Set<AtlasEdge> getRestoredInputOutputEdges(AtlasVertex vertex) {
        Set<AtlasEdge> activatedEdges = new HashSet<>();
        Iterator<AtlasEdge> iterator = vertex.getEdges(AtlasEdgeDirection.BOTH, new String[]{PROCESS_INPUTS, PROCESS_OUTPUTS}).iterator();
        while (iterator.hasNext()) {
            AtlasEdge edge = iterator.next();
            if (edge.getProperty(STATE_PROPERTY_KEY, String.class).equalsIgnoreCase(ACTIVE_STATE_VALUE)) {
                activatedEdges.add(edge);
            }
        }
        return activatedEdges;
    }

    private Set<AtlasEdge> getRemovedInputOutputEdges(String guid) {
        List<Object> removedElements = RequestContext.get().getRemovedElementsMap().get(guid);
        Set<AtlasEdge> removedEdges = null;

        if (removedElements != null) {
            removedEdges = removedElements.stream().map(x -> (AtlasEdge) x).collect(Collectors.toSet());
        }

        return removedEdges;
    }


    private AtlasEntityHeader constructHeader(AtlasEntity entity, AtlasVertex vertex, Map<String, AtlasAttribute> attributeMap ) throws AtlasBaseException {
        AtlasEntityHeader header = entityRetriever.toAtlasEntityHeaderWithClassifications(vertex, attributeMap.keySet());
        if (entity.getClassifications() == null) {
            entity.setClassifications(header.getClassifications());
        }

        return header;
    }

    private void updateInConsistentOwnedMapVertices(AttributeMutationContext ctx, AtlasMapType mapType, Object val) {
        if (mapType.getValueType().getTypeCategory() == TypeCategory.OBJECT_ID_TYPE && !ctx.getAttributeDef().isSoftReferenced()) {
            AtlasEdge edge = (AtlasEdge) val;

            if (ctx.getAttribute().isOwnedRef() && getStatus(edge) == DELETED && getStatus(edge.getInVertex()) == DELETED) {

                //Resurrect the vertex and edge to ACTIVE state
                AtlasGraphUtilsV2.setEncodedProperty(edge, STATE_PROPERTY_KEY, ACTIVE.name());
                AtlasGraphUtilsV2.setEncodedProperty(edge.getInVertex(), STATE_PROPERTY_KEY, ACTIVE.name());
            }
        }
    }

    public void addClassifications(final EntityMutationContext context, String guid, List<AtlasClassification> classifications) throws AtlasBaseException {
        if (CollectionUtils.isNotEmpty(classifications)) {
            MetricRecorder metric = RequestContext.get().startMetricRecord("addClassifications");

            final AtlasVertex                              entityVertex          = context.getVertex(guid);
            final AtlasEntityType                          entityType            = context.getType(guid);
            List<AtlasVertex>                              entitiesToPropagateTo = null;
            Map<AtlasClassification, HashSet<AtlasVertex>> addedClassifications  = new HashMap<>();
            List<AtlasClassification>                      addClassifications    = new ArrayList<>(classifications.size());
            entityRetriever.verifyClassificationsPropagationMode(classifications);
            for (AtlasClassification c : classifications) {
                AtlasClassification classification      = new AtlasClassification(c);
                String              classificationName  = classification.getTypeName();
                Boolean             propagateTags       = classification.isPropagate();
                Boolean             removePropagations  = classification.getRemovePropagationsOnEntityDelete();
                Boolean restrictPropagationThroughLineage = classification.getRestrictPropagationThroughLineage();
                Boolean restrictPropagationThroughHierarchy = classification.getRestrictPropagationThroughHierarchy();

                if (propagateTags != null && propagateTags &&
                        classification.getEntityGuid() != null &&
                        !StringUtils.equals(classification.getEntityGuid(), guid)) {
                    continue;
                }

                if (propagateTags == null) {
                    RequestContext reqContext = RequestContext.get();

                    if(reqContext.isImportInProgress() || reqContext.isInNotificationProcessing()) {
                        propagateTags = false;
                    } else {
                        propagateTags = CLASSIFICATION_PROPAGATION_DEFAULT;
                    }

                    classification.setPropagate(propagateTags);
                }

                if (removePropagations == null) {
                    removePropagations = graphHelper.getDefaultRemovePropagations();

                    classification.setRemovePropagationsOnEntityDelete(removePropagations);
                }

                if (restrictPropagationThroughLineage == null) {
                    classification.setRestrictPropagationThroughLineage(RESTRICT_PROPAGATION_THROUGH_LINEAGE_DEFAULT);
                }

                if (restrictPropagationThroughHierarchy == null) {
                    classification.setRestrictPropagationThroughLineage(RESTRICT_PROPAGATION_THROUGH_HIERARCHY_DEFAULT);
                }

                // set associated entity id to classification
                if (classification.getEntityGuid() == null) {
                    classification.setEntityGuid(guid);
                }

                // set associated entity status to classification
                if (classification.getEntityStatus() == null) {
                    classification.setEntityStatus(ACTIVE);
                }

                // ignore propagated classifications

                if (LOG.isDebugEnabled()) {
                    LOG.debug("Adding classification [{}] to [{}] using edge label: [{}]", classificationName, entityType.getTypeName(), getTraitLabel(classificationName));
                }

                addToClassificationNames(entityVertex, classificationName);

                // add a new AtlasVertex for the struct or trait instance
                AtlasVertex classificationVertex = createClassificationVertex(classification);

                if (LOG.isDebugEnabled()) {
                    LOG.debug("created vertex {} for trait {}", string(classificationVertex), classificationName);
                }

                if (propagateTags && taskManagement != null && DEFERRED_ACTION_ENABLED) {
                    propagateTags = false;

                    createAndQueueTask(CLASSIFICATION_PROPAGATION_ADD, entityVertex, classificationVertex.getIdForDisplay());
                }

                // add the attributes for the trait instance
                mapClassification(EntityOperation.CREATE, context, classification, entityType, entityVertex, classificationVertex);
                updateModificationMetadata(entityVertex);
                if(addedClassifications.get(classification) == null) {
                    addedClassifications.put(classification, new HashSet<>());
                }
                //Add current Vertex to be notified
                addedClassifications.get(classification).add(entityVertex);

                if (propagateTags) {
                    // compute propagatedEntityVertices only once
                    if (entitiesToPropagateTo == null) {
                        String propagationMode;
                        propagationMode = entityRetriever.determinePropagationMode(classification.getRestrictPropagationThroughLineage(),classification.getRestrictPropagationThroughHierarchy());
                        Boolean toExclude = propagationMode == CLASSIFICATION_PROPAGATION_MODE_RESTRICT_LINEAGE ? true : false;
                        entitiesToPropagateTo = entityRetriever.getImpactedVerticesV2(entityVertex, CLASSIFICATION_PROPAGATION_MODE_LABELS_MAP.get(propagationMode),toExclude);
                    }

                    if (CollectionUtils.isNotEmpty(entitiesToPropagateTo)) {
                        if (LOG.isDebugEnabled()) {
                            LOG.debug("Propagating tag: [{}][{}] to {}", classificationName, entityType.getTypeName(), getTypeNames(entitiesToPropagateTo));
                        }

                        List<AtlasVertex> entitiesPropagatedTo = deleteDelegate.getHandler().addTagPropagation(classificationVertex, entitiesToPropagateTo);

                        if (CollectionUtils.isNotEmpty(entitiesPropagatedTo)) {
                            addedClassifications.get(classification).addAll(entitiesPropagatedTo);
                        }
                    } else {
                        if (LOG.isDebugEnabled()) {
                            LOG.debug(" --> Not propagating classification: [{}][{}] - no entities found to propagate to.", getTypeName(classificationVertex), entityType.getTypeName());
                        }
                    }
                } else {
                    if (LOG.isDebugEnabled()) {
                        LOG.debug(" --> Not propagating classification: [{}][{}] - propagation is disabled.", getTypeName(classificationVertex), entityType.getTypeName());
                    }
                }

                addClassifications.add(classification);
            }

            // notify listeners on classification addition
            List<AtlasVertex> notificationVertices = new ArrayList<AtlasVertex>() {{ add(entityVertex); }};

            if (CollectionUtils.isNotEmpty(entitiesToPropagateTo)) {
                notificationVertices.addAll(entitiesToPropagateTo);
            }
            if (RequestContext.get().isDelayTagNotifications()) {
                for (AtlasClassification classification : addedClassifications.keySet()) {
                    Set<AtlasVertex> vertices = addedClassifications.get(classification);
                    RequestContext.get().addAddedClassificationAndVertices(classification, new ArrayList<>(vertices));
                }
            } else {
                Map<AtlasEntity, List<AtlasClassification>> entityClassification = new HashMap<>();
                for (AtlasClassification classification : addedClassifications.keySet()) {
                    Set<AtlasVertex> vertices = addedClassifications.get(classification);
                    List<AtlasEntity> propagatedEntities = updateClassificationText(classification, vertices);
                    propagatedEntities.forEach(entity -> entityClassification.computeIfAbsent(entity, key -> new ArrayList<>()).add(classification));
                }

                for (Map.Entry<AtlasEntity, List<AtlasClassification>> atlasEntityListEntry : entityClassification.entrySet()) {
                    entityChangeNotifier.onClassificationAddedToEntity(atlasEntityListEntry.getKey(), atlasEntityListEntry.getValue());
                }
            }

            RequestContext.get().endMetricRecord(metric);
        }
    }


    public List<String> propagateClassification(String entityGuid, String classificationVertexId, String relationshipGuid, Boolean previousRestrictPropagationThroughLineage,Boolean previousRestrictPropagationThroughHierarchy) throws AtlasBaseException {
        try {
            if (StringUtils.isEmpty(entityGuid) || StringUtils.isEmpty(classificationVertexId)) {
                LOG.error("propagateClassification(entityGuid={}, classificationVertexId={}): entityGuid and/or classification vertex id is empty", entityGuid, classificationVertexId);

                throw new AtlasBaseException(String.format("propagateClassification(entityGuid=%s, classificationVertexId=%s): entityGuid and/or classification vertex id is empty", entityGuid, classificationVertexId));
            }

            AtlasVertex entityVertex = graphHelper.getVertexForGUID(entityGuid);
            if (entityVertex == null) {
                LOG.error("propagateClassification(entityGuid={}, classificationVertexId={}): entity vertex not found", entityGuid, classificationVertexId);

                throw new AtlasBaseException(String.format("propagateClassification(entityGuid=%s, classificationVertexId=%s): entity vertex not found", entityGuid, classificationVertexId));
            }

            AtlasVertex classificationVertex = graph.getVertex(classificationVertexId);
            if (classificationVertex == null) {
                LOG.error("propagateClassification(entityGuid={}, classificationVertexId={}): classification vertex not found", entityGuid, classificationVertexId);

                throw new AtlasBaseException(String.format("propagateClassification(entityGuid=%s, classificationVertexId=%s): classification vertex not found", entityGuid, classificationVertexId));
            }

            /*
                If restrictPropagateThroughLineage was false at past
                 then updated to true we need to delete the propagated
                 classifications and then put the classifications as intended
             */

            Boolean currentRestrictPropagationThroughLineage = AtlasGraphUtilsV2.getProperty(classificationVertex, CLASSIFICATION_VERTEX_RESTRICT_PROPAGATE_THROUGH_LINEAGE, Boolean.class);

            Boolean currentRestrictPropagationThroughHierarchy = AtlasGraphUtilsV2.getProperty(classificationVertex, CLASSIFICATION_VERTEX_RESTRICT_PROPAGATE_THROUGH_HIERARCHY, Boolean.class);
            if (previousRestrictPropagationThroughLineage != null && currentRestrictPropagationThroughLineage != null && !previousRestrictPropagationThroughLineage && currentRestrictPropagationThroughLineage) {
                deleteDelegate.getHandler().removeTagPropagation(classificationVertex);
            }

            if (previousRestrictPropagationThroughHierarchy != null && currentRestrictPropagationThroughHierarchy != null && !previousRestrictPropagationThroughHierarchy && currentRestrictPropagationThroughHierarchy) {
                deleteDelegate.getHandler().removeTagPropagation(classificationVertex);
            }

            String propagationMode = entityRetriever.determinePropagationMode(currentRestrictPropagationThroughLineage, currentRestrictPropagationThroughHierarchy);

            List<String> edgeLabelsToCheck = CLASSIFICATION_PROPAGATION_MODE_LABELS_MAP.get(propagationMode);
            Boolean toExclude = propagationMode == CLASSIFICATION_PROPAGATION_MODE_RESTRICT_LINEAGE ? true:false;
            List<AtlasVertex> impactedVertices = entityRetriever.getIncludedImpactedVerticesV2(entityVertex, relationshipGuid, classificationVertexId, edgeLabelsToCheck,toExclude);

            if (CollectionUtils.isEmpty(impactedVertices)) {
                LOG.debug("propagateClassification(entityGuid={}, classificationVertexId={}): found no entities to propagate the classification", entityGuid, classificationVertexId);

                return null;
            }

            return processClassificationPropagationAddition(impactedVertices, classificationVertex);
        } catch (Exception e) {
            LOG.error("propagateClassification(entityGuid={}, classificationVertexId={}): error while propagating classification", entityGuid, classificationVertexId, e);

            throw new AtlasBaseException(e);
        }
    }

    public List<String> processClassificationPropagationAddition(List<AtlasVertex> verticesToPropagate, AtlasVertex classificationVertex) throws AtlasBaseException{
        AtlasPerfMetrics.MetricRecorder classificationPropagationMetricRecorder = RequestContext.get().startMetricRecord("processClassificationPropagationAddition");
        List<String> propagatedEntitiesGuids = new ArrayList<>();
        int impactedVerticesSize = verticesToPropagate.size();
        int offset = 0;
        int toIndex;
        LOG.info(String.format("Total number of vertices to propagate: %d", impactedVerticesSize));

        try {
            do {
                toIndex = ((offset + CHUNK_SIZE > impactedVerticesSize) ? impactedVerticesSize : (offset + CHUNK_SIZE));
                List<AtlasVertex> chunkedVerticesToPropagate = verticesToPropagate.subList(offset, toIndex);

                AtlasPerfMetrics.MetricRecorder metricRecorder  = RequestContext.get().startMetricRecord("lockObjectsAfterTraverse");
                List<String> impactedVerticesGuidsToLock        = chunkedVerticesToPropagate.stream().map(x -> GraphHelper.getGuid(x)).collect(Collectors.toList());
                GraphTransactionInterceptor.lockObjectAndReleasePostCommit(impactedVerticesGuidsToLock);
                RequestContext.get().endMetricRecord(metricRecorder);

                AtlasClassification classification       = entityRetriever.toAtlasClassification(classificationVertex);
                List<AtlasVertex>   entitiesPropagatedTo = deleteDelegate.getHandler().addTagPropagation(classificationVertex, chunkedVerticesToPropagate);

                if (CollectionUtils.isEmpty(entitiesPropagatedTo)) {
                    return null;
                }

                List<AtlasEntity>   propagatedEntitiesChunked       = updateClassificationText(classification, entitiesPropagatedTo);
                List<String>        chunkedPropagatedEntitiesGuids  = propagatedEntitiesChunked.stream().map(x -> x.getGuid()).collect(Collectors.toList());
                entityChangeNotifier.onClassificationsAddedToEntities(propagatedEntitiesChunked, Collections.singletonList(classification), false);

                propagatedEntitiesGuids.addAll(chunkedPropagatedEntitiesGuids);

                offset += CHUNK_SIZE;

                transactionInterceptHelper.intercept();

            } while (offset < impactedVerticesSize);
        } catch (AtlasBaseException exception) {
            LOG.error("Error occurred while adding classification propagation for classification with propagation id {}", classificationVertex.getIdForDisplay());
            throw exception;
        } finally {
            RequestContext.get().endMetricRecord(classificationPropagationMetricRecorder);
        }

    return propagatedEntitiesGuids;

    }

    public void deleteClassification(String entityGuid, String classificationName, String associatedEntityGuid) throws AtlasBaseException {
        if (StringUtils.isEmpty(associatedEntityGuid) || associatedEntityGuid.equals(entityGuid)) {
            deleteClassification(entityGuid, classificationName);
        } else {
            deletePropagatedClassification(entityGuid, classificationName, associatedEntityGuid);
        }
    }

    private void deletePropagatedClassification(String entityGuid, String classificationName, String associatedEntityGuid) throws AtlasBaseException {
        if (StringUtils.isEmpty(classificationName)) {
            throw new AtlasBaseException(AtlasErrorCode.INVALID_CLASSIFICATION_PARAMS, "delete", entityGuid);
        }

        AtlasVertex entityVertex = AtlasGraphUtilsV2.findByGuid(this.graph, entityGuid);

        if (entityVertex == null) {
            throw new AtlasBaseException(AtlasErrorCode.INSTANCE_GUID_NOT_FOUND, entityGuid);
        }

        deleteDelegate.getHandler().deletePropagatedClassification(entityVertex, classificationName, associatedEntityGuid);
    }

    public void deleteClassification(String entityGuid, String classificationName) throws AtlasBaseException {
        if (StringUtils.isEmpty(classificationName)) {
            throw new AtlasBaseException(AtlasErrorCode.INVALID_CLASSIFICATION_PARAMS, "delete", entityGuid);
        }

        AtlasVertex entityVertex = AtlasGraphUtilsV2.findByGuid(this.graph, entityGuid);

        if (entityVertex == null) {
            throw new AtlasBaseException(AtlasErrorCode.INSTANCE_GUID_NOT_FOUND, entityGuid);
        }

        AtlasPerfTracer perf = null;

        if (AtlasPerfTracer.isPerfTraceEnabled(PERF_LOG)) {
            perf = AtlasPerfTracer.getPerfTracer(PERF_LOG, "EntityGraphMapper.deleteClassification");
        }

        List<String> traitNames = getTraitNames(entityVertex);

        if (CollectionUtils.isEmpty(traitNames)) {
            throw new AtlasBaseException(AtlasErrorCode.NO_CLASSIFICATIONS_FOUND_FOR_ENTITY, entityGuid);
        }

        validateClassificationExists(traitNames, classificationName);

        AtlasVertex         classificationVertex = getClassificationVertex(entityVertex, classificationName);

        // Get in progress task to see if there already is a propagation for this particular vertex
        List<AtlasTask> inProgressTasks = taskManagement.getInProgressTasks();
        for (AtlasTask task : inProgressTasks) {
            if (isTaskMatchingWithVertexIdAndEntityGuid(task, classificationVertex.getIdForDisplay(), entityGuid)) {
                throw new AtlasBaseException(AtlasErrorCode.CLASSIFICATION_CURRENTLY_BEING_PROPAGATED, classificationName);
            }
        }

        AtlasClassification classification       = entityRetriever.toAtlasClassification(classificationVertex);

        if (classification == null) {
            throw new AtlasBaseException(AtlasErrorCode.CLASSIFICATION_NOT_FOUND, classificationName);
        }

        // remove classification from propagated entities if propagation is turned on
        final List<AtlasVertex> entityVertices;

        if (isPropagationEnabled(classificationVertex)) {
            if (taskManagement != null && DEFERRED_ACTION_ENABLED) {
                boolean propagateDelete = true;
                String classificationVertexId = classificationVertex.getIdForDisplay();

                List<String> entityTaskGuids = (List<String>) entityVertex.getPropertyValues(PENDING_TASKS_PROPERTY_KEY, String.class);

                if (CollectionUtils.isNotEmpty(entityTaskGuids)) {
                    List<AtlasTask> entityPendingTasks = taskManagement.getByGuidsES(entityTaskGuids);

                    boolean pendingTaskExists  = entityPendingTasks.stream()
                            .anyMatch(x -> isTaskMatchingWithVertexIdAndEntityGuid(x, classificationVertexId, entityGuid));

                    if (pendingTaskExists) {
                        List<AtlasTask> entityClassificationPendingTasks = entityPendingTasks.stream()
                                .filter(t -> t.getParameters().containsKey("entityGuid")
                                        && t.getParameters().containsKey("classificationVertexId"))
                                .filter(t -> t.getParameters().get("entityGuid").equals(entityGuid)
                                        && t.getParameters().get("classificationVertexId").equals(classificationVertexId)
                                        && t.getType().equals(CLASSIFICATION_PROPAGATION_ADD))
                                .collect(Collectors.toList());
                        for (AtlasTask entityClassificationPendingTask: entityClassificationPendingTasks) {
                            String taskGuid = entityClassificationPendingTask.getGuid();
                            taskManagement.deleteByGuid(taskGuid, TaskManagement.DeleteType.SOFT);
                            AtlasGraphUtilsV2.deleteProperty(entityVertex, PENDING_TASKS_PROPERTY_KEY, taskGuid);
//                            propagateDelete = false;  TODO: Uncomment when all unnecessary ADD tasks are resolved
                        }
                    }
                }

                if (propagateDelete) {
                    createAndQueueTask(CLASSIFICATION_PROPAGATION_DELETE, entityVertex, classificationVertex.getIdForDisplay());
                }

                entityVertices = new ArrayList<>();
            } else {
                entityVertices = deleteDelegate.getHandler().removeTagPropagation(classificationVertex);

                if (LOG.isDebugEnabled()) {
                    LOG.debug("Number of propagations to delete -> {}", entityVertices.size());
                }
            }
        } else {
            entityVertices = new ArrayList<>();
        }

        // add associated entity to entityVertices list
        if (!entityVertices.contains(entityVertex)) {
            entityVertices.add(entityVertex);
        }

        // remove classifications from associated entity
        if (LOG.isDebugEnabled()) {
            LOG.debug("Removing classification: [{}] from: [{}][{}] with edge label: [{}]", classificationName,
                    getTypeName(entityVertex), entityGuid, CLASSIFICATION_LABEL);
        }

        AtlasEdge edge = getClassificationEdge(entityVertex, classificationVertex);

        deleteDelegate.getHandler().deleteEdgeReference(edge, CLASSIFICATION, false, true, entityVertex);

        traitNames.remove(classificationName);

        // update 'TRAIT_NAMES_PROPERTY_KEY' property
        entityVertex.removePropertyValue(TRAIT_NAMES_PROPERTY_KEY, classificationName);

        // update 'CLASSIFICATION_NAMES_KEY' property
        entityVertex.removeProperty(CLASSIFICATION_NAMES_KEY);

        entityVertex.setProperty(CLASSIFICATION_NAMES_KEY, getClassificationNamesString(traitNames));

        updateModificationMetadata(entityVertex);
        Map<AtlasEntity, List<AtlasClassification>> entityClassification = new HashMap<>();

        if (RequestContext.get().isDelayTagNotifications()) {
            RequestContext.get().addDeletedClassificationAndVertices(classification, new ArrayList<>(entityVertices));
        } else if (CollectionUtils.isNotEmpty(entityVertices)) {
            List<AtlasEntity> propagatedEntities = updateClassificationText(classification, entityVertices);
            propagatedEntities.forEach(entity -> entityClassification.computeIfAbsent(entity, key -> new ArrayList<>()).add(classification));
            //Sending audit request for all entities at once
            for (Map.Entry<AtlasEntity, List<AtlasClassification>> atlasEntityListEntry : entityClassification.entrySet()) {
                entityChangeNotifier.onClassificationDeletedFromEntity(atlasEntityListEntry.getKey(), atlasEntityListEntry.getValue());
            }
        }
        AtlasPerfTracer.log(perf);
    }

    public void deleteClassifications(String entityGuid, List<AtlasClassification> classifications, String associatedEntityGuid) throws AtlasBaseException {
        if (StringUtils.isEmpty(associatedEntityGuid) || associatedEntityGuid.equals(entityGuid)) {
            deleteClassifications(entityGuid, classifications);
        } else {
            for (AtlasClassification classification : classifications) {
                deletePropagatedClassifications(entityGuid, classification.getTypeName(), associatedEntityGuid);
            }
        }
    }

    private void deletePropagatedClassifications(String entityGuid, String classificationName, String associatedEntityGuid) throws AtlasBaseException {
        if (StringUtils.isEmpty(classificationName)) {
            throw new AtlasBaseException(AtlasErrorCode.INVALID_CLASSIFICATION_PARAMS, "delete", entityGuid);
        }

        AtlasVertex entityVertex = AtlasGraphUtilsV2.findByGuid(this.graph, entityGuid);

        if (entityVertex == null) {
            throw new AtlasBaseException(AtlasErrorCode.INSTANCE_GUID_NOT_FOUND, entityGuid);
        }

        deleteDelegate.getHandler().deletePropagatedClassification(entityVertex, classificationName, associatedEntityGuid);
    }

    public void deleteClassifications(String entityGuid, List<AtlasClassification> classifications) throws AtlasBaseException {
        if (CollectionUtils.isEmpty(classifications)){
            return;
        }

        AtlasPerfTracer perf = null;

        if (AtlasPerfTracer.isPerfTraceEnabled(PERF_LOG)) {
            perf = AtlasPerfTracer.getPerfTracer(PERF_LOG, "EntityGraphMapper.deleteClassification");
        }
        Map<AtlasClassification, HashSet<AtlasVertex>> deletedClassifications  = new HashMap<>();

        for (AtlasClassification classificationn : classifications) {

            if (StringUtils.isEmpty(classificationn.getTypeName())) {
                throw new AtlasBaseException(AtlasErrorCode.INVALID_CLASSIFICATION_PARAMS, "delete", entityGuid);
            }

            AtlasVertex entityVertex = AtlasGraphUtilsV2.findByGuid(this.graph, entityGuid);

            if (entityVertex == null) {
                throw new AtlasBaseException(AtlasErrorCode.INSTANCE_GUID_NOT_FOUND, entityGuid);
            }

            List<String> traitNames = getTraitNames(entityVertex);

            if (CollectionUtils.isEmpty(traitNames)) {
                throw new AtlasBaseException(AtlasErrorCode.NO_CLASSIFICATIONS_FOUND_FOR_ENTITY, entityGuid);
            }

            String classificationName = classificationn.getTypeName();
            validateClassificationExists(traitNames, classificationName);

            AtlasVertex classificationVertex = getClassificationVertex(entityVertex, classificationName);

            // Get in progress task to see if there already is a propagation for this particular vertex
            List<AtlasTask> inProgressTasks = taskManagement.getInProgressTasks();
            for (AtlasTask task : inProgressTasks) {
                if (isTaskMatchingWithVertexIdAndEntityGuid(task, classificationVertex.getIdForDisplay(), entityGuid)) {
                    throw new AtlasBaseException(AtlasErrorCode.CLASSIFICATION_CURRENTLY_BEING_PROPAGATED, classificationName);
                }
            }

            AtlasClassification classification = entityRetriever.toAtlasClassification(classificationVertex);

            if (classification == null) {
                throw new AtlasBaseException(AtlasErrorCode.CLASSIFICATION_NOT_FOUND, classificationName);
            }

            // remove classification from propagated entities if propagation is turned on
           final List<AtlasVertex> entityVertices;

            if (isPropagationEnabled(classificationVertex)) {
                if (taskManagement != null && DEFERRED_ACTION_ENABLED) {
                    boolean propagateDelete = true;
                    String classificationVertexId = classificationVertex.getIdForDisplay();

                    List<String> entityTaskGuids = (List<String>) entityVertex.getPropertyValues(PENDING_TASKS_PROPERTY_KEY, String.class);

                    if (CollectionUtils.isNotEmpty(entityTaskGuids)) {
                        List<AtlasTask> entityPendingTasks = taskManagement.getByGuidsES(entityTaskGuids);

                        boolean pendingTaskExists = entityPendingTasks.stream()
                                .anyMatch(x -> isTaskMatchingWithVertexIdAndEntityGuid(x, classificationVertexId, entityGuid));

                        if (pendingTaskExists) {
                            List<AtlasTask> entityClassificationPendingTasks = entityPendingTasks.stream()
                                    .filter(t -> t.getParameters().containsKey("entityGuid")
                                            && t.getParameters().containsKey("classificationVertexId"))
                                    .filter(t -> t.getParameters().get("entityGuid").equals(entityGuid)
                                            && t.getParameters().get("classificationVertexId").equals(classificationVertexId)
                                            && t.getType().equals(CLASSIFICATION_PROPAGATION_ADD))
                                    .collect(Collectors.toList());
                            for (AtlasTask entityClassificationPendingTask : entityClassificationPendingTasks) {
                                String taskGuid = entityClassificationPendingTask.getGuid();
                                taskManagement.deleteByGuid(taskGuid, TaskManagement.DeleteType.SOFT);
                                AtlasGraphUtilsV2.deleteProperty(entityVertex, PENDING_TASKS_PROPERTY_KEY, taskGuid);
//                            propagateDelete = false;  TODO: Uncomment when all unnecessary ADD tasks are resolved
                            }
                        }
                    }

                    if (propagateDelete) {
                        createAndQueueTask(CLASSIFICATION_PROPAGATION_DELETE, entityVertex, classificationVertex.getIdForDisplay());
                    }

                    entityVertices = new ArrayList<>();
                } else {
                    entityVertices = deleteDelegate.getHandler().removeTagPropagation(classificationVertex);

                    if (LOG.isDebugEnabled()) {
                        LOG.debug("Number of propagations to delete -> {}", entityVertices.size());
                    }
                }
            } else {
                entityVertices = new ArrayList<>();
            }

            // add associated entity to entityVertices list
            if (!entityVertices.contains(entityVertex)) {
                entityVertices.add(entityVertex);
            }

            // remove classifications from associated entity
            if (LOG.isDebugEnabled()) {
                LOG.debug("Removing classification: [{}] from: [{}][{}] with edge label: [{}]", classificationName,
                        getTypeName(entityVertex), entityGuid, CLASSIFICATION_LABEL);
            }

            AtlasEdge edge = getClassificationEdge(entityVertex, classificationVertex);

            deleteDelegate.getHandler().deleteEdgeReference(edge, CLASSIFICATION, false, true, entityVertex);

            traitNames.remove(classificationName);

            // update 'TRAIT_NAMES_PROPERTY_KEY' property
            entityVertex.removePropertyValue(TRAIT_NAMES_PROPERTY_KEY, classificationName);

            // update 'CLASSIFICATION_NAMES_KEY' property
            entityVertex.removeProperty(CLASSIFICATION_NAMES_KEY);

            entityVertex.setProperty(CLASSIFICATION_NAMES_KEY, getClassificationNamesString(traitNames));

            updateModificationMetadata(entityVertex);

            if(deletedClassifications.get(classification) == null) {
                deletedClassifications.put(classification, new HashSet<>());
            }
            //Add current Vertex to be notified
            deletedClassifications.get(classification).add(entityVertex);
        }

        Map<AtlasEntity, List<AtlasClassification>> entityClassification = new HashMap<>();

        for (AtlasClassification classification : deletedClassifications.keySet()) {
            Set<AtlasVertex> vertices = deletedClassifications.get(classification);
            if (CollectionUtils.isNotEmpty(vertices)) {
                List<AtlasEntity> propagatedEntities = updateClassificationText(classification, vertices);
                propagatedEntities.forEach(entity -> entityClassification.computeIfAbsent(entity, key -> new ArrayList<>()).add(classification));
            }
        }

        //Sending audit request for all entities at once
        for (Map.Entry<AtlasEntity, List<AtlasClassification>> atlasEntityListEntry : entityClassification.entrySet()) {
            entityChangeNotifier.onClassificationDeletedFromEntity(atlasEntityListEntry.getKey(), atlasEntityListEntry.getValue());
        }

        AtlasPerfTracer.log(perf);

    }
    private boolean isTaskMatchingWithVertexIdAndEntityGuid(AtlasTask task, String classificationVertexId, String entityGuid) {
        try {
            if (CLASSIFICATION_PROPAGATION_ADD.equals(task.getType())) {
                return task.getParameters().get(ClassificationTask.PARAM_CLASSIFICATION_VERTEX_ID).equals(classificationVertexId)
                        && task.getParameters().get(ClassificationTask.PARAM_ENTITY_GUID).equals(entityGuid);
            }
        } catch (NullPointerException npe) {
            LOG.warn("Task classificationVertexId or entityGuid is null");
        }
        return false;
    }

    private AtlasEntity updateClassificationText(AtlasVertex vertex) throws AtlasBaseException {
        String guid        = graphHelper.getGuid(vertex);
        AtlasEntity entity = instanceConverter.getAndCacheEntity(guid, ENTITY_CHANGE_NOTIFY_IGNORE_RELATIONSHIP_ATTRIBUTES);

        vertex.setProperty(CLASSIFICATION_TEXT_KEY, fullTextMapperV2.getClassificationTextForEntity(entity));
        return entity;
    }

    public void updateClassificationTextAndNames(AtlasVertex vertex) throws AtlasBaseException {
        if(CollectionUtils.isEmpty(vertex.getPropertyValues(Constants.TRAIT_NAMES_PROPERTY_KEY, String.class)) &&
                CollectionUtils.isEmpty(vertex.getPropertyValues(Constants.PROPAGATED_TRAIT_NAMES_PROPERTY_KEY, String.class))) {
            return;
        }

        String guid = graphHelper.getGuid(vertex);
        AtlasEntity entity = instanceConverter.getAndCacheEntity(guid, ENTITY_CHANGE_NOTIFY_IGNORE_RELATIONSHIP_ATTRIBUTES);
        List<String> classificationNames = new ArrayList<>();
        List<String> propagatedClassificationNames = new ArrayList<>();

        for (AtlasClassification classification : entity.getClassifications()) {
            if (isPropagatedClassification(classification, guid)) {
                propagatedClassificationNames.add(classification.getTypeName());
            } else {
                classificationNames.add(classification.getTypeName());
            }
        }

        vertex.setProperty(CLASSIFICATION_NAMES_KEY, getDelimitedClassificationNames(classificationNames));
        vertex.setProperty(PROPAGATED_CLASSIFICATION_NAMES_KEY, getDelimitedClassificationNames(propagatedClassificationNames));
        vertex.setProperty(CLASSIFICATION_TEXT_KEY, fullTextMapperV2.getClassificationTextForEntity(entity));
    }

    private boolean isPropagatedClassification(AtlasClassification classification, String guid) {
        String classificationEntityGuid = classification.getEntityGuid();

        return StringUtils.isNotEmpty(classificationEntityGuid) && !StringUtils.equals(classificationEntityGuid, guid);
    }

    private void addToClassificationNames(AtlasVertex entityVertex, String classificationName) {
        AtlasGraphUtilsV2.addEncodedProperty(entityVertex, TRAIT_NAMES_PROPERTY_KEY, classificationName);

        String delimitedClassificationNames = entityVertex.getProperty(CLASSIFICATION_NAMES_KEY, String.class);

        if (StringUtils.isEmpty(delimitedClassificationNames)) {
            delimitedClassificationNames = CLASSIFICATION_NAME_DELIMITER + classificationName + CLASSIFICATION_NAME_DELIMITER;
        } else {
            delimitedClassificationNames = delimitedClassificationNames + classificationName + CLASSIFICATION_NAME_DELIMITER;
        }

        entityVertex.setProperty(CLASSIFICATION_NAMES_KEY, delimitedClassificationNames);
    }

    private String getClassificationNamesString(List<String> traitNames) {
        String ret = StringUtils.join(traitNames, CLASSIFICATION_NAME_DELIMITER);

        return StringUtils.isEmpty(ret) ? ret : CLASSIFICATION_NAME_DELIMITER + ret + CLASSIFICATION_NAME_DELIMITER;
    }

    public void updateClassifications(EntityMutationContext context, String guid, List<AtlasClassification> classifications) throws AtlasBaseException {
        if (CollectionUtils.isEmpty(classifications)) {
            throw new AtlasBaseException(AtlasErrorCode.INVALID_CLASSIFICATION_PARAMS, "update", guid);
        }

        AtlasVertex entityVertex = AtlasGraphUtilsV2.findByGuid(this.graph, guid);

        if (entityVertex == null) {
            throw new AtlasBaseException(AtlasErrorCode.INSTANCE_GUID_NOT_FOUND, guid);
        }

        AtlasPerfTracer perf = null;

        if (AtlasPerfTracer.isPerfTraceEnabled(PERF_LOG)) {
            perf = AtlasPerfTracer.getPerfTracer(PERF_LOG, "EntityGraphMapper.updateClassifications");
        }

        String                    entityTypeName         = AtlasGraphUtilsV2.getTypeName(entityVertex);
        AtlasEntityType           entityType             = typeRegistry.getEntityTypeByName(entityTypeName);
        List<AtlasClassification> updatedClassifications = new ArrayList<>();
        List<AtlasVertex>         entitiesToPropagateTo  = new ArrayList<>();
        Set<AtlasVertex>          notificationVertices   = new HashSet<AtlasVertex>() {{ add(entityVertex); }};

        Map<AtlasVertex, List<AtlasClassification>> addedPropagations   = null;
        Map<AtlasClassification, List<AtlasVertex>> removedPropagations = new HashMap<>();

        for (AtlasClassification classification : classifications) {
            String classificationName       = classification.getTypeName();
            String classificationEntityGuid = classification.getEntityGuid();

            if (StringUtils.isEmpty(classificationEntityGuid)) {
                classification.setEntityGuid(guid);
            }

            if (StringUtils.isNotEmpty(classificationEntityGuid) && !StringUtils.equalsIgnoreCase(guid, classificationEntityGuid)) {
                throw new AtlasBaseException(AtlasErrorCode.CLASSIFICATION_UPDATE_FROM_PROPAGATED_ENTITY, classificationName);
            }

            AtlasVertex classificationVertex = getClassificationVertex(entityVertex, classificationName);

            if (classificationVertex == null) {
                throw new AtlasBaseException(AtlasErrorCode.CLASSIFICATION_NOT_ASSOCIATED_WITH_ENTITY, classificationName);
            }

            if (LOG.isDebugEnabled()) {
                LOG.debug("Updating classification {} for entity {}", classification, guid);
            }

            AtlasClassification currentClassification = entityRetriever.toAtlasClassification(classificationVertex);

            if (currentClassification == null) {
                continue;
            }

            validateAndNormalizeForUpdate(classification);

            boolean isClassificationUpdated = false;

            // check for attribute update
            Map<String, Object> updatedAttributes = classification.getAttributes();

            if (MapUtils.isNotEmpty(updatedAttributes)) {
                for (String attributeName : updatedAttributes.keySet()) {
                    currentClassification.setAttribute(attributeName, updatedAttributes.get(attributeName));
                }

                isClassificationUpdated = true;
            }

            // check for validity period update
            List<TimeBoundary> currentValidityPeriods = currentClassification.getValidityPeriods();
            List<TimeBoundary> updatedValidityPeriods = classification.getValidityPeriods();

            if (!Objects.equals(currentValidityPeriods, updatedValidityPeriods)) {
                currentClassification.setValidityPeriods(updatedValidityPeriods);

                isClassificationUpdated = true;
            }

            boolean removePropagation = false;
            // check for removePropagationsOnEntityDelete update
            Boolean currentRemovePropagations = currentClassification.getRemovePropagationsOnEntityDelete();
            Boolean updatedRemovePropagations = classification.getRemovePropagationsOnEntityDelete();
            if (updatedRemovePropagations != null && !updatedRemovePropagations.equals(currentRemovePropagations)) {
                AtlasGraphUtilsV2.setEncodedProperty(classificationVertex, CLASSIFICATION_VERTEX_REMOVE_PROPAGATIONS_KEY, updatedRemovePropagations);
                isClassificationUpdated = true;

                boolean isEntityDeleted = DELETED.toString().equals(entityVertex.getProperty(STATE_PROPERTY_KEY, String.class));
                if (isEntityDeleted && updatedRemovePropagations) {
                    removePropagation = true;
                }
            }

            if (isClassificationUpdated) {
                List<AtlasVertex> propagatedEntityVertices = graphHelper.getAllPropagatedEntityVertices(classificationVertex);

                notificationVertices.addAll(propagatedEntityVertices);
            }

            if (LOG.isDebugEnabled()) {
                LOG.debug("updating vertex {} for trait {}", string(classificationVertex), classificationName);
            }

            mapClassification(EntityOperation.UPDATE, context, classification, entityType, entityVertex, classificationVertex);
            updateModificationMetadata(entityVertex);

            /* -----------------------------
               | Current Tag | Updated Tag |
               | Propagation | Propagation |
               |-------------|-------------|
               |   true      |    true     | => no-op
               |-------------|-------------|
               |   false     |    false    | => no-op
               |-------------|-------------|
               |   false     |    true     | => Add Tag Propagation (send ADD classification notifications)
               |-------------|-------------|
               |   true      |    false    | => Remove Tag Propagation (send REMOVE classification notifications)
               |-------------|-------------| */

            Boolean currentTagPropagation = currentClassification.isPropagate();
            Boolean updatedTagPropagation = classification.isPropagate();
            Boolean currentRestrictPropagationThroughLineage = currentClassification.getRestrictPropagationThroughLineage();
            Boolean updatedRestrictPropagationThroughLineage = classification.getRestrictPropagationThroughLineage();
            Boolean currentRestrictPropagationThroughHierarchy = currentClassification.getRestrictPropagationThroughHierarchy();
            Boolean updatedRestrictPropagationThroughHierarchy = classification.getRestrictPropagationThroughHierarchy();
<<<<<<< HEAD

=======
            String propagationMode = entityRetriever.determinePropagationMode(updatedRestrictPropagationThroughLineage, updatedRestrictPropagationThroughHierarchy);
>>>>>>> 3121264a
            if ((!Objects.equals(updatedRemovePropagations, currentRemovePropagations) ||
                    !Objects.equals(currentTagPropagation, updatedTagPropagation) ||
                    !Objects.equals(currentRestrictPropagationThroughLineage, updatedRestrictPropagationThroughLineage)) &&
                    taskManagement != null && DEFERRED_ACTION_ENABLED) {

                String propagationType = CLASSIFICATION_PROPAGATION_ADD;
                if(currentRestrictPropagationThroughLineage != updatedRestrictPropagationThroughLineage || currentRestrictPropagationThroughHierarchy != updatedRestrictPropagationThroughHierarchy){
                    propagationType = CLASSIFICATION_REFRESH_PROPAGATION;
                }
                if (removePropagation || !updatedTagPropagation) {
                    propagationType = CLASSIFICATION_PROPAGATION_DELETE;
                }
                createAndQueueTask(propagationType, entityVertex, classificationVertex.getIdForDisplay(), currentRestrictPropagationThroughLineage,currentRestrictPropagationThroughHierarchy);
<<<<<<< HEAD
=======
                updatedTagPropagation = null;
>>>>>>> 3121264a
            }

            // compute propagatedEntityVertices once and use it for subsequent iterations and notifications
            if (updatedTagPropagation != null && (currentTagPropagation != updatedTagPropagation || currentRestrictPropagationThroughLineage != updatedRestrictPropagationThroughLineage || currentRestrictPropagationThroughHierarchy != updatedRestrictPropagationThroughHierarchy)) {
                if (updatedTagPropagation) {
                    if (updatedRestrictPropagationThroughLineage != null && !currentRestrictPropagationThroughLineage && updatedRestrictPropagationThroughLineage) {
                        deleteDelegate.getHandler().removeTagPropagation(classificationVertex);

                    }
                    if (updatedRestrictPropagationThroughHierarchy != null && !currentRestrictPropagationThroughHierarchy && updatedRestrictPropagationThroughHierarchy) {
                        deleteDelegate.getHandler().removeTagPropagation(classificationVertex);
                    }
                    if (CollectionUtils.isEmpty(entitiesToPropagateTo)) {
<<<<<<< HEAD
                        String propagationMode;
                        if (updatedRemovePropagations !=null) {
                            propagationMode = entityRetriever.determinePropagationMode(updatedRestrictPropagationThroughLineage, updatedRestrictPropagationThroughHierarchy);
                        }
                        else{
=======
                        if (updatedRemovePropagations ==null) {
>>>>>>> 3121264a
                            propagationMode = CLASSIFICATION_PROPAGATION_MODE_DEFAULT;
                        }
                        Boolean toExclude = propagationMode == CLASSIFICATION_VERTEX_RESTRICT_PROPAGATE_THROUGH_LINEAGE ? true : false;
                        entitiesToPropagateTo = entityRetriever.getImpactedVerticesV2(entityVertex, null, classificationVertex.getIdForDisplay(), CLASSIFICATION_PROPAGATION_MODE_LABELS_MAP.get(propagationMode),toExclude);
                    }

                    if (CollectionUtils.isNotEmpty(entitiesToPropagateTo)) {
                        if (addedPropagations == null) {
                            addedPropagations = new HashMap<>(entitiesToPropagateTo.size());

                            for (AtlasVertex entityToPropagateTo : entitiesToPropagateTo) {
                                addedPropagations.put(entityToPropagateTo, new ArrayList<>());
                            }
                        }

                        List<AtlasVertex> entitiesPropagatedTo = deleteDelegate.getHandler().addTagPropagation(classificationVertex, entitiesToPropagateTo);

                        if (entitiesPropagatedTo != null) {
                            for (AtlasVertex entityPropagatedTo : entitiesPropagatedTo) {
                                addedPropagations.get(entityPropagatedTo).add(classification);
                            }
                        }
                    }
                } else {
                    List<AtlasVertex> impactedVertices = deleteDelegate.getHandler().removeTagPropagation(classificationVertex);

                    if (CollectionUtils.isNotEmpty(impactedVertices)) {
                        /*
                            removedPropagations is a HashMap of entity against list of classifications i.e. for each entity 1 entry in the map.
                            Maintaining classification wise entity list lets us send the audit request in bulk,
                            since 1 classification is applied to many entities (including the child entities).
                            Eg. If a classification is being propagated to 1000 entities, its edge count would be 2000, as per removedPropagations map
                            we would have 2000 entries and value would always be 1 classification wrapped in a list.
                            By this rearrangement we maintain an entity list against each classification, as of now its entry size would be 1 (as per request from UI)
                            instead of 2000. Moreover this allows us to send audit request classification wise instead of separate requests for each entities.
                            This reduces audit calls from 2000 to 1.
                         */
                        removedPropagations.put(classification, impactedVertices);
                    }
                }
            }

            updatedClassifications.add(currentClassification);
        }

        if (CollectionUtils.isNotEmpty(entitiesToPropagateTo)) {
            notificationVertices.addAll(entitiesToPropagateTo);
        }

        for (AtlasVertex vertex : notificationVertices) {
            String      entityGuid = graphHelper.getGuid(vertex);
            AtlasEntity entity     = instanceConverter.getAndCacheEntity(entityGuid, ENTITY_CHANGE_NOTIFY_IGNORE_RELATIONSHIP_ATTRIBUTES);

            if (entity != null) {
                vertex.setProperty(CLASSIFICATION_TEXT_KEY, fullTextMapperV2.getClassificationTextForEntity(entity));
                entityChangeNotifier.onClassificationUpdatedToEntity(entity, updatedClassifications);
            }
        }

        if (MapUtils.isNotEmpty(removedPropagations)) {
            for (AtlasClassification classification : removedPropagations.keySet()) {
                List<AtlasVertex> propagatedVertices = removedPropagations.get(classification);
                List<AtlasEntity> propagatedEntities = updateClassificationText(classification, propagatedVertices);

                //Sending audit request for all entities at once
                entityChangeNotifier.onClassificationsDeletedFromEntities(propagatedEntities, Collections.singletonList(classification));
            }
        }

        AtlasPerfTracer.log(perf);
    }

    private AtlasEdge mapClassification(EntityOperation operation,  final EntityMutationContext context, AtlasClassification classification,
                                        AtlasEntityType entityType, AtlasVertex parentInstanceVertex, AtlasVertex traitInstanceVertex)
                                        throws AtlasBaseException {
        if (classification.getValidityPeriods() != null) {
            String strValidityPeriods = AtlasJson.toJson(classification.getValidityPeriods());

            AtlasGraphUtilsV2.setEncodedProperty(traitInstanceVertex, CLASSIFICATION_VALIDITY_PERIODS_KEY, strValidityPeriods);
        } else {
            // if 'null', don't update existing value in the classification
        }

        if (classification.isPropagate() != null) {
            AtlasGraphUtilsV2.setEncodedProperty(traitInstanceVertex, CLASSIFICATION_VERTEX_PROPAGATE_KEY, classification.isPropagate());
        }

        if (classification.getRemovePropagationsOnEntityDelete() != null) {
            AtlasGraphUtilsV2.setEncodedProperty(traitInstanceVertex, CLASSIFICATION_VERTEX_REMOVE_PROPAGATIONS_KEY, classification.getRemovePropagationsOnEntityDelete());
        }

        if(classification.getRestrictPropagationThroughLineage() != null){
            AtlasGraphUtilsV2.setEncodedProperty(traitInstanceVertex, CLASSIFICATION_VERTEX_RESTRICT_PROPAGATE_THROUGH_LINEAGE, classification.getRestrictPropagationThroughLineage());
        }

        if(classification.getRestrictPropagationThroughHierarchy() != null){
            AtlasGraphUtilsV2.setEncodedProperty(traitInstanceVertex, CLASSIFICATION_VERTEX_RESTRICT_PROPAGATE_THROUGH_HIERARCHY, classification.getRestrictPropagationThroughHierarchy());
        }

        // map all the attributes to this newly created AtlasVertex
        mapAttributes(classification, traitInstanceVertex, operation, context);

        AtlasEdge ret = getClassificationEdge(parentInstanceVertex, traitInstanceVertex);

        if (ret == null) {
            ret = graphHelper.addClassificationEdge(parentInstanceVertex, traitInstanceVertex, false);
        }

        return ret;
    }

    public void deleteClassifications(String guid) throws AtlasBaseException {
        AtlasVertex instanceVertex = AtlasGraphUtilsV2.findByGuid(this.graph, guid);

        if (instanceVertex == null) {
            throw new AtlasBaseException(AtlasErrorCode.INSTANCE_GUID_NOT_FOUND, guid);
        }

        List<String> traitNames = getTraitNames(instanceVertex);

        if (CollectionUtils.isNotEmpty(traitNames)) {
            for (String traitName : traitNames) {
                deleteClassification(guid, traitName);
            }
        }
    }

    public List<String> deleteClassificationPropagation(String entityGuid, String classificationVertexId) throws AtlasBaseException {
        try {
            if (StringUtils.isEmpty(classificationVertexId)) {
                LOG.warn("deleteClassificationPropagation(classificationVertexId={}): classification vertex id is empty", classificationVertexId);

                return null;
            }

            AtlasVertex classificationVertex = graph.getVertex(classificationVertexId);
            if (classificationVertex == null) {
                LOG.warn("deleteClassificationPropagation(classificationVertexId={}): classification vertex not found", classificationVertexId);

                return null;
            }

            AtlasClassification classification = entityRetriever.toAtlasClassification(classificationVertex);

            List<AtlasEdge> propagatedEdges = getPropagatedEdges(classificationVertex);
            if (propagatedEdges.isEmpty()) {
                LOG.warn("deleteClassificationPropagation(classificationVertexId={}): classification edges empty", classificationVertexId);

                return null;
            }

            int propagatedEdgesSize = propagatedEdges.size();

            LOG.info(String.format("Number of edges to be deleted : %s for classification vertex with id : %s", propagatedEdgesSize, classificationVertexId));

            List<String> deletedPropagationsGuid = processClassificationEdgeDeletionInChunk(classification, propagatedEdges);

            deleteDelegate.getHandler().deleteClassificationVertex(classificationVertex, true);

            transactionInterceptHelper.intercept();

            return deletedPropagationsGuid;
        } catch (Exception e) {
            LOG.error("Error while removing classification id {} with error {} ", classificationVertexId, e.getMessage());
            throw new AtlasBaseException(e);
        }
    }

    public void deleteClassificationOnlyPropagation(Set<String> deletedEdgeIds) throws AtlasBaseException {
        RequestContext.get().getDeletedEdgesIds().clear();
        RequestContext.get().getDeletedEdgesIds().addAll(deletedEdgeIds);

        for (AtlasEdge edge : deletedEdgeIds.stream().map(x -> graph.getEdge(x)).collect(Collectors.toList())) {

            boolean isRelationshipEdge = deleteDelegate.getHandler().isRelationshipEdge(edge);
            String  relationshipGuid   = GraphHelper.getRelationshipGuid(edge);

            if (edge == null || !isRelationshipEdge) {
                continue;
            }

            List<AtlasVertex> currentClassificationVertices = getPropagatableClassifications(edge);

            for (AtlasVertex currentClassificationVertex : currentClassificationVertices) {
                LOG.info("Starting Classification {} Removal for deletion of edge {}",currentClassificationVertex.getIdForDisplay(), edge.getIdForDisplay());
                boolean isTermEntityEdge = isTermEntityEdge(edge);
                boolean removePropagationOnEntityDelete = getRemovePropagations(currentClassificationVertex);

                if (!(isTermEntityEdge || removePropagationOnEntityDelete)) {
                    LOG.debug("This edge is not term edge or remove propagation isn't enabled");
                    continue;
                }

                processClassificationDeleteOnlyPropagation(currentClassificationVertex, relationshipGuid);
                LOG.info("Finished Classification {} Removal for deletion of edge {}",currentClassificationVertex.getIdForDisplay(), edge.getIdForDisplay());
            }
        }
    }

    public void deleteClassificationOnlyPropagation(String deletedEdgeId, String classificationVertexId) throws AtlasBaseException {
        RequestContext.get().getDeletedEdgesIds().clear();
        RequestContext.get().getDeletedEdgesIds().add(deletedEdgeId);

        AtlasEdge edge = graph.getEdge(deletedEdgeId);

        boolean isRelationshipEdge = deleteDelegate.getHandler().isRelationshipEdge(edge);
        String  relationshipGuid   = GraphHelper.getRelationshipGuid(edge);

        if (edge == null || !isRelationshipEdge) {
            return;
        }

        AtlasVertex currentClassificationVertex = graph.getVertex(classificationVertexId);
        if (currentClassificationVertex == null) {
            LOG.warn("Classification Vertex with ID {} is not present or Deleted", classificationVertexId);
            return;
        }

        List<AtlasVertex> currentClassificationVertices = getPropagatableClassifications(edge);
        if (! currentClassificationVertices.contains(currentClassificationVertex)) {
            return;
        }

        boolean isTermEntityEdge = isTermEntityEdge(edge);
        boolean removePropagationOnEntityDelete = getRemovePropagations(currentClassificationVertex);

        if (!(isTermEntityEdge || removePropagationOnEntityDelete)) {
            LOG.debug("This edge is not term edge or remove propagation isn't enabled");
            return;
        }

        processClassificationDeleteOnlyPropagation(currentClassificationVertex, relationshipGuid);

        LOG.info("Finished Classification {} Removal for deletion of edge {}",currentClassificationVertex.getIdForDisplay(), edge.getIdForDisplay());
    }

    public void deleteClassificationOnlyPropagation(String classificationId, String referenceVertexId, boolean isTermEntityEdge) throws AtlasBaseException {
        AtlasVertex classificationVertex = graph.getVertex(classificationId);
        AtlasVertex referenceVertex = graph.getVertex(referenceVertexId);

        if (classificationVertex == null) {
            LOG.warn("Classification Vertex with ID {} is not present or Deleted", classificationId);
            return;
        }
        /*
            If reference vertex is deleted, we can consider that as this connected vertex was deleted
             some other task was created before it to remove propagations. No need to execute this task.
         */
        if (referenceVertex == null) {
            LOG.warn("Reference Vertex {} is deleted", referenceVertexId);
            return;
        }

        if (!GraphHelper.propagatedClassificationAttachedToVertex(classificationVertex, referenceVertex)) {
            LOG.warn("No Classification is attached to the reference vertex {} for classification {}", referenceVertexId, classificationId);
            return;
        }

        boolean removePropagationOnEntityDelete = getRemovePropagations(classificationVertex);

        if (!(isTermEntityEdge || removePropagationOnEntityDelete)) {
            LOG.debug("This edge is not term edge or remove propagation isn't enabled");
            return;
        }

        processClassificationDeleteOnlyPropagation(classificationVertex, null);

        LOG.info("Completed propagation removal via edge for classification {}", classificationId);
    }

    public void classificationRefreshPropagation(String classificationId) throws AtlasBaseException {
        AtlasPerfMetrics.MetricRecorder classificationRefreshPropagationMetricRecorder = RequestContext.get().startMetricRecord("classificationRefreshPropagation");

        AtlasVertex currentClassificationVertex             = graph.getVertex(classificationId);
        if (currentClassificationVertex == null) {
            LOG.warn("Classification vertex with ID {} is deleted", classificationId);
            return;
        }

        String              sourceEntityId                  = getClassificationEntityGuid(currentClassificationVertex);
        AtlasVertex         sourceEntityVertex              = AtlasGraphUtilsV2.findByGuid(this.graph, sourceEntityId);
        AtlasClassification classification                  = entityRetriever.toAtlasClassification(currentClassificationVertex);

        String propagationMode;

        Boolean restrictPropagationThroughLineage = AtlasGraphUtilsV2.getProperty(currentClassificationVertex, CLASSIFICATION_VERTEX_RESTRICT_PROPAGATE_THROUGH_LINEAGE, Boolean.class);
        Boolean restrictPropagationThroughHierarchy = AtlasGraphUtilsV2.getProperty(currentClassificationVertex, CLASSIFICATION_VERTEX_RESTRICT_PROPAGATE_THROUGH_HIERARCHY, Boolean.class);

        propagationMode = entityRetriever.determinePropagationMode(restrictPropagationThroughLineage,restrictPropagationThroughHierarchy);
        Boolean toExclude = propagationMode == CLASSIFICATION_PROPAGATION_MODE_RESTRICT_LINEAGE ? true:false;

        List<String> propagatedVerticesIds = GraphHelper.getPropagatedVerticesIds(currentClassificationVertex);
        LOG.info("{} entity vertices have classification with id {} attached", propagatedVerticesIds.size(), classificationId);

        List<String> verticesIdsToAddClassification =  new ArrayList<>();
        List<String> propagatedVerticesIdWithoutEdge = entityRetriever.getImpactedVerticesIdsClassificationAttached(sourceEntityVertex , classificationId,
                CLASSIFICATION_PROPAGATION_MODE_LABELS_MAP.get(propagationMode),toExclude, verticesIdsToAddClassification);

        LOG.info("To add classification with id {} to {} vertices", classificationId, verticesIdsToAddClassification.size());

        List<String> verticesIdsToRemove = (List<String>)CollectionUtils.subtract(propagatedVerticesIds, propagatedVerticesIdWithoutEdge);

        List<AtlasVertex> verticesToRemove = verticesIdsToRemove.stream()
                .map(x -> graph.getVertex(x))
                .filter(vertex -> vertex != null)
                .collect(Collectors.toList());

        List<AtlasVertex> verticesToAddClassification  = verticesIdsToAddClassification.stream()
                .map(x -> graph.getVertex(x))
                .filter(vertex -> vertex != null)
                .collect(Collectors.toList());

        //Remove classifications from unreachable vertices
        processPropagatedClassificationDeletionFromVertices(verticesToRemove, currentClassificationVertex, classification);

        //Add classification to the reachable vertices
        if (CollectionUtils.isEmpty(verticesToAddClassification)) {
            LOG.debug("propagateClassification(entityGuid={}, classificationVertexId={}): found no entities to propagate the classification", sourceEntityId, classificationId);
            return;
        }
        processClassificationPropagationAddition(verticesToAddClassification, currentClassificationVertex);

        LOG.info("Completed refreshing propagation for classification with vertex id {} with classification name {} and source entity {}",classificationId,
                classification.getTypeName(), classification.getEntityGuid());

        RequestContext.get().endMetricRecord(classificationRefreshPropagationMetricRecorder);
    }

    private void processClassificationDeleteOnlyPropagation(AtlasVertex currentClassificationVertex, String relationshipGuid) throws AtlasBaseException {
        String              classificationId                = currentClassificationVertex.getIdForDisplay();
        String              sourceEntityId                  = getClassificationEntityGuid(currentClassificationVertex);
        AtlasVertex         sourceEntityVertex              = AtlasGraphUtilsV2.findByGuid(this.graph, sourceEntityId);
        AtlasClassification classification                  = entityRetriever.toAtlasClassification(currentClassificationVertex);

        String propagationMode;

        Boolean restrictPropagationThroughLineage = AtlasGraphUtilsV2.getProperty(currentClassificationVertex, CLASSIFICATION_VERTEX_RESTRICT_PROPAGATE_THROUGH_LINEAGE, Boolean.class);
        Boolean restrictPropagationThroughHierarchy = AtlasGraphUtilsV2.getProperty(currentClassificationVertex, CLASSIFICATION_VERTEX_RESTRICT_PROPAGATE_THROUGH_HIERARCHY, Boolean.class);
        propagationMode = entityRetriever.determinePropagationMode(restrictPropagationThroughLineage,restrictPropagationThroughHierarchy);
        Boolean toExclude = propagationMode == CLASSIFICATION_PROPAGATION_MODE_RESTRICT_LINEAGE ? true : false;
        List<String> propagatedVerticesIds = GraphHelper.getPropagatedVerticesIds(currentClassificationVertex);
        LOG.info("Traversed {} vertices including edge with relationship GUID {} for classification vertex {}", propagatedVerticesIds.size(), relationshipGuid, classificationId);

        List<String> propagatedVerticesIdWithoutEdge = entityRetriever.getImpactedVerticesIds(sourceEntityVertex, relationshipGuid , classificationId,
                CLASSIFICATION_PROPAGATION_MODE_LABELS_MAP.get(propagationMode),toExclude);

        LOG.info("Traversed {} vertices except edge with relationship GUID {} for classification vertex {}", propagatedVerticesIdWithoutEdge.size(), relationshipGuid, classificationId);

        List<String> verticesIdsToRemove = (List<String>)CollectionUtils.subtract(propagatedVerticesIds, propagatedVerticesIdWithoutEdge);

        List<AtlasVertex> verticesToRemove = verticesIdsToRemove.stream()
                .map(x -> graph.getVertex(x))
                .filter(vertex -> vertex != null)
                .collect(Collectors.toList());

        propagatedVerticesIdWithoutEdge.clear();
        propagatedVerticesIds.clear();

        LOG.info("To delete classification from {} vertices for deletion of edge with relationship GUID {} and classification {}", verticesToRemove.size(), relationshipGuid, classificationId);

        processPropagatedClassificationDeletionFromVertices(verticesToRemove, currentClassificationVertex, classification);

        LOG.info("Completed remove propagation for edge with relationship GUID {} and classification vertex {} with classification name {} and source entity {}", relationshipGuid,
                classificationId, classification.getTypeName(), classification.getEntityGuid());
    }

    private void processPropagatedClassificationDeletionFromVertices(List<AtlasVertex> VerticesToRemoveTag, AtlasVertex classificationVertex, AtlasClassification classification) throws AtlasBaseException {
        AtlasPerfMetrics.MetricRecorder propagatedClassificationDeletionMetricRecorder = RequestContext.get().startMetricRecord("processPropagatedClassificationDeletionFromVertices");

        int propagatedVerticesSize = VerticesToRemoveTag.size();
        int toIndex;
        int offset = 0;

        LOG.info("To delete classification of vertex id {} from {} entity vertices", classificationVertex.getIdForDisplay(), propagatedVerticesSize);

        try {
            do {
                toIndex = ((offset + CHUNK_SIZE > propagatedVerticesSize) ? propagatedVerticesSize : (offset + CHUNK_SIZE));
                List<AtlasVertex> verticesChunkToRemoveTag = VerticesToRemoveTag.subList(offset, toIndex);

                List<String> impactedGuids = verticesChunkToRemoveTag.stream()
                        .map(entityVertex -> GraphHelper.getGuid(entityVertex))
                        .collect(Collectors.toList());
                GraphTransactionInterceptor.lockObjectAndReleasePostCommit(impactedGuids);

                List<AtlasVertex> updatedVertices = deleteDelegate.getHandler().removeTagPropagation(classificationVertex, verticesChunkToRemoveTag);
                List<AtlasEntity> updatedEntities = updateClassificationText(classification, updatedVertices);
                entityChangeNotifier.onClassificationsDeletedFromEntities(updatedEntities, Collections.singletonList(classification));

                offset += CHUNK_SIZE;

                transactionInterceptHelper.intercept();

            } while (offset < propagatedVerticesSize);
        } catch (AtlasBaseException exception) {
            LOG.error("Error while removing classification from vertices with classification vertex id {}", classificationVertex.getIdForDisplay());
            throw exception;
        } finally {
            RequestContext.get().endMetricRecord(propagatedClassificationDeletionMetricRecorder);
        }
    }

    List<String> processClassificationEdgeDeletionInChunk(AtlasClassification classification, List<AtlasEdge> propagatedEdges) throws AtlasBaseException {
        List<String> deletedPropagationsGuid = new ArrayList<>();
        int propagatedEdgesSize = propagatedEdges.size();
        int toIndex;
        int offset = 0;

        do {
            toIndex = ((offset + CHUNK_SIZE > propagatedEdgesSize) ? propagatedEdgesSize : (offset + CHUNK_SIZE));

            List<AtlasVertex> entityVertices = deleteDelegate.getHandler().removeTagPropagation(classification, propagatedEdges.subList(offset, toIndex));
            List<String> impactedGuids = entityVertices.stream().map(x -> GraphHelper.getGuid(x)).collect(Collectors.toList());

            GraphTransactionInterceptor.lockObjectAndReleasePostCommit(impactedGuids);

            List<AtlasEntity>  propagatedEntities = updateClassificationText(classification, entityVertices);

            entityChangeNotifier.onClassificationsDeletedFromEntities(propagatedEntities, Collections.singletonList(classification));
            if(! propagatedEntities.isEmpty()) {
                deletedPropagationsGuid.addAll(propagatedEntities.stream().map(x -> x.getGuid()).collect(Collectors.toList()));
            }

            offset += CHUNK_SIZE;

            transactionInterceptHelper.intercept();

        } while (offset < propagatedEdgesSize);

        return deletedPropagationsGuid;
    }

    @GraphTransaction
    public void updateTagPropagations(String relationshipEdgeId, AtlasRelationship relationship) throws AtlasBaseException {
        AtlasEdge relationshipEdge = graph.getEdge(relationshipEdgeId);

        deleteDelegate.getHandler().updateTagPropagations(relationshipEdge, relationship);

        entityChangeNotifier.notifyPropagatedEntities();
    }

    private void validateClassificationExists(List<String> existingClassifications, List<String> suppliedClassifications) throws AtlasBaseException {
        Set<String> existingNames = new HashSet<>(existingClassifications);
        for (String classificationName : suppliedClassifications) {
            if (!existingNames.contains(classificationName)) {
                throw new AtlasBaseException(AtlasErrorCode.CLASSIFICATION_NOT_ASSOCIATED_WITH_ENTITY, classificationName);
            }
        }
    }

    private void validateClassificationExists(List<String> existingClassifications, String suppliedClassificationName) throws AtlasBaseException {
        if (!existingClassifications.contains(suppliedClassificationName)) {
            throw new AtlasBaseException(AtlasErrorCode.CLASSIFICATION_NOT_ASSOCIATED_WITH_ENTITY, suppliedClassificationName);
        }
    }

    private AtlasEdge getOrCreateRelationship(AtlasVertex end1Vertex, AtlasVertex end2Vertex, String relationshipName,
                                              Map<String, Object> relationshipAttributes) throws AtlasBaseException {
        return relationshipStore.getOrCreate(end1Vertex, end2Vertex, new AtlasRelationship(relationshipName, relationshipAttributes));
    }

    private void recordEntityUpdate(AtlasVertex vertex) throws AtlasBaseException {
        if (vertex != null) {
            RequestContext req = RequestContext.get();

            if (!req.isUpdatedEntity(graphHelper.getGuid(vertex))) {
                updateModificationMetadata(vertex);

                req.recordEntityUpdate(entityRetriever.toAtlasEntityHeader(vertex));
            }
        }
    }

    private void recordEntityUpdateForNonRelationsipAttribute(AtlasVertex vertex) throws AtlasBaseException {
        if (vertex != null) {
            RequestContext req = RequestContext.get();

            if (!req.isUpdatedEntity(graphHelper.getGuid(vertex))) {
                updateModificationMetadata(vertex);

                req.recordEntityUpdateForNonRelationshipAttributes(entityRetriever.toAtlasEntityHeader(vertex));
            }
        }
    }


    private String getIdFromInVertex(AtlasEdge edge) {
        return getIdFromVertex(edge.getInVertex());
    }

    private String getIdFromOutVertex(AtlasEdge edge) {
        return getIdFromVertex(edge.getOutVertex());
    }

    private String getIdFromBothVertex(AtlasEdge currentEdge, AtlasVertex parentEntityVertex) {
        String parentEntityId  = getIdFromVertex(parentEntityVertex);
        String currentEntityId = getIdFromVertex(currentEdge.getInVertex());

        if (StringUtils.equals(currentEntityId, parentEntityId)) {
            currentEntityId = getIdFromOutVertex(currentEdge);
        }


        return currentEntityId;
    }

    public void validateAndNormalizeForUpdate(AtlasClassification classification) throws AtlasBaseException {
        AtlasClassificationType type = typeRegistry.getClassificationTypeByName(classification.getTypeName());

        if (type == null) {
            throw new AtlasBaseException(AtlasErrorCode.CLASSIFICATION_NOT_FOUND, classification.getTypeName());
        }

        List<String> messages = new ArrayList<>();

        type.validateValueForUpdate(classification, classification.getTypeName(), messages);

        if (!messages.isEmpty()) {
            throw new AtlasBaseException(AtlasErrorCode.INVALID_PARAMETERS, messages);
        }

        type.getNormalizedValueForUpdate(classification);
    }

    public static String getSoftRefFormattedValue(AtlasObjectId objectId) {
        return getSoftRefFormattedString(objectId.getTypeName(), objectId.getGuid());
    }

    private static String getSoftRefFormattedString(String typeName, String resolvedGuid) {
        return String.format(SOFT_REF_FORMAT, typeName, resolvedGuid);
    }

    public void importActivateEntity(AtlasVertex vertex, AtlasEntity entity) {
        AtlasGraphUtilsV2.setEncodedProperty(vertex, STATE_PROPERTY_KEY, ACTIVE);

        if (MapUtils.isNotEmpty(entity.getRelationshipAttributes())) {
            Set<String> relatedEntitiesGuids = getRelatedEntitiesGuids(entity);
            activateEntityRelationships(vertex, relatedEntitiesGuids);
        }
    }

    private void activateEntityRelationships(AtlasVertex vertex, Set<String> relatedEntitiesGuids) {
        Iterator<AtlasEdge> edgeIterator = vertex.getEdges(AtlasEdgeDirection.BOTH).iterator();

        while (edgeIterator.hasNext()) {
            AtlasEdge edge = edgeIterator.next();

            if (AtlasGraphUtilsV2.getState(edge) != DELETED) {
                continue;
            }

            final String relatedEntityGuid;
            if (Objects.equals(edge.getInVertex().getId(), vertex.getId())) {
                relatedEntityGuid = AtlasGraphUtilsV2.getIdFromVertex(edge.getOutVertex());
            } else {
                relatedEntityGuid = AtlasGraphUtilsV2.getIdFromVertex(edge.getInVertex());
            }

            if (StringUtils.isEmpty(relatedEntityGuid) || !relatedEntitiesGuids.contains(relatedEntityGuid)) {
                continue;
            }

            edge.setProperty(STATE_PROPERTY_KEY, AtlasRelationship.Status.ACTIVE);
        }
    }

    private Set<String> getRelatedEntitiesGuids(AtlasEntity entity) {
        Set<String> relGuidsSet = new HashSet<>();

        for (Object o : entity.getRelationshipAttributes().values()) {
            if (o instanceof AtlasObjectId) {
                relGuidsSet.add(((AtlasObjectId) o).getGuid());
            } else if (o instanceof List) {
                for (Object id : (List) o) {
                    if (id instanceof AtlasObjectId) {
                        relGuidsSet.add(((AtlasObjectId) id).getGuid());
                    }
                }
            }
        }
        return relGuidsSet;
    }

    private void validateBusinessAttributes(AtlasVertex entityVertex, AtlasEntityType entityType, Map<String, Map<String, Object>> businessAttributes, boolean isOverwrite) throws AtlasBaseException {
        List<String> messages = new ArrayList<>();

        Map<String, Map<String, AtlasBusinessAttribute>> entityTypeBusinessMetadata = entityType.getBusinessAttributes();

        for (String bmName : businessAttributes.keySet()) {
            if (!entityTypeBusinessMetadata.containsKey(bmName)) {
                messages.add(bmName + ": invalid business-metadata for entity type " + entityType.getTypeName());

                continue;
            }

            Map<String, AtlasBusinessAttribute> entityTypeBusinessAttributes = entityTypeBusinessMetadata.get(bmName);
            Map<String, Object>                         entityBusinessAttributes     = businessAttributes.get(bmName);

            for (AtlasBusinessAttribute bmAttribute : entityTypeBusinessAttributes.values()) {
                AtlasType attrType  = bmAttribute.getAttributeType();
                String    attrName  = bmAttribute.getName();
                Object    attrValue = entityBusinessAttributes == null ? null : entityBusinessAttributes.get(attrName);
                String    fieldName = entityType.getTypeName() + "." + bmName + "." + attrName;

                if (attrValue != null) {
                    attrType.validateValue(attrValue, fieldName, messages);
                    boolean isValidLength = bmAttribute.isValidLength(attrValue);
                    if (!isValidLength) {
                        messages.add(fieldName + ":  Business attribute-value exceeds maximum length limit");
                    }

                } else if (!bmAttribute.getAttributeDef().getIsOptional()) {
                    final boolean isAttrValuePresent;

                    if (isOverwrite) {
                        isAttrValuePresent = false;
                    } else {
                        Object existingValue = AtlasGraphUtilsV2.getEncodedProperty(entityVertex, bmAttribute.getVertexPropertyName(), Object.class);

                        isAttrValuePresent = existingValue != null;
                    }

                    if (!isAttrValuePresent) {
                        messages.add(fieldName + ": mandatory business-metadata attribute value missing in type " + entityType.getTypeName());
                    }
                }
            }
        }

        if (!messages.isEmpty()) {
            throw new AtlasBaseException(AtlasErrorCode.INSTANCE_CRUD_INVALID_PARAMS, messages);
        }
    }

    public static void validateCustomAttributes(AtlasEntity entity) throws AtlasBaseException {
        Map<String, String> customAttributes = entity.getCustomAttributes();

        if (MapUtils.isNotEmpty(customAttributes)) {
            for (Map.Entry<String, String> entry : customAttributes.entrySet()) {
                String key   = entry.getKey();
                String value = entry.getValue();

                if (key.length() > CUSTOM_ATTRIBUTE_KEY_MAX_LENGTH) {
                    throw new AtlasBaseException(AtlasErrorCode.INVALID_CUSTOM_ATTRIBUTE_KEY_LENGTH, key);
                }

                Matcher matcher = CUSTOM_ATTRIBUTE_KEY_REGEX.matcher(key);

                if (!matcher.matches()) {
                    throw new AtlasBaseException(AtlasErrorCode.INVALID_CUSTOM_ATTRIBUTE_KEY_CHARACTERS, key);
                }

                if (StringUtils.isNotEmpty(CUSTOM_ATTRIBUTE_KEY_SPECIAL_PREFIX) && key.startsWith(CUSTOM_ATTRIBUTE_KEY_SPECIAL_PREFIX)) {
                    continue;
                }

                if (!key.startsWith(CUSTOM_ATTRIBUTE_KEY_SPECIAL_PREFIX) && value.length() > CUSTOM_ATTRIBUTE_VALUE_MAX_LENGTH) {
                    throw new AtlasBaseException(AtlasErrorCode.INVALID_CUSTOM_ATTRIBUTE_VALUE, value, String.valueOf(CUSTOM_ATTRIBUTE_VALUE_MAX_LENGTH));
                }
            }
        }
    }

    public static void validateLabels(Set<String> labels) throws AtlasBaseException {
        if (CollectionUtils.isNotEmpty(labels)) {
            for (String label : labels) {
                if (label.length() > LABEL_MAX_LENGTH.getInt()) {
                    throw new AtlasBaseException(AtlasErrorCode.INVALID_LABEL_LENGTH, label, String.valueOf(LABEL_MAX_LENGTH.getInt()));
                }

                Matcher matcher = LABEL_REGEX.matcher(label);

                if (!matcher.matches()) {
                    throw new AtlasBaseException(AtlasErrorCode.INVALID_LABEL_CHARACTERS, label);
                }
            }
        }
    }

    List<AtlasEntity> updateClassificationText(AtlasClassification classification, Collection<AtlasVertex> propagatedVertices) throws AtlasBaseException {
        List<AtlasEntity> propagatedEntities = new ArrayList<>();
        AtlasPerfMetrics.MetricRecorder metricRecorder = RequestContext.get().startMetricRecord("updateClassificationText");

        if(CollectionUtils.isNotEmpty(propagatedVertices)) {
            for(AtlasVertex vertex : propagatedVertices) {
                AtlasEntity entity = null;
                for (int i = 1; i <= MAX_NUMBER_OF_RETRIES; i++) {
                    try {
                        entity = instanceConverter.getAndCacheEntity(graphHelper.getGuid(vertex), ENTITY_CHANGE_NOTIFY_IGNORE_RELATIONSHIP_ATTRIBUTES);
                        break; //do not retry on success
                    } catch (AtlasBaseException ex) {
                        if (i == MAX_NUMBER_OF_RETRIES) {
                            LOG.error(String.format("Maximum retries reached for fetching vertex with id %s from graph. Retried %s times. Skipping...", vertex.getId(), i));
                            continue;
                        }
                        LOG.warn(String.format("Vertex with id %s could not be fetched from graph. Retrying for %s time", vertex.getId(), i));
                    }
                }

                if (entity != null) {
                    String classificationTextForEntity = fullTextMapperV2.getClassificationTextForEntity(entity);
                    vertex.setProperty(CLASSIFICATION_TEXT_KEY, classificationTextForEntity);
                    propagatedEntities.add(entity);
                }
            }
        }

        RequestContext.get().endMetricRecord(metricRecorder);
        return propagatedEntities;
    }



    private void updateLabels(AtlasVertex vertex, Set<String> labels) {
        if (CollectionUtils.isNotEmpty(labels)) {
            AtlasGraphUtilsV2.setEncodedProperty(vertex, LABELS_PROPERTY_KEY, getLabelString(labels));
        } else {
            vertex.removeProperty(LABELS_PROPERTY_KEY);
        }
    }

    private String getLabelString(Collection<String> labels) {
        String ret = null;

        if (!labels.isEmpty()) {
            ret = LABEL_NAME_DELIMITER + String.join(LABEL_NAME_DELIMITER, labels) + LABEL_NAME_DELIMITER;
        }

        return ret;
    }

    private void addToUpdatedBusinessAttributes(Map<String, Map<String, Object>> updatedBusinessAttributes, AtlasBusinessAttribute bmAttribute, Object attrValue) {
        String              bmName     = bmAttribute.getDefinedInType().getTypeName();
        Map<String, Object> attributes = updatedBusinessAttributes.get(bmName);

        if(attributes == null){
            attributes = new HashMap<>();

            updatedBusinessAttributes.put(bmName, attributes);
        }

        attributes.put(bmAttribute.getName(), attrValue);
    }

    private void createAndQueueTask(String taskType, AtlasVertex entityVertex, String classificationVertexId, Boolean currentPropagateThroughLineage, Boolean currentRestrictPropagationThroughHierarchy) throws AtlasBaseException{

        deleteDelegate.getHandler().createAndQueueTaskWithoutCheck(taskType, entityVertex, classificationVertexId, null, currentPropagateThroughLineage,currentRestrictPropagationThroughHierarchy);
    }

    private void createAndQueueTask(String taskType, AtlasVertex entityVertex, String classificationVertexId) throws AtlasBaseException {
        deleteDelegate.getHandler().createAndQueueTaskWithoutCheck(taskType, entityVertex, classificationVertexId, null);
    }

    public void removePendingTaskFromEntity(String entityGuid, String taskGuid) throws EntityNotFoundException {
        if (StringUtils.isEmpty(entityGuid) || StringUtils.isEmpty(taskGuid)) {
            return;
        }

        AtlasVertex entityVertex = graphHelper.getVertexForGUID(entityGuid);

        if (entityVertex == null) {
            LOG.warn("Error fetching vertex: {}", entityVertex);

            return;
        }

        entityVertex.removePropertyValue(PENDING_TASKS_PROPERTY_KEY, taskGuid);
    }

    public void removePendingTaskFromEdge(String edgeId, String taskGuid) throws AtlasBaseException {
        if (StringUtils.isEmpty(edgeId) || StringUtils.isEmpty(taskGuid)) {
            return;
        }

        AtlasEdge edge = graph.getEdge(edgeId);

        if (edge == null) {
            LOG.warn("Error fetching edge: {}", edgeId);

            return;
        }

        AtlasGraphUtilsV2.removeItemFromListProperty(edge, EDGE_PENDING_TASKS_PROPERTY_KEY, taskGuid);
    }


    public void addHasLineage(Set<AtlasEdge> inputOutputEdges, boolean isRestoreEntity) {
        AtlasPerfMetrics.MetricRecorder metricRecorder = RequestContext.get().startMetricRecord("addHasLineage");

        for (AtlasEdge atlasEdge : inputOutputEdges) {

            boolean isOutputEdge = PROCESS_OUTPUTS.equals(atlasEdge.getLabel());

            AtlasVertex processVertex = atlasEdge.getOutVertex();
            AtlasVertex assetVertex = atlasEdge.getInVertex();

            if (getEntityHasLineage(processVertex)) {
                AtlasGraphUtilsV2.setEncodedProperty(assetVertex, HAS_LINEAGE, true);
                continue;
            }

            String oppositeEdgeLabel = isOutputEdge ? PROCESS_INPUTS : PROCESS_OUTPUTS;

            Iterator<AtlasEdge> oppositeEdges = processVertex.getEdges(AtlasEdgeDirection.BOTH, oppositeEdgeLabel).iterator();
            boolean isHasLineageSet = false;
            while (oppositeEdges.hasNext()) {
                AtlasEdge oppositeEdge = oppositeEdges.next();
                AtlasVertex oppositeEdgeAssetVertex = oppositeEdge.getInVertex();

                if (getStatus(oppositeEdge) == ACTIVE && getStatus(oppositeEdgeAssetVertex) == ACTIVE) {
                    if (!isHasLineageSet) {
                        AtlasGraphUtilsV2.setEncodedProperty(assetVertex, HAS_LINEAGE, true);
                        AtlasGraphUtilsV2.setEncodedProperty(processVertex, HAS_LINEAGE, true);
                        isHasLineageSet = true;
                    }

                    if (isRestoreEntity) {
                        AtlasGraphUtilsV2.setEncodedProperty(oppositeEdgeAssetVertex, HAS_LINEAGE, true);
                    } else {
                        break;
                    }
                }
            }
        }
        RequestContext.get().endMetricRecord(metricRecorder);
    }

}<|MERGE_RESOLUTION|>--- conflicted
+++ resolved
@@ -3760,11 +3760,7 @@
             Boolean updatedRestrictPropagationThroughLineage = classification.getRestrictPropagationThroughLineage();
             Boolean currentRestrictPropagationThroughHierarchy = currentClassification.getRestrictPropagationThroughHierarchy();
             Boolean updatedRestrictPropagationThroughHierarchy = classification.getRestrictPropagationThroughHierarchy();
-<<<<<<< HEAD
-
-=======
             String propagationMode = entityRetriever.determinePropagationMode(updatedRestrictPropagationThroughLineage, updatedRestrictPropagationThroughHierarchy);
->>>>>>> 3121264a
             if ((!Objects.equals(updatedRemovePropagations, currentRemovePropagations) ||
                     !Objects.equals(currentTagPropagation, updatedTagPropagation) ||
                     !Objects.equals(currentRestrictPropagationThroughLineage, updatedRestrictPropagationThroughLineage)) &&
@@ -3778,10 +3774,7 @@
                     propagationType = CLASSIFICATION_PROPAGATION_DELETE;
                 }
                 createAndQueueTask(propagationType, entityVertex, classificationVertex.getIdForDisplay(), currentRestrictPropagationThroughLineage,currentRestrictPropagationThroughHierarchy);
-<<<<<<< HEAD
-=======
                 updatedTagPropagation = null;
->>>>>>> 3121264a
             }
 
             // compute propagatedEntityVertices once and use it for subsequent iterations and notifications
@@ -3795,15 +3788,7 @@
                         deleteDelegate.getHandler().removeTagPropagation(classificationVertex);
                     }
                     if (CollectionUtils.isEmpty(entitiesToPropagateTo)) {
-<<<<<<< HEAD
-                        String propagationMode;
-                        if (updatedRemovePropagations !=null) {
-                            propagationMode = entityRetriever.determinePropagationMode(updatedRestrictPropagationThroughLineage, updatedRestrictPropagationThroughHierarchy);
-                        }
-                        else{
-=======
                         if (updatedRemovePropagations ==null) {
->>>>>>> 3121264a
                             propagationMode = CLASSIFICATION_PROPAGATION_MODE_DEFAULT;
                         }
                         Boolean toExclude = propagationMode == CLASSIFICATION_VERTEX_RESTRICT_PROPAGATE_THROUGH_LINEAGE ? true : false;
