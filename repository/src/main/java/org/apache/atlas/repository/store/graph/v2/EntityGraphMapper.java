/**
 * Licensed to the Apache Software Foundation (ASF) under one
 * or more contributor license agreements.  See the NOTICE file
 * distributed with this work for additional information
 * regarding copyright ownership.  The ASF licenses this file
 * to you under the Apache License, Version 2.0 (the
 * "License"); you may not use this file except in compliance
 * with the License.  You may obtain a copy of the License at
 *
 *     http://www.apache.org/licenses/LICENSE-2.0
 *
 * Unless required by applicable law or agreed to in writing, software
 * distributed under the License is distributed on an "AS IS" BASIS,
 * WITHOUT WARRANTIES OR CONDITIONS OF ANY KIND, either express or implied.
 * See the License for the specific language governing permissions and
 * limitations under the License.
 */
package org.apache.atlas.repository.store.graph.v2;


import com.google.common.annotations.VisibleForTesting;
import org.apache.atlas.*;
import org.apache.atlas.annotation.GraphTransaction;
import org.apache.atlas.authorize.AtlasAuthorizationUtils;
import org.apache.atlas.authorize.AtlasEntityAccessRequest;
import org.apache.atlas.authorize.AtlasPrivilege;
import org.apache.atlas.exception.AtlasBaseException;
import org.apache.atlas.exception.EntityNotFoundException;
import org.apache.atlas.model.TimeBoundary;
import org.apache.atlas.model.TypeCategory;
import org.apache.atlas.model.instance.AtlasClassification;
import org.apache.atlas.model.instance.AtlasEntity;
import org.apache.atlas.model.instance.AtlasEntityHeader;
import org.apache.atlas.model.instance.AtlasObjectId;
import org.apache.atlas.model.instance.AtlasRelatedObjectId;
import org.apache.atlas.model.instance.AtlasRelationship;
import org.apache.atlas.model.instance.AtlasStruct;
import org.apache.atlas.model.instance.EntityMutationResponse;
import org.apache.atlas.model.instance.EntityMutations;
import org.apache.atlas.model.instance.EntityMutations.EntityOperation;
import org.apache.atlas.model.tasks.AtlasTask;
import org.apache.atlas.model.typedef.AtlasEntityDef;
import org.apache.atlas.model.typedef.AtlasEntityDef.AtlasRelationshipAttributeDef;
import org.apache.atlas.model.typedef.AtlasRelationshipDef;
import org.apache.atlas.model.typedef.AtlasStructDef.AtlasAttributeDef;
import org.apache.atlas.model.typedef.AtlasStructDef.AtlasAttributeDef.Cardinality;
import org.apache.atlas.repository.Constants;
import org.apache.atlas.repository.RepositoryException;
import org.apache.atlas.repository.converters.AtlasInstanceConverter;
import org.apache.atlas.repository.graph.GraphHelper;
import org.apache.atlas.repository.graph.IFullTextMapper;
import org.apache.atlas.repository.graphdb.AtlasEdge;
import org.apache.atlas.repository.graphdb.AtlasEdgeDirection;
import org.apache.atlas.repository.graphdb.AtlasGraph;
import org.apache.atlas.repository.graphdb.AtlasVertex;
import org.apache.atlas.repository.store.graph.AtlasRelationshipStore;
import org.apache.atlas.repository.store.graph.EntityGraphDiscoveryContext;
import org.apache.atlas.repository.store.graph.v1.DeleteHandlerDelegate;
import org.apache.atlas.repository.store.graph.v2.tasks.ClassificationTask;
import org.apache.atlas.tasks.TaskManagement;
import org.apache.atlas.type.AtlasArrayType;
import org.apache.atlas.repository.store.graph.v1.RestoreHandlerV1;
import org.apache.atlas.type.AtlasBuiltInTypes;
import org.apache.atlas.type.AtlasBusinessMetadataType.AtlasBusinessAttribute;
import org.apache.atlas.type.AtlasClassificationType;
import org.apache.atlas.type.AtlasEntityType;
import org.apache.atlas.type.AtlasMapType;
import org.apache.atlas.type.AtlasStructType;
import org.apache.atlas.type.AtlasStructType.AtlasAttribute;
import org.apache.atlas.type.AtlasStructType.AtlasAttribute.AtlasRelationshipEdgeDirection;
import org.apache.atlas.type.AtlasType;
import org.apache.atlas.type.AtlasTypeRegistry;
import org.apache.atlas.type.AtlasTypeUtil;
import org.apache.atlas.utils.AtlasEntityUtil;
import org.apache.atlas.utils.AtlasJson;
import org.apache.atlas.utils.AtlasPerfMetrics;
import org.apache.atlas.utils.AtlasPerfMetrics.MetricRecorder;
import org.apache.atlas.utils.AtlasPerfTracer;
import org.apache.commons.codec.digest.DigestUtils;
import org.apache.commons.collections.CollectionUtils;
import org.apache.commons.collections.IteratorUtils;
import org.apache.commons.collections.MapUtils;
import org.apache.commons.lang3.StringUtils;
import org.slf4j.Logger;
import org.slf4j.LoggerFactory;
import org.springframework.stereotype.Component;

import javax.inject.Inject;
import java.util.ArrayList;
import java.util.Collection;
import java.util.Collections;
import java.util.HashMap;
import java.util.HashSet;
import java.util.Iterator;
import java.util.List;
import java.util.Map;
import java.util.NoSuchElementException;
import java.util.Objects;
import java.util.Set;
import java.util.UUID;
import java.util.Date;
import java.util.regex.Matcher;
import java.util.regex.Pattern;
import java.util.stream.Collectors;

import static org.apache.atlas.AtlasConfiguration.LABEL_MAX_LENGTH;
import static org.apache.atlas.AtlasConfiguration.STORE_DIFFERENTIAL_AUDITS;
import static org.apache.atlas.model.TypeCategory.ARRAY;
import static org.apache.atlas.model.TypeCategory.CLASSIFICATION;
import static org.apache.atlas.model.instance.AtlasEntity.Status.ACTIVE;
import static org.apache.atlas.model.instance.AtlasEntity.Status.DELETED;
import static org.apache.atlas.model.instance.AtlasRelatedObjectId.KEY_RELATIONSHIP_ATTRIBUTES;
import static org.apache.atlas.model.instance.EntityMutations.EntityOperation.CREATE;
import static org.apache.atlas.model.instance.EntityMutations.EntityOperation.DELETE;
import static org.apache.atlas.model.instance.EntityMutations.EntityOperation.PARTIAL_UPDATE;
import static org.apache.atlas.model.instance.EntityMutations.EntityOperation.UPDATE;
import static org.apache.atlas.model.typedef.AtlasStructDef.AtlasAttributeDef.Cardinality.SET;
import static org.apache.atlas.repository.Constants.*;
import static org.apache.atlas.repository.graph.GraphHelper.getClassificationEdge;
import static org.apache.atlas.repository.graph.GraphHelper.getClassificationVertex;
import static org.apache.atlas.repository.graph.GraphHelper.getCollectionElementsUsingRelationship;
import static org.apache.atlas.repository.graph.GraphHelper.getDelimitedClassificationNames;
import static org.apache.atlas.repository.graph.GraphHelper.getLabels;
import static org.apache.atlas.repository.graph.GraphHelper.getMapElementsProperty;
import static org.apache.atlas.repository.graph.GraphHelper.getStatus;
import static org.apache.atlas.repository.graph.GraphHelper.getTraitLabel;
import static org.apache.atlas.repository.graph.GraphHelper.getTraitNames;
import static org.apache.atlas.repository.graph.GraphHelper.getTypeName;
import static org.apache.atlas.repository.graph.GraphHelper.getTypeNames;
import static org.apache.atlas.repository.graph.GraphHelper.isPropagationEnabled;
import static org.apache.atlas.repository.graph.GraphHelper.isRelationshipEdge;
import static org.apache.atlas.repository.graph.GraphHelper.string;
import static org.apache.atlas.repository.graph.GraphHelper.updateModificationMetadata;
import static org.apache.atlas.repository.graph.GraphHelper.getEntityHasLineage;
import static org.apache.atlas.repository.graph.GraphHelper.isTermEntityEdge;
import static org.apache.atlas.repository.graph.GraphHelper.getRemovePropagations;
import static org.apache.atlas.repository.graph.GraphHelper.getPropagatedEdges;
import static org.apache.atlas.repository.graph.GraphHelper.getPropagatableClassifications;
import static org.apache.atlas.repository.graph.GraphHelper.getClassificationEntityGuid;
import static org.apache.atlas.repository.store.graph.v2.AtlasGraphUtilsV2.*;
import static org.apache.atlas.repository.store.graph.v2.preprocessor.PreProcessorUtils.INPUT_PORT_GUIDS_ATTR;
import static org.apache.atlas.repository.store.graph.v2.preprocessor.PreProcessorUtils.OUTPUT_PORT_GUIDS_ATTR;
import static org.apache.atlas.repository.store.graph.v2.tasks.ClassificationPropagateTaskFactory.*;
import static org.apache.atlas.type.AtlasStructType.AtlasAttribute.AtlasRelationshipEdgeDirection.IN;
import static org.apache.atlas.type.AtlasStructType.AtlasAttribute.AtlasRelationshipEdgeDirection.OUT;
import static org.apache.atlas.type.Constants.PENDING_TASKS_PROPERTY_KEY;
import static org.apache.atlas.type.Constants.CATEGORIES_PARENT_PROPERTY_KEY;
import static org.apache.atlas.type.Constants.CATEGORIES_PROPERTY_KEY;
import static org.apache.atlas.type.Constants.GLOSSARY_PROPERTY_KEY;
import static org.apache.atlas.type.Constants.HAS_LINEAGE;
import static org.apache.atlas.type.Constants.MEANINGS_PROPERTY_KEY;
import static org.apache.atlas.type.Constants.MEANINGS_TEXT_PROPERTY_KEY;
import static org.apache.atlas.type.Constants.MEANING_NAMES_PROPERTY_KEY;


@Component
public class EntityGraphMapper {
    private static final Logger LOG = LoggerFactory.getLogger(EntityGraphMapper.class);
    private static final Logger PERF_LOG = AtlasPerfTracer.getPerfLogger("entityGraphMapper");

    private static final String SOFT_REF_FORMAT = "%s:%s";
    private static final int INDEXED_STR_SAFE_LEN = AtlasConfiguration.GRAPHSTORE_INDEXED_STRING_SAFE_LENGTH.getInt();
    private static final boolean WARN_ON_NO_RELATIONSHIP = AtlasConfiguration.RELATIONSHIP_WARN_NO_RELATIONSHIPS.getBoolean();
    private static final String CUSTOM_ATTRIBUTE_KEY_SPECIAL_PREFIX = AtlasConfiguration.CUSTOM_ATTRIBUTE_KEY_SPECIAL_PREFIX.getString();

    private static final String CLASSIFICATION_NAME_DELIMITER = "|";
    private static final Pattern CUSTOM_ATTRIBUTE_KEY_REGEX = Pattern.compile("^[a-zA-Z0-9_-]*$");
    private static final Pattern LABEL_REGEX = Pattern.compile("^[a-zA-Z0-9_-]*$");
    private static final int CUSTOM_ATTRIBUTE_KEY_MAX_LENGTH = AtlasConfiguration.CUSTOM_ATTRIBUTE_KEY_MAX_LENGTH.getInt();
    private static final int CUSTOM_ATTRIBUTE_VALUE_MAX_LENGTH = AtlasConfiguration.CUSTOM_ATTRIBUTE_VALUE_MAX_LENGTH.getInt();

    private static final String TYPE_GLOSSARY = "AtlasGlossary";
    private static final String TYPE_CATEGORY = "AtlasGlossaryCategory";
    private static final String TYPE_TERM = "AtlasGlossaryTerm";
    private static final String TYPE_PRODUCT = "DataProduct";
    private static final String TYPE_PROCESS = "Process";
    private static final String ATTR_MEANINGS = "meanings";
    private static final String ATTR_ANCHOR = "anchor";
    private static final String ATTR_CATEGORIES = "categories";
    private static final List<String> ALLOWED_DATATYPES_FOR_DEFAULT_NULL = new ArrayList() {
        {
            add("int");
            add("long");
            add("float");
        }
    };

    private static final boolean ENTITY_CHANGE_NOTIFY_IGNORE_RELATIONSHIP_ATTRIBUTES = AtlasConfiguration.ENTITY_CHANGE_NOTIFY_IGNORE_RELATIONSHIP_ATTRIBUTES.getBoolean();
    private static final boolean CLASSIFICATION_PROPAGATION_DEFAULT = AtlasConfiguration.CLASSIFICATION_PROPAGATION_DEFAULT.getBoolean();
    private static final boolean RESTRICT_PROPAGATION_THROUGH_LINEAGE_DEFAULT = false;
    
    private static final boolean RESTRICT_PROPAGATION_THROUGH_HIERARCHY_DEFAULT        = false;
    public static final int CLEANUP_BATCH_SIZE = 50000;
    private              boolean DEFERRED_ACTION_ENABLED                             = AtlasConfiguration.TASKS_USE_ENABLED.getBoolean();
    private              boolean DIFFERENTIAL_AUDITS                                 = STORE_DIFFERENTIAL_AUDITS.getBoolean();

    private static final int MAX_NUMBER_OF_RETRIES = AtlasConfiguration.MAX_NUMBER_OF_RETRIES.getInt();
    private static final int CHUNK_SIZE            = AtlasConfiguration.TASKS_GRAPH_COMMIT_CHUNK_SIZE.getInt();
    private static final int UD_REL_THRESHOLD = AtlasConfiguration.ATLAS_UD_RELATIONSHIPS_MAX_COUNT.getInt();

    private final GraphHelper graphHelper;
    private final AtlasGraph graph;
    private final DeleteHandlerDelegate deleteDelegate;
    private final RestoreHandlerV1 restoreHandlerV1;
    private final AtlasTypeRegistry typeRegistry;
    private final AtlasRelationshipStore relationshipStore;
    private final IAtlasEntityChangeNotifier entityChangeNotifier;
    private final AtlasInstanceConverter instanceConverter;
    private final EntityGraphRetriever entityRetriever;
    private final IFullTextMapper fullTextMapperV2;
    private final TaskManagement taskManagement;
    private final TransactionInterceptHelper transactionInterceptHelper;

    @Inject
    public EntityGraphMapper(DeleteHandlerDelegate deleteDelegate, RestoreHandlerV1 restoreHandlerV1, AtlasTypeRegistry typeRegistry, AtlasGraph graph,
                             AtlasRelationshipStore relationshipStore, IAtlasEntityChangeNotifier entityChangeNotifier,
                             AtlasInstanceConverter instanceConverter, IFullTextMapper fullTextMapperV2,
                             TaskManagement taskManagement, TransactionInterceptHelper transactionInterceptHelper) {
        this.restoreHandlerV1 = restoreHandlerV1;
        this.graphHelper = new GraphHelper(graph);
        this.deleteDelegate = deleteDelegate;
        this.typeRegistry = typeRegistry;
        this.graph = graph;
        this.relationshipStore = relationshipStore;
        this.entityChangeNotifier = entityChangeNotifier;
        this.instanceConverter = instanceConverter;
        this.entityRetriever = new EntityGraphRetriever(graph, typeRegistry);
        this.fullTextMapperV2 = fullTextMapperV2;
        this.taskManagement = taskManagement;
        this.transactionInterceptHelper = transactionInterceptHelper;
    }

    @VisibleForTesting
    public void setTasksUseFlag(boolean value) {
        DEFERRED_ACTION_ENABLED = value;
    }

    public AtlasVertex createVertex(AtlasEntity entity) throws AtlasBaseException {
        final String guid = UUID.randomUUID().toString();
        return createVertexWithGuid(entity, guid);
    }

    public AtlasVertex createShellEntityVertex(AtlasObjectId objectId, EntityGraphDiscoveryContext context) throws AtlasBaseException {
        if (LOG.isDebugEnabled()) {
            LOG.debug("==> createShellEntityVertex({})", objectId.getTypeName());
        }

        final String guid = UUID.randomUUID().toString();
        AtlasEntityType entityType = typeRegistry.getEntityTypeByName(objectId.getTypeName());
        AtlasVertex ret = createStructVertex(objectId);

        for (String superTypeName : entityType.getAllSuperTypes()) {
            AtlasGraphUtilsV2.addEncodedProperty(ret, SUPER_TYPES_PROPERTY_KEY, superTypeName);
        }

        AtlasGraphUtilsV2.setEncodedProperty(ret, GUID_PROPERTY_KEY, guid);
        AtlasGraphUtilsV2.setEncodedProperty(ret, VERSION_PROPERTY_KEY, getEntityVersion(null));
        AtlasGraphUtilsV2.setEncodedProperty(ret, IS_INCOMPLETE_PROPERTY_KEY, INCOMPLETE_ENTITY_VALUE);

        // map unique attributes
        Map<String, Object> uniqueAttributes = objectId.getUniqueAttributes();
        EntityMutationContext mutationContext = new EntityMutationContext(context);

        for (AtlasAttribute attribute : entityType.getUniqAttributes().values()) {
            String attrName = attribute.getName();

            if (uniqueAttributes.containsKey(attrName)) {
                Object attrValue = attribute.getAttributeType().getNormalizedValue(uniqueAttributes.get(attrName));

                mapAttribute(attribute, attrValue, ret, CREATE, mutationContext);
            }
        }

        GraphTransactionInterceptor.addToVertexCache(guid, ret);

        return ret;
    }

    public AtlasVertex createVertexWithGuid(AtlasEntity entity, String guid) throws AtlasBaseException {
        if (LOG.isDebugEnabled()) {
            LOG.debug("==> createVertexWithGuid({})", entity.getTypeName());
        }

        AtlasEntityType entityType = typeRegistry.getEntityTypeByName(entity.getTypeName());
        AtlasVertex ret = createStructVertex(entity);

        for (String superTypeName : entityType.getAllSuperTypes()) {
            AtlasGraphUtilsV2.addEncodedProperty(ret, SUPER_TYPES_PROPERTY_KEY, superTypeName);
        }

        AtlasGraphUtilsV2.setEncodedProperty(ret, GUID_PROPERTY_KEY, guid);
        AtlasGraphUtilsV2.setEncodedProperty(ret, VERSION_PROPERTY_KEY, getEntityVersion(entity));

        setCustomAttributes(ret, entity);

        if (CollectionUtils.isNotEmpty(entity.getLabels())) {
            setLabels(ret, entity.getLabels());
        }

        GraphTransactionInterceptor.addToVertexCache(guid, ret);

        return ret;
    }

    public void updateSystemAttributes(AtlasVertex vertex, AtlasEntity entity) throws AtlasBaseException {
        if (entity.getVersion() != null) {
            AtlasGraphUtilsV2.setEncodedProperty(vertex, VERSION_PROPERTY_KEY, entity.getVersion());
        }

        if (entity.getCreateTime() != null) {
            AtlasGraphUtilsV2.setEncodedProperty(vertex, TIMESTAMP_PROPERTY_KEY, entity.getCreateTime().getTime());
        }

        if (entity.getUpdateTime() != null) {
            AtlasGraphUtilsV2.setEncodedProperty(vertex, MODIFICATION_TIMESTAMP_PROPERTY_KEY, entity.getUpdateTime().getTime());
        }

        if (StringUtils.isNotEmpty(entity.getCreatedBy())) {
            AtlasGraphUtilsV2.setEncodedProperty(vertex, CREATED_BY_KEY, entity.getCreatedBy());
        }

        if (StringUtils.isNotEmpty(entity.getUpdatedBy())) {
            AtlasGraphUtilsV2.setEncodedProperty(vertex, MODIFIED_BY_KEY, entity.getUpdatedBy());
        }

        if (StringUtils.isNotEmpty(entity.getHomeId())) {
            AtlasGraphUtilsV2.setEncodedProperty(vertex, HOME_ID_KEY, entity.getHomeId());
        }

        if (entity.isProxy() != null) {
            AtlasGraphUtilsV2.setEncodedProperty(vertex, IS_PROXY_KEY, entity.isProxy());
        }

        if (entity.getProvenanceType() != null) {
            AtlasGraphUtilsV2.setEncodedProperty(vertex, PROVENANCE_TYPE_KEY, entity.getProvenanceType());
        }

        if (entity.getCustomAttributes() != null) {
            setCustomAttributes(vertex, entity);
        }

        if (entity.getLabels() != null) {
            setLabels(vertex, entity.getLabels());
        }
    }

    public EntityMutationResponse mapAttributesAndClassifications(EntityMutationContext context,
                                                                  final boolean isPartialUpdate,
                                                                  final boolean replaceClassifications,
                                                                  boolean replaceBusinessAttributes,
                                                                  boolean isOverwriteBusinessAttribute) throws AtlasBaseException {

        MetricRecorder metric = RequestContext.get().startMetricRecord("mapAttributesAndClassifications");

        EntityMutationResponse resp = new EntityMutationResponse();
        RequestContext reqContext = RequestContext.get();

        if (CollectionUtils.isNotEmpty(context.getEntitiesToRestore())) {
            restoreHandlerV1.restoreEntities(context.getEntitiesToRestore());
        }

        Collection<AtlasEntity> createdEntities = context.getCreatedEntities();
        Collection<AtlasEntity> updatedEntities = context.getUpdatedEntities();
        Collection<AtlasEntity> appendEntities = context.getUpdatedEntitiesForAppendRelationshipAttribute();
        Collection<AtlasEntity> removeEntities = context.getEntitiesUpdatedWithRemoveRelationshipAttribute();

        if (CollectionUtils.isNotEmpty(createdEntities)) {
            for (AtlasEntity createdEntity : createdEntities) {
                try {
                    reqContext.getDeletedEdgesIds().clear();

                    String guid = createdEntity.getGuid();
                    AtlasVertex vertex = context.getVertex(guid);
                    AtlasEntityType entityType = context.getType(guid);

                    mapAttributes(createdEntity, entityType, vertex, CREATE, context);
                    mapRelationshipAttributes(createdEntity, entityType, vertex, CREATE, context);

                    setCustomAttributes(vertex, createdEntity);
                    setSystemAttributesToEntity(vertex, createdEntity);
                    resp.addEntity(CREATE, constructHeader(createdEntity, vertex, entityType.getAllAttributes()));
                    addClassifications(context, guid, createdEntity.getClassifications());

                    if (MapUtils.isNotEmpty(createdEntity.getBusinessAttributes())) {
                        addOrUpdateBusinessAttributes(vertex, entityType, createdEntity.getBusinessAttributes());
                    }

                    Set<AtlasEdge> inOutEdges = getNewCreatedInputOutputEdges(guid);

                    if (inOutEdges != null && inOutEdges.size() > 0) {
                        boolean isRestoreEntity = false;
                        if (CollectionUtils.isNotEmpty(context.getEntitiesToRestore())) {
                            isRestoreEntity = context.getEntitiesToRestore().contains(vertex);
                        }
                        addHasLineage(inOutEdges, isRestoreEntity);
                    }

                    Set<AtlasEdge> removedEdges = getRemovedInputOutputEdges(guid);

                    if (removedEdges != null && removedEdges.size() > 0) {
                        deleteDelegate.getHandler().resetHasLineageOnInputOutputDelete(removedEdges, null);
                    }

                    reqContext.cache(createdEntity);

                    if (DEFERRED_ACTION_ENABLED) {
                        Set<String> deletedEdgeIds = reqContext.getDeletedEdgesIds();
                        for (String deletedEdgeId : deletedEdgeIds) {
                            AtlasEdge edge = graph.getEdge(deletedEdgeId);
                            deleteDelegate.getHandler().createAndQueueClassificationRefreshPropagationTask(edge);
                        }
                    }
                } catch (AtlasBaseException baseException) {
                    setEntityGuidToException(createdEntity, baseException, context);
                    throw baseException;
                }
            }
        }

        EntityOperation updateType = isPartialUpdate ? PARTIAL_UPDATE : UPDATE;

        if (CollectionUtils.isNotEmpty(updatedEntities)) {
            for (AtlasEntity updatedEntity : updatedEntities) {
                try {
                    reqContext.getDeletedEdgesIds().clear();

                    String guid = updatedEntity.getGuid();
                    AtlasVertex vertex = context.getVertex(guid);
                    AtlasEntityType entityType = context.getType(guid);

                    mapAttributes(updatedEntity, entityType, vertex, updateType, context);
                    mapRelationshipAttributes(updatedEntity, entityType, vertex, UPDATE, context);

                    setCustomAttributes(vertex, updatedEntity);

                    if (replaceClassifications) {
                        deleteClassifications(guid);
                        addClassifications(context, guid, updatedEntity.getClassifications());
                    }

                    if (replaceBusinessAttributes) {
                        if (MapUtils.isEmpty(updatedEntity.getBusinessAttributes()) && isOverwriteBusinessAttribute) {
                            Map<String, Map<String, Object>> businessMetadata = entityRetriever.getBusinessMetadata(vertex);
                            if (MapUtils.isNotEmpty(businessMetadata)) {
                                removeBusinessAttributes(vertex, entityType, businessMetadata);
                            }
                        } else {
                            addOrUpdateBusinessAttributes(guid, updatedEntity.getBusinessAttributes(), isOverwriteBusinessAttribute);
                        }
                    }

                    setSystemAttributesToEntity(vertex, updatedEntity);
                    resp.addEntity(updateType, constructHeader(updatedEntity, vertex, entityType.getAllAttributes()));

                    // Add hasLineage for newly created edges
                    Set<AtlasEdge> newlyCreatedEdges = getNewCreatedInputOutputEdges(guid);
                    if (newlyCreatedEdges.size() > 0) {
                        addHasLineage(newlyCreatedEdges, false);
                    }

                    // Add hasLineage for restored edges
                    if (CollectionUtils.isNotEmpty(context.getEntitiesToRestore()) && context.getEntitiesToRestore().contains(vertex)) {
                        Set<AtlasEdge> restoredInputOutputEdges = getRestoredInputOutputEdges(vertex);
                        addHasLineage(restoredInputOutputEdges, true);
                    }

                    Set<AtlasEdge> removedEdges = getRemovedInputOutputEdges(guid);

                    if (removedEdges != null && removedEdges.size() > 0) {
                        deleteDelegate.getHandler().resetHasLineageOnInputOutputDelete(removedEdges, null);
                    }

                    reqContext.cache(updatedEntity);

                    if (DEFERRED_ACTION_ENABLED) {
                        Set<String> deletedEdgeIds = reqContext.getDeletedEdgesIds();
                        for (String deletedEdgeId : deletedEdgeIds) {
                            AtlasEdge edge = graph.getEdge(deletedEdgeId);
                            deleteDelegate.getHandler().createAndQueueClassificationRefreshPropagationTask(edge);
                        }
                    }

                } catch (AtlasBaseException baseException) {
                    setEntityGuidToException(updatedEntity, baseException, context);
                    throw baseException;
                }
            }
        } else {

            if (CollectionUtils.isNotEmpty(appendEntities)) {
                for (AtlasEntity entity : appendEntities) {
                    String guid = entity.getGuid();
                    AtlasVertex vertex = context.getVertex(guid);
                    AtlasEntityType entityType = context.getType(guid);
                    mapAppendRemoveRelationshipAttributes(entity, entityType, vertex, UPDATE, context, true, false);
                }
            }

            if (CollectionUtils.isNotEmpty(removeEntities)) {
                for (AtlasEntity entity : removeEntities) {
                    String guid = entity.getGuid();
                    AtlasVertex vertex = context.getVertex(guid);
                    AtlasEntityType entityType = context.getType(guid);
                    mapAppendRemoveRelationshipAttributes(entity, entityType, vertex, UPDATE, context, false, true);
                }
            }
        }

        if (CollectionUtils.isNotEmpty(context.getEntitiesToDelete())) {
            deleteDelegate.getHandler().deleteEntities(context.getEntitiesToDelete());
        }

        RequestContext req = RequestContext.get();

        if (!req.isPurgeRequested()) {
            for (AtlasEntityHeader entity : req.getDeletedEntities()) {
                resp.addEntity(DELETE, entity);
            }
        }

        for (AtlasEntityHeader entity : req.getUpdatedEntities()) {
            resp.addEntity(updateType, entity);
        }

        if (req.getRestoredEntities() != null && req.getRestoredEntities().size() > 0) {
            for (AtlasEntityHeader entity : req.getRestoredEntities()) {
                resp.addEntity(UPDATE, entity);
            }
        }

        RequestContext.get().endMetricRecord(metric);

        return resp;
    }

    private void setSystemAttributesToEntity(AtlasVertex entityVertex, AtlasEntity createdEntity) {

        createdEntity.setCreatedBy(GraphHelper.getCreatedByAsString(entityVertex));
        createdEntity.setUpdatedBy(GraphHelper.getModifiedByAsString(entityVertex));
        createdEntity.setCreateTime(new Date(GraphHelper.getCreatedTime(entityVertex)));
        createdEntity.setUpdateTime(new Date(GraphHelper.getModifiedTime(entityVertex)));


        if (DIFFERENTIAL_AUDITS) {
            AtlasEntity diffEntity = RequestContext.get().getDifferentialEntity(createdEntity.getGuid());
            if (diffEntity != null) {
                diffEntity.setUpdateTime(createdEntity.getUpdateTime());
                diffEntity.setUpdatedBy(createdEntity.getUpdatedBy());
            }
        }
    }


    private void setEntityGuidToException(AtlasEntity entity, AtlasBaseException exception, EntityMutationContext context) {
        String guid;
        try {
            guid = context.getGuidAssignments().entrySet().stream().filter(x -> entity.getGuid().equals(x.getValue())).findFirst().get().getKey();
        } catch (NoSuchElementException noSuchElementException) {
            guid = entity.getGuid();
        }

        exception.setEntityGuid(guid);
    }

    public void setCustomAttributes(AtlasVertex vertex, AtlasEntity entity) {
        String customAttributesString = getCustomAttributesString(entity);

        if (customAttributesString != null) {
            AtlasGraphUtilsV2.setEncodedProperty(vertex, CUSTOM_ATTRIBUTES_PROPERTY_KEY, customAttributesString);
        }
    }

    public void mapGlossaryRelationshipAttribute(AtlasAttribute attribute, AtlasObjectId glossaryObjectId,
                                                 AtlasVertex entityVertex, EntityMutationContext context) throws AtlasBaseException {

        mapAttribute(attribute, glossaryObjectId, entityVertex, EntityMutations.EntityOperation.UPDATE, context);
    }

    public void setLabels(AtlasVertex vertex, Set<String> labels) throws AtlasBaseException {
        final Set<String> currentLabels = getLabels(vertex);
        final Set<String> addedLabels;
        final Set<String> removedLabels;

        if (CollectionUtils.isEmpty(currentLabels)) {
            addedLabels = labels;
            removedLabels = null;
        } else if (CollectionUtils.isEmpty(labels)) {
            addedLabels = null;
            removedLabels = currentLabels;
        } else {
            addedLabels = new HashSet<String>(CollectionUtils.subtract(labels, currentLabels));
            removedLabels = new HashSet<String>(CollectionUtils.subtract(currentLabels, labels));
        }

        updateLabels(vertex, labels);

        entityChangeNotifier.onLabelsUpdatedFromEntity(graphHelper.getGuid(vertex), addedLabels, removedLabels);
    }

    public void addLabels(AtlasVertex vertex, Set<String> labels) throws AtlasBaseException {
        if (CollectionUtils.isNotEmpty(labels)) {
            final Set<String> existingLabels = graphHelper.getLabels(vertex);
            final Set<String> updatedLabels;

            if (CollectionUtils.isEmpty(existingLabels)) {
                updatedLabels = labels;
            } else {
                updatedLabels = new HashSet<>(existingLabels);
                updatedLabels.addAll(labels);
            }
            if (!updatedLabels.equals(existingLabels)) {
                updateLabels(vertex, updatedLabels);
                updatedLabels.removeAll(existingLabels);
                entityChangeNotifier.onLabelsUpdatedFromEntity(graphHelper.getGuid(vertex), updatedLabels, null);
            }
        }
    }

    public void removeLabels(AtlasVertex vertex, Set<String> labels) throws AtlasBaseException {
        if (CollectionUtils.isNotEmpty(labels)) {
            final Set<String> existingLabels = graphHelper.getLabels(vertex);
            Set<String> updatedLabels;

            if (CollectionUtils.isNotEmpty(existingLabels)) {
                updatedLabels = new HashSet<>(existingLabels);
                updatedLabels.removeAll(labels);

                if (!updatedLabels.equals(existingLabels)) {
                    updateLabels(vertex, updatedLabels);
                    existingLabels.removeAll(updatedLabels);
                    entityChangeNotifier.onLabelsUpdatedFromEntity(graphHelper.getGuid(vertex), null, existingLabels);
                }
            }
        }
    }

    public void addOrUpdateBusinessAttributes(String guid, Map<String, Map<String, Object>> businessAttrbutes, boolean isOverwrite) throws AtlasBaseException {
        if (StringUtils.isEmpty(guid)) {
            throw new AtlasBaseException(AtlasErrorCode.INVALID_PARAMETERS, "guid is null/empty");
        }

        if (MapUtils.isEmpty(businessAttrbutes)) {
            return;
        }

        AtlasVertex entityVertex = AtlasGraphUtilsV2.findByGuid(graph, guid);

        if (entityVertex == null) {
            throw new AtlasBaseException(AtlasErrorCode.INSTANCE_GUID_NOT_FOUND, guid);
        }

        String typeName = getTypeName(entityVertex);
        AtlasEntityType entityType = typeRegistry.getEntityTypeByName(typeName);
        AtlasEntityHeader entityHeader = entityRetriever.toAtlasEntityHeaderWithClassifications(entityVertex);
        Map<String, Map<String, Object>> currEntityBusinessAttributes = entityRetriever.getBusinessMetadata(entityVertex);
        Set<String> updatedBusinessMetadataNames = new HashSet<>();

        for (String bmName : entityType.getBusinessAttributes().keySet()) {
            Map<String, Object> bmAttrs = businessAttrbutes.get(bmName);
            Map<String, Object> currBmAttrs = currEntityBusinessAttributes != null ? currEntityBusinessAttributes.get(bmName) : null;

            if (MapUtils.isEmpty(bmAttrs) && MapUtils.isEmpty(currBmAttrs)) { // no change
                continue;
            } else if (Objects.equals(bmAttrs, currBmAttrs)) { // no change
                continue;
            }

            updatedBusinessMetadataNames.add(bmName);
        }

        AtlasEntityAccessRequest.AtlasEntityAccessRequestBuilder requestBuilder = new AtlasEntityAccessRequest.AtlasEntityAccessRequestBuilder(typeRegistry, AtlasPrivilege.ENTITY_UPDATE_BUSINESS_METADATA, entityHeader);

        for (String bmName : updatedBusinessMetadataNames) {
            requestBuilder.setBusinessMetadata(bmName);

            AtlasAuthorizationUtils.verifyAccess(requestBuilder.build(), "add/update business-metadata: guid=", guid, ", business-metadata-name=", bmName);
        }

        if (isOverwrite) {
            setBusinessAttributes(entityVertex, entityType, businessAttrbutes);
        } else {
            addOrUpdateBusinessAttributes(entityVertex, entityType, businessAttrbutes);
        }
    }

    /*
     * reset/overwrite business attributes of the entity with given values
     */
    public void setBusinessAttributes(AtlasVertex entityVertex, AtlasEntityType entityType, Map<String, Map<String, Object>> businessAttributes) throws AtlasBaseException {
        if (LOG.isDebugEnabled()) {
            LOG.debug("==> setBusinessAttributes(entityVertex={}, entityType={}, businessAttributes={}", entityVertex, entityType.getTypeName(), businessAttributes);
        }

        validateBusinessAttributes(entityVertex, entityType, businessAttributes, true);

        Map<String, Map<String, AtlasBusinessAttribute>> entityTypeBusinessAttributes = entityType.getBusinessAttributes();
        Map<String, Map<String, Object>> updatedBusinessAttributes = new HashMap<>();

        for (Map.Entry<String, Map<String, AtlasBusinessAttribute>> entry : entityTypeBusinessAttributes.entrySet()) {
            String bmName = entry.getKey();
            Map<String, AtlasBusinessAttribute> bmAttributes = entry.getValue();
            Map<String, Object> entityBmAttributes = MapUtils.isEmpty(businessAttributes) ? null : businessAttributes.get(bmName);

            for (AtlasBusinessAttribute bmAttribute : bmAttributes.values()) {
                String bmAttrName = bmAttribute.getName();
                Object bmAttrExistingValue = null;
                boolean isArrayOfPrimitiveType = false;
                boolean isArrayOfEnum = false;
                if (bmAttribute.getAttributeType().getTypeCategory().equals(ARRAY)) {
                    AtlasArrayType bmAttributeType = (AtlasArrayType) bmAttribute.getAttributeType();
                    AtlasType elementType = bmAttributeType.getElementType();
                    isArrayOfPrimitiveType = elementType.getTypeCategory().equals(TypeCategory.PRIMITIVE);
                    isArrayOfEnum = elementType.getTypeCategory().equals(TypeCategory.ENUM);
                }
                if (isArrayOfPrimitiveType || isArrayOfEnum) {
                    bmAttrExistingValue = entityVertex.getPropertyValues(bmAttribute.getVertexPropertyName(), Object.class);
                } else {
                    bmAttrExistingValue = entityVertex.getProperty(bmAttribute.getVertexPropertyName(), Object.class);
                }
                Object bmAttrNewValue = MapUtils.isEmpty(entityBmAttributes) ? null : entityBmAttributes.get(bmAttrName);

                if (bmAttrExistingValue == null) {
                    if (bmAttrNewValue != null) {
                        if (LOG.isDebugEnabled()) {
                            LOG.debug("setBusinessAttributes(): adding {}.{}={}", bmName, bmAttribute.getName(), bmAttrNewValue);
                        }

                        mapAttribute(bmAttribute, bmAttrNewValue, entityVertex, CREATE, new EntityMutationContext());

                        addToUpdatedBusinessAttributes(updatedBusinessAttributes, bmAttribute, bmAttrNewValue);
                    }
                } else {
                    if (bmAttrNewValue != null) {
                        if (!Objects.equals(bmAttrExistingValue, bmAttrNewValue)) {
                            if (LOG.isDebugEnabled()) {
                                LOG.debug("setBusinessAttributes(): updating {}.{}={}", bmName, bmAttribute.getName(), bmAttrNewValue);
                            }

                            mapAttribute(bmAttribute, bmAttrNewValue, entityVertex, UPDATE, new EntityMutationContext());

                            addToUpdatedBusinessAttributes(updatedBusinessAttributes, bmAttribute, bmAttrNewValue);
                        }
                    } else {
                        if (LOG.isDebugEnabled()) {
                            LOG.debug("setBusinessAttributes(): removing {}.{}", bmName, bmAttribute.getName());
                        }

                        entityVertex.removeProperty(bmAttribute.getVertexPropertyName());

                        addToUpdatedBusinessAttributes(updatedBusinessAttributes, bmAttribute, bmAttrNewValue);
                    }
                }
            }
        }

        if (MapUtils.isNotEmpty(updatedBusinessAttributes)) {
            entityChangeNotifier.onBusinessAttributesUpdated(AtlasGraphUtilsV2.getIdFromVertex(entityVertex), updatedBusinessAttributes);
        }

        if (LOG.isDebugEnabled()) {
            LOG.debug("<== setBusinessAttributes(entityVertex={}, entityType={}, businessAttributes={}", entityVertex, entityType.getTypeName(), businessAttributes);
        }
    }

    /*
     * add or update the given business attributes on the entity
     */
    public void addOrUpdateBusinessAttributes(AtlasVertex entityVertex, AtlasEntityType entityType, Map<String, Map<String, Object>> businessAttributes) throws AtlasBaseException {
        if (LOG.isDebugEnabled()) {
            LOG.debug("==> addOrUpdateBusinessAttributes(entityVertex={}, entityType={}, businessAttributes={}", entityVertex, entityType.getTypeName(), businessAttributes);
        }

        validateBusinessAttributes(entityVertex, entityType, businessAttributes, true);

        Map<String, Map<String, AtlasBusinessAttribute>> entityTypeBusinessAttributes = entityType.getBusinessAttributes();
        Map<String, Map<String, Object>> updatedBusinessAttributes = new HashMap<>();

        if (MapUtils.isNotEmpty(entityTypeBusinessAttributes) && MapUtils.isNotEmpty(businessAttributes)) {
            for (Map.Entry<String, Map<String, AtlasBusinessAttribute>> entry : entityTypeBusinessAttributes.entrySet()) {
                String bmName = entry.getKey();
                Map<String, AtlasBusinessAttribute> bmAttributes = entry.getValue();
                Map<String, Object> entityBmAttributes = businessAttributes.get(bmName);

                if (MapUtils.isEmpty(entityBmAttributes) && !businessAttributes.containsKey(bmName)) {
                    continue;
                }

                for (AtlasBusinessAttribute bmAttribute : bmAttributes.values()) {
                    String bmAttrName = bmAttribute.getName();

                    if (MapUtils.isEmpty(entityBmAttributes)) {
                        entityVertex.removeProperty(bmAttribute.getVertexPropertyName());
                        addToUpdatedBusinessAttributes(updatedBusinessAttributes, bmAttribute, null);
                        continue;

                    } else if (!entityBmAttributes.containsKey(bmAttrName)) {
                        //since overwriteBusinessAttributes is false, ignore in case BM attr is not passed at all
                        continue;
                    }

                    Object bmAttrValue = entityBmAttributes.get(bmAttrName);
                    Object existingValue = null;
                    boolean isArrayOfPrimitiveType = false;
                    boolean isArrayOfEnum = false;
                    if (bmAttribute.getAttributeType().getTypeCategory().equals(ARRAY)) {
                        AtlasArrayType bmAttributeType = (AtlasArrayType) bmAttribute.getAttributeType();
                        AtlasType elementType = bmAttributeType.getElementType();
                        isArrayOfPrimitiveType = elementType.getTypeCategory().equals(TypeCategory.PRIMITIVE);
                        isArrayOfEnum = elementType.getTypeCategory().equals(TypeCategory.ENUM);
                    }
                    if (isArrayOfPrimitiveType || isArrayOfEnum) {
                        existingValue = entityVertex.getPropertyValues(bmAttribute.getVertexPropertyName(), Object.class);
                    } else {
                        existingValue = entityVertex.getProperty(bmAttribute.getVertexPropertyName(), Object.class);
                    }

                    if (existingValue == null) {
                        if (bmAttrValue != null) {
                            mapAttribute(bmAttribute, bmAttrValue, entityVertex, CREATE, new EntityMutationContext());

                            addToUpdatedBusinessAttributes(updatedBusinessAttributes, bmAttribute, bmAttrValue);
                        }
                    } else {
                        if (!Objects.equals(existingValue, bmAttrValue)) {

                            if (bmAttrValue != null) {
                                mapAttribute(bmAttribute, bmAttrValue, entityVertex, UPDATE, new EntityMutationContext());

                                addToUpdatedBusinessAttributes(updatedBusinessAttributes, bmAttribute, bmAttrValue);
                            } else {
                                entityVertex.removeProperty(bmAttribute.getVertexPropertyName());
                                addToUpdatedBusinessAttributes(updatedBusinessAttributes, bmAttribute, null);
                            }
                        }
                    }
                }
            }
        }

        if (MapUtils.isNotEmpty(updatedBusinessAttributes)) {
            entityChangeNotifier.onBusinessAttributesUpdated(AtlasGraphUtilsV2.getIdFromVertex(entityVertex), updatedBusinessAttributes);
        }

        if (LOG.isDebugEnabled()) {
            LOG.debug("<== addOrUpdateBusinessAttributes(entityVertex={}, entityType={}, businessAttributes={}", entityVertex, entityType.getTypeName(), businessAttributes);
        }
    }

    /*
     * remove the given business attributes from the entity
     */
    public void removeBusinessAttributes(AtlasVertex entityVertex, AtlasEntityType entityType, Map<String, Map<String, Object>> businessAttributes) throws AtlasBaseException {
        if (LOG.isDebugEnabled()) {
            LOG.debug("==> removeBusinessAttributes(entityVertex={}, entityType={}, businessAttributes={}", entityVertex, entityType.getTypeName(), businessAttributes);
        }

        AtlasEntityHeader entityHeader = entityRetriever.toAtlasEntityHeaderWithClassifications(entityVertex);
        AtlasEntityAccessRequest.AtlasEntityAccessRequestBuilder requestBuilder = new AtlasEntityAccessRequest.AtlasEntityAccessRequestBuilder(typeRegistry, AtlasPrivilege.ENTITY_UPDATE_BUSINESS_METADATA, entityHeader);

        for (String bmName : businessAttributes.keySet()) {
            requestBuilder.setBusinessMetadata(bmName);

            AtlasAuthorizationUtils.verifyAccess(requestBuilder.build(), "remove business-metadata: guid=", entityHeader.getGuid(), ", business-metadata=", bmName);
        }

        Map<String, Map<String, AtlasBusinessAttribute>> entityTypeBusinessAttributes = entityType.getBusinessAttributes();
        Map<String, Map<String, Object>> updatedBusinessAttributes = new HashMap<>();

        if (MapUtils.isNotEmpty(entityTypeBusinessAttributes) && MapUtils.isNotEmpty(businessAttributes)) {
            for (Map.Entry<String, Map<String, AtlasBusinessAttribute>> entry : entityTypeBusinessAttributes.entrySet()) {
                String bmName = entry.getKey();
                Map<String, AtlasBusinessAttribute> bmAttributes = entry.getValue();

                if (!businessAttributes.containsKey(bmName)) { // nothing to remove for this business-metadata
                    continue;
                }

                Map<String, Object> entityBmAttributes = businessAttributes.get(bmName);

                for (AtlasBusinessAttribute bmAttribute : bmAttributes.values()) {
                    // if (entityBmAttributes is empty) remove all attributes in this business-metadata
                    // else remove the attribute only if its given in entityBmAttributes
                    if (MapUtils.isEmpty(entityBmAttributes) || entityBmAttributes.containsKey(bmAttribute.getName())) {
                        entityVertex.removeProperty(bmAttribute.getVertexPropertyName());

                        addToUpdatedBusinessAttributes(updatedBusinessAttributes, bmAttribute, null);
                    }
                }
            }
        }

        if (MapUtils.isNotEmpty(updatedBusinessAttributes)) {
            entityChangeNotifier.onBusinessAttributesUpdated(AtlasGraphUtilsV2.getIdFromVertex(entityVertex), updatedBusinessAttributes);
        }

        if (LOG.isDebugEnabled()) {
            LOG.debug("<== removeBusinessAttributes(entityVertex={}, entityType={}, businessAttributes={}", entityVertex, entityType.getTypeName(), businessAttributes);
        }
    }

    private AtlasVertex createStructVertex(AtlasStruct struct) {
        return createStructVertex(struct.getTypeName());
    }

    private AtlasVertex createStructVertex(AtlasObjectId objectId) {
        return createStructVertex(objectId.getTypeName());
    }

    private AtlasVertex createStructVertex(String typeName) {
        if (LOG.isDebugEnabled()) {
            LOG.debug("==> createStructVertex({})", typeName);
        }

        final AtlasVertex ret = graph.addVertex();

        AtlasGraphUtilsV2.setEncodedProperty(ret, ENTITY_TYPE_PROPERTY_KEY, typeName);
        AtlasGraphUtilsV2.setEncodedProperty(ret, STATE_PROPERTY_KEY, AtlasEntity.Status.ACTIVE.name());
        AtlasGraphUtilsV2.setEncodedProperty(ret, TIMESTAMP_PROPERTY_KEY, RequestContext.get().getRequestTime());
        AtlasGraphUtilsV2.setEncodedProperty(ret, MODIFICATION_TIMESTAMP_PROPERTY_KEY, RequestContext.get().getRequestTime());
        AtlasGraphUtilsV2.setEncodedProperty(ret, CREATED_BY_KEY, RequestContext.get().getUser());
        AtlasGraphUtilsV2.setEncodedProperty(ret, MODIFIED_BY_KEY, RequestContext.get().getUser());

        if (LOG.isDebugEnabled()) {
            LOG.debug("<== createStructVertex({})", typeName);
        }

        return ret;
    }

    private AtlasVertex createClassificationVertex(AtlasClassification classification) {
        if (LOG.isDebugEnabled()) {
            LOG.debug("==> createVertex({})", classification.getTypeName());
        }

        AtlasClassificationType classificationType = typeRegistry.getClassificationTypeByName(classification.getTypeName());

        AtlasVertex ret = createStructVertex(classification);

        AtlasGraphUtilsV2.addEncodedProperty(ret, SUPER_TYPES_PROPERTY_KEY, classificationType.getAllSuperTypes());
        AtlasGraphUtilsV2.setEncodedProperty(ret, CLASSIFICATION_ENTITY_GUID, classification.getEntityGuid());
        AtlasGraphUtilsV2.setEncodedProperty(ret, CLASSIFICATION_ENTITY_STATUS, classification.getEntityStatus().name());

        return ret;
    }

    private void mapAttributes(AtlasStruct struct, AtlasVertex vertex, EntityOperation op, EntityMutationContext context) throws AtlasBaseException {
        mapAttributes(struct, getStructType(struct.getTypeName()), vertex, op, context);
    }

    private void mapAttributes(AtlasStruct struct, AtlasStructType structType, AtlasVertex vertex, EntityOperation op, EntityMutationContext context) throws AtlasBaseException {
        if (LOG.isDebugEnabled()) {
            LOG.debug("==> mapAttributes({}, {})", op, struct.getTypeName());
        }

        if (MapUtils.isNotEmpty(struct.getAttributes())) {
            MetricRecorder metric = RequestContext.get().startMetricRecord("mapAttributes");

            List<String> timestampAutoUpdateAttributes = new ArrayList<>();
            List<String> userAutoUpdateAttributes = new ArrayList<>();

            if (op.equals(CREATE)) {
                for (AtlasAttribute attribute : structType.getAllAttributes().values()) {
                    Object attrValue = struct.getAttribute(attribute.getName());
                    Object attrOldValue = null;
                    boolean isArrayOfPrimitiveType = false;
                    boolean isArrayOfEnum = false;
                    if (attribute.getAttributeType().getTypeCategory().equals(ARRAY)) {
                        AtlasArrayType attributeType = (AtlasArrayType) attribute.getAttributeType();
                        AtlasType elementType = attributeType.getElementType();
                        isArrayOfPrimitiveType = elementType.getTypeCategory().equals(TypeCategory.PRIMITIVE);
                        isArrayOfEnum = elementType.getTypeCategory().equals(TypeCategory.ENUM);
                    }
                    if (isArrayOfPrimitiveType || isArrayOfEnum) {
                        attrOldValue = vertex.getPropertyValues(attribute.getVertexPropertyName(), attribute.getClass());
                    } else {
                        attrOldValue = vertex.getProperty(attribute.getVertexPropertyName(), attribute.getClass());
                    }
                    if (attrValue != null && !attrValue.equals(attrOldValue)) {
                        addValuesToAutoUpdateAttributesList(attribute, userAutoUpdateAttributes, timestampAutoUpdateAttributes);
                    }

                    mapAttribute(attribute, attrValue, vertex, op, context);
                }

            } else if (op.equals(UPDATE) || op.equals(PARTIAL_UPDATE)) {
                for (String attrName : struct.getAttributes().keySet()) {
                    AtlasAttribute attribute = structType.getAttribute(attrName);

                    if (attribute != null) {
                        Object attrValue = struct.getAttribute(attrName);
                        Object attrOldValue = null;
                        boolean isArrayOfPrimitiveType = false;
                        boolean isArrayOfEnum = false;

                        boolean isStruct = (TypeCategory.STRUCT == attribute.getDefinedInType().getTypeCategory()
                                || TypeCategory.STRUCT == attribute.getAttributeType().getTypeCategory());

                        if (attribute.getAttributeType().getTypeCategory().equals(ARRAY)) {
                            AtlasArrayType attributeType = (AtlasArrayType) attribute.getAttributeType();
                            AtlasType elementType = attributeType.getElementType();
                            isArrayOfPrimitiveType = elementType.getTypeCategory().equals(TypeCategory.PRIMITIVE);
                            isArrayOfEnum = elementType.getTypeCategory().equals(TypeCategory.ENUM);
                        }

                        if (isArrayOfPrimitiveType || isArrayOfEnum) {
                            attrOldValue = vertex.getPropertyValues(attribute.getVertexPropertyName(), attribute.getClass());
                        } else if (isStruct) {
                            String edgeLabel = AtlasGraphUtilsV2.getEdgeLabel(attribute.getName());
                            attrOldValue = getCollectionElementsUsingRelationship(vertex, attribute, edgeLabel);
                        } else {
                            attrOldValue = vertex.getProperty(attribute.getVertexPropertyName(), attribute.getClass());
                        }

                        if (attrValue != null && !attrValue.equals(attrOldValue)) {
                            addValuesToAutoUpdateAttributesList(attribute, userAutoUpdateAttributes, timestampAutoUpdateAttributes);
                        }

                        mapAttribute(attribute, attrValue, vertex, op, context);
                    } else {
                        LOG.warn("mapAttributes(): invalid attribute {}.{}. Ignored..", struct.getTypeName(), attrName);
                    }
                }
            }

            updateModificationMetadata(vertex);
            graphHelper.updateMetadataAttributes(vertex, timestampAutoUpdateAttributes, "timestamp");
            graphHelper.updateMetadataAttributes(vertex, userAutoUpdateAttributes, "user");

            RequestContext.get().endMetricRecord(metric);
        }

        if (LOG.isDebugEnabled()) {
            LOG.debug("<== mapAttributes({}, {})", op, struct.getTypeName());
        }
    }

    private void addValuesToAutoUpdateAttributesList(AtlasAttribute attribute, List<String> userAutoUpdateAttributes, List<String> timestampAutoUpdateAttributes) {
        HashMap<String, ArrayList> autoUpdateAttributes = attribute.getAttributeDef().getAutoUpdateAttributes();
        if (autoUpdateAttributes != null) {
            List<String> userAttributes = autoUpdateAttributes.get("user");
            if (userAttributes != null && userAttributes.size() > 0) {
                userAutoUpdateAttributes.addAll(userAttributes);
            }
            List<String> timestampAttributes = autoUpdateAttributes.get("timestamp");
            if (timestampAttributes != null && timestampAttributes.size() > 0) {
                timestampAutoUpdateAttributes.addAll(timestampAttributes);
            }
        }
    }

    private void mapRelationshipAttributes(AtlasEntity entity, AtlasEntityType entityType, AtlasVertex vertex, EntityOperation op,
                                           EntityMutationContext context) throws AtlasBaseException {
        if (LOG.isDebugEnabled()) {
            LOG.debug("==> mapRelationshipAttributes({}, {})", op, entity.getTypeName());
        }

        if (MapUtils.isNotEmpty(entity.getRelationshipAttributes())) {
            MetricRecorder metric = RequestContext.get().startMetricRecord("mapRelationshipAttributes");

            if (op.equals(CREATE)) {
                for (String attrName : entityType.getRelationshipAttributes().keySet()) {
                    Object attrValue = entity.getRelationshipAttribute(attrName);
                    String relationType = AtlasEntityUtil.getRelationshipType(attrValue);
                    AtlasAttribute attribute = entityType.getRelationshipAttribute(attrName, relationType);

                    mapAttribute(attribute, attrValue, vertex, op, context);
                }

            } else if (op.equals(UPDATE) || op.equals(PARTIAL_UPDATE)) {
                // relationship attributes mapping
                for (String attrName : entityType.getRelationshipAttributes().keySet()) {
                    if (entity.hasRelationshipAttribute(attrName)) {
                        Object attrValue = entity.getRelationshipAttribute(attrName);
                        String relationType = AtlasEntityUtil.getRelationshipType(attrValue);
                        AtlasAttribute attribute = entityType.getRelationshipAttribute(attrName, relationType);

                        mapAttribute(attribute, attrValue, vertex, op, context);
                    }
                }
            }
            updateModificationMetadata(vertex);

            RequestContext.get().endMetricRecord(metric);
        }

        if (LOG.isDebugEnabled()) {
            LOG.debug("<== mapRelationshipAttributes({}, {})", op, entity.getTypeName());
        }
    }

    private void mapAppendRemoveRelationshipAttributes(AtlasEntity entity, AtlasEntityType entityType, AtlasVertex vertex, EntityOperation op,
                                                       EntityMutationContext context, boolean isAppendOp, boolean isRemoveOp) throws AtlasBaseException {
        if (LOG.isDebugEnabled()) {
            LOG.debug("==> mapAppendRemoveRelationshipAttributes({}, {})", op, entity.getTypeName());
        }

        MetricRecorder metric = RequestContext.get().startMetricRecord("mapAppendRemoveRelationshipAttributes");

        if (isAppendOp && MapUtils.isNotEmpty(entity.getAppendRelationshipAttributes())) {
            if (op.equals(UPDATE) || op.equals(PARTIAL_UPDATE)) {
                // relationship attributes mapping
                for (String attrName : entityType.getRelationshipAttributes().keySet()) {
                    if (entity.hasAppendRelationshipAttribute(attrName)) {
                        Object attrValue = entity.getAppendRelationshipAttribute(attrName);
                        String relationType = AtlasEntityUtil.getRelationshipType(attrValue);
                        AtlasAttribute attribute = entityType.getRelationshipAttribute(attrName, relationType);
                        mapAttribute(attribute, attrValue, vertex, op, context, true, isRemoveOp);
                    }
                }
            }
        }

        if (isRemoveOp && MapUtils.isNotEmpty(entity.getRemoveRelationshipAttributes())) {
            if (op.equals(UPDATE) || op.equals(PARTIAL_UPDATE)) {
                // relationship attributes mapping
                for (String attrName : entityType.getRelationshipAttributes().keySet()) {
                    if (entity.hasRemoveRelationshipAttribute(attrName)) {
                        Object attrValue = entity.getRemoveRelationshipAttribute(attrName);
                        String relationType = AtlasEntityUtil.getRelationshipType(attrValue);
                        AtlasAttribute attribute = entityType.getRelationshipAttribute(attrName, relationType);
                        mapAttribute(attribute, attrValue, vertex, op, context, isAppendOp, true);
                    }
                }
            }
        }

        RequestContext.get().endMetricRecord(metric);

        if (LOG.isDebugEnabled()) {
            LOG.debug("<== mapAppendRemoveRelationshipAttributes({}, {})", op, entity.getTypeName());
        }
    }

    private void mapAttribute(AtlasAttribute attribute, Object attrValue, AtlasVertex vertex, EntityOperation op, EntityMutationContext context) throws AtlasBaseException {
        mapAttribute(attribute, attrValue, vertex, op, context, false, false);
    }

    private void mapAttribute(AtlasAttribute attribute, Object attrValue, AtlasVertex vertex, EntityOperation op, EntityMutationContext context, boolean isAppendOp, boolean isRemoveOp) throws AtlasBaseException {
        boolean isDeletedEntity = context.isDeletedEntity(vertex);
        AtlasType attrType = attribute.getAttributeType();
        if (attrValue == null) {
            AtlasAttributeDef attributeDef = attribute.getAttributeDef();

            if (attrType.getTypeCategory() == TypeCategory.PRIMITIVE) {
                if (attributeDef.getDefaultValue() != null) {
                    attrValue = attrType.createDefaultValue(attributeDef.getDefaultValue());
                } else if (attributeDef.getIsDefaultValueNull() && ALLOWED_DATATYPES_FOR_DEFAULT_NULL.contains(attribute.getTypeName())) {
                    attrValue = null;
                } else {
                    if (attribute.getAttributeDef().getIsOptional()) {
                        attrValue = attrType.createOptionalDefaultValue();
                    } else {
                        attrValue = attrType.createDefaultValue();
                    }
                }
            }
        }

        if (attrType.getTypeCategory() == TypeCategory.PRIMITIVE || attrType.getTypeCategory() == TypeCategory.ENUM) {
            mapPrimitiveValue(vertex, attribute, attrValue, isDeletedEntity);
        } else {
            AttributeMutationContext ctx = new AttributeMutationContext(op, vertex, attribute, attrValue);
            mapToVertexByTypeCategory(ctx, context, isAppendOp, isRemoveOp);
        }
    }

    private Object mapToVertexByTypeCategory(AttributeMutationContext ctx, EntityMutationContext context, boolean isAppendOp, boolean isRemoveOp) throws AtlasBaseException {
        if (ctx.getOp() == CREATE && ctx.getValue() == null) {
            return null;
        }

        switch (ctx.getAttrType().getTypeCategory()) {
            case PRIMITIVE:
            case ENUM:
                return mapPrimitiveValue(ctx, context);

            case STRUCT: {
                String edgeLabel = AtlasGraphUtilsV2.getEdgeLabel(ctx.getVertexProperty());
                AtlasEdge currentEdge = graphHelper.getEdgeForLabel(ctx.getReferringVertex(), edgeLabel);
                AtlasEdge edge = currentEdge != null ? currentEdge : null;

                ctx.setExistingEdge(edge);

                AtlasEdge newEdge = mapStructValue(ctx, context);

                if (currentEdge != null && !currentEdge.equals(newEdge)) {
                    deleteDelegate.getHandler().deleteEdgeReference(currentEdge, ctx.getAttrType().getTypeCategory(), false, true, ctx.getReferringVertex());
                }

                return newEdge;
            }

            case OBJECT_ID_TYPE: {
                if (ctx.getAttributeDef().isSoftReferenced()) {
                    return mapSoftRefValueWithUpdate(ctx, context);
                }

                AtlasRelationshipEdgeDirection edgeDirection = ctx.getAttribute().getRelationshipEdgeDirection();
                String edgeLabel = ctx.getAttribute().getRelationshipEdgeLabel();

                // if relationshipDefs doesn't exist, use legacy way of finding edge label.
                if (StringUtils.isEmpty(edgeLabel)) {
                    edgeLabel = AtlasGraphUtilsV2.getEdgeLabel(ctx.getVertexProperty());
                }

                String relationshipGuid = getRelationshipGuid(ctx.getValue());
                AtlasEdge currentEdge;

                // if relationshipGuid is assigned in AtlasRelatedObjectId use it to fetch existing AtlasEdge
                if (StringUtils.isNotEmpty(relationshipGuid) && !RequestContext.get().isImportInProgress()) {
                    currentEdge = graphHelper.getEdgeForGUID(relationshipGuid);
                } else {
                    currentEdge = graphHelper.getEdgeForLabel(ctx.getReferringVertex(), edgeLabel, edgeDirection);
                }

                AtlasEdge newEdge = null;

                if (ctx.getValue() != null) {
                    AtlasEntityType instanceType = getInstanceType(ctx.getValue(), context);
                    AtlasEdge edge = currentEdge != null ? currentEdge : null;

                    ctx.setElementType(instanceType);
                    ctx.setExistingEdge(edge);

                    newEdge = mapObjectIdValueUsingRelationship(ctx, context);

                    // legacy case update inverse attribute
                    if (ctx.getAttribute().getInverseRefAttribute() != null) {
                        // Update the inverse reference using relationship on the target entity
                        addInverseReference(context, ctx.getAttribute().getInverseRefAttribute(), newEdge, getRelationshipAttributes(ctx.getValue()));
                    }
                }

                // created new relationship,
                // record entity update on both vertices of the new relationship
                if (currentEdge == null && newEdge != null) {

                    // based on relationship edge direction record update only on attribute vertex
                    if (edgeDirection == IN) {
                        recordEntityUpdate(newEdge.getOutVertex());

                    } else {
                        recordEntityUpdate(newEdge.getInVertex());
                    }
                }

                // update references, if current and new edge don't match
                // record entity update on new reference and delete(edge) old reference.
                if (currentEdge != null && !currentEdge.equals(newEdge)) {

                    //record entity update on new edge
                    if (isRelationshipEdge(newEdge)) {
                        AtlasVertex attrVertex = context.getDiscoveryContext().getResolvedEntityVertex(getGuid(ctx.getValue()));

                        recordEntityUpdate(attrVertex);
                    }

                    //delete old reference
                    deleteDelegate.getHandler().deleteEdgeReference(currentEdge, ctx.getAttrType().getTypeCategory(), ctx.getAttribute().isOwnedRef(),
                            true, ctx.getAttribute().getRelationshipEdgeDirection(), ctx.getReferringVertex());
                }

                if (edgeLabel.equals(GLOSSARY_TERMS_EDGE_LABEL) || edgeLabel.equals(GLOSSARY_CATEGORY_EDGE_LABEL)) {
                    addGlossaryAttr(ctx, newEdge);
                }

                if (CATEGORY_PARENT_EDGE_LABEL.equals(edgeLabel)) {
                    addCatParentAttr(ctx, newEdge);
                }

                return newEdge;
            }

            case MAP:
                return mapMapValue(ctx, context);

            case ARRAY:
                if (isAppendOp) {
                    return appendArrayValue(ctx, context);
                }

                if (isRemoveOp) {
                    return removeArrayValue(ctx, context);
                }

                return mapArrayValue(ctx, context);

            default:
                throw new AtlasBaseException(AtlasErrorCode.TYPE_CATEGORY_INVALID, ctx.getAttrType().getTypeCategory().name());
        }
    }

    private String mapSoftRefValue(AttributeMutationContext ctx, EntityMutationContext context) {
        String ret = null;

        if (ctx.getValue() instanceof AtlasObjectId) {
            AtlasObjectId objectId = (AtlasObjectId) ctx.getValue();
            String typeName = objectId.getTypeName();
            String guid = AtlasTypeUtil.isUnAssignedGuid(objectId.getGuid()) ? context.getGuidAssignments().get(objectId.getGuid()) : objectId.getGuid();

            ret = AtlasEntityUtil.formatSoftRefValue(typeName, guid);
        } else {
            if (ctx.getValue() != null) {
                LOG.warn("mapSoftRefValue: Was expecting AtlasObjectId, but found: {}", ctx.getValue().getClass());
            }
        }

        setAssignedGuid(ctx.getValue(), context);

        return ret;
    }

    private Object mapSoftRefValueWithUpdate(AttributeMutationContext ctx, EntityMutationContext context) {
        String softRefValue = mapSoftRefValue(ctx, context);

        AtlasGraphUtilsV2.setProperty(ctx.getReferringVertex(), ctx.getVertexProperty(), softRefValue);

        return softRefValue;
    }

    private void addInverseReference(EntityMutationContext context, AtlasAttribute inverseAttribute, AtlasEdge edge, Map<String, Object> relationshipAttributes) throws AtlasBaseException {
        AtlasStructType inverseType = inverseAttribute.getDefinedInType();
        AtlasVertex inverseVertex = edge.getInVertex();
        String inverseEdgeLabel = inverseAttribute.getRelationshipEdgeLabel();
        AtlasEdge inverseEdge = graphHelper.getEdgeForLabel(inverseVertex, inverseEdgeLabel);
        String propertyName = AtlasGraphUtilsV2.getQualifiedAttributePropertyKey(inverseType, inverseAttribute.getName());

        // create new inverse reference
        AtlasEdge newEdge = createInverseReferenceUsingRelationship(context, inverseAttribute, edge, relationshipAttributes);

        boolean inverseUpdated = true;
        switch (inverseAttribute.getAttributeType().getTypeCategory()) {
            case OBJECT_ID_TYPE:
                if (inverseEdge != null) {
                    if (!inverseEdge.equals(newEdge)) {
                        // Disconnect old reference
                        deleteDelegate.getHandler().deleteEdgeReference(inverseEdge, inverseAttribute.getAttributeType().getTypeCategory(),
                                inverseAttribute.isOwnedRef(), true, inverseVertex);
                    } else {
                        // Edge already exists for this attribute between these vertices.
                        inverseUpdated = false;
                    }
                }
                break;
            case ARRAY:
                // Add edge ID to property value
                List<String> elements = inverseVertex.getProperty(propertyName, List.class);
                if (newEdge != null && elements == null) {
                    elements = new ArrayList<>();
                    elements.add(newEdge.getId().toString());
                    inverseVertex.setProperty(propertyName, elements);
                } else {
                    if (newEdge != null && !elements.contains(newEdge.getId().toString())) {
                        elements.add(newEdge.getId().toString());
                        inverseVertex.setProperty(propertyName, elements);
                    } else {
                        // Property value list already contains the edge ID.
                        inverseUpdated = false;
                    }
                }
                break;
            default:
                break;
        }

        if (inverseUpdated) {
            RequestContext requestContext = RequestContext.get();

            if (!requestContext.isDeletedEntity(graphHelper.getGuid(inverseVertex))) {
                updateModificationMetadata(inverseVertex);

                requestContext.recordEntityUpdate(entityRetriever.toAtlasEntityHeader(inverseVertex));
            }
        }
    }

    private AtlasEdge createInverseReferenceUsingRelationship(EntityMutationContext context, AtlasAttribute inverseAttribute, AtlasEdge edge, Map<String, Object> relationshipAttributes) throws AtlasBaseException {
        if (LOG.isDebugEnabled()) {
            LOG.debug("==> createInverseReferenceUsingRelationship()");
        }

        String inverseAttributeName = inverseAttribute.getName();
        AtlasType inverseAttributeType = inverseAttribute.getDefinedInType();
        AtlasVertex inverseVertex = edge.getInVertex();
        AtlasVertex vertex = edge.getOutVertex();
        AtlasEdge ret;

        if (inverseAttributeType instanceof AtlasEntityType) {
            AtlasEntityType entityType = (AtlasEntityType) inverseAttributeType;

            if (entityType.hasRelationshipAttribute(inverseAttributeName)) {
                String relationshipName = graphHelper.getRelationshipTypeName(inverseVertex, entityType, inverseAttributeName);

                ret = getOrCreateRelationship(inverseVertex, vertex, relationshipName, relationshipAttributes);

            } else {
                if (LOG.isDebugEnabled()) {
                    LOG.debug("No RelationshipDef defined between {} and {} on attribute: {}", inverseAttributeType,
                            AtlasGraphUtilsV2.getTypeName(vertex), inverseAttributeName);
                }
                // if no RelationshipDef found, use legacy way to create edges
                ret = createInverseReference(inverseAttribute, (AtlasStructType) inverseAttributeType, inverseVertex, vertex);
            }
        } else {
            // inverseAttribute not of type AtlasEntityType, use legacy way to create edges
            ret = createInverseReference(inverseAttribute, (AtlasStructType) inverseAttributeType, inverseVertex, vertex);
        }

        if (LOG.isDebugEnabled()) {
            LOG.debug("<== createInverseReferenceUsingRelationship()");
        }

        updateRelationshipGuidForImport(context, inverseAttributeName, inverseVertex, ret);

        return ret;
    }

    private void updateRelationshipGuidForImport(EntityMutationContext context, String inverseAttributeName, AtlasVertex inverseVertex, AtlasEdge edge) throws AtlasBaseException {
        if (!RequestContext.get().isImportInProgress()) {
            return;
        }

        String parentGuid = graphHelper.getGuid(inverseVertex);
        if (StringUtils.isEmpty(parentGuid)) {
            return;
        }

        AtlasEntity entity = context.getCreatedOrUpdatedEntity(parentGuid);
        if (entity == null) {
            return;
        }

        String parentRelationshipGuid = getRelationshipGuid(entity.getRelationshipAttribute(inverseAttributeName));
        if (StringUtils.isEmpty(parentRelationshipGuid)) {
            return;
        }

        AtlasGraphUtilsV2.setEncodedProperty(edge, RELATIONSHIP_GUID_PROPERTY_KEY, parentRelationshipGuid);
    }

    // legacy method to create edges for inverse reference
    private AtlasEdge createInverseReference(AtlasAttribute inverseAttribute, AtlasStructType inverseAttributeType,
                                             AtlasVertex inverseVertex, AtlasVertex vertex) throws AtlasBaseException {

        String propertyName = AtlasGraphUtilsV2.getQualifiedAttributePropertyKey(inverseAttributeType, inverseAttribute.getName());
        String inverseEdgeLabel = AtlasGraphUtilsV2.getEdgeLabel(propertyName);
        AtlasEdge ret;

        try {
            ret = graphHelper.getOrCreateEdge(inverseVertex, vertex, inverseEdgeLabel);

        } catch (RepositoryException e) {
            throw new AtlasBaseException(AtlasErrorCode.INTERNAL_ERROR, e);
        }

        return ret;
    }

    private Object mapPrimitiveValue(AttributeMutationContext ctx, EntityMutationContext context) {
        return mapPrimitiveValue(ctx.getReferringVertex(), ctx.getAttribute(), ctx.getValue(), context.isDeletedEntity(ctx.referringVertex));
    }

    private Object mapPrimitiveValue(AtlasVertex vertex, AtlasAttribute attribute, Object valueFromEntity, boolean isDeletedEntity) {
        boolean isIndexableStrAttr = attribute.getAttributeDef().getIsIndexable() && attribute.getAttributeType() instanceof AtlasBuiltInTypes.AtlasStringType;

        Object ret = valueFromEntity;

        // Janus bug, when an indexed string attribute has a value longer than a certain length then the reverse indexed key generated by JanusGraph
        // exceeds the HBase row length's hard limit (Short.MAX). This trimming and hashing procedure is to circumvent that limitation
        if (ret != null && isIndexableStrAttr) {
            String value = ret.toString();

            if (value.length() > INDEXED_STR_SAFE_LEN) {
                RequestContext requestContext = RequestContext.get();

                final int trimmedLength;

                if (requestContext.getAttemptCount() <= 1) { // if this is the first attempt, try saving as it is; trim on retry
                    trimmedLength = value.length();
                } else if (requestContext.getAttemptCount() >= requestContext.getMaxAttempts()) { // if this is the last attempt, set to 'safe_len'
                    trimmedLength = INDEXED_STR_SAFE_LEN;
                } else if (requestContext.getAttemptCount() == 2) { // based on experimentation, string length of 4 times 'safe_len' succeeds
                    trimmedLength = Math.min(4 * INDEXED_STR_SAFE_LEN, value.length());
                } else if (requestContext.getAttemptCount() == 3) { // if length of 4 times 'safe_len' failed, try twice 'safe_len'
                    trimmedLength = Math.min(2 * INDEXED_STR_SAFE_LEN, value.length());
                } else { // if twice the 'safe_len' failed, trim to 'safe_len'
                    trimmedLength = INDEXED_STR_SAFE_LEN;
                }

                if (trimmedLength < value.length()) {
                    LOG.warn("Length of indexed attribute {} is {} characters, longer than safe-limit {}; trimming to {} - attempt #{}", attribute.getQualifiedName(), value.length(), INDEXED_STR_SAFE_LEN, trimmedLength, requestContext.getAttemptCount());

                    String checksumSuffix = ":" + DigestUtils.shaHex(value); // Storing SHA checksum in case verification is needed after retrieval

                    ret = value.substring(0, trimmedLength - checksumSuffix.length()) + checksumSuffix;
                } else {
                    LOG.warn("Length of indexed attribute {} is {} characters, longer than safe-limit {}", attribute.getQualifiedName(), value.length(), INDEXED_STR_SAFE_LEN);
                }
            }
        }

        AtlasGraphUtilsV2.setEncodedProperty(vertex, attribute.getVertexPropertyName(), ret);

        String uniqPropName = attribute != null ? attribute.getVertexUniquePropertyName() : null;

        if (uniqPropName != null) {
            // Removing AtlasGraphUtilsV2.getState(vertex) == DELETED condition below to keep the unique contrain even if asset is deleted.
            if (isDeletedEntity) {
                vertex.removeProperty(uniqPropName);
            } else {
                AtlasGraphUtilsV2.setEncodedProperty(vertex, uniqPropName, ret);
            }
        }

        return ret;
    }

    private AtlasEdge mapStructValue(AttributeMutationContext ctx, EntityMutationContext context) throws AtlasBaseException {
        if (LOG.isDebugEnabled()) {
            LOG.debug("==> mapStructValue({})", ctx);
        }

        AtlasEdge ret = null;

        if (ctx.getCurrentEdge() != null) {
            AtlasStruct structVal = null;
            if (ctx.getValue() instanceof AtlasStruct) {
                structVal = (AtlasStruct) ctx.getValue();
            } else if (ctx.getValue() instanceof Map) {
                structVal = new AtlasStruct(ctx.getAttrType().getTypeName(), (Map) AtlasTypeUtil.toStructAttributes((Map) ctx.getValue()));
            }

            if (structVal != null) {
                updateVertex(structVal, ctx.getCurrentEdge().getInVertex(), context);
                ret = ctx.getCurrentEdge();
            } else {
                ret = null;
            }

        } else if (ctx.getValue() != null) {
            String edgeLabel = AtlasGraphUtilsV2.getEdgeLabel(ctx.getVertexProperty());

            AtlasStruct structVal = null;
            if (ctx.getValue() instanceof AtlasStruct) {
                structVal = (AtlasStruct) ctx.getValue();
            } else if (ctx.getValue() instanceof Map) {
                structVal = new AtlasStruct(ctx.getAttrType().getTypeName(), (Map) AtlasTypeUtil.toStructAttributes((Map) ctx.getValue()));
            }

            if (structVal != null) {
                ret = createVertex(structVal, ctx.getReferringVertex(), edgeLabel, context);
            }
        }

        if (LOG.isDebugEnabled()) {
            LOG.debug("<== mapStructValue({})", ctx);
        }

        return ret;
    }

    private AtlasEdge mapObjectIdValue(AttributeMutationContext ctx, EntityMutationContext context) throws AtlasBaseException {
        if (LOG.isDebugEnabled()) {
            LOG.debug("==> mapObjectIdValue({})", ctx);
        }

        AtlasEdge ret = null;

        String guid = getGuid(ctx.getValue());

        AtlasVertex entityVertex = context.getDiscoveryContext().getResolvedEntityVertex(guid);

        if (entityVertex == null) {
            if (AtlasTypeUtil.isAssignedGuid(guid)) {
                entityVertex = context.getVertex(guid);
            }

            if (entityVertex == null) {
                AtlasObjectId objId = getObjectId(ctx.getValue());

                if (objId != null) {
                    entityVertex = context.getDiscoveryContext().getResolvedEntityVertex(objId);
                }
            }
        }

        if (entityVertex == null) {
            throw new AtlasBaseException(AtlasErrorCode.INVALID_OBJECT_ID, (ctx.getValue() == null ? null : ctx.getValue().toString()));
        }

        if (ctx.getCurrentEdge() != null) {
            ret = updateEdge(ctx.getAttributeDef(), ctx.getValue(), ctx.getCurrentEdge(), entityVertex);
        } else if (ctx.getValue() != null) {
            String edgeLabel = AtlasGraphUtilsV2.getEdgeLabel(ctx.getVertexProperty());

            try {
                ret = graphHelper.getOrCreateEdge(ctx.getReferringVertex(), entityVertex, edgeLabel);
            } catch (RepositoryException e) {
                throw new AtlasBaseException(AtlasErrorCode.INTERNAL_ERROR, e);
            }
        }

        if (LOG.isDebugEnabled()) {
            LOG.debug("<== mapObjectIdValue({})", ctx);
        }

        return ret;
    }

    private AtlasEdge mapObjectIdValueUsingRelationship(AttributeMutationContext ctx, EntityMutationContext context) throws AtlasBaseException {
        if (LOG.isDebugEnabled()) {
            LOG.debug("==> mapObjectIdValueUsingRelationship({})", ctx);
        }

        String guid = getGuid(ctx.getValue());
        AtlasVertex attributeVertex = context.getDiscoveryContext().getResolvedEntityVertex(guid);
        AtlasVertex entityVertex = ctx.getReferringVertex();
        AtlasEdge ret;

        if (attributeVertex == null) {
            if (AtlasTypeUtil.isAssignedGuid(guid)) {
                attributeVertex = context.getVertex(guid);
            }

            if (attributeVertex == null) {
                AtlasObjectId objectId = getObjectId(ctx.getValue());

                attributeVertex = (objectId != null) ? context.getDiscoveryContext().getResolvedEntityVertex(objectId) : null;
            }
        }

        if (attributeVertex == null) {
            if (RequestContext.get().isImportInProgress()) {
                return null;
            }

            throw new AtlasBaseException(AtlasErrorCode.INVALID_OBJECT_ID, (ctx.getValue() == null ? null : ctx.getValue().toString()));
        }

        AtlasType type = typeRegistry.getType(AtlasGraphUtilsV2.getTypeName(entityVertex));

        if (type instanceof AtlasEntityType) {
            AtlasEntityType entityType = (AtlasEntityType) type;
            AtlasAttribute attribute = ctx.getAttribute();
            String attributeName = attribute.getName();

            // use relationship to create/update edges
            if (entityType.hasRelationshipAttribute(attributeName)) {
                Map<String, Object> relationshipAttributes = getRelationshipAttributes(ctx.getValue());

                if (ctx.getCurrentEdge() != null && getStatus(ctx.getCurrentEdge()) != DELETED) {
                    ret = updateRelationship(ctx.getCurrentEdge(), entityVertex, attributeVertex, attribute.getRelationshipEdgeDirection(), relationshipAttributes);
                } else {
                    String relationshipName = attribute.getRelationshipName();
                    AtlasVertex fromVertex;
                    AtlasVertex toVertex;

                    if (StringUtils.isEmpty(relationshipName)) {
                        relationshipName = graphHelper.getRelationshipTypeName(entityVertex, entityType, attributeName);
                    }

                    if (attribute.getRelationshipEdgeDirection() == IN) {
                        fromVertex = attributeVertex;
                        toVertex = entityVertex;

                    } else {
                        fromVertex = entityVertex;
                        toVertex = attributeVertex;
                    }

                    ret = getOrCreateRelationship(fromVertex, toVertex, relationshipName, relationshipAttributes);

                    boolean isCreated = graphHelper.getCreatedTime(ret) == RequestContext.get().getRequestTime();

                    if (isCreated) {
                        // if relationship did not exist before and new relationship was created
                        // record entity update on both relationship vertices
                        recordEntityUpdate(attributeVertex);
                    }

                    // for import use the relationship guid provided
                    if (RequestContext.get().isImportInProgress()) {
                        String relationshipGuid = getRelationshipGuid(ctx.getValue());

                        if (!StringUtils.isEmpty(relationshipGuid)) {
                            AtlasGraphUtilsV2.setEncodedProperty(ret, RELATIONSHIP_GUID_PROPERTY_KEY, relationshipGuid);
                        }
                    }
                }
            } else {
                // use legacy way to create/update edges
                if (WARN_ON_NO_RELATIONSHIP || LOG.isDebugEnabled()) {
                    LOG.warn("No RelationshipDef defined between {} and {} on attribute: {}. This can lead to severe performance degradation.",
                            getTypeName(entityVertex), getTypeName(attributeVertex), attributeName);
                }

                ret = mapObjectIdValue(ctx, context);
            }

        } else {
            // if type is StructType having objectid as attribute
            ret = mapObjectIdValue(ctx, context);
        }

        setAssignedGuid(ctx.getValue(), context);

        if (LOG.isDebugEnabled()) {
            LOG.debug("<== mapObjectIdValueUsingRelationship({})", ctx);
        }

        return ret;
    }

    private AtlasEdge getEdgeUsingRelationship(AttributeMutationContext ctx, EntityMutationContext context, boolean createEdge) throws AtlasBaseException {
        if (LOG.isDebugEnabled()) {
            LOG.debug("==> getEdgeUsingRelationship({})", ctx);
        }

        String guid = getGuid(ctx.getValue());
        AtlasVertex attributeVertex = context.getDiscoveryContext().getResolvedEntityVertex(guid);
        AtlasVertex entityVertex = ctx.getReferringVertex();
        AtlasEdge ret = null;

        if (attributeVertex == null) {
            if (AtlasTypeUtil.isAssignedGuid(guid)) {
                attributeVertex = context.getVertex(guid);
            }

            if (attributeVertex == null) {
                AtlasObjectId objectId = getObjectId(ctx.getValue());

                attributeVertex = (objectId != null) ? context.getDiscoveryContext().getResolvedEntityVertex(objectId) : null;
            }
        }


        if (attributeVertex == null) {
            if (RequestContext.get().isImportInProgress()) {
                return null;
            }

            throw new AtlasBaseException(AtlasErrorCode.INVALID_OBJECT_ID, (ctx.getValue() == null ? null : ctx.getValue().toString()));
        }

        AtlasType type = typeRegistry.getType(AtlasGraphUtilsV2.getTypeName(entityVertex));

        if (type instanceof AtlasEntityType) {
            AtlasEntityType entityType = (AtlasEntityType) type;
            AtlasAttribute attribute = ctx.getAttribute();
            String attributeName = attribute.getName();

            if (entityType.hasRelationshipAttribute(attributeName)) {
                String relationshipName = attribute.getRelationshipName();
                AtlasVertex fromVertex;
                AtlasVertex toVertex;


                if (StringUtils.isEmpty(relationshipName)) {
                    relationshipName = graphHelper.getRelationshipTypeName(entityVertex, entityType, attributeName);
                }

                if (attribute.getRelationshipEdgeDirection() == IN) {
                    fromVertex = attributeVertex;
                    toVertex = entityVertex;

                } else {
                    fromVertex = entityVertex;
                    toVertex = attributeVertex;
                }

                AtlasEdge edge = null;

                Map<String, Object> relationshipAttributes = getRelationshipAttributes(ctx.getValue());
                AtlasRelationship relationship = new AtlasRelationship(relationshipName, relationshipAttributes);

                if (createEdge) {
                    edge = relationshipStore.getOrCreate(fromVertex, toVertex, relationship);
                    boolean isCreated = graphHelper.getCreatedTime(edge) == RequestContext.get().getRequestTime();

                    if (isCreated) {
                        // if relationship did not exist before and new relationship was created
                        // record entity update on both relationship vertices
                        recordEntityUpdateForNonRelationsipAttribute(fromVertex);
                        recordEntityUpdateForNonRelationsipAttribute(toVertex);
                    }

                } else {
                    edge = relationshipStore.getRelationship(fromVertex, toVertex, relationship);
                }
                ret = edge;
            }
        }

        if (LOG.isDebugEnabled()) {
            LOG.debug("<== getEdgeUsingRelationship({})", ctx);
        }

        return ret;
    }

    private Map<String, Object> mapMapValue(AttributeMutationContext ctx, EntityMutationContext context) throws AtlasBaseException {
        if (LOG.isDebugEnabled()) {
            LOG.debug("==> mapMapValue({})", ctx);
        }

        Map<Object, Object> newVal = (Map<Object, Object>) ctx.getValue();
        Map<String, Object> newMap = new HashMap<>();
        AtlasMapType mapType = (AtlasMapType) ctx.getAttrType();
        AtlasAttribute attribute = ctx.getAttribute();
        Map<String, Object> currentMap = getMapElementsProperty(mapType, ctx.getReferringVertex(), ctx.getVertexProperty(), attribute);
        boolean isReference = isReference(mapType.getValueType());
        boolean isSoftReference = ctx.getAttribute().getAttributeDef().isSoftReferenced();

        if (PARTIAL_UPDATE.equals(ctx.getOp()) && attribute.getAttributeDef().isAppendOnPartialUpdate() && MapUtils.isNotEmpty(currentMap)) {
            if (MapUtils.isEmpty(newVal)) {
                newVal = new HashMap<>(currentMap);
            } else {
                Map<Object, Object> mergedVal = new HashMap<>(currentMap);

                for (Map.Entry<Object, Object> entry : newVal.entrySet()) {
                    String newKey = entry.getKey().toString();

                    mergedVal.put(newKey, entry.getValue());
                }

                newVal = mergedVal;
            }
        }

        boolean isNewValNull = newVal == null;

        if (isNewValNull) {
            newVal = new HashMap<>();
        }

        String propertyName = ctx.getVertexProperty();

        if (isReference) {
            for (Map.Entry<Object, Object> entry : newVal.entrySet()) {
                String key = entry.getKey().toString();
                AtlasEdge existingEdge = isSoftReference ? null : getEdgeIfExists(mapType, currentMap, key);

                AttributeMutationContext mapCtx = new AttributeMutationContext(ctx.getOp(), ctx.getReferringVertex(), attribute, entry.getValue(),
                        propertyName, mapType.getValueType(), existingEdge);
                // Add/Update/Remove property value
                Object newEntry = mapCollectionElementsToVertex(mapCtx, context);

                if (!isSoftReference && newEntry instanceof AtlasEdge) {
                    AtlasEdge edge = (AtlasEdge) newEntry;

                    edge.setProperty(ATTRIBUTE_KEY_PROPERTY_KEY, key);

                    // If value type indicates this attribute is a reference, and the attribute has an inverse reference attribute,
                    // update the inverse reference value.
                    AtlasAttribute inverseRefAttribute = attribute.getInverseRefAttribute();

                    if (inverseRefAttribute != null) {
                        addInverseReference(context, inverseRefAttribute, edge, getRelationshipAttributes(ctx.getValue()));
                    }

                    updateInConsistentOwnedMapVertices(ctx, mapType, newEntry);

                    newMap.put(key, newEntry);
                }

                if (isSoftReference) {
                    newMap.put(key, newEntry);
                }
            }

            Map<String, Object> finalMap = removeUnusedMapEntries(attribute, ctx.getReferringVertex(), currentMap, newMap);
            newMap.putAll(finalMap);
        } else {
            // primitive type map
            if (isNewValNull) {
                ctx.getReferringVertex().setProperty(propertyName, null);
            } else {
                ctx.getReferringVertex().setProperty(propertyName, new HashMap<>(newVal));
            }
            newVal.forEach((key, value) -> newMap.put(key.toString(), value));
        }

        if (isSoftReference) {
            if (isNewValNull) {
                ctx.getReferringVertex().setProperty(propertyName, null);
            } else {
                ctx.getReferringVertex().setProperty(propertyName, new HashMap<>(newMap));
            }
        }

        if (LOG.isDebugEnabled()) {
            LOG.debug("<== mapMapValue({})", ctx);
        }

        return newMap;
    }

    public List mapArrayValue(AttributeMutationContext ctx, EntityMutationContext context) throws AtlasBaseException {
        if (LOG.isDebugEnabled()) {
            LOG.debug("==> mapArrayValue({})", ctx);
        }

        AtlasAttribute attribute = ctx.getAttribute();
        List newElements = (List) ctx.getValue();
        AtlasArrayType arrType = (AtlasArrayType) attribute.getAttributeType();
        AtlasType elementType = arrType.getElementType();
        boolean isStructType = (TypeCategory.STRUCT == elementType.getTypeCategory()) ||
                (TypeCategory.STRUCT == attribute.getDefinedInType().getTypeCategory());
        boolean isReference = isReference(elementType);
        boolean isSoftReference = ctx.getAttribute().getAttributeDef().isSoftReferenced();
        AtlasAttribute inverseRefAttribute = attribute.getInverseRefAttribute();
        Cardinality cardinality = attribute.getAttributeDef().getCardinality();
        List<AtlasEdge> removedElements = new ArrayList<>();
        List<Object> newElementsCreated = new ArrayList<>();
        List<Object> allArrayElements = null;
        List<Object> currentElements;
        boolean deleteExistingRelations = shouldDeleteExistingRelations(ctx, attribute);

        if (isReference && !isSoftReference) {
            currentElements = (List) getCollectionElementsUsingRelationship(ctx.getReferringVertex(), attribute, isStructType);
        } else {
            currentElements = (List) getArrayElementsProperty(elementType, isSoftReference, ctx.getReferringVertex(), ctx.getVertexProperty());
        }

        if (PARTIAL_UPDATE.equals(ctx.getOp()) && attribute.getAttributeDef().isAppendOnPartialUpdate() && CollectionUtils.isNotEmpty(currentElements)) {
            if (CollectionUtils.isEmpty(newElements)) {
                newElements = new ArrayList<>(currentElements);
            } else {
                List<Object> mergedVal = new ArrayList<>(currentElements);

                mergedVal.addAll(newElements);

                newElements = mergedVal;
            }
        }

        boolean isNewElementsNull = newElements == null;

        if (isNewElementsNull) {
            newElements = new ArrayList();
        }

        if (cardinality == SET) {
            newElements = (List) newElements.stream().distinct().collect(Collectors.toList());
        }

        for (int index = 0; index < newElements.size(); index++) {
            AtlasEdge existingEdge = (isSoftReference) ? null : getEdgeAt(currentElements, index, elementType);
            AttributeMutationContext arrCtx = new AttributeMutationContext(ctx.getOp(), ctx.getReferringVertex(), ctx.getAttribute(), newElements.get(index),
                    ctx.getVertexProperty(), elementType, existingEdge);
            if (deleteExistingRelations) {
                removeExistingRelationWithOtherVertex(arrCtx, ctx, context);
            }

            Object newEntry = mapCollectionElementsToVertex(arrCtx, context);
            if (isReference && newEntry != null && newEntry instanceof AtlasEdge && inverseRefAttribute != null) {
                // Update the inverse reference value.
                AtlasEdge newEdge = (AtlasEdge) newEntry;

                addInverseReference(context, inverseRefAttribute, newEdge, getRelationshipAttributes(ctx.getValue()));
            }

            // not null
            if (newEntry != null) {
                newElementsCreated.add(newEntry);
            }
        }

        if (isReference && !isSoftReference) {
            boolean isAppendOnPartialUpdate = !isStructType ? getAppendOptionForRelationship(ctx.getReferringVertex(), attribute.getName()) : false;

            if (isAppendOnPartialUpdate) {
                allArrayElements = unionCurrentAndNewElements(attribute, (List) currentElements, (List) newElementsCreated);
            } else {
                removedElements = removeUnusedArrayEntries(attribute, (List) currentElements, (List) newElementsCreated, ctx);

                allArrayElements = unionCurrentAndNewElements(attribute, removedElements, (List) newElementsCreated);
            }
        } else {
            allArrayElements = newElementsCreated;
        }

        // add index to attributes of array type
        for (int index = 0; allArrayElements != null && index < allArrayElements.size(); index++) {
            Object element = allArrayElements.get(index);

            if (element instanceof AtlasEdge) {
                AtlasGraphUtilsV2.setEncodedProperty((AtlasEdge) element, ATTRIBUTE_INDEX_PROPERTY_KEY, index);
            }
        }

        if (isNewElementsNull) {
            setArrayElementsProperty(elementType, isSoftReference, ctx.getReferringVertex(), ctx.getVertexProperty(), null, null, cardinality);
        } else {
            // executes
            setArrayElementsProperty(elementType, isSoftReference, ctx.getReferringVertex(), ctx.getVertexProperty(), allArrayElements, currentElements, cardinality);
        }

        switch (ctx.getAttribute().getRelationshipEdgeLabel()) {
            case TERM_ASSIGNMENT_LABEL:
                addMeaningsToEntity(ctx, newElementsCreated, removedElements);
                break;

            case CATEGORY_TERMS_EDGE_LABEL:
                addCategoriesToTermEntity(ctx, newElementsCreated, removedElements);
                break;

            case CATEGORY_PARENT_EDGE_LABEL:
                addCatParentAttr(ctx, newElementsCreated, removedElements);
                break;

            case PROCESS_INPUTS:
            case PROCESS_OUTPUTS:
                addEdgesToContext(GraphHelper.getGuid(ctx.referringVertex), newElementsCreated, removedElements);
                break;

            case INPUT_PORT_PRODUCT_EDGE_LABEL:
            case OUTPUT_PORT_PRODUCT_EDGE_LABEL:
                addInternalProductAttr(ctx, newElementsCreated, removedElements);
                break;

            case UD_RELATIONSHIP_EDGE_LABEL:
                validateCustomRelationship(ctx, newElementsCreated, false);
                break;
        }

        if (LOG.isDebugEnabled()) {
            LOG.debug("<== mapArrayValue({})", ctx);
        }

        return allArrayElements;
    }

    public List appendArrayValue(AttributeMutationContext ctx, EntityMutationContext context) throws AtlasBaseException {
        if (LOG.isDebugEnabled()) {
            LOG.debug("==> mapArrayValue({})", ctx);
        }


        AtlasAttribute attribute = ctx.getAttribute();
        List newElements = (List) ctx.getValue();
        AtlasArrayType arrType = (AtlasArrayType) attribute.getAttributeType();
        AtlasType elementType = arrType.getElementType();
        boolean isStructType = (TypeCategory.STRUCT == elementType.getTypeCategory()) ||
                (TypeCategory.STRUCT == attribute.getDefinedInType().getTypeCategory());
        boolean isReference = isReference(elementType);
        boolean isSoftReference = ctx.getAttribute().getAttributeDef().isSoftReferenced();
        AtlasAttribute inverseRefAttribute = attribute.getInverseRefAttribute();
        Cardinality cardinality = attribute.getAttributeDef().getCardinality();
        List<Object> newElementsCreated = new ArrayList<>();

        boolean isNewElementsNull = newElements == null;

        if (isNewElementsNull) {
            newElements = new ArrayList();
        }

        if (cardinality == SET) {
            newElements = (List) newElements.stream().distinct().collect(Collectors.toList());
        }


        for (int index = 0; index < newElements.size(); index++) {
            AttributeMutationContext arrCtx = new AttributeMutationContext(ctx.getOp(), ctx.getReferringVertex(), ctx.getAttribute(), newElements.get(index),
                    ctx.getVertexProperty(), elementType);


            Object newEntry = getEdgeUsingRelationship(arrCtx, context, true);

            if (isReference && newEntry != null && newEntry instanceof AtlasEdge && inverseRefAttribute != null) {
                // Update the inverse reference value.
                AtlasEdge newEdge = (AtlasEdge) newEntry;

                addInverseReference(context, inverseRefAttribute, newEdge, getRelationshipAttributes(ctx.getValue()));
            }

            if (newEntry != null) {
                newElementsCreated.add(newEntry);
            }
        }

        // add index to attributes of array type
        for (int index = 0; newElements != null && index < newElements.size(); index++) {
            Object element = newElements.get(index);

            if (element instanceof AtlasEdge) {
                AtlasGraphUtilsV2.setEncodedProperty((AtlasEdge) element, ATTRIBUTE_INDEX_PROPERTY_KEY, index);
            }
        }

        if (isNewElementsNull) {
            setArrayElementsProperty(elementType, isSoftReference, ctx.getReferringVertex(), ctx.getVertexProperty(), new ArrayList<>(0), new ArrayList<>(0), cardinality);
        } else {
            setArrayElementsProperty(elementType, isSoftReference, ctx.getReferringVertex(), ctx.getVertexProperty(), newElements, new ArrayList<>(0), cardinality);
        }

        switch (ctx.getAttribute().getRelationshipEdgeLabel()) {
            case TERM_ASSIGNMENT_LABEL:
                addMeaningsToEntity(ctx, newElementsCreated, new ArrayList<>(0));
                break;

            case CATEGORY_TERMS_EDGE_LABEL:
                addCategoriesToTermEntity(ctx, newElementsCreated, new ArrayList<>(0));
                break;

            case CATEGORY_PARENT_EDGE_LABEL:
                addCatParentAttr(ctx, newElementsCreated, new ArrayList<>(0));
                break;

            case PROCESS_INPUTS:
            case PROCESS_OUTPUTS:
                addEdgesToContext(GraphHelper.getGuid(ctx.referringVertex), newElementsCreated, new ArrayList<>(0));
                break;

            case INPUT_PORT_PRODUCT_EDGE_LABEL:
            case OUTPUT_PORT_PRODUCT_EDGE_LABEL:
                addInternalProductAttr(ctx, newElementsCreated, null);
                break;

            case UD_RELATIONSHIP_EDGE_LABEL:
                validateCustomRelationship(ctx, newElementsCreated, true);
                break;
        }

        if (LOG.isDebugEnabled()) {
            LOG.debug("<== mapArrayValue({})", ctx);
        }

        return newElementsCreated;
    }

    public List removeArrayValue(AttributeMutationContext ctx, EntityMutationContext context) throws AtlasBaseException {
        if (LOG.isDebugEnabled()) {
            LOG.debug("==> removeArrayValue({})", ctx);
        }

        AtlasAttribute attribute = ctx.getAttribute();
        List elementsDeleted = (List) ctx.getValue();
        AtlasArrayType arrType = (AtlasArrayType) attribute.getAttributeType();
        AtlasType elementType = arrType.getElementType();
        boolean isStructType = (TypeCategory.STRUCT == elementType.getTypeCategory()) ||
                (TypeCategory.STRUCT == attribute.getDefinedInType().getTypeCategory());
        Cardinality cardinality = attribute.getAttributeDef().getCardinality();
        List<AtlasEdge> removedElements = new ArrayList<>();
        List<Object> entityRelationsDeleted = new ArrayList<>();


        boolean isNewElementsNull = elementsDeleted == null;

        if (isNewElementsNull) {
            elementsDeleted = new ArrayList();
        }

        if (cardinality == SET) {
            elementsDeleted = (List) elementsDeleted.stream().distinct().collect(Collectors.toList());
        }

        for (int index = 0; index < elementsDeleted.size(); index++) {
            AttributeMutationContext arrCtx = new AttributeMutationContext(ctx.getOp(), ctx.getReferringVertex(), ctx.getAttribute(), elementsDeleted.get(index),
                    ctx.getVertexProperty(), elementType);

            Object deleteEntry = getEdgeUsingRelationship(arrCtx, context, false);

            // throw error if relation does not exist but requested to remove
            if (deleteEntry == null) {
                AtlasVertex attributeVertex = context.getDiscoveryContext().getResolvedEntityVertex(getGuid(arrCtx.getValue()));
                throw new AtlasBaseException(AtlasErrorCode.RELATIONSHIP_DOES_NOT_EXIST, attribute.getRelationshipName(),
                        AtlasGraphUtilsV2.getIdFromVertex(attributeVertex), AtlasGraphUtilsV2.getIdFromVertex(ctx.getReferringVertex()));
            }

            entityRelationsDeleted.add(deleteEntry);
        }

        removedElements = removeArrayEntries(attribute, (List) entityRelationsDeleted, ctx);


        switch (ctx.getAttribute().getRelationshipEdgeLabel()) {
            case TERM_ASSIGNMENT_LABEL:
                addMeaningsToEntity(ctx, new ArrayList<>(0), removedElements);
                break;

            case CATEGORY_TERMS_EDGE_LABEL:
                addCategoriesToTermEntity(ctx, new ArrayList<>(0), removedElements);
                break;

            case CATEGORY_PARENT_EDGE_LABEL:
                addCatParentAttr(ctx, new ArrayList<>(0), removedElements);
                break;

            case PROCESS_INPUTS:
            case PROCESS_OUTPUTS:
                addEdgesToContext(GraphHelper.getGuid(ctx.referringVertex), new ArrayList<>(0), removedElements);
                break;

            case INPUT_PORT_PRODUCT_EDGE_LABEL:
            case OUTPUT_PORT_PRODUCT_EDGE_LABEL:
                addInternalProductAttr(ctx, null, removedElements);
                break;
        }

        if (LOG.isDebugEnabled()) {
            LOG.debug("<== removeArrayValue({})", ctx);
        }

        return entityRelationsDeleted;
    }

    private void addEdgesToContext(String guid, List<Object> newElementsCreated, List<AtlasEdge> removedElements) {

        if (newElementsCreated.size() > 0) {
            List<Object> elements = (RequestContext.get().getNewElementsCreatedMap()).get(guid);
            if (elements == null) {
                ArrayList newElements = new ArrayList<>();
                newElements.addAll(newElementsCreated);
                (RequestContext.get().getNewElementsCreatedMap()).put(guid, newElements);
            } else {
                elements.addAll(newElementsCreated);
                RequestContext.get().getNewElementsCreatedMap().put(guid, elements);
            }
        }

        if (removedElements.size() > 0) {
            List<Object> removedElement = (RequestContext.get().getRemovedElementsMap()).get(guid);

            if (removedElement == null) {
                removedElement = new ArrayList<>();
                removedElement.addAll(removedElements);
                (RequestContext.get().getRemovedElementsMap()).put(guid, removedElement);
            } else {
                removedElement.addAll(removedElements);
                (RequestContext.get().getRemovedElementsMap()).put(guid, removedElement);
            }
        }
    }

    public static void validateCustomRelationship(AttributeMutationContext ctx, List<Object> newElements, boolean isAppend) throws AtlasBaseException {
        long currentSize;
        boolean isEdgeDirectionIn = ctx.getAttribute().getRelationshipEdgeDirection() == AtlasRelationshipEdgeDirection.IN;

        if (isAppend) {
            currentSize = ctx.getReferringVertex().getEdgesCount(isEdgeDirectionIn ? AtlasEdgeDirection.IN : AtlasEdgeDirection.OUT,
                    UD_RELATIONSHIP_EDGE_LABEL);
        } else {
            currentSize = newElements.size();
        }

        validateCustomRelationshipCount(currentSize, ctx.getReferringVertex());

        AtlasEdgeDirection direction;
        if (isEdgeDirectionIn) {
            direction = AtlasEdgeDirection.OUT;
        } else {
            direction = AtlasEdgeDirection.IN;
        }

        for (Object obj : newElements) {
            AtlasEdge edge = (AtlasEdge) obj;

            AtlasVertex targetVertex;
            if (isEdgeDirectionIn) {
                targetVertex = edge.getOutVertex();
                LOG.info("{}: {}", direction, "outVertex");
            } else {
                targetVertex = edge.getInVertex();
                LOG.info("{}: {}", direction, "inVertex");
            }

            currentSize = targetVertex.getEdgesCount(direction, UD_RELATIONSHIP_EDGE_LABEL);
            validateCustomRelationshipCount(currentSize, targetVertex);
        }
    }

    public static void validateCustomRelationship(AtlasVertex end1Vertex, AtlasVertex end2Vertex) throws AtlasBaseException {
        long currentSize = end1Vertex.getEdgesCount(AtlasEdgeDirection.OUT, UD_RELATIONSHIP_EDGE_LABEL) + 1;
        validateCustomRelationshipCount(currentSize, end1Vertex);

        currentSize = end2Vertex.getEdgesCount(AtlasEdgeDirection.IN, UD_RELATIONSHIP_EDGE_LABEL) + 1;
        validateCustomRelationshipCount(currentSize, end2Vertex);
    }

    private static void validateCustomRelationshipCount(long size, AtlasVertex vertex) throws AtlasBaseException {
        if (UD_REL_THRESHOLD < size) {
            throw new AtlasBaseException(AtlasErrorCode.OPERATION_NOT_SUPPORTED,
                    "Custom relationships size is more than " + UD_REL_THRESHOLD + ", current is " + size + " for " + vertex.getProperty(NAME, String.class));
        }
    }

    private void addInternalProductAttr(AttributeMutationContext ctx, List<Object> createdElements, List<AtlasEdge> deletedElements) throws AtlasBaseException {
        MetricRecorder metricRecorder = RequestContext.get().startMetricRecord("addInternalProductAttrForAppend");
        AtlasVertex toVertex = ctx.getReferringVertex();
        String toVertexType = getTypeName(toVertex);

        if (CollectionUtils.isEmpty(createdElements) && CollectionUtils.isEmpty(deletedElements)) {
            RequestContext.get().endMetricRecord(metricRecorder);
            return;
        }

        if (TYPE_PRODUCT.equals(toVertexType)) {
            String attrName = ctx.getAttribute().getRelationshipEdgeLabel().equals(OUTPUT_PORT_PRODUCT_EDGE_LABEL)
                    ? OUTPUT_PORT_GUIDS_ATTR
                    : INPUT_PORT_GUIDS_ATTR;

            addOrRemoveDaapInternalAttr(toVertex, attrName, createdElements, deletedElements);
        } else {
            throw new AtlasBaseException(AtlasErrorCode.BAD_REQUEST, "Can not update product relations while updating any asset");
        }
        RequestContext.get().endMetricRecord(metricRecorder);
    }

    private void addOrRemoveDaapInternalAttr(AtlasVertex toVertex, String internalAttr, List<Object> createdElements, List<AtlasEdge> deletedElements) {
        if (CollectionUtils.isNotEmpty(createdElements)) {
            List<String> addedGuids = createdElements.stream().map(x -> ((AtlasEdge) x).getOutVertex().getProperty("__guid", String.class)).collect(Collectors.toList());
            addedGuids.forEach(guid -> AtlasGraphUtilsV2.addEncodedProperty(toVertex, internalAttr, guid));
        }

        if (CollectionUtils.isNotEmpty(deletedElements)) {
            List<String> removedGuids = deletedElements.stream().map(x -> x.getOutVertex().getProperty("__guid", String.class)).collect(Collectors.toList());
            removedGuids.forEach(guid -> AtlasGraphUtilsV2.removeItemFromListPropertyValue(toVertex, internalAttr, guid));
        }
    }

    private boolean shouldDeleteExistingRelations(AttributeMutationContext ctx, AtlasAttribute attribute) {
        boolean ret = false;
        AtlasEntityType entityType = typeRegistry.getEntityTypeByName(AtlasGraphUtilsV2.getTypeName(ctx.getReferringVertex()));
        if (entityType != null && entityType.hasRelationshipAttribute(attribute.getName())) {
            AtlasRelationshipDef relationshipDef = typeRegistry.getRelationshipDefByName(ctx.getAttribute().getRelationshipName());
            ret = !(relationshipDef.getEndDef1().getCardinality() == SET && relationshipDef.getEndDef2().getCardinality() == SET);
        }
        return ret;
    }

    /*
     * Before creating new edges between referring vertex & new vertex coming from array,
     * delete old relationship with same relationship type between new vertex coming from array & any other vertex.
     * e.g
     *   table_a has columns as col_0 & col_1
     *   create new table_b add columns col_0 & col_1
     *   Now creating new relationships between table_b -> col_0 & col_1
     *   This should also delete existing relationships between table_a -> col_0 & col_1
     *   this behaviour is needed because endDef1 has SINGLE cardinality
     *
     * This method will delete existing edges.
     * Skip if both ends are of SET cardinality, e.g. Catalog.inputs, Catalog.outputs
     * */
    private void removeExistingRelationWithOtherVertex(AttributeMutationContext arrCtx, AttributeMutationContext ctx,
                                                       EntityMutationContext context) throws AtlasBaseException {
        MetricRecorder metric = RequestContext.get().startMetricRecord("removeExistingRelationWithOtherVertex");

        AtlasObjectId entityObject = (AtlasObjectId) arrCtx.getValue();
        String entityGuid = entityObject.getGuid();

        AtlasVertex referredVertex = null;

        if (StringUtils.isNotEmpty(entityGuid)) {
            referredVertex = context.getVertex(entityGuid);
        }

        if (referredVertex == null) {
            try {
                if (StringUtils.isNotEmpty(entityGuid)) {
                    referredVertex = entityRetriever.getEntityVertex(((AtlasObjectId) arrCtx.getValue()).getGuid());
                } else {
                    AtlasEntityType entityType = typeRegistry.getEntityTypeByName(entityObject.getTypeName());
                    if (entityType != null && MapUtils.isNotEmpty(entityObject.getUniqueAttributes())) {
                        referredVertex = AtlasGraphUtilsV2.findByUniqueAttributes(this.graph, entityType, entityObject.getUniqueAttributes());
                    }
                }
            } catch (AtlasBaseException e) {
                //in case if importing zip, referredVertex might not have been create yet
                //e.g. importing zip with db & its tables, while processing db edges, tables vertices are not yet created
                LOG.warn("removeExistingRelationWithOtherVertex - vertex not found!", e);
            }
        }

        if (referredVertex != null) {
            Iterator<AtlasEdge> edgeIterator = referredVertex.getEdges(getInverseEdgeDirection(
                    arrCtx.getAttribute().getRelationshipEdgeDirection()), ctx.getAttribute().getRelationshipEdgeLabel()).iterator();

            while (edgeIterator.hasNext()) {
                AtlasEdge existingEdgeToReferredVertex = edgeIterator.next();

                if (existingEdgeToReferredVertex != null && getStatus(existingEdgeToReferredVertex) != DELETED) {
                    AtlasVertex referredVertexToExistingEdge;
                    if (arrCtx.getAttribute().getRelationshipEdgeDirection().equals(IN)) {
                        referredVertexToExistingEdge = existingEdgeToReferredVertex.getInVertex();
                    } else {
                        referredVertexToExistingEdge = existingEdgeToReferredVertex.getOutVertex();
                    }

                    if (!arrCtx.getReferringVertex().equals(referredVertexToExistingEdge)) {
                        if (LOG.isDebugEnabled()) {
                            LOG.debug("Delete existing relation");
                        }

                        deleteDelegate.getHandler().deleteEdgeReference(existingEdgeToReferredVertex, ctx.getAttrType().getTypeCategory(),
                                ctx.getAttribute().isOwnedRef(), true, ctx.getAttribute().getRelationshipEdgeDirection(), ctx.getReferringVertex());
                    }
                }
            }
        }

        RequestContext.get().endMetricRecord(metric);
    }

    private AtlasEdgeDirection getInverseEdgeDirection(AtlasRelationshipEdgeDirection direction) {
        switch (direction) {
            case IN:
                return AtlasEdgeDirection.OUT;
            case OUT:
                return AtlasEdgeDirection.IN;
            default:
                return AtlasEdgeDirection.BOTH;
        }
    }

    private void addGlossaryAttr(AttributeMutationContext ctx, AtlasEdge edge) {
        MetricRecorder metricRecorder = RequestContext.get().startMetricRecord("addGlossaryAttr");
        AtlasVertex toVertex = ctx.getReferringVertex();
        String toVertexType = getTypeName(toVertex);

        if (TYPE_TERM.equals(toVertexType) || TYPE_CATEGORY.equals(toVertexType)) {
            // handle __glossary attribute of term or category entity
            String gloQname = edge.getOutVertex().getProperty(QUALIFIED_NAME, String.class);
            AtlasGraphUtilsV2.setEncodedProperty(toVertex, GLOSSARY_PROPERTY_KEY, gloQname);
        }
        RequestContext.get().endMetricRecord(metricRecorder);
    }

    private void addCatParentAttr(AttributeMutationContext ctx, AtlasEdge edge) {
        MetricRecorder metricRecorder = RequestContext.get().startMetricRecord("addCatParentAttr");
        AtlasVertex toVertex = ctx.getReferringVertex();
        String toVertexType = getTypeName(toVertex);

        if (TYPE_CATEGORY.equals(toVertexType)) {
            if (edge == null) {
                toVertex.removeProperty(CATEGORIES_PARENT_PROPERTY_KEY);

            } else {
                //add __parentCategory attribute of category entity
                String parentQName = edge.getOutVertex().getProperty(QUALIFIED_NAME, String.class);
                AtlasGraphUtilsV2.setEncodedProperty(toVertex, CATEGORIES_PARENT_PROPERTY_KEY, parentQName);
            }
        }
        RequestContext.get().endMetricRecord(metricRecorder);
    }

    public void removeAttrForCategoryDelete(Collection<AtlasVertex> categories) {
        for (AtlasVertex vertex : categories) {
            Iterator<AtlasEdge> edgeIterator = vertex.getEdges(AtlasEdgeDirection.OUT, CATEGORY_PARENT_EDGE_LABEL).iterator();
            while (edgeIterator.hasNext()) {
                AtlasEdge childEdge = edgeIterator.next();
                AtlasEntity.Status edgeStatus = getStatus(childEdge);
                if (ACTIVE.equals(edgeStatus)) {
                    childEdge.getInVertex().removeProperty(CATEGORIES_PARENT_PROPERTY_KEY);
                }
            }

            String catQualifiedName = vertex.getProperty(QUALIFIED_NAME, String.class);
            edgeIterator = vertex.getEdges(AtlasEdgeDirection.OUT, CATEGORY_TERMS_EDGE_LABEL).iterator();
            while (edgeIterator.hasNext()) {
                AtlasEdge termEdge = edgeIterator.next();
                termEdge.getInVertex().removePropertyValue(CATEGORIES_PROPERTY_KEY, catQualifiedName);
            }

        }
    }

    private void addCatParentAttr(AttributeMutationContext ctx, List<Object> newElementsCreated, List<AtlasEdge> removedElements) {
        MetricRecorder metricRecorder = RequestContext.get().startMetricRecord("addCatParentAttr_1");
        AtlasVertex toVertex = ctx.getReferringVertex();

        //add __parentCategory attribute of child category entities
        if (CollectionUtils.isNotEmpty(newElementsCreated)) {
            String parentQName = toVertex.getProperty(QUALIFIED_NAME, String.class);
            List<AtlasVertex> catVertices = newElementsCreated.stream().map(x -> ((AtlasEdge) x).getInVertex()).collect(Collectors.toList());
            catVertices.stream().forEach(v -> AtlasGraphUtilsV2.setEncodedProperty(v, CATEGORIES_PARENT_PROPERTY_KEY, parentQName));
        }

        if (CollectionUtils.isNotEmpty(removedElements)) {
            List<AtlasVertex> termVertices = removedElements.stream().map(x -> x.getInVertex()).collect(Collectors.toList());
            termVertices.stream().forEach(v -> v.removeProperty(CATEGORIES_PROPERTY_KEY));
        }
        RequestContext.get().endMetricRecord(metricRecorder);
    }


    private void addCategoriesToTermEntity(AttributeMutationContext ctx, List<Object> newElementsCreated, List<AtlasEdge> removedElements) {
        MetricRecorder metricRecorder = RequestContext.get().startMetricRecord("addCategoriesToTermEntity");
        AtlasVertex termVertex = ctx.getReferringVertex();

        if (TYPE_CATEGORY.equals(getTypeName(termVertex))) {
            String catQName = ctx.getReferringVertex().getProperty(QUALIFIED_NAME, String.class);

            if (CollectionUtils.isNotEmpty(newElementsCreated)) {
                List<AtlasVertex> termVertices = newElementsCreated.stream().map(x -> ((AtlasEdge) x).getInVertex()).collect(Collectors.toList());
                termVertices.stream().forEach(v -> AtlasGraphUtilsV2.addEncodedProperty(v, CATEGORIES_PROPERTY_KEY, catQName));
            }

            if (CollectionUtils.isNotEmpty(removedElements)) {
                List<AtlasVertex> termVertices = removedElements.stream().map(x -> x.getInVertex()).collect(Collectors.toList());
                termVertices.stream().forEach(v -> AtlasGraphUtilsV2.removeItemFromListPropertyValue(v, CATEGORIES_PROPERTY_KEY, catQName));
            }
        }

        if (TYPE_TERM.equals(getTypeName(termVertex))) {
            List<AtlasVertex> categoryVertices = newElementsCreated.stream().map(x -> ((AtlasEdge) x).getOutVertex()).collect(Collectors.toList());
            Set<String> catQnames = categoryVertices.stream().map(x -> x.getProperty(QUALIFIED_NAME, String.class)).collect(Collectors.toSet());

            termVertex.removeProperty(CATEGORIES_PROPERTY_KEY);
            catQnames.stream().forEach(q -> AtlasGraphUtilsV2.addEncodedProperty(termVertex, CATEGORIES_PROPERTY_KEY, q));
        }
        RequestContext.get().endMetricRecord(metricRecorder);
    }

    private void addMeaningsToEntity(AttributeMutationContext ctx, List<Object> createdElements, List<AtlasEdge> deletedElements) {
        MetricRecorder metricRecorder = RequestContext.get().startMetricRecord("addMeaningsToEntity");
        // handle __terms attribute of entity
        List<AtlasVertex> meanings = createdElements.stream()
                .map(x -> ((AtlasEdge) x).getOutVertex())
                .filter(x -> ACTIVE.name().equals(x.getProperty(STATE_PROPERTY_KEY, String.class)))
                .collect(Collectors.toList());

        List<String> currentMeaningsQNames = ctx.getReferringVertex().getMultiValuedProperty(MEANINGS_PROPERTY_KEY, String.class);
        Set<String> qNames = meanings.stream().map(x -> x.getProperty(QUALIFIED_NAME, String.class)).collect(Collectors.toSet());
        List<String> names = meanings.stream().map(x -> x.getProperty(NAME, String.class)).collect(Collectors.toList());

        List<String> deletedMeaningsNames = deletedElements.stream().map(x -> x.getOutVertex())
                .map(x -> x.getProperty(NAME, String.class))
                .collect(Collectors.toList());

        List<String> newMeaningsNames = meanings.stream()
                .filter(x -> !currentMeaningsQNames.contains(x.getProperty(QUALIFIED_NAME, String.class)))
                .map(x -> x.getProperty(NAME, String.class))
                .collect(Collectors.toList());

        ctx.getReferringVertex().removeProperty(MEANINGS_PROPERTY_KEY);
        ctx.getReferringVertex().removeProperty(MEANINGS_TEXT_PROPERTY_KEY);

        if (CollectionUtils.isNotEmpty(qNames)) {
            qNames.forEach(q -> AtlasGraphUtilsV2.addEncodedProperty(ctx.getReferringVertex(), MEANINGS_PROPERTY_KEY, q));
        }

        if (CollectionUtils.isNotEmpty(names)) {
            AtlasGraphUtilsV2.setEncodedProperty(ctx.referringVertex, MEANINGS_TEXT_PROPERTY_KEY, StringUtils.join(names, ","));
        }

        if (CollectionUtils.isNotEmpty(newMeaningsNames)) {
            newMeaningsNames.forEach(q -> AtlasGraphUtilsV2.addListProperty(ctx.getReferringVertex(), MEANING_NAMES_PROPERTY_KEY, q, true));
        }

        if (createdElements.isEmpty()) {
            ctx.getReferringVertex().removeProperty(MEANING_NAMES_PROPERTY_KEY);

        } else if (CollectionUtils.isNotEmpty(deletedMeaningsNames)) {
            deletedMeaningsNames.forEach(q -> AtlasGraphUtilsV2.removeItemFromListPropertyValue(ctx.getReferringVertex(), MEANING_NAMES_PROPERTY_KEY, q));

        }

        RequestContext.get().endMetricRecord(metricRecorder);
    }

    private boolean getAppendOptionForRelationship(AtlasVertex entityVertex, String relationshipAttributeName) {
        boolean ret = false;
        String entityTypeName = AtlasGraphUtilsV2.getTypeName(entityVertex);
        AtlasEntityDef entityDef = typeRegistry.getEntityDefByName(entityTypeName);
        List<AtlasRelationshipAttributeDef> relationshipAttributeDefs = entityDef.getRelationshipAttributeDefs();

        if (CollectionUtils.isNotEmpty(relationshipAttributeDefs)) {
            ret = relationshipAttributeDefs.stream().anyMatch(relationshipAttrDef -> relationshipAttrDef.getName().equals(relationshipAttributeName)
                    && relationshipAttrDef.isAppendOnPartialUpdate());
        }

        return ret;
    }

    private AtlasEdge createVertex(AtlasStruct struct, AtlasVertex referringVertex, String edgeLabel, EntityMutationContext context) throws AtlasBaseException {
        AtlasVertex vertex = createStructVertex(struct);

        mapAttributes(struct, vertex, CREATE, context);

        try {
            //TODO - Map directly in AtlasGraphUtilsV1
            return graphHelper.getOrCreateEdge(referringVertex, vertex, edgeLabel);
        } catch (RepositoryException e) {
            throw new AtlasBaseException(AtlasErrorCode.INTERNAL_ERROR, e);
        }
    }

    private void updateVertex(AtlasStruct struct, AtlasVertex vertex, EntityMutationContext context) throws AtlasBaseException {
        mapAttributes(struct, vertex, UPDATE, context);
    }

    private Long getEntityVersion(AtlasEntity entity) {
        Long ret = entity != null ? entity.getVersion() : null;
        return (ret != null) ? ret : 0;
    }

    private String getCustomAttributesString(AtlasEntity entity) {
        String ret = null;
        Map<String, String> customAttributes = entity.getCustomAttributes();

        if (customAttributes != null) {
            ret = AtlasType.toJson(customAttributes);
        }

        return ret;
    }

    private AtlasStructType getStructType(String typeName) throws AtlasBaseException {
        AtlasType objType = typeRegistry.getType(typeName);

        if (!(objType instanceof AtlasStructType)) {
            throw new AtlasBaseException(AtlasErrorCode.TYPE_NAME_INVALID, typeName);
        }

        return (AtlasStructType) objType;
    }

    private AtlasEntityType getEntityType(String typeName) throws AtlasBaseException {
        AtlasType objType = typeRegistry.getType(typeName);

        if (!(objType instanceof AtlasEntityType)) {
            throw new AtlasBaseException(AtlasErrorCode.TYPE_NAME_INVALID, typeName);
        }

        return (AtlasEntityType) objType;
    }

    private Object mapCollectionElementsToVertex(AttributeMutationContext ctx, EntityMutationContext context) throws AtlasBaseException {
        switch (ctx.getAttrType().getTypeCategory()) {
            case PRIMITIVE:
            case ENUM:
            case MAP:
            case ARRAY:
                return ctx.getValue();

            case STRUCT:
                return mapStructValue(ctx, context);

            case OBJECT_ID_TYPE:
                AtlasEntityType instanceType = getInstanceType(ctx.getValue(), context);
                ctx.setElementType(instanceType);
                if (ctx.getAttributeDef().isSoftReferenced()) {
                    return mapSoftRefValue(ctx, context);
                }

                return mapObjectIdValueUsingRelationship(ctx, context);

            default:
                throw new AtlasBaseException(AtlasErrorCode.TYPE_CATEGORY_INVALID, ctx.getAttrType().getTypeCategory().name());
        }
    }

    private static AtlasObjectId getObjectId(Object val) throws AtlasBaseException {
        AtlasObjectId ret = null;

        if (val != null) {
            if (val instanceof AtlasObjectId) {
                ret = ((AtlasObjectId) val);
            } else if (val instanceof Map) {
                Map map = (Map) val;

                if (map.containsKey(AtlasRelatedObjectId.KEY_RELATIONSHIP_TYPE)) {
                    ret = new AtlasRelatedObjectId(map);
                } else {
                    ret = new AtlasObjectId((Map) val);
                }

                if (!AtlasTypeUtil.isValid(ret)) {
                    throw new AtlasBaseException(AtlasErrorCode.INVALID_OBJECT_ID, val.toString());
                }
            } else {
                throw new AtlasBaseException(AtlasErrorCode.INVALID_OBJECT_ID, val.toString());
            }
        }

        return ret;
    }

    private static String getGuid(Object val) throws AtlasBaseException {
        if (val != null) {
            if (val instanceof AtlasObjectId) {
                return ((AtlasObjectId) val).getGuid();
            } else if (val instanceof Map) {
                Object guidVal = ((Map) val).get(AtlasObjectId.KEY_GUID);

                return guidVal != null ? guidVal.toString() : null;
            }
        }

        return null;
    }

    private void setAssignedGuid(Object val, EntityMutationContext context) {
        if (val != null) {
            Map<String, String> guidAssignements = context.getGuidAssignments();

            if (val instanceof AtlasObjectId) {
                AtlasObjectId objId = (AtlasObjectId) val;
                String guid = objId.getGuid();
                String assignedGuid = null;

                if (StringUtils.isNotEmpty(guid)) {
                    if (!AtlasTypeUtil.isAssignedGuid(guid) && MapUtils.isNotEmpty(guidAssignements)) {
                        assignedGuid = guidAssignements.get(guid);
                    }
                } else {
                    AtlasVertex vertex = context.getDiscoveryContext().getResolvedEntityVertex(objId);

                    if (vertex != null) {
                        assignedGuid = graphHelper.getGuid(vertex);
                    }
                }

                if (StringUtils.isNotEmpty(assignedGuid)) {
                    RequestContext.get().recordEntityGuidUpdate(objId, guid);

                    objId.setGuid(assignedGuid);
                }
            } else if (val instanceof Map) {
                Map mapObjId = (Map) val;
                Object guidVal = mapObjId.get(AtlasObjectId.KEY_GUID);
                String guid = guidVal != null ? guidVal.toString() : null;
                String assignedGuid = null;

                if (StringUtils.isNotEmpty(guid)) {
                    if (!AtlasTypeUtil.isAssignedGuid(guid) && MapUtils.isNotEmpty(guidAssignements)) {
                        assignedGuid = guidAssignements.get(guid);
                    }
                } else {
                    AtlasVertex vertex = context.getDiscoveryContext().getResolvedEntityVertex(new AtlasObjectId(mapObjId));

                    if (vertex != null) {
                        assignedGuid = graphHelper.getGuid(vertex);
                    }
                }

                if (StringUtils.isNotEmpty(assignedGuid)) {
                    RequestContext.get().recordEntityGuidUpdate(mapObjId, guid);

                    mapObjId.put(AtlasObjectId.KEY_GUID, assignedGuid);
                }
            }
        }
    }

    private static Map<String, Object> getRelationshipAttributes(Object val) throws AtlasBaseException {
        if (val instanceof AtlasRelatedObjectId) {
            AtlasStruct relationshipStruct = ((AtlasRelatedObjectId) val).getRelationshipAttributes();

            return (relationshipStruct != null) ? relationshipStruct.getAttributes() : null;
        } else if (val instanceof Map) {
            Object relationshipStruct = ((Map) val).get(KEY_RELATIONSHIP_ATTRIBUTES);

            if (relationshipStruct instanceof Map) {
                return AtlasTypeUtil.toStructAttributes(((Map) relationshipStruct));
            }
        } else if (val instanceof AtlasObjectId) {
            return ((AtlasObjectId) val).getAttributes();
        }

        return null;
    }

    private static String getRelationshipGuid(Object val) throws AtlasBaseException {
        if (val instanceof AtlasRelatedObjectId) {
            return ((AtlasRelatedObjectId) val).getRelationshipGuid();
        } else if (val instanceof Map) {
            Object relationshipGuidVal = ((Map) val).get(AtlasRelatedObjectId.KEY_RELATIONSHIP_GUID);

            return relationshipGuidVal != null ? relationshipGuidVal.toString() : null;
        }

        return null;
    }

    private AtlasEntityType getInstanceType(Object val, EntityMutationContext context) throws AtlasBaseException {
        AtlasEntityType ret = null;

        if (val != null) {
            String typeName = null;
            String guid = null;

            if (val instanceof AtlasObjectId) {
                AtlasObjectId objId = (AtlasObjectId) val;

                typeName = objId.getTypeName();
                guid = objId.getGuid();
            } else if (val instanceof Map) {
                Map map = (Map) val;

                Object typeNameVal = map.get(AtlasObjectId.KEY_TYPENAME);
                Object guidVal = map.get(AtlasObjectId.KEY_GUID);

                if (typeNameVal != null) {
                    typeName = typeNameVal.toString();
                }

                if (guidVal != null) {
                    guid = guidVal.toString();
                }
            }

            if (typeName == null) {
                if (guid != null) {
                    ret = context.getType(guid);

                    if (ret == null) {
                        AtlasVertex vertex = context.getDiscoveryContext().getResolvedEntityVertex(guid);

                        if (vertex != null) {
                            typeName = AtlasGraphUtilsV2.getTypeName(vertex);
                        }
                    }
                }
            }

            if (ret == null && typeName != null) {
                ret = typeRegistry.getEntityTypeByName(typeName);
            }

            if (ret == null) {
                throw new AtlasBaseException(AtlasErrorCode.INVALID_OBJECT_ID, val.toString());
            }
        }

        return ret;
    }

    //Remove unused entries for reference map
    private Map<String, Object> removeUnusedMapEntries(AtlasAttribute attribute, AtlasVertex vertex, Map<String, Object> currentMap,
                                                       Map<String, Object> newMap) throws AtlasBaseException {
        Map<String, Object> additionalMap = new HashMap<>();
        AtlasMapType mapType = (AtlasMapType) attribute.getAttributeType();

        for (String currentKey : currentMap.keySet()) {
            //Delete the edge reference if its not part of new edges created/updated
            AtlasEdge currentEdge = (AtlasEdge) currentMap.get(currentKey);

            if (!newMap.values().contains(currentEdge)) {
                boolean deleted = deleteDelegate.getHandler().deleteEdgeReference(currentEdge, mapType.getValueType().getTypeCategory(), attribute.isOwnedRef(), true, vertex);

                if (!deleted) {
                    additionalMap.put(currentKey, currentEdge);
                }
            }
        }

        return additionalMap;
    }

    private static AtlasEdge getEdgeIfExists(AtlasMapType mapType, Map<String, Object> currentMap, String keyStr) {
        AtlasEdge ret = null;

        if (isReference(mapType.getValueType())) {
            Object val = currentMap.get(keyStr);

            if (val != null) {
                ret = (AtlasEdge) val;
            }
        }

        return ret;
    }

    private AtlasEdge updateEdge(AtlasAttributeDef attributeDef, Object value, AtlasEdge currentEdge, final AtlasVertex entityVertex) throws AtlasBaseException {
        if (LOG.isDebugEnabled()) {
            LOG.debug("Updating entity reference {} for reference attribute {}", attributeDef.getName());
        }

        AtlasVertex currentVertex = currentEdge.getInVertex();
        String currentEntityId = getIdFromVertex(currentVertex);
        String newEntityId = getIdFromVertex(entityVertex);
        AtlasEdge newEdge = currentEdge;

        if (!currentEntityId.equals(newEntityId) && entityVertex != null) {
            try {
                newEdge = graphHelper.getOrCreateEdge(currentEdge.getOutVertex(), entityVertex, currentEdge.getLabel());
            } catch (RepositoryException e) {
                throw new AtlasBaseException(AtlasErrorCode.INTERNAL_ERROR, e);
            }
        }

        return newEdge;
    }


    private AtlasEdge updateRelationship(AtlasEdge currentEdge, final AtlasVertex parentEntityVertex, final AtlasVertex newEntityVertex,
                                         AtlasRelationshipEdgeDirection edgeDirection, Map<String, Object> relationshipAttributes)
            throws AtlasBaseException {
        if (LOG.isDebugEnabled()) {
            LOG.debug("Updating entity reference using relationship {} for reference attribute {}", getTypeName(newEntityVertex));
        }

        // Max's manager updated from Jane to Julius (Max.manager --> Jane.subordinates)
        // manager attribute (OUT direction), current manager vertex (Jane) (IN vertex)

        // Max's mentor updated from John to Jane (John.mentee --> Max.mentor)
        // mentor attribute (IN direction), current mentee vertex (John) (OUT vertex)
        String currentEntityId;

        if (edgeDirection == IN) {
            currentEntityId = getIdFromOutVertex(currentEdge);
        } else if (edgeDirection == OUT) {
            currentEntityId = getIdFromInVertex(currentEdge);
        } else {
            currentEntityId = getIdFromBothVertex(currentEdge, parentEntityVertex);
        }

        String newEntityId = getIdFromVertex(newEntityVertex);
        AtlasEdge ret = currentEdge;

        if (!currentEntityId.equals(newEntityId)) {
            // create a new relationship edge to the new attribute vertex from the instance
            String relationshipName = AtlasGraphUtilsV2.getTypeName(currentEdge);

            if (relationshipName == null) {
                relationshipName = currentEdge.getLabel();
            }

            if (edgeDirection == IN) {
                ret = getOrCreateRelationship(newEntityVertex, currentEdge.getInVertex(), relationshipName, relationshipAttributes);

            } else if (edgeDirection == OUT) {
                ret = getOrCreateRelationship(currentEdge.getOutVertex(), newEntityVertex, relationshipName, relationshipAttributes);
            } else {
                ret = getOrCreateRelationship(newEntityVertex, parentEntityVertex, relationshipName, relationshipAttributes);
            }

            //record entity update on new relationship vertex
            recordEntityUpdate(newEntityVertex);
        }

        return ret;
    }

    public static List<Object> getArrayElementsProperty(AtlasType elementType, boolean isSoftReference, AtlasVertex vertex, String vertexPropertyName) {
        boolean isArrayOfPrimitiveType = elementType.getTypeCategory().equals(TypeCategory.PRIMITIVE);
        boolean isArrayOfEnum = elementType.getTypeCategory().equals(TypeCategory.ENUM);
        if (!isSoftReference && isReference(elementType)) {
            return (List) vertex.getListProperty(vertexPropertyName, AtlasEdge.class);
        } else if (isArrayOfPrimitiveType || isArrayOfEnum) {
            return (List) vertex.getMultiValuedProperty(vertexPropertyName, elementType.getClass());
        } else {
            return (List) vertex.getListProperty(vertexPropertyName);
        }
    }

    private AtlasEdge getEdgeAt(List<Object> currentElements, int index, AtlasType elemType) {
        AtlasEdge ret = null;

        if (isReference(elemType)) {
            if (currentElements != null && index < currentElements.size()) {
                ret = (AtlasEdge) currentElements.get(index);
            }
        }

        return ret;
    }

    private List<AtlasEdge> unionCurrentAndNewElements(AtlasAttribute attribute, List<AtlasEdge> currentElements, List<AtlasEdge> newElements) {
        Collection<AtlasEdge> ret = null;
        AtlasType arrayElementType = ((AtlasArrayType) attribute.getAttributeType()).getElementType();

        if (arrayElementType != null && isReference(arrayElementType)) {
            ret = CollectionUtils.union(currentElements, newElements);
        }

        return CollectionUtils.isNotEmpty(ret) ? new ArrayList<>(ret) : Collections.emptyList();
    }

    //Removes unused edges from the old collection, compared to the new collection

    private List<AtlasEdge> removeUnusedArrayEntries(AtlasAttribute attribute, List<AtlasEdge> currentEntries, List<AtlasEdge> newEntries, AttributeMutationContext ctx) throws AtlasBaseException {
        if (CollectionUtils.isNotEmpty(currentEntries)) {
            AtlasType entryType = ((AtlasArrayType) attribute.getAttributeType()).getElementType();
            AtlasVertex entityVertex = ctx.getReferringVertex();

            if (isReference(entryType)) {
                Collection<AtlasEdge> edgesToRemove = CollectionUtils.subtract(currentEntries, newEntries);

                if (CollectionUtils.isNotEmpty(edgesToRemove)) {
                    List<AtlasEdge> additionalElements = new ArrayList<>();

                    for (AtlasEdge edge : edgesToRemove) {
                        if (getStatus(edge) == DELETED) {
                            continue;
                        }

                        boolean deleted = deleteDelegate.getHandler().deleteEdgeReference(edge, entryType.getTypeCategory(), attribute.isOwnedRef(),
                                true, attribute.getRelationshipEdgeDirection(), entityVertex);

                        if (!deleted) {
                            additionalElements.add(edge);
                        }
                    }

                    return additionalElements;
                }
            }
        }

        return Collections.emptyList();
    }

    private List<AtlasEdge> removeArrayEntries(AtlasAttribute attribute, List<AtlasEdge> tobeDeletedEntries, AttributeMutationContext ctx) throws AtlasBaseException {
        if (CollectionUtils.isNotEmpty(tobeDeletedEntries)) {
            AtlasType entryType = ((AtlasArrayType) attribute.getAttributeType()).getElementType();
            AtlasVertex entityVertex = ctx.getReferringVertex();

            if (isReference(entryType)) {

                if (CollectionUtils.isNotEmpty(tobeDeletedEntries)) {
                    List<AtlasEdge> additionalElements = new ArrayList<>();

                    for (AtlasEdge edge : tobeDeletedEntries) {
                        if (getStatus(edge) == DELETED) {
                            continue;
                        }

                        // update both sides of relationship wen edge is deleted
                        recordEntityUpdateForNonRelationsipAttribute(edge.getInVertex());
                        recordEntityUpdateForNonRelationsipAttribute(edge.getOutVertex());

                        deleteDelegate.getHandler().deleteEdgeReference(edge, entryType.getTypeCategory(), attribute.isOwnedRef(),
                                true, attribute.getRelationshipEdgeDirection(), entityVertex);

                        additionalElements.add(edge);

                    }

                    return additionalElements;
                }
            }
        }

        return Collections.emptyList();
    }

    private void setArrayElementsProperty(AtlasType elementType, boolean isSoftReference, AtlasVertex vertex, String vertexPropertyName, List<Object> allValues, List<Object> currentValues, Cardinality cardinality) {
        boolean isArrayOfPrimitiveType = elementType.getTypeCategory().equals(TypeCategory.PRIMITIVE);
        boolean isArrayOfEnum = elementType.getTypeCategory().equals(TypeCategory.ENUM);

        if (!isReference(elementType) || isSoftReference) {
            if (isArrayOfPrimitiveType || isArrayOfEnum) {
                vertex.removeProperty(vertexPropertyName);
                if (CollectionUtils.isNotEmpty(allValues)) {
                    for (Object value : allValues) {
                        AtlasGraphUtilsV2.addEncodedProperty(vertex, vertexPropertyName, value);
                    }
                }
            } else {
                AtlasGraphUtilsV2.setEncodedProperty(vertex, vertexPropertyName, allValues);
            }
        }
    }


    private Set<AtlasEdge> getNewCreatedInputOutputEdges(String guid) {
        List<Object> newElementsCreated = RequestContext.get().getNewElementsCreatedMap().get(guid);

        Set<AtlasEdge> newEdge = new HashSet<>();
        if (newElementsCreated != null && newElementsCreated.size() > 0) {
            newEdge = newElementsCreated.stream().map(x -> (AtlasEdge) x).collect(Collectors.toSet());
        }

        return newEdge;
    }

    private Set<AtlasEdge> getRestoredInputOutputEdges(AtlasVertex vertex) {
        Set<AtlasEdge> activatedEdges = new HashSet<>();
        Iterator<AtlasEdge> iterator = vertex.getEdges(AtlasEdgeDirection.BOTH, new String[]{PROCESS_INPUTS, PROCESS_OUTPUTS}).iterator();
        while (iterator.hasNext()) {
            AtlasEdge edge = iterator.next();
            if (edge.getProperty(STATE_PROPERTY_KEY, String.class).equalsIgnoreCase(ACTIVE_STATE_VALUE)) {
                activatedEdges.add(edge);
            }
        }
        return activatedEdges;
    }

    private Set<AtlasEdge> getRemovedInputOutputEdges(String guid) {
        List<Object> removedElements = RequestContext.get().getRemovedElementsMap().get(guid);
        Set<AtlasEdge> removedEdges = null;

        if (removedElements != null) {
            removedEdges = removedElements.stream().map(x -> (AtlasEdge) x).collect(Collectors.toSet());
        }

        return removedEdges;
    }


    private AtlasEntityHeader constructHeader(AtlasEntity entity, AtlasVertex vertex, Map<String, AtlasAttribute> attributeMap) throws AtlasBaseException {
        AtlasEntityHeader header = entityRetriever.toAtlasEntityHeaderWithClassifications(vertex, attributeMap.keySet());
        if (entity.getClassifications() == null) {
            entity.setClassifications(header.getClassifications());
        }

        return header;
    }

    private void updateInConsistentOwnedMapVertices(AttributeMutationContext ctx, AtlasMapType mapType, Object val) {
        if (mapType.getValueType().getTypeCategory() == TypeCategory.OBJECT_ID_TYPE && !ctx.getAttributeDef().isSoftReferenced()) {
            AtlasEdge edge = (AtlasEdge) val;

            if (ctx.getAttribute().isOwnedRef() && getStatus(edge) == DELETED && getStatus(edge.getInVertex()) == DELETED) {

                //Resurrect the vertex and edge to ACTIVE state
                AtlasGraphUtilsV2.setEncodedProperty(edge, STATE_PROPERTY_KEY, ACTIVE.name());
                AtlasGraphUtilsV2.setEncodedProperty(edge.getInVertex(), STATE_PROPERTY_KEY, ACTIVE.name());
            }
        }
    }


    public void cleanUpClassificationPropagation(String classificationName) throws AtlasBaseException {
        List<AtlasVertex> vertices = new ArrayList<>();
        List<AtlasVertex> classificationVertices = GraphHelper.getClassificationVertexes(graph, classificationName);
        List<AtlasVertex> assetVertices = new ArrayList<>();
        for(int i = 0 ; i < classificationVertices.size(); i++) {
            long assetCount = GraphHelper.getAssetsCountOfClassificationVertex(classificationVertices.get(i));
            int prevTotalVertexSize = vertices.size();
            int availableSlots = CLEANUP_BATCH_SIZE - prevTotalVertexSize;
            assetVertices = GraphHelper.getAllAssetsWithClassificationVertex(classificationVertices.get(i), availableSlots);
            int assetsSize = assetVertices.size();
            LOG.info("Queue size before adding {} asset vertexes to it : {}", assetsSize, prevTotalVertexSize);
            if((prevTotalVertexSize + assetsSize > CLEANUP_BATCH_SIZE) || availableSlots < assetCount) {
                i--;
            }
            // add a check for if assetVertices are already greater than CLEANUP_BATCH_SIZE with queue size = 0
            if(prevTotalVertexSize + assetsSize <= CLEANUP_BATCH_SIZE) {
                vertices.addAll(assetVertices);
                assetVertices = new ArrayList<>();
            }

            if(prevTotalVertexSize + assetsSize >= CLEANUP_BATCH_SIZE ||
                (prevTotalVertexSize + assetsSize < CLEANUP_BATCH_SIZE && i == classificationVertices.size() - 1)) {
                int currentTotalVertexSize = vertices.size();
                LOG.info("To clean up tag {} from {} entities", classificationName, currentTotalVertexSize);
                int toIndex;
                int offset = 0;
                do {
                    toIndex = Math.min((offset + CHUNK_SIZE), currentTotalVertexSize);
                    List<AtlasVertex> entityVertices = vertices.subList(offset, toIndex);
                    List<String> impactedGuids = entityVertices.stream().map(GraphHelper::getGuid).collect(Collectors.toList());
                    try {
                        GraphTransactionInterceptor.lockObjectAndReleasePostCommit(impactedGuids);
                        for (AtlasVertex vertex : entityVertices) {
                            List<AtlasClassification> deletedClassifications = new ArrayList<>();
                            List<AtlasEdge> classificationEdges = GraphHelper.getClassificationEdges(vertex, null, classificationName);
                            for (AtlasEdge edge : classificationEdges) {
                                AtlasClassification classification = entityRetriever.toAtlasClassification(edge.getInVertex());
                                deletedClassifications.add(classification);
                                deleteDelegate.getHandler().deleteEdgeReference(edge, TypeCategory.CLASSIFICATION, false, true, null, vertex);
                            }

                            AtlasEntity entity = repairClassificationMappings(vertex);

                            entityChangeNotifier.onClassificationDeletedFromEntity(entity, deletedClassifications);
                        }
                        offset += CHUNK_SIZE;
                    } finally {
                        transactionInterceptHelper.intercept();
                        LOG.info("Cleaned up {} entities for classification {}", offset, classificationName);
                    }

                } while (offset < currentTotalVertexSize);
                vertices = new ArrayList<>();
            }
        }
        // Fetch all classificationVertex by classificationName and delete them if remaining
        for (AtlasVertex classificationVertex : classificationVertices) {
            try {
                deleteDelegate.getHandler().deleteClassificationVertex(classificationVertex, true);
            }
            catch (IllegalStateException e){
                e.printStackTrace();
            }
        }
        transactionInterceptHelper.intercept();
        LOG.info("Completed cleaning up classification {}", classificationName);
    }

    public AtlasEntity repairClassificationMappings(AtlasVertex entityVertex) throws AtlasBaseException {
        String guid = GraphHelper.getGuid(entityVertex);
        AtlasEntity entity = instanceConverter.getEntity(guid, ENTITY_CHANGE_NOTIFY_IGNORE_RELATIONSHIP_ATTRIBUTES);

        AtlasAuthorizationUtils.verifyAccess(new AtlasEntityAccessRequest(typeRegistry, AtlasPrivilege.ENTITY_UPDATE_CLASSIFICATION, new AtlasEntityHeader(entity)), "repair classification mappings: guid=", guid);
        List<String> classificationNames = new ArrayList<>();
        List<String> propagatedClassificationNames = new ArrayList<>();

        if (entity.getClassifications() != null) {
            List<AtlasClassification> classifications = entity.getClassifications();
            for (AtlasClassification classification : classifications) {
                if (isPropagatedClassification(classification, guid)) {
                    propagatedClassificationNames.add(classification.getTypeName());
                } else {
                    classificationNames.add(classification.getTypeName());
                }
            }
        }
        //Delete array/set properties first
        entityVertex.removeProperty(TRAIT_NAMES_PROPERTY_KEY);
        entityVertex.removeProperty(PROPAGATED_TRAIT_NAMES_PROPERTY_KEY);


        //Update classificationNames and propagatedClassificationNames in entityVertex
        entityVertex.setProperty(CLASSIFICATION_NAMES_KEY, getDelimitedClassificationNames(classificationNames));
        entityVertex.setProperty(PROPAGATED_CLASSIFICATION_NAMES_KEY, getDelimitedClassificationNames(propagatedClassificationNames));
        entityVertex.setProperty(CLASSIFICATION_TEXT_KEY, fullTextMapperV2.getClassificationTextForEntity(entity));
        // Make classificationNames unique list as it is of type SET
        classificationNames = classificationNames.stream().distinct().collect(Collectors.toList());
        //Update classificationNames and propagatedClassificationNames in entityHeader
        for (String classificationName : classificationNames) {
            AtlasGraphUtilsV2.addEncodedProperty(entityVertex, TRAIT_NAMES_PROPERTY_KEY, classificationName);
        }
        for (String classificationName : propagatedClassificationNames) {
            entityVertex.addListProperty(PROPAGATED_TRAIT_NAMES_PROPERTY_KEY, classificationName);
        }

        return entity;
    }

    public void addClassifications(final EntityMutationContext context, String guid, List<AtlasClassification> classifications) throws AtlasBaseException {
        if (CollectionUtils.isNotEmpty(classifications)) {
            MetricRecorder metric = RequestContext.get().startMetricRecord("addClassifications");

            final AtlasVertex entityVertex = context.getVertex(guid);
            final AtlasEntityType entityType = context.getType(guid);
            List<AtlasVertex> entitiesToPropagateTo = null;
            Map<AtlasClassification, HashSet<AtlasVertex>> addedClassifications = new HashMap<>();
            List<AtlasClassification> addClassifications = new ArrayList<>(classifications.size());
            entityRetriever.verifyClassificationsPropagationMode(classifications);
            for (AtlasClassification c : classifications) {
                AtlasClassification classification = new AtlasClassification(c);
                String classificationName = classification.getTypeName();
                Boolean propagateTags = classification.isPropagate();
                Boolean removePropagations = classification.getRemovePropagationsOnEntityDelete();
                Boolean restrictPropagationThroughLineage = classification.getRestrictPropagationThroughLineage();
                Boolean restrictPropagationThroughHierarchy = classification.getRestrictPropagationThroughHierarchy();

                if (propagateTags != null && propagateTags &&
                        classification.getEntityGuid() != null &&
                        !StringUtils.equals(classification.getEntityGuid(), guid)) {
                    continue;
                }

                if (propagateTags == null) {
                    RequestContext reqContext = RequestContext.get();

                    if (reqContext.isImportInProgress() || reqContext.isInNotificationProcessing()) {
                        propagateTags = false;
                    } else {
                        propagateTags = CLASSIFICATION_PROPAGATION_DEFAULT;
                    }

                    classification.setPropagate(propagateTags);
                }

                if (removePropagations == null) {
                    removePropagations = graphHelper.getDefaultRemovePropagations();

                    classification.setRemovePropagationsOnEntityDelete(removePropagations);
                }

                if (restrictPropagationThroughLineage == null) {
                    classification.setRestrictPropagationThroughLineage(RESTRICT_PROPAGATION_THROUGH_LINEAGE_DEFAULT);
                }

                if (restrictPropagationThroughHierarchy == null) {
                    classification.setRestrictPropagationThroughHierarchy(RESTRICT_PROPAGATION_THROUGH_HIERARCHY_DEFAULT);
                }

                // set associated entity id to classification
                if (classification.getEntityGuid() == null) {
                    classification.setEntityGuid(guid);
                }

                // set associated entity status to classification
                if (classification.getEntityStatus() == null) {
                    classification.setEntityStatus(ACTIVE);
                }

                // ignore propagated classifications

                if (LOG.isDebugEnabled()) {
                    LOG.debug("Adding classification [{}] to [{}] using edge label: [{}]", classificationName, entityType.getTypeName(), getTraitLabel(classificationName));
                }

                addToClassificationNames(entityVertex, classificationName);

                // add a new AtlasVertex for the struct or trait instance
                AtlasVertex classificationVertex = createClassificationVertex(classification);

                if (LOG.isDebugEnabled()) {
                    LOG.debug("created vertex {} for trait {}", string(classificationVertex), classificationName);
                }

                if (propagateTags && taskManagement != null && DEFERRED_ACTION_ENABLED) {
                    propagateTags = false;

                    createAndQueueTask(CLASSIFICATION_PROPAGATION_ADD, entityVertex, classificationVertex.getIdForDisplay(), getTypeName(classificationVertex));
                }

                // add the attributes for the trait instance
                mapClassification(EntityOperation.CREATE, context, classification, entityType, entityVertex, classificationVertex);
                updateModificationMetadata(entityVertex);
                if (addedClassifications.get(classification) == null) {
                    addedClassifications.put(classification, new HashSet<>());
                }
                //Add current Vertex to be notified
                addedClassifications.get(classification).add(entityVertex);

                if (propagateTags) {
                    // compute propagatedEntityVertices only once
                    if (entitiesToPropagateTo == null) {
                        String propagationMode;
                        propagationMode = entityRetriever.determinePropagationMode(classification.getRestrictPropagationThroughLineage(), classification.getRestrictPropagationThroughHierarchy());
                        Boolean toExclude = propagationMode == CLASSIFICATION_PROPAGATION_MODE_RESTRICT_LINEAGE ? true : false;
                        entitiesToPropagateTo = entityRetriever.getImpactedVerticesV2(entityVertex, CLASSIFICATION_PROPAGATION_MODE_LABELS_MAP.get(propagationMode), toExclude);
                    }

                    if (CollectionUtils.isNotEmpty(entitiesToPropagateTo)) {
                        if (LOG.isDebugEnabled()) {
                            LOG.debug("Propagating tag: [{}][{}] to {}", classificationName, entityType.getTypeName(), getTypeNames(entitiesToPropagateTo));
                        }

                        List<AtlasVertex> entitiesPropagatedTo = deleteDelegate.getHandler().addTagPropagation(classificationVertex, entitiesToPropagateTo);

                        if (CollectionUtils.isNotEmpty(entitiesPropagatedTo)) {
                            addedClassifications.get(classification).addAll(entitiesPropagatedTo);
                        }
                    } else {
                        if (LOG.isDebugEnabled()) {
                            LOG.debug(" --> Not propagating classification: [{}][{}] - no entities found to propagate to.", getTypeName(classificationVertex), entityType.getTypeName());
                        }
                    }
                } else {
                    if (LOG.isDebugEnabled()) {
                        LOG.debug(" --> Not propagating classification: [{}][{}] - propagation is disabled.", getTypeName(classificationVertex), entityType.getTypeName());
                    }
                }

                addClassifications.add(classification);
            }

            // notify listeners on classification addition
            List<AtlasVertex> notificationVertices = new ArrayList<AtlasVertex>() {{
                add(entityVertex);
            }};

            if (CollectionUtils.isNotEmpty(entitiesToPropagateTo)) {
                notificationVertices.addAll(entitiesToPropagateTo);
            }
            if (RequestContext.get().isDelayTagNotifications()) {
                for (AtlasClassification classification : addedClassifications.keySet()) {
                    Set<AtlasVertex> vertices = addedClassifications.get(classification);
                    RequestContext.get().addAddedClassificationAndVertices(classification, new ArrayList<>(vertices));
                }
            } else {
                Map<AtlasEntity, List<AtlasClassification>> entityClassification = new HashMap<>();
                for (AtlasClassification classification : addedClassifications.keySet()) {
                    Set<AtlasVertex> vertices = addedClassifications.get(classification);
                    List<AtlasEntity> propagatedEntities = updateClassificationText(classification, vertices);
                    propagatedEntities.forEach(entity -> entityClassification.computeIfAbsent(entity, key -> new ArrayList<>()).add(classification));
                }

                for (Map.Entry<AtlasEntity, List<AtlasClassification>> atlasEntityListEntry : entityClassification.entrySet()) {
                    entityChangeNotifier.onClassificationAddedToEntity(atlasEntityListEntry.getKey(), atlasEntityListEntry.getValue());
                }
            }

            RequestContext.get().endMetricRecord(metric);
        }
    }


    public List<String> propagateClassification(String entityGuid, String classificationVertexId, String relationshipGuid, Boolean previousRestrictPropagationThroughLineage, Boolean previousRestrictPropagationThroughHierarchy) throws AtlasBaseException {
        try {
            if (StringUtils.isEmpty(entityGuid) || StringUtils.isEmpty(classificationVertexId)) {
                LOG.error("propagateClassification(entityGuid={}, classificationVertexId={}): entityGuid and/or classification vertex id is empty", entityGuid, classificationVertexId);

                throw new AtlasBaseException(String.format("propagateClassification(entityGuid=%s, classificationVertexId=%s): entityGuid and/or classification vertex id is empty", entityGuid, classificationVertexId));
            }

            AtlasVertex entityVertex = graphHelper.getVertexForGUID(entityGuid);
            if (entityVertex == null) {
                LOG.error("propagateClassification(entityGuid={}, classificationVertexId={}): entity vertex not found", entityGuid, classificationVertexId);

                throw new AtlasBaseException(String.format("propagateClassification(entityGuid=%s, classificationVertexId=%s): entity vertex not found", entityGuid, classificationVertexId));
            }

            AtlasVertex classificationVertex = graph.getVertex(classificationVertexId);
            if (classificationVertex == null) {
                LOG.error("propagateClassification(entityGuid={}, classificationVertexId={}): classification vertex not found", entityGuid, classificationVertexId);

                throw new AtlasBaseException(String.format("propagateClassification(entityGuid=%s, classificationVertexId=%s): classification vertex not found", entityGuid, classificationVertexId));
            }

            /*
                If restrictPropagateThroughLineage was false at past
                 then updated to true we need to delete the propagated
                 classifications and then put the classifications as intended
             */

            Boolean currentRestrictPropagationThroughLineage = AtlasGraphUtilsV2.getProperty(classificationVertex, CLASSIFICATION_VERTEX_RESTRICT_PROPAGATE_THROUGH_LINEAGE, Boolean.class);

            Boolean currentRestrictPropagationThroughHierarchy = AtlasGraphUtilsV2.getProperty(classificationVertex, CLASSIFICATION_VERTEX_RESTRICT_PROPAGATE_THROUGH_HIERARCHY, Boolean.class);
            if (previousRestrictPropagationThroughLineage != null && currentRestrictPropagationThroughLineage != null && !previousRestrictPropagationThroughLineage && currentRestrictPropagationThroughLineage) {
                deleteDelegate.getHandler().removeTagPropagation(classificationVertex);
            }

            if (previousRestrictPropagationThroughHierarchy != null && currentRestrictPropagationThroughHierarchy != null && !previousRestrictPropagationThroughHierarchy && currentRestrictPropagationThroughHierarchy) {
                deleteDelegate.getHandler().removeTagPropagation(classificationVertex);
            }

            String propagationMode = entityRetriever.determinePropagationMode(currentRestrictPropagationThroughLineage, currentRestrictPropagationThroughHierarchy);

            List<String> edgeLabelsToCheck = CLASSIFICATION_PROPAGATION_MODE_LABELS_MAP.get(propagationMode);
            Boolean toExclude = propagationMode == CLASSIFICATION_PROPAGATION_MODE_RESTRICT_LINEAGE ? true : false;
            List<AtlasVertex> impactedVertices = entityRetriever.getIncludedImpactedVerticesV2(entityVertex, relationshipGuid, classificationVertexId, edgeLabelsToCheck, toExclude);

            if (CollectionUtils.isEmpty(impactedVertices)) {
                LOG.debug("propagateClassification(entityGuid={}, classificationVertexId={}): found no entities to propagate the classification", entityGuid, classificationVertexId);

                return null;
            }

            return processClassificationPropagationAddition(impactedVertices, classificationVertex);
        } catch (Exception e) {
            LOG.error("propagateClassification(entityGuid={}, classificationVertexId={}): error while propagating classification", entityGuid, classificationVertexId, e);

            throw new AtlasBaseException(e);
        }
    }

    public List<String> processClassificationPropagationAddition(List<AtlasVertex> verticesToPropagate, AtlasVertex classificationVertex) throws AtlasBaseException {
        AtlasPerfMetrics.MetricRecorder classificationPropagationMetricRecorder = RequestContext.get().startMetricRecord("processClassificationPropagationAddition");
        List<String> propagatedEntitiesGuids = new ArrayList<>();
        int impactedVerticesSize = verticesToPropagate.size();
        int offset = 0;
        int toIndex;
        LOG.info(String.format("Total number of vertices to propagate: %d", impactedVerticesSize));

        try {
            do {
                toIndex = ((offset + CHUNK_SIZE > impactedVerticesSize) ? impactedVerticesSize : (offset + CHUNK_SIZE));
                List<AtlasVertex> chunkedVerticesToPropagate = verticesToPropagate.subList(offset, toIndex);

                AtlasPerfMetrics.MetricRecorder metricRecorder = RequestContext.get().startMetricRecord("lockObjectsAfterTraverse");
                List<String> impactedVerticesGuidsToLock = chunkedVerticesToPropagate.stream().map(x -> GraphHelper.getGuid(x)).collect(Collectors.toList());
                GraphTransactionInterceptor.lockObjectAndReleasePostCommit(impactedVerticesGuidsToLock);
                RequestContext.get().endMetricRecord(metricRecorder);

                AtlasClassification classification = entityRetriever.toAtlasClassification(classificationVertex);
                List<AtlasVertex> entitiesPropagatedTo = deleteDelegate.getHandler().addTagPropagation(classificationVertex, chunkedVerticesToPropagate);

                if (CollectionUtils.isEmpty(entitiesPropagatedTo)) {
                    return null;
                }

                List<AtlasEntity> propagatedEntitiesChunked = updateClassificationText(classification, entitiesPropagatedTo);
                List<String> chunkedPropagatedEntitiesGuids = propagatedEntitiesChunked.stream().map(x -> x.getGuid()).collect(Collectors.toList());
                entityChangeNotifier.onClassificationsAddedToEntities(propagatedEntitiesChunked, Collections.singletonList(classification), false);

                propagatedEntitiesGuids.addAll(chunkedPropagatedEntitiesGuids);

                offset += CHUNK_SIZE;

                transactionInterceptHelper.intercept();

            } while (offset < impactedVerticesSize);
        } catch (AtlasBaseException exception) {
            LOG.error("Error occurred while adding classification propagation for classification with propagation id {}", classificationVertex.getIdForDisplay());
            throw exception;
        } finally {
            RequestContext.get().endMetricRecord(classificationPropagationMetricRecorder);
        }

        return propagatedEntitiesGuids;

    }

    public void deleteClassification(String entityGuid, String classificationName, String associatedEntityGuid) throws AtlasBaseException {
        if (StringUtils.isEmpty(associatedEntityGuid) || associatedEntityGuid.equals(entityGuid)) {
            deleteClassification(entityGuid, classificationName);
        } else {
            deletePropagatedClassification(entityGuid, classificationName, associatedEntityGuid);
        }
    }

    private void deletePropagatedClassification(String entityGuid, String classificationName, String associatedEntityGuid) throws AtlasBaseException {
        if (StringUtils.isEmpty(classificationName)) {
            throw new AtlasBaseException(AtlasErrorCode.INVALID_CLASSIFICATION_PARAMS, "delete", entityGuid);
        }

        AtlasVertex entityVertex = AtlasGraphUtilsV2.findByGuid(this.graph, entityGuid);

        if (entityVertex == null) {
            throw new AtlasBaseException(AtlasErrorCode.INSTANCE_GUID_NOT_FOUND, entityGuid);
        }

        deleteDelegate.getHandler().deletePropagatedClassification(entityVertex, classificationName, associatedEntityGuid);
    }

    public void deleteClassification(String entityGuid, String classificationName) throws AtlasBaseException {
        if (StringUtils.isEmpty(classificationName)) {
            throw new AtlasBaseException(AtlasErrorCode.INVALID_CLASSIFICATION_PARAMS, "delete", entityGuid);
        }

        AtlasVertex entityVertex = AtlasGraphUtilsV2.findByGuid(this.graph, entityGuid);

        if (entityVertex == null) {
            throw new AtlasBaseException(AtlasErrorCode.INSTANCE_GUID_NOT_FOUND, entityGuid);
        }

        AtlasPerfTracer perf = null;

        if (AtlasPerfTracer.isPerfTraceEnabled(PERF_LOG)) {
            perf = AtlasPerfTracer.getPerfTracer(PERF_LOG, "EntityGraphMapper.deleteClassification");
        }

        List<String> traitNames = getTraitNames(entityVertex);

        if (CollectionUtils.isEmpty(traitNames)) {
            throw new AtlasBaseException(AtlasErrorCode.NO_CLASSIFICATIONS_FOUND_FOR_ENTITY, entityGuid);
        }

        validateClassificationExists(traitNames, classificationName);

        AtlasVertex classificationVertex = getClassificationVertex(entityVertex, classificationName);

        // Get in progress task to see if there already is a propagation for this particular vertex
        List<AtlasTask> inProgressTasks = taskManagement.getInProgressTasks();
        for (AtlasTask task : inProgressTasks) {
            if (isTaskMatchingWithVertexIdAndEntityGuid(task, classificationVertex.getIdForDisplay(), entityGuid)) {
                throw new AtlasBaseException(AtlasErrorCode.CLASSIFICATION_CURRENTLY_BEING_PROPAGATED, classificationName);
            }
        }

        AtlasClassification classification = entityRetriever.toAtlasClassification(classificationVertex);

        if (classification == null) {
            throw new AtlasBaseException(AtlasErrorCode.CLASSIFICATION_NOT_FOUND, classificationName);
        }

        // remove classification from propagated entities if propagation is turned on
        final List<AtlasVertex> entityVertices;

        if (isPropagationEnabled(classificationVertex)) {
            if (taskManagement != null && DEFERRED_ACTION_ENABLED) {
                boolean propagateDelete = true;
                String classificationVertexId = classificationVertex.getIdForDisplay();

                List<String> entityTaskGuids = (List<String>) entityVertex.getPropertyValues(PENDING_TASKS_PROPERTY_KEY, String.class);

                if (CollectionUtils.isNotEmpty(entityTaskGuids)) {
                    List<AtlasTask> entityPendingTasks = taskManagement.getByGuidsES(entityTaskGuids);

                    boolean pendingTaskExists = entityPendingTasks.stream()
                            .anyMatch(x -> isTaskMatchingWithVertexIdAndEntityGuid(x, classificationVertexId, entityGuid));

                    if (pendingTaskExists) {
                        List<AtlasTask> entityClassificationPendingTasks = entityPendingTasks.stream()
                                .filter(t -> t.getParameters().containsKey("entityGuid")
                                        && t.getParameters().containsKey("classificationVertexId"))
                                .filter(t -> t.getParameters().get("entityGuid").equals(entityGuid)
                                        && t.getParameters().get("classificationVertexId").equals(classificationVertexId)
                                        && t.getType().equals(CLASSIFICATION_PROPAGATION_ADD))
                                .collect(Collectors.toList());
                        for (AtlasTask entityClassificationPendingTask : entityClassificationPendingTasks) {
                            String taskGuid = entityClassificationPendingTask.getGuid();
                            taskManagement.deleteByGuid(taskGuid, TaskManagement.DeleteType.SOFT);
                            AtlasGraphUtilsV2.deleteProperty(entityVertex, PENDING_TASKS_PROPERTY_KEY, taskGuid);
//                            propagateDelete = false;  TODO: Uncomment when all unnecessary ADD tasks are resolved
                        }
                    }
                }

                if (propagateDelete) {
                    createAndQueueTask(CLASSIFICATION_PROPAGATION_DELETE, entityVertex, classificationVertex.getIdForDisplay(), classificationName);
                }

                entityVertices = new ArrayList<>();
            } else {
                entityVertices = deleteDelegate.getHandler().removeTagPropagation(classificationVertex);

                if (LOG.isDebugEnabled()) {
                    LOG.debug("Number of propagations to delete -> {}", entityVertices.size());
                }
            }
        } else {
            entityVertices = new ArrayList<>();
        }

        // add associated entity to entityVertices list
        if (!entityVertices.contains(entityVertex)) {
            entityVertices.add(entityVertex);
        }

        // remove classifications from associated entity
        if (LOG.isDebugEnabled()) {
            LOG.debug("Removing classification: [{}] from: [{}][{}] with edge label: [{}]", classificationName,
                    getTypeName(entityVertex), entityGuid, CLASSIFICATION_LABEL);
        }

        AtlasEdge edge = getClassificationEdge(entityVertex, classificationVertex);

        deleteDelegate.getHandler().deleteEdgeReference(edge, CLASSIFICATION, false, true, entityVertex);

        traitNames.remove(classificationName);

        // update 'TRAIT_NAMES_PROPERTY_KEY' property
        entityVertex.removePropertyValue(TRAIT_NAMES_PROPERTY_KEY, classificationName);

        // update 'CLASSIFICATION_NAMES_KEY' property
        entityVertex.removeProperty(CLASSIFICATION_NAMES_KEY);

        entityVertex.setProperty(CLASSIFICATION_NAMES_KEY, getClassificationNamesString(traitNames));

        updateModificationMetadata(entityVertex);
        Map<AtlasEntity, List<AtlasClassification>> entityClassification = new HashMap<>();

        if (RequestContext.get().isDelayTagNotifications()) {
            RequestContext.get().addDeletedClassificationAndVertices(classification, new ArrayList<>(entityVertices));
        } else if (CollectionUtils.isNotEmpty(entityVertices)) {
            List<AtlasEntity> propagatedEntities = updateClassificationText(classification, entityVertices);
            propagatedEntities.forEach(entity -> entityClassification.computeIfAbsent(entity, key -> new ArrayList<>()).add(classification));
            //Sending audit request for all entities at once
            for (Map.Entry<AtlasEntity, List<AtlasClassification>> atlasEntityListEntry : entityClassification.entrySet()) {
                entityChangeNotifier.onClassificationDeletedFromEntity(atlasEntityListEntry.getKey(), atlasEntityListEntry.getValue());
            }
        }
        AtlasPerfTracer.log(perf);
    }

    public void deleteClassifications(String entityGuid, List<AtlasClassification> classifications, String associatedEntityGuid) throws AtlasBaseException {
        if (StringUtils.isEmpty(associatedEntityGuid) || associatedEntityGuid.equals(entityGuid)) {
            deleteClassifications(entityGuid, classifications);
        } else {
            for (AtlasClassification classification : classifications) {
                deletePropagatedClassifications(entityGuid, classification.getTypeName(), associatedEntityGuid);
            }
        }
    }

    private void deletePropagatedClassifications(String entityGuid, String classificationName, String associatedEntityGuid) throws AtlasBaseException {
        if (StringUtils.isEmpty(classificationName)) {
            throw new AtlasBaseException(AtlasErrorCode.INVALID_CLASSIFICATION_PARAMS, "delete", entityGuid);
        }

        AtlasVertex entityVertex = AtlasGraphUtilsV2.findByGuid(this.graph, entityGuid);

        if (entityVertex == null) {
            throw new AtlasBaseException(AtlasErrorCode.INSTANCE_GUID_NOT_FOUND, entityGuid);
        }

        deleteDelegate.getHandler().deletePropagatedClassification(entityVertex, classificationName, associatedEntityGuid);
    }

    public void deleteClassifications(String entityGuid, List<AtlasClassification> classifications) throws AtlasBaseException {
        if (CollectionUtils.isEmpty(classifications)){
            return;
        }

        AtlasPerfTracer perf = null;

        if (AtlasPerfTracer.isPerfTraceEnabled(PERF_LOG)) {
            perf = AtlasPerfTracer.getPerfTracer(PERF_LOG, "EntityGraphMapper.deleteClassification");
        }
        Map<AtlasClassification, HashSet<AtlasVertex>> deletedClassifications  = new HashMap<>();

        for (AtlasClassification classificationn : classifications) {

            if (StringUtils.isEmpty(classificationn.getTypeName())) {
                throw new AtlasBaseException(AtlasErrorCode.INVALID_CLASSIFICATION_PARAMS, "delete", entityGuid);
            }

            AtlasVertex entityVertex = AtlasGraphUtilsV2.findByGuid(this.graph, entityGuid);

            if (entityVertex == null) {
                throw new AtlasBaseException(AtlasErrorCode.INSTANCE_GUID_NOT_FOUND, entityGuid);
            }

            List<String> traitNames = getTraitNames(entityVertex);

            if (CollectionUtils.isEmpty(traitNames)) {
                throw new AtlasBaseException(AtlasErrorCode.NO_CLASSIFICATIONS_FOUND_FOR_ENTITY, entityGuid);
            }

            String classificationName = classificationn.getTypeName();
            validateClassificationExists(traitNames, classificationName);

            AtlasVertex classificationVertex = getClassificationVertex(entityVertex, classificationName);

            // Get in progress task to see if there already is a propagation for this particular vertex
            List<AtlasTask> inProgressTasks = taskManagement.getInProgressTasks();
            for (AtlasTask task : inProgressTasks) {
                if (isTaskMatchingWithVertexIdAndEntityGuid(task, classificationVertex.getIdForDisplay(), entityGuid)) {
                    throw new AtlasBaseException(AtlasErrorCode.CLASSIFICATION_CURRENTLY_BEING_PROPAGATED, classificationName);
                }
            }

            AtlasClassification classification = entityRetriever.toAtlasClassification(classificationVertex);

            if (classification == null) {
                throw new AtlasBaseException(AtlasErrorCode.CLASSIFICATION_NOT_FOUND, classificationName);
            }

            // remove classification from propagated entities if propagation is turned on
           final List<AtlasVertex> entityVertices;

            if (isPropagationEnabled(classificationVertex)) {
                if (taskManagement != null && DEFERRED_ACTION_ENABLED) {
                    boolean propagateDelete = true;
                    String classificationVertexId = classificationVertex.getIdForDisplay();

                    List<String> entityTaskGuids = (List<String>) entityVertex.getPropertyValues(PENDING_TASKS_PROPERTY_KEY, String.class);

                    if (CollectionUtils.isNotEmpty(entityTaskGuids)) {
                        List<AtlasTask> entityPendingTasks = taskManagement.getByGuidsES(entityTaskGuids);

                        boolean pendingTaskExists = entityPendingTasks.stream()
                                .anyMatch(x -> isTaskMatchingWithVertexIdAndEntityGuid(x, classificationVertexId, entityGuid));

                        if (pendingTaskExists) {
                            List<AtlasTask> entityClassificationPendingTasks = entityPendingTasks.stream()
                                    .filter(t -> t.getParameters().containsKey("entityGuid")
                                            && t.getParameters().containsKey("classificationVertexId"))
                                    .filter(t -> t.getParameters().get("entityGuid").equals(entityGuid)
                                            && t.getParameters().get("classificationVertexId").equals(classificationVertexId)
                                            && t.getType().equals(CLASSIFICATION_PROPAGATION_ADD))
                                    .collect(Collectors.toList());
                            for (AtlasTask entityClassificationPendingTask : entityClassificationPendingTasks) {
                                String taskGuid = entityClassificationPendingTask.getGuid();
                                taskManagement.deleteByGuid(taskGuid, TaskManagement.DeleteType.SOFT);
                                AtlasGraphUtilsV2.deleteProperty(entityVertex, PENDING_TASKS_PROPERTY_KEY, taskGuid);
//                            propagateDelete = false;  TODO: Uncomment when all unnecessary ADD tasks are resolved
                            }
                        }
                    }

                    if (propagateDelete) {
                        createAndQueueTask(CLASSIFICATION_PROPAGATION_DELETE, entityVertex, classificationVertex.getIdForDisplay(), classificationName);
                    }

                    entityVertices = new ArrayList<>();
                } else {
                    entityVertices = deleteDelegate.getHandler().removeTagPropagation(classificationVertex);

                    if (LOG.isDebugEnabled()) {
                        LOG.debug("Number of propagations to delete -> {}", entityVertices.size());
                    }
                }
            } else {
                entityVertices = new ArrayList<>();
            }

            // add associated entity to entityVertices list
            if (!entityVertices.contains(entityVertex)) {
                entityVertices.add(entityVertex);
            }

            // remove classifications from associated entity
            if (LOG.isDebugEnabled()) {
                LOG.debug("Removing classification: [{}] from: [{}][{}] with edge label: [{}]", classificationName,
                        getTypeName(entityVertex), entityGuid, CLASSIFICATION_LABEL);
            }

            AtlasEdge edge = getClassificationEdge(entityVertex, classificationVertex);

            deleteDelegate.getHandler().deleteEdgeReference(edge, CLASSIFICATION, false, true, entityVertex);

            traitNames.remove(classificationName);

            // update 'TRAIT_NAMES_PROPERTY_KEY' property
            entityVertex.removePropertyValue(TRAIT_NAMES_PROPERTY_KEY, classificationName);

            // update 'CLASSIFICATION_NAMES_KEY' property
            entityVertex.removeProperty(CLASSIFICATION_NAMES_KEY);

            entityVertex.setProperty(CLASSIFICATION_NAMES_KEY, getClassificationNamesString(traitNames));

            updateModificationMetadata(entityVertex);

            if(deletedClassifications.get(classification) == null) {
                deletedClassifications.put(classification, new HashSet<>());
            }
            //Add current Vertex to be notified
            deletedClassifications.get(classification).add(entityVertex);
        }

        Map<AtlasEntity, List<AtlasClassification>> entityClassification = new HashMap<>();

        for (AtlasClassification classification : deletedClassifications.keySet()) {
            Set<AtlasVertex> vertices = deletedClassifications.get(classification);
            if (CollectionUtils.isNotEmpty(vertices)) {
                List<AtlasEntity> propagatedEntities = updateClassificationText(classification, vertices);
                propagatedEntities.forEach(entity -> entityClassification.computeIfAbsent(entity, key -> new ArrayList<>()).add(classification));
            }
        }

        //Sending audit request for all entities at once
        for (Map.Entry<AtlasEntity, List<AtlasClassification>> atlasEntityListEntry : entityClassification.entrySet()) {
            entityChangeNotifier.onClassificationDeletedFromEntity(atlasEntityListEntry.getKey(), atlasEntityListEntry.getValue());
        }

        AtlasPerfTracer.log(perf);

    }
    private boolean isTaskMatchingWithVertexIdAndEntityGuid(AtlasTask task, String classificationVertexId, String entityGuid) {
        try {
            if (CLASSIFICATION_PROPAGATION_ADD.equals(task.getType())) {
                return task.getParameters().get(ClassificationTask.PARAM_CLASSIFICATION_VERTEX_ID).equals(classificationVertexId)
                        && task.getParameters().get(ClassificationTask.PARAM_ENTITY_GUID).equals(entityGuid);
            }
        } catch (NullPointerException npe) {
            LOG.warn("Task classificationVertexId or entityGuid is null");
        }
        return false;
    }

    private AtlasEntity updateClassificationText(AtlasVertex vertex) throws AtlasBaseException {
        String guid = graphHelper.getGuid(vertex);
        AtlasEntity entity = instanceConverter.getAndCacheEntity(guid, ENTITY_CHANGE_NOTIFY_IGNORE_RELATIONSHIP_ATTRIBUTES);

        vertex.setProperty(CLASSIFICATION_TEXT_KEY, fullTextMapperV2.getClassificationTextForEntity(entity));
        return entity;
    }

    public void updateClassificationTextAndNames(AtlasVertex vertex) throws AtlasBaseException {
        if (CollectionUtils.isEmpty(vertex.getPropertyValues(Constants.TRAIT_NAMES_PROPERTY_KEY, String.class)) &&
                CollectionUtils.isEmpty(vertex.getPropertyValues(Constants.PROPAGATED_TRAIT_NAMES_PROPERTY_KEY, String.class))) {
            return;
        }

        String guid = graphHelper.getGuid(vertex);
        AtlasEntity entity = instanceConverter.getAndCacheEntity(guid, ENTITY_CHANGE_NOTIFY_IGNORE_RELATIONSHIP_ATTRIBUTES);
        List<String> classificationNames = new ArrayList<>();
        List<String> propagatedClassificationNames = new ArrayList<>();

        for (AtlasClassification classification : entity.getClassifications()) {
            if (isPropagatedClassification(classification, guid)) {
                propagatedClassificationNames.add(classification.getTypeName());
            } else {
                classificationNames.add(classification.getTypeName());
            }
        }

        vertex.setProperty(CLASSIFICATION_NAMES_KEY, getDelimitedClassificationNames(classificationNames));
        vertex.setProperty(PROPAGATED_CLASSIFICATION_NAMES_KEY, getDelimitedClassificationNames(propagatedClassificationNames));
        vertex.setProperty(CLASSIFICATION_TEXT_KEY, fullTextMapperV2.getClassificationTextForEntity(entity));
    }

    private boolean isPropagatedClassification(AtlasClassification classification, String guid) {
        String classificationEntityGuid = classification.getEntityGuid();

        return StringUtils.isNotEmpty(classificationEntityGuid) && !StringUtils.equals(classificationEntityGuid, guid);
    }

    private void addToClassificationNames(AtlasVertex entityVertex, String classificationName) {
        AtlasGraphUtilsV2.addEncodedProperty(entityVertex, TRAIT_NAMES_PROPERTY_KEY, classificationName);

        String delimitedClassificationNames = entityVertex.getProperty(CLASSIFICATION_NAMES_KEY, String.class);

        if (StringUtils.isEmpty(delimitedClassificationNames)) {
            delimitedClassificationNames = CLASSIFICATION_NAME_DELIMITER + classificationName + CLASSIFICATION_NAME_DELIMITER;
        } else {
            delimitedClassificationNames = delimitedClassificationNames + classificationName + CLASSIFICATION_NAME_DELIMITER;
        }

        entityVertex.setProperty(CLASSIFICATION_NAMES_KEY, delimitedClassificationNames);
    }

    private String getClassificationNamesString(List<String> traitNames) {
        String ret = StringUtils.join(traitNames, CLASSIFICATION_NAME_DELIMITER);

        return StringUtils.isEmpty(ret) ? ret : CLASSIFICATION_NAME_DELIMITER + ret + CLASSIFICATION_NAME_DELIMITER;
    }

    public void updateClassifications(EntityMutationContext context, String guid, List<AtlasClassification> classifications) throws AtlasBaseException {
        if (CollectionUtils.isEmpty(classifications)) {
            throw new AtlasBaseException(AtlasErrorCode.INVALID_CLASSIFICATION_PARAMS, "update", guid);
        }
        entityRetriever.verifyClassificationsPropagationMode(classifications);

        AtlasVertex entityVertex = AtlasGraphUtilsV2.findByGuid(this.graph, guid);

        if (entityVertex == null) {
            throw new AtlasBaseException(AtlasErrorCode.INSTANCE_GUID_NOT_FOUND, guid);
        }

        AtlasPerfTracer perf = null;

        if (AtlasPerfTracer.isPerfTraceEnabled(PERF_LOG)) {
            perf = AtlasPerfTracer.getPerfTracer(PERF_LOG, "EntityGraphMapper.updateClassifications");
        }

        String entityTypeName = AtlasGraphUtilsV2.getTypeName(entityVertex);
        AtlasEntityType entityType = typeRegistry.getEntityTypeByName(entityTypeName);
        List<AtlasClassification> updatedClassifications = new ArrayList<>();
        List<AtlasVertex> entitiesToPropagateTo = new ArrayList<>();
        Set<AtlasVertex> notificationVertices = new HashSet<AtlasVertex>() {{
            add(entityVertex);
        }};

        Map<AtlasVertex, List<AtlasClassification>> addedPropagations = null;
        Map<AtlasClassification, List<AtlasVertex>> removedPropagations = new HashMap<>();

        for (AtlasClassification classification : classifications) {
            String classificationName = classification.getTypeName();
            String classificationEntityGuid = classification.getEntityGuid();

            if (StringUtils.isEmpty(classificationEntityGuid)) {
                classification.setEntityGuid(guid);
            }

            if (StringUtils.isNotEmpty(classificationEntityGuid) && !StringUtils.equalsIgnoreCase(guid, classificationEntityGuid)) {
                throw new AtlasBaseException(AtlasErrorCode.CLASSIFICATION_UPDATE_FROM_PROPAGATED_ENTITY, classificationName);
            }

            AtlasVertex classificationVertex = getClassificationVertex(entityVertex, classificationName);

            if (classificationVertex == null) {
                throw new AtlasBaseException(AtlasErrorCode.CLASSIFICATION_NOT_ASSOCIATED_WITH_ENTITY, classificationName);
            }

            if (LOG.isDebugEnabled()) {
                LOG.debug("Updating classification {} for entity {}", classification, guid);
            }

            AtlasClassification currentClassification = entityRetriever.toAtlasClassification(classificationVertex);

            if (currentClassification == null) {
                continue;
            }

            validateAndNormalizeForUpdate(classification);

            boolean isClassificationUpdated = false;

            // check for attribute update
            Map<String, Object> updatedAttributes = classification.getAttributes();

            if (MapUtils.isNotEmpty(updatedAttributes)) {
                for (String attributeName : updatedAttributes.keySet()) {
                    currentClassification.setAttribute(attributeName, updatedAttributes.get(attributeName));
                }

                isClassificationUpdated = true;
            }

            // check for validity period update
            List<TimeBoundary> currentValidityPeriods = currentClassification.getValidityPeriods();
            List<TimeBoundary> updatedValidityPeriods = classification.getValidityPeriods();

            if (!Objects.equals(currentValidityPeriods, updatedValidityPeriods)) {
                currentClassification.setValidityPeriods(updatedValidityPeriods);

                isClassificationUpdated = true;
            }

            boolean removePropagation = false;
            // check for removePropagationsOnEntityDelete update
            Boolean currentRemovePropagations = currentClassification.getRemovePropagationsOnEntityDelete();
            Boolean updatedRemovePropagations = classification.getRemovePropagationsOnEntityDelete();
            if (updatedRemovePropagations != null && !updatedRemovePropagations.equals(currentRemovePropagations)) {
                AtlasGraphUtilsV2.setEncodedProperty(classificationVertex, CLASSIFICATION_VERTEX_REMOVE_PROPAGATIONS_KEY, updatedRemovePropagations);
                isClassificationUpdated = true;

                boolean isEntityDeleted = DELETED.toString().equals(entityVertex.getProperty(STATE_PROPERTY_KEY, String.class));
                if (isEntityDeleted && updatedRemovePropagations) {
                    removePropagation = true;
                }
            }

            if (isClassificationUpdated) {
                List<AtlasVertex> propagatedEntityVertices = graphHelper.getAllPropagatedEntityVertices(classificationVertex);

                notificationVertices.addAll(propagatedEntityVertices);
            }

            if (LOG.isDebugEnabled()) {
                LOG.debug("updating vertex {} for trait {}", string(classificationVertex), classificationName);
            }

            mapClassification(EntityOperation.UPDATE, context, classification, entityType, entityVertex, classificationVertex);
            updateModificationMetadata(entityVertex);

            /* -----------------------------
               | Current Tag | Updated Tag |
               | Propagation | Propagation |
               |-------------|-------------|
               |   true      |    true     | => no-op
               |-------------|-------------|
               |   false     |    false    | => no-op
               |-------------|-------------|
               |   false     |    true     | => Add Tag Propagation (send ADD classification notifications)
               |-------------|-------------|
               |   true      |    false    | => Remove Tag Propagation (send REMOVE classification notifications)
               |-------------|-------------| */

            Boolean currentTagPropagation = currentClassification.isPropagate();
            Boolean updatedTagPropagation = classification.isPropagate();
            Boolean currentRestrictPropagationThroughLineage = currentClassification.getRestrictPropagationThroughLineage();
            Boolean updatedRestrictPropagationThroughLineage = classification.getRestrictPropagationThroughLineage();
            Boolean currentRestrictPropagationThroughHierarchy = currentClassification.getRestrictPropagationThroughHierarchy();
            Boolean updatedRestrictPropagationThroughHierarchy = classification.getRestrictPropagationThroughHierarchy();
            if (updatedRestrictPropagationThroughLineage == null) {
                updatedRestrictPropagationThroughLineage = currentRestrictPropagationThroughLineage;
                classification.setRestrictPropagationThroughLineage(updatedRestrictPropagationThroughLineage);
            }
            if (updatedRestrictPropagationThroughHierarchy == null) {
                updatedRestrictPropagationThroughHierarchy = currentRestrictPropagationThroughHierarchy;
                classification.setRestrictPropagationThroughHierarchy(updatedRestrictPropagationThroughHierarchy);
            }

            String propagationMode = CLASSIFICATION_PROPAGATION_MODE_DEFAULT;
            if (updatedTagPropagation) {
                // determinePropagationMode also validates the propagation restriction option values
                propagationMode = entityRetriever.determinePropagationMode(updatedRestrictPropagationThroughLineage, updatedRestrictPropagationThroughHierarchy);
            }

            if ((!Objects.equals(updatedRemovePropagations, currentRemovePropagations) ||
                    !Objects.equals(currentTagPropagation, updatedTagPropagation) ||
                    !Objects.equals(currentRestrictPropagationThroughLineage, updatedRestrictPropagationThroughLineage)) &&
                    taskManagement != null && DEFERRED_ACTION_ENABLED) {

                String propagationType = CLASSIFICATION_PROPAGATION_ADD;
                if (currentRestrictPropagationThroughLineage != updatedRestrictPropagationThroughLineage || currentRestrictPropagationThroughHierarchy != updatedRestrictPropagationThroughHierarchy) {
                    propagationType = CLASSIFICATION_REFRESH_PROPAGATION;
                }
                if (removePropagation || !updatedTagPropagation) {
                    propagationType = CLASSIFICATION_PROPAGATION_DELETE;
                }
                createAndQueueTask(propagationType, entityVertex, classificationVertex.getIdForDisplay(), classificationName, currentRestrictPropagationThroughLineage,currentRestrictPropagationThroughHierarchy);
                updatedTagPropagation = null;
            }

            // compute propagatedEntityVertices once and use it for subsequent iterations and notifications
            if (updatedTagPropagation != null && (currentTagPropagation != updatedTagPropagation || currentRestrictPropagationThroughLineage != updatedRestrictPropagationThroughLineage || currentRestrictPropagationThroughHierarchy != updatedRestrictPropagationThroughHierarchy)) {
                if (updatedTagPropagation) {
                    if (updatedRestrictPropagationThroughLineage != null && !currentRestrictPropagationThroughLineage && updatedRestrictPropagationThroughLineage) {
                        deleteDelegate.getHandler().removeTagPropagation(classificationVertex);
                    }
                    if (updatedRestrictPropagationThroughHierarchy != null && !currentRestrictPropagationThroughHierarchy && updatedRestrictPropagationThroughHierarchy) {
                        deleteDelegate.getHandler().removeTagPropagation(classificationVertex);
                    }
                    if (CollectionUtils.isEmpty(entitiesToPropagateTo)) {
                        if (updatedRemovePropagations == null) {
                            propagationMode = CLASSIFICATION_PROPAGATION_MODE_DEFAULT;
                        }
                        Boolean toExclude = propagationMode == CLASSIFICATION_VERTEX_RESTRICT_PROPAGATE_THROUGH_LINEAGE ? true : false;
                        entitiesToPropagateTo = entityRetriever.getImpactedVerticesV2(entityVertex, null, classificationVertex.getIdForDisplay(), CLASSIFICATION_PROPAGATION_MODE_LABELS_MAP.get(propagationMode), toExclude);
                    }

                    if (CollectionUtils.isNotEmpty(entitiesToPropagateTo)) {
                        if (addedPropagations == null) {
                            addedPropagations = new HashMap<>(entitiesToPropagateTo.size());

                            for (AtlasVertex entityToPropagateTo : entitiesToPropagateTo) {
                                addedPropagations.put(entityToPropagateTo, new ArrayList<>());
                            }
                        }

                        List<AtlasVertex> entitiesPropagatedTo = deleteDelegate.getHandler().addTagPropagation(classificationVertex, entitiesToPropagateTo);

                        if (entitiesPropagatedTo != null) {
                            for (AtlasVertex entityPropagatedTo : entitiesPropagatedTo) {
                                addedPropagations.get(entityPropagatedTo).add(classification);
                            }
                        }
                    }
                } else {
                    List<AtlasVertex> impactedVertices = deleteDelegate.getHandler().removeTagPropagation(classificationVertex);

                    if (CollectionUtils.isNotEmpty(impactedVertices)) {
                        /*
                            removedPropagations is a HashMap of entity against list of classifications i.e. for each entity 1 entry in the map.
                            Maintaining classification wise entity list lets us send the audit request in bulk,
                            since 1 classification is applied to many entities (including the child entities).
                            Eg. If a classification is being propagated to 1000 entities, its edge count would be 2000, as per removedPropagations map
                            we would have 2000 entries and value would always be 1 classification wrapped in a list.
                            By this rearrangement we maintain an entity list against each classification, as of now its entry size would be 1 (as per request from UI)
                            instead of 2000. Moreover this allows us to send audit request classification wise instead of separate requests for each entities.
                            This reduces audit calls from 2000 to 1.
                         */
                        removedPropagations.put(classification, impactedVertices);
                    }
                }
            }

            updatedClassifications.add(currentClassification);
        }

        if (CollectionUtils.isNotEmpty(entitiesToPropagateTo)) {
            notificationVertices.addAll(entitiesToPropagateTo);
        }

        for (AtlasVertex vertex : notificationVertices) {
            String entityGuid = graphHelper.getGuid(vertex);
            AtlasEntity entity = instanceConverter.getAndCacheEntity(entityGuid, ENTITY_CHANGE_NOTIFY_IGNORE_RELATIONSHIP_ATTRIBUTES);

            if (entity != null) {
                vertex.setProperty(CLASSIFICATION_TEXT_KEY, fullTextMapperV2.getClassificationTextForEntity(entity));
                entityChangeNotifier.onClassificationUpdatedToEntity(entity, updatedClassifications);
            }
        }

        if (MapUtils.isNotEmpty(removedPropagations)) {
            for (AtlasClassification classification : removedPropagations.keySet()) {
                List<AtlasVertex> propagatedVertices = removedPropagations.get(classification);
                List<AtlasEntity> propagatedEntities = updateClassificationText(classification, propagatedVertices);

                //Sending audit request for all entities at once
                entityChangeNotifier.onClassificationsDeletedFromEntities(propagatedEntities, Collections.singletonList(classification));
            }
        }

        AtlasPerfTracer.log(perf);
    }

    private AtlasEdge mapClassification(EntityOperation operation, final EntityMutationContext context, AtlasClassification classification,
                                        AtlasEntityType entityType, AtlasVertex parentInstanceVertex, AtlasVertex traitInstanceVertex)
            throws AtlasBaseException {
        if (classification.getValidityPeriods() != null) {
            String strValidityPeriods = AtlasJson.toJson(classification.getValidityPeriods());

            AtlasGraphUtilsV2.setEncodedProperty(traitInstanceVertex, CLASSIFICATION_VALIDITY_PERIODS_KEY, strValidityPeriods);
        } else {
            // if 'null', don't update existing value in the classification
        }

        if (classification.isPropagate() != null) {
            AtlasGraphUtilsV2.setEncodedProperty(traitInstanceVertex, CLASSIFICATION_VERTEX_PROPAGATE_KEY, classification.isPropagate());
        }

        if (classification.getRemovePropagationsOnEntityDelete() != null) {
            AtlasGraphUtilsV2.setEncodedProperty(traitInstanceVertex, CLASSIFICATION_VERTEX_REMOVE_PROPAGATIONS_KEY, classification.getRemovePropagationsOnEntityDelete());
        }

        if (classification.getRestrictPropagationThroughLineage() != null) {
            AtlasGraphUtilsV2.setEncodedProperty(traitInstanceVertex, CLASSIFICATION_VERTEX_RESTRICT_PROPAGATE_THROUGH_LINEAGE, classification.getRestrictPropagationThroughLineage());
        }

        if (classification.getRestrictPropagationThroughHierarchy() != null) {
            AtlasGraphUtilsV2.setEncodedProperty(traitInstanceVertex, CLASSIFICATION_VERTEX_RESTRICT_PROPAGATE_THROUGH_HIERARCHY, classification.getRestrictPropagationThroughHierarchy());
        }

        // map all the attributes to this newly created AtlasVertex
        mapAttributes(classification, traitInstanceVertex, operation, context);

        AtlasEdge ret = getClassificationEdge(parentInstanceVertex, traitInstanceVertex);

        if (ret == null) {
            ret = graphHelper.addClassificationEdge(parentInstanceVertex, traitInstanceVertex, false);
        }

        return ret;
    }

    public void deleteClassifications(String guid) throws AtlasBaseException {
        AtlasVertex instanceVertex = AtlasGraphUtilsV2.findByGuid(this.graph, guid);

        if (instanceVertex == null) {
            throw new AtlasBaseException(AtlasErrorCode.INSTANCE_GUID_NOT_FOUND, guid);
        }

        List<String> traitNames = getTraitNames(instanceVertex);

        if (CollectionUtils.isNotEmpty(traitNames)) {
            for (String traitName : traitNames) {
                deleteClassification(guid, traitName);
            }
        }
    }

    public List<String> deleteClassificationPropagation(String entityGuid, String classificationVertexId) throws AtlasBaseException {
        try {
            if (StringUtils.isEmpty(classificationVertexId)) {
                LOG.warn("deleteClassificationPropagation(classificationVertexId={}): classification vertex id is empty", classificationVertexId);

                return null;
            }

            AtlasVertex classificationVertex = graph.getVertex(classificationVertexId);
            if (classificationVertex == null) {
                LOG.warn("deleteClassificationPropagation(classificationVertexId={}): classification vertex not found", classificationVertexId);

                return null;
            }

            AtlasClassification classification = entityRetriever.toAtlasClassification(classificationVertex);

            List<AtlasEdge> propagatedEdges = getPropagatedEdges(classificationVertex);
            if (propagatedEdges.isEmpty()) {
                LOG.warn("deleteClassificationPropagation(classificationVertexId={}): classification edges empty", classificationVertexId);

                return null;
            }

            int propagatedEdgesSize = propagatedEdges.size();

            LOG.info(String.format("Number of edges to be deleted : %s for classification vertex with id : %s", propagatedEdgesSize, classificationVertexId));

            List<String> deletedPropagationsGuid = processClassificationEdgeDeletionInChunk(classification, propagatedEdges);

            deleteDelegate.getHandler().deleteClassificationVertex(classificationVertex, true);

            transactionInterceptHelper.intercept();

            return deletedPropagationsGuid;
        } catch (Exception e) {
            LOG.error("Error while removing classification id {} with error {} ", classificationVertexId, e.getMessage());
            throw new AtlasBaseException(e);
        }
    }

    public void deleteClassificationOnlyPropagation(Set<String> deletedEdgeIds) throws AtlasBaseException {
        RequestContext.get().getDeletedEdgesIds().clear();
        RequestContext.get().getDeletedEdgesIds().addAll(deletedEdgeIds);

        for (AtlasEdge edge : deletedEdgeIds.stream().map(x -> graph.getEdge(x)).collect(Collectors.toList())) {

            boolean isRelationshipEdge = deleteDelegate.getHandler().isRelationshipEdge(edge);
            String relationshipGuid = GraphHelper.getRelationshipGuid(edge);

            if (edge == null || !isRelationshipEdge) {
                continue;
            }

            List<AtlasVertex> currentClassificationVertices = getPropagatableClassifications(edge);

            for (AtlasVertex currentClassificationVertex : currentClassificationVertices) {
                LOG.info("Starting Classification {} Removal for deletion of edge {}", currentClassificationVertex.getIdForDisplay(), edge.getIdForDisplay());
                boolean isTermEntityEdge = isTermEntityEdge(edge);
                boolean removePropagationOnEntityDelete = getRemovePropagations(currentClassificationVertex);

                if (!(isTermEntityEdge || removePropagationOnEntityDelete)) {
                    LOG.debug("This edge is not term edge or remove propagation isn't enabled");
                    continue;
                }

                processClassificationDeleteOnlyPropagation(currentClassificationVertex, relationshipGuid);
                LOG.info("Finished Classification {} Removal for deletion of edge {}", currentClassificationVertex.getIdForDisplay(), edge.getIdForDisplay());
            }
        }
    }

    public void deleteClassificationOnlyPropagation(String deletedEdgeId, String classificationVertexId) throws AtlasBaseException {
        RequestContext.get().getDeletedEdgesIds().clear();
        RequestContext.get().getDeletedEdgesIds().add(deletedEdgeId);

        AtlasEdge edge = graph.getEdge(deletedEdgeId);

        boolean isRelationshipEdge = deleteDelegate.getHandler().isRelationshipEdge(edge);
        String relationshipGuid = GraphHelper.getRelationshipGuid(edge);

        if (edge == null || !isRelationshipEdge) {
            return;
        }

        AtlasVertex currentClassificationVertex = graph.getVertex(classificationVertexId);
        if (currentClassificationVertex == null) {
            LOG.warn("Classification Vertex with ID {} is not present or Deleted", classificationVertexId);
            return;
        }

        List<AtlasVertex> currentClassificationVertices = getPropagatableClassifications(edge);
        if (!currentClassificationVertices.contains(currentClassificationVertex)) {
            return;
        }

        boolean isTermEntityEdge = isTermEntityEdge(edge);
        boolean removePropagationOnEntityDelete = getRemovePropagations(currentClassificationVertex);

        if (!(isTermEntityEdge || removePropagationOnEntityDelete)) {
            LOG.debug("This edge is not term edge or remove propagation isn't enabled");
            return;
        }

        processClassificationDeleteOnlyPropagation(currentClassificationVertex, relationshipGuid);

        LOG.info("Finished Classification {} Removal for deletion of edge {}", currentClassificationVertex.getIdForDisplay(), edge.getIdForDisplay());
    }

    public void deleteClassificationOnlyPropagation(String classificationId, String referenceVertexId, boolean isTermEntityEdge) throws AtlasBaseException {
        AtlasVertex classificationVertex = graph.getVertex(classificationId);
        AtlasVertex referenceVertex = graph.getVertex(referenceVertexId);

        if (classificationVertex == null) {
            LOG.warn("Classification Vertex with ID {} is not present or Deleted", classificationId);
            return;
        }
        /*
            If reference vertex is deleted, we can consider that as this connected vertex was deleted
             some other task was created before it to remove propagations. No need to execute this task.
         */
        if (referenceVertex == null) {
            LOG.warn("Reference Vertex {} is deleted", referenceVertexId);
            return;
        }

        if (!GraphHelper.propagatedClassificationAttachedToVertex(classificationVertex, referenceVertex)) {
            LOG.warn("No Classification is attached to the reference vertex {} for classification {}", referenceVertexId, classificationId);
            return;
        }

        boolean removePropagationOnEntityDelete = getRemovePropagations(classificationVertex);

        if (!(isTermEntityEdge || removePropagationOnEntityDelete)) {
            LOG.debug("This edge is not term edge or remove propagation isn't enabled");
            return;
        }

        processClassificationDeleteOnlyPropagation(classificationVertex, null);

        LOG.info("Completed propagation removal via edge for classification {}", classificationId);
    }

    public void classificationRefreshPropagation(String classificationId) throws AtlasBaseException {
        AtlasPerfMetrics.MetricRecorder classificationRefreshPropagationMetricRecorder = RequestContext.get().startMetricRecord("classificationRefreshPropagation");

        AtlasVertex currentClassificationVertex = graph.getVertex(classificationId);
        if (currentClassificationVertex == null) {
            LOG.warn("Classification vertex with ID {} is deleted", classificationId);
            return;
        }

        String sourceEntityId = getClassificationEntityGuid(currentClassificationVertex);
        AtlasVertex sourceEntityVertex = AtlasGraphUtilsV2.findByGuid(this.graph, sourceEntityId);
        AtlasClassification classification = entityRetriever.toAtlasClassification(currentClassificationVertex);

        String propagationMode;

        Boolean restrictPropagationThroughLineage = AtlasGraphUtilsV2.getProperty(currentClassificationVertex, CLASSIFICATION_VERTEX_RESTRICT_PROPAGATE_THROUGH_LINEAGE, Boolean.class);
        Boolean restrictPropagationThroughHierarchy = AtlasGraphUtilsV2.getProperty(currentClassificationVertex, CLASSIFICATION_VERTEX_RESTRICT_PROPAGATE_THROUGH_HIERARCHY, Boolean.class);

        propagationMode = entityRetriever.determinePropagationMode(restrictPropagationThroughLineage, restrictPropagationThroughHierarchy);
        Boolean toExclude = propagationMode == CLASSIFICATION_PROPAGATION_MODE_RESTRICT_LINEAGE ? true : false;

        List<String> propagatedVerticesIds = GraphHelper.getPropagatedVerticesIds(currentClassificationVertex);
        LOG.info("{} entity vertices have classification with id {} attached", propagatedVerticesIds.size(), classificationId);

        List<String> verticesIdsToAddClassification = new ArrayList<>();
        List<String> propagatedVerticesIdWithoutEdge = entityRetriever.getImpactedVerticesIdsClassificationAttached(sourceEntityVertex, classificationId,
                CLASSIFICATION_PROPAGATION_MODE_LABELS_MAP.get(propagationMode), toExclude, verticesIdsToAddClassification);

        LOG.info("To add classification with id {} to {} vertices", classificationId, verticesIdsToAddClassification.size());

        List<String> verticesIdsToRemove = (List<String>) CollectionUtils.subtract(propagatedVerticesIds, propagatedVerticesIdWithoutEdge);

        List<AtlasVertex> verticesToRemove = verticesIdsToRemove.stream()
                .map(x -> graph.getVertex(x))
                .filter(vertex -> vertex != null)
                .collect(Collectors.toList());

        List<AtlasVertex> verticesToAddClassification = verticesIdsToAddClassification.stream()
                .map(x -> graph.getVertex(x))
                .filter(vertex -> vertex != null)
                .collect(Collectors.toList());

        //Remove classifications from unreachable vertices
        processPropagatedClassificationDeletionFromVertices(verticesToRemove, currentClassificationVertex, classification);

        //Add classification to the reachable vertices
        if (CollectionUtils.isEmpty(verticesToAddClassification)) {
            LOG.debug("propagateClassification(entityGuid={}, classificationVertexId={}): found no entities to propagate the classification", sourceEntityId, classificationId);
            return;
        }
        processClassificationPropagationAddition(verticesToAddClassification, currentClassificationVertex);

        LOG.info("Completed refreshing propagation for classification with vertex id {} with classification name {} and source entity {}", classificationId,
                classification.getTypeName(), classification.getEntityGuid());

        RequestContext.get().endMetricRecord(classificationRefreshPropagationMetricRecorder);
    }

    private void processClassificationDeleteOnlyPropagation(AtlasVertex currentClassificationVertex, String relationshipGuid) throws AtlasBaseException {
        String classificationId = currentClassificationVertex.getIdForDisplay();
        String sourceEntityId = getClassificationEntityGuid(currentClassificationVertex);
        AtlasVertex sourceEntityVertex = AtlasGraphUtilsV2.findByGuid(this.graph, sourceEntityId);
        AtlasClassification classification = entityRetriever.toAtlasClassification(currentClassificationVertex);

        String propagationMode;

        Boolean restrictPropagationThroughLineage = AtlasGraphUtilsV2.getProperty(currentClassificationVertex, CLASSIFICATION_VERTEX_RESTRICT_PROPAGATE_THROUGH_LINEAGE, Boolean.class);
        Boolean restrictPropagationThroughHierarchy = AtlasGraphUtilsV2.getProperty(currentClassificationVertex, CLASSIFICATION_VERTEX_RESTRICT_PROPAGATE_THROUGH_HIERARCHY, Boolean.class);
        propagationMode = entityRetriever.determinePropagationMode(restrictPropagationThroughLineage, restrictPropagationThroughHierarchy);
        Boolean toExclude = propagationMode == CLASSIFICATION_PROPAGATION_MODE_RESTRICT_LINEAGE ? true : false;
        List<String> propagatedVerticesIds = GraphHelper.getPropagatedVerticesIds(currentClassificationVertex);
        LOG.info("Traversed {} vertices including edge with relationship GUID {} for classification vertex {}", propagatedVerticesIds.size(), relationshipGuid, classificationId);

        List<String> propagatedVerticesIdWithoutEdge = entityRetriever.getImpactedVerticesIds(sourceEntityVertex, relationshipGuid, classificationId,
                CLASSIFICATION_PROPAGATION_MODE_LABELS_MAP.get(propagationMode), toExclude);

        LOG.info("Traversed {} vertices except edge with relationship GUID {} for classification vertex {}", propagatedVerticesIdWithoutEdge.size(), relationshipGuid, classificationId);

        List<String> verticesIdsToRemove = (List<String>) CollectionUtils.subtract(propagatedVerticesIds, propagatedVerticesIdWithoutEdge);

        List<AtlasVertex> verticesToRemove = verticesIdsToRemove.stream()
                .map(x -> graph.getVertex(x))
                .filter(vertex -> vertex != null)
                .collect(Collectors.toList());

        propagatedVerticesIdWithoutEdge.clear();
        propagatedVerticesIds.clear();

        LOG.info("To delete classification from {} vertices for deletion of edge with relationship GUID {} and classification {}", verticesToRemove.size(), relationshipGuid, classificationId);

        processPropagatedClassificationDeletionFromVertices(verticesToRemove, currentClassificationVertex, classification);

        LOG.info("Completed remove propagation for edge with relationship GUID {} and classification vertex {} with classification name {} and source entity {}", relationshipGuid,
                classificationId, classification.getTypeName(), classification.getEntityGuid());
    }

    private void processPropagatedClassificationDeletionFromVertices(List<AtlasVertex> VerticesToRemoveTag, AtlasVertex classificationVertex, AtlasClassification classification) throws AtlasBaseException {
        AtlasPerfMetrics.MetricRecorder propagatedClassificationDeletionMetricRecorder = RequestContext.get().startMetricRecord("processPropagatedClassificationDeletionFromVertices");

        int propagatedVerticesSize = VerticesToRemoveTag.size();
        int toIndex;
        int offset = 0;

        LOG.info("To delete classification of vertex id {} from {} entity vertices", classificationVertex.getIdForDisplay(), propagatedVerticesSize);

        try {
            do {
                toIndex = ((offset + CHUNK_SIZE > propagatedVerticesSize) ? propagatedVerticesSize : (offset + CHUNK_SIZE));
                List<AtlasVertex> verticesChunkToRemoveTag = VerticesToRemoveTag.subList(offset, toIndex);

                List<String> impactedGuids = verticesChunkToRemoveTag.stream()
                        .map(entityVertex -> GraphHelper.getGuid(entityVertex))
                        .collect(Collectors.toList());
                GraphTransactionInterceptor.lockObjectAndReleasePostCommit(impactedGuids);

                List<AtlasVertex> updatedVertices = deleteDelegate.getHandler().removeTagPropagation(classificationVertex, verticesChunkToRemoveTag);
                List<AtlasEntity> updatedEntities = updateClassificationText(classification, updatedVertices);
                entityChangeNotifier.onClassificationsDeletedFromEntities(updatedEntities, Collections.singletonList(classification));

                offset += CHUNK_SIZE;

                transactionInterceptHelper.intercept();

            } while (offset < propagatedVerticesSize);
        } catch (AtlasBaseException exception) {
            LOG.error("Error while removing classification from vertices with classification vertex id {}", classificationVertex.getIdForDisplay());
            throw exception;
        } finally {
            RequestContext.get().endMetricRecord(propagatedClassificationDeletionMetricRecorder);
        }
    }

    List<String> processClassificationEdgeDeletionInChunk(AtlasClassification classification, List<AtlasEdge> propagatedEdges) throws AtlasBaseException {
        List<String> deletedPropagationsGuid = new ArrayList<>();
        int propagatedEdgesSize = propagatedEdges.size();
        int toIndex;
        int offset = 0;

        do {
            toIndex = ((offset + CHUNK_SIZE > propagatedEdgesSize) ? propagatedEdgesSize : (offset + CHUNK_SIZE));

            List<AtlasVertex> entityVertices = deleteDelegate.getHandler().removeTagPropagation(classification, propagatedEdges.subList(offset, toIndex));
            List<String> impactedGuids = entityVertices.stream().map(x -> GraphHelper.getGuid(x)).collect(Collectors.toList());

            GraphTransactionInterceptor.lockObjectAndReleasePostCommit(impactedGuids);

            List<AtlasEntity> propagatedEntities = updateClassificationText(classification, entityVertices);

            entityChangeNotifier.onClassificationsDeletedFromEntities(propagatedEntities, Collections.singletonList(classification));
            if (!propagatedEntities.isEmpty()) {
                deletedPropagationsGuid.addAll(propagatedEntities.stream().map(x -> x.getGuid()).collect(Collectors.toList()));
            }

            offset += CHUNK_SIZE;

            transactionInterceptHelper.intercept();

        } while (offset < propagatedEdgesSize);

        return deletedPropagationsGuid;
    }

    @GraphTransaction
    public void updateTagPropagations(String relationshipEdgeId, AtlasRelationship relationship) throws AtlasBaseException {
        AtlasEdge relationshipEdge = graph.getEdge(relationshipEdgeId);

        deleteDelegate.getHandler().updateTagPropagations(relationshipEdge, relationship);

        entityChangeNotifier.notifyPropagatedEntities();
    }

    private void validateClassificationExists(List<String> existingClassifications, List<String> suppliedClassifications) throws AtlasBaseException {
        Set<String> existingNames = new HashSet<>(existingClassifications);
        for (String classificationName : suppliedClassifications) {
            if (!existingNames.contains(classificationName)) {
                throw new AtlasBaseException(AtlasErrorCode.CLASSIFICATION_NOT_ASSOCIATED_WITH_ENTITY, classificationName);
            }
        }
    }

    private void validateClassificationExists(List<String> existingClassifications, String suppliedClassificationName) throws AtlasBaseException {
        if (!existingClassifications.contains(suppliedClassificationName)) {
            throw new AtlasBaseException(AtlasErrorCode.CLASSIFICATION_NOT_ASSOCIATED_WITH_ENTITY, suppliedClassificationName);
        }
    }

    private AtlasEdge getOrCreateRelationship(AtlasVertex end1Vertex, AtlasVertex end2Vertex, String relationshipName,
                                              Map<String, Object> relationshipAttributes) throws AtlasBaseException {
        return relationshipStore.getOrCreate(end1Vertex, end2Vertex, new AtlasRelationship(relationshipName, relationshipAttributes));
    }

    private void recordEntityUpdate(AtlasVertex vertex) throws AtlasBaseException {
        if (vertex != null) {
            RequestContext req = RequestContext.get();

            if (!req.isUpdatedEntity(graphHelper.getGuid(vertex))) {
                updateModificationMetadata(vertex);

                req.recordEntityUpdate(entityRetriever.toAtlasEntityHeader(vertex));
            }
        }
    }

    private void recordEntityUpdateForNonRelationsipAttribute(AtlasVertex vertex) throws AtlasBaseException {
        if (vertex != null) {
            RequestContext req = RequestContext.get();

            if (!req.isUpdatedEntity(graphHelper.getGuid(vertex))) {
                updateModificationMetadata(vertex);

                req.recordEntityUpdateForNonRelationshipAttributes(entityRetriever.toAtlasEntityHeader(vertex));
            }
        }
    }


    private String getIdFromInVertex(AtlasEdge edge) {
        return getIdFromVertex(edge.getInVertex());
    }

    private String getIdFromOutVertex(AtlasEdge edge) {
        return getIdFromVertex(edge.getOutVertex());
    }

    private String getIdFromBothVertex(AtlasEdge currentEdge, AtlasVertex parentEntityVertex) {
        String parentEntityId = getIdFromVertex(parentEntityVertex);
        String currentEntityId = getIdFromVertex(currentEdge.getInVertex());

        if (StringUtils.equals(currentEntityId, parentEntityId)) {
            currentEntityId = getIdFromOutVertex(currentEdge);
        }


        return currentEntityId;
    }

    public void validateAndNormalizeForUpdate(AtlasClassification classification) throws AtlasBaseException {
        AtlasClassificationType type = typeRegistry.getClassificationTypeByName(classification.getTypeName());

        if (type == null) {
            throw new AtlasBaseException(AtlasErrorCode.CLASSIFICATION_NOT_FOUND, classification.getTypeName());
        }

        List<String> messages = new ArrayList<>();

        type.validateValueForUpdate(classification, classification.getTypeName(), messages);

        if (!messages.isEmpty()) {
            throw new AtlasBaseException(AtlasErrorCode.INVALID_PARAMETERS, messages);
        }

        type.getNormalizedValueForUpdate(classification);
    }

    public static String getSoftRefFormattedValue(AtlasObjectId objectId) {
        return getSoftRefFormattedString(objectId.getTypeName(), objectId.getGuid());
    }

    private static String getSoftRefFormattedString(String typeName, String resolvedGuid) {
        return String.format(SOFT_REF_FORMAT, typeName, resolvedGuid);
    }

    public void importActivateEntity(AtlasVertex vertex, AtlasEntity entity) {
        AtlasGraphUtilsV2.setEncodedProperty(vertex, STATE_PROPERTY_KEY, ACTIVE);

        if (MapUtils.isNotEmpty(entity.getRelationshipAttributes())) {
            Set<String> relatedEntitiesGuids = getRelatedEntitiesGuids(entity);
            activateEntityRelationships(vertex, relatedEntitiesGuids);
        }
    }

    private void activateEntityRelationships(AtlasVertex vertex, Set<String> relatedEntitiesGuids) {
        Iterator<AtlasEdge> edgeIterator = vertex.getEdges(AtlasEdgeDirection.BOTH).iterator();

        while (edgeIterator.hasNext()) {
            AtlasEdge edge = edgeIterator.next();

            if (AtlasGraphUtilsV2.getState(edge) != DELETED) {
                continue;
            }

            final String relatedEntityGuid;
            if (Objects.equals(edge.getInVertex().getId(), vertex.getId())) {
                relatedEntityGuid = AtlasGraphUtilsV2.getIdFromVertex(edge.getOutVertex());
            } else {
                relatedEntityGuid = AtlasGraphUtilsV2.getIdFromVertex(edge.getInVertex());
            }

            if (StringUtils.isEmpty(relatedEntityGuid) || !relatedEntitiesGuids.contains(relatedEntityGuid)) {
                continue;
            }

            edge.setProperty(STATE_PROPERTY_KEY, AtlasRelationship.Status.ACTIVE);
        }
    }

    private Set<String> getRelatedEntitiesGuids(AtlasEntity entity) {
        Set<String> relGuidsSet = new HashSet<>();

        for (Object o : entity.getRelationshipAttributes().values()) {
            if (o instanceof AtlasObjectId) {
                relGuidsSet.add(((AtlasObjectId) o).getGuid());
            } else if (o instanceof List) {
                for (Object id : (List) o) {
                    if (id instanceof AtlasObjectId) {
                        relGuidsSet.add(((AtlasObjectId) id).getGuid());
                    }
                }
            }
        }
        return relGuidsSet;
    }

    private void validateBusinessAttributes(AtlasVertex entityVertex, AtlasEntityType entityType, Map<String, Map<String, Object>> businessAttributes, boolean isOverwrite) throws AtlasBaseException {
        List<String> messages = new ArrayList<>();

        Map<String, Map<String, AtlasBusinessAttribute>> entityTypeBusinessMetadata = entityType.getBusinessAttributes();

        for (String bmName : businessAttributes.keySet()) {
            if (!entityTypeBusinessMetadata.containsKey(bmName)) {
                messages.add(bmName + ": invalid business-metadata for entity type " + entityType.getTypeName());

                continue;
            }

            Map<String, AtlasBusinessAttribute> entityTypeBusinessAttributes = entityTypeBusinessMetadata.get(bmName);
            Map<String, Object> entityBusinessAttributes = businessAttributes.get(bmName);

            for (AtlasBusinessAttribute bmAttribute : entityTypeBusinessAttributes.values()) {
                AtlasType attrType = bmAttribute.getAttributeType();
                String attrName = bmAttribute.getName();
                Object attrValue = entityBusinessAttributes == null ? null : entityBusinessAttributes.get(attrName);
                String fieldName = entityType.getTypeName() + "." + bmName + "." + attrName;

                if (attrValue != null) {
                    attrType.validateValue(attrValue, fieldName, messages);
                    boolean isValidLength = bmAttribute.isValidLength(attrValue);
                    if (!isValidLength) {
                        messages.add(fieldName + ":  Business attribute-value exceeds maximum length limit");
                    }

                } else if (!bmAttribute.getAttributeDef().getIsOptional()) {
                    final boolean isAttrValuePresent;

                    if (isOverwrite) {
                        isAttrValuePresent = false;
                    } else {
                        Object existingValue = AtlasGraphUtilsV2.getEncodedProperty(entityVertex, bmAttribute.getVertexPropertyName(), Object.class);

                        isAttrValuePresent = existingValue != null;
                    }

                    if (!isAttrValuePresent) {
                        messages.add(fieldName + ": mandatory business-metadata attribute value missing in type " + entityType.getTypeName());
                    }
                }
            }
        }

        if (!messages.isEmpty()) {
            throw new AtlasBaseException(AtlasErrorCode.INSTANCE_CRUD_INVALID_PARAMS, messages);
        }
    }

    public static void validateCustomAttributes(AtlasEntity entity) throws AtlasBaseException {
        Map<String, String> customAttributes = entity.getCustomAttributes();

        if (MapUtils.isNotEmpty(customAttributes)) {
            for (Map.Entry<String, String> entry : customAttributes.entrySet()) {
                String key = entry.getKey();
                String value = entry.getValue();

                if (key.length() > CUSTOM_ATTRIBUTE_KEY_MAX_LENGTH) {
                    throw new AtlasBaseException(AtlasErrorCode.INVALID_CUSTOM_ATTRIBUTE_KEY_LENGTH, key);
                }

                Matcher matcher = CUSTOM_ATTRIBUTE_KEY_REGEX.matcher(key);

                if (!matcher.matches()) {
                    throw new AtlasBaseException(AtlasErrorCode.INVALID_CUSTOM_ATTRIBUTE_KEY_CHARACTERS, key);
                }

                if (StringUtils.isNotEmpty(CUSTOM_ATTRIBUTE_KEY_SPECIAL_PREFIX) && key.startsWith(CUSTOM_ATTRIBUTE_KEY_SPECIAL_PREFIX)) {
                    continue;
                }

                if (!key.startsWith(CUSTOM_ATTRIBUTE_KEY_SPECIAL_PREFIX) && value.length() > CUSTOM_ATTRIBUTE_VALUE_MAX_LENGTH) {
                    throw new AtlasBaseException(AtlasErrorCode.INVALID_CUSTOM_ATTRIBUTE_VALUE, value, String.valueOf(CUSTOM_ATTRIBUTE_VALUE_MAX_LENGTH));
                }
            }
        }
    }

    public static void validateLabels(Set<String> labels) throws AtlasBaseException {
        if (CollectionUtils.isNotEmpty(labels)) {
            for (String label : labels) {
                if (label.length() > LABEL_MAX_LENGTH.getInt()) {
                    throw new AtlasBaseException(AtlasErrorCode.INVALID_LABEL_LENGTH, label, String.valueOf(LABEL_MAX_LENGTH.getInt()));
                }

                Matcher matcher = LABEL_REGEX.matcher(label);

                if (!matcher.matches()) {
                    throw new AtlasBaseException(AtlasErrorCode.INVALID_LABEL_CHARACTERS, label);
                }
            }
        }
    }

    List<AtlasEntity> updateClassificationText(AtlasClassification classification, Collection<AtlasVertex> propagatedVertices) throws AtlasBaseException {
        List<AtlasEntity> propagatedEntities = new ArrayList<>();
        AtlasPerfMetrics.MetricRecorder metricRecorder = RequestContext.get().startMetricRecord("updateClassificationText");

        if (CollectionUtils.isNotEmpty(propagatedVertices)) {
            for (AtlasVertex vertex : propagatedVertices) {
                AtlasEntity entity = null;
                for (int i = 1; i <= MAX_NUMBER_OF_RETRIES; i++) {
                    try {
                        entity = instanceConverter.getAndCacheEntity(graphHelper.getGuid(vertex), ENTITY_CHANGE_NOTIFY_IGNORE_RELATIONSHIP_ATTRIBUTES);
                        break; //do not retry on success
                    } catch (AtlasBaseException ex) {
                        if (i == MAX_NUMBER_OF_RETRIES) {
                            LOG.error(String.format("Maximum retries reached for fetching vertex with id %s from graph. Retried %s times. Skipping...", vertex.getId(), i));
                            continue;
                        }
                        LOG.warn(String.format("Vertex with id %s could not be fetched from graph. Retrying for %s time", vertex.getId(), i));
                    }
                }

                if (entity != null) {
                    String classificationTextForEntity = fullTextMapperV2.getClassificationTextForEntity(entity);
                    vertex.setProperty(CLASSIFICATION_TEXT_KEY, classificationTextForEntity);
                    propagatedEntities.add(entity);
                }
            }
        }

        RequestContext.get().endMetricRecord(metricRecorder);
        return propagatedEntities;
    }


    private void updateLabels(AtlasVertex vertex, Set<String> labels) {
        if (CollectionUtils.isNotEmpty(labels)) {
            AtlasGraphUtilsV2.setEncodedProperty(vertex, LABELS_PROPERTY_KEY, getLabelString(labels));
        } else {
            vertex.removeProperty(LABELS_PROPERTY_KEY);
        }
    }

    private String getLabelString(Collection<String> labels) {
        String ret = null;

        if (!labels.isEmpty()) {
            ret = LABEL_NAME_DELIMITER + String.join(LABEL_NAME_DELIMITER, labels) + LABEL_NAME_DELIMITER;
        }

        return ret;
    }

    private void addToUpdatedBusinessAttributes(Map<String, Map<String, Object>> updatedBusinessAttributes, AtlasBusinessAttribute bmAttribute, Object attrValue) {
        String bmName = bmAttribute.getDefinedInType().getTypeName();
        Map<String, Object> attributes = updatedBusinessAttributes.get(bmName);

        if (attributes == null) {
            attributes = new HashMap<>();

            updatedBusinessAttributes.put(bmName, attributes);
        }

        attributes.put(bmAttribute.getName(), attrValue);
    }

    private void createAndQueueTask(String taskType, AtlasVertex entityVertex, String classificationVertexId, String classificationName, Boolean currentPropagateThroughLineage, Boolean currentRestrictPropagationThroughHierarchy) throws AtlasBaseException{

        deleteDelegate.getHandler().createAndQueueTaskWithoutCheck(taskType, entityVertex, classificationVertexId,classificationName, null, currentPropagateThroughLineage,currentRestrictPropagationThroughHierarchy);
    }

    private void createAndQueueTask(String taskType, AtlasVertex entityVertex, String classificationVertexId, String classificationName) throws AtlasBaseException {
        deleteDelegate.getHandler().createAndQueueTaskWithoutCheck(taskType, entityVertex, classificationVertexId, classificationName, null);
    }

    public void removePendingTaskFromEntity(String entityGuid, String taskGuid) throws EntityNotFoundException {
        if (StringUtils.isEmpty(entityGuid) || StringUtils.isEmpty(taskGuid)) {
            return;
        }

        AtlasVertex entityVertex = graphHelper.getVertexForGUID(entityGuid);

        if (entityVertex == null) {
            LOG.warn("Error fetching vertex: {}", entityVertex);

            return;
        }

        entityVertex.removePropertyValue(PENDING_TASKS_PROPERTY_KEY, taskGuid);
    }

    public void removePendingTaskFromEdge(String edgeId, String taskGuid) throws AtlasBaseException {
        if (StringUtils.isEmpty(edgeId) || StringUtils.isEmpty(taskGuid)) {
            return;
        }

        AtlasEdge edge = graph.getEdge(edgeId);

        if (edge == null) {
            LOG.warn("Error fetching edge: {}", edgeId);

            return;
        }

        AtlasGraphUtilsV2.removeItemFromListProperty(edge, EDGE_PENDING_TASKS_PROPERTY_KEY, taskGuid);
    }


    public void addHasLineage(Set<AtlasEdge> inputOutputEdges, boolean isRestoreEntity) {
        AtlasPerfMetrics.MetricRecorder metricRecorder = RequestContext.get().startMetricRecord("addHasLineage");

        for (AtlasEdge atlasEdge : inputOutputEdges) {

            boolean isOutputEdge = PROCESS_OUTPUTS.equals(atlasEdge.getLabel());

            AtlasVertex processVertex = atlasEdge.getOutVertex();
            AtlasVertex assetVertex = atlasEdge.getInVertex();

            if (getEntityHasLineage(processVertex)) {
                AtlasGraphUtilsV2.setEncodedProperty(assetVertex, HAS_LINEAGE, true);
                continue;
            }

            String oppositeEdgeLabel = isOutputEdge ? PROCESS_INPUTS : PROCESS_OUTPUTS;

            Iterator<AtlasEdge> oppositeEdges = processVertex.getEdges(AtlasEdgeDirection.BOTH, oppositeEdgeLabel).iterator();
            boolean isHasLineageSet = false;
            while (oppositeEdges.hasNext()) {
                AtlasEdge oppositeEdge = oppositeEdges.next();
                AtlasVertex oppositeEdgeAssetVertex = oppositeEdge.getInVertex();

                if (getStatus(oppositeEdge) == ACTIVE && getStatus(oppositeEdgeAssetVertex) == ACTIVE) {
                    if (!isHasLineageSet) {
                        AtlasGraphUtilsV2.setEncodedProperty(assetVertex, HAS_LINEAGE, true);
                        AtlasGraphUtilsV2.setEncodedProperty(processVertex, HAS_LINEAGE, true);
                        isHasLineageSet = true;
                    }

                    if (isRestoreEntity) {
                        AtlasGraphUtilsV2.setEncodedProperty(oppositeEdgeAssetVertex, HAS_LINEAGE, true);
                    } else {
                        break;
                    }
                }
            }
        }
        RequestContext.get().endMetricRecord(metricRecorder);
    }

    public List<AtlasVertex> linkBusinessPolicy(String policyId, Set<String> linkGuids) {
        return linkGuids.stream().map(guid -> findByGuid(graph, guid)).filter(Objects::nonNull).filter(ev -> {
            Set<String> existingValues = ev.getMultiValuedSetProperty(ASSET_POLICY_GUIDS, String.class);
            return !existingValues.contains(policyId);
        }).peek(ev -> {
            Set<String> existingValues = ev.getMultiValuedSetProperty(ASSET_POLICY_GUIDS, String.class);
            existingValues.add(policyId);
            ev.setProperty(ASSET_POLICY_GUIDS, policyId);
            ev.setProperty(ASSET_POLICIES_COUNT, existingValues.size());

            updateModificationMetadata(ev);

            cacheDifferentialEntity(ev, existingValues);
        }).collect(Collectors.toList());
    }


    public List<AtlasVertex> unlinkBusinessPolicy(String policyId, Set<String> unlinkGuids) {
        return unlinkGuids.stream().map(guid -> AtlasGraphUtilsV2.findByGuid(graph, guid)).filter(Objects::nonNull).filter(ev -> {
            Set<String> existingValues = ev.getMultiValuedSetProperty(ASSET_POLICY_GUIDS, String.class);
            return existingValues.contains(policyId);
        }).peek(ev -> {
            Set<String> existingValues = ev.getMultiValuedSetProperty(ASSET_POLICY_GUIDS, String.class);
            existingValues.remove(policyId);
            ev.removePropertyValue(ASSET_POLICY_GUIDS, policyId);
            ev.setProperty(ASSET_POLICIES_COUNT, existingValues.size());

            updateModificationMetadata(ev);

            cacheDifferentialEntity(ev, existingValues);
        }).collect(Collectors.toList());
    }

    public List<AtlasVertex> linkMeshEntityToAssets(String meshEntityId, Set<String> linkGuids) {
        return linkGuids.stream().map(guid -> findByGuid(graph, guid)).filter(Objects::nonNull).filter(ev -> {
            Set<String> existingValues = ev.getMultiValuedSetProperty(DOMAIN_GUIDS_ATTR, String.class);
            return !existingValues.contains(meshEntityId);
        }).peek(ev -> {
            try {
                isAuthorizedToLink(ev);
            } catch (AtlasBaseException e) {
                throw new RuntimeException("Permission denied to link entity to asset", e);
            }
            Set<String> existingValues = ev.getMultiValuedSetProperty(DOMAIN_GUIDS_ATTR, String.class);
            updateDomainAttribute(ev, existingValues, meshEntityId);
            existingValues.clear();
            existingValues.add(meshEntityId);

            updateModificationMetadata(ev);

            cacheDifferentialMeshEntity(ev, existingValues);
        }).collect(Collectors.toList());
    }

<<<<<<< HEAD
    public List<AtlasVertex> unlinkMeshEntityFromAssets(String meshEntityId, Set<String> unlinkGuids) {
=======
    public List<AtlasVertex> unlinkMeshEntityFromAssets(String meshEntityId, Set<String> unlinkGuids) throws AtlasBaseException {
>>>>>>> 9c246d04
        return unlinkGuids.stream().map(guid -> AtlasGraphUtilsV2.findByGuid(graph, guid)).filter(Objects::nonNull).filter(ev -> {
            Set<String> existingValues = ev.getMultiValuedSetProperty(DOMAIN_GUIDS_ATTR, String.class);
            return existingValues.contains(meshEntityId);
        }).peek(ev -> {
            try {
                isAuthorizedToLink(ev);
            } catch (AtlasBaseException e) {
                throw new RuntimeException("Permission denied to unlink entity from asset", e);
            }
            Set<String> existingValues = ev.getMultiValuedSetProperty(DOMAIN_GUIDS_ATTR, String.class);
            existingValues.remove(meshEntityId);
            ev.removePropertyValue(DOMAIN_GUIDS_ATTR, meshEntityId);

            updateModificationMetadata(ev);

            cacheDifferentialMeshEntity(ev, existingValues);
        }).collect(Collectors.toList());
    }

    private void updateDomainAttribute(AtlasVertex vertex, Set<String> existingValues, String meshEntityId){
        existingValues.forEach(existingValue -> vertex.removePropertyValue(DOMAIN_GUIDS_ATTR, existingValue));
        vertex.setProperty(DOMAIN_GUIDS_ATTR, meshEntityId);
    }

    private void cacheDifferentialEntity(AtlasVertex ev, Set<String> existingValues) {
        AtlasEntity diffEntity = new AtlasEntity(ev.getProperty(TYPE_NAME_PROPERTY_KEY, String.class));
        setEntityCommonAttributes(ev, diffEntity);
        diffEntity.setAttribute(ASSET_POLICY_GUIDS, existingValues);
        diffEntity.setAttribute(ASSET_POLICIES_COUNT, existingValues.size());

        RequestContext requestContext = RequestContext.get();
        requestContext.cacheDifferentialEntity(diffEntity);
    }

    private void isAuthorizedToLink(AtlasVertex vertex) throws AtlasBaseException {
        AtlasEntityHeader sourceEntity = entityRetriever.toAtlasEntityHeader(vertex);

        // source -> UPDATE + READ
        AtlasAuthorizationUtils.verifyAccess(new AtlasEntityAccessRequest(typeRegistry, AtlasPrivilege.ENTITY_UPDATE, sourceEntity),
                "update on source Entity, link/unlink operation denied: ", sourceEntity.getAttribute(NAME));

        AtlasAuthorizationUtils.verifyAccess(new AtlasEntityAccessRequest(typeRegistry, AtlasPrivilege.ENTITY_READ, sourceEntity),
                "read on source Entity, link/unlink operation denied: ", sourceEntity.getAttribute(NAME));

    }

    private void cacheDifferentialMeshEntity(AtlasVertex ev, Set<String> existingValues) {
        AtlasEntity diffEntity = new AtlasEntity(ev.getProperty(TYPE_NAME_PROPERTY_KEY, String.class));
        setEntityCommonAttributes(ev, diffEntity);
        diffEntity.setAttribute(DOMAIN_GUIDS_ATTR, existingValues);

        RequestContext requestContext = RequestContext.get();
        requestContext.cacheDifferentialEntity(diffEntity);
    }

    private void setEntityCommonAttributes(AtlasVertex ev, AtlasEntity diffEntity) {
        diffEntity.setGuid(ev.getProperty(GUID_PROPERTY_KEY, String.class));
        diffEntity.setUpdatedBy(ev.getProperty(MODIFIED_BY_KEY, String.class));
        diffEntity.setUpdateTime(new Date(RequestContext.get().getRequestTime()));
    }

    private void isAuthorizedToLink(AtlasVertex vertex) throws AtlasBaseException {
        AtlasEntityHeader sourceEntity = entityRetriever.toAtlasEntityHeader(vertex);

        // source -> UPDATE + READ
        AtlasAuthorizationUtils.verifyAccess(new AtlasEntityAccessRequest(typeRegistry, AtlasPrivilege.ENTITY_UPDATE, sourceEntity),
                "update on source Entity, link/unlink operation denied: ", sourceEntity.getAttribute(NAME));

        AtlasAuthorizationUtils.verifyAccess(new AtlasEntityAccessRequest(typeRegistry, AtlasPrivilege.ENTITY_READ, sourceEntity),
                "read on source Entity, link/unlink operation denied: ", sourceEntity.getAttribute(NAME));

    }
}<|MERGE_RESOLUTION|>--- conflicted
+++ resolved
@@ -4929,11 +4929,7 @@
         }).collect(Collectors.toList());
     }
 
-<<<<<<< HEAD
     public List<AtlasVertex> unlinkMeshEntityFromAssets(String meshEntityId, Set<String> unlinkGuids) {
-=======
-    public List<AtlasVertex> unlinkMeshEntityFromAssets(String meshEntityId, Set<String> unlinkGuids) throws AtlasBaseException {
->>>>>>> 9c246d04
         return unlinkGuids.stream().map(guid -> AtlasGraphUtilsV2.findByGuid(graph, guid)).filter(Objects::nonNull).filter(ev -> {
             Set<String> existingValues = ev.getMultiValuedSetProperty(DOMAIN_GUIDS_ATTR, String.class);
             return existingValues.contains(meshEntityId);
@@ -4968,18 +4964,6 @@
         requestContext.cacheDifferentialEntity(diffEntity);
     }
 
-    private void isAuthorizedToLink(AtlasVertex vertex) throws AtlasBaseException {
-        AtlasEntityHeader sourceEntity = entityRetriever.toAtlasEntityHeader(vertex);
-
-        // source -> UPDATE + READ
-        AtlasAuthorizationUtils.verifyAccess(new AtlasEntityAccessRequest(typeRegistry, AtlasPrivilege.ENTITY_UPDATE, sourceEntity),
-                "update on source Entity, link/unlink operation denied: ", sourceEntity.getAttribute(NAME));
-
-        AtlasAuthorizationUtils.verifyAccess(new AtlasEntityAccessRequest(typeRegistry, AtlasPrivilege.ENTITY_READ, sourceEntity),
-                "read on source Entity, link/unlink operation denied: ", sourceEntity.getAttribute(NAME));
-
-    }
-
     private void cacheDifferentialMeshEntity(AtlasVertex ev, Set<String> existingValues) {
         AtlasEntity diffEntity = new AtlasEntity(ev.getProperty(TYPE_NAME_PROPERTY_KEY, String.class));
         setEntityCommonAttributes(ev, diffEntity);
