/**
 * Licensed to the Apache Software Foundation (ASF) under one
 * or more contributor license agreements.  See the NOTICE file
 * distributed with this work for additional information
 * regarding copyright ownership.  The ASF licenses this file
 * to you under the Apache License, Version 2.0 (the
 * "License"); you may not use this file except in compliance
 * with the License.  You may obtain a copy of the License at
 *
 *     http://www.apache.org/licenses/LICENSE-2.0
 *
 * Unless required by applicable law or agreed to in writing, software
 * distributed under the License is distributed on an "AS IS" BASIS,
 * WITHOUT WARRANTIES OR CONDITIONS OF ANY KIND, either express or implied.
 * See the License for the specific language governing permissions and
 * limitations under the License.
 */
package org.apache.atlas.repository.store.graph.v2;


import com.google.common.annotations.VisibleForTesting;
import org.apache.atlas.*;
import org.apache.atlas.annotation.GraphTransaction;
import org.apache.atlas.authorize.AtlasAuthorizationUtils;
import org.apache.atlas.authorize.AtlasEntityAccessRequest;
import org.apache.atlas.authorize.AtlasPrivilege;
import org.apache.atlas.exception.AtlasBaseException;
import org.apache.atlas.exception.EntityNotFoundException;
import org.apache.atlas.model.TimeBoundary;
import org.apache.atlas.model.TypeCategory;
import org.apache.atlas.model.instance.AtlasClassification;
import org.apache.atlas.model.instance.AtlasEntity;
import org.apache.atlas.model.instance.AtlasEntityHeader;
import org.apache.atlas.model.instance.AtlasObjectId;
import org.apache.atlas.model.instance.AtlasRelatedObjectId;
import org.apache.atlas.model.instance.AtlasRelationship;
import org.apache.atlas.model.instance.AtlasStruct;
import org.apache.atlas.model.instance.EntityMutationResponse;
import org.apache.atlas.model.instance.EntityMutations;
import org.apache.atlas.model.instance.EntityMutations.EntityOperation;
import org.apache.atlas.model.tasks.AtlasTask;
import org.apache.atlas.model.typedef.AtlasEntityDef;
import org.apache.atlas.model.typedef.AtlasEntityDef.AtlasRelationshipAttributeDef;
import org.apache.atlas.model.typedef.AtlasRelationshipDef;
import org.apache.atlas.model.typedef.AtlasStructDef.AtlasAttributeDef;
import org.apache.atlas.model.typedef.AtlasStructDef.AtlasAttributeDef.Cardinality;
import org.apache.atlas.repository.Constants;
import org.apache.atlas.repository.RepositoryException;
import org.apache.atlas.repository.converters.AtlasInstanceConverter;
import org.apache.atlas.repository.graph.GraphHelper;
import org.apache.atlas.repository.graph.IFullTextMapper;
import org.apache.atlas.repository.graphdb.AtlasEdge;
import org.apache.atlas.repository.graphdb.AtlasEdgeDirection;
import org.apache.atlas.repository.graphdb.AtlasGraph;
import org.apache.atlas.repository.graphdb.AtlasVertex;
import org.apache.atlas.repository.store.graph.AtlasRelationshipStore;
import org.apache.atlas.repository.store.graph.EntityGraphDiscoveryContext;
import org.apache.atlas.repository.store.graph.v1.DeleteHandlerDelegate;
import org.apache.atlas.repository.store.graph.v2.tasks.ClassificationTask;
import org.apache.atlas.tasks.TaskManagement;
import org.apache.atlas.type.AtlasArrayType;
import org.apache.atlas.repository.store.graph.v1.RestoreHandlerV1;
import org.apache.atlas.type.AtlasBuiltInTypes;
import org.apache.atlas.type.AtlasBusinessMetadataType.AtlasBusinessAttribute;
import org.apache.atlas.type.AtlasClassificationType;
import org.apache.atlas.type.AtlasEntityType;
import org.apache.atlas.type.AtlasMapType;
import org.apache.atlas.type.AtlasStructType;
import org.apache.atlas.type.AtlasStructType.AtlasAttribute;
import org.apache.atlas.type.AtlasStructType.AtlasAttribute.AtlasRelationshipEdgeDirection;
import org.apache.atlas.type.AtlasType;
import org.apache.atlas.type.AtlasTypeRegistry;
import org.apache.atlas.type.AtlasTypeUtil;
import org.apache.atlas.utils.AtlasEntityUtil;
import org.apache.atlas.utils.AtlasJson;
import org.apache.atlas.utils.AtlasPerfMetrics;
import org.apache.atlas.utils.AtlasPerfMetrics.MetricRecorder;
import org.apache.atlas.utils.AtlasPerfTracer;
import org.apache.commons.codec.digest.DigestUtils;
import org.apache.commons.collections.CollectionUtils;
import org.apache.commons.collections.IteratorUtils;
import org.apache.commons.collections.MapUtils;
import org.apache.commons.lang3.StringUtils;
import org.slf4j.Logger;
import org.slf4j.LoggerFactory;
import org.springframework.stereotype.Component;

import javax.inject.Inject;
import java.util.ArrayList;
import java.util.Collection;
import java.util.Collections;
import java.util.HashMap;
import java.util.HashSet;
import java.util.Iterator;
import java.util.List;
import java.util.Map;
import java.util.NoSuchElementException;
import java.util.Objects;
import java.util.Set;
import java.util.UUID;
import java.util.Date;
import java.util.regex.Matcher;
import java.util.regex.Pattern;
import java.util.stream.Collectors;

import static org.apache.atlas.AtlasConfiguration.LABEL_MAX_LENGTH;
import static org.apache.atlas.AtlasConfiguration.STORE_DIFFERENTIAL_AUDITS;
import static org.apache.atlas.model.TypeCategory.ARRAY;
import static org.apache.atlas.model.TypeCategory.CLASSIFICATION;
import static org.apache.atlas.model.instance.AtlasEntity.Status.ACTIVE;
import static org.apache.atlas.model.instance.AtlasEntity.Status.DELETED;
import static org.apache.atlas.model.instance.AtlasRelatedObjectId.KEY_RELATIONSHIP_ATTRIBUTES;
import static org.apache.atlas.model.instance.EntityMutations.EntityOperation.CREATE;
import static org.apache.atlas.model.instance.EntityMutations.EntityOperation.DELETE;
import static org.apache.atlas.model.instance.EntityMutations.EntityOperation.PARTIAL_UPDATE;
import static org.apache.atlas.model.instance.EntityMutations.EntityOperation.UPDATE;
import static org.apache.atlas.model.typedef.AtlasStructDef.AtlasAttributeDef.Cardinality.SET;
import static org.apache.atlas.repository.Constants.*;
import static org.apache.atlas.repository.graph.GraphHelper.getClassificationEdge;
import static org.apache.atlas.repository.graph.GraphHelper.getClassificationVertex;
import static org.apache.atlas.repository.graph.GraphHelper.getCollectionElementsUsingRelationship;
import static org.apache.atlas.repository.graph.GraphHelper.getDelimitedClassificationNames;
import static org.apache.atlas.repository.graph.GraphHelper.getLabels;
import static org.apache.atlas.repository.graph.GraphHelper.getMapElementsProperty;
import static org.apache.atlas.repository.graph.GraphHelper.getStatus;
import static org.apache.atlas.repository.graph.GraphHelper.getTraitLabel;
import static org.apache.atlas.repository.graph.GraphHelper.getTraitNames;
import static org.apache.atlas.repository.graph.GraphHelper.getTypeName;
import static org.apache.atlas.repository.graph.GraphHelper.getTypeNames;
import static org.apache.atlas.repository.graph.GraphHelper.isPropagationEnabled;
import static org.apache.atlas.repository.graph.GraphHelper.isRelationshipEdge;
import static org.apache.atlas.repository.graph.GraphHelper.string;
import static org.apache.atlas.repository.graph.GraphHelper.updateModificationMetadata;
import static org.apache.atlas.repository.graph.GraphHelper.getEntityHasLineage;
import static org.apache.atlas.repository.graph.GraphHelper.isTermEntityEdge;
import static org.apache.atlas.repository.graph.GraphHelper.getRemovePropagations;
import static org.apache.atlas.repository.graph.GraphHelper.getPropagatedEdges;
import static org.apache.atlas.repository.graph.GraphHelper.getPropagatableClassifications;
import static org.apache.atlas.repository.graph.GraphHelper.getClassificationEntityGuid;
import static org.apache.atlas.repository.store.graph.v2.AtlasGraphUtilsV2.*;
import static org.apache.atlas.repository.store.graph.v2.preprocessor.PreProcessorUtils.INPUT_PORT_GUIDS_ATTR;
import static org.apache.atlas.repository.store.graph.v2.preprocessor.PreProcessorUtils.OUTPUT_PORT_GUIDS_ATTR;
import static org.apache.atlas.repository.store.graph.v2.tasks.ClassificationPropagateTaskFactory.*;
import static org.apache.atlas.type.AtlasStructType.AtlasAttribute.AtlasRelationshipEdgeDirection.IN;
import static org.apache.atlas.type.AtlasStructType.AtlasAttribute.AtlasRelationshipEdgeDirection.OUT;
import static org.apache.atlas.type.Constants.PENDING_TASKS_PROPERTY_KEY;
import static org.apache.atlas.type.Constants.CATEGORIES_PARENT_PROPERTY_KEY;
import static org.apache.atlas.type.Constants.CATEGORIES_PROPERTY_KEY;
import static org.apache.atlas.type.Constants.GLOSSARY_PROPERTY_KEY;
import static org.apache.atlas.type.Constants.HAS_LINEAGE;
import static org.apache.atlas.type.Constants.MEANINGS_PROPERTY_KEY;
import static org.apache.atlas.type.Constants.MEANINGS_TEXT_PROPERTY_KEY;
import static org.apache.atlas.type.Constants.MEANING_NAMES_PROPERTY_KEY;


@Component
public class EntityGraphMapper {
    private static final Logger LOG = LoggerFactory.getLogger(EntityGraphMapper.class);
    private static final Logger PERF_LOG = AtlasPerfTracer.getPerfLogger("entityGraphMapper");

    private static final String SOFT_REF_FORMAT = "%s:%s";
    private static final int INDEXED_STR_SAFE_LEN = AtlasConfiguration.GRAPHSTORE_INDEXED_STRING_SAFE_LENGTH.getInt();
    private static final boolean WARN_ON_NO_RELATIONSHIP = AtlasConfiguration.RELATIONSHIP_WARN_NO_RELATIONSHIPS.getBoolean();
    private static final String CUSTOM_ATTRIBUTE_KEY_SPECIAL_PREFIX = AtlasConfiguration.CUSTOM_ATTRIBUTE_KEY_SPECIAL_PREFIX.getString();

    private static final String CLASSIFICATION_NAME_DELIMITER = "|";
    private static final Pattern CUSTOM_ATTRIBUTE_KEY_REGEX = Pattern.compile("^[a-zA-Z0-9_-]*$");
    private static final Pattern LABEL_REGEX = Pattern.compile("^[a-zA-Z0-9_-]*$");
    private static final int CUSTOM_ATTRIBUTE_KEY_MAX_LENGTH = AtlasConfiguration.CUSTOM_ATTRIBUTE_KEY_MAX_LENGTH.getInt();
    private static final int CUSTOM_ATTRIBUTE_VALUE_MAX_LENGTH = AtlasConfiguration.CUSTOM_ATTRIBUTE_VALUE_MAX_LENGTH.getInt();

    private static final String TYPE_GLOSSARY = "AtlasGlossary";
    private static final String TYPE_CATEGORY = "AtlasGlossaryCategory";
    private static final String TYPE_TERM = "AtlasGlossaryTerm";
    private static final String TYPE_PRODUCT = "DataProduct";
    private static final String TYPE_PROCESS = "Process";
    private static final String ATTR_MEANINGS = "meanings";
    private static final String ATTR_ANCHOR = "anchor";
    private static final String ATTR_CATEGORIES = "categories";
    private static final List<String> ALLOWED_DATATYPES_FOR_DEFAULT_NULL = new ArrayList() {
        {
            add("int");
            add("long");
            add("float");
        }
    };

    private static final boolean ENTITY_CHANGE_NOTIFY_IGNORE_RELATIONSHIP_ATTRIBUTES = AtlasConfiguration.ENTITY_CHANGE_NOTIFY_IGNORE_RELATIONSHIP_ATTRIBUTES.getBoolean();
<<<<<<< HEAD
    private static final boolean CLASSIFICATION_PROPAGATION_DEFAULT                  = AtlasConfiguration.CLASSIFICATION_PROPAGATION_DEFAULT.getBoolean();
    private static final boolean RESTRICT_PROPAGATION_THROUGH_LINEAGE_DEFAULT        = false;

    private static final boolean RESTRICT_PROPAGATION_THROUGH_HIERARCHY_DEFAULT        = false;
    public static final int CLEANUP_BATCH_SIZE = 50000;
    private              boolean DEFERRED_ACTION_ENABLED                             = AtlasConfiguration.TASKS_USE_ENABLED.getBoolean();
    private              boolean DIFFERENTIAL_AUDITS                                 = STORE_DIFFERENTIAL_AUDITS.getBoolean();

    private static final int MAX_NUMBER_OF_RETRIES = AtlasConfiguration.MAX_NUMBER_OF_RETRIES.getInt();
    private static final int CHUNK_SIZE            = AtlasConfiguration.TASKS_GRAPH_COMMIT_CHUNK_SIZE.getInt();
    private static final int UD_REL_THRESHOLD = AtlasConfiguration.ATLAS_UD_RELATIONSHIPS_MAX_COUNT.getInt();

    private final GraphHelper               graphHelper;
    private final AtlasGraph                graph;
    private final DeleteHandlerDelegate     deleteDelegate;
    private final RestoreHandlerV1          restoreHandlerV1;
    private final AtlasTypeRegistry         typeRegistry;
    private final AtlasRelationshipStore    relationshipStore;
=======
    private static final boolean CLASSIFICATION_PROPAGATION_DEFAULT = AtlasConfiguration.CLASSIFICATION_PROPAGATION_DEFAULT.getBoolean();
    private static final boolean RESTRICT_PROPAGATION_THROUGH_LINEAGE_DEFAULT = false;

    private static final boolean RESTRICT_PROPAGATION_THROUGH_HIERARCHY_DEFAULT = false;
    private boolean DEFERRED_ACTION_ENABLED = AtlasConfiguration.TASKS_USE_ENABLED.getBoolean();
    private boolean DIFFERENTIAL_AUDITS = STORE_DIFFERENTIAL_AUDITS.getBoolean();

    private static final int MAX_NUMBER_OF_RETRIES = AtlasConfiguration.MAX_NUMBER_OF_RETRIES.getInt();
    private static final int CHUNK_SIZE = AtlasConfiguration.TASKS_GRAPH_COMMIT_CHUNK_SIZE.getInt();

    private final GraphHelper graphHelper;
    private final AtlasGraph graph;
    private final DeleteHandlerDelegate deleteDelegate;
    private final RestoreHandlerV1 restoreHandlerV1;
    private final AtlasTypeRegistry typeRegistry;
    private final AtlasRelationshipStore relationshipStore;
>>>>>>> bfb52019
    private final IAtlasEntityChangeNotifier entityChangeNotifier;
    private final AtlasInstanceConverter instanceConverter;
    private final EntityGraphRetriever entityRetriever;
    private final IFullTextMapper fullTextMapperV2;
    private final TaskManagement taskManagement;
    private final TransactionInterceptHelper transactionInterceptHelper;

    @Inject
    public EntityGraphMapper(DeleteHandlerDelegate deleteDelegate, RestoreHandlerV1 restoreHandlerV1, AtlasTypeRegistry typeRegistry, AtlasGraph graph,
                             AtlasRelationshipStore relationshipStore, IAtlasEntityChangeNotifier entityChangeNotifier,
                             AtlasInstanceConverter instanceConverter, IFullTextMapper fullTextMapperV2,
                             TaskManagement taskManagement, TransactionInterceptHelper transactionInterceptHelper) {
        this.restoreHandlerV1 = restoreHandlerV1;
        this.graphHelper = new GraphHelper(graph);
        this.deleteDelegate = deleteDelegate;
        this.typeRegistry = typeRegistry;
        this.graph = graph;
        this.relationshipStore = relationshipStore;
        this.entityChangeNotifier = entityChangeNotifier;
        this.instanceConverter = instanceConverter;
        this.entityRetriever = new EntityGraphRetriever(graph, typeRegistry);
        this.fullTextMapperV2 = fullTextMapperV2;
        this.taskManagement = taskManagement;
        this.transactionInterceptHelper = transactionInterceptHelper;
    }

    @VisibleForTesting
    public void setTasksUseFlag(boolean value) {
        DEFERRED_ACTION_ENABLED = value;
    }

    public AtlasVertex createVertex(AtlasEntity entity) throws AtlasBaseException {
        final String guid = UUID.randomUUID().toString();
        return createVertexWithGuid(entity, guid);
    }

    public AtlasVertex createShellEntityVertex(AtlasObjectId objectId, EntityGraphDiscoveryContext context) throws AtlasBaseException {
        if (LOG.isDebugEnabled()) {
            LOG.debug("==> createShellEntityVertex({})", objectId.getTypeName());
        }

        final String guid = UUID.randomUUID().toString();
        AtlasEntityType entityType = typeRegistry.getEntityTypeByName(objectId.getTypeName());
        AtlasVertex ret = createStructVertex(objectId);

        for (String superTypeName : entityType.getAllSuperTypes()) {
            AtlasGraphUtilsV2.addEncodedProperty(ret, SUPER_TYPES_PROPERTY_KEY, superTypeName);
        }

        AtlasGraphUtilsV2.setEncodedProperty(ret, GUID_PROPERTY_KEY, guid);
        AtlasGraphUtilsV2.setEncodedProperty(ret, VERSION_PROPERTY_KEY, getEntityVersion(null));
        AtlasGraphUtilsV2.setEncodedProperty(ret, IS_INCOMPLETE_PROPERTY_KEY, INCOMPLETE_ENTITY_VALUE);

        // map unique attributes
        Map<String, Object> uniqueAttributes = objectId.getUniqueAttributes();
        EntityMutationContext mutationContext = new EntityMutationContext(context);

        for (AtlasAttribute attribute : entityType.getUniqAttributes().values()) {
            String attrName = attribute.getName();

            if (uniqueAttributes.containsKey(attrName)) {
                Object attrValue = attribute.getAttributeType().getNormalizedValue(uniqueAttributes.get(attrName));

                mapAttribute(attribute, attrValue, ret, CREATE, mutationContext);
            }
        }

        GraphTransactionInterceptor.addToVertexCache(guid, ret);

        return ret;
    }

    public AtlasVertex createVertexWithGuid(AtlasEntity entity, String guid) throws AtlasBaseException {
        if (LOG.isDebugEnabled()) {
            LOG.debug("==> createVertexWithGuid({})", entity.getTypeName());
        }

        AtlasEntityType entityType = typeRegistry.getEntityTypeByName(entity.getTypeName());
        AtlasVertex ret = createStructVertex(entity);

        for (String superTypeName : entityType.getAllSuperTypes()) {
            AtlasGraphUtilsV2.addEncodedProperty(ret, SUPER_TYPES_PROPERTY_KEY, superTypeName);
        }

        AtlasGraphUtilsV2.setEncodedProperty(ret, GUID_PROPERTY_KEY, guid);
        AtlasGraphUtilsV2.setEncodedProperty(ret, VERSION_PROPERTY_KEY, getEntityVersion(entity));

        setCustomAttributes(ret, entity);

        if (CollectionUtils.isNotEmpty(entity.getLabels())) {
            setLabels(ret, entity.getLabels());
        }

        GraphTransactionInterceptor.addToVertexCache(guid, ret);

        return ret;
    }

    public void updateSystemAttributes(AtlasVertex vertex, AtlasEntity entity) throws AtlasBaseException {
        if (entity.getVersion() != null) {
            AtlasGraphUtilsV2.setEncodedProperty(vertex, VERSION_PROPERTY_KEY, entity.getVersion());
        }

        if (entity.getCreateTime() != null) {
            AtlasGraphUtilsV2.setEncodedProperty(vertex, TIMESTAMP_PROPERTY_KEY, entity.getCreateTime().getTime());
        }

        if (entity.getUpdateTime() != null) {
            AtlasGraphUtilsV2.setEncodedProperty(vertex, MODIFICATION_TIMESTAMP_PROPERTY_KEY, entity.getUpdateTime().getTime());
        }

        if (StringUtils.isNotEmpty(entity.getCreatedBy())) {
            AtlasGraphUtilsV2.setEncodedProperty(vertex, CREATED_BY_KEY, entity.getCreatedBy());
        }

        if (StringUtils.isNotEmpty(entity.getUpdatedBy())) {
            AtlasGraphUtilsV2.setEncodedProperty(vertex, MODIFIED_BY_KEY, entity.getUpdatedBy());
        }

        if (StringUtils.isNotEmpty(entity.getHomeId())) {
            AtlasGraphUtilsV2.setEncodedProperty(vertex, HOME_ID_KEY, entity.getHomeId());
        }

        if (entity.isProxy() != null) {
            AtlasGraphUtilsV2.setEncodedProperty(vertex, IS_PROXY_KEY, entity.isProxy());
        }

        if (entity.getProvenanceType() != null) {
            AtlasGraphUtilsV2.setEncodedProperty(vertex, PROVENANCE_TYPE_KEY, entity.getProvenanceType());
        }

        if (entity.getCustomAttributes() != null) {
            setCustomAttributes(vertex, entity);
        }

        if (entity.getLabels() != null) {
            setLabels(vertex, entity.getLabels());
        }
    }

    public EntityMutationResponse mapAttributesAndClassifications(EntityMutationContext context,
                                                                  final boolean isPartialUpdate,
                                                                  final boolean replaceClassifications,
                                                                  boolean replaceBusinessAttributes,
                                                                  boolean isOverwriteBusinessAttribute) throws AtlasBaseException {

        MetricRecorder metric = RequestContext.get().startMetricRecord("mapAttributesAndClassifications");

        EntityMutationResponse resp = new EntityMutationResponse();
        RequestContext reqContext = RequestContext.get();

        if (CollectionUtils.isNotEmpty(context.getEntitiesToRestore())) {
            restoreHandlerV1.restoreEntities(context.getEntitiesToRestore());
        }

        Collection<AtlasEntity> createdEntities = context.getCreatedEntities();
        Collection<AtlasEntity> updatedEntities = context.getUpdatedEntities();
        Collection<AtlasEntity> appendEntities = context.getUpdatedEntitiesForAppendRelationshipAttribute();
        Collection<AtlasEntity> removeEntities = context.getEntitiesUpdatedWithRemoveRelationshipAttribute();

        if (CollectionUtils.isNotEmpty(createdEntities)) {
            for (AtlasEntity createdEntity : createdEntities) {
                try {
                    reqContext.getDeletedEdgesIds().clear();

                    String guid = createdEntity.getGuid();
                    AtlasVertex vertex = context.getVertex(guid);
                    AtlasEntityType entityType = context.getType(guid);

                    mapAttributes(createdEntity, entityType, vertex, CREATE, context);
                    mapRelationshipAttributes(createdEntity, entityType, vertex, CREATE, context);

                    setCustomAttributes(vertex, createdEntity);
                    setSystemAttributesToEntity(vertex, createdEntity);
                    resp.addEntity(CREATE, constructHeader(createdEntity, vertex, entityType.getAllAttributes()));
                    addClassifications(context, guid, createdEntity.getClassifications());

                    if (MapUtils.isNotEmpty(createdEntity.getBusinessAttributes())) {
                        addOrUpdateBusinessAttributes(vertex, entityType, createdEntity.getBusinessAttributes());
                    }

                    Set<AtlasEdge> inOutEdges = getNewCreatedInputOutputEdges(guid);

                    if (inOutEdges != null && inOutEdges.size() > 0) {
                        boolean isRestoreEntity = false;
                        if (CollectionUtils.isNotEmpty(context.getEntitiesToRestore())) {
                            isRestoreEntity = context.getEntitiesToRestore().contains(vertex);
                        }
                        addHasLineage(inOutEdges, isRestoreEntity);
                    }

                    Set<AtlasEdge> removedEdges = getRemovedInputOutputEdges(guid);

                    if (removedEdges != null && removedEdges.size() > 0) {
                        deleteDelegate.getHandler().resetHasLineageOnInputOutputDelete(removedEdges, null);
                    }

                    reqContext.cache(createdEntity);

                    if (DEFERRED_ACTION_ENABLED) {
                        Set<String> deletedEdgeIds = reqContext.getDeletedEdgesIds();
                        for (String deletedEdgeId : deletedEdgeIds) {
                            AtlasEdge edge = graph.getEdge(deletedEdgeId);
                            deleteDelegate.getHandler().createAndQueueClassificationRefreshPropagationTask(edge);
                        }
                    }
                } catch (AtlasBaseException baseException) {
                    setEntityGuidToException(createdEntity, baseException, context);
                    throw baseException;
                }
            }
        }

        EntityOperation updateType = isPartialUpdate ? PARTIAL_UPDATE : UPDATE;

        if (CollectionUtils.isNotEmpty(updatedEntities)) {
            for (AtlasEntity updatedEntity : updatedEntities) {
                try {
                    reqContext.getDeletedEdgesIds().clear();

                    String guid = updatedEntity.getGuid();
                    AtlasVertex vertex = context.getVertex(guid);
                    AtlasEntityType entityType = context.getType(guid);

                    mapAttributes(updatedEntity, entityType, vertex, updateType, context);
                    mapRelationshipAttributes(updatedEntity, entityType, vertex, UPDATE, context);

                    setCustomAttributes(vertex, updatedEntity);

                    if (replaceClassifications) {
                        deleteClassifications(guid);
                        addClassifications(context, guid, updatedEntity.getClassifications());
                    }

                    if (replaceBusinessAttributes) {
                        if (MapUtils.isEmpty(updatedEntity.getBusinessAttributes()) && isOverwriteBusinessAttribute) {
                            Map<String, Map<String, Object>> businessMetadata = entityRetriever.getBusinessMetadata(vertex);
                            if (MapUtils.isNotEmpty(businessMetadata)) {
                                removeBusinessAttributes(vertex, entityType, businessMetadata);
                            }
                        } else {
                            addOrUpdateBusinessAttributes(guid, updatedEntity.getBusinessAttributes(), isOverwriteBusinessAttribute);
                        }
                    }

                    setSystemAttributesToEntity(vertex, updatedEntity);
                    resp.addEntity(updateType, constructHeader(updatedEntity, vertex, entityType.getAllAttributes()));

                    // Add hasLineage for newly created edges
                    Set<AtlasEdge> newlyCreatedEdges = getNewCreatedInputOutputEdges(guid);
                    if (newlyCreatedEdges.size() > 0) {
                        addHasLineage(newlyCreatedEdges, false);
                    }

                    // Add hasLineage for restored edges
                    if (CollectionUtils.isNotEmpty(context.getEntitiesToRestore()) && context.getEntitiesToRestore().contains(vertex)) {
                        Set<AtlasEdge> restoredInputOutputEdges = getRestoredInputOutputEdges(vertex);
                        addHasLineage(restoredInputOutputEdges, true);
                    }

                    Set<AtlasEdge> removedEdges = getRemovedInputOutputEdges(guid);

                    if (removedEdges != null && removedEdges.size() > 0) {
                        deleteDelegate.getHandler().resetHasLineageOnInputOutputDelete(removedEdges, null);
                    }

                    reqContext.cache(updatedEntity);

                    if (DEFERRED_ACTION_ENABLED) {
                        Set<String> deletedEdgeIds = reqContext.getDeletedEdgesIds();
                        for (String deletedEdgeId : deletedEdgeIds) {
                            AtlasEdge edge = graph.getEdge(deletedEdgeId);
                            deleteDelegate.getHandler().createAndQueueClassificationRefreshPropagationTask(edge);
                        }
                    }

                } catch (AtlasBaseException baseException) {
                    setEntityGuidToException(updatedEntity, baseException, context);
                    throw baseException;
                }
            }
        } else {

            if (CollectionUtils.isNotEmpty(appendEntities)) {
                for (AtlasEntity entity : appendEntities) {
                    String guid = entity.getGuid();
                    AtlasVertex vertex = context.getVertex(guid);
                    AtlasEntityType entityType = context.getType(guid);
                    mapAppendRemoveRelationshipAttributes(entity, entityType, vertex, UPDATE, context, true, false);
                }
            }

            if (CollectionUtils.isNotEmpty(removeEntities)) {
                for (AtlasEntity entity : removeEntities) {
                    String guid = entity.getGuid();
                    AtlasVertex vertex = context.getVertex(guid);
                    AtlasEntityType entityType = context.getType(guid);
                    mapAppendRemoveRelationshipAttributes(entity, entityType, vertex, UPDATE, context, false, true);
                }
            }
        }

        if (CollectionUtils.isNotEmpty(context.getEntitiesToDelete())) {
            deleteDelegate.getHandler().deleteEntities(context.getEntitiesToDelete());
        }

        RequestContext req = RequestContext.get();

        if (!req.isPurgeRequested()) {
            for (AtlasEntityHeader entity : req.getDeletedEntities()) {
                resp.addEntity(DELETE, entity);
            }
        }

        for (AtlasEntityHeader entity : req.getUpdatedEntities()) {
            resp.addEntity(updateType, entity);
        }

        if (req.getRestoredEntities() != null && req.getRestoredEntities().size() > 0) {
            for (AtlasEntityHeader entity : req.getRestoredEntities()) {
                resp.addEntity(UPDATE, entity);
            }
        }

        RequestContext.get().endMetricRecord(metric);

        return resp;
    }

    private void setSystemAttributesToEntity(AtlasVertex entityVertex, AtlasEntity createdEntity) {

        createdEntity.setCreatedBy(GraphHelper.getCreatedByAsString(entityVertex));
        createdEntity.setUpdatedBy(GraphHelper.getModifiedByAsString(entityVertex));
        createdEntity.setCreateTime(new Date(GraphHelper.getCreatedTime(entityVertex)));
        createdEntity.setUpdateTime(new Date(GraphHelper.getModifiedTime(entityVertex)));


        if (DIFFERENTIAL_AUDITS) {
            AtlasEntity diffEntity = RequestContext.get().getDifferentialEntity(createdEntity.getGuid());
            if (diffEntity != null) {
                diffEntity.setUpdateTime(createdEntity.getUpdateTime());
                diffEntity.setUpdatedBy(createdEntity.getUpdatedBy());
            }
        }
    }


    private void setEntityGuidToException(AtlasEntity entity, AtlasBaseException exception, EntityMutationContext context) {
        String guid;
        try {
            guid = context.getGuidAssignments().entrySet().stream().filter(x -> entity.getGuid().equals(x.getValue())).findFirst().get().getKey();
        } catch (NoSuchElementException noSuchElementException) {
            guid = entity.getGuid();
        }

        exception.setEntityGuid(guid);
    }

    public void setCustomAttributes(AtlasVertex vertex, AtlasEntity entity) {
        String customAttributesString = getCustomAttributesString(entity);

        if (customAttributesString != null) {
            AtlasGraphUtilsV2.setEncodedProperty(vertex, CUSTOM_ATTRIBUTES_PROPERTY_KEY, customAttributesString);
        }
    }

    public void mapGlossaryRelationshipAttribute(AtlasAttribute attribute, AtlasObjectId glossaryObjectId,
                                                 AtlasVertex entityVertex, EntityMutationContext context) throws AtlasBaseException {

        mapAttribute(attribute, glossaryObjectId, entityVertex, EntityMutations.EntityOperation.UPDATE, context);
    }

    public void setLabels(AtlasVertex vertex, Set<String> labels) throws AtlasBaseException {
        final Set<String> currentLabels = getLabels(vertex);
        final Set<String> addedLabels;
        final Set<String> removedLabels;

        if (CollectionUtils.isEmpty(currentLabels)) {
            addedLabels = labels;
            removedLabels = null;
        } else if (CollectionUtils.isEmpty(labels)) {
            addedLabels = null;
            removedLabels = currentLabels;
        } else {
            addedLabels = new HashSet<String>(CollectionUtils.subtract(labels, currentLabels));
            removedLabels = new HashSet<String>(CollectionUtils.subtract(currentLabels, labels));
        }

        updateLabels(vertex, labels);

        entityChangeNotifier.onLabelsUpdatedFromEntity(graphHelper.getGuid(vertex), addedLabels, removedLabels);
    }

    public void addLabels(AtlasVertex vertex, Set<String> labels) throws AtlasBaseException {
        if (CollectionUtils.isNotEmpty(labels)) {
            final Set<String> existingLabels = graphHelper.getLabels(vertex);
            final Set<String> updatedLabels;

            if (CollectionUtils.isEmpty(existingLabels)) {
                updatedLabels = labels;
            } else {
                updatedLabels = new HashSet<>(existingLabels);
                updatedLabels.addAll(labels);
            }
            if (!updatedLabels.equals(existingLabels)) {
                updateLabels(vertex, updatedLabels);
                updatedLabels.removeAll(existingLabels);
                entityChangeNotifier.onLabelsUpdatedFromEntity(graphHelper.getGuid(vertex), updatedLabels, null);
            }
        }
    }

    public void removeLabels(AtlasVertex vertex, Set<String> labels) throws AtlasBaseException {
        if (CollectionUtils.isNotEmpty(labels)) {
            final Set<String> existingLabels = graphHelper.getLabels(vertex);
            Set<String> updatedLabels;

            if (CollectionUtils.isNotEmpty(existingLabels)) {
                updatedLabels = new HashSet<>(existingLabels);
                updatedLabels.removeAll(labels);

                if (!updatedLabels.equals(existingLabels)) {
                    updateLabels(vertex, updatedLabels);
                    existingLabels.removeAll(updatedLabels);
                    entityChangeNotifier.onLabelsUpdatedFromEntity(graphHelper.getGuid(vertex), null, existingLabels);
                }
            }
        }
    }

    public void addOrUpdateBusinessAttributes(String guid, Map<String, Map<String, Object>> businessAttrbutes, boolean isOverwrite) throws AtlasBaseException {
        if (StringUtils.isEmpty(guid)) {
            throw new AtlasBaseException(AtlasErrorCode.INVALID_PARAMETERS, "guid is null/empty");
        }

        if (MapUtils.isEmpty(businessAttrbutes)) {
            return;
        }

        AtlasVertex entityVertex = AtlasGraphUtilsV2.findByGuid(graph, guid);

        if (entityVertex == null) {
            throw new AtlasBaseException(AtlasErrorCode.INSTANCE_GUID_NOT_FOUND, guid);
        }

        String typeName = getTypeName(entityVertex);
        AtlasEntityType entityType = typeRegistry.getEntityTypeByName(typeName);
        AtlasEntityHeader entityHeader = entityRetriever.toAtlasEntityHeaderWithClassifications(entityVertex);
        Map<String, Map<String, Object>> currEntityBusinessAttributes = entityRetriever.getBusinessMetadata(entityVertex);
        Set<String> updatedBusinessMetadataNames = new HashSet<>();

        for (String bmName : entityType.getBusinessAttributes().keySet()) {
            Map<String, Object> bmAttrs = businessAttrbutes.get(bmName);
            Map<String, Object> currBmAttrs = currEntityBusinessAttributes != null ? currEntityBusinessAttributes.get(bmName) : null;

            if (MapUtils.isEmpty(bmAttrs) && MapUtils.isEmpty(currBmAttrs)) { // no change
                continue;
            } else if (Objects.equals(bmAttrs, currBmAttrs)) { // no change
                continue;
            }

            updatedBusinessMetadataNames.add(bmName);
        }

        AtlasEntityAccessRequest.AtlasEntityAccessRequestBuilder requestBuilder = new AtlasEntityAccessRequest.AtlasEntityAccessRequestBuilder(typeRegistry, AtlasPrivilege.ENTITY_UPDATE_BUSINESS_METADATA, entityHeader);

        for (String bmName : updatedBusinessMetadataNames) {
            requestBuilder.setBusinessMetadata(bmName);

            AtlasAuthorizationUtils.verifyAccess(requestBuilder.build(), "add/update business-metadata: guid=", guid, ", business-metadata-name=", bmName);
        }

        if (isOverwrite) {
            setBusinessAttributes(entityVertex, entityType, businessAttrbutes);
        } else {
            addOrUpdateBusinessAttributes(entityVertex, entityType, businessAttrbutes);
        }
    }

    /*
     * reset/overwrite business attributes of the entity with given values
     */
    public void setBusinessAttributes(AtlasVertex entityVertex, AtlasEntityType entityType, Map<String, Map<String, Object>> businessAttributes) throws AtlasBaseException {
        if (LOG.isDebugEnabled()) {
            LOG.debug("==> setBusinessAttributes(entityVertex={}, entityType={}, businessAttributes={}", entityVertex, entityType.getTypeName(), businessAttributes);
        }

        validateBusinessAttributes(entityVertex, entityType, businessAttributes, true);

        Map<String, Map<String, AtlasBusinessAttribute>> entityTypeBusinessAttributes = entityType.getBusinessAttributes();
        Map<String, Map<String, Object>> updatedBusinessAttributes = new HashMap<>();

        for (Map.Entry<String, Map<String, AtlasBusinessAttribute>> entry : entityTypeBusinessAttributes.entrySet()) {
            String bmName = entry.getKey();
            Map<String, AtlasBusinessAttribute> bmAttributes = entry.getValue();
            Map<String, Object> entityBmAttributes = MapUtils.isEmpty(businessAttributes) ? null : businessAttributes.get(bmName);

            for (AtlasBusinessAttribute bmAttribute : bmAttributes.values()) {
                String bmAttrName = bmAttribute.getName();
                Object bmAttrExistingValue = null;
                boolean isArrayOfPrimitiveType = false;
                boolean isArrayOfEnum = false;
                if (bmAttribute.getAttributeType().getTypeCategory().equals(ARRAY)) {
                    AtlasArrayType bmAttributeType = (AtlasArrayType) bmAttribute.getAttributeType();
                    AtlasType elementType = bmAttributeType.getElementType();
                    isArrayOfPrimitiveType = elementType.getTypeCategory().equals(TypeCategory.PRIMITIVE);
                    isArrayOfEnum = elementType.getTypeCategory().equals(TypeCategory.ENUM);
                }
                if (isArrayOfPrimitiveType || isArrayOfEnum) {
                    bmAttrExistingValue = entityVertex.getPropertyValues(bmAttribute.getVertexPropertyName(), Object.class);
                } else {
                    bmAttrExistingValue = entityVertex.getProperty(bmAttribute.getVertexPropertyName(), Object.class);
                }
                Object bmAttrNewValue = MapUtils.isEmpty(entityBmAttributes) ? null : entityBmAttributes.get(bmAttrName);

                if (bmAttrExistingValue == null) {
                    if (bmAttrNewValue != null) {
                        if (LOG.isDebugEnabled()) {
                            LOG.debug("setBusinessAttributes(): adding {}.{}={}", bmName, bmAttribute.getName(), bmAttrNewValue);
                        }

                        mapAttribute(bmAttribute, bmAttrNewValue, entityVertex, CREATE, new EntityMutationContext());

                        addToUpdatedBusinessAttributes(updatedBusinessAttributes, bmAttribute, bmAttrNewValue);
                    }
                } else {
                    if (bmAttrNewValue != null) {
                        if (!Objects.equals(bmAttrExistingValue, bmAttrNewValue)) {
                            if (LOG.isDebugEnabled()) {
                                LOG.debug("setBusinessAttributes(): updating {}.{}={}", bmName, bmAttribute.getName(), bmAttrNewValue);
                            }

                            mapAttribute(bmAttribute, bmAttrNewValue, entityVertex, UPDATE, new EntityMutationContext());

                            addToUpdatedBusinessAttributes(updatedBusinessAttributes, bmAttribute, bmAttrNewValue);
                        }
                    } else {
                        if (LOG.isDebugEnabled()) {
                            LOG.debug("setBusinessAttributes(): removing {}.{}", bmName, bmAttribute.getName());
                        }

                        entityVertex.removeProperty(bmAttribute.getVertexPropertyName());

                        addToUpdatedBusinessAttributes(updatedBusinessAttributes, bmAttribute, bmAttrNewValue);
                    }
                }
            }
        }

        if (MapUtils.isNotEmpty(updatedBusinessAttributes)) {
            entityChangeNotifier.onBusinessAttributesUpdated(AtlasGraphUtilsV2.getIdFromVertex(entityVertex), updatedBusinessAttributes);
        }

        if (LOG.isDebugEnabled()) {
            LOG.debug("<== setBusinessAttributes(entityVertex={}, entityType={}, businessAttributes={}", entityVertex, entityType.getTypeName(), businessAttributes);
        }
    }

    /*
     * add or update the given business attributes on the entity
     */
    public void addOrUpdateBusinessAttributes(AtlasVertex entityVertex, AtlasEntityType entityType, Map<String, Map<String, Object>> businessAttributes) throws AtlasBaseException {
        if (LOG.isDebugEnabled()) {
            LOG.debug("==> addOrUpdateBusinessAttributes(entityVertex={}, entityType={}, businessAttributes={}", entityVertex, entityType.getTypeName(), businessAttributes);
        }

        validateBusinessAttributes(entityVertex, entityType, businessAttributes, true);

        Map<String, Map<String, AtlasBusinessAttribute>> entityTypeBusinessAttributes = entityType.getBusinessAttributes();
        Map<String, Map<String, Object>> updatedBusinessAttributes = new HashMap<>();

        if (MapUtils.isNotEmpty(entityTypeBusinessAttributes) && MapUtils.isNotEmpty(businessAttributes)) {
            for (Map.Entry<String, Map<String, AtlasBusinessAttribute>> entry : entityTypeBusinessAttributes.entrySet()) {
                String bmName = entry.getKey();
                Map<String, AtlasBusinessAttribute> bmAttributes = entry.getValue();
                Map<String, Object> entityBmAttributes = businessAttributes.get(bmName);

                if (MapUtils.isEmpty(entityBmAttributes) && !businessAttributes.containsKey(bmName)) {
                    continue;
                }

                for (AtlasBusinessAttribute bmAttribute : bmAttributes.values()) {
                    String bmAttrName = bmAttribute.getName();

                    if (MapUtils.isEmpty(entityBmAttributes)) {
                        entityVertex.removeProperty(bmAttribute.getVertexPropertyName());
                        addToUpdatedBusinessAttributes(updatedBusinessAttributes, bmAttribute, null);
                        continue;

                    } else if (!entityBmAttributes.containsKey(bmAttrName)) {
                        //since overwriteBusinessAttributes is false, ignore in case BM attr is not passed at all
                        continue;
                    }

                    Object bmAttrValue = entityBmAttributes.get(bmAttrName);
                    Object existingValue = null;
                    boolean isArrayOfPrimitiveType = false;
                    boolean isArrayOfEnum = false;
                    if (bmAttribute.getAttributeType().getTypeCategory().equals(ARRAY)) {
                        AtlasArrayType bmAttributeType = (AtlasArrayType) bmAttribute.getAttributeType();
                        AtlasType elementType = bmAttributeType.getElementType();
                        isArrayOfPrimitiveType = elementType.getTypeCategory().equals(TypeCategory.PRIMITIVE);
                        isArrayOfEnum = elementType.getTypeCategory().equals(TypeCategory.ENUM);
                    }
                    if (isArrayOfPrimitiveType || isArrayOfEnum) {
                        existingValue = entityVertex.getPropertyValues(bmAttribute.getVertexPropertyName(), Object.class);
                    } else {
                        existingValue = entityVertex.getProperty(bmAttribute.getVertexPropertyName(), Object.class);
                    }

                    if (existingValue == null) {
                        if (bmAttrValue != null) {
                            mapAttribute(bmAttribute, bmAttrValue, entityVertex, CREATE, new EntityMutationContext());

                            addToUpdatedBusinessAttributes(updatedBusinessAttributes, bmAttribute, bmAttrValue);
                        }
                    } else {
                        if (!Objects.equals(existingValue, bmAttrValue)) {

                            if (bmAttrValue != null) {
                                mapAttribute(bmAttribute, bmAttrValue, entityVertex, UPDATE, new EntityMutationContext());

                                addToUpdatedBusinessAttributes(updatedBusinessAttributes, bmAttribute, bmAttrValue);
                            } else {
                                entityVertex.removeProperty(bmAttribute.getVertexPropertyName());
                                addToUpdatedBusinessAttributes(updatedBusinessAttributes, bmAttribute, null);
                            }
                        }
                    }
                }
            }
        }

        if (MapUtils.isNotEmpty(updatedBusinessAttributes)) {
            entityChangeNotifier.onBusinessAttributesUpdated(AtlasGraphUtilsV2.getIdFromVertex(entityVertex), updatedBusinessAttributes);
        }

        if (LOG.isDebugEnabled()) {
            LOG.debug("<== addOrUpdateBusinessAttributes(entityVertex={}, entityType={}, businessAttributes={}", entityVertex, entityType.getTypeName(), businessAttributes);
        }
    }

    /*
     * remove the given business attributes from the entity
     */
    public void removeBusinessAttributes(AtlasVertex entityVertex, AtlasEntityType entityType, Map<String, Map<String, Object>> businessAttributes) throws AtlasBaseException {
        if (LOG.isDebugEnabled()) {
            LOG.debug("==> removeBusinessAttributes(entityVertex={}, entityType={}, businessAttributes={}", entityVertex, entityType.getTypeName(), businessAttributes);
        }

        AtlasEntityHeader entityHeader = entityRetriever.toAtlasEntityHeaderWithClassifications(entityVertex);
        AtlasEntityAccessRequest.AtlasEntityAccessRequestBuilder requestBuilder = new AtlasEntityAccessRequest.AtlasEntityAccessRequestBuilder(typeRegistry, AtlasPrivilege.ENTITY_UPDATE_BUSINESS_METADATA, entityHeader);

        for (String bmName : businessAttributes.keySet()) {
            requestBuilder.setBusinessMetadata(bmName);

            AtlasAuthorizationUtils.verifyAccess(requestBuilder.build(), "remove business-metadata: guid=", entityHeader.getGuid(), ", business-metadata=", bmName);
        }

        Map<String, Map<String, AtlasBusinessAttribute>> entityTypeBusinessAttributes = entityType.getBusinessAttributes();
        Map<String, Map<String, Object>> updatedBusinessAttributes = new HashMap<>();

        if (MapUtils.isNotEmpty(entityTypeBusinessAttributes) && MapUtils.isNotEmpty(businessAttributes)) {
            for (Map.Entry<String, Map<String, AtlasBusinessAttribute>> entry : entityTypeBusinessAttributes.entrySet()) {
                String bmName = entry.getKey();
                Map<String, AtlasBusinessAttribute> bmAttributes = entry.getValue();

                if (!businessAttributes.containsKey(bmName)) { // nothing to remove for this business-metadata
                    continue;
                }

                Map<String, Object> entityBmAttributes = businessAttributes.get(bmName);

                for (AtlasBusinessAttribute bmAttribute : bmAttributes.values()) {
                    // if (entityBmAttributes is empty) remove all attributes in this business-metadata
                    // else remove the attribute only if its given in entityBmAttributes
                    if (MapUtils.isEmpty(entityBmAttributes) || entityBmAttributes.containsKey(bmAttribute.getName())) {
                        entityVertex.removeProperty(bmAttribute.getVertexPropertyName());

                        addToUpdatedBusinessAttributes(updatedBusinessAttributes, bmAttribute, null);
                    }
                }
            }
        }

        if (MapUtils.isNotEmpty(updatedBusinessAttributes)) {
            entityChangeNotifier.onBusinessAttributesUpdated(AtlasGraphUtilsV2.getIdFromVertex(entityVertex), updatedBusinessAttributes);
        }

        if (LOG.isDebugEnabled()) {
            LOG.debug("<== removeBusinessAttributes(entityVertex={}, entityType={}, businessAttributes={}", entityVertex, entityType.getTypeName(), businessAttributes);
        }
    }

    private AtlasVertex createStructVertex(AtlasStruct struct) {
        return createStructVertex(struct.getTypeName());
    }

    private AtlasVertex createStructVertex(AtlasObjectId objectId) {
        return createStructVertex(objectId.getTypeName());
    }

    private AtlasVertex createStructVertex(String typeName) {
        if (LOG.isDebugEnabled()) {
            LOG.debug("==> createStructVertex({})", typeName);
        }

        final AtlasVertex ret = graph.addVertex();

        AtlasGraphUtilsV2.setEncodedProperty(ret, ENTITY_TYPE_PROPERTY_KEY, typeName);
        AtlasGraphUtilsV2.setEncodedProperty(ret, STATE_PROPERTY_KEY, AtlasEntity.Status.ACTIVE.name());
        AtlasGraphUtilsV2.setEncodedProperty(ret, TIMESTAMP_PROPERTY_KEY, RequestContext.get().getRequestTime());
        AtlasGraphUtilsV2.setEncodedProperty(ret, MODIFICATION_TIMESTAMP_PROPERTY_KEY, RequestContext.get().getRequestTime());
        AtlasGraphUtilsV2.setEncodedProperty(ret, CREATED_BY_KEY, RequestContext.get().getUser());
        AtlasGraphUtilsV2.setEncodedProperty(ret, MODIFIED_BY_KEY, RequestContext.get().getUser());

        if (LOG.isDebugEnabled()) {
            LOG.debug("<== createStructVertex({})", typeName);
        }

        return ret;
    }

    private AtlasVertex createClassificationVertex(AtlasClassification classification) {
        if (LOG.isDebugEnabled()) {
            LOG.debug("==> createVertex({})", classification.getTypeName());
        }

        AtlasClassificationType classificationType = typeRegistry.getClassificationTypeByName(classification.getTypeName());

        AtlasVertex ret = createStructVertex(classification);

        AtlasGraphUtilsV2.addEncodedProperty(ret, SUPER_TYPES_PROPERTY_KEY, classificationType.getAllSuperTypes());
        AtlasGraphUtilsV2.setEncodedProperty(ret, CLASSIFICATION_ENTITY_GUID, classification.getEntityGuid());
        AtlasGraphUtilsV2.setEncodedProperty(ret, CLASSIFICATION_ENTITY_STATUS, classification.getEntityStatus().name());

        return ret;
    }

    private void mapAttributes(AtlasStruct struct, AtlasVertex vertex, EntityOperation op, EntityMutationContext context) throws AtlasBaseException {
        mapAttributes(struct, getStructType(struct.getTypeName()), vertex, op, context);
    }

    private void mapAttributes(AtlasStruct struct, AtlasStructType structType, AtlasVertex vertex, EntityOperation op, EntityMutationContext context) throws AtlasBaseException {
        if (LOG.isDebugEnabled()) {
            LOG.debug("==> mapAttributes({}, {})", op, struct.getTypeName());
        }

        if (MapUtils.isNotEmpty(struct.getAttributes())) {
            MetricRecorder metric = RequestContext.get().startMetricRecord("mapAttributes");

            List<String> timestampAutoUpdateAttributes = new ArrayList<>();
            List<String> userAutoUpdateAttributes = new ArrayList<>();

            if (op.equals(CREATE)) {
                for (AtlasAttribute attribute : structType.getAllAttributes().values()) {
                    Object attrValue = struct.getAttribute(attribute.getName());
                    Object attrOldValue = null;
                    boolean isArrayOfPrimitiveType = false;
                    boolean isArrayOfEnum = false;
                    if (attribute.getAttributeType().getTypeCategory().equals(ARRAY)) {
                        AtlasArrayType attributeType = (AtlasArrayType) attribute.getAttributeType();
                        AtlasType elementType = attributeType.getElementType();
                        isArrayOfPrimitiveType = elementType.getTypeCategory().equals(TypeCategory.PRIMITIVE);
                        isArrayOfEnum = elementType.getTypeCategory().equals(TypeCategory.ENUM);
                    }
                    if (isArrayOfPrimitiveType || isArrayOfEnum) {
                        attrOldValue = vertex.getPropertyValues(attribute.getVertexPropertyName(), attribute.getClass());
                    } else {
                        attrOldValue = vertex.getProperty(attribute.getVertexPropertyName(), attribute.getClass());
                    }
                    if (attrValue != null && !attrValue.equals(attrOldValue)) {
                        addValuesToAutoUpdateAttributesList(attribute, userAutoUpdateAttributes, timestampAutoUpdateAttributes);
                    }

                    mapAttribute(attribute, attrValue, vertex, op, context);
                }

            } else if (op.equals(UPDATE) || op.equals(PARTIAL_UPDATE)) {
                for (String attrName : struct.getAttributes().keySet()) {
                    AtlasAttribute attribute = structType.getAttribute(attrName);

                    if (attribute != null) {
                        Object attrValue = struct.getAttribute(attrName);
                        Object attrOldValue = null;
                        boolean isArrayOfPrimitiveType = false;
                        boolean isArrayOfEnum = false;

                        boolean isStruct = (TypeCategory.STRUCT == attribute.getDefinedInType().getTypeCategory()
                                || TypeCategory.STRUCT == attribute.getAttributeType().getTypeCategory());

                        if (attribute.getAttributeType().getTypeCategory().equals(ARRAY)) {
                            AtlasArrayType attributeType = (AtlasArrayType) attribute.getAttributeType();
                            AtlasType elementType = attributeType.getElementType();
                            isArrayOfPrimitiveType = elementType.getTypeCategory().equals(TypeCategory.PRIMITIVE);
                            isArrayOfEnum = elementType.getTypeCategory().equals(TypeCategory.ENUM);
                        }

                        if (isArrayOfPrimitiveType || isArrayOfEnum) {
                            attrOldValue = vertex.getPropertyValues(attribute.getVertexPropertyName(), attribute.getClass());
                        } else if (isStruct) {
                            String edgeLabel = AtlasGraphUtilsV2.getEdgeLabel(attribute.getName());
                            attrOldValue = getCollectionElementsUsingRelationship(vertex, attribute, edgeLabel);
                        } else {
                            attrOldValue = vertex.getProperty(attribute.getVertexPropertyName(), attribute.getClass());
                        }

                        if (attrValue != null && !attrValue.equals(attrOldValue)) {
                            addValuesToAutoUpdateAttributesList(attribute, userAutoUpdateAttributes, timestampAutoUpdateAttributes);
                        }

                        mapAttribute(attribute, attrValue, vertex, op, context);
                    } else {
                        LOG.warn("mapAttributes(): invalid attribute {}.{}. Ignored..", struct.getTypeName(), attrName);
                    }
                }
            }

            updateModificationMetadata(vertex);
            graphHelper.updateMetadataAttributes(vertex, timestampAutoUpdateAttributes, "timestamp");
            graphHelper.updateMetadataAttributes(vertex, userAutoUpdateAttributes, "user");

            RequestContext.get().endMetricRecord(metric);
        }

        if (LOG.isDebugEnabled()) {
            LOG.debug("<== mapAttributes({}, {})", op, struct.getTypeName());
        }
    }

    private void addValuesToAutoUpdateAttributesList(AtlasAttribute attribute, List<String> userAutoUpdateAttributes, List<String> timestampAutoUpdateAttributes) {
        HashMap<String, ArrayList> autoUpdateAttributes = attribute.getAttributeDef().getAutoUpdateAttributes();
        if (autoUpdateAttributes != null) {
            List<String> userAttributes = autoUpdateAttributes.get("user");
            if (userAttributes != null && userAttributes.size() > 0) {
                userAutoUpdateAttributes.addAll(userAttributes);
            }
            List<String> timestampAttributes = autoUpdateAttributes.get("timestamp");
            if (timestampAttributes != null && timestampAttributes.size() > 0) {
                timestampAutoUpdateAttributes.addAll(timestampAttributes);
            }
        }
    }

    private void mapRelationshipAttributes(AtlasEntity entity, AtlasEntityType entityType, AtlasVertex vertex, EntityOperation op,
                                           EntityMutationContext context) throws AtlasBaseException {
        if (LOG.isDebugEnabled()) {
            LOG.debug("==> mapRelationshipAttributes({}, {})", op, entity.getTypeName());
        }

        if (MapUtils.isNotEmpty(entity.getRelationshipAttributes())) {
            MetricRecorder metric = RequestContext.get().startMetricRecord("mapRelationshipAttributes");

            if (op.equals(CREATE)) {
                for (String attrName : entityType.getRelationshipAttributes().keySet()) {
                    Object attrValue = entity.getRelationshipAttribute(attrName);
                    String relationType = AtlasEntityUtil.getRelationshipType(attrValue);
                    AtlasAttribute attribute = entityType.getRelationshipAttribute(attrName, relationType);

                    mapAttribute(attribute, attrValue, vertex, op, context);
                }

            } else if (op.equals(UPDATE) || op.equals(PARTIAL_UPDATE)) {
                // relationship attributes mapping
                for (String attrName : entityType.getRelationshipAttributes().keySet()) {
                    if (entity.hasRelationshipAttribute(attrName)) {
                        Object attrValue = entity.getRelationshipAttribute(attrName);
                        String relationType = AtlasEntityUtil.getRelationshipType(attrValue);
                        AtlasAttribute attribute = entityType.getRelationshipAttribute(attrName, relationType);

                        mapAttribute(attribute, attrValue, vertex, op, context);
                    }
                }
            }
            updateModificationMetadata(vertex);

            RequestContext.get().endMetricRecord(metric);
        }

        if (LOG.isDebugEnabled()) {
            LOG.debug("<== mapRelationshipAttributes({}, {})", op, entity.getTypeName());
        }
    }

    private void mapAppendRemoveRelationshipAttributes(AtlasEntity entity, AtlasEntityType entityType, AtlasVertex vertex, EntityOperation op,
                                                       EntityMutationContext context, boolean isAppendOp, boolean isRemoveOp) throws AtlasBaseException {
        if (LOG.isDebugEnabled()) {
            LOG.debug("==> mapAppendRemoveRelationshipAttributes({}, {})", op, entity.getTypeName());
        }

        MetricRecorder metric = RequestContext.get().startMetricRecord("mapAppendRemoveRelationshipAttributes");

        if (isAppendOp && MapUtils.isNotEmpty(entity.getAppendRelationshipAttributes())) {
            if (op.equals(UPDATE) || op.equals(PARTIAL_UPDATE)) {
                // relationship attributes mapping
                for (String attrName : entityType.getRelationshipAttributes().keySet()) {
                    if (entity.hasAppendRelationshipAttribute(attrName)) {
                        Object attrValue = entity.getAppendRelationshipAttribute(attrName);
                        String relationType = AtlasEntityUtil.getRelationshipType(attrValue);
                        AtlasAttribute attribute = entityType.getRelationshipAttribute(attrName, relationType);
                        mapAttribute(attribute, attrValue, vertex, op, context, true, isRemoveOp);
                    }
                }
            }
        }

        if (isRemoveOp && MapUtils.isNotEmpty(entity.getRemoveRelationshipAttributes())) {
            if (op.equals(UPDATE) || op.equals(PARTIAL_UPDATE)) {
                // relationship attributes mapping
                for (String attrName : entityType.getRelationshipAttributes().keySet()) {
                    if (entity.hasRemoveRelationshipAttribute(attrName)) {
                        Object attrValue = entity.getRemoveRelationshipAttribute(attrName);
                        String relationType = AtlasEntityUtil.getRelationshipType(attrValue);
                        AtlasAttribute attribute = entityType.getRelationshipAttribute(attrName, relationType);
                        mapAttribute(attribute, attrValue, vertex, op, context, isAppendOp, true);
                    }
                }
            }
        }

        RequestContext.get().endMetricRecord(metric);

        if (LOG.isDebugEnabled()) {
            LOG.debug("<== mapAppendRemoveRelationshipAttributes({}, {})", op, entity.getTypeName());
        }
    }

    private void mapAttribute(AtlasAttribute attribute, Object attrValue, AtlasVertex vertex, EntityOperation op, EntityMutationContext context) throws AtlasBaseException {
        mapAttribute(attribute, attrValue, vertex, op, context, false, false);
    }

    private void mapAttribute(AtlasAttribute attribute, Object attrValue, AtlasVertex vertex, EntityOperation op, EntityMutationContext context, boolean isAppendOp, boolean isRemoveOp) throws AtlasBaseException {
        boolean isDeletedEntity = context.isDeletedEntity(vertex);
        AtlasType attrType = attribute.getAttributeType();
        if (attrValue == null) {
            AtlasAttributeDef attributeDef = attribute.getAttributeDef();

            if (attrType.getTypeCategory() == TypeCategory.PRIMITIVE) {
                if (attributeDef.getDefaultValue() != null) {
                    attrValue = attrType.createDefaultValue(attributeDef.getDefaultValue());
                } else if (attributeDef.getIsDefaultValueNull() && ALLOWED_DATATYPES_FOR_DEFAULT_NULL.contains(attribute.getTypeName())) {
                    attrValue = null;
                } else {
                    if (attribute.getAttributeDef().getIsOptional()) {
                        attrValue = attrType.createOptionalDefaultValue();
                    } else {
                        attrValue = attrType.createDefaultValue();
                    }
                }
            }
        }

        if (attrType.getTypeCategory() == TypeCategory.PRIMITIVE || attrType.getTypeCategory() == TypeCategory.ENUM) {
            mapPrimitiveValue(vertex, attribute, attrValue, isDeletedEntity);
        } else {
            AttributeMutationContext ctx = new AttributeMutationContext(op, vertex, attribute, attrValue);
            mapToVertexByTypeCategory(ctx, context, isAppendOp, isRemoveOp);
        }
    }

    private Object mapToVertexByTypeCategory(AttributeMutationContext ctx, EntityMutationContext context, boolean isAppendOp, boolean isRemoveOp) throws AtlasBaseException {
        if (ctx.getOp() == CREATE && ctx.getValue() == null) {
            return null;
        }

        switch (ctx.getAttrType().getTypeCategory()) {
            case PRIMITIVE:
            case ENUM:
                return mapPrimitiveValue(ctx, context);

            case STRUCT: {
                String edgeLabel = AtlasGraphUtilsV2.getEdgeLabel(ctx.getVertexProperty());
                AtlasEdge currentEdge = graphHelper.getEdgeForLabel(ctx.getReferringVertex(), edgeLabel);
                AtlasEdge edge = currentEdge != null ? currentEdge : null;

                ctx.setExistingEdge(edge);

                AtlasEdge newEdge = mapStructValue(ctx, context);

                if (currentEdge != null && !currentEdge.equals(newEdge)) {
                    deleteDelegate.getHandler().deleteEdgeReference(currentEdge, ctx.getAttrType().getTypeCategory(), false, true, ctx.getReferringVertex());
                }

                return newEdge;
            }

            case OBJECT_ID_TYPE: {
                if (ctx.getAttributeDef().isSoftReferenced()) {
                    return mapSoftRefValueWithUpdate(ctx, context);
                }

                AtlasRelationshipEdgeDirection edgeDirection = ctx.getAttribute().getRelationshipEdgeDirection();
                String edgeLabel = ctx.getAttribute().getRelationshipEdgeLabel();

                // if relationshipDefs doesn't exist, use legacy way of finding edge label.
                if (StringUtils.isEmpty(edgeLabel)) {
                    edgeLabel = AtlasGraphUtilsV2.getEdgeLabel(ctx.getVertexProperty());
                }

                String relationshipGuid = getRelationshipGuid(ctx.getValue());
                AtlasEdge currentEdge;

                // if relationshipGuid is assigned in AtlasRelatedObjectId use it to fetch existing AtlasEdge
                if (StringUtils.isNotEmpty(relationshipGuid) && !RequestContext.get().isImportInProgress()) {
                    currentEdge = graphHelper.getEdgeForGUID(relationshipGuid);
                } else {
                    currentEdge = graphHelper.getEdgeForLabel(ctx.getReferringVertex(), edgeLabel, edgeDirection);
                }

                AtlasEdge newEdge = null;

                if (ctx.getValue() != null) {
                    AtlasEntityType instanceType = getInstanceType(ctx.getValue(), context);
                    AtlasEdge edge = currentEdge != null ? currentEdge : null;

                    ctx.setElementType(instanceType);
                    ctx.setExistingEdge(edge);

                    newEdge = mapObjectIdValueUsingRelationship(ctx, context);

                    // legacy case update inverse attribute
                    if (ctx.getAttribute().getInverseRefAttribute() != null) {
                        // Update the inverse reference using relationship on the target entity
                        addInverseReference(context, ctx.getAttribute().getInverseRefAttribute(), newEdge, getRelationshipAttributes(ctx.getValue()));
                    }
                }

                // created new relationship,
                // record entity update on both vertices of the new relationship
                if (currentEdge == null && newEdge != null) {

                    // based on relationship edge direction record update only on attribute vertex
                    if (edgeDirection == IN) {
                        recordEntityUpdate(newEdge.getOutVertex());

                    } else {
                        recordEntityUpdate(newEdge.getInVertex());
                    }
                }

                // update references, if current and new edge don't match
                // record entity update on new reference and delete(edge) old reference.
                if (currentEdge != null && !currentEdge.equals(newEdge)) {

                    //record entity update on new edge
                    if (isRelationshipEdge(newEdge)) {
                        AtlasVertex attrVertex = context.getDiscoveryContext().getResolvedEntityVertex(getGuid(ctx.getValue()));

                        recordEntityUpdate(attrVertex);
                    }

                    //delete old reference
                    deleteDelegate.getHandler().deleteEdgeReference(currentEdge, ctx.getAttrType().getTypeCategory(), ctx.getAttribute().isOwnedRef(),
                            true, ctx.getAttribute().getRelationshipEdgeDirection(), ctx.getReferringVertex());
                }

                if (edgeLabel.equals(GLOSSARY_TERMS_EDGE_LABEL) || edgeLabel.equals(GLOSSARY_CATEGORY_EDGE_LABEL)) {
                    addGlossaryAttr(ctx, newEdge);
                }

                if (CATEGORY_PARENT_EDGE_LABEL.equals(edgeLabel)) {
                    addCatParentAttr(ctx, newEdge);
                }

                return newEdge;
            }

            case MAP:
                return mapMapValue(ctx, context);

            case ARRAY:
                if (isAppendOp) {
                    return appendArrayValue(ctx, context);
                }

                if (isRemoveOp) {
                    return removeArrayValue(ctx, context);
                }

                return mapArrayValue(ctx, context);

            default:
                throw new AtlasBaseException(AtlasErrorCode.TYPE_CATEGORY_INVALID, ctx.getAttrType().getTypeCategory().name());
        }
    }

    private String mapSoftRefValue(AttributeMutationContext ctx, EntityMutationContext context) {
        String ret = null;

        if (ctx.getValue() instanceof AtlasObjectId) {
            AtlasObjectId objectId = (AtlasObjectId) ctx.getValue();
            String typeName = objectId.getTypeName();
            String guid = AtlasTypeUtil.isUnAssignedGuid(objectId.getGuid()) ? context.getGuidAssignments().get(objectId.getGuid()) : objectId.getGuid();

            ret = AtlasEntityUtil.formatSoftRefValue(typeName, guid);
        } else {
            if (ctx.getValue() != null) {
                LOG.warn("mapSoftRefValue: Was expecting AtlasObjectId, but found: {}", ctx.getValue().getClass());
            }
        }

        setAssignedGuid(ctx.getValue(), context);

        return ret;
    }

    private Object mapSoftRefValueWithUpdate(AttributeMutationContext ctx, EntityMutationContext context) {
        String softRefValue = mapSoftRefValue(ctx, context);

        AtlasGraphUtilsV2.setProperty(ctx.getReferringVertex(), ctx.getVertexProperty(), softRefValue);

        return softRefValue;
    }

    private void addInverseReference(EntityMutationContext context, AtlasAttribute inverseAttribute, AtlasEdge edge, Map<String, Object> relationshipAttributes) throws AtlasBaseException {
        AtlasStructType inverseType = inverseAttribute.getDefinedInType();
        AtlasVertex inverseVertex = edge.getInVertex();
        String inverseEdgeLabel = inverseAttribute.getRelationshipEdgeLabel();
        AtlasEdge inverseEdge = graphHelper.getEdgeForLabel(inverseVertex, inverseEdgeLabel);
        String propertyName = AtlasGraphUtilsV2.getQualifiedAttributePropertyKey(inverseType, inverseAttribute.getName());

        // create new inverse reference
        AtlasEdge newEdge = createInverseReferenceUsingRelationship(context, inverseAttribute, edge, relationshipAttributes);

        boolean inverseUpdated = true;
        switch (inverseAttribute.getAttributeType().getTypeCategory()) {
            case OBJECT_ID_TYPE:
                if (inverseEdge != null) {
                    if (!inverseEdge.equals(newEdge)) {
                        // Disconnect old reference
                        deleteDelegate.getHandler().deleteEdgeReference(inverseEdge, inverseAttribute.getAttributeType().getTypeCategory(),
                                inverseAttribute.isOwnedRef(), true, inverseVertex);
                    } else {
                        // Edge already exists for this attribute between these vertices.
                        inverseUpdated = false;
                    }
                }
                break;
            case ARRAY:
                // Add edge ID to property value
                List<String> elements = inverseVertex.getProperty(propertyName, List.class);
                if (newEdge != null && elements == null) {
                    elements = new ArrayList<>();
                    elements.add(newEdge.getId().toString());
                    inverseVertex.setProperty(propertyName, elements);
                } else {
                    if (newEdge != null && !elements.contains(newEdge.getId().toString())) {
                        elements.add(newEdge.getId().toString());
                        inverseVertex.setProperty(propertyName, elements);
                    } else {
                        // Property value list already contains the edge ID.
                        inverseUpdated = false;
                    }
                }
                break;
            default:
                break;
        }

        if (inverseUpdated) {
            RequestContext requestContext = RequestContext.get();

            if (!requestContext.isDeletedEntity(graphHelper.getGuid(inverseVertex))) {
                updateModificationMetadata(inverseVertex);

                requestContext.recordEntityUpdate(entityRetriever.toAtlasEntityHeader(inverseVertex));
            }
        }
    }

    private AtlasEdge createInverseReferenceUsingRelationship(EntityMutationContext context, AtlasAttribute inverseAttribute, AtlasEdge edge, Map<String, Object> relationshipAttributes) throws AtlasBaseException {
        if (LOG.isDebugEnabled()) {
            LOG.debug("==> createInverseReferenceUsingRelationship()");
        }

        String inverseAttributeName = inverseAttribute.getName();
        AtlasType inverseAttributeType = inverseAttribute.getDefinedInType();
        AtlasVertex inverseVertex = edge.getInVertex();
        AtlasVertex vertex = edge.getOutVertex();
        AtlasEdge ret;

        if (inverseAttributeType instanceof AtlasEntityType) {
            AtlasEntityType entityType = (AtlasEntityType) inverseAttributeType;

            if (entityType.hasRelationshipAttribute(inverseAttributeName)) {
                String relationshipName = graphHelper.getRelationshipTypeName(inverseVertex, entityType, inverseAttributeName);

                ret = getOrCreateRelationship(inverseVertex, vertex, relationshipName, relationshipAttributes);

            } else {
                if (LOG.isDebugEnabled()) {
                    LOG.debug("No RelationshipDef defined between {} and {} on attribute: {}", inverseAttributeType,
                            AtlasGraphUtilsV2.getTypeName(vertex), inverseAttributeName);
                }
                // if no RelationshipDef found, use legacy way to create edges
                ret = createInverseReference(inverseAttribute, (AtlasStructType) inverseAttributeType, inverseVertex, vertex);
            }
        } else {
            // inverseAttribute not of type AtlasEntityType, use legacy way to create edges
            ret = createInverseReference(inverseAttribute, (AtlasStructType) inverseAttributeType, inverseVertex, vertex);
        }

        if (LOG.isDebugEnabled()) {
            LOG.debug("<== createInverseReferenceUsingRelationship()");
        }

        updateRelationshipGuidForImport(context, inverseAttributeName, inverseVertex, ret);

        return ret;
    }

    private void updateRelationshipGuidForImport(EntityMutationContext context, String inverseAttributeName, AtlasVertex inverseVertex, AtlasEdge edge) throws AtlasBaseException {
        if (!RequestContext.get().isImportInProgress()) {
            return;
        }

        String parentGuid = graphHelper.getGuid(inverseVertex);
        if (StringUtils.isEmpty(parentGuid)) {
            return;
        }

        AtlasEntity entity = context.getCreatedOrUpdatedEntity(parentGuid);
        if (entity == null) {
            return;
        }

        String parentRelationshipGuid = getRelationshipGuid(entity.getRelationshipAttribute(inverseAttributeName));
        if (StringUtils.isEmpty(parentRelationshipGuid)) {
            return;
        }

        AtlasGraphUtilsV2.setEncodedProperty(edge, RELATIONSHIP_GUID_PROPERTY_KEY, parentRelationshipGuid);
    }

    // legacy method to create edges for inverse reference
    private AtlasEdge createInverseReference(AtlasAttribute inverseAttribute, AtlasStructType inverseAttributeType,
                                             AtlasVertex inverseVertex, AtlasVertex vertex) throws AtlasBaseException {

        String propertyName = AtlasGraphUtilsV2.getQualifiedAttributePropertyKey(inverseAttributeType, inverseAttribute.getName());
        String inverseEdgeLabel = AtlasGraphUtilsV2.getEdgeLabel(propertyName);
        AtlasEdge ret;

        try {
            ret = graphHelper.getOrCreateEdge(inverseVertex, vertex, inverseEdgeLabel);

        } catch (RepositoryException e) {
            throw new AtlasBaseException(AtlasErrorCode.INTERNAL_ERROR, e);
        }

        return ret;
    }

    private Object mapPrimitiveValue(AttributeMutationContext ctx, EntityMutationContext context) {
        return mapPrimitiveValue(ctx.getReferringVertex(), ctx.getAttribute(), ctx.getValue(), context.isDeletedEntity(ctx.referringVertex));
    }

    private Object mapPrimitiveValue(AtlasVertex vertex, AtlasAttribute attribute, Object valueFromEntity, boolean isDeletedEntity) {
        boolean isIndexableStrAttr = attribute.getAttributeDef().getIsIndexable() && attribute.getAttributeType() instanceof AtlasBuiltInTypes.AtlasStringType;

        Object ret = valueFromEntity;

        // Janus bug, when an indexed string attribute has a value longer than a certain length then the reverse indexed key generated by JanusGraph
        // exceeds the HBase row length's hard limit (Short.MAX). This trimming and hashing procedure is to circumvent that limitation
        if (ret != null && isIndexableStrAttr) {
            String value = ret.toString();

            if (value.length() > INDEXED_STR_SAFE_LEN) {
                RequestContext requestContext = RequestContext.get();

                final int trimmedLength;

                if (requestContext.getAttemptCount() <= 1) { // if this is the first attempt, try saving as it is; trim on retry
                    trimmedLength = value.length();
                } else if (requestContext.getAttemptCount() >= requestContext.getMaxAttempts()) { // if this is the last attempt, set to 'safe_len'
                    trimmedLength = INDEXED_STR_SAFE_LEN;
                } else if (requestContext.getAttemptCount() == 2) { // based on experimentation, string length of 4 times 'safe_len' succeeds
                    trimmedLength = Math.min(4 * INDEXED_STR_SAFE_LEN, value.length());
                } else if (requestContext.getAttemptCount() == 3) { // if length of 4 times 'safe_len' failed, try twice 'safe_len'
                    trimmedLength = Math.min(2 * INDEXED_STR_SAFE_LEN, value.length());
                } else { // if twice the 'safe_len' failed, trim to 'safe_len'
                    trimmedLength = INDEXED_STR_SAFE_LEN;
                }

                if (trimmedLength < value.length()) {
                    LOG.warn("Length of indexed attribute {} is {} characters, longer than safe-limit {}; trimming to {} - attempt #{}", attribute.getQualifiedName(), value.length(), INDEXED_STR_SAFE_LEN, trimmedLength, requestContext.getAttemptCount());

                    String checksumSuffix = ":" + DigestUtils.shaHex(value); // Storing SHA checksum in case verification is needed after retrieval

                    ret = value.substring(0, trimmedLength - checksumSuffix.length()) + checksumSuffix;
                } else {
                    LOG.warn("Length of indexed attribute {} is {} characters, longer than safe-limit {}", attribute.getQualifiedName(), value.length(), INDEXED_STR_SAFE_LEN);
                }
            }
        }

        AtlasGraphUtilsV2.setEncodedProperty(vertex, attribute.getVertexPropertyName(), ret);

        String uniqPropName = attribute != null ? attribute.getVertexUniquePropertyName() : null;

        if (uniqPropName != null) {
            // Removing AtlasGraphUtilsV2.getState(vertex) == DELETED condition below to keep the unique contrain even if asset is deleted.
            if (isDeletedEntity) {
                vertex.removeProperty(uniqPropName);
            } else {
                AtlasGraphUtilsV2.setEncodedProperty(vertex, uniqPropName, ret);
            }
        }

        return ret;
    }

    private AtlasEdge mapStructValue(AttributeMutationContext ctx, EntityMutationContext context) throws AtlasBaseException {
        if (LOG.isDebugEnabled()) {
            LOG.debug("==> mapStructValue({})", ctx);
        }

        AtlasEdge ret = null;

        if (ctx.getCurrentEdge() != null) {
            AtlasStruct structVal = null;
            if (ctx.getValue() instanceof AtlasStruct) {
                structVal = (AtlasStruct) ctx.getValue();
            } else if (ctx.getValue() instanceof Map) {
                structVal = new AtlasStruct(ctx.getAttrType().getTypeName(), (Map) AtlasTypeUtil.toStructAttributes((Map) ctx.getValue()));
            }

            if (structVal != null) {
                updateVertex(structVal, ctx.getCurrentEdge().getInVertex(), context);
                ret = ctx.getCurrentEdge();
            } else {
                ret = null;
            }

        } else if (ctx.getValue() != null) {
            String edgeLabel = AtlasGraphUtilsV2.getEdgeLabel(ctx.getVertexProperty());

            AtlasStruct structVal = null;
            if (ctx.getValue() instanceof AtlasStruct) {
                structVal = (AtlasStruct) ctx.getValue();
            } else if (ctx.getValue() instanceof Map) {
                structVal = new AtlasStruct(ctx.getAttrType().getTypeName(), (Map) AtlasTypeUtil.toStructAttributes((Map) ctx.getValue()));
            }

            if (structVal != null) {
                ret = createVertex(structVal, ctx.getReferringVertex(), edgeLabel, context);
            }
        }

        if (LOG.isDebugEnabled()) {
            LOG.debug("<== mapStructValue({})", ctx);
        }

        return ret;
    }

    private AtlasEdge mapObjectIdValue(AttributeMutationContext ctx, EntityMutationContext context) throws AtlasBaseException {
        if (LOG.isDebugEnabled()) {
            LOG.debug("==> mapObjectIdValue({})", ctx);
        }

        AtlasEdge ret = null;

        String guid = getGuid(ctx.getValue());

        AtlasVertex entityVertex = context.getDiscoveryContext().getResolvedEntityVertex(guid);

        if (entityVertex == null) {
            if (AtlasTypeUtil.isAssignedGuid(guid)) {
                entityVertex = context.getVertex(guid);
            }

            if (entityVertex == null) {
                AtlasObjectId objId = getObjectId(ctx.getValue());

                if (objId != null) {
                    entityVertex = context.getDiscoveryContext().getResolvedEntityVertex(objId);
                }
            }
        }

        if (entityVertex == null) {
            throw new AtlasBaseException(AtlasErrorCode.INVALID_OBJECT_ID, (ctx.getValue() == null ? null : ctx.getValue().toString()));
        }

        if (ctx.getCurrentEdge() != null) {
            ret = updateEdge(ctx.getAttributeDef(), ctx.getValue(), ctx.getCurrentEdge(), entityVertex);
        } else if (ctx.getValue() != null) {
            String edgeLabel = AtlasGraphUtilsV2.getEdgeLabel(ctx.getVertexProperty());

            try {
                ret = graphHelper.getOrCreateEdge(ctx.getReferringVertex(), entityVertex, edgeLabel);
            } catch (RepositoryException e) {
                throw new AtlasBaseException(AtlasErrorCode.INTERNAL_ERROR, e);
            }
        }

        if (LOG.isDebugEnabled()) {
            LOG.debug("<== mapObjectIdValue({})", ctx);
        }

        return ret;
    }

    private AtlasEdge mapObjectIdValueUsingRelationship(AttributeMutationContext ctx, EntityMutationContext context) throws AtlasBaseException {
        if (LOG.isDebugEnabled()) {
            LOG.debug("==> mapObjectIdValueUsingRelationship({})", ctx);
        }

        String guid = getGuid(ctx.getValue());
        AtlasVertex attributeVertex = context.getDiscoveryContext().getResolvedEntityVertex(guid);
        AtlasVertex entityVertex = ctx.getReferringVertex();
        AtlasEdge ret;

        if (attributeVertex == null) {
            if (AtlasTypeUtil.isAssignedGuid(guid)) {
                attributeVertex = context.getVertex(guid);
            }

            if (attributeVertex == null) {
                AtlasObjectId objectId = getObjectId(ctx.getValue());

                attributeVertex = (objectId != null) ? context.getDiscoveryContext().getResolvedEntityVertex(objectId) : null;
            }
        }

        if (attributeVertex == null) {
            if (RequestContext.get().isImportInProgress()) {
                return null;
            }

            throw new AtlasBaseException(AtlasErrorCode.INVALID_OBJECT_ID, (ctx.getValue() == null ? null : ctx.getValue().toString()));
        }

        AtlasType type = typeRegistry.getType(AtlasGraphUtilsV2.getTypeName(entityVertex));

        if (type instanceof AtlasEntityType) {
            AtlasEntityType entityType = (AtlasEntityType) type;
            AtlasAttribute attribute = ctx.getAttribute();
            String attributeName = attribute.getName();

            // use relationship to create/update edges
            if (entityType.hasRelationshipAttribute(attributeName)) {
                Map<String, Object> relationshipAttributes = getRelationshipAttributes(ctx.getValue());

                if (ctx.getCurrentEdge() != null && getStatus(ctx.getCurrentEdge()) != DELETED) {
                    ret = updateRelationship(ctx.getCurrentEdge(), entityVertex, attributeVertex, attribute.getRelationshipEdgeDirection(), relationshipAttributes);
                } else {
                    String relationshipName = attribute.getRelationshipName();
                    AtlasVertex fromVertex;
                    AtlasVertex toVertex;

                    if (StringUtils.isEmpty(relationshipName)) {
                        relationshipName = graphHelper.getRelationshipTypeName(entityVertex, entityType, attributeName);
                    }

                    if (attribute.getRelationshipEdgeDirection() == IN) {
                        fromVertex = attributeVertex;
                        toVertex = entityVertex;

                    } else {
                        fromVertex = entityVertex;
                        toVertex = attributeVertex;
                    }

                    ret = getOrCreateRelationship(fromVertex, toVertex, relationshipName, relationshipAttributes);

                    boolean isCreated = graphHelper.getCreatedTime(ret) == RequestContext.get().getRequestTime();

                    if (isCreated) {
                        // if relationship did not exist before and new relationship was created
                        // record entity update on both relationship vertices
                        recordEntityUpdate(attributeVertex);
                    }

                    // for import use the relationship guid provided
                    if (RequestContext.get().isImportInProgress()) {
                        String relationshipGuid = getRelationshipGuid(ctx.getValue());

                        if (!StringUtils.isEmpty(relationshipGuid)) {
                            AtlasGraphUtilsV2.setEncodedProperty(ret, RELATIONSHIP_GUID_PROPERTY_KEY, relationshipGuid);
                        }
                    }
                }
            } else {
                // use legacy way to create/update edges
                if (WARN_ON_NO_RELATIONSHIP || LOG.isDebugEnabled()) {
                    LOG.warn("No RelationshipDef defined between {} and {} on attribute: {}. This can lead to severe performance degradation.",
                            getTypeName(entityVertex), getTypeName(attributeVertex), attributeName);
                }

                ret = mapObjectIdValue(ctx, context);
            }

        } else {
            // if type is StructType having objectid as attribute
            ret = mapObjectIdValue(ctx, context);
        }

        setAssignedGuid(ctx.getValue(), context);

        if (LOG.isDebugEnabled()) {
            LOG.debug("<== mapObjectIdValueUsingRelationship({})", ctx);
        }

        return ret;
    }

    private AtlasEdge getEdgeUsingRelationship(AttributeMutationContext ctx, EntityMutationContext context, boolean createEdge) throws AtlasBaseException {
        if (LOG.isDebugEnabled()) {
            LOG.debug("==> getEdgeUsingRelationship({})", ctx);
        }

        String guid = getGuid(ctx.getValue());
        AtlasVertex attributeVertex = context.getDiscoveryContext().getResolvedEntityVertex(guid);
        AtlasVertex entityVertex = ctx.getReferringVertex();
        AtlasEdge ret = null;

        if (attributeVertex == null) {
            if (AtlasTypeUtil.isAssignedGuid(guid)) {
                attributeVertex = context.getVertex(guid);
            }

            if (attributeVertex == null) {
                AtlasObjectId objectId = getObjectId(ctx.getValue());

                attributeVertex = (objectId != null) ? context.getDiscoveryContext().getResolvedEntityVertex(objectId) : null;
            }
        }


        if (attributeVertex == null) {
            if (RequestContext.get().isImportInProgress()) {
                return null;
            }

            throw new AtlasBaseException(AtlasErrorCode.INVALID_OBJECT_ID, (ctx.getValue() == null ? null : ctx.getValue().toString()));
        }

        AtlasType type = typeRegistry.getType(AtlasGraphUtilsV2.getTypeName(entityVertex));

        if (type instanceof AtlasEntityType) {
            AtlasEntityType entityType = (AtlasEntityType) type;
            AtlasAttribute attribute = ctx.getAttribute();
            String attributeName = attribute.getName();

            if (entityType.hasRelationshipAttribute(attributeName)) {
                String relationshipName = attribute.getRelationshipName();
                AtlasVertex fromVertex;
                AtlasVertex toVertex;


                if (StringUtils.isEmpty(relationshipName)) {
                    relationshipName = graphHelper.getRelationshipTypeName(entityVertex, entityType, attributeName);
                }

                if (attribute.getRelationshipEdgeDirection() == IN) {
                    fromVertex = attributeVertex;
                    toVertex = entityVertex;

                } else {
                    fromVertex = entityVertex;
                    toVertex = attributeVertex;
                }

                AtlasEdge edge = null;

                Map<String, Object> relationshipAttributes = getRelationshipAttributes(ctx.getValue());
                AtlasRelationship relationship = new AtlasRelationship(relationshipName, relationshipAttributes);

                if (createEdge) {
                    edge = relationshipStore.getOrCreate(fromVertex, toVertex, relationship);
                    boolean isCreated = graphHelper.getCreatedTime(edge) == RequestContext.get().getRequestTime();

                    if (isCreated) {
                        // if relationship did not exist before and new relationship was created
                        // record entity update on both relationship vertices
                        recordEntityUpdateForNonRelationsipAttribute(fromVertex);
                        recordEntityUpdateForNonRelationsipAttribute(toVertex);
                    }

                } else {
                    edge = relationshipStore.getRelationship(fromVertex, toVertex, relationship);
                }
                ret = edge;
            }
        }

        if (LOG.isDebugEnabled()) {
            LOG.debug("<== getEdgeUsingRelationship({})", ctx);
        }

        return ret;
    }

    private Map<String, Object> mapMapValue(AttributeMutationContext ctx, EntityMutationContext context) throws AtlasBaseException {
        if (LOG.isDebugEnabled()) {
            LOG.debug("==> mapMapValue({})", ctx);
        }

        Map<Object, Object> newVal = (Map<Object, Object>) ctx.getValue();
        Map<String, Object> newMap = new HashMap<>();
        AtlasMapType mapType = (AtlasMapType) ctx.getAttrType();
        AtlasAttribute attribute = ctx.getAttribute();
        Map<String, Object> currentMap = getMapElementsProperty(mapType, ctx.getReferringVertex(), ctx.getVertexProperty(), attribute);
        boolean isReference = isReference(mapType.getValueType());
        boolean isSoftReference = ctx.getAttribute().getAttributeDef().isSoftReferenced();

        if (PARTIAL_UPDATE.equals(ctx.getOp()) && attribute.getAttributeDef().isAppendOnPartialUpdate() && MapUtils.isNotEmpty(currentMap)) {
            if (MapUtils.isEmpty(newVal)) {
                newVal = new HashMap<>(currentMap);
            } else {
                Map<Object, Object> mergedVal = new HashMap<>(currentMap);

                for (Map.Entry<Object, Object> entry : newVal.entrySet()) {
                    String newKey = entry.getKey().toString();

                    mergedVal.put(newKey, entry.getValue());
                }

                newVal = mergedVal;
            }
        }

        boolean isNewValNull = newVal == null;

        if (isNewValNull) {
            newVal = new HashMap<>();
        }

        String propertyName = ctx.getVertexProperty();

        if (isReference) {
            for (Map.Entry<Object, Object> entry : newVal.entrySet()) {
                String key = entry.getKey().toString();
                AtlasEdge existingEdge = isSoftReference ? null : getEdgeIfExists(mapType, currentMap, key);

                AttributeMutationContext mapCtx = new AttributeMutationContext(ctx.getOp(), ctx.getReferringVertex(), attribute, entry.getValue(),
                        propertyName, mapType.getValueType(), existingEdge);
                // Add/Update/Remove property value
                Object newEntry = mapCollectionElementsToVertex(mapCtx, context);

                if (!isSoftReference && newEntry instanceof AtlasEdge) {
                    AtlasEdge edge = (AtlasEdge) newEntry;

                    edge.setProperty(ATTRIBUTE_KEY_PROPERTY_KEY, key);

                    // If value type indicates this attribute is a reference, and the attribute has an inverse reference attribute,
                    // update the inverse reference value.
                    AtlasAttribute inverseRefAttribute = attribute.getInverseRefAttribute();

                    if (inverseRefAttribute != null) {
                        addInverseReference(context, inverseRefAttribute, edge, getRelationshipAttributes(ctx.getValue()));
                    }

                    updateInConsistentOwnedMapVertices(ctx, mapType, newEntry);

                    newMap.put(key, newEntry);
                }

                if (isSoftReference) {
                    newMap.put(key, newEntry);
                }
            }

            Map<String, Object> finalMap = removeUnusedMapEntries(attribute, ctx.getReferringVertex(), currentMap, newMap);
            newMap.putAll(finalMap);
        } else {
            // primitive type map
            if (isNewValNull) {
                ctx.getReferringVertex().setProperty(propertyName, null);
            } else {
                ctx.getReferringVertex().setProperty(propertyName, new HashMap<>(newVal));
            }
            newVal.forEach((key, value) -> newMap.put(key.toString(), value));
        }

        if (isSoftReference) {
            if (isNewValNull) {
                ctx.getReferringVertex().setProperty(propertyName, null);
            } else {
                ctx.getReferringVertex().setProperty(propertyName, new HashMap<>(newMap));
            }
        }

        if (LOG.isDebugEnabled()) {
            LOG.debug("<== mapMapValue({})", ctx);
        }

        return newMap;
    }

    public List mapArrayValue(AttributeMutationContext ctx, EntityMutationContext context) throws AtlasBaseException {
        if (LOG.isDebugEnabled()) {
            LOG.debug("==> mapArrayValue({})", ctx);
        }

        AtlasAttribute attribute = ctx.getAttribute();
        List newElements = (List) ctx.getValue();
        AtlasArrayType arrType = (AtlasArrayType) attribute.getAttributeType();
        AtlasType elementType = arrType.getElementType();
        boolean isStructType = (TypeCategory.STRUCT == elementType.getTypeCategory()) ||
                (TypeCategory.STRUCT == attribute.getDefinedInType().getTypeCategory());
        boolean isReference = isReference(elementType);
        boolean isSoftReference = ctx.getAttribute().getAttributeDef().isSoftReferenced();
        AtlasAttribute inverseRefAttribute = attribute.getInverseRefAttribute();
        Cardinality cardinality = attribute.getAttributeDef().getCardinality();
        List<AtlasEdge> removedElements = new ArrayList<>();
        List<Object> newElementsCreated = new ArrayList<>();
        List<Object> allArrayElements = null;
        List<Object> currentElements;
        boolean deleteExistingRelations = shouldDeleteExistingRelations(ctx, attribute);

        if (isReference && !isSoftReference) {
            currentElements = (List) getCollectionElementsUsingRelationship(ctx.getReferringVertex(), attribute, isStructType);
        } else {
            currentElements = (List) getArrayElementsProperty(elementType, isSoftReference, ctx.getReferringVertex(), ctx.getVertexProperty());
        }

        if (PARTIAL_UPDATE.equals(ctx.getOp()) && attribute.getAttributeDef().isAppendOnPartialUpdate() && CollectionUtils.isNotEmpty(currentElements)) {
            if (CollectionUtils.isEmpty(newElements)) {
                newElements = new ArrayList<>(currentElements);
            } else {
                List<Object> mergedVal = new ArrayList<>(currentElements);

                mergedVal.addAll(newElements);

                newElements = mergedVal;
            }
        }

        boolean isNewElementsNull = newElements == null;

        if (isNewElementsNull) {
            newElements = new ArrayList();
        }

        if (cardinality == SET) {
            newElements = (List) newElements.stream().distinct().collect(Collectors.toList());
        }

        for (int index = 0; index < newElements.size(); index++) {
            AtlasEdge existingEdge = (isSoftReference) ? null : getEdgeAt(currentElements, index, elementType);
            AttributeMutationContext arrCtx = new AttributeMutationContext(ctx.getOp(), ctx.getReferringVertex(), ctx.getAttribute(), newElements.get(index),
                    ctx.getVertexProperty(), elementType, existingEdge);
            if (deleteExistingRelations) {
                removeExistingRelationWithOtherVertex(arrCtx, ctx, context);
            }

            Object newEntry = mapCollectionElementsToVertex(arrCtx, context);
            if (isReference && newEntry != null && newEntry instanceof AtlasEdge && inverseRefAttribute != null) {
                // Update the inverse reference value.
                AtlasEdge newEdge = (AtlasEdge) newEntry;

                addInverseReference(context, inverseRefAttribute, newEdge, getRelationshipAttributes(ctx.getValue()));
            }

            // not null
            if (newEntry != null) {
                newElementsCreated.add(newEntry);
            }
        }

        if (isReference && !isSoftReference) {
            boolean isAppendOnPartialUpdate = !isStructType ? getAppendOptionForRelationship(ctx.getReferringVertex(), attribute.getName()) : false;

            if (isAppendOnPartialUpdate) {
                allArrayElements = unionCurrentAndNewElements(attribute, (List) currentElements, (List) newElementsCreated);
            } else {
                removedElements = removeUnusedArrayEntries(attribute, (List) currentElements, (List) newElementsCreated, ctx);

                allArrayElements = unionCurrentAndNewElements(attribute, removedElements, (List) newElementsCreated);
            }
        } else {
            allArrayElements = newElementsCreated;
        }

        // add index to attributes of array type
        for (int index = 0; allArrayElements != null && index < allArrayElements.size(); index++) {
            Object element = allArrayElements.get(index);

            if (element instanceof AtlasEdge) {
                AtlasGraphUtilsV2.setEncodedProperty((AtlasEdge) element, ATTRIBUTE_INDEX_PROPERTY_KEY, index);
            }
        }

        if (isNewElementsNull) {
            setArrayElementsProperty(elementType, isSoftReference, ctx.getReferringVertex(), ctx.getVertexProperty(), null, null, cardinality);
        } else {
            // executes
            setArrayElementsProperty(elementType, isSoftReference, ctx.getReferringVertex(), ctx.getVertexProperty(), allArrayElements, currentElements, cardinality);
        }

        switch (ctx.getAttribute().getRelationshipEdgeLabel()) {
            case TERM_ASSIGNMENT_LABEL:
                addMeaningsToEntity(ctx, newElementsCreated, removedElements);
                break;

            case CATEGORY_TERMS_EDGE_LABEL:
                addCategoriesToTermEntity(ctx, newElementsCreated, removedElements);
                break;

            case CATEGORY_PARENT_EDGE_LABEL:
                addCatParentAttr(ctx, newElementsCreated, removedElements);
                break;

            case PROCESS_INPUTS:
            case PROCESS_OUTPUTS:
                addEdgesToContext(GraphHelper.getGuid(ctx.referringVertex), newElementsCreated, removedElements);
                break;

            case INPUT_PORT_PRODUCT_EDGE_LABEL:
            case OUTPUT_PORT_PRODUCT_EDGE_LABEL:
                addInternalProductAttr(ctx, newElementsCreated, removedElements);
                break;

            case UD_RELATIONSHIP_EDGE_LABEL:
                validateCustomRelationship(ctx, newElementsCreated, false);
                break;
        }

        if (LOG.isDebugEnabled()) {
            LOG.debug("<== mapArrayValue({})", ctx);
        }

        return allArrayElements;
    }

    public List appendArrayValue(AttributeMutationContext ctx, EntityMutationContext context) throws AtlasBaseException {
        if (LOG.isDebugEnabled()) {
            LOG.debug("==> mapArrayValue({})", ctx);
        }


        AtlasAttribute attribute = ctx.getAttribute();
        List newElements = (List) ctx.getValue();
        AtlasArrayType arrType = (AtlasArrayType) attribute.getAttributeType();
        AtlasType elementType = arrType.getElementType();
        boolean isStructType = (TypeCategory.STRUCT == elementType.getTypeCategory()) ||
                (TypeCategory.STRUCT == attribute.getDefinedInType().getTypeCategory());
        boolean isReference = isReference(elementType);
        boolean isSoftReference = ctx.getAttribute().getAttributeDef().isSoftReferenced();
        AtlasAttribute inverseRefAttribute = attribute.getInverseRefAttribute();
        Cardinality cardinality = attribute.getAttributeDef().getCardinality();
        List<Object> newElementsCreated = new ArrayList<>();

        boolean isNewElementsNull = newElements == null;

        if (isNewElementsNull) {
            newElements = new ArrayList();
        }

        if (cardinality == SET) {
            newElements = (List) newElements.stream().distinct().collect(Collectors.toList());
        }


        for (int index = 0; index < newElements.size(); index++) {
            AttributeMutationContext arrCtx = new AttributeMutationContext(ctx.getOp(), ctx.getReferringVertex(), ctx.getAttribute(), newElements.get(index),
                    ctx.getVertexProperty(), elementType);


            Object newEntry = getEdgeUsingRelationship(arrCtx, context, true);

            if (isReference && newEntry != null && newEntry instanceof AtlasEdge && inverseRefAttribute != null) {
                // Update the inverse reference value.
                AtlasEdge newEdge = (AtlasEdge) newEntry;

                addInverseReference(context, inverseRefAttribute, newEdge, getRelationshipAttributes(ctx.getValue()));
            }

            if (newEntry != null) {
                newElementsCreated.add(newEntry);
            }
        }

        // add index to attributes of array type
        for (int index = 0; newElements != null && index < newElements.size(); index++) {
            Object element = newElements.get(index);

            if (element instanceof AtlasEdge) {
                AtlasGraphUtilsV2.setEncodedProperty((AtlasEdge) element, ATTRIBUTE_INDEX_PROPERTY_KEY, index);
            }
        }

        if (isNewElementsNull) {
            setArrayElementsProperty(elementType, isSoftReference, ctx.getReferringVertex(), ctx.getVertexProperty(), new ArrayList<>(0), new ArrayList<>(0), cardinality);
        } else {
            setArrayElementsProperty(elementType, isSoftReference, ctx.getReferringVertex(), ctx.getVertexProperty(), newElements, new ArrayList<>(0), cardinality);
        }

        switch (ctx.getAttribute().getRelationshipEdgeLabel()) {
            case TERM_ASSIGNMENT_LABEL:
                addMeaningsToEntity(ctx, newElementsCreated, new ArrayList<>(0));
                break;

            case CATEGORY_TERMS_EDGE_LABEL:
                addCategoriesToTermEntity(ctx, newElementsCreated, new ArrayList<>(0));
                break;

            case CATEGORY_PARENT_EDGE_LABEL:
                addCatParentAttr(ctx, newElementsCreated, new ArrayList<>(0));
                break;

            case PROCESS_INPUTS:
            case PROCESS_OUTPUTS:
                addEdgesToContext(GraphHelper.getGuid(ctx.referringVertex), newElementsCreated, new ArrayList<>(0));
                break;

            case INPUT_PORT_PRODUCT_EDGE_LABEL:
            case OUTPUT_PORT_PRODUCT_EDGE_LABEL:
                addInternalProductAttr(ctx, newElementsCreated, null);
                break;

            case UD_RELATIONSHIP_EDGE_LABEL:
                validateCustomRelationship(ctx, newElementsCreated, true);
                break;
        }

        if (LOG.isDebugEnabled()) {
            LOG.debug("<== mapArrayValue({})", ctx);
        }

        return newElementsCreated;
    }

    public List removeArrayValue(AttributeMutationContext ctx, EntityMutationContext context) throws AtlasBaseException {
        if (LOG.isDebugEnabled()) {
            LOG.debug("==> removeArrayValue({})", ctx);
        }

        AtlasAttribute attribute = ctx.getAttribute();
        List elementsDeleted = (List) ctx.getValue();
        AtlasArrayType arrType = (AtlasArrayType) attribute.getAttributeType();
        AtlasType elementType = arrType.getElementType();
        boolean isStructType = (TypeCategory.STRUCT == elementType.getTypeCategory()) ||
                (TypeCategory.STRUCT == attribute.getDefinedInType().getTypeCategory());
        Cardinality cardinality = attribute.getAttributeDef().getCardinality();
        List<AtlasEdge> removedElements = new ArrayList<>();
        List<Object> entityRelationsDeleted = new ArrayList<>();


        boolean isNewElementsNull = elementsDeleted == null;

        if (isNewElementsNull) {
            elementsDeleted = new ArrayList();
        }

        if (cardinality == SET) {
            elementsDeleted = (List) elementsDeleted.stream().distinct().collect(Collectors.toList());
        }

        for (int index = 0; index < elementsDeleted.size(); index++) {
            AttributeMutationContext arrCtx = new AttributeMutationContext(ctx.getOp(), ctx.getReferringVertex(), ctx.getAttribute(), elementsDeleted.get(index),
                    ctx.getVertexProperty(), elementType);

            Object deleteEntry = getEdgeUsingRelationship(arrCtx, context, false);

            // throw error if relation does not exist but requested to remove
            if (deleteEntry == null) {
                AtlasVertex attributeVertex = context.getDiscoveryContext().getResolvedEntityVertex(getGuid(arrCtx.getValue()));
                throw new AtlasBaseException(AtlasErrorCode.RELATIONSHIP_DOES_NOT_EXIST, attribute.getRelationshipName(),
                        AtlasGraphUtilsV2.getIdFromVertex(attributeVertex), AtlasGraphUtilsV2.getIdFromVertex(ctx.getReferringVertex()));
            }

            entityRelationsDeleted.add(deleteEntry);
        }

        removedElements = removeArrayEntries(attribute, (List) entityRelationsDeleted, ctx);


        switch (ctx.getAttribute().getRelationshipEdgeLabel()) {
            case TERM_ASSIGNMENT_LABEL:
                addMeaningsToEntity(ctx, new ArrayList<>(0), removedElements);
                break;

            case CATEGORY_TERMS_EDGE_LABEL:
                addCategoriesToTermEntity(ctx, new ArrayList<>(0), removedElements);
                break;

            case CATEGORY_PARENT_EDGE_LABEL:
                addCatParentAttr(ctx, new ArrayList<>(0), removedElements);
                break;

            case PROCESS_INPUTS:
            case PROCESS_OUTPUTS:
                addEdgesToContext(GraphHelper.getGuid(ctx.referringVertex), new ArrayList<>(0), removedElements);
                break;

            case INPUT_PORT_PRODUCT_EDGE_LABEL:
            case OUTPUT_PORT_PRODUCT_EDGE_LABEL:
                addInternalProductAttr(ctx, null, removedElements);
                break;
        }

        if (LOG.isDebugEnabled()) {
            LOG.debug("<== removeArrayValue({})", ctx);
        }

        return entityRelationsDeleted;
    }

    private void addEdgesToContext(String guid, List<Object> newElementsCreated, List<AtlasEdge> removedElements) {

        if (newElementsCreated.size() > 0) {
            List<Object> elements = (RequestContext.get().getNewElementsCreatedMap()).get(guid);
            if (elements == null) {
                ArrayList newElements = new ArrayList<>();
                newElements.addAll(newElementsCreated);
                (RequestContext.get().getNewElementsCreatedMap()).put(guid, newElements);
            } else {
                elements.addAll(newElementsCreated);
                RequestContext.get().getNewElementsCreatedMap().put(guid, elements);
            }
        }

        if (removedElements.size() > 0) {
            List<Object> removedElement = (RequestContext.get().getRemovedElementsMap()).get(guid);

            if (removedElement == null) {
                removedElement = new ArrayList<>();
                removedElement.addAll(removedElements);
                (RequestContext.get().getRemovedElementsMap()).put(guid, removedElement);
            } else {
                removedElement.addAll(removedElements);
                (RequestContext.get().getRemovedElementsMap()).put(guid, removedElement);
            }
        }
    }

    public static void validateCustomRelationship(AttributeMutationContext ctx, List<Object> newElements, boolean isAppend) throws AtlasBaseException {
        long currentSize;
        boolean isEdgeDirectionIn = ctx.getAttribute().getRelationshipEdgeDirection() == AtlasRelationshipEdgeDirection.IN;

        if (isAppend) {
            currentSize = ctx.getReferringVertex().getEdgesCount(isEdgeDirectionIn ? AtlasEdgeDirection.IN : AtlasEdgeDirection.OUT,
                    UD_RELATIONSHIP_EDGE_LABEL);
        } else {
            currentSize = newElements.size();
        }

        validateCustomRelationshipCount(currentSize, ctx.getReferringVertex());

        AtlasEdgeDirection direction;
        if (isEdgeDirectionIn) {
            direction = AtlasEdgeDirection.OUT;
        } else {
            direction = AtlasEdgeDirection.IN;
        }

        for (Object obj : newElements) {
            AtlasEdge edge = (AtlasEdge) obj;

            AtlasVertex targetVertex;
            if (isEdgeDirectionIn) {
                targetVertex = edge.getOutVertex();
                LOG.info("{}: {}", direction, "outVertex");
            } else {
                targetVertex = edge.getInVertex();
                LOG.info("{}: {}", direction, "inVertex");
            }

            currentSize = targetVertex.getEdgesCount(direction, UD_RELATIONSHIP_EDGE_LABEL);
            validateCustomRelationshipCount(currentSize, targetVertex);
        }
    }

    public static void validateCustomRelationship(AtlasVertex end1Vertex, AtlasVertex end2Vertex) throws AtlasBaseException {
        long currentSize = end1Vertex.getEdgesCount(AtlasEdgeDirection.OUT, UD_RELATIONSHIP_EDGE_LABEL) + 1;
        validateCustomRelationshipCount(currentSize, end1Vertex);

        currentSize = end2Vertex.getEdgesCount(AtlasEdgeDirection.IN, UD_RELATIONSHIP_EDGE_LABEL) + 1;
        validateCustomRelationshipCount(currentSize, end2Vertex);
    }

    private static void validateCustomRelationshipCount(long size, AtlasVertex vertex) throws AtlasBaseException {
        if (UD_REL_THRESHOLD < size) {
            throw new AtlasBaseException(AtlasErrorCode.OPERATION_NOT_SUPPORTED,
                    "Custom relationships size is more than " + UD_REL_THRESHOLD + ", current is " + size + " for " + vertex.getProperty(NAME, String.class));
        }
    }

    private void addInternalProductAttr(AttributeMutationContext ctx, List<Object> createdElements, List<AtlasEdge> deletedElements) throws AtlasBaseException {
        MetricRecorder metricRecorder = RequestContext.get().startMetricRecord("addInternalProductAttrForAppend");
        AtlasVertex toVertex = ctx.getReferringVertex();
        String toVertexType = getTypeName(toVertex);

        if (CollectionUtils.isEmpty(createdElements) && CollectionUtils.isEmpty(deletedElements)) {
            RequestContext.get().endMetricRecord(metricRecorder);
            return;
        }

        if (TYPE_PRODUCT.equals(toVertexType)) {
            String attrName = ctx.getAttribute().getRelationshipEdgeLabel().equals(OUTPUT_PORT_PRODUCT_EDGE_LABEL)
                    ? OUTPUT_PORT_GUIDS_ATTR
                    : INPUT_PORT_GUIDS_ATTR;

            addOrRemoveDaapInternalAttr(toVertex, attrName, createdElements, deletedElements);
        } else {
            throw new AtlasBaseException(AtlasErrorCode.BAD_REQUEST, "Can not update product relations while updating any asset");
        }
        RequestContext.get().endMetricRecord(metricRecorder);
    }

    private void addOrRemoveDaapInternalAttr(AtlasVertex toVertex, String internalAttr, List<Object> createdElements, List<AtlasEdge> deletedElements) {
        if (CollectionUtils.isNotEmpty(createdElements)) {
            List<String> addedGuids = createdElements.stream().map(x -> ((AtlasEdge) x).getOutVertex().getProperty("__guid", String.class)).collect(Collectors.toList());
            addedGuids.forEach(guid -> AtlasGraphUtilsV2.addEncodedProperty(toVertex, internalAttr, guid));
        }

        if (CollectionUtils.isNotEmpty(deletedElements)) {
            List<String> removedGuids = deletedElements.stream().map(x -> x.getOutVertex().getProperty("__guid", String.class)).collect(Collectors.toList());
            removedGuids.forEach(guid -> AtlasGraphUtilsV2.removeItemFromListPropertyValue(toVertex, internalAttr, guid));
        }
    }

    private boolean shouldDeleteExistingRelations(AttributeMutationContext ctx, AtlasAttribute attribute) {
        boolean ret = false;
        AtlasEntityType entityType = typeRegistry.getEntityTypeByName(AtlasGraphUtilsV2.getTypeName(ctx.getReferringVertex()));
        if (entityType != null && entityType.hasRelationshipAttribute(attribute.getName())) {
            AtlasRelationshipDef relationshipDef = typeRegistry.getRelationshipDefByName(ctx.getAttribute().getRelationshipName());
            ret = !(relationshipDef.getEndDef1().getCardinality() == SET && relationshipDef.getEndDef2().getCardinality() == SET);
        }
        return ret;
    }

    /*
     * Before creating new edges between referring vertex & new vertex coming from array,
     * delete old relationship with same relationship type between new vertex coming from array & any other vertex.
     * e.g
     *   table_a has columns as col_0 & col_1
     *   create new table_b add columns col_0 & col_1
     *   Now creating new relationships between table_b -> col_0 & col_1
     *   This should also delete existing relationships between table_a -> col_0 & col_1
     *   this behaviour is needed because endDef1 has SINGLE cardinality
     *
     * This method will delete existing edges.
     * Skip if both ends are of SET cardinality, e.g. Catalog.inputs, Catalog.outputs
     * */
    private void removeExistingRelationWithOtherVertex(AttributeMutationContext arrCtx, AttributeMutationContext ctx,
                                                       EntityMutationContext context) throws AtlasBaseException {
        MetricRecorder metric = RequestContext.get().startMetricRecord("removeExistingRelationWithOtherVertex");

        AtlasObjectId entityObject = (AtlasObjectId) arrCtx.getValue();
        String entityGuid = entityObject.getGuid();

        AtlasVertex referredVertex = null;

        if (StringUtils.isNotEmpty(entityGuid)) {
            referredVertex = context.getVertex(entityGuid);
        }

        if (referredVertex == null) {
            try {
                if (StringUtils.isNotEmpty(entityGuid)) {
                    referredVertex = entityRetriever.getEntityVertex(((AtlasObjectId) arrCtx.getValue()).getGuid());
                } else {
                    AtlasEntityType entityType = typeRegistry.getEntityTypeByName(entityObject.getTypeName());
                    if (entityType != null && MapUtils.isNotEmpty(entityObject.getUniqueAttributes())) {
                        referredVertex = AtlasGraphUtilsV2.findByUniqueAttributes(this.graph, entityType, entityObject.getUniqueAttributes());
                    }
                }
            } catch (AtlasBaseException e) {
                //in case if importing zip, referredVertex might not have been create yet
                //e.g. importing zip with db & its tables, while processing db edges, tables vertices are not yet created
                LOG.warn("removeExistingRelationWithOtherVertex - vertex not found!", e);
            }
        }

        if (referredVertex != null) {
            Iterator<AtlasEdge> edgeIterator = referredVertex.getEdges(getInverseEdgeDirection(
                    arrCtx.getAttribute().getRelationshipEdgeDirection()), ctx.getAttribute().getRelationshipEdgeLabel()).iterator();

            while (edgeIterator.hasNext()) {
                AtlasEdge existingEdgeToReferredVertex = edgeIterator.next();

                if (existingEdgeToReferredVertex != null && getStatus(existingEdgeToReferredVertex) != DELETED) {
                    AtlasVertex referredVertexToExistingEdge;
                    if (arrCtx.getAttribute().getRelationshipEdgeDirection().equals(IN)) {
                        referredVertexToExistingEdge = existingEdgeToReferredVertex.getInVertex();
                    } else {
                        referredVertexToExistingEdge = existingEdgeToReferredVertex.getOutVertex();
                    }

                    if (!arrCtx.getReferringVertex().equals(referredVertexToExistingEdge)) {
                        if (LOG.isDebugEnabled()) {
                            LOG.debug("Delete existing relation");
                        }

                        deleteDelegate.getHandler().deleteEdgeReference(existingEdgeToReferredVertex, ctx.getAttrType().getTypeCategory(),
                                ctx.getAttribute().isOwnedRef(), true, ctx.getAttribute().getRelationshipEdgeDirection(), ctx.getReferringVertex());
                    }
                }
            }
        }

        RequestContext.get().endMetricRecord(metric);
    }

    private AtlasEdgeDirection getInverseEdgeDirection(AtlasRelationshipEdgeDirection direction) {
        switch (direction) {
            case IN:
                return AtlasEdgeDirection.OUT;
            case OUT:
                return AtlasEdgeDirection.IN;
            default:
                return AtlasEdgeDirection.BOTH;
        }
    }

    private void addGlossaryAttr(AttributeMutationContext ctx, AtlasEdge edge) {
        MetricRecorder metricRecorder = RequestContext.get().startMetricRecord("addGlossaryAttr");
        AtlasVertex toVertex = ctx.getReferringVertex();
        String toVertexType = getTypeName(toVertex);

        if (TYPE_TERM.equals(toVertexType) || TYPE_CATEGORY.equals(toVertexType)) {
            // handle __glossary attribute of term or category entity
            String gloQname = edge.getOutVertex().getProperty(QUALIFIED_NAME, String.class);
            AtlasGraphUtilsV2.setEncodedProperty(toVertex, GLOSSARY_PROPERTY_KEY, gloQname);
        }
        RequestContext.get().endMetricRecord(metricRecorder);
    }

    private void addCatParentAttr(AttributeMutationContext ctx, AtlasEdge edge) {
        MetricRecorder metricRecorder = RequestContext.get().startMetricRecord("addCatParentAttr");
        AtlasVertex toVertex = ctx.getReferringVertex();
        String toVertexType = getTypeName(toVertex);

        if (TYPE_CATEGORY.equals(toVertexType)) {
            if (edge == null) {
                toVertex.removeProperty(CATEGORIES_PARENT_PROPERTY_KEY);

            } else {
                //add __parentCategory attribute of category entity
                String parentQName = edge.getOutVertex().getProperty(QUALIFIED_NAME, String.class);
                AtlasGraphUtilsV2.setEncodedProperty(toVertex, CATEGORIES_PARENT_PROPERTY_KEY, parentQName);
            }
        }
        RequestContext.get().endMetricRecord(metricRecorder);
    }

    public void removeAttrForCategoryDelete(Collection<AtlasVertex> categories) {
        for (AtlasVertex vertex : categories) {
            Iterator<AtlasEdge> edgeIterator = vertex.getEdges(AtlasEdgeDirection.OUT, CATEGORY_PARENT_EDGE_LABEL).iterator();
            while (edgeIterator.hasNext()) {
                AtlasEdge childEdge = edgeIterator.next();
                AtlasEntity.Status edgeStatus = getStatus(childEdge);
                if (ACTIVE.equals(edgeStatus)) {
                    childEdge.getInVertex().removeProperty(CATEGORIES_PARENT_PROPERTY_KEY);
                }
            }

            String catQualifiedName = vertex.getProperty(QUALIFIED_NAME, String.class);
            edgeIterator = vertex.getEdges(AtlasEdgeDirection.OUT, CATEGORY_TERMS_EDGE_LABEL).iterator();
            while (edgeIterator.hasNext()) {
                AtlasEdge termEdge = edgeIterator.next();
                termEdge.getInVertex().removePropertyValue(CATEGORIES_PROPERTY_KEY, catQualifiedName);
            }

        }
    }

    private void addCatParentAttr(AttributeMutationContext ctx, List<Object> newElementsCreated, List<AtlasEdge> removedElements) {
        MetricRecorder metricRecorder = RequestContext.get().startMetricRecord("addCatParentAttr_1");
        AtlasVertex toVertex = ctx.getReferringVertex();

        //add __parentCategory attribute of child category entities
        if (CollectionUtils.isNotEmpty(newElementsCreated)) {
            String parentQName = toVertex.getProperty(QUALIFIED_NAME, String.class);
            List<AtlasVertex> catVertices = newElementsCreated.stream().map(x -> ((AtlasEdge) x).getInVertex()).collect(Collectors.toList());
            catVertices.stream().forEach(v -> AtlasGraphUtilsV2.setEncodedProperty(v, CATEGORIES_PARENT_PROPERTY_KEY, parentQName));
        }

        if (CollectionUtils.isNotEmpty(removedElements)) {
            List<AtlasVertex> termVertices = removedElements.stream().map(x -> x.getInVertex()).collect(Collectors.toList());
            termVertices.stream().forEach(v -> v.removeProperty(CATEGORIES_PROPERTY_KEY));
        }
        RequestContext.get().endMetricRecord(metricRecorder);
    }


    private void addCategoriesToTermEntity(AttributeMutationContext ctx, List<Object> newElementsCreated, List<AtlasEdge> removedElements) {
        MetricRecorder metricRecorder = RequestContext.get().startMetricRecord("addCategoriesToTermEntity");
        AtlasVertex termVertex = ctx.getReferringVertex();

        if (TYPE_CATEGORY.equals(getTypeName(termVertex))) {
            String catQName = ctx.getReferringVertex().getProperty(QUALIFIED_NAME, String.class);

            if (CollectionUtils.isNotEmpty(newElementsCreated)) {
                List<AtlasVertex> termVertices = newElementsCreated.stream().map(x -> ((AtlasEdge) x).getInVertex()).collect(Collectors.toList());
                termVertices.stream().forEach(v -> AtlasGraphUtilsV2.addEncodedProperty(v, CATEGORIES_PROPERTY_KEY, catQName));
            }

            if (CollectionUtils.isNotEmpty(removedElements)) {
                List<AtlasVertex> termVertices = removedElements.stream().map(x -> x.getInVertex()).collect(Collectors.toList());
                termVertices.stream().forEach(v -> AtlasGraphUtilsV2.removeItemFromListPropertyValue(v, CATEGORIES_PROPERTY_KEY, catQName));
            }
        }

        if (TYPE_TERM.equals(getTypeName(termVertex))) {
            List<AtlasVertex> categoryVertices = newElementsCreated.stream().map(x -> ((AtlasEdge) x).getOutVertex()).collect(Collectors.toList());
            Set<String> catQnames = categoryVertices.stream().map(x -> x.getProperty(QUALIFIED_NAME, String.class)).collect(Collectors.toSet());

            termVertex.removeProperty(CATEGORIES_PROPERTY_KEY);
            catQnames.stream().forEach(q -> AtlasGraphUtilsV2.addEncodedProperty(termVertex, CATEGORIES_PROPERTY_KEY, q));
        }
        RequestContext.get().endMetricRecord(metricRecorder);
    }

    private void addMeaningsToEntity(AttributeMutationContext ctx, List<Object> createdElements, List<AtlasEdge> deletedElements) {
        MetricRecorder metricRecorder = RequestContext.get().startMetricRecord("addMeaningsToEntity");
        // handle __terms attribute of entity
        List<AtlasVertex> meanings = createdElements.stream()
                .map(x -> ((AtlasEdge) x).getOutVertex())
                .filter(x -> ACTIVE.name().equals(x.getProperty(STATE_PROPERTY_KEY, String.class)))
                .collect(Collectors.toList());

        List<String> currentMeaningsQNames = ctx.getReferringVertex().getMultiValuedProperty(MEANINGS_PROPERTY_KEY, String.class);
        Set<String> qNames = meanings.stream().map(x -> x.getProperty(QUALIFIED_NAME, String.class)).collect(Collectors.toSet());
        List<String> names = meanings.stream().map(x -> x.getProperty(NAME, String.class)).collect(Collectors.toList());

        List<String> deletedMeaningsNames = deletedElements.stream().map(x -> x.getOutVertex())
                .map(x -> x.getProperty(NAME, String.class))
                .collect(Collectors.toList());

        List<String> newMeaningsNames = meanings.stream()
                .filter(x -> !currentMeaningsQNames.contains(x.getProperty(QUALIFIED_NAME, String.class)))
                .map(x -> x.getProperty(NAME, String.class))
                .collect(Collectors.toList());

        ctx.getReferringVertex().removeProperty(MEANINGS_PROPERTY_KEY);
        ctx.getReferringVertex().removeProperty(MEANINGS_TEXT_PROPERTY_KEY);

        if (CollectionUtils.isNotEmpty(qNames)) {
            qNames.forEach(q -> AtlasGraphUtilsV2.addEncodedProperty(ctx.getReferringVertex(), MEANINGS_PROPERTY_KEY, q));
        }

        if (CollectionUtils.isNotEmpty(names)) {
            AtlasGraphUtilsV2.setEncodedProperty(ctx.referringVertex, MEANINGS_TEXT_PROPERTY_KEY, StringUtils.join(names, ","));
        }

        if (CollectionUtils.isNotEmpty(newMeaningsNames)) {
            newMeaningsNames.forEach(q -> AtlasGraphUtilsV2.addListProperty(ctx.getReferringVertex(), MEANING_NAMES_PROPERTY_KEY, q, true));
        }

        if (createdElements.isEmpty()) {
            ctx.getReferringVertex().removeProperty(MEANING_NAMES_PROPERTY_KEY);

        } else if (CollectionUtils.isNotEmpty(deletedMeaningsNames)) {
            deletedMeaningsNames.forEach(q -> AtlasGraphUtilsV2.removeItemFromListPropertyValue(ctx.getReferringVertex(), MEANING_NAMES_PROPERTY_KEY, q));

        }

        RequestContext.get().endMetricRecord(metricRecorder);
    }

    private boolean getAppendOptionForRelationship(AtlasVertex entityVertex, String relationshipAttributeName) {
        boolean ret = false;
        String entityTypeName = AtlasGraphUtilsV2.getTypeName(entityVertex);
        AtlasEntityDef entityDef = typeRegistry.getEntityDefByName(entityTypeName);
        List<AtlasRelationshipAttributeDef> relationshipAttributeDefs = entityDef.getRelationshipAttributeDefs();

        if (CollectionUtils.isNotEmpty(relationshipAttributeDefs)) {
            ret = relationshipAttributeDefs.stream().anyMatch(relationshipAttrDef -> relationshipAttrDef.getName().equals(relationshipAttributeName)
                    && relationshipAttrDef.isAppendOnPartialUpdate());
        }

        return ret;
    }

    private AtlasEdge createVertex(AtlasStruct struct, AtlasVertex referringVertex, String edgeLabel, EntityMutationContext context) throws AtlasBaseException {
        AtlasVertex vertex = createStructVertex(struct);

        mapAttributes(struct, vertex, CREATE, context);

        try {
            //TODO - Map directly in AtlasGraphUtilsV1
            return graphHelper.getOrCreateEdge(referringVertex, vertex, edgeLabel);
        } catch (RepositoryException e) {
            throw new AtlasBaseException(AtlasErrorCode.INTERNAL_ERROR, e);
        }
    }

    private void updateVertex(AtlasStruct struct, AtlasVertex vertex, EntityMutationContext context) throws AtlasBaseException {
        mapAttributes(struct, vertex, UPDATE, context);
    }

    private Long getEntityVersion(AtlasEntity entity) {
        Long ret = entity != null ? entity.getVersion() : null;
        return (ret != null) ? ret : 0;
    }

    private String getCustomAttributesString(AtlasEntity entity) {
        String ret = null;
        Map<String, String> customAttributes = entity.getCustomAttributes();

        if (customAttributes != null) {
            ret = AtlasType.toJson(customAttributes);
        }

        return ret;
    }

    private AtlasStructType getStructType(String typeName) throws AtlasBaseException {
        AtlasType objType = typeRegistry.getType(typeName);

        if (!(objType instanceof AtlasStructType)) {
            throw new AtlasBaseException(AtlasErrorCode.TYPE_NAME_INVALID, typeName);
        }

        return (AtlasStructType) objType;
    }

    private AtlasEntityType getEntityType(String typeName) throws AtlasBaseException {
        AtlasType objType = typeRegistry.getType(typeName);

        if (!(objType instanceof AtlasEntityType)) {
            throw new AtlasBaseException(AtlasErrorCode.TYPE_NAME_INVALID, typeName);
        }

        return (AtlasEntityType) objType;
    }

    private Object mapCollectionElementsToVertex(AttributeMutationContext ctx, EntityMutationContext context) throws AtlasBaseException {
        switch (ctx.getAttrType().getTypeCategory()) {
            case PRIMITIVE:
            case ENUM:
            case MAP:
            case ARRAY:
                return ctx.getValue();

            case STRUCT:
                return mapStructValue(ctx, context);

            case OBJECT_ID_TYPE:
                AtlasEntityType instanceType = getInstanceType(ctx.getValue(), context);
                ctx.setElementType(instanceType);
                if (ctx.getAttributeDef().isSoftReferenced()) {
                    return mapSoftRefValue(ctx, context);
                }

                return mapObjectIdValueUsingRelationship(ctx, context);

            default:
                throw new AtlasBaseException(AtlasErrorCode.TYPE_CATEGORY_INVALID, ctx.getAttrType().getTypeCategory().name());
        }
    }

    private static AtlasObjectId getObjectId(Object val) throws AtlasBaseException {
        AtlasObjectId ret = null;

        if (val != null) {
            if (val instanceof AtlasObjectId) {
                ret = ((AtlasObjectId) val);
            } else if (val instanceof Map) {
                Map map = (Map) val;

                if (map.containsKey(AtlasRelatedObjectId.KEY_RELATIONSHIP_TYPE)) {
                    ret = new AtlasRelatedObjectId(map);
                } else {
                    ret = new AtlasObjectId((Map) val);
                }

                if (!AtlasTypeUtil.isValid(ret)) {
                    throw new AtlasBaseException(AtlasErrorCode.INVALID_OBJECT_ID, val.toString());
                }
            } else {
                throw new AtlasBaseException(AtlasErrorCode.INVALID_OBJECT_ID, val.toString());
            }
        }

        return ret;
    }

    private static String getGuid(Object val) throws AtlasBaseException {
        if (val != null) {
            if (val instanceof AtlasObjectId) {
                return ((AtlasObjectId) val).getGuid();
            } else if (val instanceof Map) {
                Object guidVal = ((Map) val).get(AtlasObjectId.KEY_GUID);

                return guidVal != null ? guidVal.toString() : null;
            }
        }

        return null;
    }

    private void setAssignedGuid(Object val, EntityMutationContext context) {
        if (val != null) {
            Map<String, String> guidAssignements = context.getGuidAssignments();

            if (val instanceof AtlasObjectId) {
                AtlasObjectId objId = (AtlasObjectId) val;
                String guid = objId.getGuid();
                String assignedGuid = null;

                if (StringUtils.isNotEmpty(guid)) {
                    if (!AtlasTypeUtil.isAssignedGuid(guid) && MapUtils.isNotEmpty(guidAssignements)) {
                        assignedGuid = guidAssignements.get(guid);
                    }
                } else {
                    AtlasVertex vertex = context.getDiscoveryContext().getResolvedEntityVertex(objId);

                    if (vertex != null) {
                        assignedGuid = graphHelper.getGuid(vertex);
                    }
                }

                if (StringUtils.isNotEmpty(assignedGuid)) {
                    RequestContext.get().recordEntityGuidUpdate(objId, guid);

                    objId.setGuid(assignedGuid);
                }
            } else if (val instanceof Map) {
                Map mapObjId = (Map) val;
                Object guidVal = mapObjId.get(AtlasObjectId.KEY_GUID);
                String guid = guidVal != null ? guidVal.toString() : null;
                String assignedGuid = null;

                if (StringUtils.isNotEmpty(guid)) {
                    if (!AtlasTypeUtil.isAssignedGuid(guid) && MapUtils.isNotEmpty(guidAssignements)) {
                        assignedGuid = guidAssignements.get(guid);
                    }
                } else {
                    AtlasVertex vertex = context.getDiscoveryContext().getResolvedEntityVertex(new AtlasObjectId(mapObjId));

                    if (vertex != null) {
                        assignedGuid = graphHelper.getGuid(vertex);
                    }
                }

                if (StringUtils.isNotEmpty(assignedGuid)) {
                    RequestContext.get().recordEntityGuidUpdate(mapObjId, guid);

                    mapObjId.put(AtlasObjectId.KEY_GUID, assignedGuid);
                }
            }
        }
    }

    private static Map<String, Object> getRelationshipAttributes(Object val) throws AtlasBaseException {
        if (val instanceof AtlasRelatedObjectId) {
            AtlasStruct relationshipStruct = ((AtlasRelatedObjectId) val).getRelationshipAttributes();

            return (relationshipStruct != null) ? relationshipStruct.getAttributes() : null;
        } else if (val instanceof Map) {
            Object relationshipStruct = ((Map) val).get(KEY_RELATIONSHIP_ATTRIBUTES);

            if (relationshipStruct instanceof Map) {
                return AtlasTypeUtil.toStructAttributes(((Map) relationshipStruct));
            }
        } else if (val instanceof AtlasObjectId) {
            return ((AtlasObjectId) val).getAttributes();
        }

        return null;
    }

    private static String getRelationshipGuid(Object val) throws AtlasBaseException {
        if (val instanceof AtlasRelatedObjectId) {
            return ((AtlasRelatedObjectId) val).getRelationshipGuid();
        } else if (val instanceof Map) {
            Object relationshipGuidVal = ((Map) val).get(AtlasRelatedObjectId.KEY_RELATIONSHIP_GUID);

            return relationshipGuidVal != null ? relationshipGuidVal.toString() : null;
        }

        return null;
    }

    private AtlasEntityType getInstanceType(Object val, EntityMutationContext context) throws AtlasBaseException {
        AtlasEntityType ret = null;

        if (val != null) {
            String typeName = null;
            String guid = null;

            if (val instanceof AtlasObjectId) {
                AtlasObjectId objId = (AtlasObjectId) val;

                typeName = objId.getTypeName();
                guid = objId.getGuid();
            } else if (val instanceof Map) {
                Map map = (Map) val;

                Object typeNameVal = map.get(AtlasObjectId.KEY_TYPENAME);
                Object guidVal = map.get(AtlasObjectId.KEY_GUID);

                if (typeNameVal != null) {
                    typeName = typeNameVal.toString();
                }

                if (guidVal != null) {
                    guid = guidVal.toString();
                }
            }

            if (typeName == null) {
                if (guid != null) {
                    ret = context.getType(guid);

                    if (ret == null) {
                        AtlasVertex vertex = context.getDiscoveryContext().getResolvedEntityVertex(guid);

                        if (vertex != null) {
                            typeName = AtlasGraphUtilsV2.getTypeName(vertex);
                        }
                    }
                }
            }

            if (ret == null && typeName != null) {
                ret = typeRegistry.getEntityTypeByName(typeName);
            }

            if (ret == null) {
                throw new AtlasBaseException(AtlasErrorCode.INVALID_OBJECT_ID, val.toString());
            }
        }

        return ret;
    }

    //Remove unused entries for reference map
    private Map<String, Object> removeUnusedMapEntries(AtlasAttribute attribute, AtlasVertex vertex, Map<String, Object> currentMap,
                                                       Map<String, Object> newMap) throws AtlasBaseException {
        Map<String, Object> additionalMap = new HashMap<>();
        AtlasMapType mapType = (AtlasMapType) attribute.getAttributeType();

        for (String currentKey : currentMap.keySet()) {
            //Delete the edge reference if its not part of new edges created/updated
            AtlasEdge currentEdge = (AtlasEdge) currentMap.get(currentKey);

            if (!newMap.values().contains(currentEdge)) {
                boolean deleted = deleteDelegate.getHandler().deleteEdgeReference(currentEdge, mapType.getValueType().getTypeCategory(), attribute.isOwnedRef(), true, vertex);

                if (!deleted) {
                    additionalMap.put(currentKey, currentEdge);
                }
            }
        }

        return additionalMap;
    }

    private static AtlasEdge getEdgeIfExists(AtlasMapType mapType, Map<String, Object> currentMap, String keyStr) {
        AtlasEdge ret = null;

        if (isReference(mapType.getValueType())) {
            Object val = currentMap.get(keyStr);

            if (val != null) {
                ret = (AtlasEdge) val;
            }
        }

        return ret;
    }

    private AtlasEdge updateEdge(AtlasAttributeDef attributeDef, Object value, AtlasEdge currentEdge, final AtlasVertex entityVertex) throws AtlasBaseException {
        if (LOG.isDebugEnabled()) {
            LOG.debug("Updating entity reference {} for reference attribute {}", attributeDef.getName());
        }

        AtlasVertex currentVertex = currentEdge.getInVertex();
        String currentEntityId = getIdFromVertex(currentVertex);
        String newEntityId = getIdFromVertex(entityVertex);
        AtlasEdge newEdge = currentEdge;

        if (!currentEntityId.equals(newEntityId) && entityVertex != null) {
            try {
                newEdge = graphHelper.getOrCreateEdge(currentEdge.getOutVertex(), entityVertex, currentEdge.getLabel());
            } catch (RepositoryException e) {
                throw new AtlasBaseException(AtlasErrorCode.INTERNAL_ERROR, e);
            }
        }

        return newEdge;
    }


    private AtlasEdge updateRelationship(AtlasEdge currentEdge, final AtlasVertex parentEntityVertex, final AtlasVertex newEntityVertex,
                                         AtlasRelationshipEdgeDirection edgeDirection, Map<String, Object> relationshipAttributes)
            throws AtlasBaseException {
        if (LOG.isDebugEnabled()) {
            LOG.debug("Updating entity reference using relationship {} for reference attribute {}", getTypeName(newEntityVertex));
        }

        // Max's manager updated from Jane to Julius (Max.manager --> Jane.subordinates)
        // manager attribute (OUT direction), current manager vertex (Jane) (IN vertex)

        // Max's mentor updated from John to Jane (John.mentee --> Max.mentor)
        // mentor attribute (IN direction), current mentee vertex (John) (OUT vertex)
        String currentEntityId;

        if (edgeDirection == IN) {
            currentEntityId = getIdFromOutVertex(currentEdge);
        } else if (edgeDirection == OUT) {
            currentEntityId = getIdFromInVertex(currentEdge);
        } else {
            currentEntityId = getIdFromBothVertex(currentEdge, parentEntityVertex);
        }

        String newEntityId = getIdFromVertex(newEntityVertex);
        AtlasEdge ret = currentEdge;

        if (!currentEntityId.equals(newEntityId)) {
            // create a new relationship edge to the new attribute vertex from the instance
            String relationshipName = AtlasGraphUtilsV2.getTypeName(currentEdge);

            if (relationshipName == null) {
                relationshipName = currentEdge.getLabel();
            }

            if (edgeDirection == IN) {
                ret = getOrCreateRelationship(newEntityVertex, currentEdge.getInVertex(), relationshipName, relationshipAttributes);

            } else if (edgeDirection == OUT) {
                ret = getOrCreateRelationship(currentEdge.getOutVertex(), newEntityVertex, relationshipName, relationshipAttributes);
            } else {
                ret = getOrCreateRelationship(newEntityVertex, parentEntityVertex, relationshipName, relationshipAttributes);
            }

            //record entity update on new relationship vertex
            recordEntityUpdate(newEntityVertex);
        }

        return ret;
    }

    public static List<Object> getArrayElementsProperty(AtlasType elementType, boolean isSoftReference, AtlasVertex vertex, String vertexPropertyName) {
        boolean isArrayOfPrimitiveType = elementType.getTypeCategory().equals(TypeCategory.PRIMITIVE);
        boolean isArrayOfEnum = elementType.getTypeCategory().equals(TypeCategory.ENUM);
        if (!isSoftReference && isReference(elementType)) {
            return (List) vertex.getListProperty(vertexPropertyName, AtlasEdge.class);
        } else if (isArrayOfPrimitiveType || isArrayOfEnum) {
            return (List) vertex.getMultiValuedProperty(vertexPropertyName, elementType.getClass());
        } else {
            return (List) vertex.getListProperty(vertexPropertyName);
        }
    }

    private AtlasEdge getEdgeAt(List<Object> currentElements, int index, AtlasType elemType) {
        AtlasEdge ret = null;

        if (isReference(elemType)) {
            if (currentElements != null && index < currentElements.size()) {
                ret = (AtlasEdge) currentElements.get(index);
            }
        }

        return ret;
    }

    private List<AtlasEdge> unionCurrentAndNewElements(AtlasAttribute attribute, List<AtlasEdge> currentElements, List<AtlasEdge> newElements) {
        Collection<AtlasEdge> ret = null;
        AtlasType arrayElementType = ((AtlasArrayType) attribute.getAttributeType()).getElementType();

        if (arrayElementType != null && isReference(arrayElementType)) {
            ret = CollectionUtils.union(currentElements, newElements);
        }

        return CollectionUtils.isNotEmpty(ret) ? new ArrayList<>(ret) : Collections.emptyList();
    }

    //Removes unused edges from the old collection, compared to the new collection

    private List<AtlasEdge> removeUnusedArrayEntries(AtlasAttribute attribute, List<AtlasEdge> currentEntries, List<AtlasEdge> newEntries, AttributeMutationContext ctx) throws AtlasBaseException {
        if (CollectionUtils.isNotEmpty(currentEntries)) {
            AtlasType entryType = ((AtlasArrayType) attribute.getAttributeType()).getElementType();
            AtlasVertex entityVertex = ctx.getReferringVertex();

            if (isReference(entryType)) {
                Collection<AtlasEdge> edgesToRemove = CollectionUtils.subtract(currentEntries, newEntries);

                if (CollectionUtils.isNotEmpty(edgesToRemove)) {
                    List<AtlasEdge> additionalElements = new ArrayList<>();

                    for (AtlasEdge edge : edgesToRemove) {
                        if (getStatus(edge) == DELETED) {
                            continue;
                        }

                        boolean deleted = deleteDelegate.getHandler().deleteEdgeReference(edge, entryType.getTypeCategory(), attribute.isOwnedRef(),
                                true, attribute.getRelationshipEdgeDirection(), entityVertex);

                        if (!deleted) {
                            additionalElements.add(edge);
                        }
                    }

                    return additionalElements;
                }
            }
        }

        return Collections.emptyList();
    }

    private List<AtlasEdge> removeArrayEntries(AtlasAttribute attribute, List<AtlasEdge> tobeDeletedEntries, AttributeMutationContext ctx) throws AtlasBaseException {
        if (CollectionUtils.isNotEmpty(tobeDeletedEntries)) {
            AtlasType entryType = ((AtlasArrayType) attribute.getAttributeType()).getElementType();
            AtlasVertex entityVertex = ctx.getReferringVertex();

            if (isReference(entryType)) {

                if (CollectionUtils.isNotEmpty(tobeDeletedEntries)) {
                    List<AtlasEdge> additionalElements = new ArrayList<>();

                    for (AtlasEdge edge : tobeDeletedEntries) {
                        if (getStatus(edge) == DELETED) {
                            continue;
                        }

                        // update both sides of relationship wen edge is deleted
                        recordEntityUpdateForNonRelationsipAttribute(edge.getInVertex());
                        recordEntityUpdateForNonRelationsipAttribute(edge.getOutVertex());

                        deleteDelegate.getHandler().deleteEdgeReference(edge, entryType.getTypeCategory(), attribute.isOwnedRef(),
                                true, attribute.getRelationshipEdgeDirection(), entityVertex);

                        additionalElements.add(edge);

                    }

                    return additionalElements;
                }
            }
        }

        return Collections.emptyList();
    }

    private void setArrayElementsProperty(AtlasType elementType, boolean isSoftReference, AtlasVertex vertex, String vertexPropertyName, List<Object> allValues, List<Object> currentValues, Cardinality cardinality) {
        boolean isArrayOfPrimitiveType = elementType.getTypeCategory().equals(TypeCategory.PRIMITIVE);
        boolean isArrayOfEnum = elementType.getTypeCategory().equals(TypeCategory.ENUM);

        if (!isReference(elementType) || isSoftReference) {
            if (isArrayOfPrimitiveType || isArrayOfEnum) {
                vertex.removeProperty(vertexPropertyName);
                if (CollectionUtils.isNotEmpty(allValues)) {
                    for (Object value : allValues) {
                        AtlasGraphUtilsV2.addEncodedProperty(vertex, vertexPropertyName, value);
                    }
                }
            } else {
                AtlasGraphUtilsV2.setEncodedProperty(vertex, vertexPropertyName, allValues);
            }
        }
    }


    private Set<AtlasEdge> getNewCreatedInputOutputEdges(String guid) {
        List<Object> newElementsCreated = RequestContext.get().getNewElementsCreatedMap().get(guid);

        Set<AtlasEdge> newEdge = new HashSet<>();
        if (newElementsCreated != null && newElementsCreated.size() > 0) {
            newEdge = newElementsCreated.stream().map(x -> (AtlasEdge) x).collect(Collectors.toSet());
        }

        return newEdge;
    }

    private Set<AtlasEdge> getRestoredInputOutputEdges(AtlasVertex vertex) {
        Set<AtlasEdge> activatedEdges = new HashSet<>();
        Iterator<AtlasEdge> iterator = vertex.getEdges(AtlasEdgeDirection.BOTH, new String[]{PROCESS_INPUTS, PROCESS_OUTPUTS}).iterator();
        while (iterator.hasNext()) {
            AtlasEdge edge = iterator.next();
            if (edge.getProperty(STATE_PROPERTY_KEY, String.class).equalsIgnoreCase(ACTIVE_STATE_VALUE)) {
                activatedEdges.add(edge);
            }
        }
        return activatedEdges;
    }

    private Set<AtlasEdge> getRemovedInputOutputEdges(String guid) {
        List<Object> removedElements = RequestContext.get().getRemovedElementsMap().get(guid);
        Set<AtlasEdge> removedEdges = null;

        if (removedElements != null) {
            removedEdges = removedElements.stream().map(x -> (AtlasEdge) x).collect(Collectors.toSet());
        }

        return removedEdges;
    }


    private AtlasEntityHeader constructHeader(AtlasEntity entity, AtlasVertex vertex, Map<String, AtlasAttribute> attributeMap) throws AtlasBaseException {
        AtlasEntityHeader header = entityRetriever.toAtlasEntityHeaderWithClassifications(vertex, attributeMap.keySet());
        if (entity.getClassifications() == null) {
            entity.setClassifications(header.getClassifications());
        }

        return header;
    }

    private void updateInConsistentOwnedMapVertices(AttributeMutationContext ctx, AtlasMapType mapType, Object val) {
        if (mapType.getValueType().getTypeCategory() == TypeCategory.OBJECT_ID_TYPE && !ctx.getAttributeDef().isSoftReferenced()) {
            AtlasEdge edge = (AtlasEdge) val;

            if (ctx.getAttribute().isOwnedRef() && getStatus(edge) == DELETED && getStatus(edge.getInVertex()) == DELETED) {

                //Resurrect the vertex and edge to ACTIVE state
                AtlasGraphUtilsV2.setEncodedProperty(edge, STATE_PROPERTY_KEY, ACTIVE.name());
                AtlasGraphUtilsV2.setEncodedProperty(edge.getInVertex(), STATE_PROPERTY_KEY, ACTIVE.name());
            }
        }
    }


    public void cleanUpClassificationPropagation(String classificationName) throws AtlasBaseException {
        List<AtlasVertex> vertices = new ArrayList<>();
        List<AtlasVertex> classificationVertices = GraphHelper.getClassificationVertexes(graph, classificationName);
        List<AtlasVertex> assetVertices = new ArrayList<>();
        for(int i = 0 ; i < classificationVertices.size(); i++) {
            long assetCount = GraphHelper.getAssetsCountOfClassificationVertex(classificationVertices.get(i));
            int prevTotalVertexSize = vertices.size();
            int availableSlots = CLEANUP_BATCH_SIZE - prevTotalVertexSize;
            assetVertices = GraphHelper.getAllAssetsWithClassificationVertex(classificationVertices.get(i), availableSlots);
            int assetsSize = assetVertices.size();
            LOG.info("Queue size before adding {} asset vertexes to it : {}", assetsSize, prevTotalVertexSize);
            if((prevTotalVertexSize + assetsSize > CLEANUP_BATCH_SIZE) || availableSlots < assetCount) {
                i--;
            }
            // add a check for if assetVertices are already greater than CLEANUP_BATCH_SIZE with queue size = 0
            if(prevTotalVertexSize + assetsSize <= CLEANUP_BATCH_SIZE) {
                vertices.addAll(assetVertices);
                assetVertices = new ArrayList<>();
            }

            if(prevTotalVertexSize + assetsSize >= CLEANUP_BATCH_SIZE ||
                (prevTotalVertexSize + assetsSize < CLEANUP_BATCH_SIZE && i == classificationVertices.size() - 1)) {
                int currentTotalVertexSize = vertices.size();
                LOG.info("To clean up tag {} from {} entities", classificationName, currentTotalVertexSize);
                int toIndex;
                int offset = 0;
                do {
                    toIndex = Math.min((offset + CHUNK_SIZE), currentTotalVertexSize);
                    List<AtlasVertex> entityVertices = vertices.subList(offset, toIndex);
                    List<String> impactedGuids = entityVertices.stream().map(GraphHelper::getGuid).collect(Collectors.toList());
                    try {
                        GraphTransactionInterceptor.lockObjectAndReleasePostCommit(impactedGuids);
                        for (AtlasVertex vertex : entityVertices) {
                            List<AtlasClassification> deletedClassifications = new ArrayList<>();
                            List<AtlasEdge> classificationEdges = GraphHelper.getClassificationEdges(vertex, null, classificationName);
                            for (AtlasEdge edge : classificationEdges) {
                                AtlasClassification classification = entityRetriever.toAtlasClassification(edge.getInVertex());
                                deletedClassifications.add(classification);
                                deleteDelegate.getHandler().deleteEdgeReference(edge, TypeCategory.CLASSIFICATION, false, true, null, vertex);
                            }

                            AtlasEntity entity = repairClassificationMappings(vertex);

                            entityChangeNotifier.onClassificationDeletedFromEntity(entity, deletedClassifications);
                        }
                        offset += CHUNK_SIZE;
                    } finally {
                        transactionInterceptHelper.intercept();
                        LOG.info("Cleaned up {} entities for classification {}", offset, classificationName);
                    }

                } while (offset < currentTotalVertexSize);
                vertices = new ArrayList<>();
            }
        }
        // Fetch all classificationVertex by classificationName and delete them if remaining
        for (AtlasVertex classificationVertex : classificationVertices) {
            try {
                deleteDelegate.getHandler().deleteClassificationVertex(classificationVertex, true);
            }
            catch (IllegalStateException e){
                e.printStackTrace();
            }
        }
        transactionInterceptHelper.intercept();
        LOG.info("Completed cleaning up classification {}", classificationName);
    }

    public AtlasEntity repairClassificationMappings(AtlasVertex entityVertex) throws AtlasBaseException {
        String guid = GraphHelper.getGuid(entityVertex);
        AtlasEntity entity = instanceConverter.getEntity(guid, ENTITY_CHANGE_NOTIFY_IGNORE_RELATIONSHIP_ATTRIBUTES);

        AtlasAuthorizationUtils.verifyAccess(new AtlasEntityAccessRequest(typeRegistry, AtlasPrivilege.ENTITY_UPDATE_CLASSIFICATION, new AtlasEntityHeader(entity)), "repair classification mappings: guid=", guid);
        List<String> classificationNames = new ArrayList<>();
        List<String> propagatedClassificationNames = new ArrayList<>();

        if (entity.getClassifications() != null) {
            List<AtlasClassification> classifications = entity.getClassifications();
            for (AtlasClassification classification : classifications) {
                if (isPropagatedClassification(classification, guid)) {
                    propagatedClassificationNames.add(classification.getTypeName());
                } else {
                    classificationNames.add(classification.getTypeName());
                }
            }
        }
        //Delete array/set properties first
        entityVertex.removeProperty(TRAIT_NAMES_PROPERTY_KEY);
        entityVertex.removeProperty(PROPAGATED_TRAIT_NAMES_PROPERTY_KEY);


        //Update classificationNames and propagatedClassificationNames in entityVertex
        entityVertex.setProperty(CLASSIFICATION_NAMES_KEY, getDelimitedClassificationNames(classificationNames));
        entityVertex.setProperty(PROPAGATED_CLASSIFICATION_NAMES_KEY, getDelimitedClassificationNames(propagatedClassificationNames));
        entityVertex.setProperty(CLASSIFICATION_TEXT_KEY, fullTextMapperV2.getClassificationTextForEntity(entity));
        // Make classificationNames unique list as it is of type SET
        classificationNames = classificationNames.stream().distinct().collect(Collectors.toList());
        //Update classificationNames and propagatedClassificationNames in entityHeader
        for (String classificationName : classificationNames) {
            AtlasGraphUtilsV2.addEncodedProperty(entityVertex, TRAIT_NAMES_PROPERTY_KEY, classificationName);
        }
        for (String classificationName : propagatedClassificationNames) {
            entityVertex.addListProperty(PROPAGATED_TRAIT_NAMES_PROPERTY_KEY, classificationName);
        }

        return entity;
    }

    public void addClassifications(final EntityMutationContext context, String guid, List<AtlasClassification> classifications) throws AtlasBaseException {
        if (CollectionUtils.isNotEmpty(classifications)) {
            MetricRecorder metric = RequestContext.get().startMetricRecord("addClassifications");

            final AtlasVertex entityVertex = context.getVertex(guid);
            final AtlasEntityType entityType = context.getType(guid);
            List<AtlasVertex> entitiesToPropagateTo = null;
            Map<AtlasClassification, HashSet<AtlasVertex>> addedClassifications = new HashMap<>();
            List<AtlasClassification> addClassifications = new ArrayList<>(classifications.size());
            entityRetriever.verifyClassificationsPropagationMode(classifications);
            for (AtlasClassification c : classifications) {
                AtlasClassification classification = new AtlasClassification(c);
                String classificationName = classification.getTypeName();
                Boolean propagateTags = classification.isPropagate();
                Boolean removePropagations = classification.getRemovePropagationsOnEntityDelete();
                Boolean restrictPropagationThroughLineage = classification.getRestrictPropagationThroughLineage();
                Boolean restrictPropagationThroughHierarchy = classification.getRestrictPropagationThroughHierarchy();

                if (propagateTags != null && propagateTags &&
                        classification.getEntityGuid() != null &&
                        !StringUtils.equals(classification.getEntityGuid(), guid)) {
                    continue;
                }

                if (propagateTags == null) {
                    RequestContext reqContext = RequestContext.get();

                    if (reqContext.isImportInProgress() || reqContext.isInNotificationProcessing()) {
                        propagateTags = false;
                    } else {
                        propagateTags = CLASSIFICATION_PROPAGATION_DEFAULT;
                    }

                    classification.setPropagate(propagateTags);
                }

                if (removePropagations == null) {
                    removePropagations = graphHelper.getDefaultRemovePropagations();

                    classification.setRemovePropagationsOnEntityDelete(removePropagations);
                }

                if (restrictPropagationThroughLineage == null) {
                    classification.setRestrictPropagationThroughLineage(RESTRICT_PROPAGATION_THROUGH_LINEAGE_DEFAULT);
                }

                if (restrictPropagationThroughHierarchy == null) {
                    classification.setRestrictPropagationThroughHierarchy(RESTRICT_PROPAGATION_THROUGH_HIERARCHY_DEFAULT);
                }

                // set associated entity id to classification
                if (classification.getEntityGuid() == null) {
                    classification.setEntityGuid(guid);
                }

                // set associated entity status to classification
                if (classification.getEntityStatus() == null) {
                    classification.setEntityStatus(ACTIVE);
                }

                // ignore propagated classifications

                if (LOG.isDebugEnabled()) {
                    LOG.debug("Adding classification [{}] to [{}] using edge label: [{}]", classificationName, entityType.getTypeName(), getTraitLabel(classificationName));
                }

                addToClassificationNames(entityVertex, classificationName);

                // add a new AtlasVertex for the struct or trait instance
                AtlasVertex classificationVertex = createClassificationVertex(classification);

                if (LOG.isDebugEnabled()) {
                    LOG.debug("created vertex {} for trait {}", string(classificationVertex), classificationName);
                }

                if (propagateTags && taskManagement != null && DEFERRED_ACTION_ENABLED) {
                    propagateTags = false;

                    createAndQueueTask(CLASSIFICATION_PROPAGATION_ADD, entityVertex, classificationVertex.getIdForDisplay(), getTypeName(classificationVertex));
                }

                // add the attributes for the trait instance
                mapClassification(EntityOperation.CREATE, context, classification, entityType, entityVertex, classificationVertex);
                updateModificationMetadata(entityVertex);
                if (addedClassifications.get(classification) == null) {
                    addedClassifications.put(classification, new HashSet<>());
                }
                //Add current Vertex to be notified
                addedClassifications.get(classification).add(entityVertex);

                if (propagateTags) {
                    // compute propagatedEntityVertices only once
                    if (entitiesToPropagateTo == null) {
                        String propagationMode;
                        propagationMode = entityRetriever.determinePropagationMode(classification.getRestrictPropagationThroughLineage(), classification.getRestrictPropagationThroughHierarchy());
                        Boolean toExclude = propagationMode == CLASSIFICATION_PROPAGATION_MODE_RESTRICT_LINEAGE ? true : false;
                        entitiesToPropagateTo = entityRetriever.getImpactedVerticesV2(entityVertex, CLASSIFICATION_PROPAGATION_MODE_LABELS_MAP.get(propagationMode), toExclude);
                    }

                    if (CollectionUtils.isNotEmpty(entitiesToPropagateTo)) {
                        if (LOG.isDebugEnabled()) {
                            LOG.debug("Propagating tag: [{}][{}] to {}", classificationName, entityType.getTypeName(), getTypeNames(entitiesToPropagateTo));
                        }

                        List<AtlasVertex> entitiesPropagatedTo = deleteDelegate.getHandler().addTagPropagation(classificationVertex, entitiesToPropagateTo);

                        if (CollectionUtils.isNotEmpty(entitiesPropagatedTo)) {
                            addedClassifications.get(classification).addAll(entitiesPropagatedTo);
                        }
                    } else {
                        if (LOG.isDebugEnabled()) {
                            LOG.debug(" --> Not propagating classification: [{}][{}] - no entities found to propagate to.", getTypeName(classificationVertex), entityType.getTypeName());
                        }
                    }
                } else {
                    if (LOG.isDebugEnabled()) {
                        LOG.debug(" --> Not propagating classification: [{}][{}] - propagation is disabled.", getTypeName(classificationVertex), entityType.getTypeName());
                    }
                }

                addClassifications.add(classification);
            }

            // notify listeners on classification addition
            List<AtlasVertex> notificationVertices = new ArrayList<AtlasVertex>() {{
                add(entityVertex);
            }};

            if (CollectionUtils.isNotEmpty(entitiesToPropagateTo)) {
                notificationVertices.addAll(entitiesToPropagateTo);
            }
<<<<<<< HEAD
            if (RequestContext.get().isDelayTagNotifications()) {
                for (AtlasClassification classification : addedClassifications.keySet()) {
                    Set<AtlasVertex> vertices = addedClassifications.get(classification);
=======


            for (AtlasClassification classification : addedClassifications.keySet()) {
                Set<AtlasVertex> vertices = addedClassifications.get(classification);

                if (RequestContext.get().isDelayTagNotifications()) {
>>>>>>> bfb52019
                    RequestContext.get().addAddedClassificationAndVertices(classification, new ArrayList<>(vertices));
                }
            } else {
                Map<AtlasEntity, List<AtlasClassification>> entityClassification = new HashMap<>();
                for (AtlasClassification classification : addedClassifications.keySet()) {
                    Set<AtlasVertex> vertices = addedClassifications.get(classification);
                    List<AtlasEntity> propagatedEntities = updateClassificationText(classification, vertices);
                    propagatedEntities.forEach(entity -> entityClassification.computeIfAbsent(entity, key -> new ArrayList<>()).add(classification));
                }

                for (Map.Entry<AtlasEntity, List<AtlasClassification>> atlasEntityListEntry : entityClassification.entrySet()) {
                    entityChangeNotifier.onClassificationAddedToEntity(atlasEntityListEntry.getKey(), atlasEntityListEntry.getValue());
                }
            }

            RequestContext.get().endMetricRecord(metric);
        }
    }


    public List<String> propagateClassification(String entityGuid, String classificationVertexId, String relationshipGuid, Boolean previousRestrictPropagationThroughLineage, Boolean previousRestrictPropagationThroughHierarchy) throws AtlasBaseException {
        try {
            if (StringUtils.isEmpty(entityGuid) || StringUtils.isEmpty(classificationVertexId)) {
                LOG.error("propagateClassification(entityGuid={}, classificationVertexId={}): entityGuid and/or classification vertex id is empty", entityGuid, classificationVertexId);

                throw new AtlasBaseException(String.format("propagateClassification(entityGuid=%s, classificationVertexId=%s): entityGuid and/or classification vertex id is empty", entityGuid, classificationVertexId));
            }

            AtlasVertex entityVertex = graphHelper.getVertexForGUID(entityGuid);
            if (entityVertex == null) {
                LOG.error("propagateClassification(entityGuid={}, classificationVertexId={}): entity vertex not found", entityGuid, classificationVertexId);

                throw new AtlasBaseException(String.format("propagateClassification(entityGuid=%s, classificationVertexId=%s): entity vertex not found", entityGuid, classificationVertexId));
            }

            AtlasVertex classificationVertex = graph.getVertex(classificationVertexId);
            if (classificationVertex == null) {
                LOG.error("propagateClassification(entityGuid={}, classificationVertexId={}): classification vertex not found", entityGuid, classificationVertexId);

                throw new AtlasBaseException(String.format("propagateClassification(entityGuid=%s, classificationVertexId=%s): classification vertex not found", entityGuid, classificationVertexId));
            }

            /*
                If restrictPropagateThroughLineage was false at past
                 then updated to true we need to delete the propagated
                 classifications and then put the classifications as intended
             */

            Boolean currentRestrictPropagationThroughLineage = AtlasGraphUtilsV2.getProperty(classificationVertex, CLASSIFICATION_VERTEX_RESTRICT_PROPAGATE_THROUGH_LINEAGE, Boolean.class);

            Boolean currentRestrictPropagationThroughHierarchy = AtlasGraphUtilsV2.getProperty(classificationVertex, CLASSIFICATION_VERTEX_RESTRICT_PROPAGATE_THROUGH_HIERARCHY, Boolean.class);
            if (previousRestrictPropagationThroughLineage != null && currentRestrictPropagationThroughLineage != null && !previousRestrictPropagationThroughLineage && currentRestrictPropagationThroughLineage) {
                deleteDelegate.getHandler().removeTagPropagation(classificationVertex);
            }

            if (previousRestrictPropagationThroughHierarchy != null && currentRestrictPropagationThroughHierarchy != null && !previousRestrictPropagationThroughHierarchy && currentRestrictPropagationThroughHierarchy) {
                deleteDelegate.getHandler().removeTagPropagation(classificationVertex);
            }

            String propagationMode = entityRetriever.determinePropagationMode(currentRestrictPropagationThroughLineage, currentRestrictPropagationThroughHierarchy);

            List<String> edgeLabelsToCheck = CLASSIFICATION_PROPAGATION_MODE_LABELS_MAP.get(propagationMode);
            Boolean toExclude = propagationMode == CLASSIFICATION_PROPAGATION_MODE_RESTRICT_LINEAGE ? true : false;
            List<AtlasVertex> impactedVertices = entityRetriever.getIncludedImpactedVerticesV2(entityVertex, relationshipGuid, classificationVertexId, edgeLabelsToCheck, toExclude);

            if (CollectionUtils.isEmpty(impactedVertices)) {
                LOG.debug("propagateClassification(entityGuid={}, classificationVertexId={}): found no entities to propagate the classification", entityGuid, classificationVertexId);

                return null;
            }

            return processClassificationPropagationAddition(impactedVertices, classificationVertex);
        } catch (Exception e) {
            LOG.error("propagateClassification(entityGuid={}, classificationVertexId={}): error while propagating classification", entityGuid, classificationVertexId, e);

            throw new AtlasBaseException(e);
        }
    }

    public List<String> processClassificationPropagationAddition(List<AtlasVertex> verticesToPropagate, AtlasVertex classificationVertex) throws AtlasBaseException {
        AtlasPerfMetrics.MetricRecorder classificationPropagationMetricRecorder = RequestContext.get().startMetricRecord("processClassificationPropagationAddition");
        List<String> propagatedEntitiesGuids = new ArrayList<>();
        int impactedVerticesSize = verticesToPropagate.size();
        int offset = 0;
        int toIndex;
        LOG.info(String.format("Total number of vertices to propagate: %d", impactedVerticesSize));

        try {
            do {
                toIndex = ((offset + CHUNK_SIZE > impactedVerticesSize) ? impactedVerticesSize : (offset + CHUNK_SIZE));
                List<AtlasVertex> chunkedVerticesToPropagate = verticesToPropagate.subList(offset, toIndex);

                AtlasPerfMetrics.MetricRecorder metricRecorder = RequestContext.get().startMetricRecord("lockObjectsAfterTraverse");
                List<String> impactedVerticesGuidsToLock = chunkedVerticesToPropagate.stream().map(x -> GraphHelper.getGuid(x)).collect(Collectors.toList());
                GraphTransactionInterceptor.lockObjectAndReleasePostCommit(impactedVerticesGuidsToLock);
                RequestContext.get().endMetricRecord(metricRecorder);

                AtlasClassification classification = entityRetriever.toAtlasClassification(classificationVertex);
                List<AtlasVertex> entitiesPropagatedTo = deleteDelegate.getHandler().addTagPropagation(classificationVertex, chunkedVerticesToPropagate);

                if (CollectionUtils.isEmpty(entitiesPropagatedTo)) {
                    return null;
                }

                List<AtlasEntity> propagatedEntitiesChunked = updateClassificationText(classification, entitiesPropagatedTo);
                List<String> chunkedPropagatedEntitiesGuids = propagatedEntitiesChunked.stream().map(x -> x.getGuid()).collect(Collectors.toList());
                entityChangeNotifier.onClassificationsAddedToEntities(propagatedEntitiesChunked, Collections.singletonList(classification), false);

                propagatedEntitiesGuids.addAll(chunkedPropagatedEntitiesGuids);

                offset += CHUNK_SIZE;

                transactionInterceptHelper.intercept();

            } while (offset < impactedVerticesSize);
        } catch (AtlasBaseException exception) {
            LOG.error("Error occurred while adding classification propagation for classification with propagation id {}", classificationVertex.getIdForDisplay());
            throw exception;
        } finally {
            RequestContext.get().endMetricRecord(classificationPropagationMetricRecorder);
        }

        return propagatedEntitiesGuids;

    }

    public void deleteClassification(String entityGuid, String classificationName, String associatedEntityGuid) throws AtlasBaseException {
        if (StringUtils.isEmpty(associatedEntityGuid) || associatedEntityGuid.equals(entityGuid)) {
            deleteClassification(entityGuid, classificationName);
        } else {
            deletePropagatedClassification(entityGuid, classificationName, associatedEntityGuid);
        }
    }

    private void deletePropagatedClassification(String entityGuid, String classificationName, String associatedEntityGuid) throws AtlasBaseException {
        if (StringUtils.isEmpty(classificationName)) {
            throw new AtlasBaseException(AtlasErrorCode.INVALID_CLASSIFICATION_PARAMS, "delete", entityGuid);
        }

        AtlasVertex entityVertex = AtlasGraphUtilsV2.findByGuid(this.graph, entityGuid);

        if (entityVertex == null) {
            throw new AtlasBaseException(AtlasErrorCode.INSTANCE_GUID_NOT_FOUND, entityGuid);
        }

        deleteDelegate.getHandler().deletePropagatedClassification(entityVertex, classificationName, associatedEntityGuid);
    }

    public void deleteClassification(String entityGuid, String classificationName) throws AtlasBaseException {
        if (StringUtils.isEmpty(classificationName)) {
            throw new AtlasBaseException(AtlasErrorCode.INVALID_CLASSIFICATION_PARAMS, "delete", entityGuid);
        }

        AtlasVertex entityVertex = AtlasGraphUtilsV2.findByGuid(this.graph, entityGuid);

        if (entityVertex == null) {
            throw new AtlasBaseException(AtlasErrorCode.INSTANCE_GUID_NOT_FOUND, entityGuid);
        }

        AtlasPerfTracer perf = null;

        if (AtlasPerfTracer.isPerfTraceEnabled(PERF_LOG)) {
            perf = AtlasPerfTracer.getPerfTracer(PERF_LOG, "EntityGraphMapper.deleteClassification");
        }

        List<String> traitNames = getTraitNames(entityVertex);

        if (CollectionUtils.isEmpty(traitNames)) {
            throw new AtlasBaseException(AtlasErrorCode.NO_CLASSIFICATIONS_FOUND_FOR_ENTITY, entityGuid);
        }

        validateClassificationExists(traitNames, classificationName);

        AtlasVertex classificationVertex = getClassificationVertex(entityVertex, classificationName);

        // Get in progress task to see if there already is a propagation for this particular vertex
        List<AtlasTask> inProgressTasks = taskManagement.getInProgressTasks();
        for (AtlasTask task : inProgressTasks) {
            if (isTaskMatchingWithVertexIdAndEntityGuid(task, classificationVertex.getIdForDisplay(), entityGuid)) {
                throw new AtlasBaseException(AtlasErrorCode.CLASSIFICATION_CURRENTLY_BEING_PROPAGATED, classificationName);
            }
        }

        AtlasClassification classification = entityRetriever.toAtlasClassification(classificationVertex);

        if (classification == null) {
            throw new AtlasBaseException(AtlasErrorCode.CLASSIFICATION_NOT_FOUND, classificationName);
        }

        // remove classification from propagated entities if propagation is turned on
        final List<AtlasVertex> entityVertices;

        if (isPropagationEnabled(classificationVertex)) {
            if (taskManagement != null && DEFERRED_ACTION_ENABLED) {
                boolean propagateDelete = true;
                String classificationVertexId = classificationVertex.getIdForDisplay();

                List<String> entityTaskGuids = (List<String>) entityVertex.getPropertyValues(PENDING_TASKS_PROPERTY_KEY, String.class);

                if (CollectionUtils.isNotEmpty(entityTaskGuids)) {
                    List<AtlasTask> entityPendingTasks = taskManagement.getByGuidsES(entityTaskGuids);

                    boolean pendingTaskExists = entityPendingTasks.stream()
                            .anyMatch(x -> isTaskMatchingWithVertexIdAndEntityGuid(x, classificationVertexId, entityGuid));

                    if (pendingTaskExists) {
                        List<AtlasTask> entityClassificationPendingTasks = entityPendingTasks.stream()
                                .filter(t -> t.getParameters().containsKey("entityGuid")
                                        && t.getParameters().containsKey("classificationVertexId"))
                                .filter(t -> t.getParameters().get("entityGuid").equals(entityGuid)
                                        && t.getParameters().get("classificationVertexId").equals(classificationVertexId)
                                        && t.getType().equals(CLASSIFICATION_PROPAGATION_ADD))
                                .collect(Collectors.toList());
                        for (AtlasTask entityClassificationPendingTask : entityClassificationPendingTasks) {
                            String taskGuid = entityClassificationPendingTask.getGuid();
                            taskManagement.deleteByGuid(taskGuid, TaskManagement.DeleteType.SOFT);
                            AtlasGraphUtilsV2.deleteProperty(entityVertex, PENDING_TASKS_PROPERTY_KEY, taskGuid);
//                            propagateDelete = false;  TODO: Uncomment when all unnecessary ADD tasks are resolved
                        }
                    }
                }

                if (propagateDelete) {
                    createAndQueueTask(CLASSIFICATION_PROPAGATION_DELETE, entityVertex, classificationVertex.getIdForDisplay(), classificationName);
                }

                entityVertices = new ArrayList<>();
            } else {
                entityVertices = deleteDelegate.getHandler().removeTagPropagation(classificationVertex);

                if (LOG.isDebugEnabled()) {
                    LOG.debug("Number of propagations to delete -> {}", entityVertices.size());
                }
            }
        } else {
            entityVertices = new ArrayList<>();
        }

        // add associated entity to entityVertices list
        if (!entityVertices.contains(entityVertex)) {
            entityVertices.add(entityVertex);
        }

        // remove classifications from associated entity
        if (LOG.isDebugEnabled()) {
            LOG.debug("Removing classification: [{}] from: [{}][{}] with edge label: [{}]", classificationName,
                    getTypeName(entityVertex), entityGuid, CLASSIFICATION_LABEL);
        }

        AtlasEdge edge = getClassificationEdge(entityVertex, classificationVertex);

        deleteDelegate.getHandler().deleteEdgeReference(edge, CLASSIFICATION, false, true, entityVertex);

        traitNames.remove(classificationName);

        // update 'TRAIT_NAMES_PROPERTY_KEY' property
        entityVertex.removePropertyValue(TRAIT_NAMES_PROPERTY_KEY, classificationName);

        // update 'CLASSIFICATION_NAMES_KEY' property
        entityVertex.removeProperty(CLASSIFICATION_NAMES_KEY);

        entityVertex.setProperty(CLASSIFICATION_NAMES_KEY, getClassificationNamesString(traitNames));

        updateModificationMetadata(entityVertex);
        Map<AtlasEntity, List<AtlasClassification>> entityClassification = new HashMap<>();

        if (RequestContext.get().isDelayTagNotifications()) {
            RequestContext.get().addDeletedClassificationAndVertices(classification, new ArrayList<>(entityVertices));
        } else if (CollectionUtils.isNotEmpty(entityVertices)) {
            List<AtlasEntity> propagatedEntities = updateClassificationText(classification, entityVertices);
            propagatedEntities.forEach(entity -> entityClassification.computeIfAbsent(entity, key -> new ArrayList<>()).add(classification));
            //Sending audit request for all entities at once
            for (Map.Entry<AtlasEntity, List<AtlasClassification>> atlasEntityListEntry : entityClassification.entrySet()) {
                entityChangeNotifier.onClassificationDeletedFromEntity(atlasEntityListEntry.getKey(), atlasEntityListEntry.getValue());
            }
        }
        AtlasPerfTracer.log(perf);
    }

    public void deleteClassifications(String entityGuid, List<AtlasClassification> classifications, String associatedEntityGuid) throws AtlasBaseException {
        if (StringUtils.isEmpty(associatedEntityGuid) || associatedEntityGuid.equals(entityGuid)) {
            deleteClassifications(entityGuid, classifications);
        } else {
            for (AtlasClassification classification : classifications) {
                deletePropagatedClassifications(entityGuid, classification.getTypeName(), associatedEntityGuid);
            }
        }
    }

    private void deletePropagatedClassifications(String entityGuid, String classificationName, String associatedEntityGuid) throws AtlasBaseException {
        if (StringUtils.isEmpty(classificationName)) {
            throw new AtlasBaseException(AtlasErrorCode.INVALID_CLASSIFICATION_PARAMS, "delete", entityGuid);
        }

        AtlasVertex entityVertex = AtlasGraphUtilsV2.findByGuid(this.graph, entityGuid);

        if (entityVertex == null) {
            throw new AtlasBaseException(AtlasErrorCode.INSTANCE_GUID_NOT_FOUND, entityGuid);
        }

        deleteDelegate.getHandler().deletePropagatedClassification(entityVertex, classificationName, associatedEntityGuid);
    }

    public void deleteClassifications(String entityGuid, List<AtlasClassification> classifications) throws AtlasBaseException {
        if (CollectionUtils.isEmpty(classifications)){
            return;
        }

        AtlasPerfTracer perf = null;

        if (AtlasPerfTracer.isPerfTraceEnabled(PERF_LOG)) {
            perf = AtlasPerfTracer.getPerfTracer(PERF_LOG, "EntityGraphMapper.deleteClassification");
        }
        Map<AtlasClassification, HashSet<AtlasVertex>> deletedClassifications  = new HashMap<>();

        for (AtlasClassification classificationn : classifications) {

            if (StringUtils.isEmpty(classificationn.getTypeName())) {
                throw new AtlasBaseException(AtlasErrorCode.INVALID_CLASSIFICATION_PARAMS, "delete", entityGuid);
            }

            AtlasVertex entityVertex = AtlasGraphUtilsV2.findByGuid(this.graph, entityGuid);

            if (entityVertex == null) {
                throw new AtlasBaseException(AtlasErrorCode.INSTANCE_GUID_NOT_FOUND, entityGuid);
            }

            List<String> traitNames = getTraitNames(entityVertex);

            if (CollectionUtils.isEmpty(traitNames)) {
                throw new AtlasBaseException(AtlasErrorCode.NO_CLASSIFICATIONS_FOUND_FOR_ENTITY, entityGuid);
            }

            String classificationName = classificationn.getTypeName();
            validateClassificationExists(traitNames, classificationName);

            AtlasVertex classificationVertex = getClassificationVertex(entityVertex, classificationName);

            // Get in progress task to see if there already is a propagation for this particular vertex
            List<AtlasTask> inProgressTasks = taskManagement.getInProgressTasks();
            for (AtlasTask task : inProgressTasks) {
                if (isTaskMatchingWithVertexIdAndEntityGuid(task, classificationVertex.getIdForDisplay(), entityGuid)) {
                    throw new AtlasBaseException(AtlasErrorCode.CLASSIFICATION_CURRENTLY_BEING_PROPAGATED, classificationName);
                }
            }

            AtlasClassification classification = entityRetriever.toAtlasClassification(classificationVertex);

            if (classification == null) {
                throw new AtlasBaseException(AtlasErrorCode.CLASSIFICATION_NOT_FOUND, classificationName);
            }

            // remove classification from propagated entities if propagation is turned on
           final List<AtlasVertex> entityVertices;

            if (isPropagationEnabled(classificationVertex)) {
                if (taskManagement != null && DEFERRED_ACTION_ENABLED) {
                    boolean propagateDelete = true;
                    String classificationVertexId = classificationVertex.getIdForDisplay();

                    List<String> entityTaskGuids = (List<String>) entityVertex.getPropertyValues(PENDING_TASKS_PROPERTY_KEY, String.class);

                    if (CollectionUtils.isNotEmpty(entityTaskGuids)) {
                        List<AtlasTask> entityPendingTasks = taskManagement.getByGuidsES(entityTaskGuids);

                        boolean pendingTaskExists = entityPendingTasks.stream()
                                .anyMatch(x -> isTaskMatchingWithVertexIdAndEntityGuid(x, classificationVertexId, entityGuid));

                        if (pendingTaskExists) {
                            List<AtlasTask> entityClassificationPendingTasks = entityPendingTasks.stream()
                                    .filter(t -> t.getParameters().containsKey("entityGuid")
                                            && t.getParameters().containsKey("classificationVertexId"))
                                    .filter(t -> t.getParameters().get("entityGuid").equals(entityGuid)
                                            && t.getParameters().get("classificationVertexId").equals(classificationVertexId)
                                            && t.getType().equals(CLASSIFICATION_PROPAGATION_ADD))
                                    .collect(Collectors.toList());
                            for (AtlasTask entityClassificationPendingTask : entityClassificationPendingTasks) {
                                String taskGuid = entityClassificationPendingTask.getGuid();
                                taskManagement.deleteByGuid(taskGuid, TaskManagement.DeleteType.SOFT);
                                AtlasGraphUtilsV2.deleteProperty(entityVertex, PENDING_TASKS_PROPERTY_KEY, taskGuid);
//                            propagateDelete = false;  TODO: Uncomment when all unnecessary ADD tasks are resolved
                            }
                        }
                    }

                    if (propagateDelete) {
                        createAndQueueTask(CLASSIFICATION_PROPAGATION_DELETE, entityVertex, classificationVertex.getIdForDisplay(), classificationName);
                    }

                    entityVertices = new ArrayList<>();
                } else {
                    entityVertices = deleteDelegate.getHandler().removeTagPropagation(classificationVertex);

                    if (LOG.isDebugEnabled()) {
                        LOG.debug("Number of propagations to delete -> {}", entityVertices.size());
                    }
                }
            } else {
                entityVertices = new ArrayList<>();
            }

            // add associated entity to entityVertices list
            if (!entityVertices.contains(entityVertex)) {
                entityVertices.add(entityVertex);
            }

            // remove classifications from associated entity
            if (LOG.isDebugEnabled()) {
                LOG.debug("Removing classification: [{}] from: [{}][{}] with edge label: [{}]", classificationName,
                        getTypeName(entityVertex), entityGuid, CLASSIFICATION_LABEL);
            }

            AtlasEdge edge = getClassificationEdge(entityVertex, classificationVertex);

            deleteDelegate.getHandler().deleteEdgeReference(edge, CLASSIFICATION, false, true, entityVertex);

            traitNames.remove(classificationName);

            // update 'TRAIT_NAMES_PROPERTY_KEY' property
            entityVertex.removePropertyValue(TRAIT_NAMES_PROPERTY_KEY, classificationName);

            // update 'CLASSIFICATION_NAMES_KEY' property
            entityVertex.removeProperty(CLASSIFICATION_NAMES_KEY);

            entityVertex.setProperty(CLASSIFICATION_NAMES_KEY, getClassificationNamesString(traitNames));

            updateModificationMetadata(entityVertex);

            if(deletedClassifications.get(classification) == null) {
                deletedClassifications.put(classification, new HashSet<>());
            }
            //Add current Vertex to be notified
            deletedClassifications.get(classification).add(entityVertex);
        }

        Map<AtlasEntity, List<AtlasClassification>> entityClassification = new HashMap<>();

        for (AtlasClassification classification : deletedClassifications.keySet()) {
            Set<AtlasVertex> vertices = deletedClassifications.get(classification);
            if (CollectionUtils.isNotEmpty(vertices)) {
                List<AtlasEntity> propagatedEntities = updateClassificationText(classification, vertices);
                propagatedEntities.forEach(entity -> entityClassification.computeIfAbsent(entity, key -> new ArrayList<>()).add(classification));
            }
        }

        //Sending audit request for all entities at once
        for (Map.Entry<AtlasEntity, List<AtlasClassification>> atlasEntityListEntry : entityClassification.entrySet()) {
            entityChangeNotifier.onClassificationDeletedFromEntity(atlasEntityListEntry.getKey(), atlasEntityListEntry.getValue());
        }

        AtlasPerfTracer.log(perf);

    }
    private boolean isTaskMatchingWithVertexIdAndEntityGuid(AtlasTask task, String classificationVertexId, String entityGuid) {
        try {
            if (CLASSIFICATION_PROPAGATION_ADD.equals(task.getType())) {
                return task.getParameters().get(ClassificationTask.PARAM_CLASSIFICATION_VERTEX_ID).equals(classificationVertexId)
                        && task.getParameters().get(ClassificationTask.PARAM_ENTITY_GUID).equals(entityGuid);
            }
        } catch (NullPointerException npe) {
            LOG.warn("Task classificationVertexId or entityGuid is null");
        }
        return false;
    }

    private AtlasEntity updateClassificationText(AtlasVertex vertex) throws AtlasBaseException {
        String guid = graphHelper.getGuid(vertex);
        AtlasEntity entity = instanceConverter.getAndCacheEntity(guid, ENTITY_CHANGE_NOTIFY_IGNORE_RELATIONSHIP_ATTRIBUTES);

        vertex.setProperty(CLASSIFICATION_TEXT_KEY, fullTextMapperV2.getClassificationTextForEntity(entity));
        return entity;
    }

    public void updateClassificationTextAndNames(AtlasVertex vertex) throws AtlasBaseException {
        if (CollectionUtils.isEmpty(vertex.getPropertyValues(Constants.TRAIT_NAMES_PROPERTY_KEY, String.class)) &&
                CollectionUtils.isEmpty(vertex.getPropertyValues(Constants.PROPAGATED_TRAIT_NAMES_PROPERTY_KEY, String.class))) {
            return;
        }

        String guid = graphHelper.getGuid(vertex);
        AtlasEntity entity = instanceConverter.getAndCacheEntity(guid, ENTITY_CHANGE_NOTIFY_IGNORE_RELATIONSHIP_ATTRIBUTES);
        List<String> classificationNames = new ArrayList<>();
        List<String> propagatedClassificationNames = new ArrayList<>();

        for (AtlasClassification classification : entity.getClassifications()) {
            if (isPropagatedClassification(classification, guid)) {
                propagatedClassificationNames.add(classification.getTypeName());
            } else {
                classificationNames.add(classification.getTypeName());
            }
        }

        vertex.setProperty(CLASSIFICATION_NAMES_KEY, getDelimitedClassificationNames(classificationNames));
        vertex.setProperty(PROPAGATED_CLASSIFICATION_NAMES_KEY, getDelimitedClassificationNames(propagatedClassificationNames));
        vertex.setProperty(CLASSIFICATION_TEXT_KEY, fullTextMapperV2.getClassificationTextForEntity(entity));
    }

    private boolean isPropagatedClassification(AtlasClassification classification, String guid) {
        String classificationEntityGuid = classification.getEntityGuid();

        return StringUtils.isNotEmpty(classificationEntityGuid) && !StringUtils.equals(classificationEntityGuid, guid);
    }

    private void addToClassificationNames(AtlasVertex entityVertex, String classificationName) {
        AtlasGraphUtilsV2.addEncodedProperty(entityVertex, TRAIT_NAMES_PROPERTY_KEY, classificationName);

        String delimitedClassificationNames = entityVertex.getProperty(CLASSIFICATION_NAMES_KEY, String.class);

        if (StringUtils.isEmpty(delimitedClassificationNames)) {
            delimitedClassificationNames = CLASSIFICATION_NAME_DELIMITER + classificationName + CLASSIFICATION_NAME_DELIMITER;
        } else {
            delimitedClassificationNames = delimitedClassificationNames + classificationName + CLASSIFICATION_NAME_DELIMITER;
        }

        entityVertex.setProperty(CLASSIFICATION_NAMES_KEY, delimitedClassificationNames);
    }

    private String getClassificationNamesString(List<String> traitNames) {
        String ret = StringUtils.join(traitNames, CLASSIFICATION_NAME_DELIMITER);

        return StringUtils.isEmpty(ret) ? ret : CLASSIFICATION_NAME_DELIMITER + ret + CLASSIFICATION_NAME_DELIMITER;
    }

    public void updateClassifications(EntityMutationContext context, String guid, List<AtlasClassification> classifications) throws AtlasBaseException {
        if (CollectionUtils.isEmpty(classifications)) {
            throw new AtlasBaseException(AtlasErrorCode.INVALID_CLASSIFICATION_PARAMS, "update", guid);
        }
        entityRetriever.verifyClassificationsPropagationMode(classifications);

        AtlasVertex entityVertex = AtlasGraphUtilsV2.findByGuid(this.graph, guid);

        if (entityVertex == null) {
            throw new AtlasBaseException(AtlasErrorCode.INSTANCE_GUID_NOT_FOUND, guid);
        }

        AtlasPerfTracer perf = null;

        if (AtlasPerfTracer.isPerfTraceEnabled(PERF_LOG)) {
            perf = AtlasPerfTracer.getPerfTracer(PERF_LOG, "EntityGraphMapper.updateClassifications");
        }

        String entityTypeName = AtlasGraphUtilsV2.getTypeName(entityVertex);
        AtlasEntityType entityType = typeRegistry.getEntityTypeByName(entityTypeName);
        List<AtlasClassification> updatedClassifications = new ArrayList<>();
        List<AtlasVertex> entitiesToPropagateTo = new ArrayList<>();
        Set<AtlasVertex> notificationVertices = new HashSet<AtlasVertex>() {{
            add(entityVertex);
        }};

        Map<AtlasVertex, List<AtlasClassification>> addedPropagations = null;
        Map<AtlasClassification, List<AtlasVertex>> removedPropagations = new HashMap<>();

        for (AtlasClassification classification : classifications) {
            String classificationName = classification.getTypeName();
            String classificationEntityGuid = classification.getEntityGuid();

            if (StringUtils.isEmpty(classificationEntityGuid)) {
                classification.setEntityGuid(guid);
            }

            if (StringUtils.isNotEmpty(classificationEntityGuid) && !StringUtils.equalsIgnoreCase(guid, classificationEntityGuid)) {
                throw new AtlasBaseException(AtlasErrorCode.CLASSIFICATION_UPDATE_FROM_PROPAGATED_ENTITY, classificationName);
            }

            AtlasVertex classificationVertex = getClassificationVertex(entityVertex, classificationName);

            if (classificationVertex == null) {
                throw new AtlasBaseException(AtlasErrorCode.CLASSIFICATION_NOT_ASSOCIATED_WITH_ENTITY, classificationName);
            }

            if (LOG.isDebugEnabled()) {
                LOG.debug("Updating classification {} for entity {}", classification, guid);
            }

            AtlasClassification currentClassification = entityRetriever.toAtlasClassification(classificationVertex);

            if (currentClassification == null) {
                continue;
            }

            validateAndNormalizeForUpdate(classification);

            boolean isClassificationUpdated = false;

            // check for attribute update
            Map<String, Object> updatedAttributes = classification.getAttributes();

            if (MapUtils.isNotEmpty(updatedAttributes)) {
                for (String attributeName : updatedAttributes.keySet()) {
                    currentClassification.setAttribute(attributeName, updatedAttributes.get(attributeName));
                }

                isClassificationUpdated = true;
            }

            // check for validity period update
            List<TimeBoundary> currentValidityPeriods = currentClassification.getValidityPeriods();
            List<TimeBoundary> updatedValidityPeriods = classification.getValidityPeriods();

            if (!Objects.equals(currentValidityPeriods, updatedValidityPeriods)) {
                currentClassification.setValidityPeriods(updatedValidityPeriods);

                isClassificationUpdated = true;
            }

            boolean removePropagation = false;
            // check for removePropagationsOnEntityDelete update
            Boolean currentRemovePropagations = currentClassification.getRemovePropagationsOnEntityDelete();
            Boolean updatedRemovePropagations = classification.getRemovePropagationsOnEntityDelete();
            if (updatedRemovePropagations != null && !updatedRemovePropagations.equals(currentRemovePropagations)) {
                AtlasGraphUtilsV2.setEncodedProperty(classificationVertex, CLASSIFICATION_VERTEX_REMOVE_PROPAGATIONS_KEY, updatedRemovePropagations);
                isClassificationUpdated = true;

                boolean isEntityDeleted = DELETED.toString().equals(entityVertex.getProperty(STATE_PROPERTY_KEY, String.class));
                if (isEntityDeleted && updatedRemovePropagations) {
                    removePropagation = true;
                }
            }

            if (isClassificationUpdated) {
                List<AtlasVertex> propagatedEntityVertices = graphHelper.getAllPropagatedEntityVertices(classificationVertex);

                notificationVertices.addAll(propagatedEntityVertices);
            }

            if (LOG.isDebugEnabled()) {
                LOG.debug("updating vertex {} for trait {}", string(classificationVertex), classificationName);
            }

            mapClassification(EntityOperation.UPDATE, context, classification, entityType, entityVertex, classificationVertex);
            updateModificationMetadata(entityVertex);

            /* -----------------------------
               | Current Tag | Updated Tag |
               | Propagation | Propagation |
               |-------------|-------------|
               |   true      |    true     | => no-op
               |-------------|-------------|
               |   false     |    false    | => no-op
               |-------------|-------------|
               |   false     |    true     | => Add Tag Propagation (send ADD classification notifications)
               |-------------|-------------|
               |   true      |    false    | => Remove Tag Propagation (send REMOVE classification notifications)
               |-------------|-------------| */

            Boolean currentTagPropagation = currentClassification.isPropagate();
            Boolean updatedTagPropagation = classification.isPropagate();
            Boolean currentRestrictPropagationThroughLineage = currentClassification.getRestrictPropagationThroughLineage();
            Boolean updatedRestrictPropagationThroughLineage = classification.getRestrictPropagationThroughLineage();
            Boolean currentRestrictPropagationThroughHierarchy = currentClassification.getRestrictPropagationThroughHierarchy();
            Boolean updatedRestrictPropagationThroughHierarchy = classification.getRestrictPropagationThroughHierarchy();
            if (updatedRestrictPropagationThroughLineage == null) {
                updatedRestrictPropagationThroughLineage = currentRestrictPropagationThroughLineage;
                classification.setRestrictPropagationThroughLineage(updatedRestrictPropagationThroughLineage);
            }
            if (updatedRestrictPropagationThroughHierarchy == null) {
                updatedRestrictPropagationThroughHierarchy = currentRestrictPropagationThroughHierarchy;
                classification.setRestrictPropagationThroughHierarchy(updatedRestrictPropagationThroughHierarchy);
            }

            String propagationMode = CLASSIFICATION_PROPAGATION_MODE_DEFAULT;
            if (updatedTagPropagation) {
                // determinePropagationMode also validates the propagation restriction option values
                propagationMode = entityRetriever.determinePropagationMode(updatedRestrictPropagationThroughLineage, updatedRestrictPropagationThroughHierarchy);
            }

            if ((!Objects.equals(updatedRemovePropagations, currentRemovePropagations) ||
                    !Objects.equals(currentTagPropagation, updatedTagPropagation) ||
                    !Objects.equals(currentRestrictPropagationThroughLineage, updatedRestrictPropagationThroughLineage)) &&
                    taskManagement != null && DEFERRED_ACTION_ENABLED) {

                String propagationType = CLASSIFICATION_PROPAGATION_ADD;
                if (currentRestrictPropagationThroughLineage != updatedRestrictPropagationThroughLineage || currentRestrictPropagationThroughHierarchy != updatedRestrictPropagationThroughHierarchy) {
                    propagationType = CLASSIFICATION_REFRESH_PROPAGATION;
                }
                if (removePropagation || !updatedTagPropagation) {
                    propagationType = CLASSIFICATION_PROPAGATION_DELETE;
                }
<<<<<<< HEAD
                createAndQueueTask(propagationType, entityVertex, classificationVertex.getIdForDisplay(), classificationName, currentRestrictPropagationThroughLineage,currentRestrictPropagationThroughHierarchy);
=======
                createAndQueueTask(propagationType, entityVertex, classificationVertex.getIdForDisplay(), currentRestrictPropagationThroughLineage, currentRestrictPropagationThroughHierarchy);
>>>>>>> bfb52019
                updatedTagPropagation = null;
            }

            // compute propagatedEntityVertices once and use it for subsequent iterations and notifications
            if (updatedTagPropagation != null && (currentTagPropagation != updatedTagPropagation || currentRestrictPropagationThroughLineage != updatedRestrictPropagationThroughLineage || currentRestrictPropagationThroughHierarchy != updatedRestrictPropagationThroughHierarchy)) {
                if (updatedTagPropagation) {
                    if (updatedRestrictPropagationThroughLineage != null && !currentRestrictPropagationThroughLineage && updatedRestrictPropagationThroughLineage) {
                        deleteDelegate.getHandler().removeTagPropagation(classificationVertex);
                    }
                    if (updatedRestrictPropagationThroughHierarchy != null && !currentRestrictPropagationThroughHierarchy && updatedRestrictPropagationThroughHierarchy) {
                        deleteDelegate.getHandler().removeTagPropagation(classificationVertex);
                    }
                    if (CollectionUtils.isEmpty(entitiesToPropagateTo)) {
                        if (updatedRemovePropagations == null) {
                            propagationMode = CLASSIFICATION_PROPAGATION_MODE_DEFAULT;
                        }
                        Boolean toExclude = propagationMode == CLASSIFICATION_VERTEX_RESTRICT_PROPAGATE_THROUGH_LINEAGE ? true : false;
                        entitiesToPropagateTo = entityRetriever.getImpactedVerticesV2(entityVertex, null, classificationVertex.getIdForDisplay(), CLASSIFICATION_PROPAGATION_MODE_LABELS_MAP.get(propagationMode), toExclude);
                    }

                    if (CollectionUtils.isNotEmpty(entitiesToPropagateTo)) {
                        if (addedPropagations == null) {
                            addedPropagations = new HashMap<>(entitiesToPropagateTo.size());

                            for (AtlasVertex entityToPropagateTo : entitiesToPropagateTo) {
                                addedPropagations.put(entityToPropagateTo, new ArrayList<>());
                            }
                        }

                        List<AtlasVertex> entitiesPropagatedTo = deleteDelegate.getHandler().addTagPropagation(classificationVertex, entitiesToPropagateTo);

                        if (entitiesPropagatedTo != null) {
                            for (AtlasVertex entityPropagatedTo : entitiesPropagatedTo) {
                                addedPropagations.get(entityPropagatedTo).add(classification);
                            }
                        }
                    }
                } else {
                    List<AtlasVertex> impactedVertices = deleteDelegate.getHandler().removeTagPropagation(classificationVertex);

                    if (CollectionUtils.isNotEmpty(impactedVertices)) {
                        /*
                            removedPropagations is a HashMap of entity against list of classifications i.e. for each entity 1 entry in the map.
                            Maintaining classification wise entity list lets us send the audit request in bulk,
                            since 1 classification is applied to many entities (including the child entities).
                            Eg. If a classification is being propagated to 1000 entities, its edge count would be 2000, as per removedPropagations map
                            we would have 2000 entries and value would always be 1 classification wrapped in a list.
                            By this rearrangement we maintain an entity list against each classification, as of now its entry size would be 1 (as per request from UI)
                            instead of 2000. Moreover this allows us to send audit request classification wise instead of separate requests for each entities.
                            This reduces audit calls from 2000 to 1.
                         */
                        removedPropagations.put(classification, impactedVertices);
                    }
                }
            }

            updatedClassifications.add(currentClassification);
        }

        if (CollectionUtils.isNotEmpty(entitiesToPropagateTo)) {
            notificationVertices.addAll(entitiesToPropagateTo);
        }

        for (AtlasVertex vertex : notificationVertices) {
            String entityGuid = graphHelper.getGuid(vertex);
            AtlasEntity entity = instanceConverter.getAndCacheEntity(entityGuid, ENTITY_CHANGE_NOTIFY_IGNORE_RELATIONSHIP_ATTRIBUTES);

            if (entity != null) {
                vertex.setProperty(CLASSIFICATION_TEXT_KEY, fullTextMapperV2.getClassificationTextForEntity(entity));
                entityChangeNotifier.onClassificationUpdatedToEntity(entity, updatedClassifications);
            }
        }

        if (MapUtils.isNotEmpty(removedPropagations)) {
            for (AtlasClassification classification : removedPropagations.keySet()) {
                List<AtlasVertex> propagatedVertices = removedPropagations.get(classification);
                List<AtlasEntity> propagatedEntities = updateClassificationText(classification, propagatedVertices);

                //Sending audit request for all entities at once
                entityChangeNotifier.onClassificationsDeletedFromEntities(propagatedEntities, Collections.singletonList(classification));
            }
        }

        AtlasPerfTracer.log(perf);
    }

    private AtlasEdge mapClassification(EntityOperation operation, final EntityMutationContext context, AtlasClassification classification,
                                        AtlasEntityType entityType, AtlasVertex parentInstanceVertex, AtlasVertex traitInstanceVertex)
            throws AtlasBaseException {
        if (classification.getValidityPeriods() != null) {
            String strValidityPeriods = AtlasJson.toJson(classification.getValidityPeriods());

            AtlasGraphUtilsV2.setEncodedProperty(traitInstanceVertex, CLASSIFICATION_VALIDITY_PERIODS_KEY, strValidityPeriods);
        } else {
            // if 'null', don't update existing value in the classification
        }

        if (classification.isPropagate() != null) {
            AtlasGraphUtilsV2.setEncodedProperty(traitInstanceVertex, CLASSIFICATION_VERTEX_PROPAGATE_KEY, classification.isPropagate());
        }

        if (classification.getRemovePropagationsOnEntityDelete() != null) {
            AtlasGraphUtilsV2.setEncodedProperty(traitInstanceVertex, CLASSIFICATION_VERTEX_REMOVE_PROPAGATIONS_KEY, classification.getRemovePropagationsOnEntityDelete());
        }

        if (classification.getRestrictPropagationThroughLineage() != null) {
            AtlasGraphUtilsV2.setEncodedProperty(traitInstanceVertex, CLASSIFICATION_VERTEX_RESTRICT_PROPAGATE_THROUGH_LINEAGE, classification.getRestrictPropagationThroughLineage());
        }

        if (classification.getRestrictPropagationThroughHierarchy() != null) {
            AtlasGraphUtilsV2.setEncodedProperty(traitInstanceVertex, CLASSIFICATION_VERTEX_RESTRICT_PROPAGATE_THROUGH_HIERARCHY, classification.getRestrictPropagationThroughHierarchy());
        }

        // map all the attributes to this newly created AtlasVertex
        mapAttributes(classification, traitInstanceVertex, operation, context);

        AtlasEdge ret = getClassificationEdge(parentInstanceVertex, traitInstanceVertex);

        if (ret == null) {
            ret = graphHelper.addClassificationEdge(parentInstanceVertex, traitInstanceVertex, false);
        }

        return ret;
    }

    public void deleteClassifications(String guid) throws AtlasBaseException {
        AtlasVertex instanceVertex = AtlasGraphUtilsV2.findByGuid(this.graph, guid);

        if (instanceVertex == null) {
            throw new AtlasBaseException(AtlasErrorCode.INSTANCE_GUID_NOT_FOUND, guid);
        }

        List<String> traitNames = getTraitNames(instanceVertex);

        if (CollectionUtils.isNotEmpty(traitNames)) {
            for (String traitName : traitNames) {
                deleteClassification(guid, traitName);
            }
        }
    }

    public List<String> deleteClassificationPropagation(String entityGuid, String classificationVertexId) throws AtlasBaseException {
        try {
            if (StringUtils.isEmpty(classificationVertexId)) {
                LOG.warn("deleteClassificationPropagation(classificationVertexId={}): classification vertex id is empty", classificationVertexId);

                return null;
            }

            AtlasVertex classificationVertex = graph.getVertex(classificationVertexId);
            if (classificationVertex == null) {
                LOG.warn("deleteClassificationPropagation(classificationVertexId={}): classification vertex not found", classificationVertexId);

                return null;
            }

            AtlasClassification classification = entityRetriever.toAtlasClassification(classificationVertex);

            List<AtlasEdge> propagatedEdges = getPropagatedEdges(classificationVertex);
            if (propagatedEdges.isEmpty()) {
                LOG.warn("deleteClassificationPropagation(classificationVertexId={}): classification edges empty", classificationVertexId);

                return null;
            }

            int propagatedEdgesSize = propagatedEdges.size();

            LOG.info(String.format("Number of edges to be deleted : %s for classification vertex with id : %s", propagatedEdgesSize, classificationVertexId));

            List<String> deletedPropagationsGuid = processClassificationEdgeDeletionInChunk(classification, propagatedEdges);

            deleteDelegate.getHandler().deleteClassificationVertex(classificationVertex, true);

            transactionInterceptHelper.intercept();

            return deletedPropagationsGuid;
        } catch (Exception e) {
            LOG.error("Error while removing classification id {} with error {} ", classificationVertexId, e.getMessage());
            throw new AtlasBaseException(e);
        }
    }

    public void deleteClassificationOnlyPropagation(Set<String> deletedEdgeIds) throws AtlasBaseException {
        RequestContext.get().getDeletedEdgesIds().clear();
        RequestContext.get().getDeletedEdgesIds().addAll(deletedEdgeIds);

        for (AtlasEdge edge : deletedEdgeIds.stream().map(x -> graph.getEdge(x)).collect(Collectors.toList())) {

            boolean isRelationshipEdge = deleteDelegate.getHandler().isRelationshipEdge(edge);
            String relationshipGuid = GraphHelper.getRelationshipGuid(edge);

            if (edge == null || !isRelationshipEdge) {
                continue;
            }

            List<AtlasVertex> currentClassificationVertices = getPropagatableClassifications(edge);

            for (AtlasVertex currentClassificationVertex : currentClassificationVertices) {
                LOG.info("Starting Classification {} Removal for deletion of edge {}", currentClassificationVertex.getIdForDisplay(), edge.getIdForDisplay());
                boolean isTermEntityEdge = isTermEntityEdge(edge);
                boolean removePropagationOnEntityDelete = getRemovePropagations(currentClassificationVertex);

                if (!(isTermEntityEdge || removePropagationOnEntityDelete)) {
                    LOG.debug("This edge is not term edge or remove propagation isn't enabled");
                    continue;
                }

                processClassificationDeleteOnlyPropagation(currentClassificationVertex, relationshipGuid);
                LOG.info("Finished Classification {} Removal for deletion of edge {}", currentClassificationVertex.getIdForDisplay(), edge.getIdForDisplay());
            }
        }
    }

    public void deleteClassificationOnlyPropagation(String deletedEdgeId, String classificationVertexId) throws AtlasBaseException {
        RequestContext.get().getDeletedEdgesIds().clear();
        RequestContext.get().getDeletedEdgesIds().add(deletedEdgeId);

        AtlasEdge edge = graph.getEdge(deletedEdgeId);

        boolean isRelationshipEdge = deleteDelegate.getHandler().isRelationshipEdge(edge);
        String relationshipGuid = GraphHelper.getRelationshipGuid(edge);

        if (edge == null || !isRelationshipEdge) {
            return;
        }

        AtlasVertex currentClassificationVertex = graph.getVertex(classificationVertexId);
        if (currentClassificationVertex == null) {
            LOG.warn("Classification Vertex with ID {} is not present or Deleted", classificationVertexId);
            return;
        }

        List<AtlasVertex> currentClassificationVertices = getPropagatableClassifications(edge);
        if (!currentClassificationVertices.contains(currentClassificationVertex)) {
            return;
        }

        boolean isTermEntityEdge = isTermEntityEdge(edge);
        boolean removePropagationOnEntityDelete = getRemovePropagations(currentClassificationVertex);

        if (!(isTermEntityEdge || removePropagationOnEntityDelete)) {
            LOG.debug("This edge is not term edge or remove propagation isn't enabled");
            return;
        }

        processClassificationDeleteOnlyPropagation(currentClassificationVertex, relationshipGuid);

        LOG.info("Finished Classification {} Removal for deletion of edge {}", currentClassificationVertex.getIdForDisplay(), edge.getIdForDisplay());
    }

    public void deleteClassificationOnlyPropagation(String classificationId, String referenceVertexId, boolean isTermEntityEdge) throws AtlasBaseException {
        AtlasVertex classificationVertex = graph.getVertex(classificationId);
        AtlasVertex referenceVertex = graph.getVertex(referenceVertexId);

        if (classificationVertex == null) {
            LOG.warn("Classification Vertex with ID {} is not present or Deleted", classificationId);
            return;
        }
        /*
            If reference vertex is deleted, we can consider that as this connected vertex was deleted
             some other task was created before it to remove propagations. No need to execute this task.
         */
        if (referenceVertex == null) {
            LOG.warn("Reference Vertex {} is deleted", referenceVertexId);
            return;
        }

        if (!GraphHelper.propagatedClassificationAttachedToVertex(classificationVertex, referenceVertex)) {
            LOG.warn("No Classification is attached to the reference vertex {} for classification {}", referenceVertexId, classificationId);
            return;
        }

        boolean removePropagationOnEntityDelete = getRemovePropagations(classificationVertex);

        if (!(isTermEntityEdge || removePropagationOnEntityDelete)) {
            LOG.debug("This edge is not term edge or remove propagation isn't enabled");
            return;
        }

        processClassificationDeleteOnlyPropagation(classificationVertex, null);

        LOG.info("Completed propagation removal via edge for classification {}", classificationId);
    }

    public void classificationRefreshPropagation(String classificationId) throws AtlasBaseException {
        AtlasPerfMetrics.MetricRecorder classificationRefreshPropagationMetricRecorder = RequestContext.get().startMetricRecord("classificationRefreshPropagation");

        AtlasVertex currentClassificationVertex = graph.getVertex(classificationId);
        if (currentClassificationVertex == null) {
            LOG.warn("Classification vertex with ID {} is deleted", classificationId);
            return;
        }

        String sourceEntityId = getClassificationEntityGuid(currentClassificationVertex);
        AtlasVertex sourceEntityVertex = AtlasGraphUtilsV2.findByGuid(this.graph, sourceEntityId);
        AtlasClassification classification = entityRetriever.toAtlasClassification(currentClassificationVertex);

        String propagationMode;

        Boolean restrictPropagationThroughLineage = AtlasGraphUtilsV2.getProperty(currentClassificationVertex, CLASSIFICATION_VERTEX_RESTRICT_PROPAGATE_THROUGH_LINEAGE, Boolean.class);
        Boolean restrictPropagationThroughHierarchy = AtlasGraphUtilsV2.getProperty(currentClassificationVertex, CLASSIFICATION_VERTEX_RESTRICT_PROPAGATE_THROUGH_HIERARCHY, Boolean.class);

        propagationMode = entityRetriever.determinePropagationMode(restrictPropagationThroughLineage, restrictPropagationThroughHierarchy);
        Boolean toExclude = propagationMode == CLASSIFICATION_PROPAGATION_MODE_RESTRICT_LINEAGE ? true : false;

        List<String> propagatedVerticesIds = GraphHelper.getPropagatedVerticesIds(currentClassificationVertex);
        LOG.info("{} entity vertices have classification with id {} attached", propagatedVerticesIds.size(), classificationId);

        List<String> verticesIdsToAddClassification = new ArrayList<>();
        List<String> propagatedVerticesIdWithoutEdge = entityRetriever.getImpactedVerticesIdsClassificationAttached(sourceEntityVertex, classificationId,
                CLASSIFICATION_PROPAGATION_MODE_LABELS_MAP.get(propagationMode), toExclude, verticesIdsToAddClassification);

        LOG.info("To add classification with id {} to {} vertices", classificationId, verticesIdsToAddClassification.size());

        List<String> verticesIdsToRemove = (List<String>) CollectionUtils.subtract(propagatedVerticesIds, propagatedVerticesIdWithoutEdge);

        List<AtlasVertex> verticesToRemove = verticesIdsToRemove.stream()
                .map(x -> graph.getVertex(x))
                .filter(vertex -> vertex != null)
                .collect(Collectors.toList());

        List<AtlasVertex> verticesToAddClassification = verticesIdsToAddClassification.stream()
                .map(x -> graph.getVertex(x))
                .filter(vertex -> vertex != null)
                .collect(Collectors.toList());

        //Remove classifications from unreachable vertices
        processPropagatedClassificationDeletionFromVertices(verticesToRemove, currentClassificationVertex, classification);

        //Add classification to the reachable vertices
        if (CollectionUtils.isEmpty(verticesToAddClassification)) {
            LOG.debug("propagateClassification(entityGuid={}, classificationVertexId={}): found no entities to propagate the classification", sourceEntityId, classificationId);
            return;
        }
        processClassificationPropagationAddition(verticesToAddClassification, currentClassificationVertex);

        LOG.info("Completed refreshing propagation for classification with vertex id {} with classification name {} and source entity {}", classificationId,
                classification.getTypeName(), classification.getEntityGuid());

        RequestContext.get().endMetricRecord(classificationRefreshPropagationMetricRecorder);
    }

    private void processClassificationDeleteOnlyPropagation(AtlasVertex currentClassificationVertex, String relationshipGuid) throws AtlasBaseException {
        String classificationId = currentClassificationVertex.getIdForDisplay();
        String sourceEntityId = getClassificationEntityGuid(currentClassificationVertex);
        AtlasVertex sourceEntityVertex = AtlasGraphUtilsV2.findByGuid(this.graph, sourceEntityId);
        AtlasClassification classification = entityRetriever.toAtlasClassification(currentClassificationVertex);

        String propagationMode;

        Boolean restrictPropagationThroughLineage = AtlasGraphUtilsV2.getProperty(currentClassificationVertex, CLASSIFICATION_VERTEX_RESTRICT_PROPAGATE_THROUGH_LINEAGE, Boolean.class);
        Boolean restrictPropagationThroughHierarchy = AtlasGraphUtilsV2.getProperty(currentClassificationVertex, CLASSIFICATION_VERTEX_RESTRICT_PROPAGATE_THROUGH_HIERARCHY, Boolean.class);
        propagationMode = entityRetriever.determinePropagationMode(restrictPropagationThroughLineage, restrictPropagationThroughHierarchy);
        Boolean toExclude = propagationMode == CLASSIFICATION_PROPAGATION_MODE_RESTRICT_LINEAGE ? true : false;
        List<String> propagatedVerticesIds = GraphHelper.getPropagatedVerticesIds(currentClassificationVertex);
        LOG.info("Traversed {} vertices including edge with relationship GUID {} for classification vertex {}", propagatedVerticesIds.size(), relationshipGuid, classificationId);

        List<String> propagatedVerticesIdWithoutEdge = entityRetriever.getImpactedVerticesIds(sourceEntityVertex, relationshipGuid, classificationId,
                CLASSIFICATION_PROPAGATION_MODE_LABELS_MAP.get(propagationMode), toExclude);

        LOG.info("Traversed {} vertices except edge with relationship GUID {} for classification vertex {}", propagatedVerticesIdWithoutEdge.size(), relationshipGuid, classificationId);

        List<String> verticesIdsToRemove = (List<String>) CollectionUtils.subtract(propagatedVerticesIds, propagatedVerticesIdWithoutEdge);

        List<AtlasVertex> verticesToRemove = verticesIdsToRemove.stream()
                .map(x -> graph.getVertex(x))
                .filter(vertex -> vertex != null)
                .collect(Collectors.toList());

        propagatedVerticesIdWithoutEdge.clear();
        propagatedVerticesIds.clear();

        LOG.info("To delete classification from {} vertices for deletion of edge with relationship GUID {} and classification {}", verticesToRemove.size(), relationshipGuid, classificationId);

        processPropagatedClassificationDeletionFromVertices(verticesToRemove, currentClassificationVertex, classification);

        LOG.info("Completed remove propagation for edge with relationship GUID {} and classification vertex {} with classification name {} and source entity {}", relationshipGuid,
                classificationId, classification.getTypeName(), classification.getEntityGuid());
    }

    private void processPropagatedClassificationDeletionFromVertices(List<AtlasVertex> VerticesToRemoveTag, AtlasVertex classificationVertex, AtlasClassification classification) throws AtlasBaseException {
        AtlasPerfMetrics.MetricRecorder propagatedClassificationDeletionMetricRecorder = RequestContext.get().startMetricRecord("processPropagatedClassificationDeletionFromVertices");

        int propagatedVerticesSize = VerticesToRemoveTag.size();
        int toIndex;
        int offset = 0;

        LOG.info("To delete classification of vertex id {} from {} entity vertices", classificationVertex.getIdForDisplay(), propagatedVerticesSize);

        try {
            do {
                toIndex = ((offset + CHUNK_SIZE > propagatedVerticesSize) ? propagatedVerticesSize : (offset + CHUNK_SIZE));
                List<AtlasVertex> verticesChunkToRemoveTag = VerticesToRemoveTag.subList(offset, toIndex);

                List<String> impactedGuids = verticesChunkToRemoveTag.stream()
                        .map(entityVertex -> GraphHelper.getGuid(entityVertex))
                        .collect(Collectors.toList());
                GraphTransactionInterceptor.lockObjectAndReleasePostCommit(impactedGuids);

                List<AtlasVertex> updatedVertices = deleteDelegate.getHandler().removeTagPropagation(classificationVertex, verticesChunkToRemoveTag);
                List<AtlasEntity> updatedEntities = updateClassificationText(classification, updatedVertices);
                entityChangeNotifier.onClassificationsDeletedFromEntities(updatedEntities, Collections.singletonList(classification));

                offset += CHUNK_SIZE;

                transactionInterceptHelper.intercept();

            } while (offset < propagatedVerticesSize);
        } catch (AtlasBaseException exception) {
            LOG.error("Error while removing classification from vertices with classification vertex id {}", classificationVertex.getIdForDisplay());
            throw exception;
        } finally {
            RequestContext.get().endMetricRecord(propagatedClassificationDeletionMetricRecorder);
        }
    }

    List<String> processClassificationEdgeDeletionInChunk(AtlasClassification classification, List<AtlasEdge> propagatedEdges) throws AtlasBaseException {
        List<String> deletedPropagationsGuid = new ArrayList<>();
        int propagatedEdgesSize = propagatedEdges.size();
        int toIndex;
        int offset = 0;

        do {
            toIndex = ((offset + CHUNK_SIZE > propagatedEdgesSize) ? propagatedEdgesSize : (offset + CHUNK_SIZE));

            List<AtlasVertex> entityVertices = deleteDelegate.getHandler().removeTagPropagation(classification, propagatedEdges.subList(offset, toIndex));
            List<String> impactedGuids = entityVertices.stream().map(x -> GraphHelper.getGuid(x)).collect(Collectors.toList());

            GraphTransactionInterceptor.lockObjectAndReleasePostCommit(impactedGuids);

            List<AtlasEntity> propagatedEntities = updateClassificationText(classification, entityVertices);

            entityChangeNotifier.onClassificationsDeletedFromEntities(propagatedEntities, Collections.singletonList(classification));
            if (!propagatedEntities.isEmpty()) {
                deletedPropagationsGuid.addAll(propagatedEntities.stream().map(x -> x.getGuid()).collect(Collectors.toList()));
            }

            offset += CHUNK_SIZE;

            transactionInterceptHelper.intercept();

        } while (offset < propagatedEdgesSize);

        return deletedPropagationsGuid;
    }

    @GraphTransaction
    public void updateTagPropagations(String relationshipEdgeId, AtlasRelationship relationship) throws AtlasBaseException {
        AtlasEdge relationshipEdge = graph.getEdge(relationshipEdgeId);

        deleteDelegate.getHandler().updateTagPropagations(relationshipEdge, relationship);

        entityChangeNotifier.notifyPropagatedEntities();
    }

    private void validateClassificationExists(List<String> existingClassifications, List<String> suppliedClassifications) throws AtlasBaseException {
        Set<String> existingNames = new HashSet<>(existingClassifications);
        for (String classificationName : suppliedClassifications) {
            if (!existingNames.contains(classificationName)) {
                throw new AtlasBaseException(AtlasErrorCode.CLASSIFICATION_NOT_ASSOCIATED_WITH_ENTITY, classificationName);
            }
        }
    }

    private void validateClassificationExists(List<String> existingClassifications, String suppliedClassificationName) throws AtlasBaseException {
        if (!existingClassifications.contains(suppliedClassificationName)) {
            throw new AtlasBaseException(AtlasErrorCode.CLASSIFICATION_NOT_ASSOCIATED_WITH_ENTITY, suppliedClassificationName);
        }
    }

    private AtlasEdge getOrCreateRelationship(AtlasVertex end1Vertex, AtlasVertex end2Vertex, String relationshipName,
                                              Map<String, Object> relationshipAttributes) throws AtlasBaseException {
        return relationshipStore.getOrCreate(end1Vertex, end2Vertex, new AtlasRelationship(relationshipName, relationshipAttributes));
    }

    private void recordEntityUpdate(AtlasVertex vertex) throws AtlasBaseException {
        if (vertex != null) {
            RequestContext req = RequestContext.get();

            if (!req.isUpdatedEntity(graphHelper.getGuid(vertex))) {
                updateModificationMetadata(vertex);

                req.recordEntityUpdate(entityRetriever.toAtlasEntityHeader(vertex));
            }
        }
    }

    private void recordEntityUpdateForNonRelationsipAttribute(AtlasVertex vertex) throws AtlasBaseException {
        if (vertex != null) {
            RequestContext req = RequestContext.get();

            if (!req.isUpdatedEntity(graphHelper.getGuid(vertex))) {
                updateModificationMetadata(vertex);

                req.recordEntityUpdateForNonRelationshipAttributes(entityRetriever.toAtlasEntityHeader(vertex));
            }
        }
    }


    private String getIdFromInVertex(AtlasEdge edge) {
        return getIdFromVertex(edge.getInVertex());
    }

    private String getIdFromOutVertex(AtlasEdge edge) {
        return getIdFromVertex(edge.getOutVertex());
    }

    private String getIdFromBothVertex(AtlasEdge currentEdge, AtlasVertex parentEntityVertex) {
        String parentEntityId = getIdFromVertex(parentEntityVertex);
        String currentEntityId = getIdFromVertex(currentEdge.getInVertex());

        if (StringUtils.equals(currentEntityId, parentEntityId)) {
            currentEntityId = getIdFromOutVertex(currentEdge);
        }


        return currentEntityId;
    }

    public void validateAndNormalizeForUpdate(AtlasClassification classification) throws AtlasBaseException {
        AtlasClassificationType type = typeRegistry.getClassificationTypeByName(classification.getTypeName());

        if (type == null) {
            throw new AtlasBaseException(AtlasErrorCode.CLASSIFICATION_NOT_FOUND, classification.getTypeName());
        }

        List<String> messages = new ArrayList<>();

        type.validateValueForUpdate(classification, classification.getTypeName(), messages);

        if (!messages.isEmpty()) {
            throw new AtlasBaseException(AtlasErrorCode.INVALID_PARAMETERS, messages);
        }

        type.getNormalizedValueForUpdate(classification);
    }

    public static String getSoftRefFormattedValue(AtlasObjectId objectId) {
        return getSoftRefFormattedString(objectId.getTypeName(), objectId.getGuid());
    }

    private static String getSoftRefFormattedString(String typeName, String resolvedGuid) {
        return String.format(SOFT_REF_FORMAT, typeName, resolvedGuid);
    }

    public void importActivateEntity(AtlasVertex vertex, AtlasEntity entity) {
        AtlasGraphUtilsV2.setEncodedProperty(vertex, STATE_PROPERTY_KEY, ACTIVE);

        if (MapUtils.isNotEmpty(entity.getRelationshipAttributes())) {
            Set<String> relatedEntitiesGuids = getRelatedEntitiesGuids(entity);
            activateEntityRelationships(vertex, relatedEntitiesGuids);
        }
    }

    private void activateEntityRelationships(AtlasVertex vertex, Set<String> relatedEntitiesGuids) {
        Iterator<AtlasEdge> edgeIterator = vertex.getEdges(AtlasEdgeDirection.BOTH).iterator();

        while (edgeIterator.hasNext()) {
            AtlasEdge edge = edgeIterator.next();

            if (AtlasGraphUtilsV2.getState(edge) != DELETED) {
                continue;
            }

            final String relatedEntityGuid;
            if (Objects.equals(edge.getInVertex().getId(), vertex.getId())) {
                relatedEntityGuid = AtlasGraphUtilsV2.getIdFromVertex(edge.getOutVertex());
            } else {
                relatedEntityGuid = AtlasGraphUtilsV2.getIdFromVertex(edge.getInVertex());
            }

            if (StringUtils.isEmpty(relatedEntityGuid) || !relatedEntitiesGuids.contains(relatedEntityGuid)) {
                continue;
            }

            edge.setProperty(STATE_PROPERTY_KEY, AtlasRelationship.Status.ACTIVE);
        }
    }

    private Set<String> getRelatedEntitiesGuids(AtlasEntity entity) {
        Set<String> relGuidsSet = new HashSet<>();

        for (Object o : entity.getRelationshipAttributes().values()) {
            if (o instanceof AtlasObjectId) {
                relGuidsSet.add(((AtlasObjectId) o).getGuid());
            } else if (o instanceof List) {
                for (Object id : (List) o) {
                    if (id instanceof AtlasObjectId) {
                        relGuidsSet.add(((AtlasObjectId) id).getGuid());
                    }
                }
            }
        }
        return relGuidsSet;
    }

    private void validateBusinessAttributes(AtlasVertex entityVertex, AtlasEntityType entityType, Map<String, Map<String, Object>> businessAttributes, boolean isOverwrite) throws AtlasBaseException {
        List<String> messages = new ArrayList<>();

        Map<String, Map<String, AtlasBusinessAttribute>> entityTypeBusinessMetadata = entityType.getBusinessAttributes();

        for (String bmName : businessAttributes.keySet()) {
            if (!entityTypeBusinessMetadata.containsKey(bmName)) {
                messages.add(bmName + ": invalid business-metadata for entity type " + entityType.getTypeName());

                continue;
            }

            Map<String, AtlasBusinessAttribute> entityTypeBusinessAttributes = entityTypeBusinessMetadata.get(bmName);
            Map<String, Object> entityBusinessAttributes = businessAttributes.get(bmName);

            for (AtlasBusinessAttribute bmAttribute : entityTypeBusinessAttributes.values()) {
                AtlasType attrType = bmAttribute.getAttributeType();
                String attrName = bmAttribute.getName();
                Object attrValue = entityBusinessAttributes == null ? null : entityBusinessAttributes.get(attrName);
                String fieldName = entityType.getTypeName() + "." + bmName + "." + attrName;

                if (attrValue != null) {
                    attrType.validateValue(attrValue, fieldName, messages);
                    boolean isValidLength = bmAttribute.isValidLength(attrValue);
                    if (!isValidLength) {
                        messages.add(fieldName + ":  Business attribute-value exceeds maximum length limit");
                    }

                } else if (!bmAttribute.getAttributeDef().getIsOptional()) {
                    final boolean isAttrValuePresent;

                    if (isOverwrite) {
                        isAttrValuePresent = false;
                    } else {
                        Object existingValue = AtlasGraphUtilsV2.getEncodedProperty(entityVertex, bmAttribute.getVertexPropertyName(), Object.class);

                        isAttrValuePresent = existingValue != null;
                    }

                    if (!isAttrValuePresent) {
                        messages.add(fieldName + ": mandatory business-metadata attribute value missing in type " + entityType.getTypeName());
                    }
                }
            }
        }

        if (!messages.isEmpty()) {
            throw new AtlasBaseException(AtlasErrorCode.INSTANCE_CRUD_INVALID_PARAMS, messages);
        }
    }

    public static void validateCustomAttributes(AtlasEntity entity) throws AtlasBaseException {
        Map<String, String> customAttributes = entity.getCustomAttributes();

        if (MapUtils.isNotEmpty(customAttributes)) {
            for (Map.Entry<String, String> entry : customAttributes.entrySet()) {
                String key = entry.getKey();
                String value = entry.getValue();

                if (key.length() > CUSTOM_ATTRIBUTE_KEY_MAX_LENGTH) {
                    throw new AtlasBaseException(AtlasErrorCode.INVALID_CUSTOM_ATTRIBUTE_KEY_LENGTH, key);
                }

                Matcher matcher = CUSTOM_ATTRIBUTE_KEY_REGEX.matcher(key);

                if (!matcher.matches()) {
                    throw new AtlasBaseException(AtlasErrorCode.INVALID_CUSTOM_ATTRIBUTE_KEY_CHARACTERS, key);
                }

                if (StringUtils.isNotEmpty(CUSTOM_ATTRIBUTE_KEY_SPECIAL_PREFIX) && key.startsWith(CUSTOM_ATTRIBUTE_KEY_SPECIAL_PREFIX)) {
                    continue;
                }

                if (!key.startsWith(CUSTOM_ATTRIBUTE_KEY_SPECIAL_PREFIX) && value.length() > CUSTOM_ATTRIBUTE_VALUE_MAX_LENGTH) {
                    throw new AtlasBaseException(AtlasErrorCode.INVALID_CUSTOM_ATTRIBUTE_VALUE, value, String.valueOf(CUSTOM_ATTRIBUTE_VALUE_MAX_LENGTH));
                }
            }
        }
    }

    public static void validateLabels(Set<String> labels) throws AtlasBaseException {
        if (CollectionUtils.isNotEmpty(labels)) {
            for (String label : labels) {
                if (label.length() > LABEL_MAX_LENGTH.getInt()) {
                    throw new AtlasBaseException(AtlasErrorCode.INVALID_LABEL_LENGTH, label, String.valueOf(LABEL_MAX_LENGTH.getInt()));
                }

                Matcher matcher = LABEL_REGEX.matcher(label);

                if (!matcher.matches()) {
                    throw new AtlasBaseException(AtlasErrorCode.INVALID_LABEL_CHARACTERS, label);
                }
            }
        }
    }

    List<AtlasEntity> updateClassificationText(AtlasClassification classification, Collection<AtlasVertex> propagatedVertices) throws AtlasBaseException {
        List<AtlasEntity> propagatedEntities = new ArrayList<>();
        AtlasPerfMetrics.MetricRecorder metricRecorder = RequestContext.get().startMetricRecord("updateClassificationText");

        if (CollectionUtils.isNotEmpty(propagatedVertices)) {
            for (AtlasVertex vertex : propagatedVertices) {
                AtlasEntity entity = null;
                for (int i = 1; i <= MAX_NUMBER_OF_RETRIES; i++) {
                    try {
                        entity = instanceConverter.getAndCacheEntity(graphHelper.getGuid(vertex), ENTITY_CHANGE_NOTIFY_IGNORE_RELATIONSHIP_ATTRIBUTES);
                        break; //do not retry on success
                    } catch (AtlasBaseException ex) {
                        if (i == MAX_NUMBER_OF_RETRIES) {
                            LOG.error(String.format("Maximum retries reached for fetching vertex with id %s from graph. Retried %s times. Skipping...", vertex.getId(), i));
                            continue;
                        }
                        LOG.warn(String.format("Vertex with id %s could not be fetched from graph. Retrying for %s time", vertex.getId(), i));
                    }
                }

                if (entity != null) {
                    String classificationTextForEntity = fullTextMapperV2.getClassificationTextForEntity(entity);
                    vertex.setProperty(CLASSIFICATION_TEXT_KEY, classificationTextForEntity);
                    propagatedEntities.add(entity);
                }
            }
        }

        RequestContext.get().endMetricRecord(metricRecorder);
        return propagatedEntities;
    }


    private void updateLabels(AtlasVertex vertex, Set<String> labels) {
        if (CollectionUtils.isNotEmpty(labels)) {
            AtlasGraphUtilsV2.setEncodedProperty(vertex, LABELS_PROPERTY_KEY, getLabelString(labels));
        } else {
            vertex.removeProperty(LABELS_PROPERTY_KEY);
        }
    }

    private String getLabelString(Collection<String> labels) {
        String ret = null;

        if (!labels.isEmpty()) {
            ret = LABEL_NAME_DELIMITER + String.join(LABEL_NAME_DELIMITER, labels) + LABEL_NAME_DELIMITER;
        }

        return ret;
    }

    private void addToUpdatedBusinessAttributes(Map<String, Map<String, Object>> updatedBusinessAttributes, AtlasBusinessAttribute bmAttribute, Object attrValue) {
        String bmName = bmAttribute.getDefinedInType().getTypeName();
        Map<String, Object> attributes = updatedBusinessAttributes.get(bmName);

        if (attributes == null) {
            attributes = new HashMap<>();

            updatedBusinessAttributes.put(bmName, attributes);
        }

        attributes.put(bmAttribute.getName(), attrValue);
    }

<<<<<<< HEAD
    private void createAndQueueTask(String taskType, AtlasVertex entityVertex, String classificationVertexId, String classificationName, Boolean currentPropagateThroughLineage, Boolean currentRestrictPropagationThroughHierarchy) throws AtlasBaseException{

        deleteDelegate.getHandler().createAndQueueTaskWithoutCheck(taskType, entityVertex, classificationVertexId,classificationName, null, currentPropagateThroughLineage,currentRestrictPropagationThroughHierarchy);
=======
    private void createAndQueueTask(String taskType, AtlasVertex entityVertex, String classificationVertexId, Boolean currentPropagateThroughLineage, Boolean currentRestrictPropagationThroughHierarchy) throws AtlasBaseException {

        deleteDelegate.getHandler().createAndQueueTaskWithoutCheck(taskType, entityVertex, classificationVertexId, null, currentPropagateThroughLineage, currentRestrictPropagationThroughHierarchy);
>>>>>>> bfb52019
    }

    private void createAndQueueTask(String taskType, AtlasVertex entityVertex, String classificationVertexId, String classificationName) throws AtlasBaseException {
        deleteDelegate.getHandler().createAndQueueTaskWithoutCheck(taskType, entityVertex, classificationVertexId, classificationName, null);
    }

    public void removePendingTaskFromEntity(String entityGuid, String taskGuid) throws EntityNotFoundException {
        if (StringUtils.isEmpty(entityGuid) || StringUtils.isEmpty(taskGuid)) {
            return;
        }

        AtlasVertex entityVertex = graphHelper.getVertexForGUID(entityGuid);

        if (entityVertex == null) {
            LOG.warn("Error fetching vertex: {}", entityVertex);

            return;
        }

        entityVertex.removePropertyValue(PENDING_TASKS_PROPERTY_KEY, taskGuid);
    }

    public void removePendingTaskFromEdge(String edgeId, String taskGuid) throws AtlasBaseException {
        if (StringUtils.isEmpty(edgeId) || StringUtils.isEmpty(taskGuid)) {
            return;
        }

        AtlasEdge edge = graph.getEdge(edgeId);

        if (edge == null) {
            LOG.warn("Error fetching edge: {}", edgeId);

            return;
        }

        AtlasGraphUtilsV2.removeItemFromListProperty(edge, EDGE_PENDING_TASKS_PROPERTY_KEY, taskGuid);
    }


    public void addHasLineage(Set<AtlasEdge> inputOutputEdges, boolean isRestoreEntity) {
        AtlasPerfMetrics.MetricRecorder metricRecorder = RequestContext.get().startMetricRecord("addHasLineage");

        for (AtlasEdge atlasEdge : inputOutputEdges) {

            boolean isOutputEdge = PROCESS_OUTPUTS.equals(atlasEdge.getLabel());

            AtlasVertex processVertex = atlasEdge.getOutVertex();
            AtlasVertex assetVertex = atlasEdge.getInVertex();

            if (getEntityHasLineage(processVertex)) {
                AtlasGraphUtilsV2.setEncodedProperty(assetVertex, HAS_LINEAGE, true);
                continue;
            }

            String oppositeEdgeLabel = isOutputEdge ? PROCESS_INPUTS : PROCESS_OUTPUTS;

            Iterator<AtlasEdge> oppositeEdges = processVertex.getEdges(AtlasEdgeDirection.BOTH, oppositeEdgeLabel).iterator();
            boolean isHasLineageSet = false;
            while (oppositeEdges.hasNext()) {
                AtlasEdge oppositeEdge = oppositeEdges.next();
                AtlasVertex oppositeEdgeAssetVertex = oppositeEdge.getInVertex();

                if (getStatus(oppositeEdge) == ACTIVE && getStatus(oppositeEdgeAssetVertex) == ACTIVE) {
                    if (!isHasLineageSet) {
                        AtlasGraphUtilsV2.setEncodedProperty(assetVertex, HAS_LINEAGE, true);
                        AtlasGraphUtilsV2.setEncodedProperty(processVertex, HAS_LINEAGE, true);
                        isHasLineageSet = true;
                    }

                    if (isRestoreEntity) {
                        AtlasGraphUtilsV2.setEncodedProperty(oppositeEdgeAssetVertex, HAS_LINEAGE, true);
                    } else {
                        break;
                    }
                }
            }
        }
        RequestContext.get().endMetricRecord(metricRecorder);
    }

    public List<AtlasVertex> linkBusinessPolicy(String policyId, Set<String> linkGuids) {
        return linkGuids.stream().map(guid -> findByGuid(graph, guid)).filter(Objects::nonNull).filter(ev -> {
            Set<String> existingValues = ev.getMultiValuedSetProperty(ASSET_POLICY_GUIDS, String.class);
            return !existingValues.contains(policyId);
        }).peek(ev -> {
            Set<String> existingValues = ev.getMultiValuedSetProperty(ASSET_POLICY_GUIDS, String.class);
            existingValues.add(policyId);
            ev.setProperty(ASSET_POLICY_GUIDS, policyId);
            ev.setProperty(ASSET_POLICIES_COUNT, existingValues.size());

            updateModificationMetadata(ev);

            cacheDifferentialEntity(ev, existingValues);
        }).collect(Collectors.toList());
    }


    public List<AtlasVertex> unlinkBusinessPolicy(String policyId, Set<String> unlinkGuids) {
        return unlinkGuids.stream().map(guid -> AtlasGraphUtilsV2.findByGuid(graph, guid)).filter(Objects::nonNull).filter(ev -> {
            Set<String> existingValues = ev.getMultiValuedSetProperty(ASSET_POLICY_GUIDS, String.class);
            return existingValues.contains(policyId);
        }).peek(ev -> {
            Set<String> existingValues = ev.getMultiValuedSetProperty(ASSET_POLICY_GUIDS, String.class);
            existingValues.remove(policyId);
            ev.removePropertyValue(ASSET_POLICY_GUIDS, policyId);
            ev.setProperty(ASSET_POLICIES_COUNT, existingValues.size());

            updateModificationMetadata(ev);

            cacheDifferentialEntity(ev, existingValues);
        }).collect(Collectors.toList());
    }

    public List<AtlasVertex> linkMeshEntityToAsset(String meshEntityId, Set<String> linkGuids) {
        return linkGuids.stream().map(guid -> findByGuid(graph, guid)).filter(Objects::nonNull).filter(ev -> {
            Set<String> existingValues = ev.getMultiValuedSetProperty(DOMAIN_GUIDS_ATTR, String.class);
            return !existingValues.contains(meshEntityId);
        }).peek(ev -> {
            Set<String> existingValues = ev.getMultiValuedSetProperty(DOMAIN_GUIDS_ATTR, String.class);
            updateDomainAttribute(ev, existingValues, meshEntityId);
            existingValues.clear();
            existingValues.add(meshEntityId);

            updateModificationMetadata(ev);

            cacheDifferentialMeshEntity(ev, existingValues);
        }).collect(Collectors.toList());
    }

    public List<AtlasVertex> unlinkMeshEntityFromAsset(String meshEntityId, Set<String> unlinkGuids) {
        return unlinkGuids.stream().map(guid -> AtlasGraphUtilsV2.findByGuid(graph, guid)).filter(Objects::nonNull).filter(ev -> {
            Set<String> existingValues = ev.getMultiValuedSetProperty(DOMAIN_GUIDS_ATTR, String.class);
            return existingValues.contains(meshEntityId);
        }).peek(ev -> {
            Set<String> existingValues = ev.getMultiValuedSetProperty(DOMAIN_GUIDS_ATTR, String.class);
            existingValues.remove(meshEntityId);
            ev.removePropertyValue(DOMAIN_GUIDS_ATTR, meshEntityId);

            updateModificationMetadata(ev);

            cacheDifferentialMeshEntity(ev, existingValues);
        }).collect(Collectors.toList());
    }

    private void updateDomainAttribute(AtlasVertex vertex, Set<String> existingValues, String meshEntityId){
        existingValues.forEach(existingValue -> vertex.removePropertyValue(DOMAIN_GUIDS_ATTR, existingValue));
        vertex.setProperty(DOMAIN_GUIDS_ATTR, meshEntityId);
    }

    private void cacheDifferentialEntity(AtlasVertex ev, Set<String> existingValues) {
        AtlasEntity diffEntity = new AtlasEntity(ev.getProperty(TYPE_NAME_PROPERTY_KEY, String.class));
        diffEntity.setGuid(ev.getProperty(GUID_PROPERTY_KEY, String.class));
        diffEntity.setAttribute(ASSET_POLICY_GUIDS, existingValues);
        diffEntity.setAttribute(ASSET_POLICIES_COUNT, existingValues.size());
        diffEntity.setUpdatedBy(ev.getProperty(MODIFIED_BY_KEY, String.class));
        diffEntity.setUpdateTime(new Date(RequestContext.get().getRequestTime()));

        RequestContext requestContext = RequestContext.get();
        requestContext.cacheDifferentialEntity(diffEntity);
    }

    private void cacheDifferentialMeshEntity(AtlasVertex ev, Set<String> existingValues) {
        AtlasEntity diffEntity = new AtlasEntity(ev.getProperty(TYPE_NAME_PROPERTY_KEY, String.class));
        diffEntity.setGuid(ev.getProperty(GUID_PROPERTY_KEY, String.class));
        diffEntity.setAttribute(DOMAIN_GUIDS_ATTR, existingValues);
        diffEntity.setUpdatedBy(ev.getProperty(MODIFIED_BY_KEY, String.class));
        diffEntity.setUpdateTime(new Date(RequestContext.get().getRequestTime()));

        RequestContext requestContext = RequestContext.get();
        requestContext.cacheDifferentialEntity(diffEntity);
    }
}<|MERGE_RESOLUTION|>--- conflicted
+++ resolved
@@ -186,10 +186,9 @@
     };
 
     private static final boolean ENTITY_CHANGE_NOTIFY_IGNORE_RELATIONSHIP_ATTRIBUTES = AtlasConfiguration.ENTITY_CHANGE_NOTIFY_IGNORE_RELATIONSHIP_ATTRIBUTES.getBoolean();
-<<<<<<< HEAD
-    private static final boolean CLASSIFICATION_PROPAGATION_DEFAULT                  = AtlasConfiguration.CLASSIFICATION_PROPAGATION_DEFAULT.getBoolean();
-    private static final boolean RESTRICT_PROPAGATION_THROUGH_LINEAGE_DEFAULT        = false;
-
+    private static final boolean CLASSIFICATION_PROPAGATION_DEFAULT = AtlasConfiguration.CLASSIFICATION_PROPAGATION_DEFAULT.getBoolean();
+    private static final boolean RESTRICT_PROPAGATION_THROUGH_LINEAGE_DEFAULT = false;
+    
     private static final boolean RESTRICT_PROPAGATION_THROUGH_HIERARCHY_DEFAULT        = false;
     public static final int CLEANUP_BATCH_SIZE = 50000;
     private              boolean DEFERRED_ACTION_ENABLED                             = AtlasConfiguration.TASKS_USE_ENABLED.getBoolean();
@@ -198,23 +197,6 @@
     private static final int MAX_NUMBER_OF_RETRIES = AtlasConfiguration.MAX_NUMBER_OF_RETRIES.getInt();
     private static final int CHUNK_SIZE            = AtlasConfiguration.TASKS_GRAPH_COMMIT_CHUNK_SIZE.getInt();
     private static final int UD_REL_THRESHOLD = AtlasConfiguration.ATLAS_UD_RELATIONSHIPS_MAX_COUNT.getInt();
-
-    private final GraphHelper               graphHelper;
-    private final AtlasGraph                graph;
-    private final DeleteHandlerDelegate     deleteDelegate;
-    private final RestoreHandlerV1          restoreHandlerV1;
-    private final AtlasTypeRegistry         typeRegistry;
-    private final AtlasRelationshipStore    relationshipStore;
-=======
-    private static final boolean CLASSIFICATION_PROPAGATION_DEFAULT = AtlasConfiguration.CLASSIFICATION_PROPAGATION_DEFAULT.getBoolean();
-    private static final boolean RESTRICT_PROPAGATION_THROUGH_LINEAGE_DEFAULT = false;
-
-    private static final boolean RESTRICT_PROPAGATION_THROUGH_HIERARCHY_DEFAULT = false;
-    private boolean DEFERRED_ACTION_ENABLED = AtlasConfiguration.TASKS_USE_ENABLED.getBoolean();
-    private boolean DIFFERENTIAL_AUDITS = STORE_DIFFERENTIAL_AUDITS.getBoolean();
-
-    private static final int MAX_NUMBER_OF_RETRIES = AtlasConfiguration.MAX_NUMBER_OF_RETRIES.getInt();
-    private static final int CHUNK_SIZE = AtlasConfiguration.TASKS_GRAPH_COMMIT_CHUNK_SIZE.getInt();
 
     private final GraphHelper graphHelper;
     private final AtlasGraph graph;
@@ -222,7 +204,6 @@
     private final RestoreHandlerV1 restoreHandlerV1;
     private final AtlasTypeRegistry typeRegistry;
     private final AtlasRelationshipStore relationshipStore;
->>>>>>> bfb52019
     private final IAtlasEntityChangeNotifier entityChangeNotifier;
     private final AtlasInstanceConverter instanceConverter;
     private final EntityGraphRetriever entityRetriever;
@@ -3372,18 +3353,9 @@
             if (CollectionUtils.isNotEmpty(entitiesToPropagateTo)) {
                 notificationVertices.addAll(entitiesToPropagateTo);
             }
-<<<<<<< HEAD
             if (RequestContext.get().isDelayTagNotifications()) {
                 for (AtlasClassification classification : addedClassifications.keySet()) {
                     Set<AtlasVertex> vertices = addedClassifications.get(classification);
-=======
-
-
-            for (AtlasClassification classification : addedClassifications.keySet()) {
-                Set<AtlasVertex> vertices = addedClassifications.get(classification);
-
-                if (RequestContext.get().isDelayTagNotifications()) {
->>>>>>> bfb52019
                     RequestContext.get().addAddedClassificationAndVertices(classification, new ArrayList<>(vertices));
                 }
             } else {
@@ -4062,11 +4034,7 @@
                 if (removePropagation || !updatedTagPropagation) {
                     propagationType = CLASSIFICATION_PROPAGATION_DELETE;
                 }
-<<<<<<< HEAD
                 createAndQueueTask(propagationType, entityVertex, classificationVertex.getIdForDisplay(), classificationName, currentRestrictPropagationThroughLineage,currentRestrictPropagationThroughHierarchy);
-=======
-                createAndQueueTask(propagationType, entityVertex, classificationVertex.getIdForDisplay(), currentRestrictPropagationThroughLineage, currentRestrictPropagationThroughHierarchy);
->>>>>>> bfb52019
                 updatedTagPropagation = null;
             }
 
@@ -4824,15 +4792,9 @@
         attributes.put(bmAttribute.getName(), attrValue);
     }
 
-<<<<<<< HEAD
     private void createAndQueueTask(String taskType, AtlasVertex entityVertex, String classificationVertexId, String classificationName, Boolean currentPropagateThroughLineage, Boolean currentRestrictPropagationThroughHierarchy) throws AtlasBaseException{
 
         deleteDelegate.getHandler().createAndQueueTaskWithoutCheck(taskType, entityVertex, classificationVertexId,classificationName, null, currentPropagateThroughLineage,currentRestrictPropagationThroughHierarchy);
-=======
-    private void createAndQueueTask(String taskType, AtlasVertex entityVertex, String classificationVertexId, Boolean currentPropagateThroughLineage, Boolean currentRestrictPropagationThroughHierarchy) throws AtlasBaseException {
-
-        deleteDelegate.getHandler().createAndQueueTaskWithoutCheck(taskType, entityVertex, classificationVertexId, null, currentPropagateThroughLineage, currentRestrictPropagationThroughHierarchy);
->>>>>>> bfb52019
     }
 
     private void createAndQueueTask(String taskType, AtlasVertex entityVertex, String classificationVertexId, String classificationName) throws AtlasBaseException {
