/**
 * Licensed to the Apache Software Foundation (ASF) under one
 * or more contributor license agreements.  See the NOTICE file
 * distributed with this work for additional information
 * regarding copyright ownership.  The ASF licenses this file
 * to you under the Apache License, Version 2.0 (the
 * "License"); you may not use this file except in compliance
 * with the License.  You may obtain a copy of the License at
 *
 *     http://www.apache.org/licenses/LICENSE-2.0
 *
 * Unless required by applicable law or agreed to in writing, software
 * distributed under the License is distributed on an "AS IS" BASIS,
 * WITHOUT WARRANTIES OR CONDITIONS OF ANY KIND, either express or implied.
 * See the License for the specific language governing permissions and
 * limitations under the License.
 */
package org.apache.atlas.repository.store.graph.v2;


import com.google.common.annotations.VisibleForTesting;
import org.apache.atlas.*;
import org.apache.atlas.annotation.GraphTransaction;
import org.apache.atlas.authorize.AtlasAuthorizationUtils;
import org.apache.atlas.authorize.AtlasEntityAccessRequest;
import org.apache.atlas.authorize.AtlasPrivilege;
import org.apache.atlas.exception.AtlasBaseException;
import org.apache.atlas.exception.EntityNotFoundException;
import org.apache.atlas.model.TimeBoundary;
import org.apache.atlas.model.TypeCategory;
import org.apache.atlas.model.instance.*;
import org.apache.atlas.model.instance.EntityMutations.EntityOperation;
import org.apache.atlas.model.tasks.AtlasTask;
import org.apache.atlas.model.typedef.AtlasEntityDef;
import org.apache.atlas.model.typedef.AtlasEntityDef.AtlasRelationshipAttributeDef;
import org.apache.atlas.model.typedef.AtlasRelationshipDef;
import org.apache.atlas.model.typedef.AtlasStructDef.AtlasAttributeDef;
import org.apache.atlas.model.typedef.AtlasStructDef.AtlasAttributeDef.Cardinality;
import org.apache.atlas.repository.Constants;
import org.apache.atlas.repository.RepositoryException;
import org.apache.atlas.repository.converters.AtlasInstanceConverter;
import org.apache.atlas.repository.graph.GraphHelper;
import org.apache.atlas.repository.graph.IFullTextMapper;
import org.apache.atlas.repository.graphdb.AtlasEdge;
import org.apache.atlas.repository.graphdb.AtlasEdgeDirection;
import org.apache.atlas.repository.graphdb.AtlasGraph;
import org.apache.atlas.repository.graphdb.AtlasVertex;
import org.apache.atlas.repository.store.graph.AtlasRelationshipStore;
import org.apache.atlas.repository.store.graph.EntityGraphDiscoveryContext;
import org.apache.atlas.repository.store.graph.v1.DeleteHandlerDelegate;
import org.apache.atlas.repository.store.graph.v2.tasks.ClassificationTask;
import org.apache.atlas.tasks.TaskManagement;
import org.apache.atlas.type.AtlasArrayType;
import org.apache.atlas.repository.store.graph.v1.RestoreHandlerV1;
import org.apache.atlas.type.AtlasBuiltInTypes;
import org.apache.atlas.type.AtlasBusinessMetadataType.AtlasBusinessAttribute;
import org.apache.atlas.type.AtlasClassificationType;
import org.apache.atlas.type.AtlasEntityType;
import org.apache.atlas.type.AtlasMapType;
import org.apache.atlas.type.AtlasStructType;
import org.apache.atlas.type.AtlasStructType.AtlasAttribute;
import org.apache.atlas.type.AtlasStructType.AtlasAttribute.AtlasRelationshipEdgeDirection;
import org.apache.atlas.type.AtlasType;
import org.apache.atlas.type.AtlasTypeRegistry;
import org.apache.atlas.type.AtlasTypeUtil;
import org.apache.atlas.utils.AtlasEntityUtil;
import org.apache.atlas.utils.AtlasJson;
import org.apache.atlas.utils.AtlasPerfMetrics;
import org.apache.atlas.utils.AtlasPerfMetrics.MetricRecorder;
import org.apache.atlas.utils.AtlasPerfTracer;
import org.apache.commons.codec.digest.DigestUtils;
import org.apache.commons.collections.CollectionUtils;
import org.apache.commons.collections.MapUtils;
import org.apache.commons.lang3.StringUtils;
import org.slf4j.Logger;
import org.slf4j.LoggerFactory;
import org.springframework.stereotype.Component;

import javax.inject.Inject;
import java.util.*;
import java.util.regex.Matcher;
import java.util.regex.Pattern;
import java.util.stream.Collectors;

import static org.apache.atlas.AtlasConfiguration.LABEL_MAX_LENGTH;
import static org.apache.atlas.AtlasConfiguration.STORE_DIFFERENTIAL_AUDITS;
import static org.apache.atlas.model.TypeCategory.ARRAY;
import static org.apache.atlas.model.TypeCategory.CLASSIFICATION;
import static org.apache.atlas.model.instance.AtlasEntity.Status.ACTIVE;
import static org.apache.atlas.model.instance.AtlasEntity.Status.DELETED;
import static org.apache.atlas.model.instance.AtlasRelatedObjectId.KEY_RELATIONSHIP_ATTRIBUTES;
import static org.apache.atlas.model.instance.EntityMutations.EntityOperation.CREATE;
import static org.apache.atlas.model.instance.EntityMutations.EntityOperation.DELETE;
import static org.apache.atlas.model.instance.EntityMutations.EntityOperation.PARTIAL_UPDATE;
import static org.apache.atlas.model.instance.EntityMutations.EntityOperation.UPDATE;
import static org.apache.atlas.model.typedef.AtlasStructDef.AtlasAttributeDef.Cardinality.SET;
import static org.apache.atlas.repository.Constants.*;
import static org.apache.atlas.repository.graph.GraphHelper.getClassificationEdge;
import static org.apache.atlas.repository.graph.GraphHelper.getClassificationVertex;
import static org.apache.atlas.repository.graph.GraphHelper.getCollectionElementsUsingRelationship;
import static org.apache.atlas.repository.graph.GraphHelper.getDelimitedClassificationNames;
import static org.apache.atlas.repository.graph.GraphHelper.getLabels;
import static org.apache.atlas.repository.graph.GraphHelper.getMapElementsProperty;
import static org.apache.atlas.repository.graph.GraphHelper.getStatus;
import static org.apache.atlas.repository.graph.GraphHelper.getTraitLabel;
import static org.apache.atlas.repository.graph.GraphHelper.getTraitNames;
import static org.apache.atlas.repository.graph.GraphHelper.getTypeName;
import static org.apache.atlas.repository.graph.GraphHelper.getTypeNames;
import static org.apache.atlas.repository.graph.GraphHelper.isPropagationEnabled;
import static org.apache.atlas.repository.graph.GraphHelper.isRelationshipEdge;
import static org.apache.atlas.repository.graph.GraphHelper.string;
import static org.apache.atlas.repository.graph.GraphHelper.updateModificationMetadata;
import static org.apache.atlas.repository.graph.GraphHelper.getEntityHasLineage;
import static org.apache.atlas.repository.graph.GraphHelper.isTermEntityEdge;
import static org.apache.atlas.repository.graph.GraphHelper.getRemovePropagations;
import static org.apache.atlas.repository.graph.GraphHelper.getPropagatedEdges;
import static org.apache.atlas.repository.graph.GraphHelper.getPropagatableClassifications;
import static org.apache.atlas.repository.graph.GraphHelper.getClassificationEntityGuid;
import static org.apache.atlas.repository.store.graph.v2.AtlasGraphUtilsV2.*;
import static org.apache.atlas.repository.store.graph.v2.preprocessor.PreProcessorUtils.INPUT_PORT_GUIDS_ATTR;
import static org.apache.atlas.repository.store.graph.v2.preprocessor.PreProcessorUtils.OUTPUT_PORT_GUIDS_ATTR;
import static org.apache.atlas.repository.store.graph.v2.tasks.ClassificationPropagateTaskFactory.*;
import static org.apache.atlas.type.AtlasStructType.AtlasAttribute.AtlasRelationshipEdgeDirection.IN;
import static org.apache.atlas.type.AtlasStructType.AtlasAttribute.AtlasRelationshipEdgeDirection.OUT;
import static org.apache.atlas.type.Constants.PENDING_TASKS_PROPERTY_KEY;
import static org.apache.atlas.type.Constants.CATEGORIES_PARENT_PROPERTY_KEY;
import static org.apache.atlas.type.Constants.CATEGORIES_PROPERTY_KEY;
import static org.apache.atlas.type.Constants.GLOSSARY_PROPERTY_KEY;
import static org.apache.atlas.type.Constants.HAS_LINEAGE;
import static org.apache.atlas.type.Constants.MEANINGS_PROPERTY_KEY;
import static org.apache.atlas.type.Constants.MEANINGS_TEXT_PROPERTY_KEY;
import static org.apache.atlas.type.Constants.MEANING_NAMES_PROPERTY_KEY;


@Component
public class EntityGraphMapper {
    private static final Logger LOG      = LoggerFactory.getLogger(EntityGraphMapper.class);
    private static final Logger PERF_LOG = AtlasPerfTracer.getPerfLogger("entityGraphMapper");

    private static final String  SOFT_REF_FORMAT                   = "%s:%s";
    private static final int     INDEXED_STR_SAFE_LEN              = AtlasConfiguration.GRAPHSTORE_INDEXED_STRING_SAFE_LENGTH.getInt();
    private static final boolean WARN_ON_NO_RELATIONSHIP           = AtlasConfiguration.RELATIONSHIP_WARN_NO_RELATIONSHIPS.getBoolean();
    private static final String  CUSTOM_ATTRIBUTE_KEY_SPECIAL_PREFIX = AtlasConfiguration.CUSTOM_ATTRIBUTE_KEY_SPECIAL_PREFIX.getString();

    private static final String  CLASSIFICATION_NAME_DELIMITER     = "|";
    private static final Pattern CUSTOM_ATTRIBUTE_KEY_REGEX        = Pattern.compile("^[a-zA-Z0-9_-]*$");
    private static final Pattern LABEL_REGEX                       = Pattern.compile("^[a-zA-Z0-9_-]*$");
    private static final int     CUSTOM_ATTRIBUTE_KEY_MAX_LENGTH   = AtlasConfiguration.CUSTOM_ATTRIBUTE_KEY_MAX_LENGTH.getInt();
    private static final int     CUSTOM_ATTRIBUTE_VALUE_MAX_LENGTH = AtlasConfiguration.CUSTOM_ATTRIBUTE_VALUE_MAX_LENGTH.getInt();

    private static final String TYPE_GLOSSARY= "AtlasGlossary";
    private static final String TYPE_CATEGORY= "AtlasGlossaryCategory";
    private static final String TYPE_TERM = "AtlasGlossaryTerm";
    private static final String TYPE_PRODUCT = "DataProduct";
    private static final String TYPE_DOMAIN = "DataDomain";
    private static final String TYPE_PROCESS = "Process";
    private static final String ATTR_MEANINGS = "meanings";
    private static final String ATTR_ANCHOR = "anchor";
    private static final String ATTR_CATEGORIES = "categories";
    private static final List<String> ALLOWED_DATATYPES_FOR_DEFAULT_NULL = new ArrayList() {
        {
            add("int");
            add("long");
            add("float");
        }
    };

    private static final boolean ENTITY_CHANGE_NOTIFY_IGNORE_RELATIONSHIP_ATTRIBUTES = AtlasConfiguration.ENTITY_CHANGE_NOTIFY_IGNORE_RELATIONSHIP_ATTRIBUTES.getBoolean();
    private static final boolean CLASSIFICATION_PROPAGATION_DEFAULT                  = AtlasConfiguration.CLASSIFICATION_PROPAGATION_DEFAULT.getBoolean();
    private static final boolean RESTRICT_PROPAGATION_THROUGH_LINEAGE_DEFAULT        = false;

    private static final boolean RESTRICT_PROPAGATION_THROUGH_HIERARCHY_DEFAULT        = false;
    public static final int CLEANUP_BATCH_SIZE = 200000;
    private              boolean DEFERRED_ACTION_ENABLED                             = AtlasConfiguration.TASKS_USE_ENABLED.getBoolean();
    private              boolean DIFFERENTIAL_AUDITS                                 = STORE_DIFFERENTIAL_AUDITS.getBoolean();

    private static final int MAX_NUMBER_OF_RETRIES = AtlasConfiguration.MAX_NUMBER_OF_RETRIES.getInt();
    private static final int CHUNK_SIZE            = AtlasConfiguration.TASKS_GRAPH_COMMIT_CHUNK_SIZE.getInt();
    private static final int UD_REL_THRESHOLD = AtlasConfiguration.ATLAS_UD_RELATIONSHIPS_MAX_COUNT.getInt();

    private final GraphHelper               graphHelper;
    private final AtlasGraph                graph;
    private final DeleteHandlerDelegate     deleteDelegate;
    private final RestoreHandlerV1          restoreHandlerV1;
    private final AtlasTypeRegistry         typeRegistry;
    private final AtlasRelationshipStore    relationshipStore;
    private final IAtlasEntityChangeNotifier entityChangeNotifier;
    private final AtlasInstanceConverter    instanceConverter;
    private final EntityGraphRetriever      entityRetriever;
    private final IFullTextMapper           fullTextMapperV2;
    private final TaskManagement            taskManagement;
    private final TransactionInterceptHelper   transactionInterceptHelper;
    private final EntityGraphRetriever       retrieverNoRelation;

    private static final Set<String> excludedTypes = new HashSet<>(Arrays.asList(TYPE_GLOSSARY, TYPE_CATEGORY, TYPE_TERM, TYPE_PRODUCT, TYPE_DOMAIN));

    @Inject
    public EntityGraphMapper(DeleteHandlerDelegate deleteDelegate, RestoreHandlerV1 restoreHandlerV1, AtlasTypeRegistry typeRegistry, AtlasGraph graph,
                             AtlasRelationshipStore relationshipStore, IAtlasEntityChangeNotifier entityChangeNotifier,
                             AtlasInstanceConverter instanceConverter, IFullTextMapper fullTextMapperV2,
                             TaskManagement taskManagement, TransactionInterceptHelper transactionInterceptHelper) {
        this.restoreHandlerV1 = restoreHandlerV1;
        this.graphHelper          = new GraphHelper(graph);
        this.deleteDelegate       = deleteDelegate;
        this.typeRegistry         = typeRegistry;
        this.graph                = graph;
        this.relationshipStore    = relationshipStore;
        this.entityChangeNotifier = entityChangeNotifier;
        this.instanceConverter    = instanceConverter;
        this.entityRetriever      = new EntityGraphRetriever(graph, typeRegistry);
        this.retrieverNoRelation  = new EntityGraphRetriever(graph, typeRegistry, true);
        this.fullTextMapperV2     = fullTextMapperV2;
        this.taskManagement       = taskManagement;
        this.transactionInterceptHelper = transactionInterceptHelper;}

    @VisibleForTesting
    public void setTasksUseFlag(boolean value) {
        DEFERRED_ACTION_ENABLED = value;
    }

    public AtlasVertex createVertex(AtlasEntity entity) throws AtlasBaseException {
        final String guid = UUID.randomUUID().toString();
        return createVertexWithGuid(entity, guid);
    }

    public AtlasVertex createShellEntityVertex(AtlasObjectId objectId, EntityGraphDiscoveryContext context) throws AtlasBaseException {
        if (LOG.isDebugEnabled()) {
            LOG.debug("==> createShellEntityVertex({})", objectId.getTypeName());
        }

        final String    guid       = UUID.randomUUID().toString();
        AtlasEntityType entityType = typeRegistry.getEntityTypeByName(objectId.getTypeName());
        AtlasVertex     ret        = createStructVertex(objectId);

        for (String superTypeName : entityType.getAllSuperTypes()) {
            AtlasGraphUtilsV2.addEncodedProperty(ret, SUPER_TYPES_PROPERTY_KEY, superTypeName);
        }

        AtlasGraphUtilsV2.setEncodedProperty(ret, GUID_PROPERTY_KEY, guid);
        AtlasGraphUtilsV2.setEncodedProperty(ret, VERSION_PROPERTY_KEY, getEntityVersion(null));
        AtlasGraphUtilsV2.setEncodedProperty(ret, IS_INCOMPLETE_PROPERTY_KEY, INCOMPLETE_ENTITY_VALUE);

        // map unique attributes
        Map<String, Object>   uniqueAttributes = objectId.getUniqueAttributes();
        EntityMutationContext mutationContext  = new EntityMutationContext(context);

        for (AtlasAttribute attribute : entityType.getUniqAttributes().values()) {
            String attrName  = attribute.getName();

            if (uniqueAttributes.containsKey(attrName)) {
                Object attrValue = attribute.getAttributeType().getNormalizedValue(uniqueAttributes.get(attrName));

                mapAttribute(attribute, attrValue, ret, CREATE, mutationContext);
            }
        }

        GraphTransactionInterceptor.addToVertexCache(guid, ret);

        return ret;
    }

    public AtlasVertex createVertexWithGuid(AtlasEntity entity, String guid) throws AtlasBaseException {
        if (LOG.isDebugEnabled()) {
            LOG.debug("==> createVertexWithGuid({})", entity.getTypeName());
        }

        AtlasEntityType entityType = typeRegistry.getEntityTypeByName(entity.getTypeName());
        AtlasVertex     ret        = createStructVertex(entity);

        for (String superTypeName : entityType.getAllSuperTypes()) {
            AtlasGraphUtilsV2.addEncodedProperty(ret, SUPER_TYPES_PROPERTY_KEY, superTypeName);
        }

        AtlasGraphUtilsV2.setEncodedProperty(ret, GUID_PROPERTY_KEY, guid);
        AtlasGraphUtilsV2.setEncodedProperty(ret, VERSION_PROPERTY_KEY, getEntityVersion(entity));

        setCustomAttributes(ret, entity);

        if (CollectionUtils.isNotEmpty(entity.getLabels())) {
            setLabels(ret, entity.getLabels());
        }

        GraphTransactionInterceptor.addToVertexCache(guid, ret);

        return ret;
    }

    public void updateSystemAttributes(AtlasVertex vertex, AtlasEntity entity) throws AtlasBaseException {
        if (entity.getVersion() != null) {
            AtlasGraphUtilsV2.setEncodedProperty(vertex, VERSION_PROPERTY_KEY, entity.getVersion());
        }

        if (entity.getCreateTime() != null) {
            AtlasGraphUtilsV2.setEncodedProperty(vertex, TIMESTAMP_PROPERTY_KEY, entity.getCreateTime().getTime());
        }

        if (entity.getUpdateTime() != null) {
            AtlasGraphUtilsV2.setEncodedProperty(vertex, MODIFICATION_TIMESTAMP_PROPERTY_KEY, entity.getUpdateTime().getTime());
        }

        if (StringUtils.isNotEmpty(entity.getCreatedBy())) {
            AtlasGraphUtilsV2.setEncodedProperty(vertex, CREATED_BY_KEY, entity.getCreatedBy());
        }

        if (StringUtils.isNotEmpty(entity.getUpdatedBy())) {
            AtlasGraphUtilsV2.setEncodedProperty(vertex, MODIFIED_BY_KEY, entity.getUpdatedBy());
        }

        if (StringUtils.isNotEmpty(entity.getHomeId())) {
            AtlasGraphUtilsV2.setEncodedProperty(vertex, HOME_ID_KEY, entity.getHomeId());
        }

        if (entity.isProxy() != null) {
            AtlasGraphUtilsV2.setEncodedProperty(vertex, IS_PROXY_KEY, entity.isProxy());
        }

        if (entity.getProvenanceType() != null) {
            AtlasGraphUtilsV2.setEncodedProperty(vertex, PROVENANCE_TYPE_KEY, entity.getProvenanceType());
        }

        if (entity.getCustomAttributes() != null) {
            setCustomAttributes(vertex, entity);
        }

        if (entity.getLabels() != null) {
            setLabels(vertex, entity.getLabels());
        }
    }

    public EntityMutationResponse mapAttributesAndClassifications(EntityMutationContext context,
                                                                  final boolean isPartialUpdate,
                                                                  final boolean replaceClassifications,
                                                                  boolean replaceBusinessAttributes,
                                                                  boolean isOverwriteBusinessAttribute) throws AtlasBaseException {

        MetricRecorder metric = RequestContext.get().startMetricRecord("mapAttributesAndClassifications");

        EntityMutationResponse resp = new EntityMutationResponse();
        RequestContext reqContext = RequestContext.get();

        if (CollectionUtils.isNotEmpty(context.getEntitiesToRestore())) {
            restoreHandlerV1.restoreEntities(context.getEntitiesToRestore());
        }

        Collection<AtlasEntity> createdEntities = context.getCreatedEntities();
        Collection<AtlasEntity> updatedEntities = context.getUpdatedEntities();
        Collection<AtlasEntity> appendEntities = context.getUpdatedEntitiesForAppendRelationshipAttribute();
        Collection<AtlasEntity> removeEntities = context.getEntitiesUpdatedWithRemoveRelationshipAttribute();

        if (CollectionUtils.isNotEmpty(createdEntities)) {
            for (AtlasEntity createdEntity : createdEntities) {
                try {
                    reqContext.getDeletedEdgesIds().clear();

                    String guid = createdEntity.getGuid();
                    AtlasVertex vertex = context.getVertex(guid);
                    AtlasEntityType entityType = context.getType(guid);

                    mapAttributes(createdEntity, entityType, vertex, CREATE, context);
                    mapRelationshipAttributes(createdEntity, entityType, vertex, CREATE, context);

                    setCustomAttributes(vertex, createdEntity);
                    setSystemAttributesToEntity(vertex, createdEntity);
                    resp.addEntity(CREATE, constructHeader(createdEntity, vertex, entityType.getAllAttributes()));
                    addClassifications(context, guid, createdEntity.getClassifications());

                    if (MapUtils.isNotEmpty(createdEntity.getBusinessAttributes())) {
                        addOrUpdateBusinessAttributes(vertex, entityType, createdEntity.getBusinessAttributes());
                    }

                    Set<AtlasEdge> inOutEdges = getNewCreatedInputOutputEdges(guid);

                    if (inOutEdges != null && inOutEdges.size() > 0) {
                        boolean isRestoreEntity = false;
                        if (CollectionUtils.isNotEmpty(context.getEntitiesToRestore())) {
                            isRestoreEntity = context.getEntitiesToRestore().contains(vertex);
                        }
                        addHasLineage(inOutEdges, isRestoreEntity);
                    }

                    Set<AtlasEdge> removedEdges = getRemovedInputOutputEdges(guid);

                    if (removedEdges != null && removedEdges.size() > 0) {
                        deleteDelegate.getHandler().resetHasLineageOnInputOutputDelete(removedEdges, null);
                    }

                    reqContext.cache(createdEntity);

                    if (DEFERRED_ACTION_ENABLED) {
                        Set<String> deletedEdgeIds = reqContext.getDeletedEdgesIds();
                        for (String deletedEdgeId : deletedEdgeIds) {
                            AtlasEdge edge = graph.getEdge(deletedEdgeId);
                            deleteDelegate.getHandler().createAndQueueClassificationRefreshPropagationTask(edge);
                        }
                    }
                } catch (AtlasBaseException baseException) {
                    setEntityGuidToException(createdEntity, baseException, context);
                    throw baseException;
                }
            }
        }

        EntityOperation updateType = isPartialUpdate ? PARTIAL_UPDATE : UPDATE;

        if (CollectionUtils.isNotEmpty(updatedEntities)) {
            for (AtlasEntity updatedEntity : updatedEntities) {
                try {
                    reqContext.getDeletedEdgesIds().clear();

                    String guid = updatedEntity.getGuid();
                    AtlasVertex vertex = context.getVertex(guid);
                    AtlasEntityType entityType = context.getType(guid);

                    mapAttributes(updatedEntity, entityType, vertex, updateType, context);
                    mapRelationshipAttributes(updatedEntity, entityType, vertex, UPDATE, context);

                    setCustomAttributes(vertex, updatedEntity);

                    if (replaceClassifications) {
                        deleteClassifications(guid);
                        addClassifications(context, guid, updatedEntity.getClassifications());
                    }

                    if (replaceBusinessAttributes) {
                        if (MapUtils.isEmpty(updatedEntity.getBusinessAttributes()) && isOverwriteBusinessAttribute) {
                            Map<String, Map<String, Object>> businessMetadata = entityRetriever.getBusinessMetadata(vertex);
                            if (MapUtils.isNotEmpty(businessMetadata)) {
                                removeBusinessAttributes(vertex, entityType, businessMetadata);
                            }
                        } else {
                            addOrUpdateBusinessAttributes(guid, updatedEntity.getBusinessAttributes(), isOverwriteBusinessAttribute);
                        }
                    }

                    setSystemAttributesToEntity(vertex, updatedEntity);
                    resp.addEntity(updateType, constructHeader(updatedEntity, vertex, entityType.getAllAttributes()));

                    // Add hasLineage for newly created edges
                    Set<AtlasEdge> newlyCreatedEdges = getNewCreatedInputOutputEdges(guid);
                    if (newlyCreatedEdges.size() > 0) {
                        addHasLineage(newlyCreatedEdges, false);
                    }

                    // Add hasLineage for restored edges
                    if (CollectionUtils.isNotEmpty(context.getEntitiesToRestore()) && context.getEntitiesToRestore().contains(vertex)) {
                        Set<AtlasEdge> restoredInputOutputEdges = getRestoredInputOutputEdges(vertex);
                        addHasLineage(restoredInputOutputEdges, true);
                    }

                    Set<AtlasEdge> removedEdges = getRemovedInputOutputEdges(guid);

                    if (removedEdges != null && removedEdges.size() > 0) {
                        deleteDelegate.getHandler().resetHasLineageOnInputOutputDelete(removedEdges, null);
                    }

                    reqContext.cache(updatedEntity);

                    if (DEFERRED_ACTION_ENABLED) {
                        Set<String> deletedEdgeIds = reqContext.getDeletedEdgesIds();
                        for (String deletedEdgeId : deletedEdgeIds) {
                            AtlasEdge edge = graph.getEdge(deletedEdgeId);
                            deleteDelegate.getHandler().createAndQueueClassificationRefreshPropagationTask(edge);
                        }
                    }

                } catch (AtlasBaseException baseException) {
                    setEntityGuidToException(updatedEntity, baseException, context);
                    throw baseException;
                }
            }
        } else {

            if (CollectionUtils.isNotEmpty(appendEntities)) {
                for (AtlasEntity entity : appendEntities) {
                    String guid = entity.getGuid();
                    AtlasVertex vertex = context.getVertex(guid);
                    AtlasEntityType entityType = context.getType(guid);
                    mapAppendRemoveRelationshipAttributes(entity, entityType, vertex, UPDATE, context, true, false);
                }
            }

            if (CollectionUtils.isNotEmpty(removeEntities)) {
                for (AtlasEntity entity : removeEntities) {
                    String guid = entity.getGuid();
                    AtlasVertex vertex = context.getVertex(guid);
                    AtlasEntityType entityType = context.getType(guid);
                    mapAppendRemoveRelationshipAttributes(entity, entityType, vertex, UPDATE, context, false, true);
                }
            }
        }

        if (CollectionUtils.isNotEmpty(context.getEntitiesToDelete())) {
            deleteDelegate.getHandler().deleteEntities(context.getEntitiesToDelete());
        }

        RequestContext req = RequestContext.get();

        if(!req.isPurgeRequested()) {
            for (AtlasEntityHeader entity : req.getDeletedEntities()) {
                resp.addEntity(DELETE, entity);
            }
        }

        for (AtlasEntityHeader entity : req.getUpdatedEntities()) {
            resp.addEntity(updateType, entity);
        }

        if (req.getRestoredEntities() != null && req.getRestoredEntities().size() > 0) {
            for (AtlasEntityHeader entity : req.getRestoredEntities()) {
                resp.addEntity(UPDATE, entity);
            }
        }

        RequestContext.get().endMetricRecord(metric);

        return resp;
    }

    private void setSystemAttributesToEntity(AtlasVertex entityVertex, AtlasEntity createdEntity) {

        createdEntity.setCreatedBy(GraphHelper.getCreatedByAsString(entityVertex));
        createdEntity.setUpdatedBy(GraphHelper.getModifiedByAsString(entityVertex));
        createdEntity.setCreateTime(new Date(GraphHelper.getCreatedTime(entityVertex)));
        createdEntity.setUpdateTime(new Date(GraphHelper.getModifiedTime(entityVertex)));


        if (DIFFERENTIAL_AUDITS) {
            AtlasEntity diffEntity = RequestContext.get().getDifferentialEntity(createdEntity.getGuid());
            if (diffEntity != null) {
                diffEntity.setUpdateTime(createdEntity.getUpdateTime());
                diffEntity.setUpdatedBy(createdEntity.getUpdatedBy());
            }
        }
    }


    private void setEntityGuidToException(AtlasEntity entity, AtlasBaseException exception, EntityMutationContext context) {
        String guid;
        try {
            guid = context.getGuidAssignments().entrySet().stream().filter(x -> entity.getGuid().equals(x.getValue())).findFirst().get().getKey();
        } catch (NoSuchElementException noSuchElementException) {
            guid = entity.getGuid();
        }

        exception.setEntityGuid(guid);
    }

    public void setCustomAttributes(AtlasVertex vertex, AtlasEntity entity) {
        String customAttributesString = getCustomAttributesString(entity);

        if (customAttributesString != null) {
            AtlasGraphUtilsV2.setEncodedProperty(vertex, CUSTOM_ATTRIBUTES_PROPERTY_KEY, customAttributesString);
        }
    }

    public void mapGlossaryRelationshipAttribute(AtlasAttribute attribute, AtlasObjectId glossaryObjectId,
                                                 AtlasVertex entityVertex, EntityMutationContext context) throws AtlasBaseException {

        mapAttribute(attribute, glossaryObjectId, entityVertex, EntityMutations.EntityOperation.UPDATE, context);
    }

    public void setLabels(AtlasVertex vertex, Set<String> labels) throws AtlasBaseException {
        final Set<String> currentLabels = getLabels(vertex);
        final Set<String> addedLabels;
        final Set<String> removedLabels;

        if (CollectionUtils.isEmpty(currentLabels)) {
            addedLabels   = labels;
            removedLabels = null;
        } else if (CollectionUtils.isEmpty(labels)) {
            addedLabels   = null;
            removedLabels = currentLabels;
        } else {
            addedLabels   = new HashSet<String>(CollectionUtils.subtract(labels, currentLabels));
            removedLabels = new HashSet<String>(CollectionUtils.subtract(currentLabels, labels));
        }

        updateLabels(vertex, labels);

        entityChangeNotifier.onLabelsUpdatedFromEntity(graphHelper.getGuid(vertex), addedLabels, removedLabels);
    }

    public void addLabels(AtlasVertex vertex, Set<String> labels) throws AtlasBaseException {
        if (CollectionUtils.isNotEmpty(labels)) {
            final Set<String> existingLabels = graphHelper.getLabels(vertex);
            final Set<String> updatedLabels;

            if (CollectionUtils.isEmpty(existingLabels)) {
                updatedLabels = labels;
            } else {
                updatedLabels = new HashSet<>(existingLabels);
                updatedLabels.addAll(labels);
            }
            if (!updatedLabels.equals(existingLabels)) {
                updateLabels(vertex, updatedLabels);
                updatedLabels.removeAll(existingLabels);
                entityChangeNotifier.onLabelsUpdatedFromEntity(graphHelper.getGuid(vertex), updatedLabels, null);
            }
        }
    }

    public void removeLabels(AtlasVertex vertex, Set<String> labels) throws AtlasBaseException {
        if (CollectionUtils.isNotEmpty(labels)) {
            final Set<String> existingLabels = graphHelper.getLabels(vertex);
            Set<String> updatedLabels;

            if (CollectionUtils.isNotEmpty(existingLabels)) {
                updatedLabels = new HashSet<>(existingLabels);
                updatedLabels.removeAll(labels);

                if (!updatedLabels.equals(existingLabels)) {
                    updateLabels(vertex, updatedLabels);
                    existingLabels.removeAll(updatedLabels);
                    entityChangeNotifier.onLabelsUpdatedFromEntity(graphHelper.getGuid(vertex), null, existingLabels);
                }
            }
        }
    }

    public void addOrUpdateBusinessAttributes(String guid, Map<String, Map<String, Object>> businessAttrbutes, boolean isOverwrite) throws AtlasBaseException {
        if (StringUtils.isEmpty(guid)) {
            throw new AtlasBaseException(AtlasErrorCode.INVALID_PARAMETERS, "guid is null/empty");
        }

        if (MapUtils.isEmpty(businessAttrbutes)) {
            return;
        }

        AtlasVertex entityVertex = AtlasGraphUtilsV2.findByGuid(graph, guid);

        if (entityVertex == null) {
            throw new AtlasBaseException(AtlasErrorCode.INSTANCE_GUID_NOT_FOUND, guid);
        }

        String                           typeName                     = getTypeName(entityVertex);
        AtlasEntityType                  entityType                   = typeRegistry.getEntityTypeByName(typeName);
        AtlasEntityHeader                entityHeader                 = entityRetriever.toAtlasEntityHeaderWithClassifications(entityVertex);
        Map<String, Map<String, Object>> currEntityBusinessAttributes = entityRetriever.getBusinessMetadata(entityVertex);
        Set<String>                      updatedBusinessMetadataNames = new HashSet<>();

        for (String bmName : entityType.getBusinessAttributes().keySet()) {
            Map<String, Object> bmAttrs     = businessAttrbutes.get(bmName);
            Map<String, Object> currBmAttrs = currEntityBusinessAttributes != null ? currEntityBusinessAttributes.get(bmName) : null;

            if (MapUtils.isEmpty(bmAttrs) && MapUtils.isEmpty(currBmAttrs)) { // no change
                continue;
            } else if (Objects.equals(bmAttrs, currBmAttrs)) { // no change
                continue;
            }

            updatedBusinessMetadataNames.add(bmName);
        }

        AtlasEntityAccessRequest.AtlasEntityAccessRequestBuilder requestBuilder = new AtlasEntityAccessRequest.AtlasEntityAccessRequestBuilder(typeRegistry, AtlasPrivilege.ENTITY_UPDATE_BUSINESS_METADATA, entityHeader);

        for (String bmName : updatedBusinessMetadataNames) {
            requestBuilder.setBusinessMetadata(bmName);

            AtlasAuthorizationUtils.verifyAccess(requestBuilder.build(), "add/update business-metadata: guid=", guid, ", business-metadata-name=", bmName);
        }

        if (isOverwrite) {
            setBusinessAttributes(entityVertex, entityType, businessAttrbutes);
        } else {
            addOrUpdateBusinessAttributes(entityVertex, entityType, businessAttrbutes);
        }
    }

    /*
     * reset/overwrite business attributes of the entity with given values
     */
    public void setBusinessAttributes(AtlasVertex entityVertex, AtlasEntityType entityType, Map<String, Map<String, Object>> businessAttributes) throws AtlasBaseException {
        if (LOG.isDebugEnabled()) {
            LOG.debug("==> setBusinessAttributes(entityVertex={}, entityType={}, businessAttributes={}", entityVertex, entityType.getTypeName(), businessAttributes);
        }

        validateBusinessAttributes(entityVertex, entityType, businessAttributes, true);

        Map<String, Map<String, AtlasBusinessAttribute>> entityTypeBusinessAttributes = entityType.getBusinessAttributes();
        Map<String, Map<String, Object>>                 updatedBusinessAttributes    = new HashMap<>();

        for (Map.Entry<String, Map<String, AtlasBusinessAttribute>> entry : entityTypeBusinessAttributes.entrySet()) {
            String                              bmName             = entry.getKey();
            Map<String, AtlasBusinessAttribute> bmAttributes       = entry.getValue();
            Map<String, Object>                 entityBmAttributes = MapUtils.isEmpty(businessAttributes) ? null : businessAttributes.get(bmName);

            for (AtlasBusinessAttribute bmAttribute : bmAttributes.values()) {
                String bmAttrName          = bmAttribute.getName();
                Object bmAttrExistingValue = null;
                boolean isArrayOfPrimitiveType = false;
                boolean isArrayOfEnum = false;
                if (bmAttribute.getAttributeType().getTypeCategory().equals(ARRAY)) {
                    AtlasArrayType bmAttributeType = (AtlasArrayType) bmAttribute.getAttributeType();
                    AtlasType elementType = bmAttributeType.getElementType();
                    isArrayOfPrimitiveType = elementType.getTypeCategory().equals(TypeCategory.PRIMITIVE);
                    isArrayOfEnum = elementType.getTypeCategory().equals(TypeCategory.ENUM);
                }
                if (isArrayOfPrimitiveType || isArrayOfEnum) {
                    bmAttrExistingValue = entityVertex.getPropertyValues(bmAttribute.getVertexPropertyName(), Object.class);
                } else {
                    bmAttrExistingValue = entityVertex.getProperty(bmAttribute.getVertexPropertyName(), Object.class);
                }
                Object bmAttrNewValue      = MapUtils.isEmpty(entityBmAttributes) ? null : entityBmAttributes.get(bmAttrName);

                if (bmAttrExistingValue == null) {
                    if (bmAttrNewValue != null) {
                        if (LOG.isDebugEnabled()) {
                            LOG.debug("setBusinessAttributes(): adding {}.{}={}", bmName, bmAttribute.getName(), bmAttrNewValue);
                        }

                        mapAttribute(bmAttribute, bmAttrNewValue, entityVertex, CREATE, new EntityMutationContext());

                        addToUpdatedBusinessAttributes(updatedBusinessAttributes, bmAttribute, bmAttrNewValue);
                    }
                } else {
                    if (bmAttrNewValue != null) {
                        if (!Objects.equals(bmAttrExistingValue, bmAttrNewValue)) {
                            if (LOG.isDebugEnabled()) {
                                LOG.debug("setBusinessAttributes(): updating {}.{}={}", bmName, bmAttribute.getName(), bmAttrNewValue);
                            }

                            mapAttribute(bmAttribute, bmAttrNewValue, entityVertex, UPDATE, new EntityMutationContext());

                            addToUpdatedBusinessAttributes(updatedBusinessAttributes, bmAttribute, bmAttrNewValue);
                        }
                    } else {
                        if (LOG.isDebugEnabled()) {
                            LOG.debug("setBusinessAttributes(): removing {}.{}", bmName, bmAttribute.getName());
                        }

                        entityVertex.removeProperty(bmAttribute.getVertexPropertyName());

                        addToUpdatedBusinessAttributes(updatedBusinessAttributes, bmAttribute, bmAttrNewValue);
                    }
                }
            }
        }

        if (MapUtils.isNotEmpty(updatedBusinessAttributes)) {
            entityChangeNotifier.onBusinessAttributesUpdated(AtlasGraphUtilsV2.getIdFromVertex(entityVertex), updatedBusinessAttributes);
        }

        if (LOG.isDebugEnabled()) {
            LOG.debug("<== setBusinessAttributes(entityVertex={}, entityType={}, businessAttributes={}", entityVertex, entityType.getTypeName(), businessAttributes);
        }
    }

    /*
     * add or update the given business attributes on the entity
     */
    public void addOrUpdateBusinessAttributes(AtlasVertex entityVertex, AtlasEntityType entityType, Map<String, Map<String, Object>> businessAttributes) throws AtlasBaseException {
        if (LOG.isDebugEnabled()) {
            LOG.debug("==> addOrUpdateBusinessAttributes(entityVertex={}, entityType={}, businessAttributes={}", entityVertex, entityType.getTypeName(), businessAttributes);
        }

        validateBusinessAttributes(entityVertex, entityType, businessAttributes, true);

        Map<String, Map<String, AtlasBusinessAttribute>> entityTypeBusinessAttributes = entityType.getBusinessAttributes();
        Map<String, Map<String, Object>>                 updatedBusinessAttributes    = new HashMap<>();

        if (MapUtils.isNotEmpty(entityTypeBusinessAttributes) && MapUtils.isNotEmpty(businessAttributes)) {
            for (Map.Entry<String, Map<String, AtlasBusinessAttribute>> entry : entityTypeBusinessAttributes.entrySet()) {
                String                              bmName             = entry.getKey();
                Map<String, AtlasBusinessAttribute> bmAttributes       = entry.getValue();
                Map<String, Object>                 entityBmAttributes = businessAttributes.get(bmName);

                if (MapUtils.isEmpty(entityBmAttributes) && !businessAttributes.containsKey(bmName)) {
                    continue;
                }

                for (AtlasBusinessAttribute bmAttribute : bmAttributes.values()) {
                    String bmAttrName = bmAttribute.getName();

                    if (MapUtils.isEmpty(entityBmAttributes)) {
                        entityVertex.removeProperty(bmAttribute.getVertexPropertyName());
                        addToUpdatedBusinessAttributes(updatedBusinessAttributes, bmAttribute, null);
                        continue;

                    } else if (!entityBmAttributes.containsKey(bmAttrName)) {
                        //since overwriteBusinessAttributes is false, ignore in case BM attr is not passed at all
                        continue;
                    }

                    Object bmAttrValue   = entityBmAttributes.get(bmAttrName);
                    Object existingValue = null;
                    boolean isArrayOfPrimitiveType = false;
                    boolean isArrayOfEnum = false;
                    if (bmAttribute.getAttributeType().getTypeCategory().equals(ARRAY)) {
                        AtlasArrayType bmAttributeType = (AtlasArrayType) bmAttribute.getAttributeType();
                        AtlasType elementType = bmAttributeType.getElementType();
                        isArrayOfPrimitiveType = elementType.getTypeCategory().equals(TypeCategory.PRIMITIVE);
                        isArrayOfEnum = elementType.getTypeCategory().equals(TypeCategory.ENUM);
                    }
                    if (isArrayOfPrimitiveType || isArrayOfEnum) {
                        existingValue = entityVertex.getPropertyValues(bmAttribute.getVertexPropertyName(), Object.class);
                    } else {
                        existingValue = entityVertex.getProperty(bmAttribute.getVertexPropertyName(), Object.class);
                    }

                    if (existingValue == null) {
                        if (bmAttrValue != null) {
                            mapAttribute(bmAttribute, bmAttrValue, entityVertex, CREATE, new EntityMutationContext());

                            addToUpdatedBusinessAttributes(updatedBusinessAttributes, bmAttribute, bmAttrValue);
                        }
                    } else {
                        if (!Objects.equals(existingValue, bmAttrValue)) {

                            if( bmAttrValue != null) {
                                mapAttribute(bmAttribute, bmAttrValue, entityVertex, UPDATE, new EntityMutationContext());

                                addToUpdatedBusinessAttributes(updatedBusinessAttributes, bmAttribute, bmAttrValue);
                            } else {
                                entityVertex.removeProperty(bmAttribute.getVertexPropertyName());
                                addToUpdatedBusinessAttributes(updatedBusinessAttributes, bmAttribute, null);
                            }
                        }
                    }
                }
            }
        }

        if (MapUtils.isNotEmpty(updatedBusinessAttributes)) {
            entityChangeNotifier.onBusinessAttributesUpdated(AtlasGraphUtilsV2.getIdFromVertex(entityVertex), updatedBusinessAttributes);
        }

        if (LOG.isDebugEnabled()) {
            LOG.debug("<== addOrUpdateBusinessAttributes(entityVertex={}, entityType={}, businessAttributes={}", entityVertex, entityType.getTypeName(), businessAttributes);
        }
    }

    /*
     * remove the given business attributes from the entity
     */
    public void removeBusinessAttributes(AtlasVertex entityVertex, AtlasEntityType entityType, Map<String, Map<String, Object>> businessAttributes) throws AtlasBaseException {
        if (LOG.isDebugEnabled()) {
            LOG.debug("==> removeBusinessAttributes(entityVertex={}, entityType={}, businessAttributes={}", entityVertex, entityType.getTypeName(), businessAttributes);
        }

        AtlasEntityHeader               entityHeader   = entityRetriever.toAtlasEntityHeaderWithClassifications(entityVertex);
        AtlasEntityAccessRequest.AtlasEntityAccessRequestBuilder requestBuilder = new AtlasEntityAccessRequest.AtlasEntityAccessRequestBuilder(typeRegistry, AtlasPrivilege.ENTITY_UPDATE_BUSINESS_METADATA, entityHeader);

        for (String bmName : businessAttributes.keySet()) {
            requestBuilder.setBusinessMetadata(bmName);

            AtlasAuthorizationUtils.verifyAccess(requestBuilder.build(), "remove business-metadata: guid=", entityHeader.getGuid(), ", business-metadata=", bmName);
        }

        Map<String, Map<String, AtlasBusinessAttribute>> entityTypeBusinessAttributes = entityType.getBusinessAttributes();
        Map<String, Map<String, Object>>                 updatedBusinessAttributes    = new HashMap<>();

        if (MapUtils.isNotEmpty(entityTypeBusinessAttributes) && MapUtils.isNotEmpty(businessAttributes)) {
            for (Map.Entry<String, Map<String, AtlasBusinessAttribute>> entry : entityTypeBusinessAttributes.entrySet()) {
                String                              bmName       = entry.getKey();
                Map<String, AtlasBusinessAttribute> bmAttributes = entry.getValue();

                if (!businessAttributes.containsKey(bmName)) { // nothing to remove for this business-metadata
                    continue;
                }

                Map<String, Object> entityBmAttributes = businessAttributes.get(bmName);

                for (AtlasBusinessAttribute bmAttribute : bmAttributes.values()) {
                    // if (entityBmAttributes is empty) remove all attributes in this business-metadata
                    // else remove the attribute only if its given in entityBmAttributes
                    if (MapUtils.isEmpty(entityBmAttributes) || entityBmAttributes.containsKey(bmAttribute.getName())) {
                        entityVertex.removeProperty(bmAttribute.getVertexPropertyName());

                        addToUpdatedBusinessAttributes(updatedBusinessAttributes, bmAttribute, null);
                    }
                }
            }
        }

        if (MapUtils.isNotEmpty(updatedBusinessAttributes)) {
            entityChangeNotifier.onBusinessAttributesUpdated(AtlasGraphUtilsV2.getIdFromVertex(entityVertex), updatedBusinessAttributes);
        }

        if (LOG.isDebugEnabled()) {
            LOG.debug("<== removeBusinessAttributes(entityVertex={}, entityType={}, businessAttributes={}", entityVertex, entityType.getTypeName(), businessAttributes);
        }
    }

    private AtlasVertex createStructVertex(AtlasStruct struct) {
        return createStructVertex(struct.getTypeName());
    }

    private AtlasVertex createStructVertex(AtlasObjectId objectId) {
        return createStructVertex(objectId.getTypeName());
    }

    private AtlasVertex createStructVertex(String typeName) {
        if (LOG.isDebugEnabled()) {
            LOG.debug("==> createStructVertex({})", typeName);
        }

        final AtlasVertex ret = graph.addVertex();

        AtlasGraphUtilsV2.setEncodedProperty(ret, ENTITY_TYPE_PROPERTY_KEY, typeName);
        AtlasGraphUtilsV2.setEncodedProperty(ret, STATE_PROPERTY_KEY, AtlasEntity.Status.ACTIVE.name());
        AtlasGraphUtilsV2.setEncodedProperty(ret, TIMESTAMP_PROPERTY_KEY, RequestContext.get().getRequestTime());
        AtlasGraphUtilsV2.setEncodedProperty(ret, MODIFICATION_TIMESTAMP_PROPERTY_KEY, RequestContext.get().getRequestTime());
        AtlasGraphUtilsV2.setEncodedProperty(ret, CREATED_BY_KEY, RequestContext.get().getUser());
        AtlasGraphUtilsV2.setEncodedProperty(ret, MODIFIED_BY_KEY, RequestContext.get().getUser());

        if (LOG.isDebugEnabled()) {
            LOG.debug("<== createStructVertex({})", typeName);
        }

        return ret;
    }

    private AtlasVertex createClassificationVertex(AtlasClassification classification) {
        if (LOG.isDebugEnabled()) {
            LOG.debug("==> createVertex({})", classification.getTypeName());
        }

        AtlasClassificationType classificationType = typeRegistry.getClassificationTypeByName(classification.getTypeName());

        AtlasVertex ret = createStructVertex(classification);

        AtlasGraphUtilsV2.addEncodedProperty(ret, SUPER_TYPES_PROPERTY_KEY, classificationType.getAllSuperTypes());
        AtlasGraphUtilsV2.setEncodedProperty(ret, CLASSIFICATION_ENTITY_GUID, classification.getEntityGuid());
        AtlasGraphUtilsV2.setEncodedProperty(ret, CLASSIFICATION_ENTITY_STATUS, classification.getEntityStatus().name());

        return ret;
    }

    private void mapAttributes(AtlasStruct struct, AtlasVertex vertex, EntityOperation op, EntityMutationContext context) throws AtlasBaseException {
        mapAttributes(struct, getStructType(struct.getTypeName()), vertex, op, context);
    }

    private void mapAttributes(AtlasStruct struct, AtlasStructType structType, AtlasVertex vertex, EntityOperation op, EntityMutationContext context) throws AtlasBaseException {
        if (LOG.isDebugEnabled()) {
            LOG.debug("==> mapAttributes({}, {})", op, struct.getTypeName());
        }

        if (MapUtils.isNotEmpty(struct.getAttributes())) {
            MetricRecorder metric = RequestContext.get().startMetricRecord("mapAttributes");

            List<String> timestampAutoUpdateAttributes = new ArrayList<>();
            List<String> userAutoUpdateAttributes = new ArrayList<>();

            if (op.equals(CREATE)) {
                for (AtlasAttribute attribute : structType.getAllAttributes().values()) {
                    Object attrValue = struct.getAttribute(attribute.getName());
                    Object attrOldValue = null;
                    boolean isArrayOfPrimitiveType = false;
                    boolean isArrayOfEnum = false;
                    if (attribute.getAttributeType().getTypeCategory().equals(ARRAY)) {
                        AtlasArrayType attributeType = (AtlasArrayType) attribute.getAttributeType();
                        AtlasType elementType = attributeType.getElementType();
                        isArrayOfPrimitiveType = elementType.getTypeCategory().equals(TypeCategory.PRIMITIVE);
                        isArrayOfEnum = elementType.getTypeCategory().equals(TypeCategory.ENUM);
                    }
                    if (isArrayOfPrimitiveType || isArrayOfEnum) {
                        attrOldValue = vertex.getPropertyValues(attribute.getVertexPropertyName(),attribute.getClass());
                    } else {
                        attrOldValue = vertex.getProperty(attribute.getVertexPropertyName(),attribute.getClass());
                    }
                    if (attrValue!= null && !attrValue.equals(attrOldValue)) {
                        addValuesToAutoUpdateAttributesList(attribute, userAutoUpdateAttributes, timestampAutoUpdateAttributes);
                    }

                    mapAttribute(attribute, attrValue, vertex, op, context);
                }

            } else if (op.equals(UPDATE) || op.equals(PARTIAL_UPDATE)) {
                for (String attrName : struct.getAttributes().keySet()) {
                    AtlasAttribute attribute = structType.getAttribute(attrName);

                    if (attribute != null) {
                        Object attrValue = struct.getAttribute(attrName);
                        Object attrOldValue = null;
                        boolean isArrayOfPrimitiveType = false;
                        boolean isArrayOfEnum = false;

                        boolean isStruct = (TypeCategory.STRUCT == attribute.getDefinedInType().getTypeCategory()
                                || TypeCategory.STRUCT == attribute.getAttributeType().getTypeCategory());

                        if (attribute.getAttributeType().getTypeCategory().equals(ARRAY)) {
                            AtlasArrayType attributeType = (AtlasArrayType) attribute.getAttributeType();
                            AtlasType elementType = attributeType.getElementType();
                            isArrayOfPrimitiveType = elementType.getTypeCategory().equals(TypeCategory.PRIMITIVE);
                            isArrayOfEnum = elementType.getTypeCategory().equals(TypeCategory.ENUM);
                        }

                        if (isArrayOfPrimitiveType || isArrayOfEnum) {
                            attrOldValue = vertex.getPropertyValues(attribute.getVertexPropertyName(),attribute.getClass());
                        } else if (isStruct) {
                            String edgeLabel = AtlasGraphUtilsV2.getEdgeLabel(attribute.getName());
                            attrOldValue = getCollectionElementsUsingRelationship(vertex, attribute, edgeLabel);
                        } else {
                            attrOldValue = vertex.getProperty(attribute.getVertexPropertyName(),attribute.getClass());
                        }

                        if (attrValue != null && !attrValue.equals(attrOldValue)) {
                            addValuesToAutoUpdateAttributesList(attribute, userAutoUpdateAttributes, timestampAutoUpdateAttributes);
                        }

                        mapAttribute(attribute, attrValue, vertex, op, context);
                    } else {
                        LOG.warn("mapAttributes(): invalid attribute {}.{}. Ignored..", struct.getTypeName(), attrName);
                    }
                }
            }

            updateModificationMetadata(vertex);
            graphHelper.updateMetadataAttributes(vertex, timestampAutoUpdateAttributes, "timestamp");
            graphHelper.updateMetadataAttributes(vertex, userAutoUpdateAttributes, "user");

            RequestContext.get().endMetricRecord(metric);
        }

        if (LOG.isDebugEnabled()) {
            LOG.debug("<== mapAttributes({}, {})", op, struct.getTypeName());
        }
    }

    private void addValuesToAutoUpdateAttributesList(AtlasAttribute attribute, List<String> userAutoUpdateAttributes, List<String> timestampAutoUpdateAttributes) {
        HashMap<String, ArrayList> autoUpdateAttributes =  attribute.getAttributeDef().getAutoUpdateAttributes();
        if (autoUpdateAttributes != null) {
            List<String> userAttributes = autoUpdateAttributes.get("user");
            if (userAttributes != null && userAttributes.size() > 0) {
                userAutoUpdateAttributes.addAll(userAttributes);
            }
            List<String> timestampAttributes = autoUpdateAttributes.get("timestamp");
            if (timestampAttributes != null && timestampAttributes.size() > 0) {
                timestampAutoUpdateAttributes.addAll(timestampAttributes);
            }
        }
    }

    private void mapRelationshipAttributes(AtlasEntity entity, AtlasEntityType entityType, AtlasVertex vertex, EntityOperation op,
                                           EntityMutationContext context) throws AtlasBaseException {
        if (LOG.isDebugEnabled()) {
            LOG.debug("==> mapRelationshipAttributes({}, {})", op, entity.getTypeName());
        }

        if (MapUtils.isNotEmpty(entity.getRelationshipAttributes())) {
            MetricRecorder metric = RequestContext.get().startMetricRecord("mapRelationshipAttributes");

            if (op.equals(CREATE)) {
                for (String attrName : entityType.getRelationshipAttributes().keySet()) {
                    Object         attrValue    = entity.getRelationshipAttribute(attrName);
                    String         relationType = AtlasEntityUtil.getRelationshipType(attrValue);
                    AtlasAttribute attribute    = entityType.getRelationshipAttribute(attrName, relationType);

                    mapAttribute(attribute, attrValue, vertex, op, context);
                }

            } else if (op.equals(UPDATE) || op.equals(PARTIAL_UPDATE)) {
                // relationship attributes mapping
                for (String attrName : entityType.getRelationshipAttributes().keySet()) {
                    if (entity.hasRelationshipAttribute(attrName)) {
                        Object         attrValue    = entity.getRelationshipAttribute(attrName);
                        String         relationType = AtlasEntityUtil.getRelationshipType(attrValue);
                        AtlasAttribute attribute    = entityType.getRelationshipAttribute(attrName, relationType);

                        mapAttribute(attribute, attrValue, vertex, op, context);
                    }
                }
            }
            updateModificationMetadata(vertex);

            RequestContext.get().endMetricRecord(metric);
        }

        if (LOG.isDebugEnabled()) {
            LOG.debug("<== mapRelationshipAttributes({}, {})", op, entity.getTypeName());
        }
    }

    private void mapAppendRemoveRelationshipAttributes(AtlasEntity entity, AtlasEntityType entityType, AtlasVertex vertex, EntityOperation op,
                                                       EntityMutationContext context, boolean isAppendOp, boolean isRemoveOp) throws AtlasBaseException {
        if (LOG.isDebugEnabled()) {
            LOG.debug("==> mapAppendRemoveRelationshipAttributes({}, {})", op, entity.getTypeName());
        }

        MetricRecorder metric = RequestContext.get().startMetricRecord("mapAppendRemoveRelationshipAttributes");

        if (isAppendOp && MapUtils.isNotEmpty(entity.getAppendRelationshipAttributes())) {
         if (op.equals(UPDATE) || op.equals(PARTIAL_UPDATE)) {
                // relationship attributes mapping
                for (String attrName : entityType.getRelationshipAttributes().keySet()) {
                    if (entity.hasAppendRelationshipAttribute(attrName)) {
                        Object         attrValue    = entity.getAppendRelationshipAttribute(attrName);
                        String         relationType = AtlasEntityUtil.getRelationshipType(attrValue);
                        AtlasAttribute attribute    = entityType.getRelationshipAttribute(attrName, relationType);
                        mapAttribute(attribute, attrValue, vertex, op, context, true, isRemoveOp);
                    }
                }
            }
        }

        if (isRemoveOp && MapUtils.isNotEmpty(entity.getRemoveRelationshipAttributes())) {
            if (op.equals(UPDATE) || op.equals(PARTIAL_UPDATE)) {
                // relationship attributes mapping
                for (String attrName : entityType.getRelationshipAttributes().keySet()) {
                    if (entity.hasRemoveRelationshipAttribute(attrName)) {
                        Object         attrValue    = entity.getRemoveRelationshipAttribute(attrName);
                        String         relationType = AtlasEntityUtil.getRelationshipType(attrValue);
                        AtlasAttribute attribute    = entityType.getRelationshipAttribute(attrName, relationType);
                        mapAttribute(attribute, attrValue, vertex, op, context, isAppendOp, true);
                    }
                }
            }
        }

        RequestContext.get().endMetricRecord(metric);

        if (LOG.isDebugEnabled()) {
            LOG.debug("<== mapAppendRemoveRelationshipAttributes({}, {})", op, entity.getTypeName());
        }
    }

    private void mapAttribute(AtlasAttribute attribute, Object attrValue, AtlasVertex vertex, EntityOperation op, EntityMutationContext context) throws AtlasBaseException {
       mapAttribute(attribute, attrValue, vertex, op, context, false, false);
    }

    private void mapAttribute(AtlasAttribute attribute, Object attrValue, AtlasVertex vertex, EntityOperation op, EntityMutationContext context, boolean isAppendOp, boolean isRemoveOp) throws AtlasBaseException {
        boolean isDeletedEntity = context.isDeletedEntity(vertex);
        AtlasType         attrType     = attribute.getAttributeType();
        if (attrValue == null) {
            AtlasAttributeDef attributeDef = attribute.getAttributeDef();

            if (attrType.getTypeCategory() == TypeCategory.PRIMITIVE) {
                if (attributeDef.getDefaultValue() != null) {
                    attrValue = attrType.createDefaultValue(attributeDef.getDefaultValue());
                } else if (attributeDef.getIsDefaultValueNull() && ALLOWED_DATATYPES_FOR_DEFAULT_NULL.contains(attribute.getTypeName())) {
                    attrValue = null;
                } else {
                    if (attribute.getAttributeDef().getIsOptional()) {
                        attrValue = attrType.createOptionalDefaultValue();
                    } else {
                        attrValue = attrType.createDefaultValue();
                    }
                }
            }
        }

        if (attrType.getTypeCategory() == TypeCategory.PRIMITIVE || attrType.getTypeCategory() == TypeCategory.ENUM) {
            mapPrimitiveValue(vertex, attribute, attrValue, isDeletedEntity);
        } else {
            AttributeMutationContext ctx = new AttributeMutationContext(op, vertex, attribute, attrValue);
            mapToVertexByTypeCategory(ctx, context, isAppendOp, isRemoveOp);
        }
    }

    private Object mapToVertexByTypeCategory(AttributeMutationContext ctx, EntityMutationContext context, boolean isAppendOp, boolean isRemoveOp) throws AtlasBaseException {
        if (ctx.getOp() == CREATE && ctx.getValue() == null) {
            return null;
        }

        switch (ctx.getAttrType().getTypeCategory()) {
            case PRIMITIVE:
            case ENUM:
                return mapPrimitiveValue(ctx, context);

            case STRUCT: {
                String    edgeLabel   = AtlasGraphUtilsV2.getEdgeLabel(ctx.getVertexProperty());
                AtlasEdge currentEdge = graphHelper.getEdgeForLabel(ctx.getReferringVertex(), edgeLabel);
                AtlasEdge edge        = currentEdge != null ? currentEdge : null;

                ctx.setExistingEdge(edge);

                AtlasEdge newEdge = mapStructValue(ctx, context);

                if (currentEdge != null && !currentEdge.equals(newEdge)) {
                    deleteDelegate.getHandler().deleteEdgeReference(currentEdge, ctx.getAttrType().getTypeCategory(), false, true, ctx.getReferringVertex());
                }

                return newEdge;
            }

            case OBJECT_ID_TYPE: {
                if (ctx.getAttributeDef().isSoftReferenced()) {
                    return mapSoftRefValueWithUpdate(ctx, context);
                }

                AtlasRelationshipEdgeDirection edgeDirection = ctx.getAttribute().getRelationshipEdgeDirection();
                String edgeLabel = ctx.getAttribute().getRelationshipEdgeLabel();

                // if relationshipDefs doesn't exist, use legacy way of finding edge label.
                if (StringUtils.isEmpty(edgeLabel)) {
                    edgeLabel = AtlasGraphUtilsV2.getEdgeLabel(ctx.getVertexProperty());
                }

                String    relationshipGuid = getRelationshipGuid(ctx.getValue());
                AtlasEdge currentEdge;

                // if relationshipGuid is assigned in AtlasRelatedObjectId use it to fetch existing AtlasEdge
                if (StringUtils.isNotEmpty(relationshipGuid) && !RequestContext.get().isImportInProgress()) {
                    currentEdge = graphHelper.getEdgeForGUID(relationshipGuid);
                } else {
                    currentEdge = graphHelper.getEdgeForLabel(ctx.getReferringVertex(), edgeLabel, edgeDirection);
                }

                AtlasEdge newEdge = null;

                if (ctx.getValue() != null) {
                    AtlasEntityType instanceType = getInstanceType(ctx.getValue(), context);
                    AtlasEdge       edge         = currentEdge != null ? currentEdge : null;

                    ctx.setElementType(instanceType);
                    ctx.setExistingEdge(edge);

                    newEdge = mapObjectIdValueUsingRelationship(ctx, context);

                    // legacy case update inverse attribute
                    if (ctx.getAttribute().getInverseRefAttribute() != null) {
                        // Update the inverse reference using relationship on the target entity
                        addInverseReference(context, ctx.getAttribute().getInverseRefAttribute(), newEdge, getRelationshipAttributes(ctx.getValue()));
                    }
                }

                // created new relationship,
                // record entity update on both vertices of the new relationship
                if (currentEdge == null && newEdge != null) {

                    // based on relationship edge direction record update only on attribute vertex
                    if (edgeDirection == IN) {
                        recordEntityUpdate(newEdge.getOutVertex());

                    } else {
                        recordEntityUpdate(newEdge.getInVertex());
                    }
                }

                // update references, if current and new edge don't match
                // record entity update on new reference and delete(edge) old reference.
                if (currentEdge != null && !currentEdge.equals(newEdge)) {

                    //record entity update on new edge
                    if (isRelationshipEdge(newEdge)) {
                        AtlasVertex attrVertex = context.getDiscoveryContext().getResolvedEntityVertex(getGuid(ctx.getValue()));

                        recordEntityUpdate(attrVertex);
                    }

                    //delete old reference
                    deleteDelegate.getHandler().deleteEdgeReference(currentEdge, ctx.getAttrType().getTypeCategory(), ctx.getAttribute().isOwnedRef(),
                            true, ctx.getAttribute().getRelationshipEdgeDirection(), ctx.getReferringVertex());
                }

                if (edgeLabel.equals(GLOSSARY_TERMS_EDGE_LABEL) || edgeLabel.equals(GLOSSARY_CATEGORY_EDGE_LABEL)) {
                    addGlossaryAttr(ctx, newEdge);
                }

                if (CATEGORY_PARENT_EDGE_LABEL.equals(edgeLabel)) {
                    addCatParentAttr(ctx, newEdge);
                }

                return newEdge;
            }

            case MAP:
                return mapMapValue(ctx, context);

            case ARRAY:
                if (isAppendOp){
                    return appendArrayValue(ctx, context);
                }

                if (isRemoveOp){
                  return removeArrayValue(ctx, context);
                }

                return mapArrayValue(ctx, context);

            default:
                throw new AtlasBaseException(AtlasErrorCode.TYPE_CATEGORY_INVALID, ctx.getAttrType().getTypeCategory().name());
        }
    }

    private String mapSoftRefValue(AttributeMutationContext ctx, EntityMutationContext context) {
        String ret = null;

        if (ctx.getValue() instanceof AtlasObjectId) {
            AtlasObjectId objectId = (AtlasObjectId) ctx.getValue();
            String        typeName = objectId.getTypeName();
            String        guid     = AtlasTypeUtil.isUnAssignedGuid(objectId.getGuid()) ? context.getGuidAssignments().get(objectId.getGuid()) : objectId.getGuid();

            ret = AtlasEntityUtil.formatSoftRefValue(typeName, guid);
        } else {
            if (ctx.getValue() != null) {
                LOG.warn("mapSoftRefValue: Was expecting AtlasObjectId, but found: {}", ctx.getValue().getClass());
            }
        }

        setAssignedGuid(ctx.getValue(), context);

        return ret;
    }

    private Object mapSoftRefValueWithUpdate(AttributeMutationContext ctx, EntityMutationContext context) {
        String softRefValue = mapSoftRefValue(ctx, context);

        AtlasGraphUtilsV2.setProperty(ctx.getReferringVertex(), ctx.getVertexProperty(), softRefValue);

        return softRefValue;
    }

    private void addInverseReference(EntityMutationContext context, AtlasAttribute inverseAttribute, AtlasEdge edge, Map<String, Object> relationshipAttributes) throws AtlasBaseException {
        AtlasStructType inverseType      = inverseAttribute.getDefinedInType();
        AtlasVertex     inverseVertex    = edge.getInVertex();
        String          inverseEdgeLabel = inverseAttribute.getRelationshipEdgeLabel();
        AtlasEdge       inverseEdge      = graphHelper.getEdgeForLabel(inverseVertex, inverseEdgeLabel);
        String          propertyName     = AtlasGraphUtilsV2.getQualifiedAttributePropertyKey(inverseType, inverseAttribute.getName());

        // create new inverse reference
        AtlasEdge newEdge = createInverseReferenceUsingRelationship(context, inverseAttribute, edge, relationshipAttributes);

        boolean inverseUpdated = true;
        switch (inverseAttribute.getAttributeType().getTypeCategory()) {
        case OBJECT_ID_TYPE:
            if (inverseEdge != null) {
                if (!inverseEdge.equals(newEdge)) {
                    // Disconnect old reference
                    deleteDelegate.getHandler().deleteEdgeReference(inverseEdge, inverseAttribute.getAttributeType().getTypeCategory(),
                                                      inverseAttribute.isOwnedRef(), true, inverseVertex);
                }
                else {
                    // Edge already exists for this attribute between these vertices.
                    inverseUpdated = false;
                }
            }
            break;
        case ARRAY:
            // Add edge ID to property value
            List<String> elements = inverseVertex.getProperty(propertyName, List.class);
            if (newEdge != null && elements == null) {
                elements = new ArrayList<>();
                elements.add(newEdge.getId().toString());
                inverseVertex.setProperty(propertyName, elements);
            }
            else {
               if (newEdge != null && !elements.contains(newEdge.getId().toString())) {
                    elements.add(newEdge.getId().toString());
                    inverseVertex.setProperty(propertyName, elements);
               }
               else {
                   // Property value list already contains the edge ID.
                   inverseUpdated = false;
               }
            }
            break;
        default:
            break;
        }

        if (inverseUpdated) {
            RequestContext requestContext = RequestContext.get();

            if (!requestContext.isDeletedEntity(graphHelper.getGuid(inverseVertex))) {
                updateModificationMetadata(inverseVertex);

                requestContext.recordEntityUpdate(entityRetriever.toAtlasEntityHeader(inverseVertex));
            }
        }
    }

    private AtlasEdge createInverseReferenceUsingRelationship(EntityMutationContext context, AtlasAttribute inverseAttribute, AtlasEdge edge, Map<String, Object> relationshipAttributes) throws AtlasBaseException {
        if (LOG.isDebugEnabled()) {
            LOG.debug("==> createInverseReferenceUsingRelationship()");
        }

        String      inverseAttributeName   = inverseAttribute.getName();
        AtlasType   inverseAttributeType   = inverseAttribute.getDefinedInType();
        AtlasVertex inverseVertex          = edge.getInVertex();
        AtlasVertex vertex                 = edge.getOutVertex();
        AtlasEdge   ret;

        if (inverseAttributeType instanceof AtlasEntityType) {
            AtlasEntityType entityType = (AtlasEntityType) inverseAttributeType;

            if (entityType.hasRelationshipAttribute(inverseAttributeName)) {
                String relationshipName = graphHelper.getRelationshipTypeName(inverseVertex, entityType, inverseAttributeName);

                ret = getOrCreateRelationship(inverseVertex, vertex, relationshipName, relationshipAttributes);

            } else {
                if (LOG.isDebugEnabled()) {
                    LOG.debug("No RelationshipDef defined between {} and {} on attribute: {}", inverseAttributeType,
                              AtlasGraphUtilsV2.getTypeName(vertex), inverseAttributeName);
                }
                // if no RelationshipDef found, use legacy way to create edges
                ret = createInverseReference(inverseAttribute, (AtlasStructType) inverseAttributeType, inverseVertex, vertex);
            }
        } else {
            // inverseAttribute not of type AtlasEntityType, use legacy way to create edges
            ret = createInverseReference(inverseAttribute, (AtlasStructType) inverseAttributeType, inverseVertex, vertex);
        }

        if (LOG.isDebugEnabled()) {
            LOG.debug("<== createInverseReferenceUsingRelationship()");
        }

        updateRelationshipGuidForImport(context, inverseAttributeName, inverseVertex, ret);

        return ret;
    }

    private void updateRelationshipGuidForImport(EntityMutationContext context, String inverseAttributeName, AtlasVertex inverseVertex, AtlasEdge edge) throws AtlasBaseException {
        if (!RequestContext.get().isImportInProgress()) {
            return;
        }

        String parentGuid = graphHelper.getGuid(inverseVertex);
        if(StringUtils.isEmpty(parentGuid)) {
            return;
        }

        AtlasEntity entity = context.getCreatedOrUpdatedEntity(parentGuid);
        if(entity == null) {
            return;
        }

        String parentRelationshipGuid = getRelationshipGuid(entity.getRelationshipAttribute(inverseAttributeName));
        if(StringUtils.isEmpty(parentRelationshipGuid)) {
            return;
        }

        AtlasGraphUtilsV2.setEncodedProperty(edge, RELATIONSHIP_GUID_PROPERTY_KEY, parentRelationshipGuid);
    }

    // legacy method to create edges for inverse reference
    private AtlasEdge createInverseReference(AtlasAttribute inverseAttribute, AtlasStructType inverseAttributeType,
                                             AtlasVertex inverseVertex, AtlasVertex vertex) throws AtlasBaseException {

        String propertyName     = AtlasGraphUtilsV2.getQualifiedAttributePropertyKey(inverseAttributeType, inverseAttribute.getName());
        String inverseEdgeLabel = AtlasGraphUtilsV2.getEdgeLabel(propertyName);
        AtlasEdge ret;

        try {
            ret = graphHelper.getOrCreateEdge(inverseVertex, vertex, inverseEdgeLabel);

        } catch (RepositoryException e) {
            throw new AtlasBaseException(AtlasErrorCode.INTERNAL_ERROR, e);
        }

        return ret;
    }

    private Object mapPrimitiveValue(AttributeMutationContext ctx, EntityMutationContext context) {
        return mapPrimitiveValue(ctx.getReferringVertex(), ctx.getAttribute(), ctx.getValue(), context.isDeletedEntity(ctx.referringVertex));
    }

    private Object mapPrimitiveValue(AtlasVertex vertex, AtlasAttribute attribute, Object valueFromEntity, boolean isDeletedEntity) {
        boolean isIndexableStrAttr = attribute.getAttributeDef().getIsIndexable() && attribute.getAttributeType() instanceof AtlasBuiltInTypes.AtlasStringType;

        Object ret = valueFromEntity;

        // Janus bug, when an indexed string attribute has a value longer than a certain length then the reverse indexed key generated by JanusGraph
        // exceeds the HBase row length's hard limit (Short.MAX). This trimming and hashing procedure is to circumvent that limitation
        if (ret != null && isIndexableStrAttr) {
            String value = ret.toString();

            if (value.length() > INDEXED_STR_SAFE_LEN) {
                RequestContext requestContext = RequestContext.get();

                final int trimmedLength;

                if (requestContext.getAttemptCount() <= 1) { // if this is the first attempt, try saving as it is; trim on retry
                    trimmedLength = value.length();
                } else if (requestContext.getAttemptCount() >= requestContext.getMaxAttempts()) { // if this is the last attempt, set to 'safe_len'
                    trimmedLength = INDEXED_STR_SAFE_LEN;
                } else if (requestContext.getAttemptCount() == 2) { // based on experimentation, string length of 4 times 'safe_len' succeeds
                    trimmedLength = Math.min(4 * INDEXED_STR_SAFE_LEN, value.length());
                } else if (requestContext.getAttemptCount() == 3) { // if length of 4 times 'safe_len' failed, try twice 'safe_len'
                    trimmedLength = Math.min(2 * INDEXED_STR_SAFE_LEN, value.length());
                } else { // if twice the 'safe_len' failed, trim to 'safe_len'
                    trimmedLength = INDEXED_STR_SAFE_LEN;
                }

                if (trimmedLength < value.length()) {
                    LOG.warn("Length of indexed attribute {} is {} characters, longer than safe-limit {}; trimming to {} - attempt #{}", attribute.getQualifiedName(), value.length(), INDEXED_STR_SAFE_LEN, trimmedLength, requestContext.getAttemptCount());

                    String checksumSuffix = ":" + DigestUtils.shaHex(value); // Storing SHA checksum in case verification is needed after retrieval

                    ret = value.substring(0, trimmedLength - checksumSuffix.length()) + checksumSuffix;
                } else {
                    LOG.warn("Length of indexed attribute {} is {} characters, longer than safe-limit {}", attribute.getQualifiedName(), value.length(), INDEXED_STR_SAFE_LEN);
                }
            }
        }

        AtlasGraphUtilsV2.setEncodedProperty(vertex, attribute.getVertexPropertyName(), ret);

        String uniqPropName = attribute != null ? attribute.getVertexUniquePropertyName() : null;

        if (uniqPropName != null) {
            // Removing AtlasGraphUtilsV2.getState(vertex) == DELETED condition below to keep the unique contrain even if asset is deleted.
            if (isDeletedEntity) {
                vertex.removeProperty(uniqPropName);
            } else {
                AtlasGraphUtilsV2.setEncodedProperty(vertex, uniqPropName, ret);
            }
        }

        return ret;
    }

    private AtlasEdge mapStructValue(AttributeMutationContext ctx, EntityMutationContext context) throws AtlasBaseException {
        if (LOG.isDebugEnabled()) {
            LOG.debug("==> mapStructValue({})", ctx);
        }

        AtlasEdge ret = null;

        if (ctx.getCurrentEdge() != null) {
            AtlasStruct structVal = null;
            if (ctx.getValue() instanceof AtlasStruct) {
                structVal = (AtlasStruct)ctx.getValue();
            } else if (ctx.getValue() instanceof Map) {
                structVal = new AtlasStruct(ctx.getAttrType().getTypeName(), (Map) AtlasTypeUtil.toStructAttributes((Map)ctx.getValue()));
            }

            if (structVal != null) {
                updateVertex(structVal, ctx.getCurrentEdge().getInVertex(), context);
                ret = ctx.getCurrentEdge();
            } else {
                ret = null;
            }

        } else if (ctx.getValue() != null) {
            String edgeLabel = AtlasGraphUtilsV2.getEdgeLabel(ctx.getVertexProperty());

            AtlasStruct structVal = null;
            if (ctx.getValue() instanceof AtlasStruct) {
                structVal = (AtlasStruct) ctx.getValue();
            } else if (ctx.getValue() instanceof Map) {
                structVal = new AtlasStruct(ctx.getAttrType().getTypeName(), (Map) AtlasTypeUtil.toStructAttributes((Map)ctx.getValue()));
            }

            if (structVal != null) {
                ret = createVertex(structVal, ctx.getReferringVertex(), edgeLabel, context);
            }
        }

        if (LOG.isDebugEnabled()) {
            LOG.debug("<== mapStructValue({})", ctx);
        }

        return ret;
    }

    private AtlasEdge mapObjectIdValue(AttributeMutationContext ctx, EntityMutationContext context) throws AtlasBaseException {
        if (LOG.isDebugEnabled()) {
            LOG.debug("==> mapObjectIdValue({})", ctx);
        }

        AtlasEdge ret = null;

        String guid = getGuid(ctx.getValue());

        AtlasVertex entityVertex = context.getDiscoveryContext().getResolvedEntityVertex(guid);

        if (entityVertex == null) {
            if (AtlasTypeUtil.isAssignedGuid(guid)) {
                entityVertex = context.getVertex(guid);
            }

            if (entityVertex == null) {
                AtlasObjectId objId = getObjectId(ctx.getValue());

                if (objId != null) {
                    entityVertex = context.getDiscoveryContext().getResolvedEntityVertex(objId);
                }
            }
        }

        if (entityVertex == null) {
            throw new AtlasBaseException(AtlasErrorCode.INVALID_OBJECT_ID, (ctx.getValue() == null ? null : ctx.getValue().toString()));
        }

        if (ctx.getCurrentEdge() != null) {
            ret = updateEdge(ctx.getAttributeDef(), ctx.getValue(), ctx.getCurrentEdge(), entityVertex);
        } else if (ctx.getValue() != null) {
            String edgeLabel = AtlasGraphUtilsV2.getEdgeLabel(ctx.getVertexProperty());

            try {
                ret = graphHelper.getOrCreateEdge(ctx.getReferringVertex(), entityVertex, edgeLabel);
            } catch (RepositoryException e) {
                throw new AtlasBaseException(AtlasErrorCode.INTERNAL_ERROR, e);
            }
        }

        if (LOG.isDebugEnabled()) {
            LOG.debug("<== mapObjectIdValue({})", ctx);
        }

        return ret;
    }

    private AtlasEdge mapObjectIdValueUsingRelationship(AttributeMutationContext ctx, EntityMutationContext context) throws AtlasBaseException {
        if (LOG.isDebugEnabled()) {
            LOG.debug("==> mapObjectIdValueUsingRelationship({})", ctx);
        }

        String      guid            = getGuid(ctx.getValue());
        AtlasVertex attributeVertex = context.getDiscoveryContext().getResolvedEntityVertex(guid);
        AtlasVertex entityVertex    = ctx.getReferringVertex();
        AtlasEdge   ret;

        if (attributeVertex == null) {
            if (AtlasTypeUtil.isAssignedGuid(guid)) {
                attributeVertex = context.getVertex(guid);
            }

            if (attributeVertex == null) {
                AtlasObjectId objectId = getObjectId(ctx.getValue());

                attributeVertex = (objectId != null) ? context.getDiscoveryContext().getResolvedEntityVertex(objectId) : null;
            }
        }

        if (attributeVertex == null) {
            if(RequestContext.get().isImportInProgress()) {
                return null;
            }

            throw new AtlasBaseException(AtlasErrorCode.INVALID_OBJECT_ID, (ctx.getValue() == null ? null : ctx.getValue().toString()));
        }

        AtlasType type = typeRegistry.getType(AtlasGraphUtilsV2.getTypeName(entityVertex));

        if (type instanceof AtlasEntityType) {
            AtlasEntityType entityType = (AtlasEntityType) type;
            AtlasAttribute  attribute     = ctx.getAttribute();
            String          attributeName = attribute.getName();

            // use relationship to create/update edges
            if (entityType.hasRelationshipAttribute(attributeName)) {
                Map<String, Object> relationshipAttributes = getRelationshipAttributes(ctx.getValue());

                if (ctx.getCurrentEdge() != null && getStatus(ctx.getCurrentEdge()) != DELETED) {
                    ret = updateRelationship(ctx.getCurrentEdge(), entityVertex, attributeVertex, attribute.getRelationshipEdgeDirection(), relationshipAttributes);
                } else {
                    String      relationshipName = attribute.getRelationshipName();
                    AtlasVertex fromVertex;
                    AtlasVertex toVertex;

                    if (StringUtils.isEmpty(relationshipName)) {
                        relationshipName = graphHelper.getRelationshipTypeName(entityVertex, entityType, attributeName);
                    }

                    if (attribute.getRelationshipEdgeDirection() == IN) {
                        fromVertex = attributeVertex;
                        toVertex   = entityVertex;

                    } else {
                        fromVertex = entityVertex;
                        toVertex   = attributeVertex;
                    }

                    ret = getOrCreateRelationship(fromVertex, toVertex, relationshipName, relationshipAttributes);

                    boolean isCreated = graphHelper.getCreatedTime(ret) == RequestContext.get().getRequestTime();

                    if (isCreated) {
                        // if relationship did not exist before and new relationship was created
                        // record entity update on both relationship vertices
                        recordEntityUpdate(attributeVertex);
                    }

                    // for import use the relationship guid provided
                    if (RequestContext.get().isImportInProgress()) {
                        String relationshipGuid = getRelationshipGuid(ctx.getValue());

                        if(!StringUtils.isEmpty(relationshipGuid)) {
                            AtlasGraphUtilsV2.setEncodedProperty(ret, RELATIONSHIP_GUID_PROPERTY_KEY, relationshipGuid);
                        }
                    }
                }
            } else {
                // use legacy way to create/update edges
                if (WARN_ON_NO_RELATIONSHIP || LOG.isDebugEnabled()) {
                    LOG.warn("No RelationshipDef defined between {} and {} on attribute: {}. This can lead to severe performance degradation.",
                            getTypeName(entityVertex), getTypeName(attributeVertex), attributeName);
                }

                ret = mapObjectIdValue(ctx, context);
            }

        } else {
            // if type is StructType having objectid as attribute
            ret = mapObjectIdValue(ctx, context);
        }

        setAssignedGuid(ctx.getValue(), context);

        if (LOG.isDebugEnabled()) {
            LOG.debug("<== mapObjectIdValueUsingRelationship({})", ctx);
        }

        return ret;
    }

    private AtlasEdge getEdgeUsingRelationship(AttributeMutationContext ctx, EntityMutationContext context, boolean createEdge) throws AtlasBaseException {
        if (LOG.isDebugEnabled()) {
            LOG.debug("==> getEdgeUsingRelationship({})", ctx);
        }

        String      guid            = getGuid(ctx.getValue());
        AtlasVertex attributeVertex = context.getDiscoveryContext().getResolvedEntityVertex(guid);
        AtlasVertex entityVertex    = ctx.getReferringVertex();
        AtlasEdge   ret = null;

        if (attributeVertex == null) {
            if (AtlasTypeUtil.isAssignedGuid(guid)) {
                attributeVertex = context.getVertex(guid);
            }

            if (attributeVertex == null) {
                AtlasObjectId objectId = getObjectId(ctx.getValue());

                attributeVertex = (objectId != null) ? context.getDiscoveryContext().getResolvedEntityVertex(objectId) : null;
            }
        }


        if (attributeVertex == null) {
            if(RequestContext.get().isImportInProgress()) {
                return null;
            }

            throw new AtlasBaseException(AtlasErrorCode.INVALID_OBJECT_ID, (ctx.getValue() == null ? null : ctx.getValue().toString()));
        }

        AtlasType type = typeRegistry.getType(AtlasGraphUtilsV2.getTypeName(entityVertex));

        if (type instanceof AtlasEntityType) {
            AtlasEntityType entityType = (AtlasEntityType) type;
            AtlasAttribute  attribute     = ctx.getAttribute();
            String          attributeName = attribute.getName();

            if (entityType.hasRelationshipAttribute(attributeName)) {
                String      relationshipName = attribute.getRelationshipName();
                AtlasVertex fromVertex;
                AtlasVertex toVertex;


                if (StringUtils.isEmpty(relationshipName)) {
                    relationshipName = graphHelper.getRelationshipTypeName(entityVertex, entityType, attributeName);
                }

                if (attribute.getRelationshipEdgeDirection() == IN) {
                    fromVertex = attributeVertex;
                    toVertex   = entityVertex;

                } else {
                    fromVertex = entityVertex;
                    toVertex   = attributeVertex;
                }

                AtlasEdge edge = null;

                Map<String, Object> relationshipAttributes = getRelationshipAttributes(ctx.getValue());
                AtlasRelationship relationship = new AtlasRelationship(relationshipName, relationshipAttributes);

                if (createEdge) {
                    edge = relationshipStore.getOrCreate(fromVertex, toVertex, relationship);
                    boolean isCreated = graphHelper.getCreatedTime(edge) == RequestContext.get().getRequestTime();

                    if (isCreated) {
                        // if relationship did not exist before and new relationship was created
                        // record entity update on both relationship vertices
                        recordEntityUpdateForNonRelationsipAttribute(fromVertex);
                        recordEntityUpdateForNonRelationsipAttribute(toVertex);
                    }

                } else {
                    edge = relationshipStore.getRelationship(fromVertex, toVertex, relationship);
                }
                ret = edge;
            }
        }

        if (LOG.isDebugEnabled()) {
            LOG.debug("<== getEdgeUsingRelationship({})", ctx);
        }

        return ret;
    }

    private Map<String, Object> mapMapValue(AttributeMutationContext ctx, EntityMutationContext context) throws AtlasBaseException {
        if (LOG.isDebugEnabled()) {
            LOG.debug("==> mapMapValue({})", ctx);
        }

        Map<Object, Object> newVal      = (Map<Object, Object>) ctx.getValue();
        Map<String, Object> newMap      = new HashMap<>();
        AtlasMapType        mapType     = (AtlasMapType) ctx.getAttrType();
        AtlasAttribute      attribute   = ctx.getAttribute();
        Map<String, Object> currentMap  = getMapElementsProperty(mapType, ctx.getReferringVertex(), ctx.getVertexProperty(), attribute);
        boolean             isReference = isReference(mapType.getValueType());
        boolean             isSoftReference = ctx.getAttribute().getAttributeDef().isSoftReferenced();

        if (PARTIAL_UPDATE.equals(ctx.getOp()) && attribute.getAttributeDef().isAppendOnPartialUpdate() && MapUtils.isNotEmpty(currentMap)) {
            if (MapUtils.isEmpty(newVal)) {
                newVal = new HashMap<>(currentMap);
            } else {
                Map<Object, Object> mergedVal = new HashMap<>(currentMap);

                for (Map.Entry<Object, Object> entry : newVal.entrySet()) {
                    String newKey = entry.getKey().toString();

                    mergedVal.put(newKey, entry.getValue());
                }

                newVal = mergedVal;
            }
        }

        boolean isNewValNull = newVal == null;

        if (isNewValNull) {
            newVal = new HashMap<>();
        }

        String propertyName = ctx.getVertexProperty();

        if (isReference) {
            for (Map.Entry<Object, Object> entry : newVal.entrySet()) {
                String    key          = entry.getKey().toString();
                AtlasEdge existingEdge = isSoftReference ? null : getEdgeIfExists(mapType, currentMap, key);

                AttributeMutationContext mapCtx =  new AttributeMutationContext(ctx.getOp(), ctx.getReferringVertex(), attribute, entry.getValue(),
                                                                                 propertyName, mapType.getValueType(), existingEdge);
                // Add/Update/Remove property value
                Object newEntry = mapCollectionElementsToVertex(mapCtx, context);

                if (!isSoftReference && newEntry instanceof AtlasEdge) {
                    AtlasEdge edge = (AtlasEdge) newEntry;

                    edge.setProperty(ATTRIBUTE_KEY_PROPERTY_KEY, key);

                    // If value type indicates this attribute is a reference, and the attribute has an inverse reference attribute,
                    // update the inverse reference value.
                    AtlasAttribute inverseRefAttribute = attribute.getInverseRefAttribute();

                    if (inverseRefAttribute != null) {
                        addInverseReference(context, inverseRefAttribute, edge, getRelationshipAttributes(ctx.getValue()));
                    }

                    updateInConsistentOwnedMapVertices(ctx, mapType, newEntry);

                    newMap.put(key, newEntry);
                }

                if (isSoftReference) {
                    newMap.put(key, newEntry);
                }
            }

            Map<String, Object> finalMap = removeUnusedMapEntries(attribute, ctx.getReferringVertex(), currentMap, newMap);
            newMap.putAll(finalMap);
        } else {
            // primitive type map
            if (isNewValNull) {
                ctx.getReferringVertex().setProperty(propertyName, null);
            } else {
                ctx.getReferringVertex().setProperty(propertyName, new HashMap<>(newVal));
            }
            newVal.forEach((key, value) -> newMap.put(key.toString(), value));
        }

        if (isSoftReference) {
            if (isNewValNull) {
                ctx.getReferringVertex().setProperty(propertyName,null);
            } else {
                ctx.getReferringVertex().setProperty(propertyName, new HashMap<>(newMap));
            }
        }

        if (LOG.isDebugEnabled()) {
            LOG.debug("<== mapMapValue({})", ctx);
        }

        return newMap;
    }

    public List mapArrayValue(AttributeMutationContext ctx, EntityMutationContext context) throws AtlasBaseException {
        if (LOG.isDebugEnabled()) {
            LOG.debug("==> mapArrayValue({})", ctx);
        }

        AtlasAttribute attribute           = ctx.getAttribute();
        List           newElements         = (List) ctx.getValue();
        AtlasArrayType arrType             = (AtlasArrayType) attribute.getAttributeType();
        AtlasType      elementType         = arrType.getElementType();
        boolean        isStructType        = (TypeCategory.STRUCT == elementType.getTypeCategory()) ||
                                             (TypeCategory.STRUCT == attribute.getDefinedInType().getTypeCategory());
        boolean        isReference         = isReference(elementType);
        boolean        isSoftReference     = ctx.getAttribute().getAttributeDef().isSoftReferenced();
        AtlasAttribute inverseRefAttribute = attribute.getInverseRefAttribute();
        Cardinality    cardinality         = attribute.getAttributeDef().getCardinality();
        List<AtlasEdge> removedElements    = new ArrayList<>();
        List<Object>   newElementsCreated  = new ArrayList<>();
        List<Object>   allArrayElements    = null;
        List<Object>   currentElements;
        boolean deleteExistingRelations = shouldDeleteExistingRelations(ctx, attribute);

        if (isReference && !isSoftReference) {
            currentElements = (List) getCollectionElementsUsingRelationship(ctx.getReferringVertex(), attribute, isStructType);
        } else {
            currentElements = (List) getArrayElementsProperty(elementType, isSoftReference, ctx.getReferringVertex(), ctx.getVertexProperty());
        }

        if (PARTIAL_UPDATE.equals(ctx.getOp()) && attribute.getAttributeDef().isAppendOnPartialUpdate() && CollectionUtils.isNotEmpty(currentElements)) {
            if (CollectionUtils.isEmpty(newElements)) {
                newElements = new ArrayList<>(currentElements);
            } else {
                List<Object> mergedVal = new ArrayList<>(currentElements);

                mergedVal.addAll(newElements);

                newElements = mergedVal;
            }
        }

        boolean isNewElementsNull = newElements == null;

        if (isNewElementsNull) {
            newElements = new ArrayList();
        }

        if (cardinality == SET) {
            newElements = (List) newElements.stream().distinct().collect(Collectors.toList());
        }

        for (int index = 0; index < newElements.size(); index++) {
            AtlasEdge               existingEdge = (isSoftReference) ? null : getEdgeAt(currentElements, index, elementType);
            AttributeMutationContext arrCtx      = new AttributeMutationContext(ctx.getOp(), ctx.getReferringVertex(), ctx.getAttribute(), newElements.get(index),
                                                                                 ctx.getVertexProperty(), elementType, existingEdge);
            if (deleteExistingRelations) {
                removeExistingRelationWithOtherVertex(arrCtx, ctx, context);
            }

            Object newEntry = mapCollectionElementsToVertex(arrCtx, context);
            if (isReference && newEntry != null && newEntry instanceof AtlasEdge && inverseRefAttribute != null) {
                // Update the inverse reference value.
                AtlasEdge newEdge = (AtlasEdge) newEntry;

                addInverseReference(context, inverseRefAttribute, newEdge, getRelationshipAttributes(ctx.getValue()));
            }

            // not null
            if(newEntry != null) {
                newElementsCreated.add(newEntry);
            }
        }

        if (isReference && !isSoftReference ) {
            boolean isAppendOnPartialUpdate = !isStructType ? getAppendOptionForRelationship(ctx.getReferringVertex(), attribute.getName()) : false;

            if (isAppendOnPartialUpdate) {
                allArrayElements = unionCurrentAndNewElements(attribute, (List) currentElements, (List) newElementsCreated);
            } else {
                removedElements = removeUnusedArrayEntries(attribute, (List) currentElements, (List) newElementsCreated, ctx);

                allArrayElements = unionCurrentAndNewElements(attribute, removedElements, (List) newElementsCreated);
            }
        } else {
            allArrayElements = newElementsCreated;
        }

        // add index to attributes of array type
       for (int index = 0; allArrayElements != null && index < allArrayElements.size(); index++) {
           Object element = allArrayElements.get(index);

           if (element instanceof AtlasEdge) {
               AtlasGraphUtilsV2.setEncodedProperty((AtlasEdge) element, ATTRIBUTE_INDEX_PROPERTY_KEY, index);
            }
        }

        if (isNewElementsNull) {
            setArrayElementsProperty(elementType, isSoftReference, ctx.getReferringVertex(), ctx.getVertexProperty(), null, null, cardinality);
        } else {
            // executes
            setArrayElementsProperty(elementType, isSoftReference, ctx.getReferringVertex(), ctx.getVertexProperty(), allArrayElements, currentElements, cardinality);
        }

        switch (ctx.getAttribute().getRelationshipEdgeLabel()) {
            case TERM_ASSIGNMENT_LABEL: addMeaningsToEntity(ctx, newElementsCreated, removedElements);
                break;

            case CATEGORY_TERMS_EDGE_LABEL: addCategoriesToTermEntity(ctx, newElementsCreated, removedElements);
                break;

            case CATEGORY_PARENT_EDGE_LABEL: addCatParentAttr(ctx, newElementsCreated, removedElements);
                break;

            case PROCESS_INPUTS:
            case PROCESS_OUTPUTS: addEdgesToContext(GraphHelper.getGuid(ctx.referringVertex), newElementsCreated,  removedElements);
                break;

            case INPUT_PORT_PRODUCT_EDGE_LABEL:
            case OUTPUT_PORT_PRODUCT_EDGE_LABEL:
                addInternalProductAttr(ctx, newElementsCreated, removedElements);
                break;

            case UD_RELATIONSHIP_EDGE_LABEL:
                validateCustomRelationship(ctx, newElementsCreated, false);
                break;
        }

        if (LOG.isDebugEnabled()) {
            LOG.debug("<== mapArrayValue({})", ctx);
        }

        return allArrayElements;
    }

    public List appendArrayValue(AttributeMutationContext ctx, EntityMutationContext context) throws AtlasBaseException {
        if (LOG.isDebugEnabled()) {
            LOG.debug("==> mapArrayValue({})", ctx);
        }


        AtlasAttribute attribute           = ctx.getAttribute();
        List           newElements         = (List) ctx.getValue();
        AtlasArrayType arrType             = (AtlasArrayType) attribute.getAttributeType();
        AtlasType      elementType         = arrType.getElementType();
        boolean        isStructType        = (TypeCategory.STRUCT == elementType.getTypeCategory()) ||
                (TypeCategory.STRUCT == attribute.getDefinedInType().getTypeCategory());
        boolean        isReference         = isReference(elementType);
        boolean        isSoftReference     = ctx.getAttribute().getAttributeDef().isSoftReferenced();
        AtlasAttribute inverseRefAttribute = attribute.getInverseRefAttribute();
        Cardinality    cardinality         = attribute.getAttributeDef().getCardinality();
        List<Object>   newElementsCreated  = new ArrayList<>();

        boolean isNewElementsNull = newElements == null;

        if (isNewElementsNull) {
            newElements = new ArrayList();
        }

        if (cardinality == SET) {
            newElements = (List) newElements.stream().distinct().collect(Collectors.toList());
        }


        for (int index = 0; index < newElements.size(); index++) {
            AttributeMutationContext arrCtx      = new AttributeMutationContext(ctx.getOp(), ctx.getReferringVertex(), ctx.getAttribute(), newElements.get(index),
                    ctx.getVertexProperty(), elementType);


            Object newEntry = getEdgeUsingRelationship(arrCtx, context, true);

            if (isReference && newEntry != null && newEntry instanceof AtlasEdge && inverseRefAttribute != null) {
                // Update the inverse reference value.
                AtlasEdge newEdge = (AtlasEdge) newEntry;

                addInverseReference(context, inverseRefAttribute, newEdge, getRelationshipAttributes(ctx.getValue()));
            }

            if(newEntry != null) {
                newElementsCreated.add(newEntry);
            }
        }

        // add index to attributes of array type
        for (int index = 0; newElements != null && index < newElements.size(); index++) {
            Object element = newElements.get(index);

            if (element instanceof AtlasEdge) {
                AtlasGraphUtilsV2.setEncodedProperty((AtlasEdge) element, ATTRIBUTE_INDEX_PROPERTY_KEY, index);
            }
        }

        if (isNewElementsNull) {
            setArrayElementsProperty(elementType, isSoftReference, ctx.getReferringVertex(), ctx.getVertexProperty(),  new ArrayList<>(0),  new ArrayList<>(0), cardinality);
        } else {
            setArrayElementsProperty(elementType, isSoftReference, ctx.getReferringVertex(), ctx.getVertexProperty(), newElements,  new ArrayList<>(0), cardinality);
        }

        switch (ctx.getAttribute().getRelationshipEdgeLabel()) {
            case TERM_ASSIGNMENT_LABEL: addMeaningsToEntity(ctx, newElementsCreated, new ArrayList<>(0));
                break;

            case CATEGORY_TERMS_EDGE_LABEL: addCategoriesToTermEntity(ctx, newElementsCreated, new ArrayList<>(0));
                break;

            case CATEGORY_PARENT_EDGE_LABEL: addCatParentAttr(ctx, newElementsCreated, new ArrayList<>(0));
                break;

            case PROCESS_INPUTS:
            case PROCESS_OUTPUTS: addEdgesToContext(GraphHelper.getGuid(ctx.referringVertex), newElementsCreated,  new ArrayList<>(0));
                break;

            case INPUT_PORT_PRODUCT_EDGE_LABEL:
            case OUTPUT_PORT_PRODUCT_EDGE_LABEL:
                addInternalProductAttr(ctx, newElementsCreated, null);
                break;

            case UD_RELATIONSHIP_EDGE_LABEL:
                validateCustomRelationship(ctx, newElementsCreated, true);
                break;
        }

        if (LOG.isDebugEnabled()) {
            LOG.debug("<== mapArrayValue({})", ctx);
        }

        return newElementsCreated;
    }

    public List removeArrayValue(AttributeMutationContext ctx, EntityMutationContext context) throws AtlasBaseException {
        if (LOG.isDebugEnabled()) {
            LOG.debug("==> removeArrayValue({})", ctx);
        }

        AtlasAttribute attribute           = ctx.getAttribute();
        List           elementsDeleted         = (List) ctx.getValue();
        AtlasArrayType arrType             = (AtlasArrayType) attribute.getAttributeType();
        AtlasType      elementType         = arrType.getElementType();
        boolean        isStructType        = (TypeCategory.STRUCT == elementType.getTypeCategory()) ||
                (TypeCategory.STRUCT == attribute.getDefinedInType().getTypeCategory());
        Cardinality    cardinality         = attribute.getAttributeDef().getCardinality();
        List<AtlasEdge> removedElements    = new ArrayList<>();
        List<Object>   entityRelationsDeleted  = new ArrayList<>();


        boolean isNewElementsNull = elementsDeleted == null;

        if (isNewElementsNull) {
            elementsDeleted = new ArrayList();
        }

        if (cardinality == SET) {
            elementsDeleted = (List) elementsDeleted.stream().distinct().collect(Collectors.toList());
        }

        for (int index = 0; index < elementsDeleted.size(); index++) {
            AttributeMutationContext arrCtx      = new AttributeMutationContext(ctx.getOp(), ctx.getReferringVertex(), ctx.getAttribute(), elementsDeleted.get(index),
                    ctx.getVertexProperty(), elementType);

            Object deleteEntry =  getEdgeUsingRelationship(arrCtx, context, false);

            // throw error if relation does not exist but requested to remove
            if (deleteEntry == null) {
                AtlasVertex attributeVertex = context.getDiscoveryContext().getResolvedEntityVertex(getGuid(arrCtx.getValue()));
                throw new AtlasBaseException(AtlasErrorCode.RELATIONSHIP_DOES_NOT_EXIST, attribute.getRelationshipName(),
                        AtlasGraphUtilsV2.getIdFromVertex(attributeVertex), AtlasGraphUtilsV2.getIdFromVertex(ctx.getReferringVertex()));
            }

            entityRelationsDeleted.add(deleteEntry);
        }

        removedElements = removeArrayEntries(attribute, (List)entityRelationsDeleted, ctx);


        switch (ctx.getAttribute().getRelationshipEdgeLabel()) {
            case TERM_ASSIGNMENT_LABEL: addMeaningsToEntity(ctx, new ArrayList<>(0) , removedElements);
                break;

            case CATEGORY_TERMS_EDGE_LABEL: addCategoriesToTermEntity(ctx, new ArrayList<>(0), removedElements);
                break;

            case CATEGORY_PARENT_EDGE_LABEL: addCatParentAttr(ctx, new ArrayList<>(0), removedElements);
                break;

            case PROCESS_INPUTS:
            case PROCESS_OUTPUTS: addEdgesToContext(GraphHelper.getGuid(ctx.referringVertex), new ArrayList<>(0),  removedElements);
                break;

            case INPUT_PORT_PRODUCT_EDGE_LABEL:
            case OUTPUT_PORT_PRODUCT_EDGE_LABEL:
                addInternalProductAttr(ctx, null , removedElements);
                break;
        }

        if (LOG.isDebugEnabled()) {
            LOG.debug("<== removeArrayValue({})", ctx);
        }

        return entityRelationsDeleted;
    }

    private void addEdgesToContext(String guid, List<Object> newElementsCreated, List<AtlasEdge> removedElements) {

        if (newElementsCreated.size() > 0) {
            List<Object> elements = (RequestContext.get().getNewElementsCreatedMap()).get(guid);
            if (elements == null) {
                ArrayList newElements = new ArrayList<>();
                newElements.addAll(newElementsCreated);
                (RequestContext.get().getNewElementsCreatedMap()).put(guid, newElements);
            } else {
                elements.addAll(newElementsCreated);
                RequestContext.get().getNewElementsCreatedMap().put(guid, elements);
            }
        }

        if (removedElements.size() > 0) {
            List<Object> removedElement = (RequestContext.get().getRemovedElementsMap()).get(guid);

            if (removedElement == null) {
                removedElement = new ArrayList<>();
                removedElement.addAll(removedElements);
                (RequestContext.get().getRemovedElementsMap()).put(guid, removedElement);
            } else {
                removedElement.addAll(removedElements);
                (RequestContext.get().getRemovedElementsMap()).put(guid, removedElement);
            }
        }
    }

    public void validateCustomRelationship(AttributeMutationContext ctx, List<Object> newElements, boolean isAppend) throws AtlasBaseException {
        validateCustomRelationshipCount(ctx, newElements, isAppend);
        validateCustomRelationshipAttributes(ctx, newElements);
    }

    public void validateCustomRelationshipCount(AttributeMutationContext ctx, List<Object> newElements, boolean isAppend) throws AtlasBaseException {
        long currentSize;
        boolean isEdgeDirectionIn = ctx.getAttribute().getRelationshipEdgeDirection() == AtlasRelationshipEdgeDirection.IN;

        if (isAppend) {
            currentSize = ctx.getReferringVertex().getEdgesCount(isEdgeDirectionIn ? AtlasEdgeDirection.IN : AtlasEdgeDirection.OUT,
                    UD_RELATIONSHIP_EDGE_LABEL);
        } else {
            currentSize = newElements.size();
        }

        validateCustomRelationshipCount(currentSize, ctx.getReferringVertex());

        AtlasEdgeDirection direction;
        if (isEdgeDirectionIn) {
            direction = AtlasEdgeDirection.OUT;
        } else {
            direction = AtlasEdgeDirection.IN;
        }

        for (Object obj : newElements) {
            AtlasEdge edge = (AtlasEdge) obj;

            AtlasVertex targetVertex;
            if (isEdgeDirectionIn) {
                targetVertex = edge.getOutVertex();
                LOG.info("{}: {}", direction, "outVertex");
            } else {
                targetVertex = edge.getInVertex();
                LOG.info("{}: {}", direction, "inVertex");
            }

            currentSize = targetVertex.getEdgesCount(direction, UD_RELATIONSHIP_EDGE_LABEL);
            validateCustomRelationshipCount(currentSize, targetVertex);
        }
    }

    public void validateCustomRelationshipAttributes(AttributeMutationContext ctx, List<Object> newElements) throws AtlasBaseException {
        List<AtlasRelatedObjectId> customRelationships = (List<AtlasRelatedObjectId>) ctx.getValue();

        if (CollectionUtils.isNotEmpty(customRelationships)) {
<<<<<<< HEAD
            for (AtlasRelatedObjectId relatedObjectId : customRelationships) {
                validateCustomRelationshipAttributeValueCase(relatedObjectId.getRelationshipAttributes().getAttributes());
=======
            for (AtlasObjectId objectId : customRelationships) {
                if (objectId instanceof AtlasRelatedObjectId) {
                    AtlasRelatedObjectId relatedObjectId = (AtlasRelatedObjectId) objectId;
                    if (relatedObjectId.getRelationshipAttributes() != null) {
                        validateCustomRelationshipAttributeValueCase(relatedObjectId.getRelationshipAttributes().getAttributes());
                    }
                }
>>>>>>> 5531f53b
            }
        }
    }

    public static void validateCustomRelationshipAttributeValueCase(Map<String, Object> attributes) throws AtlasBaseException {
        if (MapUtils.isEmpty(attributes)) {
            return;
        }

        for (String key : attributes.keySet()) {
<<<<<<< HEAD
            if (key.equals("toType") || key.equals("fromType")) {
                String value = (String) attributes.get(key);
                char init = value.charAt(0);
                String sub = value.substring(1);
                attributes.put(key, Character.toUpperCase(init) + sub.toLowerCase());
=======
            if (key.equals("toTypeLabel") || key.equals("fromTypeLabel")) {
                String value = (String) attributes.get(key);

                if (StringUtils.isNotEmpty(value)) {
                    StringBuilder finalValue = new StringBuilder();

                    finalValue.append(Character.toUpperCase(value.charAt(0)));
                    String sub = value.substring(1);
                    if (StringUtils.isNotEmpty(sub)) {
                        finalValue.append(sub.toLowerCase());
                    }

                    attributes.put(key, finalValue.toString());
                }
>>>>>>> 5531f53b
            }
        }
    }

    public static void validateCustomRelationship(AtlasVertex end1Vertex, AtlasVertex end2Vertex) throws AtlasBaseException {
        long currentSize = end1Vertex.getEdgesCount(AtlasEdgeDirection.OUT, UD_RELATIONSHIP_EDGE_LABEL) + 1;
        validateCustomRelationshipCount(currentSize, end1Vertex);

        currentSize = end2Vertex.getEdgesCount(AtlasEdgeDirection.IN, UD_RELATIONSHIP_EDGE_LABEL) + 1;
        validateCustomRelationshipCount(currentSize, end2Vertex);
    }

    private static void validateCustomRelationshipCount(long size, AtlasVertex vertex) throws AtlasBaseException {
        if (UD_REL_THRESHOLD < size) {
            throw new AtlasBaseException(AtlasErrorCode.OPERATION_NOT_SUPPORTED,
                    "Custom relationships size is more than " + UD_REL_THRESHOLD + ", current is " + size + " for " + vertex.getProperty(NAME, String.class));
        }
    }

    private void addInternalProductAttr(AttributeMutationContext ctx, List<Object> createdElements, List<AtlasEdge> deletedElements) throws AtlasBaseException {
        MetricRecorder metricRecorder = RequestContext.get().startMetricRecord("addInternalProductAttrForAppend");
        AtlasVertex toVertex = ctx.getReferringVertex();
        String toVertexType = getTypeName(toVertex);

        if (CollectionUtils.isEmpty(createdElements) && CollectionUtils.isEmpty(deletedElements)){
            RequestContext.get().endMetricRecord(metricRecorder);
            return;
        }

        if (TYPE_PRODUCT.equals(toVertexType)) {
            String attrName = ctx.getAttribute().getRelationshipEdgeLabel().equals(OUTPUT_PORT_PRODUCT_EDGE_LABEL)
                    ? OUTPUT_PORT_GUIDS_ATTR
                    : INPUT_PORT_GUIDS_ATTR;

            addOrRemoveDaapInternalAttr(toVertex, attrName, createdElements, deletedElements);
        }else{
           throw new AtlasBaseException(AtlasErrorCode.BAD_REQUEST, "Can not update product relations while updating any asset");
        }
        RequestContext.get().endMetricRecord(metricRecorder);
    }

    private void addOrRemoveDaapInternalAttr(AtlasVertex toVertex, String internalAttr, List<Object> createdElements, List<AtlasEdge> deletedElements) {
        if (CollectionUtils.isNotEmpty(createdElements)) {
            List<String> addedGuids = createdElements.stream().map(x -> ((AtlasEdge) x).getOutVertex().getProperty("__guid", String.class)).collect(Collectors.toList());
            addedGuids.forEach(guid -> AtlasGraphUtilsV2.addEncodedProperty(toVertex, internalAttr, guid));
        }

        if (CollectionUtils.isNotEmpty(deletedElements)) {
            List<String> removedGuids = deletedElements.stream().map(x -> x.getOutVertex().getProperty("__guid", String.class)).collect(Collectors.toList());
            removedGuids.forEach(guid -> AtlasGraphUtilsV2.removeItemFromListPropertyValue(toVertex, internalAttr, guid));
        }
    }

    private boolean shouldDeleteExistingRelations(AttributeMutationContext ctx, AtlasAttribute attribute) {
        boolean ret = false;
        AtlasEntityType entityType = typeRegistry.getEntityTypeByName(AtlasGraphUtilsV2.getTypeName(ctx.getReferringVertex()));
        if (entityType !=null && entityType.hasRelationshipAttribute(attribute.getName())) {
            AtlasRelationshipDef relationshipDef = typeRegistry.getRelationshipDefByName(ctx.getAttribute().getRelationshipName());
            ret = !(relationshipDef.getEndDef1().getCardinality() == SET && relationshipDef.getEndDef2().getCardinality() == SET);
        }
        return ret;
    }

    /*
    * Before creating new edges between referring vertex & new vertex coming from array,
    * delete old relationship with same relationship type between new vertex coming from array & any other vertex.
    * e.g
    *   table_a has columns as col_0 & col_1
    *   create new table_b add columns col_0 & col_1
    *   Now creating new relationships between table_b -> col_0 & col_1
    *   This should also delete existing relationships between table_a -> col_0 & col_1
    *   this behaviour is needed because endDef1 has SINGLE cardinality
    *
    * This method will delete existing edges.
    * Skip if both ends are of SET cardinality, e.g. Catalog.inputs, Catalog.outputs
    * */
    private void removeExistingRelationWithOtherVertex(AttributeMutationContext arrCtx, AttributeMutationContext ctx,
                                                       EntityMutationContext context) throws AtlasBaseException {
        MetricRecorder metric = RequestContext.get().startMetricRecord("removeExistingRelationWithOtherVertex");

        AtlasObjectId entityObject = (AtlasObjectId) arrCtx.getValue();
        String entityGuid = entityObject.getGuid();

        AtlasVertex referredVertex = null;

        if (StringUtils.isNotEmpty(entityGuid)) {
            referredVertex = context.getVertex(entityGuid);
        }

        if (referredVertex == null) {
            try {
                if (StringUtils.isNotEmpty(entityGuid)) {
                    referredVertex = entityRetriever.getEntityVertex(((AtlasObjectId) arrCtx.getValue()).getGuid());
                } else {
                    AtlasEntityType entityType = typeRegistry.getEntityTypeByName(entityObject.getTypeName());
                    if (entityType != null && MapUtils.isNotEmpty(entityObject.getUniqueAttributes())) {
                        referredVertex = AtlasGraphUtilsV2.findByUniqueAttributes(this.graph, entityType, entityObject.getUniqueAttributes());
                    }
                }
            } catch (AtlasBaseException e) {
                //in case if importing zip, referredVertex might not have been create yet
                //e.g. importing zip with db & its tables, while processing db edges, tables vertices are not yet created
                LOG.warn("removeExistingRelationWithOtherVertex - vertex not found!", e);
            }
        }

        if (referredVertex != null) {
            Iterator<AtlasEdge> edgeIterator = referredVertex.getEdges(getInverseEdgeDirection(
                    arrCtx.getAttribute().getRelationshipEdgeDirection()), ctx.getAttribute().getRelationshipEdgeLabel()).iterator();

            while (edgeIterator.hasNext()) {
                AtlasEdge existingEdgeToReferredVertex = edgeIterator.next();

                if (existingEdgeToReferredVertex != null && getStatus(existingEdgeToReferredVertex) != DELETED) {
                    AtlasVertex referredVertexToExistingEdge;
                    if (arrCtx.getAttribute().getRelationshipEdgeDirection().equals(IN)) {
                        referredVertexToExistingEdge = existingEdgeToReferredVertex.getInVertex();
                    } else {
                        referredVertexToExistingEdge = existingEdgeToReferredVertex.getOutVertex();
                    }

                    if (!arrCtx.getReferringVertex().equals(referredVertexToExistingEdge)) {
                        if (LOG.isDebugEnabled()) {
                            LOG.debug("Delete existing relation");
                        }

                        deleteDelegate.getHandler().deleteEdgeReference(existingEdgeToReferredVertex, ctx.getAttrType().getTypeCategory(),
                                ctx.getAttribute().isOwnedRef(), true, ctx.getAttribute().getRelationshipEdgeDirection(), ctx.getReferringVertex());
                    }
                }
            }
        }

        RequestContext.get().endMetricRecord(metric);
    }

    private AtlasEdgeDirection getInverseEdgeDirection(AtlasRelationshipEdgeDirection direction) {
        switch (direction) {
            case IN: return AtlasEdgeDirection.OUT;
            case OUT: return AtlasEdgeDirection.IN;
            default: return AtlasEdgeDirection.BOTH;
        }
    }

    private void addGlossaryAttr(AttributeMutationContext ctx, AtlasEdge edge) {
        MetricRecorder metricRecorder = RequestContext.get().startMetricRecord("addGlossaryAttr");
        AtlasVertex toVertex = ctx.getReferringVertex();
        String toVertexType = getTypeName(toVertex);

        if (TYPE_TERM.equals(toVertexType) || TYPE_CATEGORY.equals(toVertexType)) {
            // handle __glossary attribute of term or category entity
            String gloQname = edge.getOutVertex().getProperty(QUALIFIED_NAME, String.class);
            AtlasGraphUtilsV2.setEncodedProperty(toVertex, GLOSSARY_PROPERTY_KEY, gloQname);
        }
        RequestContext.get().endMetricRecord(metricRecorder);
    }

    private void addCatParentAttr(AttributeMutationContext ctx, AtlasEdge edge) {
        MetricRecorder metricRecorder = RequestContext.get().startMetricRecord("addCatParentAttr");
        AtlasVertex toVertex = ctx.getReferringVertex();
        String toVertexType = getTypeName(toVertex);

        if (TYPE_CATEGORY.equals(toVertexType)) {
            if (edge == null) {
                toVertex.removeProperty(CATEGORIES_PARENT_PROPERTY_KEY);

            } else {
                //add __parentCategory attribute of category entity
                String parentQName = edge.getOutVertex().getProperty(QUALIFIED_NAME, String.class);
                AtlasGraphUtilsV2.setEncodedProperty(toVertex, CATEGORIES_PARENT_PROPERTY_KEY, parentQName);
            }
        }
        RequestContext.get().endMetricRecord(metricRecorder);
    }

    public void removeAttrForCategoryDelete(Collection<AtlasVertex> categories) {
        for (AtlasVertex vertex : categories) {
            Iterator<AtlasEdge> edgeIterator = vertex.getEdges(AtlasEdgeDirection.OUT, CATEGORY_PARENT_EDGE_LABEL).iterator();
            while (edgeIterator.hasNext()) {
                AtlasEdge childEdge = edgeIterator.next();
                AtlasEntity.Status edgeStatus = getStatus(childEdge);
                if (ACTIVE.equals(edgeStatus)) {
                    childEdge.getInVertex().removeProperty(CATEGORIES_PARENT_PROPERTY_KEY);
                }
            }

            String catQualifiedName = vertex.getProperty(QUALIFIED_NAME, String.class);
            edgeIterator = vertex.getEdges(AtlasEdgeDirection.OUT, CATEGORY_TERMS_EDGE_LABEL).iterator();
            while (edgeIterator.hasNext()) {
                AtlasEdge termEdge = edgeIterator.next();
                termEdge.getInVertex().removePropertyValue(CATEGORIES_PROPERTY_KEY, catQualifiedName);
            }

        }
    }

    private void addCatParentAttr(AttributeMutationContext ctx, List<Object> newElementsCreated, List<AtlasEdge> removedElements) {
        MetricRecorder metricRecorder = RequestContext.get().startMetricRecord("addCatParentAttr_1");
        AtlasVertex toVertex = ctx.getReferringVertex();

        //add __parentCategory attribute of child category entities
        if (CollectionUtils.isNotEmpty(newElementsCreated)) {
            String parentQName = toVertex.getProperty(QUALIFIED_NAME, String.class);
            List<AtlasVertex> catVertices = newElementsCreated.stream().map(x -> ((AtlasEdge) x).getInVertex()).collect(Collectors.toList());
            catVertices.stream().forEach(v -> AtlasGraphUtilsV2.setEncodedProperty(v, CATEGORIES_PARENT_PROPERTY_KEY, parentQName));
        }

        if (CollectionUtils.isNotEmpty(removedElements)) {
            List<AtlasVertex> termVertices = removedElements.stream().map(x -> x.getInVertex()).collect(Collectors.toList());
            termVertices.stream().forEach(v -> v.removeProperty(CATEGORIES_PROPERTY_KEY));
        }
        RequestContext.get().endMetricRecord(metricRecorder);
    }


    private void addCategoriesToTermEntity(AttributeMutationContext ctx, List<Object> newElementsCreated, List<AtlasEdge> removedElements) {
        MetricRecorder metricRecorder = RequestContext.get().startMetricRecord("addCategoriesToTermEntity");
        AtlasVertex termVertex = ctx.getReferringVertex();

        if (TYPE_CATEGORY.equals(getTypeName(termVertex))) {
            String catQName = ctx.getReferringVertex().getProperty(QUALIFIED_NAME, String.class);

            if (CollectionUtils.isNotEmpty(newElementsCreated)) {
                List<AtlasVertex> termVertices = newElementsCreated.stream().map(x -> ((AtlasEdge) x).getInVertex()).collect(Collectors.toList());
                termVertices.stream().forEach(v -> AtlasGraphUtilsV2.addEncodedProperty(v, CATEGORIES_PROPERTY_KEY, catQName));
            }

            if (CollectionUtils.isNotEmpty(removedElements)) {
                List<AtlasVertex> termVertices = removedElements.stream().map(x -> x.getInVertex()).collect(Collectors.toList());
                termVertices.stream().forEach(v -> AtlasGraphUtilsV2.removeItemFromListPropertyValue(v, CATEGORIES_PROPERTY_KEY, catQName));
            }
        }

        if (TYPE_TERM.equals(getTypeName(termVertex))) {
            List<AtlasVertex> categoryVertices = newElementsCreated.stream().map(x -> ((AtlasEdge)x).getOutVertex()).collect(Collectors.toList());
            Set<String> catQnames = categoryVertices.stream().map(x -> x.getProperty(QUALIFIED_NAME, String.class)).collect(Collectors.toSet());

            termVertex.removeProperty(CATEGORIES_PROPERTY_KEY);
            catQnames.stream().forEach(q -> AtlasGraphUtilsV2.addEncodedProperty(termVertex, CATEGORIES_PROPERTY_KEY, q));
        }
        RequestContext.get().endMetricRecord(metricRecorder);
    }

    private void addMeaningsToEntity(AttributeMutationContext ctx, List<Object> createdElements, List<AtlasEdge> deletedElements) {
        MetricRecorder metricRecorder = RequestContext.get().startMetricRecord("addMeaningsToEntity");
        // handle __terms attribute of entity
        List<AtlasVertex> meanings = createdElements.stream()
                .map(x -> ((AtlasEdge) x).getOutVertex())
                .filter(x -> ACTIVE.name().equals(x.getProperty(STATE_PROPERTY_KEY, String.class)))
                .collect(Collectors.toList());

        List<String> currentMeaningsQNames = ctx.getReferringVertex().getMultiValuedProperty(MEANINGS_PROPERTY_KEY,String.class);
        Set<String> qNames = meanings.stream().map(x -> x.getProperty(QUALIFIED_NAME, String.class)).collect(Collectors.toSet());
        List<String> names = meanings.stream().map(x -> x.getProperty(NAME, String.class)).collect(Collectors.toList());

        List<String> deletedMeaningsNames = deletedElements.stream().map(x -> x.getOutVertex())
                . map(x -> x.getProperty(NAME,String.class))
                .collect(Collectors.toList());

        List<String> newMeaningsNames = meanings.stream()
                .filter(x -> !currentMeaningsQNames.contains(x.getProperty(QUALIFIED_NAME,String.class)))
                .map(x -> x.getProperty(NAME, String.class))
                .collect(Collectors.toList());

        ctx.getReferringVertex().removeProperty(MEANINGS_PROPERTY_KEY);
        ctx.getReferringVertex().removeProperty(MEANINGS_TEXT_PROPERTY_KEY);

        if (CollectionUtils.isNotEmpty(qNames)) {
            qNames.forEach(q -> AtlasGraphUtilsV2.addEncodedProperty(ctx.getReferringVertex(), MEANINGS_PROPERTY_KEY, q));
        }

        if (CollectionUtils.isNotEmpty(names)) {
            AtlasGraphUtilsV2.setEncodedProperty(ctx.referringVertex, MEANINGS_TEXT_PROPERTY_KEY, StringUtils.join(names, ","));
        }

        if (CollectionUtils.isNotEmpty(newMeaningsNames)) {
            newMeaningsNames.forEach(q -> AtlasGraphUtilsV2.addListProperty(ctx.getReferringVertex(), MEANING_NAMES_PROPERTY_KEY, q, true));
        }

        if(createdElements.isEmpty()){
            ctx.getReferringVertex().removeProperty(MEANING_NAMES_PROPERTY_KEY);

        } else if (CollectionUtils.isNotEmpty(deletedMeaningsNames)) {
            deletedMeaningsNames.forEach(q -> AtlasGraphUtilsV2.removeItemFromListPropertyValue(ctx.getReferringVertex(), MEANING_NAMES_PROPERTY_KEY, q));

        }

        RequestContext.get().endMetricRecord(metricRecorder);
    }

    private boolean getAppendOptionForRelationship(AtlasVertex entityVertex, String relationshipAttributeName) {
        boolean                             ret                       = false;
        String                              entityTypeName            = AtlasGraphUtilsV2.getTypeName(entityVertex);
        AtlasEntityDef                      entityDef                 = typeRegistry.getEntityDefByName(entityTypeName);
        List<AtlasRelationshipAttributeDef> relationshipAttributeDefs = entityDef.getRelationshipAttributeDefs();

        if (CollectionUtils.isNotEmpty(relationshipAttributeDefs)) {
            ret = relationshipAttributeDefs.stream().anyMatch(relationshipAttrDef -> relationshipAttrDef.getName().equals(relationshipAttributeName)
                    && relationshipAttrDef.isAppendOnPartialUpdate());
        }

        return ret;
    }

    private AtlasEdge createVertex(AtlasStruct struct, AtlasVertex referringVertex, String edgeLabel, EntityMutationContext context) throws AtlasBaseException {
        AtlasVertex vertex = createStructVertex(struct);

        mapAttributes(struct, vertex, CREATE, context);

        try {
            //TODO - Map directly in AtlasGraphUtilsV1
            return graphHelper.getOrCreateEdge(referringVertex, vertex, edgeLabel);
        } catch (RepositoryException e) {
            throw new AtlasBaseException(AtlasErrorCode.INTERNAL_ERROR, e);
        }
    }

    private void updateVertex(AtlasStruct struct, AtlasVertex vertex, EntityMutationContext context) throws AtlasBaseException {
        mapAttributes(struct, vertex, UPDATE, context);
    }

    private Long getEntityVersion(AtlasEntity entity) {
        Long ret = entity != null ? entity.getVersion() : null;
        return (ret != null) ? ret : 0;
    }

    private String getCustomAttributesString(AtlasEntity entity) {
        String              ret              = null;
        Map<String, String> customAttributes = entity.getCustomAttributes();

        if (customAttributes != null) {
            ret = AtlasType.toJson(customAttributes);
        }

        return ret;
    }

    private AtlasStructType getStructType(String typeName) throws AtlasBaseException {
        AtlasType objType = typeRegistry.getType(typeName);

        if (!(objType instanceof AtlasStructType)) {
            throw new AtlasBaseException(AtlasErrorCode.TYPE_NAME_INVALID, typeName);
        }

        return (AtlasStructType)objType;
    }

    private AtlasEntityType getEntityType(String typeName) throws AtlasBaseException {
        AtlasType objType = typeRegistry.getType(typeName);

        if (!(objType instanceof AtlasEntityType)) {
            throw new AtlasBaseException(AtlasErrorCode.TYPE_NAME_INVALID, typeName);
        }

        return (AtlasEntityType)objType;
    }

    private Object mapCollectionElementsToVertex(AttributeMutationContext ctx, EntityMutationContext context) throws AtlasBaseException {
        switch(ctx.getAttrType().getTypeCategory()) {
        case PRIMITIVE:
        case ENUM:
        case MAP:
        case ARRAY:
            return ctx.getValue();

        case STRUCT:
            return mapStructValue(ctx, context);

        case OBJECT_ID_TYPE:
            AtlasEntityType instanceType = getInstanceType(ctx.getValue(), context);
            ctx.setElementType(instanceType);
            if (ctx.getAttributeDef().isSoftReferenced()) {
                return mapSoftRefValue(ctx, context);
            }

            return mapObjectIdValueUsingRelationship(ctx, context);

        default:
                throw new AtlasBaseException(AtlasErrorCode.TYPE_CATEGORY_INVALID, ctx.getAttrType().getTypeCategory().name());
        }
    }

    private static AtlasObjectId getObjectId(Object val) throws AtlasBaseException {
        AtlasObjectId ret = null;

        if (val != null) {
            if ( val instanceof  AtlasObjectId) {
                ret = ((AtlasObjectId) val);
            } else if (val instanceof Map) {
                Map map = (Map) val;

                if (map.containsKey(AtlasRelatedObjectId.KEY_RELATIONSHIP_TYPE)) {
                    ret = new AtlasRelatedObjectId(map);
                } else {
                    ret = new AtlasObjectId((Map) val);
                }

                if (!AtlasTypeUtil.isValid(ret)) {
                    throw new AtlasBaseException(AtlasErrorCode.INVALID_OBJECT_ID, val.toString());
                }
            } else {
                throw new AtlasBaseException(AtlasErrorCode.INVALID_OBJECT_ID, val.toString());
            }
        }

        return ret;
    }

    private static String getGuid(Object val) throws AtlasBaseException {
        if (val != null) {
            if ( val instanceof  AtlasObjectId) {
                return ((AtlasObjectId) val).getGuid();
            } else if (val instanceof Map) {
                Object guidVal = ((Map)val).get(AtlasObjectId.KEY_GUID);

                return guidVal != null ? guidVal.toString() : null;
            }
        }

        return null;
    }

    private void setAssignedGuid(Object val, EntityMutationContext context) {
        if (val != null) {
            Map<String, String> guidAssignements = context.getGuidAssignments();

            if (val instanceof AtlasObjectId) {
                AtlasObjectId objId        = (AtlasObjectId) val;
                String        guid         = objId.getGuid();
                String        assignedGuid = null;

                if (StringUtils.isNotEmpty(guid)) {
                    if (!AtlasTypeUtil.isAssignedGuid(guid) && MapUtils.isNotEmpty(guidAssignements)) {
                        assignedGuid = guidAssignements.get(guid);
                    }
                } else {
                    AtlasVertex vertex = context.getDiscoveryContext().getResolvedEntityVertex(objId);

                    if (vertex != null) {
                        assignedGuid = graphHelper.getGuid(vertex);
                    }
                }

                if (StringUtils.isNotEmpty(assignedGuid)) {
                    RequestContext.get().recordEntityGuidUpdate(objId, guid);

                    objId.setGuid(assignedGuid);
                }
            } else if (val instanceof Map) {
                Map    mapObjId     = (Map) val;
                Object guidVal      = mapObjId.get(AtlasObjectId.KEY_GUID);
                String guid         = guidVal != null ? guidVal.toString() : null;
                String assignedGuid = null;

                if (StringUtils.isNotEmpty(guid) ) {
                    if (!AtlasTypeUtil.isAssignedGuid(guid) && MapUtils.isNotEmpty(guidAssignements)) {
                        assignedGuid = guidAssignements.get(guid);
                    }
                } else {
                    AtlasVertex vertex = context.getDiscoveryContext().getResolvedEntityVertex(new AtlasObjectId(mapObjId));

                    if (vertex != null) {
                        assignedGuid = graphHelper.getGuid(vertex);
                    }
                }

                if (StringUtils.isNotEmpty(assignedGuid)) {
                    RequestContext.get().recordEntityGuidUpdate(mapObjId, guid);

                    mapObjId.put(AtlasObjectId.KEY_GUID, assignedGuid);
                }
            }
        }
    }

    private static Map<String, Object> getRelationshipAttributes(Object val) throws AtlasBaseException {
        if (val instanceof AtlasRelatedObjectId) {
            AtlasStruct relationshipStruct = ((AtlasRelatedObjectId) val).getRelationshipAttributes();

            return (relationshipStruct != null) ? relationshipStruct.getAttributes() : null;
        } else if (val instanceof Map) {
            Object relationshipStruct = ((Map) val).get(KEY_RELATIONSHIP_ATTRIBUTES);

            if (relationshipStruct instanceof Map) {
                return AtlasTypeUtil.toStructAttributes(((Map) relationshipStruct));
            }
        } else if (val instanceof AtlasObjectId) {
            return ((AtlasObjectId) val).getAttributes();
        }

        return null;
    }

    private static String getRelationshipGuid(Object val) throws AtlasBaseException {
        if (val instanceof AtlasRelatedObjectId) {
            return ((AtlasRelatedObjectId) val).getRelationshipGuid();
        } else if (val instanceof Map) {
            Object relationshipGuidVal = ((Map) val).get(AtlasRelatedObjectId.KEY_RELATIONSHIP_GUID);

            return relationshipGuidVal != null ? relationshipGuidVal.toString() : null;
        }

        return null;
    }

    private AtlasEntityType getInstanceType(Object val, EntityMutationContext context) throws AtlasBaseException {
        AtlasEntityType ret = null;

        if (val != null) {
            String typeName = null;
            String guid     = null;

            if (val instanceof AtlasObjectId) {
                AtlasObjectId objId = (AtlasObjectId) val;

                typeName = objId.getTypeName();
                guid     = objId.getGuid();
            } else if (val instanceof Map) {
                Map map = (Map) val;

                Object typeNameVal = map.get(AtlasObjectId.KEY_TYPENAME);
                Object guidVal     = map.get(AtlasObjectId.KEY_GUID);

                if (typeNameVal != null) {
                    typeName = typeNameVal.toString();
                }

                if (guidVal != null) {
                    guid = guidVal.toString();
                }
            }

            if (typeName == null) {
                if (guid != null) {
                    ret = context.getType(guid);

                    if (ret == null) {
                        AtlasVertex vertex = context.getDiscoveryContext().getResolvedEntityVertex(guid);

                        if (vertex != null) {
                            typeName = AtlasGraphUtilsV2.getTypeName(vertex);
                        }
                    }
                }
            }

            if (ret == null && typeName != null) {
                ret = typeRegistry.getEntityTypeByName(typeName);
            }

            if (ret == null) {
                throw new AtlasBaseException(AtlasErrorCode.INVALID_OBJECT_ID, val.toString());
            }
        }

        return ret;
    }

    //Remove unused entries for reference map
    private Map<String, Object> removeUnusedMapEntries(AtlasAttribute attribute, AtlasVertex vertex, Map<String, Object> currentMap,
                                                       Map<String, Object> newMap) throws AtlasBaseException {
        Map<String, Object> additionalMap = new HashMap<>();
        AtlasMapType        mapType       = (AtlasMapType) attribute.getAttributeType();

        for (String currentKey : currentMap.keySet()) {
            //Delete the edge reference if its not part of new edges created/updated
            AtlasEdge currentEdge = (AtlasEdge) currentMap.get(currentKey);

            if (!newMap.values().contains(currentEdge)) {
                boolean deleted = deleteDelegate.getHandler().deleteEdgeReference(currentEdge, mapType.getValueType().getTypeCategory(), attribute.isOwnedRef(), true, vertex);

                if (!deleted) {
                    additionalMap.put(currentKey, currentEdge);
                }
            }
        }

        return additionalMap;
    }

    private static AtlasEdge getEdgeIfExists(AtlasMapType mapType, Map<String, Object> currentMap, String keyStr) {
        AtlasEdge ret = null;

        if (isReference(mapType.getValueType())) {
            Object val = currentMap.get(keyStr);

            if (val != null) {
                ret = (AtlasEdge) val;
            }
        }

        return ret;
    }

    private AtlasEdge updateEdge(AtlasAttributeDef attributeDef, Object value, AtlasEdge currentEdge, final AtlasVertex entityVertex) throws AtlasBaseException {
        if (LOG.isDebugEnabled()) {
            LOG.debug("Updating entity reference {} for reference attribute {}",  attributeDef.getName());
        }

        AtlasVertex currentVertex   = currentEdge.getInVertex();
        String      currentEntityId = getIdFromVertex(currentVertex);
        String      newEntityId     = getIdFromVertex(entityVertex);
        AtlasEdge   newEdge         = currentEdge;

        if (!currentEntityId.equals(newEntityId) && entityVertex != null) {
            try {
                newEdge = graphHelper.getOrCreateEdge(currentEdge.getOutVertex(), entityVertex, currentEdge.getLabel());
            } catch (RepositoryException e) {
                throw new AtlasBaseException(AtlasErrorCode.INTERNAL_ERROR, e);
            }
        }

        return newEdge;
    }


    private AtlasEdge updateRelationship(AtlasEdge currentEdge, final AtlasVertex parentEntityVertex, final AtlasVertex newEntityVertex,
                                         AtlasRelationshipEdgeDirection edgeDirection,  Map<String, Object> relationshipAttributes)
            throws AtlasBaseException {
        if (LOG.isDebugEnabled()) {
            LOG.debug("Updating entity reference using relationship {} for reference attribute {}", getTypeName(newEntityVertex));
        }

        // Max's manager updated from Jane to Julius (Max.manager --> Jane.subordinates)
        // manager attribute (OUT direction), current manager vertex (Jane) (IN vertex)

        // Max's mentor updated from John to Jane (John.mentee --> Max.mentor)
        // mentor attribute (IN direction), current mentee vertex (John) (OUT vertex)
        String currentEntityId;

        if (edgeDirection == IN) {
            currentEntityId = getIdFromOutVertex(currentEdge);
        } else if (edgeDirection == OUT) {
            currentEntityId = getIdFromInVertex(currentEdge);
        } else {
            currentEntityId = getIdFromBothVertex(currentEdge, parentEntityVertex);
        }

        String    newEntityId = getIdFromVertex(newEntityVertex);
        AtlasEdge ret         = currentEdge;

        if (!currentEntityId.equals(newEntityId)) {
            // create a new relationship edge to the new attribute vertex from the instance
            String relationshipName = AtlasGraphUtilsV2.getTypeName(currentEdge);

            if (relationshipName == null) {
                relationshipName = currentEdge.getLabel();
            }

            if (edgeDirection == IN) {
                ret = getOrCreateRelationship(newEntityVertex, currentEdge.getInVertex(), relationshipName, relationshipAttributes);

            } else if (edgeDirection == OUT) {
                ret = getOrCreateRelationship(currentEdge.getOutVertex(), newEntityVertex, relationshipName, relationshipAttributes);
            } else {
                ret = getOrCreateRelationship(newEntityVertex, parentEntityVertex, relationshipName, relationshipAttributes);
            }

            //record entity update on new relationship vertex
            recordEntityUpdate(newEntityVertex);
        }

        return ret;
    }

    public static List<Object> getArrayElementsProperty(AtlasType elementType, boolean isSoftReference, AtlasVertex vertex, String vertexPropertyName) {
        boolean isArrayOfPrimitiveType = elementType.getTypeCategory().equals(TypeCategory.PRIMITIVE);
        boolean isArrayOfEnum = elementType.getTypeCategory().equals(TypeCategory.ENUM);
        if (!isSoftReference && isReference(elementType)) {
            return (List)vertex.getListProperty(vertexPropertyName, AtlasEdge.class);
        } else if (isArrayOfPrimitiveType || isArrayOfEnum) {
            return (List) vertex.getMultiValuedProperty(vertexPropertyName, elementType.getClass());
        } else {
            return (List)vertex.getListProperty(vertexPropertyName);
        }
    }

    private AtlasEdge getEdgeAt(List<Object> currentElements, int index, AtlasType elemType) {
        AtlasEdge ret = null;

        if (isReference(elemType)) {
            if (currentElements != null && index < currentElements.size()) {
                ret = (AtlasEdge) currentElements.get(index);
            }
        }

        return ret;
    }

    private List<AtlasEdge> unionCurrentAndNewElements(AtlasAttribute attribute, List<AtlasEdge> currentElements, List<AtlasEdge> newElements) {
        Collection<AtlasEdge> ret              = null;
        AtlasType             arrayElementType = ((AtlasArrayType) attribute.getAttributeType()).getElementType();

        if (arrayElementType != null && isReference(arrayElementType)) {
            ret = CollectionUtils.union(currentElements, newElements);
        }

        return CollectionUtils.isNotEmpty(ret) ? new ArrayList<>(ret) : Collections.emptyList();
    }

    //Removes unused edges from the old collection, compared to the new collection

    private List<AtlasEdge> removeUnusedArrayEntries(AtlasAttribute attribute, List<AtlasEdge> currentEntries, List<AtlasEdge> newEntries, AttributeMutationContext ctx) throws AtlasBaseException {
        if (CollectionUtils.isNotEmpty(currentEntries)) {
            AtlasType entryType = ((AtlasArrayType) attribute.getAttributeType()).getElementType();
            AtlasVertex entityVertex = ctx.getReferringVertex();

            if (isReference(entryType)) {
                Collection<AtlasEdge> edgesToRemove = CollectionUtils.subtract(currentEntries, newEntries);

                if (CollectionUtils.isNotEmpty(edgesToRemove)) {
                    List<AtlasEdge> additionalElements = new ArrayList<>();

                    for (AtlasEdge edge : edgesToRemove) {
                        if (getStatus(edge) == DELETED ) {
                            continue;
                        }

                        boolean deleted = deleteDelegate.getHandler().deleteEdgeReference(edge, entryType.getTypeCategory(), attribute.isOwnedRef(),
                                true, attribute.getRelationshipEdgeDirection(), entityVertex);

                        if (!deleted) {
                            additionalElements.add(edge);
                        }
                    }

                    return additionalElements;
                }
            }
        }

        return Collections.emptyList();
    }

    private List<AtlasEdge> removeArrayEntries(AtlasAttribute attribute, List<AtlasEdge> tobeDeletedEntries, AttributeMutationContext ctx) throws AtlasBaseException {
        if (CollectionUtils.isNotEmpty(tobeDeletedEntries)) {
            AtlasType entryType = ((AtlasArrayType) attribute.getAttributeType()).getElementType();
            AtlasVertex entityVertex = ctx.getReferringVertex();

            if (isReference(entryType)) {

                if (CollectionUtils.isNotEmpty(tobeDeletedEntries)) {
                    List<AtlasEdge> additionalElements = new ArrayList<>();

                    for (AtlasEdge edge : tobeDeletedEntries) {
                        if (getStatus(edge) == DELETED ) {
                            continue;
                        }

                        // update both sides of relationship wen edge is deleted
                        recordEntityUpdateForNonRelationsipAttribute(edge.getInVertex());
                        recordEntityUpdateForNonRelationsipAttribute(edge.getOutVertex());

                        deleteDelegate.getHandler().deleteEdgeReference(edge, entryType.getTypeCategory(), attribute.isOwnedRef(),
                                true, attribute.getRelationshipEdgeDirection(), entityVertex);

                        additionalElements.add(edge);

                    }

                    return additionalElements;
                }
            }
        }

        return Collections.emptyList();
    }
    private void setArrayElementsProperty(AtlasType elementType, boolean isSoftReference, AtlasVertex vertex, String vertexPropertyName, List<Object> allValues, List<Object> currentValues, Cardinality cardinality) {
        boolean isArrayOfPrimitiveType = elementType.getTypeCategory().equals(TypeCategory.PRIMITIVE);
        boolean isArrayOfEnum = elementType.getTypeCategory().equals(TypeCategory.ENUM);

        if (!isReference(elementType) || isSoftReference) {
            if (isArrayOfPrimitiveType || isArrayOfEnum) {
                vertex.removeProperty(vertexPropertyName);
                if (CollectionUtils.isNotEmpty(allValues)) {
                    for (Object value: allValues) {
                        AtlasGraphUtilsV2.addEncodedProperty(vertex, vertexPropertyName, value);
                    }
                }
            } else {
                AtlasGraphUtilsV2.setEncodedProperty(vertex, vertexPropertyName, allValues);
            }
        }
    }


    private Set<AtlasEdge> getNewCreatedInputOutputEdges(String guid) {
        List<Object> newElementsCreated = RequestContext.get().getNewElementsCreatedMap().get(guid);

        Set<AtlasEdge> newEdge = new HashSet<>();
        if (newElementsCreated != null && newElementsCreated.size() > 0) {
            newEdge = newElementsCreated.stream().map(x -> (AtlasEdge) x).collect(Collectors.toSet());
        }

        return newEdge;
    }

    private Set<AtlasEdge> getRestoredInputOutputEdges(AtlasVertex vertex) {
        Set<AtlasEdge> activatedEdges = new HashSet<>();
        Iterator<AtlasEdge> iterator = vertex.getEdges(AtlasEdgeDirection.BOTH, new String[]{PROCESS_INPUTS, PROCESS_OUTPUTS}).iterator();
        while (iterator.hasNext()) {
            AtlasEdge edge = iterator.next();
            if (edge.getProperty(STATE_PROPERTY_KEY, String.class).equalsIgnoreCase(ACTIVE_STATE_VALUE)) {
                activatedEdges.add(edge);
            }
        }
        return activatedEdges;
    }

    private Set<AtlasEdge> getRemovedInputOutputEdges(String guid) {
        List<Object> removedElements = RequestContext.get().getRemovedElementsMap().get(guid);
        Set<AtlasEdge> removedEdges = null;

        if (removedElements != null) {
            removedEdges = removedElements.stream().map(x -> (AtlasEdge) x).collect(Collectors.toSet());
        }

        return removedEdges;
    }


    private AtlasEntityHeader constructHeader(AtlasEntity entity, AtlasVertex vertex, Map<String, AtlasAttribute> attributeMap ) throws AtlasBaseException {
        AtlasEntityHeader header = entityRetriever.toAtlasEntityHeaderWithClassifications(vertex, attributeMap.keySet());
        if (entity.getClassifications() == null) {
            entity.setClassifications(header.getClassifications());
        }

        return header;
    }

    private void updateInConsistentOwnedMapVertices(AttributeMutationContext ctx, AtlasMapType mapType, Object val) {
        if (mapType.getValueType().getTypeCategory() == TypeCategory.OBJECT_ID_TYPE && !ctx.getAttributeDef().isSoftReferenced()) {
            AtlasEdge edge = (AtlasEdge) val;

            if (ctx.getAttribute().isOwnedRef() && getStatus(edge) == DELETED && getStatus(edge.getInVertex()) == DELETED) {

                //Resurrect the vertex and edge to ACTIVE state
                AtlasGraphUtilsV2.setEncodedProperty(edge, STATE_PROPERTY_KEY, ACTIVE.name());
                AtlasGraphUtilsV2.setEncodedProperty(edge.getInVertex(), STATE_PROPERTY_KEY, ACTIVE.name());
            }
        }
    }


    public void cleanUpClassificationPropagation(String classificationName, int batchLimit) throws AtlasBaseException {
        int CLEANUP_MAX = batchLimit <= 0 ? CLEANUP_BATCH_SIZE : batchLimit * CLEANUP_BATCH_SIZE;
        int cleanedUpCount = 0;

        Iterator<AtlasVertex> tagVertices = GraphHelper.getClassificationVertices(graph, classificationName, CLEANUP_BATCH_SIZE);
        List<AtlasVertex> tagVerticesProcessed = new ArrayList<>(0);
        List<AtlasVertex> currentAssetVerticesBatch = new ArrayList<>(0);

        while (tagVertices != null && tagVertices.hasNext()) {
            if (cleanedUpCount >= CLEANUP_MAX){
                return;
            }

            while (tagVertices.hasNext() && currentAssetVerticesBatch.size() < CLEANUP_BATCH_SIZE) {
                AtlasVertex tagVertex = tagVertices.next();

                int availableSlots = CLEANUP_BATCH_SIZE - currentAssetVerticesBatch.size();
                long assetCountForCurrentTagVertex = GraphHelper.getAssetsCountOfClassificationVertex(tagVertex);
                currentAssetVerticesBatch.addAll(GraphHelper.getAllAssetsWithClassificationVertex(tagVertex, availableSlots));
                LOG.info("Available slots : {}, assetCountForCurrentTagVertex : {}, queueSize : {}",availableSlots, assetCountForCurrentTagVertex, currentAssetVerticesBatch.size());
                if (assetCountForCurrentTagVertex <= availableSlots) {
                    tagVerticesProcessed.add(tagVertex);
                }
            }

            int currentAssetsBatchSize = currentAssetVerticesBatch.size();
            if (currentAssetsBatchSize > 0) {
                LOG.info("To clean up tag {} from {} entities", classificationName, currentAssetsBatchSize);
                int offset = 0;
                do {
                    try {
                        int toIndex = Math.min((offset + CHUNK_SIZE), currentAssetsBatchSize);
                        List<AtlasVertex> entityVertices = currentAssetVerticesBatch.subList(offset, toIndex);
                        List<String> impactedGuids = entityVertices.stream().map(GraphHelper::getGuid).collect(Collectors.toList());
                        GraphTransactionInterceptor.lockObjectAndReleasePostCommit(impactedGuids);

                        for (AtlasVertex vertex : entityVertices) {
                            List<AtlasClassification> deletedClassifications = new ArrayList<>();
                            List<AtlasEdge> classificationEdges = GraphHelper.getClassificationEdges(vertex, null, classificationName);
                            for (AtlasEdge edge : classificationEdges) {
                                try {
                                    AtlasClassification classification = entityRetriever.toAtlasClassification(edge.getInVertex());
                                    deletedClassifications.add(classification);
                                    deleteDelegate.getHandler().deleteEdgeReference(edge, TypeCategory.CLASSIFICATION, false, true, null, vertex);
                                }
                                catch (IllegalStateException | AtlasBaseException e){
                                    e.printStackTrace();
                                }
                            }

                            AtlasEntity entity = repairClassificationMappings(vertex);

                            entityChangeNotifier.onClassificationDeletedFromEntity(entity, deletedClassifications);
                        }

                        transactionInterceptHelper.intercept();

                        offset += CHUNK_SIZE;
                    } finally {
                        LOG.info("Cleaned up {} entities for classification {}", offset, classificationName);
                    }

                } while (offset < currentAssetsBatchSize);

                for (AtlasVertex classificationVertex : tagVerticesProcessed) {
                    try {
                        deleteDelegate.getHandler().deleteClassificationVertex(classificationVertex, true);
                    } catch (IllegalStateException e) {
                        e.printStackTrace();
                    }
                }
                transactionInterceptHelper.intercept();

                cleanedUpCount += currentAssetsBatchSize;
                currentAssetVerticesBatch.clear();
                tagVerticesProcessed.clear();
            }
            tagVertices = GraphHelper.getClassificationVertices(graph, classificationName, CLEANUP_BATCH_SIZE);
        }

        LOG.info("Completed cleaning up classification {}", classificationName);
    }

    public AtlasEntity repairClassificationMappings(AtlasVertex entityVertex) throws AtlasBaseException {
        String guid = GraphHelper.getGuid(entityVertex);
        AtlasEntity entity = instanceConverter.getEntity(guid, ENTITY_CHANGE_NOTIFY_IGNORE_RELATIONSHIP_ATTRIBUTES);

        AtlasAuthorizationUtils.verifyAccess(new AtlasEntityAccessRequest(typeRegistry, AtlasPrivilege.ENTITY_UPDATE_CLASSIFICATION, new AtlasEntityHeader(entity)), "repair classification mappings: guid=", guid);
        List<String> classificationNames = new ArrayList<>();
        List<String> propagatedClassificationNames = new ArrayList<>();

        if (entity.getClassifications() != null) {
            List<AtlasClassification> classifications = entity.getClassifications();
            for (AtlasClassification classification : classifications) {
                if (isPropagatedClassification(classification, guid)) {
                    propagatedClassificationNames.add(classification.getTypeName());
                } else {
                    classificationNames.add(classification.getTypeName());
                }
            }
        }
        //Delete array/set properties first
        entityVertex.removeProperty(TRAIT_NAMES_PROPERTY_KEY);
        entityVertex.removeProperty(PROPAGATED_TRAIT_NAMES_PROPERTY_KEY);


        //Update classificationNames and propagatedClassificationNames in entityVertex
        entityVertex.setProperty(CLASSIFICATION_NAMES_KEY, getDelimitedClassificationNames(classificationNames));
        entityVertex.setProperty(PROPAGATED_CLASSIFICATION_NAMES_KEY, getDelimitedClassificationNames(propagatedClassificationNames));
        entityVertex.setProperty(CLASSIFICATION_TEXT_KEY, fullTextMapperV2.getClassificationTextForEntity(entity));
        // Make classificationNames unique list as it is of type SET
        classificationNames = classificationNames.stream().distinct().collect(Collectors.toList());
        //Update classificationNames and propagatedClassificationNames in entityHeader
        for(String classificationName : classificationNames) {
            AtlasGraphUtilsV2.addEncodedProperty(entityVertex, TRAIT_NAMES_PROPERTY_KEY, classificationName);
        }
        for (String classificationName : propagatedClassificationNames) {
            entityVertex.addListProperty(PROPAGATED_TRAIT_NAMES_PROPERTY_KEY, classificationName);
        }

        return entity;
    }

    public void addClassifications(final EntityMutationContext context, String guid, List<AtlasClassification> classifications) throws AtlasBaseException {
        if (CollectionUtils.isNotEmpty(classifications)) {
            MetricRecorder metric = RequestContext.get().startMetricRecord("addClassifications");

            final AtlasVertex                              entityVertex          = context.getVertex(guid);
            final AtlasEntityType                          entityType            = context.getType(guid);
            List<AtlasVertex>                              entitiesToPropagateTo = null;
            Map<AtlasClassification, HashSet<AtlasVertex>> addedClassifications  = new HashMap<>();
            List<AtlasClassification>                      addClassifications    = new ArrayList<>(classifications.size());
            entityRetriever.verifyClassificationsPropagationMode(classifications);
            for (AtlasClassification c : classifications) {
                AtlasClassification classification      = new AtlasClassification(c);
                String              classificationName  = classification.getTypeName();
                Boolean             propagateTags       = classification.isPropagate();
                Boolean             removePropagations  = classification.getRemovePropagationsOnEntityDelete();
                Boolean restrictPropagationThroughLineage = classification.getRestrictPropagationThroughLineage();
                Boolean restrictPropagationThroughHierarchy = classification.getRestrictPropagationThroughHierarchy();

                if (propagateTags != null && propagateTags &&
                        classification.getEntityGuid() != null &&
                        !StringUtils.equals(classification.getEntityGuid(), guid)) {
                    continue;
                }

                if (propagateTags == null) {
                    RequestContext reqContext = RequestContext.get();

                    if(reqContext.isImportInProgress() || reqContext.isInNotificationProcessing()) {
                        propagateTags = false;
                    } else {
                        propagateTags = CLASSIFICATION_PROPAGATION_DEFAULT;
                    }

                    classification.setPropagate(propagateTags);
                }

                if (removePropagations == null) {
                    removePropagations = graphHelper.getDefaultRemovePropagations();

                    classification.setRemovePropagationsOnEntityDelete(removePropagations);
                }

                if (restrictPropagationThroughLineage == null) {
                    classification.setRestrictPropagationThroughLineage(RESTRICT_PROPAGATION_THROUGH_LINEAGE_DEFAULT);
                }

                if (restrictPropagationThroughHierarchy == null) {
                    classification.setRestrictPropagationThroughHierarchy(RESTRICT_PROPAGATION_THROUGH_HIERARCHY_DEFAULT);
                }

                // set associated entity id to classification
                if (classification.getEntityGuid() == null) {
                    classification.setEntityGuid(guid);
                }

                // set associated entity status to classification
                if (classification.getEntityStatus() == null) {
                    classification.setEntityStatus(ACTIVE);
                }

                // ignore propagated classifications

                if (LOG.isDebugEnabled()) {
                    LOG.debug("Adding classification [{}] to [{}] using edge label: [{}]", classificationName, entityType.getTypeName(), getTraitLabel(classificationName));
                }

                addToClassificationNames(entityVertex, classificationName);

                // add a new AtlasVertex for the struct or trait instance
                AtlasVertex classificationVertex = createClassificationVertex(classification);

                if (LOG.isDebugEnabled()) {
                    LOG.debug("created vertex {} for trait {}", string(classificationVertex), classificationName);
                }

                if (propagateTags && taskManagement != null && DEFERRED_ACTION_ENABLED) {
                    propagateTags = false;

                    createAndQueueTask(CLASSIFICATION_PROPAGATION_ADD, entityVertex, classificationVertex.getIdForDisplay(), getTypeName(classificationVertex));
                }

                // add the attributes for the trait instance
                mapClassification(EntityOperation.CREATE, context, classification, entityType, entityVertex, classificationVertex);
                updateModificationMetadata(entityVertex);
                if(addedClassifications.get(classification) == null) {
                    addedClassifications.put(classification, new HashSet<>());
                }
                //Add current Vertex to be notified
                addedClassifications.get(classification).add(entityVertex);

                if (propagateTags) {
                    // compute propagatedEntityVertices only once
                    if (entitiesToPropagateTo == null) {
                        String propagationMode;
                        propagationMode = entityRetriever.determinePropagationMode(classification.getRestrictPropagationThroughLineage(),classification.getRestrictPropagationThroughHierarchy());
                        Boolean toExclude = propagationMode == CLASSIFICATION_PROPAGATION_MODE_RESTRICT_LINEAGE ? true : false;
                        entitiesToPropagateTo = entityRetriever.getImpactedVerticesV2(entityVertex, CLASSIFICATION_PROPAGATION_MODE_LABELS_MAP.get(propagationMode),toExclude);
                    }

                    if (CollectionUtils.isNotEmpty(entitiesToPropagateTo)) {
                        if (LOG.isDebugEnabled()) {
                            LOG.debug("Propagating tag: [{}][{}] to {}", classificationName, entityType.getTypeName(), getTypeNames(entitiesToPropagateTo));
                        }

                        List<AtlasVertex> entitiesPropagatedTo = deleteDelegate.getHandler().addTagPropagation(classificationVertex, entitiesToPropagateTo);

                        if (CollectionUtils.isNotEmpty(entitiesPropagatedTo)) {
                            addedClassifications.get(classification).addAll(entitiesPropagatedTo);
                        }
                    } else {
                        if (LOG.isDebugEnabled()) {
                            LOG.debug(" --> Not propagating classification: [{}][{}] - no entities found to propagate to.", getTypeName(classificationVertex), entityType.getTypeName());
                        }
                    }
                } else {
                    if (LOG.isDebugEnabled()) {
                        LOG.debug(" --> Not propagating classification: [{}][{}] - propagation is disabled.", getTypeName(classificationVertex), entityType.getTypeName());
                    }
                }

                addClassifications.add(classification);
            }

            // notify listeners on classification addition
            List<AtlasVertex> notificationVertices = new ArrayList<AtlasVertex>() {{ add(entityVertex); }};

            if (CollectionUtils.isNotEmpty(entitiesToPropagateTo)) {
                notificationVertices.addAll(entitiesToPropagateTo);
            }


            for (AtlasClassification classification : addedClassifications.keySet()) {
                Set<AtlasVertex>  vertices           = addedClassifications.get(classification);

                if (RequestContext.get().isDelayTagNotifications()) {
                    RequestContext.get().addAddedClassificationAndVertices(classification, new ArrayList<>(vertices));
                } else {
                    List<AtlasEntity> propagatedEntities = updateClassificationText(classification, vertices);

                    entityChangeNotifier.onClassificationsAddedToEntities(propagatedEntities, Collections.singletonList(classification), false);
                }
            }

            RequestContext.get().endMetricRecord(metric);
        }
    }


    public List<String> propagateClassification(String entityGuid, String classificationVertexId, String relationshipGuid, Boolean previousRestrictPropagationThroughLineage,Boolean previousRestrictPropagationThroughHierarchy) throws AtlasBaseException {
        try {
            if (StringUtils.isEmpty(entityGuid) || StringUtils.isEmpty(classificationVertexId)) {
                LOG.error("propagateClassification(entityGuid={}, classificationVertexId={}): entityGuid and/or classification vertex id is empty", entityGuid, classificationVertexId);

                throw new AtlasBaseException(String.format("propagateClassification(entityGuid=%s, classificationVertexId=%s): entityGuid and/or classification vertex id is empty", entityGuid, classificationVertexId));
            }

            AtlasVertex entityVertex = graphHelper.getVertexForGUID(entityGuid);
            if (entityVertex == null) {
                LOG.error("propagateClassification(entityGuid={}, classificationVertexId={}): entity vertex not found", entityGuid, classificationVertexId);

                throw new AtlasBaseException(String.format("propagateClassification(entityGuid=%s, classificationVertexId=%s): entity vertex not found", entityGuid, classificationVertexId));
            }

            AtlasVertex classificationVertex = graph.getVertex(classificationVertexId);
            if (classificationVertex == null) {
                LOG.error("propagateClassification(entityGuid={}, classificationVertexId={}): classification vertex not found", entityGuid, classificationVertexId);

                throw new AtlasBaseException(String.format("propagateClassification(entityGuid=%s, classificationVertexId=%s): classification vertex not found", entityGuid, classificationVertexId));
            }

            /*
                If restrictPropagateThroughLineage was false at past
                 then updated to true we need to delete the propagated
                 classifications and then put the classifications as intended
             */

            Boolean currentRestrictPropagationThroughLineage = AtlasGraphUtilsV2.getProperty(classificationVertex, CLASSIFICATION_VERTEX_RESTRICT_PROPAGATE_THROUGH_LINEAGE, Boolean.class);

            Boolean currentRestrictPropagationThroughHierarchy = AtlasGraphUtilsV2.getProperty(classificationVertex, CLASSIFICATION_VERTEX_RESTRICT_PROPAGATE_THROUGH_HIERARCHY, Boolean.class);
            if (previousRestrictPropagationThroughLineage != null && currentRestrictPropagationThroughLineage != null && !previousRestrictPropagationThroughLineage && currentRestrictPropagationThroughLineage) {
                deleteDelegate.getHandler().removeTagPropagation(classificationVertex);
            }

            if (previousRestrictPropagationThroughHierarchy != null && currentRestrictPropagationThroughHierarchy != null && !previousRestrictPropagationThroughHierarchy && currentRestrictPropagationThroughHierarchy) {
                deleteDelegate.getHandler().removeTagPropagation(classificationVertex);
            }

            String propagationMode = entityRetriever.determinePropagationMode(currentRestrictPropagationThroughLineage, currentRestrictPropagationThroughHierarchy);

            List<String> edgeLabelsToCheck = CLASSIFICATION_PROPAGATION_MODE_LABELS_MAP.get(propagationMode);
            Boolean toExclude = propagationMode == CLASSIFICATION_PROPAGATION_MODE_RESTRICT_LINEAGE ? true:false;
            List<AtlasVertex> impactedVertices = entityRetriever.getIncludedImpactedVerticesV2(entityVertex, relationshipGuid, classificationVertexId, edgeLabelsToCheck,toExclude);

            if (CollectionUtils.isEmpty(impactedVertices)) {
                LOG.debug("propagateClassification(entityGuid={}, classificationVertexId={}): found no entities to propagate the classification", entityGuid, classificationVertexId);

                return null;
            }

            return processClassificationPropagationAddition(impactedVertices, classificationVertex);
        } catch (Exception e) {
            LOG.error("propagateClassification(entityGuid={}, classificationVertexId={}): error while propagating classification", entityGuid, classificationVertexId, e);

            throw new AtlasBaseException(e);
        }
    }

    public List<String> processClassificationPropagationAddition(List<AtlasVertex> verticesToPropagate, AtlasVertex classificationVertex) throws AtlasBaseException{
        AtlasPerfMetrics.MetricRecorder classificationPropagationMetricRecorder = RequestContext.get().startMetricRecord("processClassificationPropagationAddition");
        List<String> propagatedEntitiesGuids = new ArrayList<>();
        int impactedVerticesSize = verticesToPropagate.size();
        int offset = 0;
        int toIndex;
        LOG.info(String.format("Total number of vertices to propagate: %d", impactedVerticesSize));

        try {
            do {
                toIndex = ((offset + CHUNK_SIZE > impactedVerticesSize) ? impactedVerticesSize : (offset + CHUNK_SIZE));
                List<AtlasVertex> chunkedVerticesToPropagate = verticesToPropagate.subList(offset, toIndex);

                AtlasPerfMetrics.MetricRecorder metricRecorder  = RequestContext.get().startMetricRecord("lockObjectsAfterTraverse");
                List<String> impactedVerticesGuidsToLock        = chunkedVerticesToPropagate.stream().map(x -> GraphHelper.getGuid(x)).collect(Collectors.toList());
                GraphTransactionInterceptor.lockObjectAndReleasePostCommit(impactedVerticesGuidsToLock);
                RequestContext.get().endMetricRecord(metricRecorder);

                AtlasClassification classification       = entityRetriever.toAtlasClassification(classificationVertex);
                List<AtlasVertex>   entitiesPropagatedTo = deleteDelegate.getHandler().addTagPropagation(classificationVertex, chunkedVerticesToPropagate);

                if (CollectionUtils.isEmpty(entitiesPropagatedTo)) {
                    return null;
                }

                List<AtlasEntity>   propagatedEntitiesChunked       = updateClassificationText(classification, entitiesPropagatedTo);
                List<String>        chunkedPropagatedEntitiesGuids  = propagatedEntitiesChunked.stream().map(x -> x.getGuid()).collect(Collectors.toList());
                entityChangeNotifier.onClassificationsAddedToEntities(propagatedEntitiesChunked, Collections.singletonList(classification), false);

                propagatedEntitiesGuids.addAll(chunkedPropagatedEntitiesGuids);

                offset += CHUNK_SIZE;

                transactionInterceptHelper.intercept();

            } while (offset < impactedVerticesSize);
        } catch (AtlasBaseException exception) {
            LOG.error("Error occurred while adding classification propagation for classification with propagation id {}", classificationVertex.getIdForDisplay());
            throw exception;
        } finally {
            RequestContext.get().endMetricRecord(classificationPropagationMetricRecorder);
        }

    return propagatedEntitiesGuids;

    }

    public void deleteClassification(String entityGuid, String classificationName, String associatedEntityGuid) throws AtlasBaseException {
        if (StringUtils.isEmpty(associatedEntityGuid) || associatedEntityGuid.equals(entityGuid)) {
            deleteClassification(entityGuid, classificationName);
        } else {
            deletePropagatedClassification(entityGuid, classificationName, associatedEntityGuid);
        }
    }

    private void deletePropagatedClassification(String entityGuid, String classificationName, String associatedEntityGuid) throws AtlasBaseException {
        if (StringUtils.isEmpty(classificationName)) {
            throw new AtlasBaseException(AtlasErrorCode.INVALID_CLASSIFICATION_PARAMS, "delete", entityGuid);
        }

        AtlasVertex entityVertex = AtlasGraphUtilsV2.findByGuid(this.graph, entityGuid);

        if (entityVertex == null) {
            throw new AtlasBaseException(AtlasErrorCode.INSTANCE_GUID_NOT_FOUND, entityGuid);
        }

        deleteDelegate.getHandler().deletePropagatedClassification(entityVertex, classificationName, associatedEntityGuid);
    }

    public void deleteClassification(String entityGuid, String classificationName) throws AtlasBaseException {
        if (StringUtils.isEmpty(classificationName)) {
            throw new AtlasBaseException(AtlasErrorCode.INVALID_CLASSIFICATION_PARAMS, "delete", entityGuid);
        }

        AtlasVertex entityVertex = AtlasGraphUtilsV2.findByGuid(this.graph, entityGuid);

        if (entityVertex == null) {
            throw new AtlasBaseException(AtlasErrorCode.INSTANCE_GUID_NOT_FOUND, entityGuid);
        }

        AtlasPerfTracer perf = null;

        if (AtlasPerfTracer.isPerfTraceEnabled(PERF_LOG)) {
            perf = AtlasPerfTracer.getPerfTracer(PERF_LOG, "EntityGraphMapper.deleteClassification");
        }

        List<String> traitNames = getTraitNames(entityVertex);

        if (CollectionUtils.isEmpty(traitNames)) {
            throw new AtlasBaseException(AtlasErrorCode.NO_CLASSIFICATIONS_FOUND_FOR_ENTITY, entityGuid);
        }

        validateClassificationExists(traitNames, classificationName);

        AtlasVertex         classificationVertex = getClassificationVertex(entityVertex, classificationName);

        // Get in progress task to see if there already is a propagation for this particular vertex
        List<AtlasTask> inProgressTasks = taskManagement.getInProgressTasks();
        for (AtlasTask task : inProgressTasks) {
            if (isTaskMatchingWithVertexIdAndEntityGuid(task, classificationVertex.getIdForDisplay(), entityGuid)) {
                throw new AtlasBaseException(AtlasErrorCode.CLASSIFICATION_CURRENTLY_BEING_PROPAGATED, classificationName);
            }
        }

        AtlasClassification classification       = entityRetriever.toAtlasClassification(classificationVertex);

        if (classification == null) {
            throw new AtlasBaseException(AtlasErrorCode.CLASSIFICATION_NOT_FOUND, classificationName);
        }

        // remove classification from propagated entities if propagation is turned on
        final List<AtlasVertex> entityVertices;

        if (isPropagationEnabled(classificationVertex)) {
            if (taskManagement != null && DEFERRED_ACTION_ENABLED) {
                boolean propagateDelete = true;
                String classificationVertexId = classificationVertex.getIdForDisplay();

                List<String> entityTaskGuids = (List<String>) entityVertex.getPropertyValues(PENDING_TASKS_PROPERTY_KEY, String.class);

                if (CollectionUtils.isNotEmpty(entityTaskGuids)) {
                    List<AtlasTask> entityPendingTasks = taskManagement.getByGuidsES(entityTaskGuids);

                    boolean pendingTaskExists  = entityPendingTasks.stream()
                            .anyMatch(x -> isTaskMatchingWithVertexIdAndEntityGuid(x, classificationVertexId, entityGuid));

                    if (pendingTaskExists) {
                        List<AtlasTask> entityClassificationPendingTasks = entityPendingTasks.stream()
                                .filter(t -> t.getParameters().containsKey("entityGuid")
                                        && t.getParameters().containsKey("classificationVertexId"))
                                .filter(t -> t.getParameters().get("entityGuid").equals(entityGuid)
                                        && t.getParameters().get("classificationVertexId").equals(classificationVertexId)
                                        && t.getType().equals(CLASSIFICATION_PROPAGATION_ADD))
                                .collect(Collectors.toList());
                        for (AtlasTask entityClassificationPendingTask: entityClassificationPendingTasks) {
                            String taskGuid = entityClassificationPendingTask.getGuid();
                            taskManagement.deleteByGuid(taskGuid, TaskManagement.DeleteType.SOFT);
                            AtlasGraphUtilsV2.deleteProperty(entityVertex, PENDING_TASKS_PROPERTY_KEY, taskGuid);
//                            propagateDelete = false;  TODO: Uncomment when all unnecessary ADD tasks are resolved
                        }
                    }
                }

                if (propagateDelete) {
                    createAndQueueTask(CLASSIFICATION_PROPAGATION_DELETE, entityVertex, classificationVertex.getIdForDisplay(), classificationName);
                }

                entityVertices = new ArrayList<>();
            } else {
                entityVertices = deleteDelegate.getHandler().removeTagPropagation(classificationVertex);

                if (LOG.isDebugEnabled()) {
                    LOG.debug("Number of propagations to delete -> {}", entityVertices.size());
                }
            }
        } else {
            entityVertices = new ArrayList<>();
        }

        // add associated entity to entityVertices list
        if (!entityVertices.contains(entityVertex)) {
            entityVertices.add(entityVertex);
        }

        // remove classifications from associated entity
        if (LOG.isDebugEnabled()) {
            LOG.debug("Removing classification: [{}] from: [{}][{}] with edge label: [{}]", classificationName,
                    getTypeName(entityVertex), entityGuid, CLASSIFICATION_LABEL);
        }

        AtlasEdge edge = getClassificationEdge(entityVertex, classificationVertex);

        deleteDelegate.getHandler().deleteEdgeReference(edge, CLASSIFICATION, false, true, entityVertex);

        traitNames.remove(classificationName);

        // update 'TRAIT_NAMES_PROPERTY_KEY' property
        entityVertex.removePropertyValue(TRAIT_NAMES_PROPERTY_KEY, classificationName);

        // update 'CLASSIFICATION_NAMES_KEY' property
        entityVertex.removeProperty(CLASSIFICATION_NAMES_KEY);

        entityVertex.setProperty(CLASSIFICATION_NAMES_KEY, getClassificationNamesString(traitNames));

        updateModificationMetadata(entityVertex);

        if (RequestContext.get().isDelayTagNotifications()) {
            RequestContext.get().addDeletedClassificationAndVertices(classification, new ArrayList<>(entityVertices));
        } else if (CollectionUtils.isNotEmpty(entityVertices)) {
            List<AtlasEntity> propagatedEntities = updateClassificationText(classification, entityVertices);

            //Sending audit request for all entities at once
            entityChangeNotifier.onClassificationsDeletedFromEntities(propagatedEntities, Collections.singletonList(classification));
        }
        AtlasPerfTracer.log(perf);
    }

    private boolean isTaskMatchingWithVertexIdAndEntityGuid(AtlasTask task, String classificationVertexId, String entityGuid) {
        try {
            if (CLASSIFICATION_PROPAGATION_ADD.equals(task.getType())) {
                return task.getParameters().get(ClassificationTask.PARAM_CLASSIFICATION_VERTEX_ID).equals(classificationVertexId)
                        && task.getParameters().get(ClassificationTask.PARAM_ENTITY_GUID).equals(entityGuid);
            }
        } catch (NullPointerException npe) {
            LOG.warn("Task classificationVertexId or entityGuid is null");
        }
        return false;
    }

    private AtlasEntity updateClassificationText(AtlasVertex vertex) throws AtlasBaseException {
        String guid        = graphHelper.getGuid(vertex);
        AtlasEntity entity = instanceConverter.getAndCacheEntity(guid, ENTITY_CHANGE_NOTIFY_IGNORE_RELATIONSHIP_ATTRIBUTES);

        vertex.setProperty(CLASSIFICATION_TEXT_KEY, fullTextMapperV2.getClassificationTextForEntity(entity));
        return entity;
    }

    public void updateClassificationTextAndNames(AtlasVertex vertex) throws AtlasBaseException {
        if(CollectionUtils.isEmpty(vertex.getPropertyValues(Constants.TRAIT_NAMES_PROPERTY_KEY, String.class)) &&
                CollectionUtils.isEmpty(vertex.getPropertyValues(Constants.PROPAGATED_TRAIT_NAMES_PROPERTY_KEY, String.class))) {
            return;
        }

        String guid = graphHelper.getGuid(vertex);
        AtlasEntity entity = instanceConverter.getAndCacheEntity(guid, ENTITY_CHANGE_NOTIFY_IGNORE_RELATIONSHIP_ATTRIBUTES);
        List<String> classificationNames = new ArrayList<>();
        List<String> propagatedClassificationNames = new ArrayList<>();

        for (AtlasClassification classification : entity.getClassifications()) {
            if (isPropagatedClassification(classification, guid)) {
                propagatedClassificationNames.add(classification.getTypeName());
            } else {
                classificationNames.add(classification.getTypeName());
            }
        }

        vertex.setProperty(CLASSIFICATION_NAMES_KEY, getDelimitedClassificationNames(classificationNames));
        vertex.setProperty(PROPAGATED_CLASSIFICATION_NAMES_KEY, getDelimitedClassificationNames(propagatedClassificationNames));
        vertex.setProperty(CLASSIFICATION_TEXT_KEY, fullTextMapperV2.getClassificationTextForEntity(entity));
    }

    private boolean isPropagatedClassification(AtlasClassification classification, String guid) {
        String classificationEntityGuid = classification.getEntityGuid();

        return StringUtils.isNotEmpty(classificationEntityGuid) && !StringUtils.equals(classificationEntityGuid, guid);
    }

    private void addToClassificationNames(AtlasVertex entityVertex, String classificationName) {
        AtlasGraphUtilsV2.addEncodedProperty(entityVertex, TRAIT_NAMES_PROPERTY_KEY, classificationName);

        String delimitedClassificationNames = entityVertex.getProperty(CLASSIFICATION_NAMES_KEY, String.class);

        if (StringUtils.isEmpty(delimitedClassificationNames)) {
            delimitedClassificationNames = CLASSIFICATION_NAME_DELIMITER + classificationName + CLASSIFICATION_NAME_DELIMITER;
        } else {
            delimitedClassificationNames = delimitedClassificationNames + classificationName + CLASSIFICATION_NAME_DELIMITER;
        }

        entityVertex.setProperty(CLASSIFICATION_NAMES_KEY, delimitedClassificationNames);
    }

    private String getClassificationNamesString(List<String> traitNames) {
        String ret = StringUtils.join(traitNames, CLASSIFICATION_NAME_DELIMITER);

        return StringUtils.isEmpty(ret) ? ret : CLASSIFICATION_NAME_DELIMITER + ret + CLASSIFICATION_NAME_DELIMITER;
    }

    public void updateClassifications(EntityMutationContext context, String guid, List<AtlasClassification> classifications) throws AtlasBaseException {
        if (CollectionUtils.isEmpty(classifications)) {
            throw new AtlasBaseException(AtlasErrorCode.INVALID_CLASSIFICATION_PARAMS, "update", guid);
        }
        entityRetriever.verifyClassificationsPropagationMode(classifications);

        AtlasVertex entityVertex = AtlasGraphUtilsV2.findByGuid(this.graph, guid);

        if (entityVertex == null) {
            throw new AtlasBaseException(AtlasErrorCode.INSTANCE_GUID_NOT_FOUND, guid);
        }

        AtlasPerfTracer perf = null;

        if (AtlasPerfTracer.isPerfTraceEnabled(PERF_LOG)) {
            perf = AtlasPerfTracer.getPerfTracer(PERF_LOG, "EntityGraphMapper.updateClassifications");
        }

        String                    entityTypeName         = AtlasGraphUtilsV2.getTypeName(entityVertex);
        AtlasEntityType           entityType             = typeRegistry.getEntityTypeByName(entityTypeName);
        List<AtlasClassification> updatedClassifications = new ArrayList<>();
        List<AtlasVertex>         entitiesToPropagateTo  = new ArrayList<>();
        Set<AtlasVertex>          notificationVertices   = new HashSet<AtlasVertex>() {{ add(entityVertex); }};

        Map<AtlasVertex, List<AtlasClassification>> addedPropagations   = null;
        Map<AtlasClassification, List<AtlasVertex>> removedPropagations = new HashMap<>();

        for (AtlasClassification classification : classifications) {
            String classificationName       = classification.getTypeName();
            String classificationEntityGuid = classification.getEntityGuid();

            if (StringUtils.isEmpty(classificationEntityGuid)) {
                classification.setEntityGuid(guid);
            }

            if (StringUtils.isNotEmpty(classificationEntityGuid) && !StringUtils.equalsIgnoreCase(guid, classificationEntityGuid)) {
                throw new AtlasBaseException(AtlasErrorCode.CLASSIFICATION_UPDATE_FROM_PROPAGATED_ENTITY, classificationName);
            }

            AtlasVertex classificationVertex = getClassificationVertex(entityVertex, classificationName);

            if (classificationVertex == null) {
                throw new AtlasBaseException(AtlasErrorCode.CLASSIFICATION_NOT_ASSOCIATED_WITH_ENTITY, classificationName);
            }

            if (LOG.isDebugEnabled()) {
                LOG.debug("Updating classification {} for entity {}", classification, guid);
            }

            AtlasClassification currentClassification = entityRetriever.toAtlasClassification(classificationVertex);

            if (currentClassification == null) {
                continue;
            }

            validateAndNormalizeForUpdate(classification);

            boolean isClassificationUpdated = false;

            // check for attribute update
            Map<String, Object> updatedAttributes = classification.getAttributes();

            if (MapUtils.isNotEmpty(updatedAttributes)) {
                for (String attributeName : updatedAttributes.keySet()) {
                    currentClassification.setAttribute(attributeName, updatedAttributes.get(attributeName));
                }

                isClassificationUpdated = true;
            }

            // check for validity period update
            List<TimeBoundary> currentValidityPeriods = currentClassification.getValidityPeriods();
            List<TimeBoundary> updatedValidityPeriods = classification.getValidityPeriods();

            if (!Objects.equals(currentValidityPeriods, updatedValidityPeriods)) {
                currentClassification.setValidityPeriods(updatedValidityPeriods);

                isClassificationUpdated = true;
            }

            boolean removePropagation = false;
            // check for removePropagationsOnEntityDelete update
            Boolean currentRemovePropagations = currentClassification.getRemovePropagationsOnEntityDelete();
            Boolean updatedRemovePropagations = classification.getRemovePropagationsOnEntityDelete();
            if (updatedRemovePropagations != null && !updatedRemovePropagations.equals(currentRemovePropagations)) {
                AtlasGraphUtilsV2.setEncodedProperty(classificationVertex, CLASSIFICATION_VERTEX_REMOVE_PROPAGATIONS_KEY, updatedRemovePropagations);
                isClassificationUpdated = true;

                boolean isEntityDeleted = DELETED.toString().equals(entityVertex.getProperty(STATE_PROPERTY_KEY, String.class));
                if (isEntityDeleted && updatedRemovePropagations) {
                    removePropagation = true;
                }
            }

            if (isClassificationUpdated) {
                List<AtlasVertex> propagatedEntityVertices = graphHelper.getAllPropagatedEntityVertices(classificationVertex);

                notificationVertices.addAll(propagatedEntityVertices);
            }

            if (LOG.isDebugEnabled()) {
                LOG.debug("updating vertex {} for trait {}", string(classificationVertex), classificationName);
            }

            mapClassification(EntityOperation.UPDATE, context, classification, entityType, entityVertex, classificationVertex);
            updateModificationMetadata(entityVertex);

            /* -----------------------------
               | Current Tag | Updated Tag |
               | Propagation | Propagation |
               |-------------|-------------|
               |   true      |    true     | => no-op
               |-------------|-------------|
               |   false     |    false    | => no-op
               |-------------|-------------|
               |   false     |    true     | => Add Tag Propagation (send ADD classification notifications)
               |-------------|-------------|
               |   true      |    false    | => Remove Tag Propagation (send REMOVE classification notifications)
               |-------------|-------------| */

            Boolean currentTagPropagation = currentClassification.isPropagate();
            Boolean updatedTagPropagation = classification.isPropagate();
            Boolean currentRestrictPropagationThroughLineage = currentClassification.getRestrictPropagationThroughLineage();
            Boolean updatedRestrictPropagationThroughLineage = classification.getRestrictPropagationThroughLineage();
            Boolean currentRestrictPropagationThroughHierarchy = currentClassification.getRestrictPropagationThroughHierarchy();
            Boolean updatedRestrictPropagationThroughHierarchy = classification.getRestrictPropagationThroughHierarchy();
            if (updatedRestrictPropagationThroughLineage == null) {
                updatedRestrictPropagationThroughLineage = currentRestrictPropagationThroughLineage;
                classification.setRestrictPropagationThroughLineage(updatedRestrictPropagationThroughLineage);
            }
            if (updatedRestrictPropagationThroughHierarchy == null) {
                updatedRestrictPropagationThroughHierarchy = currentRestrictPropagationThroughHierarchy;
                classification.setRestrictPropagationThroughHierarchy(updatedRestrictPropagationThroughHierarchy);
            }

            String propagationMode = CLASSIFICATION_PROPAGATION_MODE_DEFAULT;
            if (updatedTagPropagation) {
                // determinePropagationMode also validates the propagation restriction option values
                propagationMode = entityRetriever.determinePropagationMode(updatedRestrictPropagationThroughLineage, updatedRestrictPropagationThroughHierarchy);
            }

            if ((!Objects.equals(updatedRemovePropagations, currentRemovePropagations) ||
                    !Objects.equals(currentTagPropagation, updatedTagPropagation) ||
                    !Objects.equals(currentRestrictPropagationThroughLineage, updatedRestrictPropagationThroughLineage)) &&
                    taskManagement != null && DEFERRED_ACTION_ENABLED) {

                String propagationType = CLASSIFICATION_PROPAGATION_ADD;
                if(currentRestrictPropagationThroughLineage != updatedRestrictPropagationThroughLineage || currentRestrictPropagationThroughHierarchy != updatedRestrictPropagationThroughHierarchy){
                    propagationType = CLASSIFICATION_REFRESH_PROPAGATION;
                }
                if (removePropagation || !updatedTagPropagation) {
                    propagationType = CLASSIFICATION_PROPAGATION_DELETE;
                }
                createAndQueueTask(propagationType, entityVertex, classificationVertex.getIdForDisplay(), classificationName, currentRestrictPropagationThroughLineage,currentRestrictPropagationThroughHierarchy);
                updatedTagPropagation = null;
            }

            // compute propagatedEntityVertices once and use it for subsequent iterations and notifications
            if (updatedTagPropagation != null && (currentTagPropagation != updatedTagPropagation || currentRestrictPropagationThroughLineage != updatedRestrictPropagationThroughLineage || currentRestrictPropagationThroughHierarchy != updatedRestrictPropagationThroughHierarchy)) {
                if (updatedTagPropagation) {
                    if (updatedRestrictPropagationThroughLineage != null && !currentRestrictPropagationThroughLineage && updatedRestrictPropagationThroughLineage) {
                        deleteDelegate.getHandler().removeTagPropagation(classificationVertex);
                    }
                    if (updatedRestrictPropagationThroughHierarchy != null && !currentRestrictPropagationThroughHierarchy && updatedRestrictPropagationThroughHierarchy) {
                        deleteDelegate.getHandler().removeTagPropagation(classificationVertex);
                    }
                    if (CollectionUtils.isEmpty(entitiesToPropagateTo)) {
                        if (updatedRemovePropagations ==null) {
                            propagationMode = CLASSIFICATION_PROPAGATION_MODE_DEFAULT;
                        }
                        Boolean toExclude = propagationMode == CLASSIFICATION_VERTEX_RESTRICT_PROPAGATE_THROUGH_LINEAGE ? true : false;
                        entitiesToPropagateTo = entityRetriever.getImpactedVerticesV2(entityVertex, null, classificationVertex.getIdForDisplay(), CLASSIFICATION_PROPAGATION_MODE_LABELS_MAP.get(propagationMode),toExclude);
                    }

                    if (CollectionUtils.isNotEmpty(entitiesToPropagateTo)) {
                        if (addedPropagations == null) {
                            addedPropagations = new HashMap<>(entitiesToPropagateTo.size());

                            for (AtlasVertex entityToPropagateTo : entitiesToPropagateTo) {
                                addedPropagations.put(entityToPropagateTo, new ArrayList<>());
                            }
                        }

                        List<AtlasVertex> entitiesPropagatedTo = deleteDelegate.getHandler().addTagPropagation(classificationVertex, entitiesToPropagateTo);

                        if (entitiesPropagatedTo != null) {
                            for (AtlasVertex entityPropagatedTo : entitiesPropagatedTo) {
                                addedPropagations.get(entityPropagatedTo).add(classification);
                            }
                        }
                    }
                } else {
                    List<AtlasVertex> impactedVertices = deleteDelegate.getHandler().removeTagPropagation(classificationVertex);

                    if (CollectionUtils.isNotEmpty(impactedVertices)) {
                        /*
                            removedPropagations is a HashMap of entity against list of classifications i.e. for each entity 1 entry in the map.
                            Maintaining classification wise entity list lets us send the audit request in bulk,
                            since 1 classification is applied to many entities (including the child entities).
                            Eg. If a classification is being propagated to 1000 entities, its edge count would be 2000, as per removedPropagations map
                            we would have 2000 entries and value would always be 1 classification wrapped in a list.
                            By this rearrangement we maintain an entity list against each classification, as of now its entry size would be 1 (as per request from UI)
                            instead of 2000. Moreover this allows us to send audit request classification wise instead of separate requests for each entities.
                            This reduces audit calls from 2000 to 1.
                         */
                        removedPropagations.put(classification, impactedVertices);
                    }
                }
            }

            updatedClassifications.add(currentClassification);
        }

        if (CollectionUtils.isNotEmpty(entitiesToPropagateTo)) {
            notificationVertices.addAll(entitiesToPropagateTo);
        }

        for (AtlasVertex vertex : notificationVertices) {
            String      entityGuid = graphHelper.getGuid(vertex);
            AtlasEntity entity     = instanceConverter.getAndCacheEntity(entityGuid, ENTITY_CHANGE_NOTIFY_IGNORE_RELATIONSHIP_ATTRIBUTES);

            if (entity != null) {
                vertex.setProperty(CLASSIFICATION_TEXT_KEY, fullTextMapperV2.getClassificationTextForEntity(entity));
                entityChangeNotifier.onClassificationUpdatedToEntity(entity, updatedClassifications);
            }
        }

        if (MapUtils.isNotEmpty(removedPropagations)) {
            for (AtlasClassification classification : removedPropagations.keySet()) {
                List<AtlasVertex> propagatedVertices = removedPropagations.get(classification);
                List<AtlasEntity> propagatedEntities = updateClassificationText(classification, propagatedVertices);

                //Sending audit request for all entities at once
                entityChangeNotifier.onClassificationsDeletedFromEntities(propagatedEntities, Collections.singletonList(classification));
            }
        }

        AtlasPerfTracer.log(perf);
    }

    private AtlasEdge mapClassification(EntityOperation operation,  final EntityMutationContext context, AtlasClassification classification,
                                        AtlasEntityType entityType, AtlasVertex parentInstanceVertex, AtlasVertex traitInstanceVertex)
                                        throws AtlasBaseException {
        if (classification.getValidityPeriods() != null) {
            String strValidityPeriods = AtlasJson.toJson(classification.getValidityPeriods());

            AtlasGraphUtilsV2.setEncodedProperty(traitInstanceVertex, CLASSIFICATION_VALIDITY_PERIODS_KEY, strValidityPeriods);
        } else {
            // if 'null', don't update existing value in the classification
        }

        if (classification.isPropagate() != null) {
            AtlasGraphUtilsV2.setEncodedProperty(traitInstanceVertex, CLASSIFICATION_VERTEX_PROPAGATE_KEY, classification.isPropagate());
        }

        if (classification.getRemovePropagationsOnEntityDelete() != null) {
            AtlasGraphUtilsV2.setEncodedProperty(traitInstanceVertex, CLASSIFICATION_VERTEX_REMOVE_PROPAGATIONS_KEY, classification.getRemovePropagationsOnEntityDelete());
        }

        if(classification.getRestrictPropagationThroughLineage() != null){
            AtlasGraphUtilsV2.setEncodedProperty(traitInstanceVertex, CLASSIFICATION_VERTEX_RESTRICT_PROPAGATE_THROUGH_LINEAGE, classification.getRestrictPropagationThroughLineage());
        }

        if(classification.getRestrictPropagationThroughHierarchy() != null){
            AtlasGraphUtilsV2.setEncodedProperty(traitInstanceVertex, CLASSIFICATION_VERTEX_RESTRICT_PROPAGATE_THROUGH_HIERARCHY, classification.getRestrictPropagationThroughHierarchy());
        }

        // map all the attributes to this newly created AtlasVertex
        mapAttributes(classification, traitInstanceVertex, operation, context);

        AtlasEdge ret = getClassificationEdge(parentInstanceVertex, traitInstanceVertex);

        if (ret == null) {
            ret = graphHelper.addClassificationEdge(parentInstanceVertex, traitInstanceVertex, false);
        }

        return ret;
    }

    public void deleteClassifications(String guid) throws AtlasBaseException {
        AtlasVertex instanceVertex = AtlasGraphUtilsV2.findByGuid(this.graph, guid);

        if (instanceVertex == null) {
            throw new AtlasBaseException(AtlasErrorCode.INSTANCE_GUID_NOT_FOUND, guid);
        }

        List<String> traitNames = getTraitNames(instanceVertex);

        if (CollectionUtils.isNotEmpty(traitNames)) {
            for (String traitName : traitNames) {
                deleteClassification(guid, traitName);
            }
        }
    }

    public List<String> deleteClassificationPropagation(String entityGuid, String classificationVertexId) throws AtlasBaseException {
        try {
            if (StringUtils.isEmpty(classificationVertexId)) {
                LOG.warn("deleteClassificationPropagation(classificationVertexId={}): classification vertex id is empty", classificationVertexId);

                return null;
            }

            AtlasVertex classificationVertex = graph.getVertex(classificationVertexId);
            if (classificationVertex == null) {
                LOG.warn("deleteClassificationPropagation(classificationVertexId={}): classification vertex not found", classificationVertexId);

                return null;
            }

            AtlasClassification classification = entityRetriever.toAtlasClassification(classificationVertex);

            List<AtlasEdge> propagatedEdges = getPropagatedEdges(classificationVertex);
            if (propagatedEdges.isEmpty()) {
                LOG.warn("deleteClassificationPropagation(classificationVertexId={}): classification edges empty", classificationVertexId);

                return null;
            }

            int propagatedEdgesSize = propagatedEdges.size();

            LOG.info(String.format("Number of edges to be deleted : %s for classification vertex with id : %s", propagatedEdgesSize, classificationVertexId));

            List<String> deletedPropagationsGuid = processClassificationEdgeDeletionInChunk(classification, propagatedEdges);

            deleteDelegate.getHandler().deleteClassificationVertex(classificationVertex, true);

            transactionInterceptHelper.intercept();

            return deletedPropagationsGuid;
        } catch (Exception e) {
            LOG.error("Error while removing classification id {} with error {} ", classificationVertexId, e.getMessage());
            throw new AtlasBaseException(e);
        }
    }

    public void deleteClassificationOnlyPropagation(Set<String> deletedEdgeIds) throws AtlasBaseException {
        RequestContext.get().getDeletedEdgesIds().clear();
        RequestContext.get().getDeletedEdgesIds().addAll(deletedEdgeIds);

        for (AtlasEdge edge : deletedEdgeIds.stream().map(x -> graph.getEdge(x)).collect(Collectors.toList())) {

            boolean isRelationshipEdge = deleteDelegate.getHandler().isRelationshipEdge(edge);
            String  relationshipGuid   = GraphHelper.getRelationshipGuid(edge);

            if (edge == null || !isRelationshipEdge) {
                continue;
            }

            List<AtlasVertex> currentClassificationVertices = getPropagatableClassifications(edge);

            for (AtlasVertex currentClassificationVertex : currentClassificationVertices) {
                LOG.info("Starting Classification {} Removal for deletion of edge {}",currentClassificationVertex.getIdForDisplay(), edge.getIdForDisplay());
                boolean isTermEntityEdge = isTermEntityEdge(edge);
                boolean removePropagationOnEntityDelete = getRemovePropagations(currentClassificationVertex);

                if (!(isTermEntityEdge || removePropagationOnEntityDelete)) {
                    LOG.debug("This edge is not term edge or remove propagation isn't enabled");
                    continue;
                }

                processClassificationDeleteOnlyPropagation(currentClassificationVertex, relationshipGuid);
                LOG.info("Finished Classification {} Removal for deletion of edge {}",currentClassificationVertex.getIdForDisplay(), edge.getIdForDisplay());
            }
        }
    }

    public void deleteClassificationOnlyPropagation(String deletedEdgeId, String classificationVertexId) throws AtlasBaseException {
        RequestContext.get().getDeletedEdgesIds().clear();
        RequestContext.get().getDeletedEdgesIds().add(deletedEdgeId);

        AtlasEdge edge = graph.getEdge(deletedEdgeId);

        boolean isRelationshipEdge = deleteDelegate.getHandler().isRelationshipEdge(edge);
        String  relationshipGuid   = GraphHelper.getRelationshipGuid(edge);

        if (edge == null || !isRelationshipEdge) {
            return;
        }

        AtlasVertex currentClassificationVertex = graph.getVertex(classificationVertexId);
        if (currentClassificationVertex == null) {
            LOG.warn("Classification Vertex with ID {} is not present or Deleted", classificationVertexId);
            return;
        }

        List<AtlasVertex> currentClassificationVertices = getPropagatableClassifications(edge);
        if (! currentClassificationVertices.contains(currentClassificationVertex)) {
            return;
        }

        boolean isTermEntityEdge = isTermEntityEdge(edge);
        boolean removePropagationOnEntityDelete = getRemovePropagations(currentClassificationVertex);

        if (!(isTermEntityEdge || removePropagationOnEntityDelete)) {
            LOG.debug("This edge is not term edge or remove propagation isn't enabled");
            return;
        }

        processClassificationDeleteOnlyPropagation(currentClassificationVertex, relationshipGuid);

        LOG.info("Finished Classification {} Removal for deletion of edge {}",currentClassificationVertex.getIdForDisplay(), edge.getIdForDisplay());
    }

    public void deleteClassificationOnlyPropagation(String classificationId, String referenceVertexId, boolean isTermEntityEdge) throws AtlasBaseException {
        AtlasVertex classificationVertex = graph.getVertex(classificationId);
        AtlasVertex referenceVertex = graph.getVertex(referenceVertexId);

        if (classificationVertex == null) {
            LOG.warn("Classification Vertex with ID {} is not present or Deleted", classificationId);
            return;
        }
        /*
            If reference vertex is deleted, we can consider that as this connected vertex was deleted
             some other task was created before it to remove propagations. No need to execute this task.
         */
        if (referenceVertex == null) {
            LOG.warn("Reference Vertex {} is deleted", referenceVertexId);
            return;
        }

        if (!GraphHelper.propagatedClassificationAttachedToVertex(classificationVertex, referenceVertex)) {
            LOG.warn("No Classification is attached to the reference vertex {} for classification {}", referenceVertexId, classificationId);
            return;
        }

        boolean removePropagationOnEntityDelete = getRemovePropagations(classificationVertex);

        if (!(isTermEntityEdge || removePropagationOnEntityDelete)) {
            LOG.debug("This edge is not term edge or remove propagation isn't enabled");
            return;
        }

        processClassificationDeleteOnlyPropagation(classificationVertex, null);

        LOG.info("Completed propagation removal via edge for classification {}", classificationId);
    }

    public void classificationRefreshPropagation(String classificationId) throws AtlasBaseException {
        AtlasPerfMetrics.MetricRecorder classificationRefreshPropagationMetricRecorder = RequestContext.get().startMetricRecord("classificationRefreshPropagation");

        AtlasVertex currentClassificationVertex             = graph.getVertex(classificationId);
        if (currentClassificationVertex == null) {
            LOG.warn("Classification vertex with ID {} is deleted", classificationId);
            return;
        }

        String              sourceEntityId                  = getClassificationEntityGuid(currentClassificationVertex);
        AtlasVertex         sourceEntityVertex              = AtlasGraphUtilsV2.findByGuid(this.graph, sourceEntityId);
        AtlasClassification classification                  = entityRetriever.toAtlasClassification(currentClassificationVertex);

        String propagationMode;

        Boolean restrictPropagationThroughLineage = AtlasGraphUtilsV2.getProperty(currentClassificationVertex, CLASSIFICATION_VERTEX_RESTRICT_PROPAGATE_THROUGH_LINEAGE, Boolean.class);
        Boolean restrictPropagationThroughHierarchy = AtlasGraphUtilsV2.getProperty(currentClassificationVertex, CLASSIFICATION_VERTEX_RESTRICT_PROPAGATE_THROUGH_HIERARCHY, Boolean.class);

        propagationMode = entityRetriever.determinePropagationMode(restrictPropagationThroughLineage,restrictPropagationThroughHierarchy);
        Boolean toExclude = propagationMode == CLASSIFICATION_PROPAGATION_MODE_RESTRICT_LINEAGE ? true:false;

        List<String> propagatedVerticesIds = GraphHelper.getPropagatedVerticesIds(currentClassificationVertex);
        LOG.info("{} entity vertices have classification with id {} attached", propagatedVerticesIds.size(), classificationId);

        List<String> verticesIdsToAddClassification =  new ArrayList<>();
        List<String> propagatedVerticesIdWithoutEdge = entityRetriever.getImpactedVerticesIdsClassificationAttached(sourceEntityVertex , classificationId,
                CLASSIFICATION_PROPAGATION_MODE_LABELS_MAP.get(propagationMode),toExclude, verticesIdsToAddClassification);

        LOG.info("To add classification with id {} to {} vertices", classificationId, verticesIdsToAddClassification.size());

        List<String> verticesIdsToRemove = (List<String>)CollectionUtils.subtract(propagatedVerticesIds, propagatedVerticesIdWithoutEdge);

        List<AtlasVertex> verticesToRemove = verticesIdsToRemove.stream()
                .map(x -> graph.getVertex(x))
                .filter(vertex -> vertex != null)
                .collect(Collectors.toList());

        List<AtlasVertex> verticesToAddClassification  = verticesIdsToAddClassification.stream()
                .map(x -> graph.getVertex(x))
                .filter(vertex -> vertex != null)
                .collect(Collectors.toList());

        //Remove classifications from unreachable vertices
        processPropagatedClassificationDeletionFromVertices(verticesToRemove, currentClassificationVertex, classification);

        //Add classification to the reachable vertices
        if (CollectionUtils.isEmpty(verticesToAddClassification)) {
            LOG.debug("propagateClassification(entityGuid={}, classificationVertexId={}): found no entities to propagate the classification", sourceEntityId, classificationId);
            return;
        }
        processClassificationPropagationAddition(verticesToAddClassification, currentClassificationVertex);

        LOG.info("Completed refreshing propagation for classification with vertex id {} with classification name {} and source entity {}",classificationId,
                classification.getTypeName(), classification.getEntityGuid());

        RequestContext.get().endMetricRecord(classificationRefreshPropagationMetricRecorder);
    }

    private void processClassificationDeleteOnlyPropagation(AtlasVertex currentClassificationVertex, String relationshipGuid) throws AtlasBaseException {
        String              classificationId                = currentClassificationVertex.getIdForDisplay();
        String              sourceEntityId                  = getClassificationEntityGuid(currentClassificationVertex);
        AtlasVertex         sourceEntityVertex              = AtlasGraphUtilsV2.findByGuid(this.graph, sourceEntityId);
        AtlasClassification classification                  = entityRetriever.toAtlasClassification(currentClassificationVertex);

        String propagationMode;

        Boolean restrictPropagationThroughLineage = AtlasGraphUtilsV2.getProperty(currentClassificationVertex, CLASSIFICATION_VERTEX_RESTRICT_PROPAGATE_THROUGH_LINEAGE, Boolean.class);
        Boolean restrictPropagationThroughHierarchy = AtlasGraphUtilsV2.getProperty(currentClassificationVertex, CLASSIFICATION_VERTEX_RESTRICT_PROPAGATE_THROUGH_HIERARCHY, Boolean.class);
        propagationMode = entityRetriever.determinePropagationMode(restrictPropagationThroughLineage,restrictPropagationThroughHierarchy);
        Boolean toExclude = propagationMode == CLASSIFICATION_PROPAGATION_MODE_RESTRICT_LINEAGE ? true : false;
        List<String> propagatedVerticesIds = GraphHelper.getPropagatedVerticesIds(currentClassificationVertex);
        LOG.info("Traversed {} vertices including edge with relationship GUID {} for classification vertex {}", propagatedVerticesIds.size(), relationshipGuid, classificationId);

        List<String> propagatedVerticesIdWithoutEdge = entityRetriever.getImpactedVerticesIds(sourceEntityVertex, relationshipGuid , classificationId,
                CLASSIFICATION_PROPAGATION_MODE_LABELS_MAP.get(propagationMode),toExclude);

        LOG.info("Traversed {} vertices except edge with relationship GUID {} for classification vertex {}", propagatedVerticesIdWithoutEdge.size(), relationshipGuid, classificationId);

        List<String> verticesIdsToRemove = (List<String>)CollectionUtils.subtract(propagatedVerticesIds, propagatedVerticesIdWithoutEdge);

        List<AtlasVertex> verticesToRemove = verticesIdsToRemove.stream()
                .map(x -> graph.getVertex(x))
                .filter(vertex -> vertex != null)
                .collect(Collectors.toList());

        propagatedVerticesIdWithoutEdge.clear();
        propagatedVerticesIds.clear();

        LOG.info("To delete classification from {} vertices for deletion of edge with relationship GUID {} and classification {}", verticesToRemove.size(), relationshipGuid, classificationId);

        processPropagatedClassificationDeletionFromVertices(verticesToRemove, currentClassificationVertex, classification);

        LOG.info("Completed remove propagation for edge with relationship GUID {} and classification vertex {} with classification name {} and source entity {}", relationshipGuid,
                classificationId, classification.getTypeName(), classification.getEntityGuid());
    }

    private void processPropagatedClassificationDeletionFromVertices(List<AtlasVertex> VerticesToRemoveTag, AtlasVertex classificationVertex, AtlasClassification classification) throws AtlasBaseException {
        AtlasPerfMetrics.MetricRecorder propagatedClassificationDeletionMetricRecorder = RequestContext.get().startMetricRecord("processPropagatedClassificationDeletionFromVertices");

        int propagatedVerticesSize = VerticesToRemoveTag.size();
        int toIndex;
        int offset = 0;

        LOG.info("To delete classification of vertex id {} from {} entity vertices", classificationVertex.getIdForDisplay(), propagatedVerticesSize);

        try {
            do {
                toIndex = ((offset + CHUNK_SIZE > propagatedVerticesSize) ? propagatedVerticesSize : (offset + CHUNK_SIZE));
                List<AtlasVertex> verticesChunkToRemoveTag = VerticesToRemoveTag.subList(offset, toIndex);

                List<String> impactedGuids = verticesChunkToRemoveTag.stream()
                        .map(entityVertex -> GraphHelper.getGuid(entityVertex))
                        .collect(Collectors.toList());
                GraphTransactionInterceptor.lockObjectAndReleasePostCommit(impactedGuids);

                List<AtlasVertex> updatedVertices = deleteDelegate.getHandler().removeTagPropagation(classificationVertex, verticesChunkToRemoveTag);
                List<AtlasEntity> updatedEntities = updateClassificationText(classification, updatedVertices);
                entityChangeNotifier.onClassificationsDeletedFromEntities(updatedEntities, Collections.singletonList(classification));

                offset += CHUNK_SIZE;

                transactionInterceptHelper.intercept();

            } while (offset < propagatedVerticesSize);
        } catch (AtlasBaseException exception) {
            LOG.error("Error while removing classification from vertices with classification vertex id {}", classificationVertex.getIdForDisplay());
            throw exception;
        } finally {
            RequestContext.get().endMetricRecord(propagatedClassificationDeletionMetricRecorder);
        }
    }

    List<String> processClassificationEdgeDeletionInChunk(AtlasClassification classification, List<AtlasEdge> propagatedEdges) throws AtlasBaseException {
        List<String> deletedPropagationsGuid = new ArrayList<>();
        int propagatedEdgesSize = propagatedEdges.size();
        int toIndex;
        int offset = 0;

        do {
            toIndex = ((offset + CHUNK_SIZE > propagatedEdgesSize) ? propagatedEdgesSize : (offset + CHUNK_SIZE));

            List<AtlasVertex> entityVertices = deleteDelegate.getHandler().removeTagPropagation(classification, propagatedEdges.subList(offset, toIndex));
            List<String> impactedGuids = entityVertices.stream().map(x -> GraphHelper.getGuid(x)).collect(Collectors.toList());

            GraphTransactionInterceptor.lockObjectAndReleasePostCommit(impactedGuids);

            List<AtlasEntity>  propagatedEntities = updateClassificationText(classification, entityVertices);

            entityChangeNotifier.onClassificationsDeletedFromEntities(propagatedEntities, Collections.singletonList(classification));
            if(! propagatedEntities.isEmpty()) {
                deletedPropagationsGuid.addAll(propagatedEntities.stream().map(x -> x.getGuid()).collect(Collectors.toList()));
            }

            offset += CHUNK_SIZE;

            transactionInterceptHelper.intercept();

        } while (offset < propagatedEdgesSize);

        return deletedPropagationsGuid;
    }

    @GraphTransaction
    public void updateTagPropagations(String relationshipEdgeId, AtlasRelationship relationship) throws AtlasBaseException {
        AtlasEdge relationshipEdge = graph.getEdge(relationshipEdgeId);

        deleteDelegate.getHandler().updateTagPropagations(relationshipEdge, relationship);

        entityChangeNotifier.notifyPropagatedEntities();
    }

    private void validateClassificationExists(List<String> existingClassifications, List<String> suppliedClassifications) throws AtlasBaseException {
        Set<String> existingNames = new HashSet<>(existingClassifications);
        for (String classificationName : suppliedClassifications) {
            if (!existingNames.contains(classificationName)) {
                throw new AtlasBaseException(AtlasErrorCode.CLASSIFICATION_NOT_ASSOCIATED_WITH_ENTITY, classificationName);
            }
        }
    }

    private void validateClassificationExists(List<String> existingClassifications, String suppliedClassificationName) throws AtlasBaseException {
        if (!existingClassifications.contains(suppliedClassificationName)) {
            throw new AtlasBaseException(AtlasErrorCode.CLASSIFICATION_NOT_ASSOCIATED_WITH_ENTITY, suppliedClassificationName);
        }
    }

    private AtlasEdge getOrCreateRelationship(AtlasVertex end1Vertex, AtlasVertex end2Vertex, String relationshipName,
                                              Map<String, Object> relationshipAttributes) throws AtlasBaseException {
        return relationshipStore.getOrCreate(end1Vertex, end2Vertex, new AtlasRelationship(relationshipName, relationshipAttributes));
    }

    private void recordEntityUpdate(AtlasVertex vertex) throws AtlasBaseException {
        if (vertex != null) {
            RequestContext req = RequestContext.get();

            if (!req.isUpdatedEntity(graphHelper.getGuid(vertex))) {
                updateModificationMetadata(vertex);

                req.recordEntityUpdate(entityRetriever.toAtlasEntityHeader(vertex));
            }
        }
    }

    private void recordEntityUpdateForNonRelationsipAttribute(AtlasVertex vertex) throws AtlasBaseException {
        if (vertex != null) {
            RequestContext req = RequestContext.get();

            if (!req.isUpdatedEntity(graphHelper.getGuid(vertex))) {
                updateModificationMetadata(vertex);

                req.recordEntityUpdateForNonRelationshipAttributes(entityRetriever.toAtlasEntityHeader(vertex));
            }
        }
    }


    private String getIdFromInVertex(AtlasEdge edge) {
        return getIdFromVertex(edge.getInVertex());
    }

    private String getIdFromOutVertex(AtlasEdge edge) {
        return getIdFromVertex(edge.getOutVertex());
    }

    private String getIdFromBothVertex(AtlasEdge currentEdge, AtlasVertex parentEntityVertex) {
        String parentEntityId  = getIdFromVertex(parentEntityVertex);
        String currentEntityId = getIdFromVertex(currentEdge.getInVertex());

        if (StringUtils.equals(currentEntityId, parentEntityId)) {
            currentEntityId = getIdFromOutVertex(currentEdge);
        }


        return currentEntityId;
    }

    public void validateAndNormalizeForUpdate(AtlasClassification classification) throws AtlasBaseException {
        AtlasClassificationType type = typeRegistry.getClassificationTypeByName(classification.getTypeName());

        if (type == null) {
            throw new AtlasBaseException(AtlasErrorCode.CLASSIFICATION_NOT_FOUND, classification.getTypeName());
        }

        List<String> messages = new ArrayList<>();

        type.validateValueForUpdate(classification, classification.getTypeName(), messages);

        if (!messages.isEmpty()) {
            throw new AtlasBaseException(AtlasErrorCode.INVALID_PARAMETERS, messages);
        }

        type.getNormalizedValueForUpdate(classification);
    }

    public static String getSoftRefFormattedValue(AtlasObjectId objectId) {
        return getSoftRefFormattedString(objectId.getTypeName(), objectId.getGuid());
    }

    private static String getSoftRefFormattedString(String typeName, String resolvedGuid) {
        return String.format(SOFT_REF_FORMAT, typeName, resolvedGuid);
    }

    public void importActivateEntity(AtlasVertex vertex, AtlasEntity entity) {
        AtlasGraphUtilsV2.setEncodedProperty(vertex, STATE_PROPERTY_KEY, ACTIVE);

        if (MapUtils.isNotEmpty(entity.getRelationshipAttributes())) {
            Set<String> relatedEntitiesGuids = getRelatedEntitiesGuids(entity);
            activateEntityRelationships(vertex, relatedEntitiesGuids);
        }
    }

    private void activateEntityRelationships(AtlasVertex vertex, Set<String> relatedEntitiesGuids) {
        Iterator<AtlasEdge> edgeIterator = vertex.getEdges(AtlasEdgeDirection.BOTH).iterator();

        while (edgeIterator.hasNext()) {
            AtlasEdge edge = edgeIterator.next();

            if (AtlasGraphUtilsV2.getState(edge) != DELETED) {
                continue;
            }

            final String relatedEntityGuid;
            if (Objects.equals(edge.getInVertex().getId(), vertex.getId())) {
                relatedEntityGuid = AtlasGraphUtilsV2.getIdFromVertex(edge.getOutVertex());
            } else {
                relatedEntityGuid = AtlasGraphUtilsV2.getIdFromVertex(edge.getInVertex());
            }

            if (StringUtils.isEmpty(relatedEntityGuid) || !relatedEntitiesGuids.contains(relatedEntityGuid)) {
                continue;
            }

            edge.setProperty(STATE_PROPERTY_KEY, AtlasRelationship.Status.ACTIVE);
        }
    }

    private Set<String> getRelatedEntitiesGuids(AtlasEntity entity) {
        Set<String> relGuidsSet = new HashSet<>();

        for (Object o : entity.getRelationshipAttributes().values()) {
            if (o instanceof AtlasObjectId) {
                relGuidsSet.add(((AtlasObjectId) o).getGuid());
            } else if (o instanceof List) {
                for (Object id : (List) o) {
                    if (id instanceof AtlasObjectId) {
                        relGuidsSet.add(((AtlasObjectId) id).getGuid());
                    }
                }
            }
        }
        return relGuidsSet;
    }

    private void validateBusinessAttributes(AtlasVertex entityVertex, AtlasEntityType entityType, Map<String, Map<String, Object>> businessAttributes, boolean isOverwrite) throws AtlasBaseException {
        List<String> messages = new ArrayList<>();

        Map<String, Map<String, AtlasBusinessAttribute>> entityTypeBusinessMetadata = entityType.getBusinessAttributes();

        for (String bmName : businessAttributes.keySet()) {
            if (!entityTypeBusinessMetadata.containsKey(bmName)) {
                messages.add(bmName + ": invalid business-metadata for entity type " + entityType.getTypeName());

                continue;
            }

            Map<String, AtlasBusinessAttribute> entityTypeBusinessAttributes = entityTypeBusinessMetadata.get(bmName);
            Map<String, Object>                         entityBusinessAttributes     = businessAttributes.get(bmName);

            for (AtlasBusinessAttribute bmAttribute : entityTypeBusinessAttributes.values()) {
                AtlasType attrType  = bmAttribute.getAttributeType();
                String    attrName  = bmAttribute.getName();
                Object    attrValue = entityBusinessAttributes == null ? null : entityBusinessAttributes.get(attrName);
                String    fieldName = entityType.getTypeName() + "." + bmName + "." + attrName;

                if (attrValue != null) {
                    attrType.validateValue(attrValue, fieldName, messages);
                    boolean isValidLength = bmAttribute.isValidLength(attrValue);
                    if (!isValidLength) {
                        messages.add(fieldName + ":  Business attribute-value exceeds maximum length limit");
                    }

                } else if (!bmAttribute.getAttributeDef().getIsOptional()) {
                    final boolean isAttrValuePresent;

                    if (isOverwrite) {
                        isAttrValuePresent = false;
                    } else {
                        Object existingValue = AtlasGraphUtilsV2.getEncodedProperty(entityVertex, bmAttribute.getVertexPropertyName(), Object.class);

                        isAttrValuePresent = existingValue != null;
                    }

                    if (!isAttrValuePresent) {
                        messages.add(fieldName + ": mandatory business-metadata attribute value missing in type " + entityType.getTypeName());
                    }
                }
            }
        }

        if (!messages.isEmpty()) {
            throw new AtlasBaseException(AtlasErrorCode.INSTANCE_CRUD_INVALID_PARAMS, messages);
        }
    }

    public static void validateCustomAttributes(AtlasEntity entity) throws AtlasBaseException {
        Map<String, String> customAttributes = entity.getCustomAttributes();

        if (MapUtils.isNotEmpty(customAttributes)) {
            for (Map.Entry<String, String> entry : customAttributes.entrySet()) {
                String key   = entry.getKey();
                String value = entry.getValue();

                if (key.length() > CUSTOM_ATTRIBUTE_KEY_MAX_LENGTH) {
                    throw new AtlasBaseException(AtlasErrorCode.INVALID_CUSTOM_ATTRIBUTE_KEY_LENGTH, key);
                }

                Matcher matcher = CUSTOM_ATTRIBUTE_KEY_REGEX.matcher(key);

                if (!matcher.matches()) {
                    throw new AtlasBaseException(AtlasErrorCode.INVALID_CUSTOM_ATTRIBUTE_KEY_CHARACTERS, key);
                }

                if (StringUtils.isNotEmpty(CUSTOM_ATTRIBUTE_KEY_SPECIAL_PREFIX) && key.startsWith(CUSTOM_ATTRIBUTE_KEY_SPECIAL_PREFIX)) {
                    continue;
                }

                if (!key.startsWith(CUSTOM_ATTRIBUTE_KEY_SPECIAL_PREFIX) && value.length() > CUSTOM_ATTRIBUTE_VALUE_MAX_LENGTH) {
                    throw new AtlasBaseException(AtlasErrorCode.INVALID_CUSTOM_ATTRIBUTE_VALUE, value, String.valueOf(CUSTOM_ATTRIBUTE_VALUE_MAX_LENGTH));
                }
            }
        }
    }

    public static void validateLabels(Set<String> labels) throws AtlasBaseException {
        if (CollectionUtils.isNotEmpty(labels)) {
            for (String label : labels) {
                if (label.length() > LABEL_MAX_LENGTH.getInt()) {
                    throw new AtlasBaseException(AtlasErrorCode.INVALID_LABEL_LENGTH, label, String.valueOf(LABEL_MAX_LENGTH.getInt()));
                }

                Matcher matcher = LABEL_REGEX.matcher(label);

                if (!matcher.matches()) {
                    throw new AtlasBaseException(AtlasErrorCode.INVALID_LABEL_CHARACTERS, label);
                }
            }
        }
    }

    List<AtlasEntity> updateClassificationText(AtlasClassification classification, Collection<AtlasVertex> propagatedVertices) throws AtlasBaseException {
        List<AtlasEntity> propagatedEntities = new ArrayList<>();
        AtlasPerfMetrics.MetricRecorder metricRecorder = RequestContext.get().startMetricRecord("updateClassificationText");

        if(CollectionUtils.isNotEmpty(propagatedVertices)) {
            for(AtlasVertex vertex : propagatedVertices) {
                AtlasEntity entity = null;
                for (int i = 1; i <= MAX_NUMBER_OF_RETRIES; i++) {
                    try {
                        entity = instanceConverter.getAndCacheEntity(graphHelper.getGuid(vertex), ENTITY_CHANGE_NOTIFY_IGNORE_RELATIONSHIP_ATTRIBUTES);
                        break; //do not retry on success
                    } catch (AtlasBaseException ex) {
                        if (i == MAX_NUMBER_OF_RETRIES) {
                            LOG.error(String.format("Maximum retries reached for fetching vertex with id %s from graph. Retried %s times. Skipping...", vertex.getId(), i));
                            continue;
                        }
                        LOG.warn(String.format("Vertex with id %s could not be fetched from graph. Retrying for %s time", vertex.getId(), i));
                    }
                }

                if (entity != null) {
                    String classificationTextForEntity = fullTextMapperV2.getClassificationTextForEntity(entity);
                    vertex.setProperty(CLASSIFICATION_TEXT_KEY, classificationTextForEntity);
                    propagatedEntities.add(entity);
                }
            }
        }

        RequestContext.get().endMetricRecord(metricRecorder);
        return propagatedEntities;
    }



    private void updateLabels(AtlasVertex vertex, Set<String> labels) {
        if (CollectionUtils.isNotEmpty(labels)) {
            AtlasGraphUtilsV2.setEncodedProperty(vertex, LABELS_PROPERTY_KEY, getLabelString(labels));
        } else {
            vertex.removeProperty(LABELS_PROPERTY_KEY);
        }
    }

    private String getLabelString(Collection<String> labels) {
        String ret = null;

        if (!labels.isEmpty()) {
            ret = LABEL_NAME_DELIMITER + String.join(LABEL_NAME_DELIMITER, labels) + LABEL_NAME_DELIMITER;
        }

        return ret;
    }

    private void addToUpdatedBusinessAttributes(Map<String, Map<String, Object>> updatedBusinessAttributes, AtlasBusinessAttribute bmAttribute, Object attrValue) {
        String              bmName     = bmAttribute.getDefinedInType().getTypeName();
        Map<String, Object> attributes = updatedBusinessAttributes.get(bmName);

        if(attributes == null){
            attributes = new HashMap<>();

            updatedBusinessAttributes.put(bmName, attributes);
        }

        attributes.put(bmAttribute.getName(), attrValue);
    }

    private void createAndQueueTask(String taskType, AtlasVertex entityVertex, String classificationVertexId, String classificationName, Boolean currentPropagateThroughLineage, Boolean currentRestrictPropagationThroughHierarchy) throws AtlasBaseException{

        deleteDelegate.getHandler().createAndQueueTaskWithoutCheck(taskType, entityVertex, classificationVertexId,classificationName, null, currentPropagateThroughLineage,currentRestrictPropagationThroughHierarchy);
    }

    private void createAndQueueTask(String taskType, AtlasVertex entityVertex, String classificationVertexId, String classificationName) throws AtlasBaseException {
        deleteDelegate.getHandler().createAndQueueTaskWithoutCheck(taskType, entityVertex, classificationVertexId, classificationName, null);
    }

    public void removePendingTaskFromEntity(String entityGuid, String taskGuid) throws EntityNotFoundException {
        if (StringUtils.isEmpty(entityGuid) || StringUtils.isEmpty(taskGuid)) {
            return;
        }

        AtlasVertex entityVertex = graphHelper.getVertexForGUID(entityGuid);

        if (entityVertex == null) {
            LOG.warn("Error fetching vertex: {}", entityVertex);

            return;
        }

        entityVertex.removePropertyValue(PENDING_TASKS_PROPERTY_KEY, taskGuid);
    }

    public void removePendingTaskFromEdge(String edgeId, String taskGuid) throws AtlasBaseException {
        if (StringUtils.isEmpty(edgeId) || StringUtils.isEmpty(taskGuid)) {
            return;
        }

        AtlasEdge edge = graph.getEdge(edgeId);

        if (edge == null) {
            LOG.warn("Error fetching edge: {}", edgeId);

            return;
        }

        AtlasGraphUtilsV2.removeItemFromListProperty(edge, EDGE_PENDING_TASKS_PROPERTY_KEY, taskGuid);
    }


    public void addHasLineage(Set<AtlasEdge> inputOutputEdges, boolean isRestoreEntity) {
        AtlasPerfMetrics.MetricRecorder metricRecorder = RequestContext.get().startMetricRecord("addHasLineage");

        for (AtlasEdge atlasEdge : inputOutputEdges) {

            boolean isOutputEdge = PROCESS_OUTPUTS.equals(atlasEdge.getLabel());

            AtlasVertex processVertex = atlasEdge.getOutVertex();
            AtlasVertex assetVertex = atlasEdge.getInVertex();

            if (getEntityHasLineage(processVertex)) {
                AtlasGraphUtilsV2.setEncodedProperty(assetVertex, HAS_LINEAGE, true);
                continue;
            }

            String oppositeEdgeLabel = isOutputEdge ? PROCESS_INPUTS : PROCESS_OUTPUTS;

            Iterator<AtlasEdge> oppositeEdges = processVertex.getEdges(AtlasEdgeDirection.BOTH, oppositeEdgeLabel).iterator();
            boolean isHasLineageSet = false;
            while (oppositeEdges.hasNext()) {
                AtlasEdge oppositeEdge = oppositeEdges.next();
                AtlasVertex oppositeEdgeAssetVertex = oppositeEdge.getInVertex();

                if (getStatus(oppositeEdge) == ACTIVE && getStatus(oppositeEdgeAssetVertex) == ACTIVE) {
                    if (!isHasLineageSet) {
                        AtlasGraphUtilsV2.setEncodedProperty(assetVertex, HAS_LINEAGE, true);
                        AtlasGraphUtilsV2.setEncodedProperty(processVertex, HAS_LINEAGE, true);
                        isHasLineageSet = true;
                    }

                    if (isRestoreEntity) {
                        AtlasGraphUtilsV2.setEncodedProperty(oppositeEdgeAssetVertex, HAS_LINEAGE, true);
                    } else {
                        break;
                    }
                }
            }
        }
        RequestContext.get().endMetricRecord(metricRecorder);
    }


    public List<AtlasVertex> linkBusinessPolicy(String policyId, Set<String> linkGuids) {
        return linkGuids.stream().map(guid -> findByGuid(graph, guid)).filter(Objects::nonNull).filter(ev -> {
            Set<String> existingValues = ev.getMultiValuedSetProperty(ASSET_POLICY_GUIDS, String.class);
            return !existingValues.contains(policyId);
        }).peek(ev -> {
            Set<String> existingValues = ev.getMultiValuedSetProperty(ASSET_POLICY_GUIDS, String.class);
            existingValues.add(policyId);
            ev.setProperty(ASSET_POLICY_GUIDS, policyId);
            ev.setProperty(ASSET_POLICIES_COUNT, existingValues.size());

            updateModificationMetadata(ev);

            cacheDifferentialEntity(ev, existingValues);
        }).collect(Collectors.toList());
    }


    public List<AtlasVertex> unlinkBusinessPolicy(String policyId, Set<String> unlinkGuids) {
        return unlinkGuids.stream().map(guid -> AtlasGraphUtilsV2.findByGuid(graph, guid)).filter(Objects::nonNull).filter(ev -> {
            Set<String> existingValues = ev.getMultiValuedSetProperty(ASSET_POLICY_GUIDS, String.class);
            return existingValues.contains(policyId);
        }).peek(ev -> {
            Set<String> existingValues = ev.getMultiValuedSetProperty(ASSET_POLICY_GUIDS, String.class);
            existingValues.remove(policyId);
            ev.removePropertyValue(ASSET_POLICY_GUIDS, policyId);
            ev.setProperty(ASSET_POLICIES_COUNT, existingValues.size());

            updateModificationMetadata(ev);

            cacheDifferentialEntity(ev, existingValues);
        }).collect(Collectors.toList());
    }

    public List<AtlasVertex> linkMeshEntityToAssets(String meshEntityId, Set<String> linkGuids) throws AtlasBaseException {
        List<AtlasVertex> linkedVertices = new ArrayList<>();

        for (String guid : linkGuids) {
            AtlasVertex ev = findByGuid(graph, guid);

            if (ev != null) {
                String typeName = ev.getProperty(TYPE_NAME_PROPERTY_KEY, String.class);
                if (excludedTypes.contains(typeName)){
                    LOG.warn("Type {} is not allowed to link with mesh entity", typeName);
                    continue;
                }
                Set<String> existingValues = ev.getMultiValuedSetProperty(DOMAIN_GUIDS_ATTR, String.class);

                if (!existingValues.contains(meshEntityId)) {
                    isAuthorizedToLink(ev);

                    updateDomainAttribute(ev, existingValues, meshEntityId);
                    existingValues.clear();
                    existingValues.add(meshEntityId);

                    updateModificationMetadata(ev);

                    cacheDifferentialMeshEntity(ev, existingValues);

                    linkedVertices.add(ev);
                }
            }
        }

        return linkedVertices;
    }

    public List<AtlasVertex> unlinkMeshEntityFromAssets(String meshEntityId, Set<String> unlinkGuids) throws AtlasBaseException {
        List<AtlasVertex> unlinkedVertices = new ArrayList<>();

        for (String guid : unlinkGuids) {
            AtlasVertex ev = AtlasGraphUtilsV2.findByGuid(graph, guid);

            if (ev != null) {
                String typeName = ev.getProperty(TYPE_NAME_PROPERTY_KEY, String.class);
                if (excludedTypes.contains(typeName)){
                    LOG.warn("Type {} is not allowed to unlink with mesh entity", typeName);
                    continue;
                }

                Set<String> existingValues = ev.getMultiValuedSetProperty(DOMAIN_GUIDS_ATTR, String.class);

                if (meshEntityId.isEmpty() || existingValues.contains(meshEntityId)) {
                    isAuthorizedToLink(ev);

                    if (StringUtils.isEmpty(meshEntityId)) {
                        existingValues.clear();
                        ev.removeProperty(DOMAIN_GUIDS_ATTR);
                    } else {
                        existingValues.remove(meshEntityId);
                        ev.removePropertyValue(DOMAIN_GUIDS_ATTR, meshEntityId);
                    }

                    updateModificationMetadata(ev);
                    cacheDifferentialMeshEntity(ev, existingValues);

                    unlinkedVertices.add(ev);
                }
            }
        }

        return unlinkedVertices;
    }

    private void updateDomainAttribute(AtlasVertex vertex, Set<String> existingValues, String meshEntityId){
        existingValues.forEach(existingValue -> vertex.removePropertyValue(DOMAIN_GUIDS_ATTR, existingValue));
        vertex.setProperty(DOMAIN_GUIDS_ATTR, meshEntityId);
    }
    public AtlasVertex moveBusinessPolicies(Set<String> policyIds, String assetId, String type) throws AtlasBaseException {
        // Retrieve the AtlasVertex for the given assetId
        AtlasVertex assetVertex = AtlasGraphUtilsV2.findByGuid(graph, assetId);

        if (assetVertex == null) {
            throw new AtlasBaseException(AtlasErrorCode.INVALID_PARAMETERS, "Asset with guid not found");
        }

        // Get the sets of governed and non-compliant policy GUIDs
        Set<String> governedPolicies = assetVertex.getMultiValuedSetProperty(ASSET_POLICY_GUIDS, String.class);
        Set<String> nonCompliantPolicies = assetVertex.getMultiValuedSetProperty(NON_COMPLIANT_ASSET_POLICY_GUIDS, String.class);

        // Determine if the type is governed or non-compliant
        boolean isGoverned = MoveBusinessPolicyRequest.Type.GOVERNED.getDescription().equals(type);
        Set<String> currentPolicies = isGoverned ? new HashSet<>(governedPolicies) : new HashSet<>(nonCompliantPolicies);
        policyIds.removeAll(currentPolicies);

        // Check if the asset already has the given policy IDs
        if (policyIds.isEmpty()) {
            throw new AtlasBaseException(AtlasErrorCode.BAD_REQUEST, "Asset already has the given policy id");
        }

        // Move policies to the appropriate set
        policyIds.forEach(policyId -> {
            if (isGoverned) {
                assetVertex.setProperty(ASSET_POLICY_GUIDS, policyId);
                removeItemFromListPropertyValue(assetVertex, NON_COMPLIANT_ASSET_POLICY_GUIDS, policyId);
            } else {
                assetVertex.setProperty(NON_COMPLIANT_ASSET_POLICY_GUIDS, policyId);
                removeItemFromListPropertyValue(assetVertex, ASSET_POLICY_GUIDS, policyId);
            }
        });

        // Update the sets after processing
        if (isGoverned) {
            governedPolicies.addAll(policyIds);
            nonCompliantPolicies.removeAll(policyIds);
        } else {
            nonCompliantPolicies.addAll(policyIds);
            governedPolicies.removeAll(policyIds);
        }

        // Update the modification metadata
        updateModificationMetadata(assetVertex);

        // Create a differential AtlasEntity to reflect the changes
        AtlasEntity diffEntity = new AtlasEntity(assetVertex.getProperty(TYPE_NAME_PROPERTY_KEY, String.class));
        setEntityCommonAttributes(assetVertex, diffEntity);
        diffEntity.setAttribute(ASSET_POLICY_GUIDS, governedPolicies);
        diffEntity.setAttribute(NON_COMPLIANT_ASSET_POLICY_GUIDS, nonCompliantPolicies);

        // Cache the differential entity for further processing
        RequestContext.get().cacheDifferentialEntity(diffEntity);

        return assetVertex;
    }

    private void cacheDifferentialEntity(AtlasVertex ev, Set<String> existingValues) {
        AtlasEntity diffEntity = new AtlasEntity(ev.getProperty(TYPE_NAME_PROPERTY_KEY, String.class));
        setEntityCommonAttributes(ev, diffEntity);
        diffEntity.setAttribute(ASSET_POLICY_GUIDS, existingValues);
        diffEntity.setAttribute(ASSET_POLICIES_COUNT, existingValues.size());

        RequestContext requestContext = RequestContext.get();
        requestContext.cacheDifferentialEntity(diffEntity);
    }

    private void cacheDifferentialMeshEntity(AtlasVertex ev, Set<String> existingValues) {
        AtlasEntity diffEntity = new AtlasEntity(ev.getProperty(TYPE_NAME_PROPERTY_KEY, String.class));
        setEntityCommonAttributes(ev, diffEntity);
        diffEntity.setAttribute(DOMAIN_GUIDS_ATTR, existingValues);

        RequestContext requestContext = RequestContext.get();
        requestContext.cacheDifferentialEntity(diffEntity);
    }

    private void setEntityCommonAttributes(AtlasVertex ev, AtlasEntity diffEntity) {
        diffEntity.setGuid(ev.getProperty(GUID_PROPERTY_KEY, String.class));
        diffEntity.setUpdatedBy(ev.getProperty(MODIFIED_BY_KEY, String.class));
        diffEntity.setUpdateTime(new Date(RequestContext.get().getRequestTime()));
    }

    private void isAuthorizedToLink(AtlasVertex vertex) throws AtlasBaseException {
        AtlasEntityHeader sourceEntity = retrieverNoRelation.toAtlasEntityHeaderWithClassifications(vertex);

        // source -> UPDATE + READ
        AtlasAuthorizationUtils.verifyAccess(new AtlasEntityAccessRequest(typeRegistry, AtlasPrivilege.ENTITY_UPDATE, sourceEntity),
                "update on source Entity, link/unlink operation denied: ", sourceEntity.getAttribute(NAME));

        AtlasAuthorizationUtils.verifyAccess(new AtlasEntityAccessRequest(typeRegistry, AtlasPrivilege.ENTITY_READ, sourceEntity),
                "read on source Entity, link/unlink operation denied: ", sourceEntity.getAttribute(NAME));

    }
}<|MERGE_RESOLUTION|>--- conflicted
+++ resolved
@@ -2253,10 +2253,6 @@
         List<AtlasRelatedObjectId> customRelationships = (List<AtlasRelatedObjectId>) ctx.getValue();
 
         if (CollectionUtils.isNotEmpty(customRelationships)) {
-<<<<<<< HEAD
-            for (AtlasRelatedObjectId relatedObjectId : customRelationships) {
-                validateCustomRelationshipAttributeValueCase(relatedObjectId.getRelationshipAttributes().getAttributes());
-=======
             for (AtlasObjectId objectId : customRelationships) {
                 if (objectId instanceof AtlasRelatedObjectId) {
                     AtlasRelatedObjectId relatedObjectId = (AtlasRelatedObjectId) objectId;
@@ -2264,7 +2260,6 @@
                         validateCustomRelationshipAttributeValueCase(relatedObjectId.getRelationshipAttributes().getAttributes());
                     }
                 }
->>>>>>> 5531f53b
             }
         }
     }
@@ -2275,13 +2270,6 @@
         }
 
         for (String key : attributes.keySet()) {
-<<<<<<< HEAD
-            if (key.equals("toType") || key.equals("fromType")) {
-                String value = (String) attributes.get(key);
-                char init = value.charAt(0);
-                String sub = value.substring(1);
-                attributes.put(key, Character.toUpperCase(init) + sub.toLowerCase());
-=======
             if (key.equals("toTypeLabel") || key.equals("fromTypeLabel")) {
                 String value = (String) attributes.get(key);
 
@@ -2296,7 +2284,6 @@
 
                     attributes.put(key, finalValue.toString());
                 }
->>>>>>> 5531f53b
             }
         }
     }
