/**
 * Licensed to the Apache Software Foundation (ASF) under one
 * or more contributor license agreements.  See the NOTICE file
 * distributed with this work for additional information
 * regarding copyright ownership.  The ASF licenses this file
 * to you under the Apache License, Version 2.0 (the
 * "License"); you may not use this file except in compliance
 * with the License.  You may obtain a copy of the License at
 *
 *     http://www.apache.org/licenses/LICENSE-2.0
 *
 * Unless required by applicable law or agreed to in writing, software
 * distributed under the License is distributed on an "AS IS" BASIS,
 * WITHOUT WARRANTIES OR CONDITIONS OF ANY KIND, either express or implied.
 * See the License for the specific language governing permissions and
 * limitations under the License.
 */
package org.apache.atlas.repository.store.graph.v2;


import com.google.common.annotations.VisibleForTesting;
import org.apache.atlas.*;
import org.apache.atlas.annotation.GraphTransaction;
import org.apache.atlas.authorize.AtlasAuthorizationUtils;
import org.apache.atlas.authorize.AtlasEntityAccessRequest;
import org.apache.atlas.authorize.AtlasPrivilege;
import org.apache.atlas.exception.AtlasBaseException;
import org.apache.atlas.exception.EntityNotFoundException;
import org.apache.atlas.model.TimeBoundary;
import org.apache.atlas.model.TypeCategory;
import org.apache.atlas.model.instance.*;
import org.apache.atlas.model.instance.EntityMutations.EntityOperation;
import org.apache.atlas.model.tasks.AtlasTask;
import org.apache.atlas.model.typedef.AtlasEntityDef;
import org.apache.atlas.model.typedef.AtlasEntityDef.AtlasRelationshipAttributeDef;
import org.apache.atlas.model.typedef.AtlasRelationshipDef;
import org.apache.atlas.model.typedef.AtlasStructDef.AtlasAttributeDef;
import org.apache.atlas.model.typedef.AtlasStructDef.AtlasAttributeDef.Cardinality;
import org.apache.atlas.repository.Constants;
import org.apache.atlas.repository.RepositoryException;
import org.apache.atlas.repository.converters.AtlasInstanceConverter;
import org.apache.atlas.repository.graph.GraphHelper;
import org.apache.atlas.repository.graph.IFullTextMapper;
import org.apache.atlas.repository.graphdb.AtlasEdge;
import org.apache.atlas.repository.graphdb.AtlasEdgeDirection;
import org.apache.atlas.repository.graphdb.AtlasGraph;
import org.apache.atlas.repository.graphdb.AtlasVertex;
import org.apache.atlas.repository.store.graph.AtlasRelationshipStore;
import org.apache.atlas.repository.store.graph.EntityGraphDiscoveryContext;
import org.apache.atlas.repository.store.graph.v1.DeleteHandlerDelegate;
import org.apache.atlas.repository.store.graph.v2.tasks.ClassificationTask;
import org.apache.atlas.tasks.TaskManagement;
import org.apache.atlas.type.AtlasArrayType;
import org.apache.atlas.repository.store.graph.v1.RestoreHandlerV1;
import org.apache.atlas.type.AtlasBuiltInTypes;
import org.apache.atlas.type.AtlasBusinessMetadataType.AtlasBusinessAttribute;
import org.apache.atlas.type.AtlasClassificationType;
import org.apache.atlas.type.AtlasEntityType;
import org.apache.atlas.type.AtlasMapType;
import org.apache.atlas.type.AtlasStructType;
import org.apache.atlas.type.AtlasStructType.AtlasAttribute;
import org.apache.atlas.type.AtlasStructType.AtlasAttribute.AtlasRelationshipEdgeDirection;
import org.apache.atlas.type.AtlasType;
import org.apache.atlas.type.AtlasTypeRegistry;
import org.apache.atlas.type.AtlasTypeUtil;
import org.apache.atlas.utils.AtlasEntityUtil;
import org.apache.atlas.utils.AtlasJson;
import org.apache.atlas.utils.AtlasPerfMetrics;
import org.apache.atlas.utils.AtlasPerfMetrics.MetricRecorder;
import org.apache.atlas.utils.AtlasPerfTracer;
import org.apache.commons.codec.digest.DigestUtils;
import org.apache.commons.collections.CollectionUtils;
import org.apache.commons.collections.MapUtils;
import org.apache.commons.lang3.StringUtils;
import org.janusgraph.core.JanusGraphTransaction;
import org.slf4j.Logger;
import org.slf4j.LoggerFactory;
import org.springframework.stereotype.Component;

import javax.inject.Inject;
import java.util.*;
import java.util.regex.Matcher;
import java.util.regex.Pattern;
import java.util.stream.Collectors;
import java.util.stream.Stream;

import static org.apache.atlas.AtlasConfiguration.LABEL_MAX_LENGTH;
import static org.apache.atlas.AtlasConfiguration.STORE_DIFFERENTIAL_AUDITS;
import static org.apache.atlas.AtlasErrorCode.CLASSIFICATION_NOT_FOUND;
import static org.apache.atlas.model.TypeCategory.ARRAY;
import static org.apache.atlas.model.TypeCategory.CLASSIFICATION;
import static org.apache.atlas.model.instance.AtlasEntity.Status.ACTIVE;
import static org.apache.atlas.model.instance.AtlasEntity.Status.DELETED;
import static org.apache.atlas.model.instance.AtlasRelatedObjectId.KEY_RELATIONSHIP_ATTRIBUTES;
import static org.apache.atlas.model.instance.EntityMutations.EntityOperation.CREATE;
import static org.apache.atlas.model.instance.EntityMutations.EntityOperation.DELETE;
import static org.apache.atlas.model.instance.EntityMutations.EntityOperation.PARTIAL_UPDATE;
import static org.apache.atlas.model.instance.EntityMutations.EntityOperation.UPDATE;
import static org.apache.atlas.model.typedef.AtlasStructDef.AtlasAttributeDef.Cardinality.SET;
import static org.apache.atlas.repository.Constants.*;
import static org.apache.atlas.repository.graph.GraphHelper.getClassificationEdge;
import static org.apache.atlas.repository.graph.GraphHelper.getClassificationVertex;
import static org.apache.atlas.repository.graph.GraphHelper.getCollectionElementsUsingRelationship;
import static org.apache.atlas.repository.graph.GraphHelper.getDelimitedClassificationNames;
import static org.apache.atlas.repository.graph.GraphHelper.getLabels;
import static org.apache.atlas.repository.graph.GraphHelper.getMapElementsProperty;
import static org.apache.atlas.repository.graph.GraphHelper.getStatus;
import static org.apache.atlas.repository.graph.GraphHelper.getTraitLabel;
import static org.apache.atlas.repository.graph.GraphHelper.getTraitNames;
import static org.apache.atlas.repository.graph.GraphHelper.getTypeName;
import static org.apache.atlas.repository.graph.GraphHelper.getTypeNames;
import static org.apache.atlas.repository.graph.GraphHelper.isPropagationEnabled;
import static org.apache.atlas.repository.graph.GraphHelper.isRelationshipEdge;
import static org.apache.atlas.repository.graph.GraphHelper.string;
import static org.apache.atlas.repository.graph.GraphHelper.updateModificationMetadata;
import static org.apache.atlas.repository.graph.GraphHelper.getEntityHasLineage;
import static org.apache.atlas.repository.graph.GraphHelper.isTermEntityEdge;
import static org.apache.atlas.repository.graph.GraphHelper.getRemovePropagations;
import static org.apache.atlas.repository.graph.GraphHelper.getPropagatedEdges;
import static org.apache.atlas.repository.graph.GraphHelper.getPropagatableClassifications;
import static org.apache.atlas.repository.graph.GraphHelper.getClassificationEntityGuid;
import static org.apache.atlas.repository.store.graph.v2.AtlasGraphUtilsV2.*;
import static org.apache.atlas.repository.store.graph.v2.preprocessor.PreProcessorUtils.INPUT_PORT_GUIDS_ATTR;
import static org.apache.atlas.repository.store.graph.v2.preprocessor.PreProcessorUtils.OUTPUT_PORT_GUIDS_ATTR;
import static org.apache.atlas.repository.store.graph.v2.tasks.ClassificationPropagateTaskFactory.*;
import static org.apache.atlas.type.AtlasStructType.AtlasAttribute.AtlasRelationshipEdgeDirection.IN;
import static org.apache.atlas.type.AtlasStructType.AtlasAttribute.AtlasRelationshipEdgeDirection.OUT;
import static org.apache.atlas.type.Constants.PENDING_TASKS_PROPERTY_KEY;
import static org.apache.atlas.type.Constants.CATEGORIES_PARENT_PROPERTY_KEY;
import static org.apache.atlas.type.Constants.CATEGORIES_PROPERTY_KEY;
import static org.apache.atlas.type.Constants.GLOSSARY_PROPERTY_KEY;
import static org.apache.atlas.type.Constants.HAS_LINEAGE;
import static org.apache.atlas.type.Constants.MEANINGS_PROPERTY_KEY;
import static org.apache.atlas.type.Constants.MEANINGS_TEXT_PROPERTY_KEY;
import static org.apache.atlas.type.Constants.MEANING_NAMES_PROPERTY_KEY;


@Component
public class EntityGraphMapper {
    private static final Logger LOG      = LoggerFactory.getLogger(EntityGraphMapper.class);
    private static final Logger PERF_LOG = AtlasPerfTracer.getPerfLogger("entityGraphMapper");

    private static final String  SOFT_REF_FORMAT                   = "%s:%s";
    private static final int     INDEXED_STR_SAFE_LEN              = AtlasConfiguration.GRAPHSTORE_INDEXED_STRING_SAFE_LENGTH.getInt();
    private static final boolean WARN_ON_NO_RELATIONSHIP           = AtlasConfiguration.RELATIONSHIP_WARN_NO_RELATIONSHIPS.getBoolean();
    private static final String  CUSTOM_ATTRIBUTE_KEY_SPECIAL_PREFIX = AtlasConfiguration.CUSTOM_ATTRIBUTE_KEY_SPECIAL_PREFIX.getString();

    private static final String  CLASSIFICATION_NAME_DELIMITER     = "|";
    private static final Pattern CUSTOM_ATTRIBUTE_KEY_REGEX        = Pattern.compile("^[a-zA-Z0-9_-]*$");
    private static final Pattern LABEL_REGEX                       = Pattern.compile("^[a-zA-Z0-9_-]*$");
    private static final int     CUSTOM_ATTRIBUTE_KEY_MAX_LENGTH   = AtlasConfiguration.CUSTOM_ATTRIBUTE_KEY_MAX_LENGTH.getInt();
    private static final int     CUSTOM_ATTRIBUTE_VALUE_MAX_LENGTH = AtlasConfiguration.CUSTOM_ATTRIBUTE_VALUE_MAX_LENGTH.getInt();

    private static final String TYPE_GLOSSARY= "AtlasGlossary";
    private static final String TYPE_CATEGORY= "AtlasGlossaryCategory";
    private static final String TYPE_TERM = "AtlasGlossaryTerm";
    private static final String TYPE_PRODUCT = "DataProduct";
    private static final String TYPE_DOMAIN = "DataDomain";
    private static final String TYPE_PROCESS = "Process";
    private static final String ATTR_MEANINGS = "meanings";
    private static final String ATTR_ANCHOR = "anchor";
    private static final String ATTR_CATEGORIES = "categories";
    private static final List<String> ALLOWED_DATATYPES_FOR_DEFAULT_NULL = new ArrayList() {
        {
            add("int");
            add("long");
            add("float");
        }
    };

    private static final boolean ENTITY_CHANGE_NOTIFY_IGNORE_RELATIONSHIP_ATTRIBUTES = AtlasConfiguration.ENTITY_CHANGE_NOTIFY_IGNORE_RELATIONSHIP_ATTRIBUTES.getBoolean();
    private static final boolean CLASSIFICATION_PROPAGATION_DEFAULT = AtlasConfiguration.CLASSIFICATION_PROPAGATION_DEFAULT.getBoolean();
    private static final boolean RESTRICT_PROPAGATION_THROUGH_LINEAGE_DEFAULT = false;

    private static final boolean RESTRICT_PROPAGATION_THROUGH_HIERARCHY_DEFAULT        = false;
    public static final int CLEANUP_BATCH_SIZE = 200000;
    public static final int CLASSIFICATION_EDGE_BATCH_LIMIT = 100;
    private              boolean DEFERRED_ACTION_ENABLED                             = AtlasConfiguration.TASKS_USE_ENABLED.getBoolean();
    private              boolean DIFFERENTIAL_AUDITS                                 = STORE_DIFFERENTIAL_AUDITS.getBoolean();

    private static final int MAX_NUMBER_OF_RETRIES = AtlasConfiguration.MAX_NUMBER_OF_RETRIES.getInt();
    private static final int CHUNK_SIZE            = AtlasConfiguration.TASKS_GRAPH_COMMIT_CHUNK_SIZE.getInt();
    private static final int UD_REL_THRESHOLD = AtlasConfiguration.ATLAS_UD_RELATIONSHIPS_MAX_COUNT.getInt();

    private final GraphHelper               graphHelper;
    private final AtlasGraph                graph;
    private final DeleteHandlerDelegate     deleteDelegate;
    private final RestoreHandlerV1          restoreHandlerV1;
    private final AtlasTypeRegistry         typeRegistry;
    private final AtlasRelationshipStore    relationshipStore;
    private final IAtlasEntityChangeNotifier entityChangeNotifier;
    private final AtlasInstanceConverter instanceConverter;
    private final EntityGraphRetriever entityRetriever;
    private final IFullTextMapper fullTextMapperV2;
    private final TaskManagement taskManagement;
    private final TransactionInterceptHelper transactionInterceptHelper;
    private final EntityGraphRetriever       retrieverNoRelation;

    private static final Set<String> excludedTypes = new HashSet<>(Arrays.asList(TYPE_GLOSSARY, TYPE_CATEGORY, TYPE_TERM, TYPE_PRODUCT, TYPE_DOMAIN));

    @Inject
    public EntityGraphMapper(DeleteHandlerDelegate deleteDelegate, RestoreHandlerV1 restoreHandlerV1, AtlasTypeRegistry typeRegistry, AtlasGraph graph,
                             AtlasRelationshipStore relationshipStore, IAtlasEntityChangeNotifier entityChangeNotifier,
                             AtlasInstanceConverter instanceConverter, IFullTextMapper fullTextMapperV2,
                             TaskManagement taskManagement, TransactionInterceptHelper transactionInterceptHelper) {
        this.restoreHandlerV1 = restoreHandlerV1;
        this.graphHelper          = new GraphHelper(graph);
        this.deleteDelegate       = deleteDelegate;
        this.typeRegistry         = typeRegistry;
        this.graph                = graph;
        this.relationshipStore    = relationshipStore;
        this.entityChangeNotifier = entityChangeNotifier;
        this.instanceConverter = instanceConverter;
        this.entityRetriever = new EntityGraphRetriever(graph, typeRegistry);
        this.retrieverNoRelation  = new EntityGraphRetriever(graph, typeRegistry, true);
        this.fullTextMapperV2 = fullTextMapperV2;
        this.taskManagement = taskManagement;
        this.transactionInterceptHelper = transactionInterceptHelper;
    }

    @VisibleForTesting
    public void setTasksUseFlag(boolean value) {
        DEFERRED_ACTION_ENABLED = value;
    }

    public AtlasVertex createVertex(AtlasEntity entity) throws AtlasBaseException {
        final String guid = UUID.randomUUID().toString();
        return createVertexWithGuid(entity, guid);
    }

    public AtlasVertex createShellEntityVertex(AtlasObjectId objectId, EntityGraphDiscoveryContext context) throws AtlasBaseException {
        if (LOG.isDebugEnabled()) {
            LOG.debug("==> createShellEntityVertex({})", objectId.getTypeName());
        }

        final String    guid       = UUID.randomUUID().toString();
        AtlasEntityType entityType = typeRegistry.getEntityTypeByName(objectId.getTypeName());
        AtlasVertex     ret        = createStructVertex(objectId);

        for (String superTypeName : entityType.getAllSuperTypes()) {
            AtlasGraphUtilsV2.addEncodedProperty(ret, SUPER_TYPES_PROPERTY_KEY, superTypeName);
        }

        AtlasGraphUtilsV2.setEncodedProperty(ret, GUID_PROPERTY_KEY, guid);
        AtlasGraphUtilsV2.setEncodedProperty(ret, VERSION_PROPERTY_KEY, getEntityVersion(null));
        AtlasGraphUtilsV2.setEncodedProperty(ret, IS_INCOMPLETE_PROPERTY_KEY, INCOMPLETE_ENTITY_VALUE);

        // map unique attributes
        Map<String, Object>   uniqueAttributes = objectId.getUniqueAttributes();
        EntityMutationContext mutationContext  = new EntityMutationContext(context);

        for (AtlasAttribute attribute : entityType.getUniqAttributes().values()) {
            String attrName  = attribute.getName();

            if (uniqueAttributes.containsKey(attrName)) {
                Object attrValue = attribute.getAttributeType().getNormalizedValue(uniqueAttributes.get(attrName));

                mapAttribute(attribute, attrValue, ret, CREATE, mutationContext);
            }
        }

        GraphTransactionInterceptor.addToVertexCache(guid, ret);

        return ret;
    }

    public AtlasVertex createVertexWithGuid(AtlasEntity entity, String guid) throws AtlasBaseException {
        if (LOG.isDebugEnabled()) {
            LOG.debug("==> createVertexWithGuid({})", entity.getTypeName());
        }

        AtlasEntityType entityType = typeRegistry.getEntityTypeByName(entity.getTypeName());
        AtlasVertex     ret        = createStructVertex(entity);

        for (String superTypeName : entityType.getAllSuperTypes()) {
            AtlasGraphUtilsV2.addEncodedProperty(ret, SUPER_TYPES_PROPERTY_KEY, superTypeName);
        }

        AtlasGraphUtilsV2.setEncodedProperty(ret, GUID_PROPERTY_KEY, guid);
        AtlasGraphUtilsV2.setEncodedProperty(ret, VERSION_PROPERTY_KEY, getEntityVersion(entity));

        setCustomAttributes(ret, entity);

        if (CollectionUtils.isNotEmpty(entity.getLabels())) {
            setLabels(ret, entity.getLabels());
        }

        GraphTransactionInterceptor.addToVertexCache(guid, ret);

        return ret;
    }

    public void updateSystemAttributes(AtlasVertex vertex, AtlasEntity entity) throws AtlasBaseException {
        if (entity.getVersion() != null) {
            AtlasGraphUtilsV2.setEncodedProperty(vertex, VERSION_PROPERTY_KEY, entity.getVersion());
        }

        if (entity.getCreateTime() != null) {
            AtlasGraphUtilsV2.setEncodedProperty(vertex, TIMESTAMP_PROPERTY_KEY, entity.getCreateTime().getTime());
        }

        if (entity.getUpdateTime() != null) {
            AtlasGraphUtilsV2.setEncodedProperty(vertex, MODIFICATION_TIMESTAMP_PROPERTY_KEY, entity.getUpdateTime().getTime());
        }

        if (StringUtils.isNotEmpty(entity.getCreatedBy())) {
            AtlasGraphUtilsV2.setEncodedProperty(vertex, CREATED_BY_KEY, entity.getCreatedBy());
        }

        if (StringUtils.isNotEmpty(entity.getUpdatedBy())) {
            AtlasGraphUtilsV2.setEncodedProperty(vertex, MODIFIED_BY_KEY, entity.getUpdatedBy());
        }

        if (StringUtils.isNotEmpty(entity.getHomeId())) {
            AtlasGraphUtilsV2.setEncodedProperty(vertex, HOME_ID_KEY, entity.getHomeId());
        }

        if (entity.isProxy() != null) {
            AtlasGraphUtilsV2.setEncodedProperty(vertex, IS_PROXY_KEY, entity.isProxy());
        }

        if (entity.getProvenanceType() != null) {
            AtlasGraphUtilsV2.setEncodedProperty(vertex, PROVENANCE_TYPE_KEY, entity.getProvenanceType());
        }

        if (entity.getCustomAttributes() != null) {
            setCustomAttributes(vertex, entity);
        }

        if (entity.getLabels() != null) {
            setLabels(vertex, entity.getLabels());
        }
    }

    public EntityMutationResponse mapAttributesAndClassifications(EntityMutationContext context,
                                                                  final boolean isPartialUpdate,
                                                                  final boolean replaceClassifications,
                                                                  boolean replaceBusinessAttributes,
                                                                  boolean isOverwriteBusinessAttribute) throws AtlasBaseException {

        MetricRecorder metric = RequestContext.get().startMetricRecord("mapAttributesAndClassifications");

        EntityMutationResponse resp = new EntityMutationResponse();
        RequestContext reqContext = RequestContext.get();

        if (CollectionUtils.isNotEmpty(context.getEntitiesToRestore())) {
            restoreHandlerV1.restoreEntities(context.getEntitiesToRestore());
        }

        Collection<AtlasEntity> createdEntities = context.getCreatedEntities();
        Collection<AtlasEntity> updatedEntities = context.getUpdatedEntities();
        Collection<AtlasEntity> appendEntities = context.getUpdatedEntitiesForAppendRelationshipAttribute();
        Collection<AtlasEntity> removeEntities = context.getEntitiesUpdatedWithRemoveRelationshipAttribute();

        if (CollectionUtils.isNotEmpty(createdEntities)) {
            for (AtlasEntity createdEntity : createdEntities) {
                try {
                    reqContext.getDeletedEdgesIds().clear();

                    String guid = createdEntity.getGuid();
                    AtlasVertex vertex = context.getVertex(guid);
                    AtlasEntityType entityType = context.getType(guid);

                    mapAttributes(createdEntity, entityType, vertex, CREATE, context);
                    mapRelationshipAttributes(createdEntity, entityType, vertex, CREATE, context);

                    setCustomAttributes(vertex, createdEntity);
                    setSystemAttributesToEntity(vertex, createdEntity);
                    resp.addEntity(CREATE, constructHeader(createdEntity, vertex, entityType.getAllAttributes()));
                    addClassifications(context, guid, createdEntity.getClassifications());

                    if (MapUtils.isNotEmpty(createdEntity.getBusinessAttributes())) {
                        addOrUpdateBusinessAttributes(vertex, entityType, createdEntity.getBusinessAttributes());
                    }

                    Set<AtlasEdge> inOutEdges = getNewCreatedInputOutputEdges(guid);

                    if (inOutEdges != null && inOutEdges.size() > 0) {
                        boolean isRestoreEntity = false;
                        if (CollectionUtils.isNotEmpty(context.getEntitiesToRestore())) {
                            isRestoreEntity = context.getEntitiesToRestore().contains(vertex);
                        }
                        addHasLineage(inOutEdges, isRestoreEntity);
                    }

                    Set<AtlasEdge> removedEdges = getRemovedInputOutputEdges(guid);

                    if (removedEdges != null && removedEdges.size() > 0) {
                        deleteDelegate.getHandler().resetHasLineageOnInputOutputDelete(removedEdges, null);
                    }

                    reqContext.cache(createdEntity);

                    if (DEFERRED_ACTION_ENABLED) {
                        Set<String> deletedEdgeIds = reqContext.getDeletedEdgesIds();
                        for (String deletedEdgeId : deletedEdgeIds) {
                            AtlasEdge edge = graph.getEdge(deletedEdgeId);
                            deleteDelegate.getHandler().createAndQueueClassificationRefreshPropagationTask(edge);
                        }
                    }
                } catch (AtlasBaseException baseException) {
                    setEntityGuidToException(createdEntity, baseException, context);
                    throw baseException;
                }
            }
        }

        EntityOperation updateType = isPartialUpdate ? PARTIAL_UPDATE : UPDATE;

        if (CollectionUtils.isNotEmpty(updatedEntities)) {
            for (AtlasEntity updatedEntity : updatedEntities) {
                try {
                    reqContext.getDeletedEdgesIds().clear();

                    String guid = updatedEntity.getGuid();
                    AtlasVertex vertex = context.getVertex(guid);
                    AtlasEntityType entityType = context.getType(guid);

                    mapAttributes(updatedEntity, entityType, vertex, updateType, context);
                    mapRelationshipAttributes(updatedEntity, entityType, vertex, UPDATE, context);

                    setCustomAttributes(vertex, updatedEntity);

                    if (replaceClassifications) {
                        deleteClassifications(guid);
                        addClassifications(context, guid, updatedEntity.getClassifications());
                    }

                    if (replaceBusinessAttributes) {
                        if (MapUtils.isEmpty(updatedEntity.getBusinessAttributes()) && isOverwriteBusinessAttribute) {
                            Map<String, Map<String, Object>> businessMetadata = entityRetriever.getBusinessMetadata(vertex);
                            if (MapUtils.isNotEmpty(businessMetadata)) {
                                removeBusinessAttributes(vertex, entityType, businessMetadata);
                            }
                        } else {
                            addOrUpdateBusinessAttributes(guid, updatedEntity.getBusinessAttributes(), isOverwriteBusinessAttribute);
                        }
                    }

                    setSystemAttributesToEntity(vertex, updatedEntity);
                    resp.addEntity(updateType, constructHeader(updatedEntity, vertex, entityType.getAllAttributes()));

                    // Add hasLineage for newly created edges
                    Set<AtlasEdge> newlyCreatedEdges = getNewCreatedInputOutputEdges(guid);
                    if (newlyCreatedEdges.size() > 0) {
                        addHasLineage(newlyCreatedEdges, false);
                    }

                    // Add hasLineage for restored edges
                    if (CollectionUtils.isNotEmpty(context.getEntitiesToRestore()) && context.getEntitiesToRestore().contains(vertex)) {
                        Set<AtlasEdge> restoredInputOutputEdges = getRestoredInputOutputEdges(vertex);
                        addHasLineage(restoredInputOutputEdges, true);
                    }

                    Set<AtlasEdge> removedEdges = getRemovedInputOutputEdges(guid);

                    if (removedEdges != null && removedEdges.size() > 0) {
                        deleteDelegate.getHandler().resetHasLineageOnInputOutputDelete(removedEdges, null);
                    }

                    reqContext.cache(updatedEntity);

                    if (DEFERRED_ACTION_ENABLED) {
                        Set<String> deletedEdgeIds = reqContext.getDeletedEdgesIds();
                        for (String deletedEdgeId : deletedEdgeIds) {
                            AtlasEdge edge = graph.getEdge(deletedEdgeId);
                            deleteDelegate.getHandler().createAndQueueClassificationRefreshPropagationTask(edge);
                        }
                    }

                } catch (AtlasBaseException baseException) {
                    setEntityGuidToException(updatedEntity, baseException, context);
                    throw baseException;
                }
            }
        } else {

            if (CollectionUtils.isNotEmpty(appendEntities)) {
                for (AtlasEntity entity : appendEntities) {
                    String guid = entity.getGuid();
                    AtlasVertex vertex = context.getVertex(guid);
                    AtlasEntityType entityType = context.getType(guid);
                    mapAppendRemoveRelationshipAttributes(entity, entityType, vertex, UPDATE, context, true, false);
                }
            }

            if (CollectionUtils.isNotEmpty(removeEntities)) {
                for (AtlasEntity entity : removeEntities) {
                    String guid = entity.getGuid();
                    AtlasVertex vertex = context.getVertex(guid);
                    AtlasEntityType entityType = context.getType(guid);
                    mapAppendRemoveRelationshipAttributes(entity, entityType, vertex, UPDATE, context, false, true);
                }
            }
        }

        if (CollectionUtils.isNotEmpty(context.getEntitiesToDelete())) {
            deleteDelegate.getHandler().deleteEntities(context.getEntitiesToDelete());
        }

        RequestContext req = RequestContext.get();

        if(!req.isPurgeRequested()) {
            for (AtlasEntityHeader entity : req.getDeletedEntities()) {
                resp.addEntity(DELETE, entity);
            }
        }

        for (AtlasEntityHeader entity : req.getUpdatedEntities()) {
            resp.addEntity(updateType, entity);
        }

        if (req.getRestoredEntities() != null && req.getRestoredEntities().size() > 0) {
            for (AtlasEntityHeader entity : req.getRestoredEntities()) {
                resp.addEntity(UPDATE, entity);
            }
        }

        RequestContext.get().endMetricRecord(metric);

        return resp;
    }

    private void setSystemAttributesToEntity(AtlasVertex entityVertex, AtlasEntity createdEntity) {

        createdEntity.setCreatedBy(GraphHelper.getCreatedByAsString(entityVertex));
        createdEntity.setUpdatedBy(GraphHelper.getModifiedByAsString(entityVertex));
        createdEntity.setCreateTime(new Date(GraphHelper.getCreatedTime(entityVertex)));
        createdEntity.setUpdateTime(new Date(GraphHelper.getModifiedTime(entityVertex)));


        if (DIFFERENTIAL_AUDITS) {
            AtlasEntity diffEntity = RequestContext.get().getDifferentialEntity(createdEntity.getGuid());
            if (diffEntity != null) {
                diffEntity.setUpdateTime(createdEntity.getUpdateTime());
                diffEntity.setUpdatedBy(createdEntity.getUpdatedBy());
            }
        }
    }


    private void setEntityGuidToException(AtlasEntity entity, AtlasBaseException exception, EntityMutationContext context) {
        String guid;
        try {
            guid = context.getGuidAssignments().entrySet().stream().filter(x -> entity.getGuid().equals(x.getValue())).findFirst().get().getKey();
        } catch (NoSuchElementException noSuchElementException) {
            guid = entity.getGuid();
        }

        exception.setEntityGuid(guid);
    }

    public void setCustomAttributes(AtlasVertex vertex, AtlasEntity entity) {
        String customAttributesString = getCustomAttributesString(entity);

        if (customAttributesString != null) {
            AtlasGraphUtilsV2.setEncodedProperty(vertex, CUSTOM_ATTRIBUTES_PROPERTY_KEY, customAttributesString);
        }
    }

    public void mapGlossaryRelationshipAttribute(AtlasAttribute attribute, AtlasObjectId glossaryObjectId,
                                                 AtlasVertex entityVertex, EntityMutationContext context) throws AtlasBaseException {

        mapAttribute(attribute, glossaryObjectId, entityVertex, EntityMutations.EntityOperation.UPDATE, context);
    }

    public void setLabels(AtlasVertex vertex, Set<String> labels) throws AtlasBaseException {
        final Set<String> currentLabels = getLabels(vertex);
        final Set<String> addedLabels;
        final Set<String> removedLabels;

        if (CollectionUtils.isEmpty(currentLabels)) {
            addedLabels   = labels;
            removedLabels = null;
        } else if (CollectionUtils.isEmpty(labels)) {
            addedLabels   = null;
            removedLabels = currentLabels;
        } else {
            addedLabels   = new HashSet<String>(CollectionUtils.subtract(labels, currentLabels));
            removedLabels = new HashSet<String>(CollectionUtils.subtract(currentLabels, labels));
        }

        updateLabels(vertex, labels);

        entityChangeNotifier.onLabelsUpdatedFromEntity(graphHelper.getGuid(vertex), addedLabels, removedLabels);
    }

    public void addLabels(AtlasVertex vertex, Set<String> labels) throws AtlasBaseException {
        if (CollectionUtils.isNotEmpty(labels)) {
            final Set<String> existingLabels = graphHelper.getLabels(vertex);
            final Set<String> updatedLabels;

            if (CollectionUtils.isEmpty(existingLabels)) {
                updatedLabels = labels;
            } else {
                updatedLabels = new HashSet<>(existingLabels);
                updatedLabels.addAll(labels);
            }
            if (!updatedLabels.equals(existingLabels)) {
                updateLabels(vertex, updatedLabels);
                updatedLabels.removeAll(existingLabels);
                entityChangeNotifier.onLabelsUpdatedFromEntity(graphHelper.getGuid(vertex), updatedLabels, null);
            }
        }
    }

    public void removeLabels(AtlasVertex vertex, Set<String> labels) throws AtlasBaseException {
        if (CollectionUtils.isNotEmpty(labels)) {
            final Set<String> existingLabels = graphHelper.getLabels(vertex);
            Set<String> updatedLabels;

            if (CollectionUtils.isNotEmpty(existingLabels)) {
                updatedLabels = new HashSet<>(existingLabels);
                updatedLabels.removeAll(labels);

                if (!updatedLabels.equals(existingLabels)) {
                    updateLabels(vertex, updatedLabels);
                    existingLabels.removeAll(updatedLabels);
                    entityChangeNotifier.onLabelsUpdatedFromEntity(graphHelper.getGuid(vertex), null, existingLabels);
                }
            }
        }
    }

    public void addOrUpdateBusinessAttributes(String guid, Map<String, Map<String, Object>> businessAttrbutes, boolean isOverwrite) throws AtlasBaseException {
        if (StringUtils.isEmpty(guid)) {
            throw new AtlasBaseException(AtlasErrorCode.INVALID_PARAMETERS, "guid is null/empty");
        }

        if (MapUtils.isEmpty(businessAttrbutes)) {
            return;
        }

        AtlasVertex entityVertex = AtlasGraphUtilsV2.findByGuid(graph, guid);

        if (entityVertex == null) {
            throw new AtlasBaseException(AtlasErrorCode.INSTANCE_GUID_NOT_FOUND, guid);
        }

        String                           typeName                     = getTypeName(entityVertex);
        AtlasEntityType                  entityType                   = typeRegistry.getEntityTypeByName(typeName);
        AtlasEntityHeader                entityHeader                 = entityRetriever.toAtlasEntityHeaderWithClassifications(entityVertex);
        Map<String, Map<String, Object>> currEntityBusinessAttributes = entityRetriever.getBusinessMetadata(entityVertex);
        Set<String>                      updatedBusinessMetadataNames = new HashSet<>();

        for (String bmName : entityType.getBusinessAttributes().keySet()) {
            Map<String, Object> bmAttrs     = businessAttrbutes.get(bmName);
            Map<String, Object> currBmAttrs = currEntityBusinessAttributes != null ? currEntityBusinessAttributes.get(bmName) : null;

            if (MapUtils.isEmpty(bmAttrs) && MapUtils.isEmpty(currBmAttrs)) { // no change
                continue;
            } else if (Objects.equals(bmAttrs, currBmAttrs)) { // no change
                continue;
            }

            updatedBusinessMetadataNames.add(bmName);
        }

        AtlasEntityAccessRequest.AtlasEntityAccessRequestBuilder requestBuilder = new AtlasEntityAccessRequest.AtlasEntityAccessRequestBuilder(typeRegistry, AtlasPrivilege.ENTITY_UPDATE_BUSINESS_METADATA, entityHeader);

        for (String bmName : updatedBusinessMetadataNames) {
            requestBuilder.setBusinessMetadata(bmName);

            AtlasAuthorizationUtils.verifyAccess(requestBuilder.build(), "add/update business-metadata: guid=", guid, ", business-metadata-name=", bmName);
        }

        if (isOverwrite) {
            setBusinessAttributes(entityVertex, entityType, businessAttrbutes);
        } else {
            addOrUpdateBusinessAttributes(entityVertex, entityType, businessAttrbutes);
        }
    }

    /*
     * reset/overwrite business attributes of the entity with given values
     */
    public void setBusinessAttributes(AtlasVertex entityVertex, AtlasEntityType entityType, Map<String, Map<String, Object>> businessAttributes) throws AtlasBaseException {
        if (LOG.isDebugEnabled()) {
            LOG.debug("==> setBusinessAttributes(entityVertex={}, entityType={}, businessAttributes={}", entityVertex, entityType.getTypeName(), businessAttributes);
        }

        validateBusinessAttributes(entityVertex, entityType, businessAttributes, true);

        Map<String, Map<String, AtlasBusinessAttribute>> entityTypeBusinessAttributes = entityType.getBusinessAttributes();
        Map<String, Map<String, Object>>                 updatedBusinessAttributes    = new HashMap<>();

        for (Map.Entry<String, Map<String, AtlasBusinessAttribute>> entry : entityTypeBusinessAttributes.entrySet()) {
            String                              bmName             = entry.getKey();
            Map<String, AtlasBusinessAttribute> bmAttributes       = entry.getValue();
            Map<String, Object>                 entityBmAttributes = MapUtils.isEmpty(businessAttributes) ? null : businessAttributes.get(bmName);

            for (AtlasBusinessAttribute bmAttribute : bmAttributes.values()) {
                String bmAttrName          = bmAttribute.getName();
                Object bmAttrExistingValue = null;
                boolean isArrayOfPrimitiveType = false;
                boolean isArrayOfEnum = false;
                if (bmAttribute.getAttributeType().getTypeCategory().equals(ARRAY)) {
                    AtlasArrayType bmAttributeType = (AtlasArrayType) bmAttribute.getAttributeType();
                    AtlasType elementType = bmAttributeType.getElementType();
                    isArrayOfPrimitiveType = elementType.getTypeCategory().equals(TypeCategory.PRIMITIVE);
                    isArrayOfEnum = elementType.getTypeCategory().equals(TypeCategory.ENUM);
                }
                if (isArrayOfPrimitiveType || isArrayOfEnum) {
                    bmAttrExistingValue = entityVertex.getPropertyValues(bmAttribute.getVertexPropertyName(), Object.class);
                } else {
                    bmAttrExistingValue = entityVertex.getProperty(bmAttribute.getVertexPropertyName(), Object.class);
                }
                Object bmAttrNewValue      = MapUtils.isEmpty(entityBmAttributes) ? null : entityBmAttributes.get(bmAttrName);

                if (bmAttrExistingValue == null) {
                    if (bmAttrNewValue != null) {
                        if (LOG.isDebugEnabled()) {
                            LOG.debug("setBusinessAttributes(): adding {}.{}={}", bmName, bmAttribute.getName(), bmAttrNewValue);
                        }

                        mapAttribute(bmAttribute, bmAttrNewValue, entityVertex, CREATE, new EntityMutationContext());

                        addToUpdatedBusinessAttributes(updatedBusinessAttributes, bmAttribute, bmAttrNewValue);
                    }
                } else {
                    if (bmAttrNewValue != null) {
                        if (!Objects.equals(bmAttrExistingValue, bmAttrNewValue)) {
                            if (LOG.isDebugEnabled()) {
                                LOG.debug("setBusinessAttributes(): updating {}.{}={}", bmName, bmAttribute.getName(), bmAttrNewValue);
                            }

                            mapAttribute(bmAttribute, bmAttrNewValue, entityVertex, UPDATE, new EntityMutationContext());

                            addToUpdatedBusinessAttributes(updatedBusinessAttributes, bmAttribute, bmAttrNewValue);
                        }
                    } else {
                        if (LOG.isDebugEnabled()) {
                            LOG.debug("setBusinessAttributes(): removing {}.{}", bmName, bmAttribute.getName());
                        }

                        entityVertex.removeProperty(bmAttribute.getVertexPropertyName());

                        addToUpdatedBusinessAttributes(updatedBusinessAttributes, bmAttribute, bmAttrNewValue);
                    }
                }
            }
        }

        if (MapUtils.isNotEmpty(updatedBusinessAttributes)) {
            entityChangeNotifier.onBusinessAttributesUpdated(AtlasGraphUtilsV2.getIdFromVertex(entityVertex), updatedBusinessAttributes);
        }

        if (LOG.isDebugEnabled()) {
            LOG.debug("<== setBusinessAttributes(entityVertex={}, entityType={}, businessAttributes={}", entityVertex, entityType.getTypeName(), businessAttributes);
        }
    }

    /*
     * add or update the given business attributes on the entity
     */
    public void addOrUpdateBusinessAttributes(AtlasVertex entityVertex, AtlasEntityType entityType, Map<String, Map<String, Object>> businessAttributes) throws AtlasBaseException {
        if (LOG.isDebugEnabled()) {
            LOG.debug("==> addOrUpdateBusinessAttributes(entityVertex={}, entityType={}, businessAttributes={}", entityVertex, entityType.getTypeName(), businessAttributes);
        }

        validateBusinessAttributes(entityVertex, entityType, businessAttributes, true);

        Map<String, Map<String, AtlasBusinessAttribute>> entityTypeBusinessAttributes = entityType.getBusinessAttributes();
        Map<String, Map<String, Object>>                 updatedBusinessAttributes    = new HashMap<>();

        if (MapUtils.isNotEmpty(entityTypeBusinessAttributes) && MapUtils.isNotEmpty(businessAttributes)) {
            for (Map.Entry<String, Map<String, AtlasBusinessAttribute>> entry : entityTypeBusinessAttributes.entrySet()) {
                String                              bmName             = entry.getKey();
                Map<String, AtlasBusinessAttribute> bmAttributes       = entry.getValue();
                Map<String, Object>                 entityBmAttributes = businessAttributes.get(bmName);

                if (MapUtils.isEmpty(entityBmAttributes) && !businessAttributes.containsKey(bmName)) {
                    continue;
                }

                for (AtlasBusinessAttribute bmAttribute : bmAttributes.values()) {
                    String bmAttrName = bmAttribute.getName();

                    if (MapUtils.isEmpty(entityBmAttributes)) {
                        entityVertex.removeProperty(bmAttribute.getVertexPropertyName());
                        addToUpdatedBusinessAttributes(updatedBusinessAttributes, bmAttribute, null);
                        continue;

                    } else if (!entityBmAttributes.containsKey(bmAttrName)) {
                        //since overwriteBusinessAttributes is false, ignore in case BM attr is not passed at all
                        continue;
                    }

                    Object bmAttrValue   = entityBmAttributes.get(bmAttrName);
                    Object existingValue = null;
                    boolean isArrayOfPrimitiveType = false;
                    boolean isArrayOfEnum = false;
                    if (bmAttribute.getAttributeType().getTypeCategory().equals(ARRAY)) {
                        AtlasArrayType bmAttributeType = (AtlasArrayType) bmAttribute.getAttributeType();
                        AtlasType elementType = bmAttributeType.getElementType();
                        isArrayOfPrimitiveType = elementType.getTypeCategory().equals(TypeCategory.PRIMITIVE);
                        isArrayOfEnum = elementType.getTypeCategory().equals(TypeCategory.ENUM);
                    }
                    if (isArrayOfPrimitiveType || isArrayOfEnum) {
                        existingValue = entityVertex.getPropertyValues(bmAttribute.getVertexPropertyName(), Object.class);
                    } else {
                        existingValue = entityVertex.getProperty(bmAttribute.getVertexPropertyName(), Object.class);
                    }

                    if (existingValue == null) {
                        if (bmAttrValue != null) {
                            mapAttribute(bmAttribute, bmAttrValue, entityVertex, CREATE, new EntityMutationContext());

                            addToUpdatedBusinessAttributes(updatedBusinessAttributes, bmAttribute, bmAttrValue);
                        }
                    } else {
                        if (!Objects.equals(existingValue, bmAttrValue)) {

                            if( bmAttrValue != null) {
                                mapAttribute(bmAttribute, bmAttrValue, entityVertex, UPDATE, new EntityMutationContext());

                                addToUpdatedBusinessAttributes(updatedBusinessAttributes, bmAttribute, bmAttrValue);
                            } else {
                                entityVertex.removeProperty(bmAttribute.getVertexPropertyName());
                                addToUpdatedBusinessAttributes(updatedBusinessAttributes, bmAttribute, null);
                            }
                        }
                    }
                }
            }
        }

        if (MapUtils.isNotEmpty(updatedBusinessAttributes)) {
            entityChangeNotifier.onBusinessAttributesUpdated(AtlasGraphUtilsV2.getIdFromVertex(entityVertex), updatedBusinessAttributes);
        }

        if (LOG.isDebugEnabled()) {
            LOG.debug("<== addOrUpdateBusinessAttributes(entityVertex={}, entityType={}, businessAttributes={}", entityVertex, entityType.getTypeName(), businessAttributes);
        }
    }

    /*
     * remove the given business attributes from the entity
     */
    public void removeBusinessAttributes(AtlasVertex entityVertex, AtlasEntityType entityType, Map<String, Map<String, Object>> businessAttributes) throws AtlasBaseException {
        if (LOG.isDebugEnabled()) {
            LOG.debug("==> removeBusinessAttributes(entityVertex={}, entityType={}, businessAttributes={}", entityVertex, entityType.getTypeName(), businessAttributes);
        }

        AtlasEntityHeader               entityHeader   = entityRetriever.toAtlasEntityHeaderWithClassifications(entityVertex);
        AtlasEntityAccessRequest.AtlasEntityAccessRequestBuilder requestBuilder = new AtlasEntityAccessRequest.AtlasEntityAccessRequestBuilder(typeRegistry, AtlasPrivilege.ENTITY_UPDATE_BUSINESS_METADATA, entityHeader);

        for (String bmName : businessAttributes.keySet()) {
            requestBuilder.setBusinessMetadata(bmName);

            AtlasAuthorizationUtils.verifyAccess(requestBuilder.build(), "remove business-metadata: guid=", entityHeader.getGuid(), ", business-metadata=", bmName);
        }

        Map<String, Map<String, AtlasBusinessAttribute>> entityTypeBusinessAttributes = entityType.getBusinessAttributes();
        Map<String, Map<String, Object>>                 updatedBusinessAttributes    = new HashMap<>();

        if (MapUtils.isNotEmpty(entityTypeBusinessAttributes) && MapUtils.isNotEmpty(businessAttributes)) {
            for (Map.Entry<String, Map<String, AtlasBusinessAttribute>> entry : entityTypeBusinessAttributes.entrySet()) {
                String                              bmName       = entry.getKey();
                Map<String, AtlasBusinessAttribute> bmAttributes = entry.getValue();

                if (!businessAttributes.containsKey(bmName)) { // nothing to remove for this business-metadata
                    continue;
                }

                Map<String, Object> entityBmAttributes = businessAttributes.get(bmName);

                for (AtlasBusinessAttribute bmAttribute : bmAttributes.values()) {
                    // if (entityBmAttributes is empty) remove all attributes in this business-metadata
                    // else remove the attribute only if its given in entityBmAttributes
                    if (MapUtils.isEmpty(entityBmAttributes) || entityBmAttributes.containsKey(bmAttribute.getName())) {
                        entityVertex.removeProperty(bmAttribute.getVertexPropertyName());

                        addToUpdatedBusinessAttributes(updatedBusinessAttributes, bmAttribute, null);
                    }
                }
            }
        }

        if (MapUtils.isNotEmpty(updatedBusinessAttributes)) {
            entityChangeNotifier.onBusinessAttributesUpdated(AtlasGraphUtilsV2.getIdFromVertex(entityVertex), updatedBusinessAttributes);
        }

        if (LOG.isDebugEnabled()) {
            LOG.debug("<== removeBusinessAttributes(entityVertex={}, entityType={}, businessAttributes={}", entityVertex, entityType.getTypeName(), businessAttributes);
        }
    }

    private AtlasVertex createStructVertex(AtlasStruct struct) {
        return createStructVertex(struct.getTypeName());
    }

    private AtlasVertex createStructVertex(AtlasObjectId objectId) {
        return createStructVertex(objectId.getTypeName());
    }

    private AtlasVertex createStructVertex(String typeName) {
        if (LOG.isDebugEnabled()) {
            LOG.debug("==> createStructVertex({})", typeName);
        }

        final AtlasVertex ret = graph.addVertex();

        AtlasGraphUtilsV2.setEncodedProperty(ret, ENTITY_TYPE_PROPERTY_KEY, typeName);
        AtlasGraphUtilsV2.setEncodedProperty(ret, STATE_PROPERTY_KEY, AtlasEntity.Status.ACTIVE.name());
        AtlasGraphUtilsV2.setEncodedProperty(ret, TIMESTAMP_PROPERTY_KEY, RequestContext.get().getRequestTime());
        AtlasGraphUtilsV2.setEncodedProperty(ret, MODIFICATION_TIMESTAMP_PROPERTY_KEY, RequestContext.get().getRequestTime());
        AtlasGraphUtilsV2.setEncodedProperty(ret, CREATED_BY_KEY, RequestContext.get().getUser());
        AtlasGraphUtilsV2.setEncodedProperty(ret, MODIFIED_BY_KEY, RequestContext.get().getUser());

        if (LOG.isDebugEnabled()) {
            LOG.debug("<== createStructVertex({})", typeName);
        }

        return ret;
    }

    private AtlasVertex createClassificationVertex(AtlasClassification classification) {
        if (LOG.isDebugEnabled()) {
            LOG.debug("==> createVertex({})", classification.getTypeName());
        }

        AtlasClassificationType classificationType = typeRegistry.getClassificationTypeByName(classification.getTypeName());

        AtlasVertex ret = createStructVertex(classification);

        AtlasGraphUtilsV2.addEncodedProperty(ret, SUPER_TYPES_PROPERTY_KEY, classificationType.getAllSuperTypes());
        AtlasGraphUtilsV2.setEncodedProperty(ret, CLASSIFICATION_ENTITY_GUID, classification.getEntityGuid());
        AtlasGraphUtilsV2.setEncodedProperty(ret, CLASSIFICATION_ENTITY_STATUS, classification.getEntityStatus().name());

        return ret;
    }

    private void mapAttributes(AtlasStruct struct, AtlasVertex vertex, EntityOperation op, EntityMutationContext context) throws AtlasBaseException {
        mapAttributes(struct, getStructType(struct.getTypeName()), vertex, op, context);
    }

    private void mapAttributes(AtlasStruct struct, AtlasStructType structType, AtlasVertex vertex, EntityOperation op, EntityMutationContext context) throws AtlasBaseException {
        if (LOG.isDebugEnabled()) {
            LOG.debug("==> mapAttributes({}, {})", op, struct.getTypeName());
        }

        if (MapUtils.isNotEmpty(struct.getAttributes())) {
            MetricRecorder metric = RequestContext.get().startMetricRecord("mapAttributes");

            List<String> timestampAutoUpdateAttributes = new ArrayList<>();
            List<String> userAutoUpdateAttributes = new ArrayList<>();

            if (op.equals(CREATE)) {
                for (AtlasAttribute attribute : structType.getAllAttributes().values()) {
                    Object attrValue = struct.getAttribute(attribute.getName());
                    Object attrOldValue = null;
                    boolean isArrayOfPrimitiveType = false;
                    boolean isArrayOfEnum = false;
                    if (attribute.getAttributeType().getTypeCategory().equals(ARRAY)) {
                        AtlasArrayType attributeType = (AtlasArrayType) attribute.getAttributeType();
                        AtlasType elementType = attributeType.getElementType();
                        isArrayOfPrimitiveType = elementType.getTypeCategory().equals(TypeCategory.PRIMITIVE);
                        isArrayOfEnum = elementType.getTypeCategory().equals(TypeCategory.ENUM);
                    }
                    if (isArrayOfPrimitiveType || isArrayOfEnum) {
                        attrOldValue = vertex.getPropertyValues(attribute.getVertexPropertyName(),attribute.getClass());
                    } else {
                        attrOldValue = vertex.getProperty(attribute.getVertexPropertyName(),attribute.getClass());
                    }
                    if (attrValue!= null && !attrValue.equals(attrOldValue)) {
                        addValuesToAutoUpdateAttributesList(attribute, userAutoUpdateAttributes, timestampAutoUpdateAttributes);
                    }

                    mapAttribute(attribute, attrValue, vertex, op, context);
                }

            } else if (op.equals(UPDATE) || op.equals(PARTIAL_UPDATE)) {
                for (String attrName : struct.getAttributes().keySet()) {
                    AtlasAttribute attribute = structType.getAttribute(attrName);

                    if (attribute != null) {
                        Object attrValue = struct.getAttribute(attrName);
                        Object attrOldValue = null;
                        boolean isArrayOfPrimitiveType = false;
                        boolean isArrayOfEnum = false;

                        boolean isStruct = (TypeCategory.STRUCT == attribute.getDefinedInType().getTypeCategory()
                                || TypeCategory.STRUCT == attribute.getAttributeType().getTypeCategory());

                        if (attribute.getAttributeType().getTypeCategory().equals(ARRAY)) {
                            AtlasArrayType attributeType = (AtlasArrayType) attribute.getAttributeType();
                            AtlasType elementType = attributeType.getElementType();
                            isArrayOfPrimitiveType = elementType.getTypeCategory().equals(TypeCategory.PRIMITIVE);
                            isArrayOfEnum = elementType.getTypeCategory().equals(TypeCategory.ENUM);
                        }

                        if (isArrayOfPrimitiveType || isArrayOfEnum) {
                            attrOldValue = vertex.getPropertyValues(attribute.getVertexPropertyName(),attribute.getClass());
                        } else if (isStruct) {
                            String edgeLabel = AtlasGraphUtilsV2.getEdgeLabel(attribute.getName());
                            attrOldValue = getCollectionElementsUsingRelationship(vertex, attribute, edgeLabel);
                        } else {
                            attrOldValue = vertex.getProperty(attribute.getVertexPropertyName(),attribute.getClass());
                        }

                        if (attrValue != null && !attrValue.equals(attrOldValue)) {
                            addValuesToAutoUpdateAttributesList(attribute, userAutoUpdateAttributes, timestampAutoUpdateAttributes);
                        }

                        mapAttribute(attribute, attrValue, vertex, op, context);
                    } else {
                        LOG.warn("mapAttributes(): invalid attribute {}.{}. Ignored..", struct.getTypeName(), attrName);
                    }
                }
            }

            updateModificationMetadata(vertex);
            graphHelper.updateMetadataAttributes(vertex, timestampAutoUpdateAttributes, "timestamp");
            graphHelper.updateMetadataAttributes(vertex, userAutoUpdateAttributes, "user");

            RequestContext.get().endMetricRecord(metric);
        }

        if (LOG.isDebugEnabled()) {
            LOG.debug("<== mapAttributes({}, {})", op, struct.getTypeName());
        }
    }

    private void addValuesToAutoUpdateAttributesList(AtlasAttribute attribute, List<String> userAutoUpdateAttributes, List<String> timestampAutoUpdateAttributes) {
        HashMap<String, ArrayList> autoUpdateAttributes =  attribute.getAttributeDef().getAutoUpdateAttributes();
        if (autoUpdateAttributes != null) {
            List<String> userAttributes = autoUpdateAttributes.get("user");
            if (userAttributes != null && userAttributes.size() > 0) {
                userAutoUpdateAttributes.addAll(userAttributes);
            }
            List<String> timestampAttributes = autoUpdateAttributes.get("timestamp");
            if (timestampAttributes != null && timestampAttributes.size() > 0) {
                timestampAutoUpdateAttributes.addAll(timestampAttributes);
            }
        }
    }

    private void mapRelationshipAttributes(AtlasEntity entity, AtlasEntityType entityType, AtlasVertex vertex, EntityOperation op,
                                           EntityMutationContext context) throws AtlasBaseException {
        if (LOG.isDebugEnabled()) {
            LOG.debug("==> mapRelationshipAttributes({}, {})", op, entity.getTypeName());
        }

        if (MapUtils.isNotEmpty(entity.getRelationshipAttributes())) {
            MetricRecorder metric = RequestContext.get().startMetricRecord("mapRelationshipAttributes");

            if (op.equals(CREATE)) {
                for (String attrName : entityType.getRelationshipAttributes().keySet()) {
                    Object         attrValue    = entity.getRelationshipAttribute(attrName);
                    String         relationType = AtlasEntityUtil.getRelationshipType(attrValue);
                    AtlasAttribute attribute    = entityType.getRelationshipAttribute(attrName, relationType);

                    mapAttribute(attribute, attrValue, vertex, op, context);
                }

            } else if (op.equals(UPDATE) || op.equals(PARTIAL_UPDATE)) {
                // relationship attributes mapping
                for (String attrName : entityType.getRelationshipAttributes().keySet()) {
                    if (entity.hasRelationshipAttribute(attrName)) {
                        Object         attrValue    = entity.getRelationshipAttribute(attrName);
                        String         relationType = AtlasEntityUtil.getRelationshipType(attrValue);
                        AtlasAttribute attribute    = entityType.getRelationshipAttribute(attrName, relationType);

                        mapAttribute(attribute, attrValue, vertex, op, context);
                    }
                }
            }
            updateModificationMetadata(vertex);

            RequestContext.get().endMetricRecord(metric);
        }

        if (LOG.isDebugEnabled()) {
            LOG.debug("<== mapRelationshipAttributes({}, {})", op, entity.getTypeName());
        }
    }

    private void mapAppendRemoveRelationshipAttributes(AtlasEntity entity, AtlasEntityType entityType, AtlasVertex vertex, EntityOperation op,
                                                       EntityMutationContext context, boolean isAppendOp, boolean isRemoveOp) throws AtlasBaseException {
        if (LOG.isDebugEnabled()) {
            LOG.debug("==> mapAppendRemoveRelationshipAttributes({}, {})", op, entity.getTypeName());
        }

        MetricRecorder metric = RequestContext.get().startMetricRecord("mapAppendRemoveRelationshipAttributes");

        if (isAppendOp && MapUtils.isNotEmpty(entity.getAppendRelationshipAttributes())) {
         if (op.equals(UPDATE) || op.equals(PARTIAL_UPDATE)) {
                // relationship attributes mapping
                for (String attrName : entityType.getRelationshipAttributes().keySet()) {
                    if (entity.hasAppendRelationshipAttribute(attrName)) {
                        Object         attrValue    = entity.getAppendRelationshipAttribute(attrName);
                        String         relationType = AtlasEntityUtil.getRelationshipType(attrValue);
                        AtlasAttribute attribute    = entityType.getRelationshipAttribute(attrName, relationType);
                        mapAttribute(attribute, attrValue, vertex, op, context, true, isRemoveOp);
                    }
                }
            }
        }

        if (isRemoveOp && MapUtils.isNotEmpty(entity.getRemoveRelationshipAttributes())) {
            if (op.equals(UPDATE) || op.equals(PARTIAL_UPDATE)) {
                // relationship attributes mapping
                for (String attrName : entityType.getRelationshipAttributes().keySet()) {
                    if (entity.hasRemoveRelationshipAttribute(attrName)) {
                        Object         attrValue    = entity.getRemoveRelationshipAttribute(attrName);
                        String         relationType = AtlasEntityUtil.getRelationshipType(attrValue);
                        AtlasAttribute attribute    = entityType.getRelationshipAttribute(attrName, relationType);
                        mapAttribute(attribute, attrValue, vertex, op, context, isAppendOp, true);
                    }
                }
            }
        }

        RequestContext.get().endMetricRecord(metric);

        if (LOG.isDebugEnabled()) {
            LOG.debug("<== mapAppendRemoveRelationshipAttributes({}, {})", op, entity.getTypeName());
        }
    }

    private void mapAttribute(AtlasAttribute attribute, Object attrValue, AtlasVertex vertex, EntityOperation op, EntityMutationContext context) throws AtlasBaseException {
       mapAttribute(attribute, attrValue, vertex, op, context, false, false);
    }

    private void mapAttribute(AtlasAttribute attribute, Object attrValue, AtlasVertex vertex, EntityOperation op, EntityMutationContext context, boolean isAppendOp, boolean isRemoveOp) throws AtlasBaseException {
        boolean isDeletedEntity = context.isDeletedEntity(vertex);
        AtlasType         attrType     = attribute.getAttributeType();
        if (attrValue == null) {
            AtlasAttributeDef attributeDef = attribute.getAttributeDef();

            if (attrType.getTypeCategory() == TypeCategory.PRIMITIVE) {
                if (attributeDef.getDefaultValue() != null) {
                    attrValue = attrType.createDefaultValue(attributeDef.getDefaultValue());
                } else if (attributeDef.getIsDefaultValueNull() && ALLOWED_DATATYPES_FOR_DEFAULT_NULL.contains(attribute.getTypeName())) {
                    attrValue = null;
                } else {
                    if (attribute.getAttributeDef().getIsOptional()) {
                        attrValue = attrType.createOptionalDefaultValue();
                    } else {
                        attrValue = attrType.createDefaultValue();
                    }
                }
            }
        }

        if (attrType.getTypeCategory() == TypeCategory.PRIMITIVE || attrType.getTypeCategory() == TypeCategory.ENUM) {
            mapPrimitiveValue(vertex, attribute, attrValue, isDeletedEntity);
        } else {
            AttributeMutationContext ctx = new AttributeMutationContext(op, vertex, attribute, attrValue);
            mapToVertexByTypeCategory(ctx, context, isAppendOp, isRemoveOp);
        }
    }

    private Object mapToVertexByTypeCategory(AttributeMutationContext ctx, EntityMutationContext context, boolean isAppendOp, boolean isRemoveOp) throws AtlasBaseException {
        if (ctx.getOp() == CREATE && ctx.getValue() == null) {
            return null;
        }

        switch (ctx.getAttrType().getTypeCategory()) {
            case PRIMITIVE:
            case ENUM:
                return mapPrimitiveValue(ctx, context);

            case STRUCT: {
                String    edgeLabel   = AtlasGraphUtilsV2.getEdgeLabel(ctx.getVertexProperty());
                AtlasEdge currentEdge = graphHelper.getEdgeForLabel(ctx.getReferringVertex(), edgeLabel);
                AtlasEdge edge        = currentEdge != null ? currentEdge : null;

                ctx.setExistingEdge(edge);

                AtlasEdge newEdge = mapStructValue(ctx, context);

                if (currentEdge != null && !currentEdge.equals(newEdge)) {
                    deleteDelegate.getHandler().deleteEdgeReference(currentEdge, ctx.getAttrType().getTypeCategory(), false, true, ctx.getReferringVertex());
                }

                return newEdge;
            }

            case OBJECT_ID_TYPE: {
                if (ctx.getAttributeDef().isSoftReferenced()) {
                    return mapSoftRefValueWithUpdate(ctx, context);
                }

                AtlasRelationshipEdgeDirection edgeDirection = ctx.getAttribute().getRelationshipEdgeDirection();
                String edgeLabel = ctx.getAttribute().getRelationshipEdgeLabel();

                // if relationshipDefs doesn't exist, use legacy way of finding edge label.
                if (StringUtils.isEmpty(edgeLabel)) {
                    edgeLabel = AtlasGraphUtilsV2.getEdgeLabel(ctx.getVertexProperty());
                }

                String    relationshipGuid = getRelationshipGuid(ctx.getValue());
                AtlasEdge currentEdge;

                // if relationshipGuid is assigned in AtlasRelatedObjectId use it to fetch existing AtlasEdge
                if (StringUtils.isNotEmpty(relationshipGuid) && !RequestContext.get().isImportInProgress()) {
                    currentEdge = graphHelper.getEdgeForGUID(relationshipGuid);
                } else {
                    currentEdge = graphHelper.getEdgeForLabel(ctx.getReferringVertex(), edgeLabel, edgeDirection);
                }

                AtlasEdge newEdge = null;

                if (ctx.getValue() != null) {
                    AtlasEntityType instanceType = getInstanceType(ctx.getValue(), context);
                    AtlasEdge       edge         = currentEdge != null ? currentEdge : null;

                    ctx.setElementType(instanceType);
                    ctx.setExistingEdge(edge);

                    newEdge = mapObjectIdValueUsingRelationship(ctx, context);

                    // legacy case update inverse attribute
                    if (ctx.getAttribute().getInverseRefAttribute() != null) {
                        // Update the inverse reference using relationship on the target entity
                        addInverseReference(context, ctx.getAttribute().getInverseRefAttribute(), newEdge, getRelationshipAttributes(ctx.getValue()));
                    }
                }

                // created new relationship,
                // record entity update on both vertices of the new relationship
                if (currentEdge == null && newEdge != null) {

                    // based on relationship edge direction record update only on attribute vertex
                    if (edgeDirection == IN) {
                        recordEntityUpdate(newEdge.getOutVertex());

                    } else {
                        recordEntityUpdate(newEdge.getInVertex());
                    }
                }

                // update references, if current and new edge don't match
                // record entity update on new reference and delete(edge) old reference.
                if (currentEdge != null && !currentEdge.equals(newEdge)) {

                    //record entity update on new edge
                    if (isRelationshipEdge(newEdge)) {
                        AtlasVertex attrVertex = context.getDiscoveryContext().getResolvedEntityVertex(getGuid(ctx.getValue()));

                        recordEntityUpdate(attrVertex);
                    }

                    //delete old reference
                    deleteDelegate.getHandler().deleteEdgeReference(currentEdge, ctx.getAttrType().getTypeCategory(), ctx.getAttribute().isOwnedRef(),
                            true, ctx.getAttribute().getRelationshipEdgeDirection(), ctx.getReferringVertex());
                }

                if (edgeLabel.equals(GLOSSARY_TERMS_EDGE_LABEL) || edgeLabel.equals(GLOSSARY_CATEGORY_EDGE_LABEL)) {
                    addGlossaryAttr(ctx, newEdge);
                }

                if (CATEGORY_PARENT_EDGE_LABEL.equals(edgeLabel)) {
                    addCatParentAttr(ctx, newEdge);
                }

                return newEdge;
            }

            case MAP:
                return mapMapValue(ctx, context);

            case ARRAY:
                if (isAppendOp){
                    return appendArrayValue(ctx, context);
                }

                if (isRemoveOp){
                  return removeArrayValue(ctx, context);
                }

                return mapArrayValue(ctx, context);

            default:
                throw new AtlasBaseException(AtlasErrorCode.TYPE_CATEGORY_INVALID, ctx.getAttrType().getTypeCategory().name());
        }
    }

    private String mapSoftRefValue(AttributeMutationContext ctx, EntityMutationContext context) {
        String ret = null;

        if (ctx.getValue() instanceof AtlasObjectId) {
            AtlasObjectId objectId = (AtlasObjectId) ctx.getValue();
            String        typeName = objectId.getTypeName();
            String        guid     = AtlasTypeUtil.isUnAssignedGuid(objectId.getGuid()) ? context.getGuidAssignments().get(objectId.getGuid()) : objectId.getGuid();

            ret = AtlasEntityUtil.formatSoftRefValue(typeName, guid);
        } else {
            if (ctx.getValue() != null) {
                LOG.warn("mapSoftRefValue: Was expecting AtlasObjectId, but found: {}", ctx.getValue().getClass());
            }
        }

        setAssignedGuid(ctx.getValue(), context);

        return ret;
    }

    private Object mapSoftRefValueWithUpdate(AttributeMutationContext ctx, EntityMutationContext context) {
        String softRefValue = mapSoftRefValue(ctx, context);

        AtlasGraphUtilsV2.setProperty(ctx.getReferringVertex(), ctx.getVertexProperty(), softRefValue);

        return softRefValue;
    }

    private void addInverseReference(EntityMutationContext context, AtlasAttribute inverseAttribute, AtlasEdge edge, Map<String, Object> relationshipAttributes) throws AtlasBaseException {
        AtlasStructType inverseType      = inverseAttribute.getDefinedInType();
        AtlasVertex     inverseVertex    = edge.getInVertex();
        String          inverseEdgeLabel = inverseAttribute.getRelationshipEdgeLabel();
        AtlasEdge       inverseEdge      = graphHelper.getEdgeForLabel(inverseVertex, inverseEdgeLabel);
        String          propertyName     = AtlasGraphUtilsV2.getQualifiedAttributePropertyKey(inverseType, inverseAttribute.getName());

        // create new inverse reference
        AtlasEdge newEdge = createInverseReferenceUsingRelationship(context, inverseAttribute, edge, relationshipAttributes);

        boolean inverseUpdated = true;
        switch (inverseAttribute.getAttributeType().getTypeCategory()) {
        case OBJECT_ID_TYPE:
            if (inverseEdge != null) {
                if (!inverseEdge.equals(newEdge)) {
                    // Disconnect old reference
                    deleteDelegate.getHandler().deleteEdgeReference(inverseEdge, inverseAttribute.getAttributeType().getTypeCategory(),
                                                      inverseAttribute.isOwnedRef(), true, inverseVertex);
                }
                else {
                    // Edge already exists for this attribute between these vertices.
                    inverseUpdated = false;
                }
            }
            break;
        case ARRAY:
            // Add edge ID to property value
            List<String> elements = inverseVertex.getProperty(propertyName, List.class);
            if (newEdge != null && elements == null) {
                elements = new ArrayList<>();
                elements.add(newEdge.getId().toString());
                inverseVertex.setProperty(propertyName, elements);
            }
            else {
               if (newEdge != null && !elements.contains(newEdge.getId().toString())) {
                    elements.add(newEdge.getId().toString());
                    inverseVertex.setProperty(propertyName, elements);
               }
               else {
                   // Property value list already contains the edge ID.
                   inverseUpdated = false;
               }
            }
            break;
        default:
            break;
        }

        if (inverseUpdated) {
            RequestContext requestContext = RequestContext.get();

            if (!requestContext.isDeletedEntity(graphHelper.getGuid(inverseVertex))) {
                updateModificationMetadata(inverseVertex);

                requestContext.recordEntityUpdate(entityRetriever.toAtlasEntityHeader(inverseVertex));
            }
        }
    }

    private AtlasEdge createInverseReferenceUsingRelationship(EntityMutationContext context, AtlasAttribute inverseAttribute, AtlasEdge edge, Map<String, Object> relationshipAttributes) throws AtlasBaseException {
        if (LOG.isDebugEnabled()) {
            LOG.debug("==> createInverseReferenceUsingRelationship()");
        }

        String      inverseAttributeName   = inverseAttribute.getName();
        AtlasType   inverseAttributeType   = inverseAttribute.getDefinedInType();
        AtlasVertex inverseVertex          = edge.getInVertex();
        AtlasVertex vertex                 = edge.getOutVertex();
        AtlasEdge   ret;

        if (inverseAttributeType instanceof AtlasEntityType) {
            AtlasEntityType entityType = (AtlasEntityType) inverseAttributeType;

            if (entityType.hasRelationshipAttribute(inverseAttributeName)) {
                String relationshipName = graphHelper.getRelationshipTypeName(inverseVertex, entityType, inverseAttributeName);

                ret = getOrCreateRelationship(inverseVertex, vertex, relationshipName, relationshipAttributes);

            } else {
                if (LOG.isDebugEnabled()) {
                    LOG.debug("No RelationshipDef defined between {} and {} on attribute: {}", inverseAttributeType,
                              AtlasGraphUtilsV2.getTypeName(vertex), inverseAttributeName);
                }
                // if no RelationshipDef found, use legacy way to create edges
                ret = createInverseReference(inverseAttribute, (AtlasStructType) inverseAttributeType, inverseVertex, vertex);
            }
        } else {
            // inverseAttribute not of type AtlasEntityType, use legacy way to create edges
            ret = createInverseReference(inverseAttribute, (AtlasStructType) inverseAttributeType, inverseVertex, vertex);
        }

        if (LOG.isDebugEnabled()) {
            LOG.debug("<== createInverseReferenceUsingRelationship()");
        }

        updateRelationshipGuidForImport(context, inverseAttributeName, inverseVertex, ret);

        return ret;
    }

    private void updateRelationshipGuidForImport(EntityMutationContext context, String inverseAttributeName, AtlasVertex inverseVertex, AtlasEdge edge) throws AtlasBaseException {
        if (!RequestContext.get().isImportInProgress()) {
            return;
        }

        String parentGuid = graphHelper.getGuid(inverseVertex);
        if(StringUtils.isEmpty(parentGuid)) {
            return;
        }

        AtlasEntity entity = context.getCreatedOrUpdatedEntity(parentGuid);
        if(entity == null) {
            return;
        }

        String parentRelationshipGuid = getRelationshipGuid(entity.getRelationshipAttribute(inverseAttributeName));
        if(StringUtils.isEmpty(parentRelationshipGuid)) {
            return;
        }

        AtlasGraphUtilsV2.setEncodedProperty(edge, RELATIONSHIP_GUID_PROPERTY_KEY, parentRelationshipGuid);
    }

    // legacy method to create edges for inverse reference
    private AtlasEdge createInverseReference(AtlasAttribute inverseAttribute, AtlasStructType inverseAttributeType,
                                             AtlasVertex inverseVertex, AtlasVertex vertex) throws AtlasBaseException {

        String propertyName     = AtlasGraphUtilsV2.getQualifiedAttributePropertyKey(inverseAttributeType, inverseAttribute.getName());
        String inverseEdgeLabel = AtlasGraphUtilsV2.getEdgeLabel(propertyName);
        AtlasEdge ret;

        try {
            ret = graphHelper.getOrCreateEdge(inverseVertex, vertex, inverseEdgeLabel);

        } catch (RepositoryException e) {
            throw new AtlasBaseException(AtlasErrorCode.INTERNAL_ERROR, e);
        }

        return ret;
    }

    private Object mapPrimitiveValue(AttributeMutationContext ctx, EntityMutationContext context) {
        return mapPrimitiveValue(ctx.getReferringVertex(), ctx.getAttribute(), ctx.getValue(), context.isDeletedEntity(ctx.referringVertex));
    }

    private Object mapPrimitiveValue(AtlasVertex vertex, AtlasAttribute attribute, Object valueFromEntity, boolean isDeletedEntity) {
        boolean isIndexableStrAttr = attribute.getAttributeDef().getIsIndexable() && attribute.getAttributeType() instanceof AtlasBuiltInTypes.AtlasStringType;

        Object ret = valueFromEntity;

        // Janus bug, when an indexed string attribute has a value longer than a certain length then the reverse indexed key generated by JanusGraph
        // exceeds the HBase row length's hard limit (Short.MAX). This trimming and hashing procedure is to circumvent that limitation
        if (ret != null && isIndexableStrAttr) {
            String value = ret.toString();

            if (value.length() > INDEXED_STR_SAFE_LEN) {
                RequestContext requestContext = RequestContext.get();

                final int trimmedLength;

                if (requestContext.getAttemptCount() <= 1) { // if this is the first attempt, try saving as it is; trim on retry
                    trimmedLength = value.length();
                } else if (requestContext.getAttemptCount() >= requestContext.getMaxAttempts()) { // if this is the last attempt, set to 'safe_len'
                    trimmedLength = INDEXED_STR_SAFE_LEN;
                } else if (requestContext.getAttemptCount() == 2) { // based on experimentation, string length of 4 times 'safe_len' succeeds
                    trimmedLength = Math.min(4 * INDEXED_STR_SAFE_LEN, value.length());
                } else if (requestContext.getAttemptCount() == 3) { // if length of 4 times 'safe_len' failed, try twice 'safe_len'
                    trimmedLength = Math.min(2 * INDEXED_STR_SAFE_LEN, value.length());
                } else { // if twice the 'safe_len' failed, trim to 'safe_len'
                    trimmedLength = INDEXED_STR_SAFE_LEN;
                }

                if (trimmedLength < value.length()) {
                    LOG.warn("Length of indexed attribute {} is {} characters, longer than safe-limit {}; trimming to {} - attempt #{}", attribute.getQualifiedName(), value.length(), INDEXED_STR_SAFE_LEN, trimmedLength, requestContext.getAttemptCount());

                    String checksumSuffix = ":" + DigestUtils.shaHex(value); // Storing SHA checksum in case verification is needed after retrieval

                    ret = value.substring(0, trimmedLength - checksumSuffix.length()) + checksumSuffix;
                } else {
                    LOG.warn("Length of indexed attribute {} is {} characters, longer than safe-limit {}", attribute.getQualifiedName(), value.length(), INDEXED_STR_SAFE_LEN);
                }
            }
        }

        AtlasGraphUtilsV2.setEncodedProperty(vertex, attribute.getVertexPropertyName(), ret);

        String uniqPropName = attribute != null ? attribute.getVertexUniquePropertyName() : null;

        if (uniqPropName != null) {
            // Removing AtlasGraphUtilsV2.getState(vertex) == DELETED condition below to keep the unique contrain even if asset is deleted.
            if (isDeletedEntity) {
                vertex.removeProperty(uniqPropName);
            } else {
                AtlasGraphUtilsV2.setEncodedProperty(vertex, uniqPropName, ret);
            }
        }

        return ret;
    }

    private AtlasEdge mapStructValue(AttributeMutationContext ctx, EntityMutationContext context) throws AtlasBaseException {
        if (LOG.isDebugEnabled()) {
            LOG.debug("==> mapStructValue({})", ctx);
        }

        AtlasEdge ret = null;

        if (ctx.getCurrentEdge() != null) {
            AtlasStruct structVal = null;
            if (ctx.getValue() instanceof AtlasStruct) {
                structVal = (AtlasStruct)ctx.getValue();
            } else if (ctx.getValue() instanceof Map) {
                structVal = new AtlasStruct(ctx.getAttrType().getTypeName(), (Map) AtlasTypeUtil.toStructAttributes((Map)ctx.getValue()));
            }

            if (structVal != null) {
                updateVertex(structVal, ctx.getCurrentEdge().getInVertex(), context);
                ret = ctx.getCurrentEdge();
            } else {
                ret = null;
            }

        } else if (ctx.getValue() != null) {
            String edgeLabel = AtlasGraphUtilsV2.getEdgeLabel(ctx.getVertexProperty());

            AtlasStruct structVal = null;
            if (ctx.getValue() instanceof AtlasStruct) {
                structVal = (AtlasStruct) ctx.getValue();
            } else if (ctx.getValue() instanceof Map) {
                structVal = new AtlasStruct(ctx.getAttrType().getTypeName(), (Map) AtlasTypeUtil.toStructAttributes((Map)ctx.getValue()));
            }

            if (structVal != null) {
                ret = createVertex(structVal, ctx.getReferringVertex(), edgeLabel, context);
            }
        }

        if (LOG.isDebugEnabled()) {
            LOG.debug("<== mapStructValue({})", ctx);
        }

        return ret;
    }

    private AtlasEdge mapObjectIdValue(AttributeMutationContext ctx, EntityMutationContext context) throws AtlasBaseException {
        if (LOG.isDebugEnabled()) {
            LOG.debug("==> mapObjectIdValue({})", ctx);
        }

        AtlasEdge ret = null;

        String guid = getGuid(ctx.getValue());

        AtlasVertex entityVertex = context.getDiscoveryContext().getResolvedEntityVertex(guid);

        if (entityVertex == null) {
            if (AtlasTypeUtil.isAssignedGuid(guid)) {
                entityVertex = context.getVertex(guid);
            }

            if (entityVertex == null) {
                AtlasObjectId objId = getObjectId(ctx.getValue());

                if (objId != null) {
                    entityVertex = context.getDiscoveryContext().getResolvedEntityVertex(objId);
                }
            }
        }

        if (entityVertex == null) {
            throw new AtlasBaseException(AtlasErrorCode.INVALID_OBJECT_ID, (ctx.getValue() == null ? null : ctx.getValue().toString()));
        }

        if (ctx.getCurrentEdge() != null) {
            ret = updateEdge(ctx.getAttributeDef(), ctx.getValue(), ctx.getCurrentEdge(), entityVertex);
        } else if (ctx.getValue() != null) {
            String edgeLabel = AtlasGraphUtilsV2.getEdgeLabel(ctx.getVertexProperty());

            try {
                ret = graphHelper.getOrCreateEdge(ctx.getReferringVertex(), entityVertex, edgeLabel);
            } catch (RepositoryException e) {
                throw new AtlasBaseException(AtlasErrorCode.INTERNAL_ERROR, e);
            }
        }

        if (LOG.isDebugEnabled()) {
            LOG.debug("<== mapObjectIdValue({})", ctx);
        }

        return ret;
    }

    private AtlasEdge mapObjectIdValueUsingRelationship(AttributeMutationContext ctx, EntityMutationContext context) throws AtlasBaseException {
        if (LOG.isDebugEnabled()) {
            LOG.debug("==> mapObjectIdValueUsingRelationship({})", ctx);
        }

        String      guid            = getGuid(ctx.getValue());
        AtlasVertex attributeVertex = context.getDiscoveryContext().getResolvedEntityVertex(guid);
        AtlasVertex entityVertex    = ctx.getReferringVertex();
        AtlasEdge   ret;

        if (attributeVertex == null) {
            if (AtlasTypeUtil.isAssignedGuid(guid)) {
                attributeVertex = context.getVertex(guid);
            }

            if (attributeVertex == null) {
                AtlasObjectId objectId = getObjectId(ctx.getValue());

                attributeVertex = (objectId != null) ? context.getDiscoveryContext().getResolvedEntityVertex(objectId) : null;
            }
        }

        if (attributeVertex == null) {
            if(RequestContext.get().isImportInProgress()) {
                return null;
            }

            AtlasEntity dataModelEntity = entityRetriever.toAtlasEntity(guid);
            String entityType = dataModelEntity.getTypeName();
            if (entityType.equals(MODEL_ENTITY) || entityType.equals(MODEL_ATTRIBUTE)) {
                attributeVertex = entityRetriever.getEntityVertex(guid);

                if (attributeVertex == null) {
                    throw new AtlasBaseException(AtlasErrorCode.INVALID_OBJECT_ID, (ctx.getValue() == null ? null : ctx.getValue().toString()));
                }

            } else {
                throw new AtlasBaseException(AtlasErrorCode.INVALID_OBJECT_ID, (ctx.getValue() == null ? null : ctx.getValue().toString()));
            }
        }

        AtlasType type = typeRegistry.getType(AtlasGraphUtilsV2.getTypeName(entityVertex));

        if (type instanceof AtlasEntityType) {
            AtlasEntityType entityType = (AtlasEntityType) type;
            AtlasAttribute  attribute     = ctx.getAttribute();
            String          attributeName = attribute.getName();

            // use relationship to create/update edges
            if (entityType.hasRelationshipAttribute(attributeName)) {
                Map<String, Object> relationshipAttributes = getRelationshipAttributes(ctx.getValue());

                if (ctx.getCurrentEdge() != null && getStatus(ctx.getCurrentEdge()) != DELETED) {
                    ret = updateRelationship(ctx.getCurrentEdge(), entityVertex, attributeVertex, attribute.getRelationshipEdgeDirection(), relationshipAttributes);
                } else {
                    String      relationshipName = attribute.getRelationshipName();
                    AtlasVertex fromVertex;
                    AtlasVertex toVertex;

                    if (StringUtils.isEmpty(relationshipName)) {
                        relationshipName = graphHelper.getRelationshipTypeName(entityVertex, entityType, attributeName);
                    }

                    if (attribute.getRelationshipEdgeDirection() == IN) {
                        fromVertex = attributeVertex;
                        toVertex   = entityVertex;

                    } else {
                        fromVertex = entityVertex;
                        toVertex   = attributeVertex;
                    }

                    ret = getOrCreateRelationship(fromVertex, toVertex, relationshipName, relationshipAttributes);

                    boolean isCreated = graphHelper.getCreatedTime(ret) == RequestContext.get().getRequestTime();

                    if (isCreated) {
                        // if relationship did not exist before and new relationship was created
                        // record entity update on both relationship vertices
                        recordEntityUpdate(attributeVertex);
                    }

                    // for import use the relationship guid provided
                    if (RequestContext.get().isImportInProgress()) {
                        String relationshipGuid = getRelationshipGuid(ctx.getValue());

                        if(!StringUtils.isEmpty(relationshipGuid)) {
                            AtlasGraphUtilsV2.setEncodedProperty(ret, RELATIONSHIP_GUID_PROPERTY_KEY, relationshipGuid);
                        }
                    }
                }
            } else {
                // use legacy way to create/update edges
                if (WARN_ON_NO_RELATIONSHIP || LOG.isDebugEnabled()) {
                    LOG.warn("No RelationshipDef defined between {} and {} on attribute: {}. This can lead to severe performance degradation.",
                            getTypeName(entityVertex), getTypeName(attributeVertex), attributeName);
                }

                ret = mapObjectIdValue(ctx, context);
            }

        } else {
            // if type is StructType having objectid as attribute
            ret = mapObjectIdValue(ctx, context);
        }

        setAssignedGuid(ctx.getValue(), context);

        if (LOG.isDebugEnabled()) {
            LOG.debug("<== mapObjectIdValueUsingRelationship({})", ctx);
        }

        return ret;
    }

    private AtlasEdge getEdgeUsingRelationship(AttributeMutationContext ctx, EntityMutationContext context, boolean createEdge) throws AtlasBaseException {
        if (LOG.isDebugEnabled()) {
            LOG.debug("==> getEdgeUsingRelationship({})", ctx);
        }

        String      guid            = getGuid(ctx.getValue());
        AtlasVertex attributeVertex = context.getDiscoveryContext().getResolvedEntityVertex(guid);
        AtlasVertex entityVertex    = ctx.getReferringVertex();
        AtlasEdge   ret = null;

        if (attributeVertex == null) {
            if (AtlasTypeUtil.isAssignedGuid(guid)) {
                attributeVertex = context.getVertex(guid);
            }

            if (attributeVertex == null) {
                AtlasObjectId objectId = getObjectId(ctx.getValue());

                attributeVertex = (objectId != null) ? context.getDiscoveryContext().getResolvedEntityVertex(objectId) : null;
            }
        }


        if (attributeVertex == null) {
            if(RequestContext.get().isImportInProgress()) {
                return null;
            }

            throw new AtlasBaseException(AtlasErrorCode.INVALID_OBJECT_ID, (ctx.getValue() == null ? null : ctx.getValue().toString()));
        }

        AtlasType type = typeRegistry.getType(AtlasGraphUtilsV2.getTypeName(entityVertex));

        if (type instanceof AtlasEntityType) {
            AtlasEntityType entityType = (AtlasEntityType) type;
            AtlasAttribute  attribute     = ctx.getAttribute();
            String          attributeName = attribute.getName();

            if (entityType.hasRelationshipAttribute(attributeName)) {
                String      relationshipName = attribute.getRelationshipName();
                AtlasVertex fromVertex;
                AtlasVertex toVertex;


                if (StringUtils.isEmpty(relationshipName)) {
                    relationshipName = graphHelper.getRelationshipTypeName(entityVertex, entityType, attributeName);
                }

                if (attribute.getRelationshipEdgeDirection() == IN) {
                    fromVertex = attributeVertex;
                    toVertex   = entityVertex;

                } else {
                    fromVertex = entityVertex;
                    toVertex   = attributeVertex;
                }

                AtlasEdge edge = null;

                Map<String, Object> relationshipAttributes = getRelationshipAttributes(ctx.getValue());
                AtlasRelationship relationship = new AtlasRelationship(relationshipName, relationshipAttributes);

                if (createEdge) {
                    edge = relationshipStore.getOrCreate(fromVertex, toVertex, relationship);
                    boolean isCreated = graphHelper.getCreatedTime(edge) == RequestContext.get().getRequestTime();

                    if (isCreated) {
                        // if relationship did not exist before and new relationship was created
                        // record entity update on both relationship vertices
                        recordEntityUpdateForNonRelationsipAttribute(fromVertex);
                        recordEntityUpdateForNonRelationsipAttribute(toVertex);
                    }

                } else {
                    edge = relationshipStore.getRelationship(fromVertex, toVertex, relationship);
                }
                ret = edge;
            }
        }

        if (LOG.isDebugEnabled()) {
            LOG.debug("<== getEdgeUsingRelationship({})", ctx);
        }

        return ret;
    }

    private Map<String, Object> mapMapValue(AttributeMutationContext ctx, EntityMutationContext context) throws AtlasBaseException {
        if (LOG.isDebugEnabled()) {
            LOG.debug("==> mapMapValue({})", ctx);
        }

        Map<Object, Object> newVal      = (Map<Object, Object>) ctx.getValue();
        Map<String, Object> newMap      = new HashMap<>();
        AtlasMapType        mapType     = (AtlasMapType) ctx.getAttrType();
        AtlasAttribute      attribute   = ctx.getAttribute();
        Map<String, Object> currentMap  = getMapElementsProperty(mapType, ctx.getReferringVertex(), ctx.getVertexProperty(), attribute);
        boolean             isReference = isReference(mapType.getValueType());
        boolean             isSoftReference = ctx.getAttribute().getAttributeDef().isSoftReferenced();

        if (PARTIAL_UPDATE.equals(ctx.getOp()) && attribute.getAttributeDef().isAppendOnPartialUpdate() && MapUtils.isNotEmpty(currentMap)) {
            if (MapUtils.isEmpty(newVal)) {
                newVal = new HashMap<>(currentMap);
            } else {
                Map<Object, Object> mergedVal = new HashMap<>(currentMap);

                for (Map.Entry<Object, Object> entry : newVal.entrySet()) {
                    String newKey = entry.getKey().toString();

                    mergedVal.put(newKey, entry.getValue());
                }

                newVal = mergedVal;
            }
        }

        boolean isNewValNull = newVal == null;

        if (isNewValNull) {
            newVal = new HashMap<>();
        }

        String propertyName = ctx.getVertexProperty();

        if (isReference) {
            for (Map.Entry<Object, Object> entry : newVal.entrySet()) {
                String    key          = entry.getKey().toString();
                AtlasEdge existingEdge = isSoftReference ? null : getEdgeIfExists(mapType, currentMap, key);

                AttributeMutationContext mapCtx =  new AttributeMutationContext(ctx.getOp(), ctx.getReferringVertex(), attribute, entry.getValue(),
                                                                                 propertyName, mapType.getValueType(), existingEdge);
                // Add/Update/Remove property value
                Object newEntry = mapCollectionElementsToVertex(mapCtx, context);

                if (!isSoftReference && newEntry instanceof AtlasEdge) {
                    AtlasEdge edge = (AtlasEdge) newEntry;

                    edge.setProperty(ATTRIBUTE_KEY_PROPERTY_KEY, key);

                    // If value type indicates this attribute is a reference, and the attribute has an inverse reference attribute,
                    // update the inverse reference value.
                    AtlasAttribute inverseRefAttribute = attribute.getInverseRefAttribute();

                    if (inverseRefAttribute != null) {
                        addInverseReference(context, inverseRefAttribute, edge, getRelationshipAttributes(ctx.getValue()));
                    }

                    updateInConsistentOwnedMapVertices(ctx, mapType, newEntry);

                    newMap.put(key, newEntry);
                }

                if (isSoftReference) {
                    newMap.put(key, newEntry);
                }
            }

            Map<String, Object> finalMap = removeUnusedMapEntries(attribute, ctx.getReferringVertex(), currentMap, newMap);
            newMap.putAll(finalMap);
        } else {
            // primitive type map
            if (isNewValNull) {
                ctx.getReferringVertex().setProperty(propertyName, null);
            } else {
                ctx.getReferringVertex().setProperty(propertyName, new HashMap<>(newVal));
            }
            newVal.forEach((key, value) -> newMap.put(key.toString(), value));
        }

        if (isSoftReference) {
            if (isNewValNull) {
                ctx.getReferringVertex().setProperty(propertyName,null);
            } else {
                ctx.getReferringVertex().setProperty(propertyName, new HashMap<>(newMap));
            }
        }

        if (LOG.isDebugEnabled()) {
            LOG.debug("<== mapMapValue({})", ctx);
        }

        return newMap;
    }

    public List mapArrayValue(AttributeMutationContext ctx, EntityMutationContext context) throws AtlasBaseException {
        if (LOG.isDebugEnabled()) {
            LOG.debug("==> mapArrayValue({})", ctx);
        }

        AtlasAttribute attribute           = ctx.getAttribute();
        List           newElements         = (List) ctx.getValue();
        AtlasArrayType arrType             = (AtlasArrayType) attribute.getAttributeType();
        AtlasType      elementType         = arrType.getElementType();
        boolean        isStructType        = (TypeCategory.STRUCT == elementType.getTypeCategory()) ||
                                             (TypeCategory.STRUCT == attribute.getDefinedInType().getTypeCategory());
        boolean        isReference         = isReference(elementType);
        boolean        isSoftReference     = ctx.getAttribute().getAttributeDef().isSoftReferenced();
        AtlasAttribute inverseRefAttribute = attribute.getInverseRefAttribute();
        Cardinality    cardinality         = attribute.getAttributeDef().getCardinality();
        List<AtlasEdge> removedElements    = new ArrayList<>();
        List<Object>   newElementsCreated  = new ArrayList<>();
        List<Object>   allArrayElements    = null;
        List<Object>   currentElements;
        boolean deleteExistingRelations = shouldDeleteExistingRelations(ctx, attribute);

        if (isReference && !isSoftReference) {
            currentElements = (List) getCollectionElementsUsingRelationship(ctx.getReferringVertex(), attribute, isStructType);
        } else {
            currentElements = (List) getArrayElementsProperty(elementType, isSoftReference, ctx.getReferringVertex(), ctx.getVertexProperty());
        }

        if (PARTIAL_UPDATE.equals(ctx.getOp()) && attribute.getAttributeDef().isAppendOnPartialUpdate() && CollectionUtils.isNotEmpty(currentElements)) {
            if (CollectionUtils.isEmpty(newElements)) {
                newElements = new ArrayList<>(currentElements);
            } else {
                List<Object> mergedVal = new ArrayList<>(currentElements);

                mergedVal.addAll(newElements);

                newElements = mergedVal;
            }
        }

        boolean isNewElementsNull = newElements == null;

        if (isNewElementsNull) {
            newElements = new ArrayList();
        }

        if (cardinality == SET) {
            newElements = (List) newElements.stream().distinct().collect(Collectors.toList());
        }

        for (int index = 0; index < newElements.size(); index++) {
            AtlasEdge               existingEdge = (isSoftReference) ? null : getEdgeAt(currentElements, index, elementType);
            AttributeMutationContext arrCtx      = new AttributeMutationContext(ctx.getOp(), ctx.getReferringVertex(), ctx.getAttribute(), newElements.get(index),
                                                                                 ctx.getVertexProperty(), elementType, existingEdge);
            if (deleteExistingRelations) {
                removeExistingRelationWithOtherVertex(arrCtx, ctx, context);
            }

            Object newEntry = mapCollectionElementsToVertex(arrCtx, context);
            if (isReference && newEntry != null && newEntry instanceof AtlasEdge && inverseRefAttribute != null) {
                // Update the inverse reference value.
                AtlasEdge newEdge = (AtlasEdge) newEntry;

                addInverseReference(context, inverseRefAttribute, newEdge, getRelationshipAttributes(ctx.getValue()));
            }

            // not null
            if(newEntry != null) {
                newElementsCreated.add(newEntry);
            }
        }

        if (isReference && !isSoftReference ) {
            boolean isAppendOnPartialUpdate = !isStructType ? getAppendOptionForRelationship(ctx.getReferringVertex(), attribute.getName()) : false;

            if (isAppendOnPartialUpdate) {
                allArrayElements = unionCurrentAndNewElements(attribute, (List) currentElements, (List) newElementsCreated);
            } else {
                removedElements = removeUnusedArrayEntries(attribute, (List) currentElements, (List) newElementsCreated, ctx);

                allArrayElements = unionCurrentAndNewElements(attribute, removedElements, (List) newElementsCreated);
            }
        } else {
            allArrayElements = newElementsCreated;
        }

        // add index to attributes of array type
       for (int index = 0; allArrayElements != null && index < allArrayElements.size(); index++) {
           Object element = allArrayElements.get(index);

           if (element instanceof AtlasEdge) {
               AtlasGraphUtilsV2.setEncodedProperty((AtlasEdge) element, ATTRIBUTE_INDEX_PROPERTY_KEY, index);
            }
        }

        if (isNewElementsNull) {
            setArrayElementsProperty(elementType, isSoftReference, ctx.getReferringVertex(), ctx.getVertexProperty(), null, null, cardinality);
        } else {
            // executes
            setArrayElementsProperty(elementType, isSoftReference, ctx.getReferringVertex(), ctx.getVertexProperty(), allArrayElements, currentElements, cardinality);
        }

        switch (ctx.getAttribute().getRelationshipEdgeLabel()) {
            case TERM_ASSIGNMENT_LABEL: addMeaningsToEntity(ctx, newElementsCreated, removedElements);
                break;

            case CATEGORY_TERMS_EDGE_LABEL: addCategoriesToTermEntity(ctx, newElementsCreated, removedElements);
                break;

            case CATEGORY_PARENT_EDGE_LABEL: addCatParentAttr(ctx, newElementsCreated, removedElements);
                break;

            case PROCESS_INPUTS:
            case PROCESS_OUTPUTS: addEdgesToContext(GraphHelper.getGuid(ctx.referringVertex), newElementsCreated,  removedElements);
                break;

            case INPUT_PORT_PRODUCT_EDGE_LABEL:
            case OUTPUT_PORT_PRODUCT_EDGE_LABEL:
                addInternalProductAttr(ctx, newElementsCreated, removedElements);
                break;

            case UD_RELATIONSHIP_EDGE_LABEL:
                validateCustomRelationship(ctx, newElementsCreated, false);
                break;
        }

        if (LOG.isDebugEnabled()) {
            LOG.debug("<== mapArrayValue({})", ctx);
        }

        return allArrayElements;
    }

    public List appendArrayValue(AttributeMutationContext ctx, EntityMutationContext context) throws AtlasBaseException {
        if (LOG.isDebugEnabled()) {
            LOG.debug("==> mapArrayValue({})", ctx);
        }


        AtlasAttribute attribute           = ctx.getAttribute();
        List           newElements         = (List) ctx.getValue();
        AtlasArrayType arrType             = (AtlasArrayType) attribute.getAttributeType();
        AtlasType      elementType         = arrType.getElementType();
        boolean        isStructType        = (TypeCategory.STRUCT == elementType.getTypeCategory()) ||
                (TypeCategory.STRUCT == attribute.getDefinedInType().getTypeCategory());
        boolean        isReference         = isReference(elementType);
        boolean        isSoftReference     = ctx.getAttribute().getAttributeDef().isSoftReferenced();
        AtlasAttribute inverseRefAttribute = attribute.getInverseRefAttribute();
        Cardinality    cardinality         = attribute.getAttributeDef().getCardinality();
        List<Object>   newElementsCreated  = new ArrayList<>();

        boolean isNewElementsNull = newElements == null;

        if (isNewElementsNull) {
            newElements = new ArrayList();
        }

        if (cardinality == SET) {
            newElements = (List) newElements.stream().distinct().collect(Collectors.toList());
        }


        for (int index = 0; index < newElements.size(); index++) {
            AttributeMutationContext arrCtx      = new AttributeMutationContext(ctx.getOp(), ctx.getReferringVertex(), ctx.getAttribute(), newElements.get(index),
                    ctx.getVertexProperty(), elementType);


            Object newEntry = getEdgeUsingRelationship(arrCtx, context, true);

            if (isReference && newEntry != null && newEntry instanceof AtlasEdge && inverseRefAttribute != null) {
                // Update the inverse reference value.
                AtlasEdge newEdge = (AtlasEdge) newEntry;

                addInverseReference(context, inverseRefAttribute, newEdge, getRelationshipAttributes(ctx.getValue()));
            }

            if(newEntry != null) {
                newElementsCreated.add(newEntry);
            }
        }

        // add index to attributes of array type
        for (int index = 0; newElements != null && index < newElements.size(); index++) {
            Object element = newElements.get(index);

            if (element instanceof AtlasEdge) {
                AtlasGraphUtilsV2.setEncodedProperty((AtlasEdge) element, ATTRIBUTE_INDEX_PROPERTY_KEY, index);
            }
        }

        if (isNewElementsNull) {
            setArrayElementsProperty(elementType, isSoftReference, ctx.getReferringVertex(), ctx.getVertexProperty(),  new ArrayList<>(0),  new ArrayList<>(0), cardinality);
        } else {
            setArrayElementsProperty(elementType, isSoftReference, ctx.getReferringVertex(), ctx.getVertexProperty(), newElements,  new ArrayList<>(0), cardinality);
        }

        switch (ctx.getAttribute().getRelationshipEdgeLabel()) {
            case TERM_ASSIGNMENT_LABEL: addMeaningsToEntity(ctx, newElementsCreated, new ArrayList<>(0));
                break;

            case CATEGORY_TERMS_EDGE_LABEL: addCategoriesToTermEntity(ctx, newElementsCreated, new ArrayList<>(0));
                break;

            case CATEGORY_PARENT_EDGE_LABEL: addCatParentAttr(ctx, newElementsCreated, new ArrayList<>(0));
                break;

            case PROCESS_INPUTS:
            case PROCESS_OUTPUTS: addEdgesToContext(GraphHelper.getGuid(ctx.referringVertex), newElementsCreated,  new ArrayList<>(0));
                break;

            case INPUT_PORT_PRODUCT_EDGE_LABEL:
            case OUTPUT_PORT_PRODUCT_EDGE_LABEL:
                addInternalProductAttr(ctx, newElementsCreated, null);
                break;

            case UD_RELATIONSHIP_EDGE_LABEL:
                validateCustomRelationship(ctx, newElementsCreated, true);
                break;
        }

        if (LOG.isDebugEnabled()) {
            LOG.debug("<== mapArrayValue({})", ctx);
        }

        return newElementsCreated;
    }

    public List removeArrayValue(AttributeMutationContext ctx, EntityMutationContext context) throws AtlasBaseException {
        if (LOG.isDebugEnabled()) {
            LOG.debug("==> removeArrayValue({})", ctx);
        }

        AtlasAttribute attribute           = ctx.getAttribute();
        List           elementsDeleted         = (List) ctx.getValue();
        AtlasArrayType arrType             = (AtlasArrayType) attribute.getAttributeType();
        AtlasType      elementType         = arrType.getElementType();
        boolean        isStructType        = (TypeCategory.STRUCT == elementType.getTypeCategory()) ||
                (TypeCategory.STRUCT == attribute.getDefinedInType().getTypeCategory());
        Cardinality    cardinality         = attribute.getAttributeDef().getCardinality();
        List<AtlasEdge> removedElements    = new ArrayList<>();
        List<Object>   entityRelationsDeleted  = new ArrayList<>();


        boolean isNewElementsNull = elementsDeleted == null;

        if (isNewElementsNull) {
            elementsDeleted = new ArrayList();
        }

        if (cardinality == SET) {
            elementsDeleted = (List) elementsDeleted.stream().distinct().collect(Collectors.toList());
        }

        for (int index = 0; index < elementsDeleted.size(); index++) {
            AttributeMutationContext arrCtx      = new AttributeMutationContext(ctx.getOp(), ctx.getReferringVertex(), ctx.getAttribute(), elementsDeleted.get(index),
                    ctx.getVertexProperty(), elementType);

            Object deleteEntry =  getEdgeUsingRelationship(arrCtx, context, false);

            // throw error if relation does not exist but requested to remove
            if (deleteEntry == null) {
                AtlasVertex attributeVertex = context.getDiscoveryContext().getResolvedEntityVertex(getGuid(arrCtx.getValue()));
                throw new AtlasBaseException(AtlasErrorCode.RELATIONSHIP_DOES_NOT_EXIST, attribute.getRelationshipName(),
                        AtlasGraphUtilsV2.getIdFromVertex(attributeVertex), AtlasGraphUtilsV2.getIdFromVertex(ctx.getReferringVertex()));
            }

            entityRelationsDeleted.add(deleteEntry);
        }

        removedElements = removeArrayEntries(attribute, (List)entityRelationsDeleted, ctx);


        switch (ctx.getAttribute().getRelationshipEdgeLabel()) {
            case TERM_ASSIGNMENT_LABEL: addMeaningsToEntity(ctx, new ArrayList<>(0) , removedElements);
                break;

            case CATEGORY_TERMS_EDGE_LABEL: addCategoriesToTermEntity(ctx, new ArrayList<>(0), removedElements);
                break;

            case CATEGORY_PARENT_EDGE_LABEL: addCatParentAttr(ctx, new ArrayList<>(0), removedElements);
                break;

            case PROCESS_INPUTS:
            case PROCESS_OUTPUTS: addEdgesToContext(GraphHelper.getGuid(ctx.referringVertex), new ArrayList<>(0),  removedElements);
                break;

            case INPUT_PORT_PRODUCT_EDGE_LABEL:
            case OUTPUT_PORT_PRODUCT_EDGE_LABEL:
                addInternalProductAttr(ctx, null , removedElements);
                break;
        }

        if (LOG.isDebugEnabled()) {
            LOG.debug("<== removeArrayValue({})", ctx);
        }

        return entityRelationsDeleted;
    }

    private void addEdgesToContext(String guid, List<Object> newElementsCreated, List<AtlasEdge> removedElements) {

        if (newElementsCreated.size() > 0) {
            List<Object> elements = (RequestContext.get().getNewElementsCreatedMap()).get(guid);
            if (elements == null) {
                ArrayList newElements = new ArrayList<>();
                newElements.addAll(newElementsCreated);
                (RequestContext.get().getNewElementsCreatedMap()).put(guid, newElements);
            } else {
                elements.addAll(newElementsCreated);
                RequestContext.get().getNewElementsCreatedMap().put(guid, elements);
            }
        }

        if (removedElements.size() > 0) {
            List<Object> removedElement = (RequestContext.get().getRemovedElementsMap()).get(guid);

            if (removedElement == null) {
                removedElement = new ArrayList<>();
                removedElement.addAll(removedElements);
                (RequestContext.get().getRemovedElementsMap()).put(guid, removedElement);
            } else {
                removedElement.addAll(removedElements);
                (RequestContext.get().getRemovedElementsMap()).put(guid, removedElement);
            }
        }
    }

    public void validateCustomRelationship(AttributeMutationContext ctx, List<Object> newElements, boolean isAppend) throws AtlasBaseException {
        validateCustomRelationshipCount(ctx, newElements, isAppend);
        validateCustomRelationshipAttributes(ctx, newElements);
    }

    public void validateCustomRelationshipCount(AttributeMutationContext ctx, List<Object> newElements, boolean isAppend) throws AtlasBaseException {
        long currentSize;
        boolean isEdgeDirectionIn = ctx.getAttribute().getRelationshipEdgeDirection() == AtlasRelationshipEdgeDirection.IN;

        if (isAppend) {
            currentSize = ctx.getReferringVertex().getEdgesCount(isEdgeDirectionIn ? AtlasEdgeDirection.IN : AtlasEdgeDirection.OUT,
                    UD_RELATIONSHIP_EDGE_LABEL);
        } else {
            currentSize = newElements.size();
        }

        validateCustomRelationshipCount(currentSize, ctx.getReferringVertex());

        AtlasEdgeDirection direction;
        if (isEdgeDirectionIn) {
            direction = AtlasEdgeDirection.OUT;
        } else {
            direction = AtlasEdgeDirection.IN;
        }

        for (Object obj : newElements) {
            AtlasEdge edge = (AtlasEdge) obj;

            AtlasVertex targetVertex;
            if (isEdgeDirectionIn) {
                targetVertex = edge.getOutVertex();
            } else {
                targetVertex = edge.getInVertex();
            }

            currentSize = targetVertex.getEdgesCount(direction, UD_RELATIONSHIP_EDGE_LABEL);
            validateCustomRelationshipCount(currentSize, targetVertex);
        }
    }

    public void validateCustomRelationshipAttributes(AttributeMutationContext ctx, List<Object> newElements) throws AtlasBaseException {
        List<AtlasRelatedObjectId> customRelationships = (List<AtlasRelatedObjectId>) ctx.getValue();

        if (CollectionUtils.isNotEmpty(customRelationships)) {
            for (AtlasObjectId objectId : customRelationships) {
                if (objectId instanceof AtlasRelatedObjectId) {
                    AtlasRelatedObjectId relatedObjectId = (AtlasRelatedObjectId) objectId;
                    if (relatedObjectId.getRelationshipAttributes() != null) {
                        validateCustomRelationshipAttributeValueCase(relatedObjectId.getRelationshipAttributes().getAttributes());
                    }
                }
            }
        }
    }

    public static void validateCustomRelationshipAttributeValueCase(Map<String, Object> attributes) throws AtlasBaseException {
        if (MapUtils.isEmpty(attributes)) {
            return;
        }

        for (String key : attributes.keySet()) {
            if (key.equals("toTypeLabel") || key.equals("fromTypeLabel")) {
                String value = (String) attributes.get(key);

                if (StringUtils.isNotEmpty(value)) {
                    StringBuilder finalValue = new StringBuilder();

                    finalValue.append(Character.toUpperCase(value.charAt(0)));
                    String sub = value.substring(1);
                    if (StringUtils.isNotEmpty(sub)) {
                        finalValue.append(sub.toLowerCase());
                    }

                    attributes.put(key, finalValue.toString());
                }
            }
        }
    }

    public static void validateCustomRelationship(AtlasVertex end1Vertex, AtlasVertex end2Vertex) throws AtlasBaseException {
        long currentSize = end1Vertex.getEdgesCount(AtlasEdgeDirection.OUT, UD_RELATIONSHIP_EDGE_LABEL) + 1;
        validateCustomRelationshipCount(currentSize, end1Vertex);

        currentSize = end2Vertex.getEdgesCount(AtlasEdgeDirection.IN, UD_RELATIONSHIP_EDGE_LABEL) + 1;
        validateCustomRelationshipCount(currentSize, end2Vertex);
    }

    private static void validateCustomRelationshipCount(long size, AtlasVertex vertex) throws AtlasBaseException {
        if (UD_REL_THRESHOLD < size) {
            throw new AtlasBaseException(AtlasErrorCode.OPERATION_NOT_SUPPORTED,
                    "Custom relationships size is more than " + UD_REL_THRESHOLD + ", current is " + size + " for " + vertex.getProperty(NAME, String.class));
        }
    }

    private void addInternalProductAttr(AttributeMutationContext ctx, List<Object> createdElements, List<AtlasEdge> deletedElements) throws AtlasBaseException {
        MetricRecorder metricRecorder = RequestContext.get().startMetricRecord("addInternalProductAttrForAppend");
        AtlasVertex toVertex = ctx.getReferringVertex();
        String toVertexType = getTypeName(toVertex);

        if (CollectionUtils.isEmpty(createdElements) && CollectionUtils.isEmpty(deletedElements)){
            RequestContext.get().endMetricRecord(metricRecorder);
            return;
        }

        if (TYPE_PRODUCT.equals(toVertexType)) {
            String attrName = ctx.getAttribute().getRelationshipEdgeLabel().equals(OUTPUT_PORT_PRODUCT_EDGE_LABEL)
                    ? OUTPUT_PORT_GUIDS_ATTR
                    : INPUT_PORT_GUIDS_ATTR;

            addOrRemoveDaapInternalAttr(toVertex, attrName, createdElements, deletedElements);
        }else{
           throw new AtlasBaseException(AtlasErrorCode.BAD_REQUEST, "Can not update product relations while updating any asset");
        }
        RequestContext.get().endMetricRecord(metricRecorder);
    }

    private void addOrRemoveDaapInternalAttr(AtlasVertex toVertex, String internalAttr, List<Object> createdElements, List<AtlasEdge> deletedElements) {
        if (CollectionUtils.isNotEmpty(createdElements)) {
            List<String> addedGuids = createdElements.stream().map(x -> ((AtlasEdge) x).getOutVertex().getProperty("__guid", String.class)).collect(Collectors.toList());
            addedGuids.forEach(guid -> AtlasGraphUtilsV2.addEncodedProperty(toVertex, internalAttr, guid));
        }

        if (CollectionUtils.isNotEmpty(deletedElements)) {
            List<String> removedGuids = deletedElements.stream().map(x -> x.getOutVertex().getProperty("__guid", String.class)).collect(Collectors.toList());
            removedGuids.forEach(guid -> AtlasGraphUtilsV2.removeItemFromListPropertyValue(toVertex, internalAttr, guid));
        }
    }

    private boolean shouldDeleteExistingRelations(AttributeMutationContext ctx, AtlasAttribute attribute) {
        boolean ret = false;
        AtlasEntityType entityType = typeRegistry.getEntityTypeByName(AtlasGraphUtilsV2.getTypeName(ctx.getReferringVertex()));
        if (entityType !=null && entityType.hasRelationshipAttribute(attribute.getName())) {
            AtlasRelationshipDef relationshipDef = typeRegistry.getRelationshipDefByName(ctx.getAttribute().getRelationshipName());
            ret = !(relationshipDef.getEndDef1().getCardinality() == SET && relationshipDef.getEndDef2().getCardinality() == SET);
        }
        return ret;
    }

    /*
    * Before creating new edges between referring vertex & new vertex coming from array,
    * delete old relationship with same relationship type between new vertex coming from array & any other vertex.
    * e.g
    *   table_a has columns as col_0 & col_1
    *   create new table_b add columns col_0 & col_1
    *   Now creating new relationships between table_b -> col_0 & col_1
    *   This should also delete existing relationships between table_a -> col_0 & col_1
    *   this behaviour is needed because endDef1 has SINGLE cardinality
    *
    * This method will delete existing edges.
    * Skip if both ends are of SET cardinality, e.g. Catalog.inputs, Catalog.outputs
    * */
    private void removeExistingRelationWithOtherVertex(AttributeMutationContext arrCtx, AttributeMutationContext ctx,
                                                       EntityMutationContext context) throws AtlasBaseException {
        MetricRecorder metric = RequestContext.get().startMetricRecord("removeExistingRelationWithOtherVertex");

        AtlasObjectId entityObject = (AtlasObjectId) arrCtx.getValue();
        String entityGuid = entityObject.getGuid();

        AtlasVertex referredVertex = null;

        if (StringUtils.isNotEmpty(entityGuid)) {
            referredVertex = context.getVertex(entityGuid);
        }

        if (referredVertex == null) {
            try {
                if (StringUtils.isNotEmpty(entityGuid)) {
                    referredVertex = entityRetriever.getEntityVertex(((AtlasObjectId) arrCtx.getValue()).getGuid());
                } else {
                    AtlasEntityType entityType = typeRegistry.getEntityTypeByName(entityObject.getTypeName());
                    if (entityType != null && MapUtils.isNotEmpty(entityObject.getUniqueAttributes())) {
                        referredVertex = AtlasGraphUtilsV2.findByUniqueAttributes(this.graph, entityType, entityObject.getUniqueAttributes());
                    }
                }
            } catch (AtlasBaseException e) {
                //in case if importing zip, referredVertex might not have been create yet
                //e.g. importing zip with db & its tables, while processing db edges, tables vertices are not yet created
                LOG.warn("removeExistingRelationWithOtherVertex - vertex not found!", e);
            }
        }

        if (referredVertex != null) {
            Iterator<AtlasEdge> edgeIterator = referredVertex.getEdges(getInverseEdgeDirection(
                    arrCtx.getAttribute().getRelationshipEdgeDirection()), ctx.getAttribute().getRelationshipEdgeLabel()).iterator();

            while (edgeIterator.hasNext()) {
                AtlasEdge existingEdgeToReferredVertex = edgeIterator.next();

                if (existingEdgeToReferredVertex != null && getStatus(existingEdgeToReferredVertex) != DELETED) {
                    AtlasVertex referredVertexToExistingEdge;
                    if (arrCtx.getAttribute().getRelationshipEdgeDirection().equals(IN)) {
                        referredVertexToExistingEdge = existingEdgeToReferredVertex.getInVertex();
                    } else {
                        referredVertexToExistingEdge = existingEdgeToReferredVertex.getOutVertex();
                    }

                    if (!arrCtx.getReferringVertex().equals(referredVertexToExistingEdge)) {
                        if (LOG.isDebugEnabled()) {
                            LOG.debug("Delete existing relation");
                        }

                        deleteDelegate.getHandler().deleteEdgeReference(existingEdgeToReferredVertex, ctx.getAttrType().getTypeCategory(),
                                ctx.getAttribute().isOwnedRef(), true, ctx.getAttribute().getRelationshipEdgeDirection(), ctx.getReferringVertex());
                    }
                }
            }
        }

        RequestContext.get().endMetricRecord(metric);
    }

    private AtlasEdgeDirection getInverseEdgeDirection(AtlasRelationshipEdgeDirection direction) {
        switch (direction) {
            case IN: return AtlasEdgeDirection.OUT;
            case OUT: return AtlasEdgeDirection.IN;
            default: return AtlasEdgeDirection.BOTH;
        }
    }

    private void addGlossaryAttr(AttributeMutationContext ctx, AtlasEdge edge) {
        MetricRecorder metricRecorder = RequestContext.get().startMetricRecord("addGlossaryAttr");
        AtlasVertex toVertex = ctx.getReferringVertex();
        String toVertexType = getTypeName(toVertex);

        if (TYPE_TERM.equals(toVertexType) || TYPE_CATEGORY.equals(toVertexType)) {
            // handle __glossary attribute of term or category entity
            String gloQname = edge.getOutVertex().getProperty(QUALIFIED_NAME, String.class);
            AtlasGraphUtilsV2.setEncodedProperty(toVertex, GLOSSARY_PROPERTY_KEY, gloQname);
        }
        RequestContext.get().endMetricRecord(metricRecorder);
    }

    private void addCatParentAttr(AttributeMutationContext ctx, AtlasEdge edge) {
        MetricRecorder metricRecorder = RequestContext.get().startMetricRecord("addCatParentAttr");
        AtlasVertex toVertex = ctx.getReferringVertex();
        String toVertexType = getTypeName(toVertex);

        if (TYPE_CATEGORY.equals(toVertexType)) {
            if (edge == null) {
                toVertex.removeProperty(CATEGORIES_PARENT_PROPERTY_KEY);

            } else {
                //add __parentCategory attribute of category entity
                String parentQName = edge.getOutVertex().getProperty(QUALIFIED_NAME, String.class);
                AtlasGraphUtilsV2.setEncodedProperty(toVertex, CATEGORIES_PARENT_PROPERTY_KEY, parentQName);
            }
        }
        RequestContext.get().endMetricRecord(metricRecorder);
    }

    public void removeAttrForCategoryDelete(Collection<AtlasVertex> categories) {
        for (AtlasVertex vertex : categories) {
            Iterator<AtlasEdge> edgeIterator = vertex.getEdges(AtlasEdgeDirection.OUT, CATEGORY_PARENT_EDGE_LABEL).iterator();
            while (edgeIterator.hasNext()) {
                AtlasEdge childEdge = edgeIterator.next();
                AtlasEntity.Status edgeStatus = getStatus(childEdge);
                if (ACTIVE.equals(edgeStatus)) {
                    childEdge.getInVertex().removeProperty(CATEGORIES_PARENT_PROPERTY_KEY);
                }
            }

            String catQualifiedName = vertex.getProperty(QUALIFIED_NAME, String.class);
            edgeIterator = vertex.getEdges(AtlasEdgeDirection.OUT, CATEGORY_TERMS_EDGE_LABEL).iterator();
            while (edgeIterator.hasNext()) {
                AtlasEdge termEdge = edgeIterator.next();
                termEdge.getInVertex().removePropertyValue(CATEGORIES_PROPERTY_KEY, catQualifiedName);
            }

        }
    }

    private void addCatParentAttr(AttributeMutationContext ctx, List<Object> newElementsCreated, List<AtlasEdge> removedElements) {
        MetricRecorder metricRecorder = RequestContext.get().startMetricRecord("addCatParentAttr_1");
        AtlasVertex toVertex = ctx.getReferringVertex();

        //add __parentCategory attribute of child category entities
        if (CollectionUtils.isNotEmpty(newElementsCreated)) {
            String parentQName = toVertex.getProperty(QUALIFIED_NAME, String.class);
            List<AtlasVertex> catVertices = newElementsCreated.stream().map(x -> ((AtlasEdge) x).getInVertex()).collect(Collectors.toList());
            catVertices.stream().forEach(v -> AtlasGraphUtilsV2.setEncodedProperty(v, CATEGORIES_PARENT_PROPERTY_KEY, parentQName));
        }

        if (CollectionUtils.isNotEmpty(removedElements)) {
            List<AtlasVertex> termVertices = removedElements.stream().map(x -> x.getInVertex()).collect(Collectors.toList());
            termVertices.stream().forEach(v -> v.removeProperty(CATEGORIES_PROPERTY_KEY));
        }
        RequestContext.get().endMetricRecord(metricRecorder);
    }


    private void addCategoriesToTermEntity(AttributeMutationContext ctx, List<Object> newElementsCreated, List<AtlasEdge> removedElements) {
        MetricRecorder metricRecorder = RequestContext.get().startMetricRecord("addCategoriesToTermEntity");
        AtlasVertex termVertex = ctx.getReferringVertex();

        if (TYPE_CATEGORY.equals(getTypeName(termVertex))) {
            String catQName = ctx.getReferringVertex().getProperty(QUALIFIED_NAME, String.class);

            if (CollectionUtils.isNotEmpty(newElementsCreated)) {
                List<AtlasVertex> termVertices = newElementsCreated.stream().map(x -> ((AtlasEdge) x).getInVertex()).collect(Collectors.toList());
                termVertices.stream().forEach(v -> AtlasGraphUtilsV2.addEncodedProperty(v, CATEGORIES_PROPERTY_KEY, catQName));
            }

            if (CollectionUtils.isNotEmpty(removedElements)) {
                List<AtlasVertex> termVertices = removedElements.stream().map(x -> x.getInVertex()).collect(Collectors.toList());
                termVertices.stream().forEach(v -> AtlasGraphUtilsV2.removeItemFromListPropertyValue(v, CATEGORIES_PROPERTY_KEY, catQName));
            }
        }

        if (TYPE_TERM.equals(getTypeName(termVertex))) {
            List<AtlasVertex> categoryVertices = newElementsCreated.stream().map(x -> ((AtlasEdge)x).getOutVertex()).collect(Collectors.toList());
            Set<String> catQnames = categoryVertices.stream().map(x -> x.getProperty(QUALIFIED_NAME, String.class)).collect(Collectors.toSet());

            termVertex.removeProperty(CATEGORIES_PROPERTY_KEY);
            catQnames.stream().forEach(q -> AtlasGraphUtilsV2.addEncodedProperty(termVertex, CATEGORIES_PROPERTY_KEY, q));
        }
        RequestContext.get().endMetricRecord(metricRecorder);
    }

    private void addMeaningsToEntity(AttributeMutationContext ctx, List<Object> createdElements, List<AtlasEdge> deletedElements) {
        MetricRecorder metricRecorder = RequestContext.get().startMetricRecord("addMeaningsToEntity");
        // handle __terms attribute of entity
        List<AtlasVertex> meanings = createdElements.stream()
                .map(x -> ((AtlasEdge) x).getOutVertex())
                .filter(x -> ACTIVE.name().equals(x.getProperty(STATE_PROPERTY_KEY, String.class)))
                .collect(Collectors.toList());

        List<String> currentMeaningsQNames = ctx.getReferringVertex().getMultiValuedProperty(MEANINGS_PROPERTY_KEY,String.class);
        Set<String> qNames = meanings.stream().map(x -> x.getProperty(QUALIFIED_NAME, String.class)).collect(Collectors.toSet());
        List<String> names = meanings.stream().map(x -> x.getProperty(NAME, String.class)).collect(Collectors.toList());

        List<String> deletedMeaningsNames = deletedElements.stream().map(x -> x.getOutVertex())
                . map(x -> x.getProperty(NAME,String.class))
                .collect(Collectors.toList());

        List<String> newMeaningsNames = meanings.stream()
                .filter(x -> !currentMeaningsQNames.contains(x.getProperty(QUALIFIED_NAME,String.class)))
                .map(x -> x.getProperty(NAME, String.class))
                .collect(Collectors.toList());

        ctx.getReferringVertex().removeProperty(MEANINGS_PROPERTY_KEY);
        ctx.getReferringVertex().removeProperty(MEANINGS_TEXT_PROPERTY_KEY);

        if (CollectionUtils.isNotEmpty(qNames)) {
            qNames.forEach(q -> AtlasGraphUtilsV2.addEncodedProperty(ctx.getReferringVertex(), MEANINGS_PROPERTY_KEY, q));
        }

        if (CollectionUtils.isNotEmpty(names)) {
            AtlasGraphUtilsV2.setEncodedProperty(ctx.referringVertex, MEANINGS_TEXT_PROPERTY_KEY, StringUtils.join(names, ","));
        }

        if (CollectionUtils.isNotEmpty(newMeaningsNames)) {
            newMeaningsNames.forEach(q -> AtlasGraphUtilsV2.addListProperty(ctx.getReferringVertex(), MEANING_NAMES_PROPERTY_KEY, q, true));
        }

        if(createdElements.isEmpty()){
            ctx.getReferringVertex().removeProperty(MEANING_NAMES_PROPERTY_KEY);

        } else if (CollectionUtils.isNotEmpty(deletedMeaningsNames)) {
            deletedMeaningsNames.forEach(q -> AtlasGraphUtilsV2.removeItemFromListPropertyValue(ctx.getReferringVertex(), MEANING_NAMES_PROPERTY_KEY, q));

        }

        RequestContext.get().endMetricRecord(metricRecorder);
    }

    private boolean getAppendOptionForRelationship(AtlasVertex entityVertex, String relationshipAttributeName) {
        boolean                             ret                       = false;
        String                              entityTypeName            = AtlasGraphUtilsV2.getTypeName(entityVertex);
        AtlasEntityDef                      entityDef                 = typeRegistry.getEntityDefByName(entityTypeName);
        List<AtlasRelationshipAttributeDef> relationshipAttributeDefs = entityDef.getRelationshipAttributeDefs();

        if (CollectionUtils.isNotEmpty(relationshipAttributeDefs)) {
            ret = relationshipAttributeDefs.stream().anyMatch(relationshipAttrDef -> relationshipAttrDef.getName().equals(relationshipAttributeName)
                    && relationshipAttrDef.isAppendOnPartialUpdate());
        }

        return ret;
    }

    private AtlasEdge createVertex(AtlasStruct struct, AtlasVertex referringVertex, String edgeLabel, EntityMutationContext context) throws AtlasBaseException {
        AtlasVertex vertex = createStructVertex(struct);

        mapAttributes(struct, vertex, CREATE, context);

        try {
            //TODO - Map directly in AtlasGraphUtilsV1
            return graphHelper.getOrCreateEdge(referringVertex, vertex, edgeLabel);
        } catch (RepositoryException e) {
            throw new AtlasBaseException(AtlasErrorCode.INTERNAL_ERROR, e);
        }
    }

    private void updateVertex(AtlasStruct struct, AtlasVertex vertex, EntityMutationContext context) throws AtlasBaseException {
        mapAttributes(struct, vertex, UPDATE, context);
    }

    private Long getEntityVersion(AtlasEntity entity) {
        Long ret = entity != null ? entity.getVersion() : null;
        return (ret != null) ? ret : 0;
    }

    private String getCustomAttributesString(AtlasEntity entity) {
        String              ret              = null;
        Map<String, String> customAttributes = entity.getCustomAttributes();

        if (customAttributes != null) {
            ret = AtlasType.toJson(customAttributes);
        }

        return ret;
    }

    private AtlasStructType getStructType(String typeName) throws AtlasBaseException {
        AtlasType objType = typeRegistry.getType(typeName);

        if (!(objType instanceof AtlasStructType)) {
            throw new AtlasBaseException(AtlasErrorCode.TYPE_NAME_INVALID, typeName);
        }

        return (AtlasStructType)objType;
    }

    private AtlasEntityType getEntityType(String typeName) throws AtlasBaseException {
        AtlasType objType = typeRegistry.getType(typeName);

        if (!(objType instanceof AtlasEntityType)) {
            throw new AtlasBaseException(AtlasErrorCode.TYPE_NAME_INVALID, typeName);
        }

        return (AtlasEntityType)objType;
    }

    private Object mapCollectionElementsToVertex(AttributeMutationContext ctx, EntityMutationContext context) throws AtlasBaseException {
        switch(ctx.getAttrType().getTypeCategory()) {
        case PRIMITIVE:
        case ENUM:
        case MAP:
        case ARRAY:
            return ctx.getValue();

        case STRUCT:
            return mapStructValue(ctx, context);

        case OBJECT_ID_TYPE:
            AtlasEntityType instanceType = getInstanceType(ctx.getValue(), context);
            ctx.setElementType(instanceType);
            if (ctx.getAttributeDef().isSoftReferenced()) {
                return mapSoftRefValue(ctx, context);
            }

            return mapObjectIdValueUsingRelationship(ctx, context);

        default:
                throw new AtlasBaseException(AtlasErrorCode.TYPE_CATEGORY_INVALID, ctx.getAttrType().getTypeCategory().name());
        }
    }

    private static AtlasObjectId getObjectId(Object val) throws AtlasBaseException {
        AtlasObjectId ret = null;

        if (val != null) {
            if ( val instanceof  AtlasObjectId) {
                ret = ((AtlasObjectId) val);
            } else if (val instanceof Map) {
                Map map = (Map) val;

                if (map.containsKey(AtlasRelatedObjectId.KEY_RELATIONSHIP_TYPE)) {
                    ret = new AtlasRelatedObjectId(map);
                } else {
                    ret = new AtlasObjectId((Map) val);
                }

                if (!AtlasTypeUtil.isValid(ret)) {
                    throw new AtlasBaseException(AtlasErrorCode.INVALID_OBJECT_ID, val.toString());
                }
            } else {
                throw new AtlasBaseException(AtlasErrorCode.INVALID_OBJECT_ID, val.toString());
            }
        }

        return ret;
    }

    private static String getGuid(Object val) throws AtlasBaseException {
        if (val != null) {
            if ( val instanceof  AtlasObjectId) {
                return ((AtlasObjectId) val).getGuid();
            } else if (val instanceof Map) {
                Object guidVal = ((Map)val).get(AtlasObjectId.KEY_GUID);

                return guidVal != null ? guidVal.toString() : null;
            }
        }

        return null;
    }

    private void setAssignedGuid(Object val, EntityMutationContext context) {
        if (val != null) {
            Map<String, String> guidAssignements = context.getGuidAssignments();

            if (val instanceof AtlasObjectId) {
                AtlasObjectId objId        = (AtlasObjectId) val;
                String        guid         = objId.getGuid();
                String        assignedGuid = null;

                if (StringUtils.isNotEmpty(guid)) {
                    if (!AtlasTypeUtil.isAssignedGuid(guid) && MapUtils.isNotEmpty(guidAssignements)) {
                        assignedGuid = guidAssignements.get(guid);
                    }
                } else {
                    AtlasVertex vertex = context.getDiscoveryContext().getResolvedEntityVertex(objId);

                    if (vertex != null) {
                        assignedGuid = graphHelper.getGuid(vertex);
                    }
                }

                if (StringUtils.isNotEmpty(assignedGuid)) {
                    RequestContext.get().recordEntityGuidUpdate(objId, guid);

                    objId.setGuid(assignedGuid);
                }
            } else if (val instanceof Map) {
                Map    mapObjId     = (Map) val;
                Object guidVal      = mapObjId.get(AtlasObjectId.KEY_GUID);
                String guid         = guidVal != null ? guidVal.toString() : null;
                String assignedGuid = null;

                if (StringUtils.isNotEmpty(guid) ) {
                    if (!AtlasTypeUtil.isAssignedGuid(guid) && MapUtils.isNotEmpty(guidAssignements)) {
                        assignedGuid = guidAssignements.get(guid);
                    }
                } else {
                    AtlasVertex vertex = context.getDiscoveryContext().getResolvedEntityVertex(new AtlasObjectId(mapObjId));

                    if (vertex != null) {
                        assignedGuid = graphHelper.getGuid(vertex);
                    }
                }

                if (StringUtils.isNotEmpty(assignedGuid)) {
                    RequestContext.get().recordEntityGuidUpdate(mapObjId, guid);

                    mapObjId.put(AtlasObjectId.KEY_GUID, assignedGuid);
                }
            }
        }
    }

    private static Map<String, Object> getRelationshipAttributes(Object val) throws AtlasBaseException {
        if (val instanceof AtlasRelatedObjectId) {
            AtlasStruct relationshipStruct = ((AtlasRelatedObjectId) val).getRelationshipAttributes();

            return (relationshipStruct != null) ? relationshipStruct.getAttributes() : null;
        } else if (val instanceof Map) {
            Object relationshipStruct = ((Map) val).get(KEY_RELATIONSHIP_ATTRIBUTES);

            if (relationshipStruct instanceof Map) {
                return AtlasTypeUtil.toStructAttributes(((Map) relationshipStruct));
            }
        } else if (val instanceof AtlasObjectId) {
            return ((AtlasObjectId) val).getAttributes();
        }

        return null;
    }

    private static String getRelationshipGuid(Object val) throws AtlasBaseException {
        if (val instanceof AtlasRelatedObjectId) {
            return ((AtlasRelatedObjectId) val).getRelationshipGuid();
        } else if (val instanceof Map) {
            Object relationshipGuidVal = ((Map) val).get(AtlasRelatedObjectId.KEY_RELATIONSHIP_GUID);

            return relationshipGuidVal != null ? relationshipGuidVal.toString() : null;
        }

        return null;
    }

    private AtlasEntityType getInstanceType(Object val, EntityMutationContext context) throws AtlasBaseException {
        AtlasEntityType ret = null;

        if (val != null) {
            String typeName = null;
            String guid     = null;

            if (val instanceof AtlasObjectId) {
                AtlasObjectId objId = (AtlasObjectId) val;

                typeName = objId.getTypeName();
                guid     = objId.getGuid();
            } else if (val instanceof Map) {
                Map map = (Map) val;

                Object typeNameVal = map.get(AtlasObjectId.KEY_TYPENAME);
                Object guidVal     = map.get(AtlasObjectId.KEY_GUID);

                if (typeNameVal != null) {
                    typeName = typeNameVal.toString();
                }

                if (guidVal != null) {
                    guid = guidVal.toString();
                }
            }

            if (typeName == null) {
                if (guid != null) {
                    ret = context.getType(guid);

                    if (ret == null) {
                        AtlasVertex vertex = context.getDiscoveryContext().getResolvedEntityVertex(guid);

                        if (vertex != null) {
                            typeName = AtlasGraphUtilsV2.getTypeName(vertex);
                        }
                    }
                }
            }

            if (ret == null && typeName != null) {
                ret = typeRegistry.getEntityTypeByName(typeName);
            }

            if (ret == null) {
                throw new AtlasBaseException(AtlasErrorCode.INVALID_OBJECT_ID, val.toString());
            }
        }

        return ret;
    }

    //Remove unused entries for reference map
    private Map<String, Object> removeUnusedMapEntries(AtlasAttribute attribute, AtlasVertex vertex, Map<String, Object> currentMap,
                                                       Map<String, Object> newMap) throws AtlasBaseException {
        Map<String, Object> additionalMap = new HashMap<>();
        AtlasMapType        mapType       = (AtlasMapType) attribute.getAttributeType();

        for (String currentKey : currentMap.keySet()) {
            //Delete the edge reference if its not part of new edges created/updated
            AtlasEdge currentEdge = (AtlasEdge) currentMap.get(currentKey);

            if (!newMap.values().contains(currentEdge)) {
                boolean deleted = deleteDelegate.getHandler().deleteEdgeReference(currentEdge, mapType.getValueType().getTypeCategory(), attribute.isOwnedRef(), true, vertex);

                if (!deleted) {
                    additionalMap.put(currentKey, currentEdge);
                }
            }
        }

        return additionalMap;
    }

    private static AtlasEdge getEdgeIfExists(AtlasMapType mapType, Map<String, Object> currentMap, String keyStr) {
        AtlasEdge ret = null;

        if (isReference(mapType.getValueType())) {
            Object val = currentMap.get(keyStr);

            if (val != null) {
                ret = (AtlasEdge) val;
            }
        }

        return ret;
    }

    private AtlasEdge updateEdge(AtlasAttributeDef attributeDef, Object value, AtlasEdge currentEdge, final AtlasVertex entityVertex) throws AtlasBaseException {
        if (LOG.isDebugEnabled()) {
            LOG.debug("Updating entity reference {} for reference attribute {}",  attributeDef.getName());
        }

        AtlasVertex currentVertex   = currentEdge.getInVertex();
        String      currentEntityId = getIdFromVertex(currentVertex);
        String      newEntityId     = getIdFromVertex(entityVertex);
        AtlasEdge   newEdge         = currentEdge;

        if (!currentEntityId.equals(newEntityId) && entityVertex != null) {
            try {
                newEdge = graphHelper.getOrCreateEdge(currentEdge.getOutVertex(), entityVertex, currentEdge.getLabel());
            } catch (RepositoryException e) {
                throw new AtlasBaseException(AtlasErrorCode.INTERNAL_ERROR, e);
            }
        }

        return newEdge;
    }


    private AtlasEdge updateRelationship(AtlasEdge currentEdge, final AtlasVertex parentEntityVertex, final AtlasVertex newEntityVertex,
                                         AtlasRelationshipEdgeDirection edgeDirection,  Map<String, Object> relationshipAttributes)
            throws AtlasBaseException {
        if (LOG.isDebugEnabled()) {
            LOG.debug("Updating entity reference using relationship {} for reference attribute {}", getTypeName(newEntityVertex));
        }

        // Max's manager updated from Jane to Julius (Max.manager --> Jane.subordinates)
        // manager attribute (OUT direction), current manager vertex (Jane) (IN vertex)

        // Max's mentor updated from John to Jane (John.mentee --> Max.mentor)
        // mentor attribute (IN direction), current mentee vertex (John) (OUT vertex)
        String currentEntityId;

        if (edgeDirection == IN) {
            currentEntityId = getIdFromOutVertex(currentEdge);
        } else if (edgeDirection == OUT) {
            currentEntityId = getIdFromInVertex(currentEdge);
        } else {
            currentEntityId = getIdFromBothVertex(currentEdge, parentEntityVertex);
        }

        String    newEntityId = getIdFromVertex(newEntityVertex);
        AtlasEdge ret         = currentEdge;

        if (!currentEntityId.equals(newEntityId)) {
            // create a new relationship edge to the new attribute vertex from the instance
            String relationshipName = AtlasGraphUtilsV2.getTypeName(currentEdge);

            if (relationshipName == null) {
                relationshipName = currentEdge.getLabel();
            }

            if (edgeDirection == IN) {
                ret = getOrCreateRelationship(newEntityVertex, currentEdge.getInVertex(), relationshipName, relationshipAttributes);

            } else if (edgeDirection == OUT) {
                ret = getOrCreateRelationship(currentEdge.getOutVertex(), newEntityVertex, relationshipName, relationshipAttributes);
            } else {
                ret = getOrCreateRelationship(newEntityVertex, parentEntityVertex, relationshipName, relationshipAttributes);
            }

            //record entity update on new relationship vertex
            recordEntityUpdate(newEntityVertex);
        }

        return ret;
    }

    public static List<Object> getArrayElementsProperty(AtlasType elementType, boolean isSoftReference, AtlasVertex vertex, String vertexPropertyName) {
        boolean isArrayOfPrimitiveType = elementType.getTypeCategory().equals(TypeCategory.PRIMITIVE);
        boolean isArrayOfEnum = elementType.getTypeCategory().equals(TypeCategory.ENUM);
        if (!isSoftReference && isReference(elementType)) {
            return (List)vertex.getListProperty(vertexPropertyName, AtlasEdge.class);
        } else if (isArrayOfPrimitiveType || isArrayOfEnum) {
            return (List) vertex.getMultiValuedProperty(vertexPropertyName, elementType.getClass());
        } else {
            return (List)vertex.getListProperty(vertexPropertyName);
        }
    }

    private AtlasEdge getEdgeAt(List<Object> currentElements, int index, AtlasType elemType) {
        AtlasEdge ret = null;

        if (isReference(elemType)) {
            if (currentElements != null && index < currentElements.size()) {
                ret = (AtlasEdge) currentElements.get(index);
            }
        }

        return ret;
    }

    private List<AtlasEdge> unionCurrentAndNewElements(AtlasAttribute attribute, List<AtlasEdge> currentElements, List<AtlasEdge> newElements) {
        Collection<AtlasEdge> ret              = null;
        AtlasType             arrayElementType = ((AtlasArrayType) attribute.getAttributeType()).getElementType();

        if (arrayElementType != null && isReference(arrayElementType)) {
            ret = CollectionUtils.union(currentElements, newElements);
        }

        return CollectionUtils.isNotEmpty(ret) ? new ArrayList<>(ret) : Collections.emptyList();
    }

    //Removes unused edges from the old collection, compared to the new collection

    private List<AtlasEdge> removeUnusedArrayEntries(AtlasAttribute attribute, List<AtlasEdge> currentEntries, List<AtlasEdge> newEntries, AttributeMutationContext ctx) throws AtlasBaseException {
        if (CollectionUtils.isNotEmpty(currentEntries)) {
            AtlasType entryType = ((AtlasArrayType) attribute.getAttributeType()).getElementType();
            AtlasVertex entityVertex = ctx.getReferringVertex();

            if (isReference(entryType)) {
                Collection<AtlasEdge> edgesToRemove = CollectionUtils.subtract(currentEntries, newEntries);

                if (CollectionUtils.isNotEmpty(edgesToRemove)) {
                    List<AtlasEdge> additionalElements = new ArrayList<>();

                    for (AtlasEdge edge : edgesToRemove) {
                        if (getStatus(edge) == DELETED ) {
                            continue;
                        }

                        boolean deleted = deleteDelegate.getHandler().deleteEdgeReference(edge, entryType.getTypeCategory(), attribute.isOwnedRef(),
                                true, attribute.getRelationshipEdgeDirection(), entityVertex);

                        if (!deleted) {
                            additionalElements.add(edge);
                        }
                    }

                    return additionalElements;
                }
            }
        }

        return Collections.emptyList();
    }

    private List<AtlasEdge> removeArrayEntries(AtlasAttribute attribute, List<AtlasEdge> tobeDeletedEntries, AttributeMutationContext ctx) throws AtlasBaseException {
        if (CollectionUtils.isNotEmpty(tobeDeletedEntries)) {
            AtlasType entryType = ((AtlasArrayType) attribute.getAttributeType()).getElementType();
            AtlasVertex entityVertex = ctx.getReferringVertex();

            if (isReference(entryType)) {

                if (CollectionUtils.isNotEmpty(tobeDeletedEntries)) {
                    List<AtlasEdge> additionalElements = new ArrayList<>();

                    for (AtlasEdge edge : tobeDeletedEntries) {
                        if (getStatus(edge) == DELETED ) {
                            continue;
                        }

                        // update both sides of relationship wen edge is deleted
                        recordEntityUpdateForNonRelationsipAttribute(edge.getInVertex());
                        recordEntityUpdateForNonRelationsipAttribute(edge.getOutVertex());

                        deleteDelegate.getHandler().deleteEdgeReference(edge, entryType.getTypeCategory(), attribute.isOwnedRef(),
                                true, attribute.getRelationshipEdgeDirection(), entityVertex);

                        additionalElements.add(edge);

                    }

                    return additionalElements;
                }
            }
        }

        return Collections.emptyList();
    }
    private void setArrayElementsProperty(AtlasType elementType, boolean isSoftReference, AtlasVertex vertex, String vertexPropertyName, List<Object> allValues, List<Object> currentValues, Cardinality cardinality) {
        boolean isArrayOfPrimitiveType = elementType.getTypeCategory().equals(TypeCategory.PRIMITIVE);
        boolean isArrayOfEnum = elementType.getTypeCategory().equals(TypeCategory.ENUM);

        if (!isReference(elementType) || isSoftReference) {
            if (isArrayOfPrimitiveType || isArrayOfEnum) {
                vertex.removeProperty(vertexPropertyName);
                if (CollectionUtils.isNotEmpty(allValues)) {
                    for (Object value: allValues) {
                        AtlasGraphUtilsV2.addEncodedProperty(vertex, vertexPropertyName, value);
                    }
                }
            } else {
                AtlasGraphUtilsV2.setEncodedProperty(vertex, vertexPropertyName, allValues);
            }
        }
    }


    private Set<AtlasEdge> getNewCreatedInputOutputEdges(String guid) {
        List<Object> newElementsCreated = RequestContext.get().getNewElementsCreatedMap().get(guid);

        Set<AtlasEdge> newEdge = new HashSet<>();
        if (newElementsCreated != null && newElementsCreated.size() > 0) {
            newEdge = newElementsCreated.stream().map(x -> (AtlasEdge) x).collect(Collectors.toSet());
        }

        return newEdge;
    }

    private Set<AtlasEdge> getRestoredInputOutputEdges(AtlasVertex vertex) {
        Set<AtlasEdge> activatedEdges = new HashSet<>();
        Iterator<AtlasEdge> iterator = vertex.getEdges(AtlasEdgeDirection.BOTH, new String[]{PROCESS_INPUTS, PROCESS_OUTPUTS}).iterator();
        while (iterator.hasNext()) {
            AtlasEdge edge = iterator.next();
            if (edge.getProperty(STATE_PROPERTY_KEY, String.class).equalsIgnoreCase(ACTIVE_STATE_VALUE)) {
                activatedEdges.add(edge);
            }
        }
        return activatedEdges;
    }

    private Set<AtlasEdge> getRemovedInputOutputEdges(String guid) {
        List<Object> removedElements = RequestContext.get().getRemovedElementsMap().get(guid);
        Set<AtlasEdge> removedEdges = null;

        if (removedElements != null) {
            removedEdges = removedElements.stream().map(x -> (AtlasEdge) x).collect(Collectors.toSet());
        }

        return removedEdges;
    }


    private AtlasEntityHeader constructHeader(AtlasEntity entity, AtlasVertex vertex, Map<String, AtlasAttribute> attributeMap ) throws AtlasBaseException {
        AtlasEntityHeader header = entityRetriever.toAtlasEntityHeaderWithClassifications(vertex, attributeMap.keySet());
        if (entity.getClassifications() == null) {
            entity.setClassifications(header.getClassifications());
        }

        return header;
    }

    private void updateInConsistentOwnedMapVertices(AttributeMutationContext ctx, AtlasMapType mapType, Object val) {
        if (mapType.getValueType().getTypeCategory() == TypeCategory.OBJECT_ID_TYPE && !ctx.getAttributeDef().isSoftReferenced()) {
            AtlasEdge edge = (AtlasEdge) val;

            if (ctx.getAttribute().isOwnedRef() && getStatus(edge) == DELETED && getStatus(edge.getInVertex()) == DELETED) {

                //Resurrect the vertex and edge to ACTIVE state
                AtlasGraphUtilsV2.setEncodedProperty(edge, STATE_PROPERTY_KEY, ACTIVE.name());
                AtlasGraphUtilsV2.setEncodedProperty(edge.getInVertex(), STATE_PROPERTY_KEY, ACTIVE.name());
            }
        }
    }


    public void cleanUpClassificationPropagation(String classificationName, int batchLimit) {
        int CLEANUP_MAX = batchLimit <= 0 ? CLEANUP_BATCH_SIZE : batchLimit * CLEANUP_BATCH_SIZE;
        int cleanedUpCount = 0;
        final int CHUNK_SIZE_TEMP = 50;
        long classificationEdgeCount = 0;
        Iterator<AtlasVertex> tagVertices = GraphHelper.getClassificationVertices(graph, classificationName, CLEANUP_BATCH_SIZE);
        List<AtlasVertex> tagVerticesProcessed = new ArrayList<>(0);
        List<AtlasVertex> currentAssetVerticesBatch = new ArrayList<>(0);

        while (tagVertices != null && tagVertices.hasNext()) {
            if (cleanedUpCount >= CLEANUP_MAX){
                return;
            }

            while (tagVertices.hasNext() && currentAssetVerticesBatch.size() < CLEANUP_BATCH_SIZE) {
                AtlasVertex tagVertex = tagVertices.next();

                int availableSlots = CLEANUP_BATCH_SIZE - currentAssetVerticesBatch.size();
                long assetCountForCurrentTagVertex = GraphHelper.getAssetsCountOfClassificationVertex(tagVertex);
                currentAssetVerticesBatch.addAll(GraphHelper.getAllAssetsWithClassificationVertex(tagVertex, availableSlots));
                LOG.info("Available slots : {}, assetCountForCurrentTagVertex : {}, queueSize : {}",availableSlots, assetCountForCurrentTagVertex, currentAssetVerticesBatch.size());
                if (assetCountForCurrentTagVertex <= availableSlots) {
                    tagVerticesProcessed.add(tagVertex);
                }
            }

            int currentAssetsBatchSize = currentAssetVerticesBatch.size();
            if (currentAssetsBatchSize > 0) {
                LOG.info("To clean up tag {} from {} entities", classificationName, currentAssetsBatchSize);
                int offset = 0;
                do {
                    try {
                        int toIndex = Math.min((offset + CHUNK_SIZE_TEMP), currentAssetsBatchSize);
                        List<AtlasVertex> entityVertices = currentAssetVerticesBatch.subList(offset, toIndex);
                        LOG.info("Processing batch from offset {} to {}. Number of entity vertices in this batch: {}", offset, toIndex, entityVertices.size());
                        List<String> impactedGuids = entityVertices.stream().map(GraphHelper::getGuid).collect(Collectors.toList());
                        GraphTransactionInterceptor.lockObjectAndReleasePostCommit(impactedGuids);
                        LOG.info("Impacted GUIDs in this batch: {}", impactedGuids.size());
                        for (AtlasVertex vertex : entityVertices) {
                            List<AtlasClassification> deletedClassifications = new ArrayList<>();
                            List<AtlasEdge> classificationEdges = GraphHelper.getClassificationEdges(vertex, null, classificationName);
                            LOG.info("Found {} classification edges for vertex {}", classificationEdges.size(), GraphHelper.getGuid(vertex));
                            classificationEdgeCount += classificationEdges.size();
                            int batchSize = CLASSIFICATION_EDGE_BATCH_LIMIT;
                            for (int i = 0; i < classificationEdges.size(); i += batchSize) {
                                int end = Math.min(i + batchSize, classificationEdges.size());
                                List<AtlasEdge> batch = classificationEdges.subList(i, end);
                                for (AtlasEdge edge : batch) {
                                    try {
                                        AtlasClassification classification = entityRetriever.toAtlasClassification(edge.getInVertex());
                                        deleteDelegate.getHandler().deleteEdgeReference(edge, TypeCategory.CLASSIFICATION, false, true, null, vertex);
                                        LOG.info("Deleting classification edge between vertex {} and classification {}", GraphHelper.getGuid(vertex), classification.getTypeName());
                                        deletedClassifications.add(classification);
                                    } catch (IllegalStateException | AtlasBaseException e) {LOG.error("Error deleting classification edge for vertex {}: {}", GraphHelper.getGuid(vertex), e.getMessage());
                                        e.printStackTrace();
                                    }
                                }
                                transactionInterceptHelper.intercept();

                            }
                            try {
                                AtlasEntity entity = repairClassificationMappings(vertex);
                                LOG.info("Notifying about deleted classifications for entity {}", GraphHelper.getGuid(vertex));
                                entityChangeNotifier.onClassificationDeletedFromEntity(entity, deletedClassifications);
                            } catch (IllegalStateException | AtlasBaseException e) {
                                LOG.error("Error during classification repair for vertex {}: {}", GraphHelper.getGuid(vertex), e.getMessage());
                                e.printStackTrace();
                            }

                        }

                        transactionInterceptHelper.intercept();
                        LOG.info("Finished processing batch from offset {} to {}", offset, toIndex);
                        offset += CHUNK_SIZE_TEMP;
                    } finally {
                        LOG.info("For offset {} , classificationEdge were : {}", offset, classificationEdgeCount);
                        classificationEdgeCount = 0;
                        LOG.info("Cleaned up {} entities for classification {}", offset, classificationName);
                    }

                } while (offset < currentAssetsBatchSize);

                for (AtlasVertex classificationVertex : tagVerticesProcessed) {
                    try {
                        LOG.info("Deleting classification vertex {}", GraphHelper.getGuid(classificationVertex));
                        deleteDelegate.getHandler().deleteClassificationVertex(classificationVertex, true);
                    } catch (IllegalStateException e) {
                        e.printStackTrace();
                    }
                }
                transactionInterceptHelper.intercept();

                cleanedUpCount += currentAssetsBatchSize;
                LOG.info("Total entities cleaned up for classification {}: {}", classificationName, cleanedUpCount);
                currentAssetVerticesBatch.clear();
                tagVerticesProcessed.clear();
            }
            tagVertices = GraphHelper.getClassificationVertices(graph, classificationName, CLEANUP_BATCH_SIZE);
        }

        LOG.info("Completed cleaning up classification {}", classificationName);
    }

    private void detachAndRepairTagEdges(String classificationName, AtlasVertex vertex){
        LOG.info("{} - detachAndRepairTagEdges started with index-> {}, processed by thread -> {}", classificationName, Thread.currentThread().getName());
        List<AtlasClassification> deletedClassifications = new ArrayList<>();
        List<AtlasEdge> classificationEdges = GraphHelper.getClassificationEdges(vertex, null, classificationName);
        try{
            for (AtlasEdge edge : classificationEdges) {
                AtlasClassification classification = entityRetriever.toAtlasClassification(edge.getInVertex());
                deletedClassifications.add(classification);
                graph.removeEdge(edge);
            }

            AtlasEntity entity = repairClassificationMappings(vertex);

            entityChangeNotifier.onClassificationDeletedFromEntity(entity, deletedClassifications);
            transactionInterceptHelper.intercept();
        }
        catch (AtlasBaseException e){
            LOG.error("Encountered some problem in detaching and repairing tag edges for Asset Vertex : {}", vertex.getIdForDisplay());
            e.printStackTrace();
        }
        catch (Exception e){
            LOG.error("Encountered some unknown problem in detaching and repairing tag edges for Asset Vertex : {}", vertex.getIdForDisplay());
            e.printStackTrace();
        }
        finally {
            LOG.info("{} - detachAndRepairTagEdges ended with index-> {}, processed by thread -> {}", classificationName, Thread.currentThread().getName());
        }
    }

    public AtlasEntity repairClassificationMappings(AtlasVertex entityVertex) throws AtlasBaseException {
        String guid = GraphHelper.getGuid(entityVertex);
        AtlasEntity entity = instanceConverter.getEntity(guid, ENTITY_CHANGE_NOTIFY_IGNORE_RELATIONSHIP_ATTRIBUTES);

        AtlasAuthorizationUtils.verifyAccess(new AtlasEntityAccessRequest(typeRegistry, AtlasPrivilege.ENTITY_UPDATE_CLASSIFICATION, new AtlasEntityHeader(entity)), "repair classification mappings: guid=", guid);
        List<String> classificationNames = new ArrayList<>();
        List<String> propagatedClassificationNames = new ArrayList<>();

        if (entity.getClassifications() != null) {
            List<AtlasClassification> classifications = entity.getClassifications();
            for (AtlasClassification classification : classifications) {
                if (isPropagatedClassification(classification, guid)) {
                    propagatedClassificationNames.add(classification.getTypeName());
                } else {
                    classificationNames.add(classification.getTypeName());
                }
            }
        }
        //Delete array/set properties first
        entityVertex.removeProperty(TRAIT_NAMES_PROPERTY_KEY);
        entityVertex.removeProperty(PROPAGATED_TRAIT_NAMES_PROPERTY_KEY);


        //Update classificationNames and propagatedClassificationNames in entityVertex
        entityVertex.setProperty(CLASSIFICATION_NAMES_KEY, getDelimitedClassificationNames(classificationNames));
        entityVertex.setProperty(PROPAGATED_CLASSIFICATION_NAMES_KEY, getDelimitedClassificationNames(propagatedClassificationNames));
        entityVertex.setProperty(CLASSIFICATION_TEXT_KEY, fullTextMapperV2.getClassificationTextForEntity(entity));
        // Make classificationNames unique list as it is of type SET
        classificationNames = classificationNames.stream().distinct().collect(Collectors.toList());
        //Update classificationNames and propagatedClassificationNames in entityHeader
        for(String classificationName : classificationNames) {
            AtlasGraphUtilsV2.addEncodedProperty(entityVertex, TRAIT_NAMES_PROPERTY_KEY, classificationName);
        }
        for (String classificationName : propagatedClassificationNames) {
            entityVertex.addListProperty(PROPAGATED_TRAIT_NAMES_PROPERTY_KEY, classificationName);
        }

        return entity;
    }

    public void addClassifications(final EntityMutationContext context, String guid, List<AtlasClassification> classifications) throws AtlasBaseException {
        if (CollectionUtils.isNotEmpty(classifications)) {
            MetricRecorder metric = RequestContext.get().startMetricRecord("addClassifications");

            final AtlasVertex                              entityVertex          = context.getVertex(guid);
            final AtlasEntityType                          entityType            = context.getType(guid);
            List<AtlasVertex>                              entitiesToPropagateTo = null;
            Map<AtlasClassification, HashSet<AtlasVertex>> addedClassifications  = new HashMap<>();
            List<AtlasClassification>                      addClassifications    = new ArrayList<>(classifications.size());
            entityRetriever.verifyClassificationsPropagationMode(classifications);
            for (AtlasClassification c : classifications) {
                MetricRecorder metricClassification = RequestContext.get().startMetricRecord("addClassifications_classification");
                AtlasClassification classification      = new AtlasClassification(c);
                String              classificationName  = classification.getTypeName();
                Boolean             propagateTags       = classification.isPropagate();
                Boolean             removePropagations  = classification.getRemovePropagationsOnEntityDelete();
                Boolean restrictPropagationThroughLineage = classification.getRestrictPropagationThroughLineage();
                Boolean restrictPropagationThroughHierarchy = classification.getRestrictPropagationThroughHierarchy();

                if (propagateTags != null && propagateTags &&
                        classification.getEntityGuid() != null &&
                        !StringUtils.equals(classification.getEntityGuid(), guid)) {
                    continue;
                }

                if (propagateTags == null) {
                    RequestContext reqContext = RequestContext.get();

                    if(reqContext.isImportInProgress() || reqContext.isInNotificationProcessing()) {
                        propagateTags = false;
                    } else {
                        propagateTags = CLASSIFICATION_PROPAGATION_DEFAULT;
                    }

                    classification.setPropagate(propagateTags);
                }

                if (removePropagations == null) {
                    removePropagations = graphHelper.getDefaultRemovePropagations();

                    classification.setRemovePropagationsOnEntityDelete(removePropagations);
                }

                if (restrictPropagationThroughLineage == null) {
                    classification.setRestrictPropagationThroughLineage(RESTRICT_PROPAGATION_THROUGH_LINEAGE_DEFAULT);
                }

                if (restrictPropagationThroughHierarchy == null) {
                    classification.setRestrictPropagationThroughHierarchy(RESTRICT_PROPAGATION_THROUGH_HIERARCHY_DEFAULT);
                }

                // set associated entity id to classification
                if (classification.getEntityGuid() == null) {
                    classification.setEntityGuid(guid);
                }

                // set associated entity status to classification
                if (classification.getEntityStatus() == null) {
                    classification.setEntityStatus(ACTIVE);
                }

                // ignore propagated classifications

                if (LOG.isDebugEnabled()) {
                    LOG.debug("Adding classification [{}] to [{}] using edge label: [{}]", classificationName, entityType.getTypeName(), getTraitLabel(classificationName));
                }

                addToClassificationNames(entityVertex, classificationName);

                // add a new AtlasVertex for the struct or trait instance
                AtlasVertex classificationVertex = createClassificationVertex(classification);

                if (LOG.isDebugEnabled()) {
                    LOG.debug("created vertex {} for trait {}", string(classificationVertex), classificationName);
                }

                if (propagateTags && taskManagement != null && DEFERRED_ACTION_ENABLED) {
                    propagateTags = false;

                    createAndQueueTask(CLASSIFICATION_PROPAGATION_ADD, entityVertex, classificationVertex.getIdForDisplay(), getTypeName(classificationVertex));
                }

                // add the attributes for the trait instance
                mapClassification(EntityOperation.CREATE, context, classification, entityType, entityVertex, classificationVertex);
                updateModificationMetadata(entityVertex);
                if(addedClassifications.get(classification) == null) {
                    addedClassifications.put(classification, new HashSet<>());
                }
                //Add current Vertex to be notified
                addedClassifications.get(classification).add(entityVertex);

                if (propagateTags) {
                    // compute propagatedEntityVertices only once
                    if (entitiesToPropagateTo == null) {
                        String propagationMode;
                        propagationMode = entityRetriever.determinePropagationMode(classification.getRestrictPropagationThroughLineage(),classification.getRestrictPropagationThroughHierarchy());
                        Boolean toExclude = propagationMode == CLASSIFICATION_PROPAGATION_MODE_RESTRICT_LINEAGE ? true : false;
                        entitiesToPropagateTo = entityRetriever.getImpactedVerticesV2(entityVertex, CLASSIFICATION_PROPAGATION_MODE_LABELS_MAP.get(propagationMode),toExclude);
                    }

                    if (CollectionUtils.isNotEmpty(entitiesToPropagateTo)) {
                        if (LOG.isDebugEnabled()) {
                            LOG.debug("Propagating tag: [{}][{}] to {}", classificationName, entityType.getTypeName(), getTypeNames(entitiesToPropagateTo));
                        }

                        List<AtlasVertex> entitiesPropagatedTo = deleteDelegate.getHandler().addTagPropagation(classificationVertex, entitiesToPropagateTo);

                        if (CollectionUtils.isNotEmpty(entitiesPropagatedTo)) {
                            addedClassifications.get(classification).addAll(entitiesPropagatedTo);
                        }
                    } else {
                        if (LOG.isDebugEnabled()) {
                            LOG.debug(" --> Not propagating classification: [{}][{}] - no entities found to propagate to.", getTypeName(classificationVertex), entityType.getTypeName());
                        }
                    }
                } else {
                    if (LOG.isDebugEnabled()) {
                        LOG.debug(" --> Not propagating classification: [{}][{}] - propagation is disabled.", getTypeName(classificationVertex), entityType.getTypeName());
                    }
                }

                addClassifications.add(classification);

                RequestContext.get().endMetricRecord(metricClassification);
            }

            // notify listeners on classification addition
            List<AtlasVertex> notificationVertices = new ArrayList<AtlasVertex>() {{ add(entityVertex); }};

            if (CollectionUtils.isNotEmpty(entitiesToPropagateTo)) {
                notificationVertices.addAll(entitiesToPropagateTo);
            }
            if (RequestContext.get().isDelayTagNotifications()) {
                for (AtlasClassification classification : addedClassifications.keySet()) {
                    Set<AtlasVertex> vertices = addedClassifications.get(classification);
                    RequestContext.get().addAddedClassificationAndVertices(classification, new ArrayList<>(vertices));
                }
            } else {
                Map<AtlasEntity, List<AtlasClassification>> entityClassification = new HashMap<>();
                for (AtlasClassification classification : addedClassifications.keySet()) {
                    Set<AtlasVertex> vertices = addedClassifications.get(classification);
                    List<AtlasEntity> propagatedEntities = updateClassificationText(classification, vertices);
                    propagatedEntities.forEach(entity -> entityClassification.computeIfAbsent(entity, key -> new ArrayList<>()).add(classification));
                }

                for (Map.Entry<AtlasEntity, List<AtlasClassification>> atlasEntityListEntry : entityClassification.entrySet()) {
                    entityChangeNotifier.onClassificationAddedToEntity(atlasEntityListEntry.getKey(), atlasEntityListEntry.getValue());
                }
            }

            RequestContext.get().endMetricRecord(metric);
        }
    }


    public List<String> propagateClassification(String entityGuid, String classificationVertexId, String relationshipGuid, Boolean previousRestrictPropagationThroughLineage,Boolean previousRestrictPropagationThroughHierarchy) throws AtlasBaseException {
        try {
            if (StringUtils.isEmpty(entityGuid) || StringUtils.isEmpty(classificationVertexId)) {
                LOG.error("propagateClassification(entityGuid={}, classificationVertexId={}): entityGuid and/or classification vertex id is empty", entityGuid, classificationVertexId);

                throw new AtlasBaseException(String.format("propagateClassification(entityGuid=%s, classificationVertexId=%s): entityGuid and/or classification vertex id is empty", entityGuid, classificationVertexId));
            }

            AtlasVertex entityVertex = graphHelper.getVertexForGUID(entityGuid);
            if (entityVertex == null) {
                LOG.error("propagateClassification(entityGuid={}, classificationVertexId={}): entity vertex not found", entityGuid, classificationVertexId);

                throw new AtlasBaseException(String.format("propagateClassification(entityGuid=%s, classificationVertexId=%s): entity vertex not found", entityGuid, classificationVertexId));
            }

            AtlasVertex classificationVertex = graph.getVertex(classificationVertexId);
            if (classificationVertex == null) {
                LOG.error("propagateClassification(entityGuid={}, classificationVertexId={}): classification vertex not found", entityGuid, classificationVertexId);

                throw new AtlasBaseException(String.format("propagateClassification(entityGuid=%s, classificationVertexId=%s): classification vertex not found", entityGuid, classificationVertexId));
            }

            /*
                If restrictPropagateThroughLineage was false at past
                 then updated to true we need to delete the propagated
                 classifications and then put the classifications as intended
             */

            Boolean currentRestrictPropagationThroughLineage = AtlasGraphUtilsV2.getProperty(classificationVertex, CLASSIFICATION_VERTEX_RESTRICT_PROPAGATE_THROUGH_LINEAGE, Boolean.class);

            Boolean currentRestrictPropagationThroughHierarchy = AtlasGraphUtilsV2.getProperty(classificationVertex, CLASSIFICATION_VERTEX_RESTRICT_PROPAGATE_THROUGH_HIERARCHY, Boolean.class);
            if (previousRestrictPropagationThroughLineage != null && currentRestrictPropagationThroughLineage != null && !previousRestrictPropagationThroughLineage && currentRestrictPropagationThroughLineage) {
                deleteDelegate.getHandler().removeTagPropagation(classificationVertex);
            }

            if (previousRestrictPropagationThroughHierarchy != null && currentRestrictPropagationThroughHierarchy != null && !previousRestrictPropagationThroughHierarchy && currentRestrictPropagationThroughHierarchy) {
                deleteDelegate.getHandler().removeTagPropagation(classificationVertex);
            }

            String propagationMode = entityRetriever.determinePropagationMode(currentRestrictPropagationThroughLineage, currentRestrictPropagationThroughHierarchy);

            List<String> edgeLabelsToCheck = CLASSIFICATION_PROPAGATION_MODE_LABELS_MAP.get(propagationMode);
            Boolean toExclude = propagationMode == CLASSIFICATION_PROPAGATION_MODE_RESTRICT_LINEAGE ? true:false;
            List<AtlasVertex> impactedVertices = entityRetriever.getIncludedImpactedVerticesV2(entityVertex, relationshipGuid, classificationVertexId, edgeLabelsToCheck,toExclude);

            if (CollectionUtils.isEmpty(impactedVertices)) {
                LOG.debug("propagateClassification(entityGuid={}, classificationVertexId={}): found no entities to propagate the classification", entityGuid, classificationVertexId);

                return null;
            }

            return processClassificationPropagationAddition(impactedVertices, classificationVertex);
        } catch (Exception e) {
            LOG.error("propagateClassification(entityGuid={}, classificationVertexId={}): error while propagating classification", entityGuid, classificationVertexId, e);

            throw new AtlasBaseException(e);
        }
    }

    public List<String> processClassificationPropagationAddition(List<AtlasVertex> verticesToPropagate, AtlasVertex classificationVertex) throws AtlasBaseException{
        AtlasPerfMetrics.MetricRecorder classificationPropagationMetricRecorder = RequestContext.get().startMetricRecord("processClassificationPropagationAddition");
        List<String> propagatedEntitiesGuids = new ArrayList<>();
        int impactedVerticesSize = verticesToPropagate.size();
        int offset = 0;
        int toIndex;
        LOG.info(String.format("Total number of vertices to propagate: %d", impactedVerticesSize));

        try {
            do {
                toIndex = ((offset + CHUNK_SIZE > impactedVerticesSize) ? impactedVerticesSize : (offset + CHUNK_SIZE));
                List<AtlasVertex> chunkedVerticesToPropagate = verticesToPropagate.subList(offset, toIndex);

                AtlasPerfMetrics.MetricRecorder metricRecorder  = RequestContext.get().startMetricRecord("lockObjectsAfterTraverse");
                List<String> impactedVerticesGuidsToLock        = chunkedVerticesToPropagate.stream().map(x -> GraphHelper.getGuid(x)).collect(Collectors.toList());
                GraphTransactionInterceptor.lockObjectAndReleasePostCommit(impactedVerticesGuidsToLock);
                RequestContext.get().endMetricRecord(metricRecorder);

                AtlasClassification classification       = entityRetriever.toAtlasClassification(classificationVertex);
                List<AtlasVertex>   entitiesPropagatedTo = deleteDelegate.getHandler().addTagPropagation(classificationVertex, chunkedVerticesToPropagate);

                if (CollectionUtils.isEmpty(entitiesPropagatedTo)) {
                    return null;
                }

                List<AtlasEntity>   propagatedEntitiesChunked       = updateClassificationText(classification, entitiesPropagatedTo);
                List<String>        chunkedPropagatedEntitiesGuids  = propagatedEntitiesChunked.stream().map(x -> x.getGuid()).collect(Collectors.toList());
                entityChangeNotifier.onClassificationsAddedToEntities(propagatedEntitiesChunked, Collections.singletonList(classification), false);

                propagatedEntitiesGuids.addAll(chunkedPropagatedEntitiesGuids);

                offset += CHUNK_SIZE;

                transactionInterceptHelper.intercept();

            } while (offset < impactedVerticesSize);
        } catch (AtlasBaseException exception) {
            LOG.error("Error occurred while adding classification propagation for classification with propagation id {}", classificationVertex.getIdForDisplay());
            throw exception;
        } finally {
            RequestContext.get().endMetricRecord(classificationPropagationMetricRecorder);
        }

    return propagatedEntitiesGuids;

    }

    public void deleteClassification(String entityGuid, String classificationName, String associatedEntityGuid) throws AtlasBaseException {
        MetricRecorder metricRecorder = RequestContext.get().startMetricRecord("deleteClassification");
        try {
            if (StringUtils.isEmpty(associatedEntityGuid) || associatedEntityGuid.equals(entityGuid)) {
                deleteClassification(entityGuid, classificationName);
            } else {
                deletePropagatedClassification(entityGuid, classificationName, associatedEntityGuid);
            }
        } finally {
            RequestContext.get().endMetricRecord(metricRecorder);
        }
    }

    private void deletePropagatedClassification(String entityGuid, String classificationName, String associatedEntityGuid) throws AtlasBaseException {
        if (StringUtils.isEmpty(classificationName)) {
            throw new AtlasBaseException(AtlasErrorCode.INVALID_CLASSIFICATION_PARAMS, "delete", entityGuid);
        }

        AtlasVertex entityVertex = AtlasGraphUtilsV2.findByGuid(this.graph, entityGuid);

        if (entityVertex == null) {
            throw new AtlasBaseException(AtlasErrorCode.INSTANCE_GUID_NOT_FOUND, entityGuid);
        }

        deleteDelegate.getHandler().deletePropagatedClassification(entityVertex, classificationName, associatedEntityGuid);
    }

    public void deleteClassification(String entityGuid, String classificationName) throws AtlasBaseException {
        if (StringUtils.isEmpty(classificationName)) {
            throw new AtlasBaseException(AtlasErrorCode.INVALID_CLASSIFICATION_PARAMS, "delete", entityGuid);
        }

        AtlasVertex entityVertex = AtlasGraphUtilsV2.findByGuid(this.graph, entityGuid);

        if (entityVertex == null) {
            throw new AtlasBaseException(AtlasErrorCode.INSTANCE_GUID_NOT_FOUND, entityGuid);
        }

        AtlasPerfTracer perf = null;

        if (AtlasPerfTracer.isPerfTraceEnabled(PERF_LOG)) {
            perf = AtlasPerfTracer.getPerfTracer(PERF_LOG, "EntityGraphMapper.deleteClassification");
        }

        List<String> traitNames = getTraitNames(entityVertex);

        if (CollectionUtils.isEmpty(traitNames)) {
            throw new AtlasBaseException(AtlasErrorCode.NO_CLASSIFICATIONS_FOUND_FOR_ENTITY, entityGuid);
        }

        validateClassificationExists(traitNames, classificationName);

        AtlasVertex         classificationVertex = getClassificationVertex(entityVertex, classificationName);

        // Get in progress task to see if there already is a propagation for this particular vertex
        List<AtlasTask> inProgressTasks = taskManagement.getInProgressTasks();
        for (AtlasTask task : inProgressTasks) {
            if (isTaskMatchingWithVertexIdAndEntityGuid(task, classificationVertex.getIdForDisplay(), entityGuid)) {
                throw new AtlasBaseException(AtlasErrorCode.CLASSIFICATION_CURRENTLY_BEING_PROPAGATED, classificationName);
            }
        }

        AtlasClassification classification       = entityRetriever.toAtlasClassification(classificationVertex);

        if (classification == null) {
            throw new AtlasBaseException(AtlasErrorCode.CLASSIFICATION_NOT_FOUND, classificationName);
        }

        // remove classification from propagated entities if propagation is turned on
        final List<AtlasVertex> entityVertices;

        if (isPropagationEnabled(classificationVertex)) {
            if (taskManagement != null && DEFERRED_ACTION_ENABLED) {
                boolean propagateDelete = true;
                String classificationVertexId = classificationVertex.getIdForDisplay();

                List<String> entityTaskGuids = (List<String>) entityVertex.getPropertyValues(PENDING_TASKS_PROPERTY_KEY, String.class);

                if (CollectionUtils.isNotEmpty(entityTaskGuids)) {
                    List<AtlasTask> entityPendingTasks = taskManagement.getByGuidsES(entityTaskGuids);

                    boolean pendingTaskExists  = entityPendingTasks.stream()
                            .anyMatch(x -> isTaskMatchingWithVertexIdAndEntityGuid(x, classificationVertexId, entityGuid));

                    if (pendingTaskExists) {
                        List<AtlasTask> entityClassificationPendingTasks = entityPendingTasks.stream()
                                .filter(t -> t.getParameters().containsKey("entityGuid")
                                        && t.getParameters().containsKey("classificationVertexId"))
                                .filter(t -> t.getParameters().get("entityGuid").equals(entityGuid)
                                        && t.getParameters().get("classificationVertexId").equals(classificationVertexId)
                                        && t.getType().equals(CLASSIFICATION_PROPAGATION_ADD))
                                .collect(Collectors.toList());
                        for (AtlasTask entityClassificationPendingTask: entityClassificationPendingTasks) {
                            String taskGuid = entityClassificationPendingTask.getGuid();
                            taskManagement.deleteByGuid(taskGuid, TaskManagement.DeleteType.SOFT);
                            AtlasGraphUtilsV2.deleteProperty(entityVertex, PENDING_TASKS_PROPERTY_KEY, taskGuid);
//                            propagateDelete = false;  TODO: Uncomment when all unnecessary ADD tasks are resolved
                        }
                    }
                }

                if (propagateDelete) {
                    createAndQueueTask(CLASSIFICATION_PROPAGATION_DELETE, entityVertex, classificationVertex.getIdForDisplay(), classificationName);
                }

                entityVertices = new ArrayList<>();
            } else {
                entityVertices = deleteDelegate.getHandler().removeTagPropagation(classificationVertex);

                if (LOG.isDebugEnabled()) {
                    LOG.debug("Number of propagations to delete -> {}", entityVertices.size());
                }
            }
        } else {
            entityVertices = new ArrayList<>();
        }

        // add associated entity to entityVertices list
        if (!entityVertices.contains(entityVertex)) {
            entityVertices.add(entityVertex);
        }

        // remove classifications from associated entity
        if (LOG.isDebugEnabled()) {
            LOG.debug("Removing classification: [{}] from: [{}][{}] with edge label: [{}]", classificationName,
                    getTypeName(entityVertex), entityGuid, CLASSIFICATION_LABEL);
        }

        AtlasEdge edge = getClassificationEdge(entityVertex, classificationVertex);

        deleteDelegate.getHandler().deleteEdgeReference(edge, CLASSIFICATION, false, true, entityVertex);

        traitNames.remove(classificationName);

        // update 'TRAIT_NAMES_PROPERTY_KEY' property
        entityVertex.removePropertyValue(TRAIT_NAMES_PROPERTY_KEY, classificationName);

        // update 'CLASSIFICATION_NAMES_KEY' property
        entityVertex.removeProperty(CLASSIFICATION_NAMES_KEY);

        entityVertex.setProperty(CLASSIFICATION_NAMES_KEY, getClassificationNamesString(traitNames));

        updateModificationMetadata(entityVertex);
        Map<AtlasEntity, List<AtlasClassification>> entityClassification = new HashMap<>();

        if (RequestContext.get().isDelayTagNotifications()) {
            RequestContext.get().addDeletedClassificationAndVertices(classification, new ArrayList<>(entityVertices));
        } else if (CollectionUtils.isNotEmpty(entityVertices)) {
            List<AtlasEntity> propagatedEntities = updateClassificationText(classification, entityVertices);
            propagatedEntities.forEach(entity -> entityClassification.computeIfAbsent(entity, key -> new ArrayList<>()).add(classification));
            //Sending audit request for all entities at once
            for (Map.Entry<AtlasEntity, List<AtlasClassification>> atlasEntityListEntry : entityClassification.entrySet()) {
                entityChangeNotifier.onClassificationDeletedFromEntity(atlasEntityListEntry.getKey(), atlasEntityListEntry.getValue());
            }
        }
        AtlasPerfTracer.log(perf);
    }

    public void deleteClassifications(String entityGuid, List<AtlasClassification> classifications, String associatedEntityGuid) throws AtlasBaseException {
        if (StringUtils.isEmpty(associatedEntityGuid) || associatedEntityGuid.equals(entityGuid)) {
            deleteClassifications(entityGuid, classifications);
        } else {
            for (AtlasClassification classification : classifications) {
                deletePropagatedClassifications(entityGuid, classification.getTypeName(), associatedEntityGuid);
            }
        }
    }

    private void deletePropagatedClassifications(String entityGuid, String classificationName, String associatedEntityGuid) throws AtlasBaseException {
        if (StringUtils.isEmpty(classificationName)) {
            throw new AtlasBaseException(AtlasErrorCode.INVALID_CLASSIFICATION_PARAMS, "delete", entityGuid);
        }

        AtlasVertex entityVertex = AtlasGraphUtilsV2.findByGuid(this.graph, entityGuid);

        if (entityVertex == null) {
            throw new AtlasBaseException(AtlasErrorCode.INSTANCE_GUID_NOT_FOUND, entityGuid);
        }

        deleteDelegate.getHandler().deletePropagatedClassification(entityVertex, classificationName, associatedEntityGuid);
    }

    public void deleteClassifications(String entityGuid, List<AtlasClassification> classifications) throws AtlasBaseException {
        if (CollectionUtils.isEmpty(classifications)){
            return;
        }

        AtlasPerfTracer perf = null;

        if (AtlasPerfTracer.isPerfTraceEnabled(PERF_LOG)) {
            perf = AtlasPerfTracer.getPerfTracer(PERF_LOG, "EntityGraphMapper.deleteClassification");
        }
        Map<AtlasClassification, HashSet<AtlasVertex>> deletedClassifications  = new HashMap<>();

        for (AtlasClassification classificationn : classifications) {

            if (StringUtils.isEmpty(classificationn.getTypeName())) {
                throw new AtlasBaseException(AtlasErrorCode.INVALID_CLASSIFICATION_PARAMS, "delete", entityGuid);
            }

            AtlasVertex entityVertex = AtlasGraphUtilsV2.findByGuid(this.graph, entityGuid);

            if (entityVertex == null) {
                throw new AtlasBaseException(AtlasErrorCode.INSTANCE_GUID_NOT_FOUND, entityGuid);
            }

            List<String> traitNames = getTraitNames(entityVertex);

            if (CollectionUtils.isEmpty(traitNames)) {
                throw new AtlasBaseException(AtlasErrorCode.NO_CLASSIFICATIONS_FOUND_FOR_ENTITY, entityGuid);
            }

            String classificationName = classificationn.getTypeName();
            validateClassificationExists(traitNames, classificationName);

            AtlasVertex classificationVertex = getClassificationVertex(entityVertex, classificationName);

            // Get in progress task to see if there already is a propagation for this particular vertex
            List<AtlasTask> inProgressTasks = taskManagement.getInProgressTasks();
            for (AtlasTask task : inProgressTasks) {
                if (isTaskMatchingWithVertexIdAndEntityGuid(task, classificationVertex.getIdForDisplay(), entityGuid)) {
                    throw new AtlasBaseException(AtlasErrorCode.CLASSIFICATION_CURRENTLY_BEING_PROPAGATED, classificationName);
                }
            }

            AtlasClassification classification = entityRetriever.toAtlasClassification(classificationVertex);

            if (classification == null) {
                throw new AtlasBaseException(AtlasErrorCode.CLASSIFICATION_NOT_FOUND, classificationName);
            }

            // remove classification from propagated entities if propagation is turned on
           final List<AtlasVertex> entityVertices;

            if (isPropagationEnabled(classificationVertex)) {
                if (taskManagement != null && DEFERRED_ACTION_ENABLED) {
                    boolean propagateDelete = true;
                    String classificationVertexId = classificationVertex.getIdForDisplay();

                    List<String> entityTaskGuids = (List<String>) entityVertex.getPropertyValues(PENDING_TASKS_PROPERTY_KEY, String.class);

                    if (CollectionUtils.isNotEmpty(entityTaskGuids)) {
                        List<AtlasTask> entityPendingTasks = taskManagement.getByGuidsES(entityTaskGuids);

                        boolean pendingTaskExists = entityPendingTasks.stream()
                                .anyMatch(x -> isTaskMatchingWithVertexIdAndEntityGuid(x, classificationVertexId, entityGuid));

                        if (pendingTaskExists) {
                            List<AtlasTask> entityClassificationPendingTasks = entityPendingTasks.stream()
                                    .filter(t -> t.getParameters().containsKey("entityGuid")
                                            && t.getParameters().containsKey("classificationVertexId"))
                                    .filter(t -> t.getParameters().get("entityGuid").equals(entityGuid)
                                            && t.getParameters().get("classificationVertexId").equals(classificationVertexId)
                                            && t.getType().equals(CLASSIFICATION_PROPAGATION_ADD))
                                    .collect(Collectors.toList());
                            for (AtlasTask entityClassificationPendingTask : entityClassificationPendingTasks) {
                                String taskGuid = entityClassificationPendingTask.getGuid();
                                taskManagement.deleteByGuid(taskGuid, TaskManagement.DeleteType.SOFT);
                                AtlasGraphUtilsV2.deleteProperty(entityVertex, PENDING_TASKS_PROPERTY_KEY, taskGuid);
//                            propagateDelete = false;  TODO: Uncomment when all unnecessary ADD tasks are resolved
                            }
                        }
                    }

                    if (propagateDelete) {
                        createAndQueueTask(CLASSIFICATION_PROPAGATION_DELETE, entityVertex, classificationVertex.getIdForDisplay(), classificationName);
                    }

                    entityVertices = new ArrayList<>();
                } else {
                    entityVertices = deleteDelegate.getHandler().removeTagPropagation(classificationVertex);

                    if (LOG.isDebugEnabled()) {
                        LOG.debug("Number of propagations to delete -> {}", entityVertices.size());
                    }
                }
            } else {
                entityVertices = new ArrayList<>();
            }

            // add associated entity to entityVertices list
            if (!entityVertices.contains(entityVertex)) {
                entityVertices.add(entityVertex);
            }

            // remove classifications from associated entity
            if (LOG.isDebugEnabled()) {
                LOG.debug("Removing classification: [{}] from: [{}][{}] with edge label: [{}]", classificationName,
                        getTypeName(entityVertex), entityGuid, CLASSIFICATION_LABEL);
            }

            AtlasEdge edge = getClassificationEdge(entityVertex, classificationVertex);

            deleteDelegate.getHandler().deleteEdgeReference(edge, CLASSIFICATION, false, true, entityVertex);

            traitNames.remove(classificationName);

            // update 'TRAIT_NAMES_PROPERTY_KEY' property
            entityVertex.removePropertyValue(TRAIT_NAMES_PROPERTY_KEY, classificationName);

            // update 'CLASSIFICATION_NAMES_KEY' property
            entityVertex.removeProperty(CLASSIFICATION_NAMES_KEY);

            entityVertex.setProperty(CLASSIFICATION_NAMES_KEY, getClassificationNamesString(traitNames));

            updateModificationMetadata(entityVertex);

            if(deletedClassifications.get(classification) == null) {
                deletedClassifications.put(classification, new HashSet<>());
            }
            //Add current Vertex to be notified
            deletedClassifications.get(classification).add(entityVertex);
        }

        Map<AtlasEntity, List<AtlasClassification>> entityClassification = new HashMap<>();

        for (AtlasClassification classification : deletedClassifications.keySet()) {
            Set<AtlasVertex> vertices = deletedClassifications.get(classification);
            if (CollectionUtils.isNotEmpty(vertices)) {
                List<AtlasEntity> propagatedEntities = updateClassificationText(classification, vertices);
                propagatedEntities.forEach(entity -> entityClassification.computeIfAbsent(entity, key -> new ArrayList<>()).add(classification));
            }
        }

        //Sending audit request for all entities at once
        for (Map.Entry<AtlasEntity, List<AtlasClassification>> atlasEntityListEntry : entityClassification.entrySet()) {
            entityChangeNotifier.onClassificationDeletedFromEntity(atlasEntityListEntry.getKey(), atlasEntityListEntry.getValue());
        }

        AtlasPerfTracer.log(perf);

    }
    private boolean isTaskMatchingWithVertexIdAndEntityGuid(AtlasTask task, String classificationVertexId, String entityGuid) {
        try {
            if (CLASSIFICATION_PROPAGATION_ADD.equals(task.getType())) {
                return task.getParameters().get(ClassificationTask.PARAM_CLASSIFICATION_VERTEX_ID).equals(classificationVertexId)
                        && task.getParameters().get(ClassificationTask.PARAM_ENTITY_GUID).equals(entityGuid);
            }
        } catch (NullPointerException npe) {
            LOG.warn("Task classificationVertexId or entityGuid is null");
        }
        return false;
    }

    private AtlasEntity updateClassificationText(AtlasVertex vertex) throws AtlasBaseException {
        String guid        = graphHelper.getGuid(vertex);
        AtlasEntity entity = instanceConverter.getAndCacheEntity(guid, ENTITY_CHANGE_NOTIFY_IGNORE_RELATIONSHIP_ATTRIBUTES);

        vertex.setProperty(CLASSIFICATION_TEXT_KEY, fullTextMapperV2.getClassificationTextForEntity(entity));
        return entity;
    }

    public void updateClassificationTextAndNames(AtlasVertex vertex) throws AtlasBaseException {
        if(CollectionUtils.isEmpty(vertex.getPropertyValues(Constants.TRAIT_NAMES_PROPERTY_KEY, String.class)) &&
                CollectionUtils.isEmpty(vertex.getPropertyValues(Constants.PROPAGATED_TRAIT_NAMES_PROPERTY_KEY, String.class))) {
            return;
        }

        String guid = graphHelper.getGuid(vertex);
        AtlasEntity entity = instanceConverter.getAndCacheEntity(guid, ENTITY_CHANGE_NOTIFY_IGNORE_RELATIONSHIP_ATTRIBUTES);
        List<String> classificationNames = new ArrayList<>();
        List<String> propagatedClassificationNames = new ArrayList<>();

        for (AtlasClassification classification : entity.getClassifications()) {
            if (isPropagatedClassification(classification, guid)) {
                propagatedClassificationNames.add(classification.getTypeName());
            } else {
                classificationNames.add(classification.getTypeName());
            }
        }

        vertex.setProperty(CLASSIFICATION_NAMES_KEY, getDelimitedClassificationNames(classificationNames));
        vertex.setProperty(PROPAGATED_CLASSIFICATION_NAMES_KEY, getDelimitedClassificationNames(propagatedClassificationNames));
        vertex.setProperty(CLASSIFICATION_TEXT_KEY, fullTextMapperV2.getClassificationTextForEntity(entity));
    }

    private boolean isPropagatedClassification(AtlasClassification classification, String guid) {
        String classificationEntityGuid = classification.getEntityGuid();

        return StringUtils.isNotEmpty(classificationEntityGuid) && !StringUtils.equals(classificationEntityGuid, guid);
    }

    private void addToClassificationNames(AtlasVertex entityVertex, String classificationName) {
        AtlasPerfMetrics.MetricRecorder metricRecorder = RequestContext.get().startMetricRecord("addToClassificationNames");

        try {
            AtlasGraphUtilsV2.addEncodedProperty(entityVertex, TRAIT_NAMES_PROPERTY_KEY, classificationName);

            String delimitedClassificationNames = entityVertex.getProperty(CLASSIFICATION_NAMES_KEY, String.class);

            if (StringUtils.isEmpty(delimitedClassificationNames)) {
                delimitedClassificationNames = CLASSIFICATION_NAME_DELIMITER + classificationName + CLASSIFICATION_NAME_DELIMITER;
            } else {
                delimitedClassificationNames = delimitedClassificationNames + classificationName + CLASSIFICATION_NAME_DELIMITER;
            }

            entityVertex.setProperty(CLASSIFICATION_NAMES_KEY, delimitedClassificationNames);
        } finally {
            RequestContext.get().endMetricRecord(metricRecorder);
        }
    }

    private String getClassificationNamesString(List<String> traitNames) {
        String ret = StringUtils.join(traitNames, CLASSIFICATION_NAME_DELIMITER);

        return StringUtils.isEmpty(ret) ? ret : CLASSIFICATION_NAME_DELIMITER + ret + CLASSIFICATION_NAME_DELIMITER;
    }

    public void updateClassifications(EntityMutationContext context, String guid, List<AtlasClassification> classifications) throws AtlasBaseException {
        MetricRecorder metricRecorder = RequestContext.get().startMetricRecord("updateClassifications");
        try {
            if (CollectionUtils.isEmpty(classifications)) {
                throw new AtlasBaseException(AtlasErrorCode.INVALID_CLASSIFICATION_PARAMS, "update", guid);
            }
            entityRetriever.verifyClassificationsPropagationMode(classifications);

            AtlasVertex entityVertex = AtlasGraphUtilsV2.findByGuid(this.graph, guid);

            if (entityVertex == null) {
                throw new AtlasBaseException(AtlasErrorCode.INSTANCE_GUID_NOT_FOUND, guid);
            }

            AtlasPerfTracer perf = null;

            if (AtlasPerfTracer.isPerfTraceEnabled(PERF_LOG)) {
                perf = AtlasPerfTracer.getPerfTracer(PERF_LOG, "EntityGraphMapper.updateClassifications");
            }

            String                    entityTypeName         = AtlasGraphUtilsV2.getTypeName(entityVertex);
            AtlasEntityType           entityType             = typeRegistry.getEntityTypeByName(entityTypeName);
            List<AtlasClassification> updatedClassifications = new ArrayList<>();
        List<AtlasVertex>         entitiesToPropagateTo  = new ArrayList<>();
        Set<AtlasVertex>          notificationVertices   = new HashSet<AtlasVertex>() {{ add(entityVertex); }};

<<<<<<< HEAD
            Map<AtlasVertex, List<AtlasClassification>> addedPropagations   = null;
            Map<AtlasClassification, List<AtlasVertex>> removedPropagations = new HashMap<>();
=======
        Map<AtlasVertex, List<AtlasClassification>> addedPropagations   = null;
        Map<AtlasClassification, List<AtlasVertex>> removedPropagations = new HashMap<>();
>>>>>>> 5da7de0f
        String propagationType = null;

            for (AtlasClassification classification : classifications) {
                MetricRecorder metricRecorderClassification = RequestContext.get().startMetricRecord("updateClassifications_classification");
                String classificationName       = classification.getTypeName();
                String classificationEntityGuid = classification.getEntityGuid();

                if (StringUtils.isEmpty(classificationEntityGuid)) {
                    classification.setEntityGuid(guid);
                }

                if (StringUtils.isNotEmpty(classificationEntityGuid) && !StringUtils.equalsIgnoreCase(guid, classificationEntityGuid)) {
                    throw new AtlasBaseException(AtlasErrorCode.CLASSIFICATION_UPDATE_FROM_PROPAGATED_ENTITY, classificationName);
                }

                AtlasVertex classificationVertex = getClassificationVertex(entityVertex, classificationName);

                if (classificationVertex == null) {
                    throw new AtlasBaseException(AtlasErrorCode.CLASSIFICATION_NOT_ASSOCIATED_WITH_ENTITY, classificationName);
                }

                if (LOG.isDebugEnabled()) {
                    LOG.debug("Updating classification {} for entity {}", classification, guid);
                }

                AtlasClassification currentClassification = entityRetriever.toAtlasClassification(classificationVertex);

                if (currentClassification == null) {
                    continue;
                }

                validateAndNormalizeForUpdate(classification);

                boolean isClassificationUpdated = false;

                // check for attribute update
                Map<String, Object> updatedAttributes = classification.getAttributes();

                if (MapUtils.isNotEmpty(updatedAttributes)) {
                    for (String attributeName : updatedAttributes.keySet()) {
                        currentClassification.setAttribute(attributeName, updatedAttributes.get(attributeName));
                    }
                    createAndQueueTask(CLASSIFICATION_PROPAGATION_TEXT_UPDATE, entityVertex, classificationVertex.getIdForDisplay(), classification.getTypeName());
                }

<<<<<<< HEAD
                // check for validity period update
                List<TimeBoundary> currentValidityPeriods = currentClassification.getValidityPeriods();
                List<TimeBoundary> updatedValidityPeriods = classification.getValidityPeriods();
=======
                createAndQueueTask(CLASSIFICATION_PROPAGATION_TEXT_UPDATE, entityVertex, classificationVertex.getIdForDisplay(), classification.getTypeName());
            }
>>>>>>> 5da7de0f

                if (!Objects.equals(currentValidityPeriods, updatedValidityPeriods)) {
                    currentClassification.setValidityPeriods(updatedValidityPeriods);
                    isClassificationUpdated = true;
                }

                boolean removePropagation = false;
                // check for removePropagationsOnEntityDelete update
                Boolean currentRemovePropagations = currentClassification.getRemovePropagationsOnEntityDelete();
                Boolean updatedRemovePropagations = classification.getRemovePropagationsOnEntityDelete();
                if (updatedRemovePropagations != null && !updatedRemovePropagations.equals(currentRemovePropagations)) {
                    AtlasGraphUtilsV2.setEncodedProperty(classificationVertex, CLASSIFICATION_VERTEX_REMOVE_PROPAGATIONS_KEY, updatedRemovePropagations);
                    isClassificationUpdated = true;

                    boolean isEntityDeleted = DELETED.toString().equals(entityVertex.getProperty(STATE_PROPERTY_KEY, String.class));
                    if (isEntityDeleted && updatedRemovePropagations) {
                        removePropagation = true;
                    }
                }

<<<<<<< HEAD
                if (isClassificationUpdated) {
                    List<AtlasVertex> propagatedEntityVertices = graphHelper.getAllPropagatedEntityVertices(classificationVertex);

                    notificationVertices.addAll(propagatedEntityVertices);
                }
=======
            if (isClassificationUpdated) {
                List<AtlasVertex> propagatedEntityVertices = graphHelper.getAllPropagatedEntityVertices(classificationVertex);
                notificationVertices.addAll(propagatedEntityVertices);
            }
>>>>>>> 5da7de0f

                if (LOG.isDebugEnabled()) {
                    LOG.debug("updating vertex {} for trait {}", string(classificationVertex), classificationName);
                }

                mapClassification(EntityOperation.UPDATE, context, classification, entityType, entityVertex, classificationVertex);
                updateModificationMetadata(entityVertex);

            /* -----------------------------
               | Current Tag | Updated Tag |
               | Propagation | Propagation |
               |-------------|-------------|
               |   true      |    true     | => no-op
               |-------------|-------------|
               |   false     |    false    | => no-op
               |-------------|-------------|
               |   false     |    true     | => Add Tag Propagation (send ADD classification notifications)
               |-------------|-------------|
               |   true      |    false    | => Remove Tag Propagation (send REMOVE classification notifications)
               |-------------|-------------| */

                Boolean currentTagPropagation = currentClassification.isPropagate();
                Boolean updatedTagPropagation = classification.isPropagate();
                Boolean currentRestrictPropagationThroughLineage = currentClassification.getRestrictPropagationThroughLineage();
                Boolean updatedRestrictPropagationThroughLineage = classification.getRestrictPropagationThroughLineage();
                Boolean currentRestrictPropagationThroughHierarchy = currentClassification.getRestrictPropagationThroughHierarchy();
                Boolean updatedRestrictPropagationThroughHierarchy = classification.getRestrictPropagationThroughHierarchy();
                if (updatedRestrictPropagationThroughLineage == null) {
                    updatedRestrictPropagationThroughLineage = currentRestrictPropagationThroughLineage;
                    classification.setRestrictPropagationThroughLineage(updatedRestrictPropagationThroughLineage);
                }
                if (updatedRestrictPropagationThroughHierarchy == null) {
                    updatedRestrictPropagationThroughHierarchy = currentRestrictPropagationThroughHierarchy;
                    classification.setRestrictPropagationThroughHierarchy(updatedRestrictPropagationThroughHierarchy);
                }

                String propagationMode = CLASSIFICATION_PROPAGATION_MODE_DEFAULT;
                if (updatedTagPropagation) {
                    // determinePropagationMode also validates the propagation restriction option values
                    propagationMode = entityRetriever.determinePropagationMode(updatedRestrictPropagationThroughLineage, updatedRestrictPropagationThroughHierarchy);
                }

                if ((!Objects.equals(updatedRemovePropagations, currentRemovePropagations) ||
                        !Objects.equals(currentTagPropagation, updatedTagPropagation) ||
                        !Objects.equals(currentRestrictPropagationThroughLineage, updatedRestrictPropagationThroughLineage)) &&
                        taskManagement != null && DEFERRED_ACTION_ENABLED) {

<<<<<<< HEAD
                    propagationType = CLASSIFICATION_PROPAGATION_ADD;
=======
                propagationType = CLASSIFICATION_PROPAGATION_ADD;
>>>>>>> 5da7de0f
                if(currentRestrictPropagationThroughLineage != updatedRestrictPropagationThroughLineage || currentRestrictPropagationThroughHierarchy != updatedRestrictPropagationThroughHierarchy){
                    propagationType = CLASSIFICATION_REFRESH_PROPAGATION;
                }
                if (removePropagation || !updatedTagPropagation) {
                    propagationType = CLASSIFICATION_PROPAGATION_DELETE;
                }
                createAndQueueTask(propagationType, entityVertex, classificationVertex.getIdForDisplay(), classificationName, currentRestrictPropagationThroughLineage,currentRestrictPropagationThroughHierarchy);
                updatedTagPropagation = null;
                }

                // compute propagatedEntityVertices once and use it for subsequent iterations and notifications
                if (updatedTagPropagation != null && (currentTagPropagation != updatedTagPropagation || currentRestrictPropagationThroughLineage != updatedRestrictPropagationThroughLineage || currentRestrictPropagationThroughHierarchy != updatedRestrictPropagationThroughHierarchy)) {
                    if (updatedTagPropagation) {
                        if (updatedRestrictPropagationThroughLineage != null && !currentRestrictPropagationThroughLineage && updatedRestrictPropagationThroughLineage) {
                            deleteDelegate.getHandler().removeTagPropagation(classificationVertex);
                        }
                        if (updatedRestrictPropagationThroughHierarchy != null && !currentRestrictPropagationThroughHierarchy && updatedRestrictPropagationThroughHierarchy) {
                            deleteDelegate.getHandler().removeTagPropagation(classificationVertex);
                        }
                        if (CollectionUtils.isEmpty(entitiesToPropagateTo)) {
                            if (updatedRemovePropagations ==null) {
                                propagationMode = CLASSIFICATION_PROPAGATION_MODE_DEFAULT;
                            }
                            Boolean toExclude = propagationMode == CLASSIFICATION_VERTEX_RESTRICT_PROPAGATE_THROUGH_LINEAGE ? true : false;
                            entitiesToPropagateTo = entityRetriever.getImpactedVerticesV2(entityVertex, null, classificationVertex.getIdForDisplay(), CLASSIFICATION_PROPAGATION_MODE_LABELS_MAP.get(propagationMode),toExclude);
                        }

                        if (CollectionUtils.isNotEmpty(entitiesToPropagateTo)) {
                            if (addedPropagations == null) {
                                addedPropagations = new HashMap<>(entitiesToPropagateTo.size());

                                for (AtlasVertex entityToPropagateTo : entitiesToPropagateTo) {
                                    addedPropagations.put(entityToPropagateTo, new ArrayList<>());
                                }
                            }

                            List<AtlasVertex> entitiesPropagatedTo = deleteDelegate.getHandler().addTagPropagation(classificationVertex, entitiesToPropagateTo);

                            if (entitiesPropagatedTo != null) {
                                for (AtlasVertex entityPropagatedTo : entitiesPropagatedTo) {
                                    addedPropagations.get(entityPropagatedTo).add(classification);
                                }
                            }
                        }
                    } else {
                        List<AtlasVertex> impactedVertices = deleteDelegate.getHandler().removeTagPropagation(classificationVertex);

                        if (CollectionUtils.isNotEmpty(impactedVertices)) {
                        /*
                            removedPropagations is a HashMap of entity against list of classifications i.e. for each entity 1 entry in the map.
                            Maintaining classification wise entity list lets us send the audit request in bulk,
                            since 1 classification is applied to many entities (including the child entities).
                            Eg. If a classification is being propagated to 1000 entities, its edge count would be 2000, as per removedPropagations map
                            we would have 2000 entries and value would always be 1 classification wrapped in a list.
                            By this rearrangement we maintain an entity list against each classification, as of now its entry size would be 1 (as per request from UI)
                            instead of 2000. Moreover this allows us to send audit request classification wise instead of separate requests for each entities.
                            This reduces audit calls from 2000 to 1.
                         */
                            removedPropagations.put(classification, impactedVertices);
                        }
                    }
                }

                updatedClassifications.add(currentClassification);

                RequestContext.get().endMetricRecord(metricRecorderClassification);
            }

            if (CollectionUtils.isNotEmpty(entitiesToPropagateTo)) {
                notificationVertices.addAll(entitiesToPropagateTo);
            }
            LOG.info("Sending notificsstion for {} vertices", notificationVertices.size());

            for (AtlasVertex vertex : notificationVertices) {
                AtlasPerfMetrics.MetricRecorder metricRecorderEntity = RequestContext.get().startMetricRecord("updateClassifications_entity");
                String      entityGuid = graphHelper.getGuid(vertex);
                AtlasEntity entity     = instanceConverter.getAndCacheEntity(entityGuid, ENTITY_CHANGE_NOTIFY_IGNORE_RELATIONSHIP_ATTRIBUTES);

                if (entity != null) {
                    vertex.setProperty(CLASSIFICATION_TEXT_KEY, fullTextMapperV2.getClassificationTextForEntity(entity));
                    entityChangeNotifier.onClassificationUpdatedToEntity(entity, updatedClassifications);
            }
        RequestContext.get().endMetricRecord(metricRecorderEntity);}

            if (MapUtils.isNotEmpty(removedPropagations)) {
                AtlasPerfMetrics.MetricRecorder metricRecorderEntity = RequestContext.get().startMetricRecord("updateClassifications_removeProp");
                for (AtlasClassification classification : removedPropagations.keySet()) {
                    List<AtlasVertex> propagatedVertices = removedPropagations.get(classification);
                    List<AtlasEntity> propagatedEntities = updateClassificationText(classification, propagatedVertices);

                    //Sending audit request for all entities at once
                    entityChangeNotifier.onClassificationsDeletedFromEntities(propagatedEntities, Collections.singletonList(classification));
                }
                RequestContext.get().endMetricRecord(metricRecorderEntity);
            }

            AtlasPerfTracer.log(perf);
        } finally {
            RequestContext.get().endMetricRecord(metricRecorder);
        }
    }

    private AtlasEdge mapClassification(EntityOperation operation,  final EntityMutationContext context, AtlasClassification classification,
                                        AtlasEntityType entityType, AtlasVertex parentInstanceVertex, AtlasVertex traitInstanceVertex)
                                        throws AtlasBaseException {
        MetricRecorder metricRecorder = RequestContext.get().startMetricRecord("mapClassification");
        try {
            if (classification.getValidityPeriods() != null) {
                String strValidityPeriods = AtlasJson.toJson(classification.getValidityPeriods());

                AtlasGraphUtilsV2.setEncodedProperty(traitInstanceVertex, CLASSIFICATION_VALIDITY_PERIODS_KEY, strValidityPeriods);
            } else {
                // if 'null', don't update existing value in the classification
            }

            if (classification.isPropagate() != null) {
                AtlasGraphUtilsV2.setEncodedProperty(traitInstanceVertex, CLASSIFICATION_VERTEX_PROPAGATE_KEY, classification.isPropagate());
            }

            if (classification.getRemovePropagationsOnEntityDelete() != null) {
                AtlasGraphUtilsV2.setEncodedProperty(traitInstanceVertex, CLASSIFICATION_VERTEX_REMOVE_PROPAGATIONS_KEY, classification.getRemovePropagationsOnEntityDelete());
            }

            if(classification.getRestrictPropagationThroughLineage() != null){
                AtlasGraphUtilsV2.setEncodedProperty(traitInstanceVertex, CLASSIFICATION_VERTEX_RESTRICT_PROPAGATE_THROUGH_LINEAGE, classification.getRestrictPropagationThroughLineage());
            }

            if(classification.getRestrictPropagationThroughHierarchy() != null){
                AtlasGraphUtilsV2.setEncodedProperty(traitInstanceVertex, CLASSIFICATION_VERTEX_RESTRICT_PROPAGATE_THROUGH_HIERARCHY, classification.getRestrictPropagationThroughHierarchy());
            }

            // map all the attributes to this newly created AtlasVertex
            mapAttributes(classification, traitInstanceVertex, operation, context);

            AtlasEdge ret = getClassificationEdge(parentInstanceVertex, traitInstanceVertex);

            if (ret == null) {
                ret = graphHelper.addClassificationEdge(parentInstanceVertex, traitInstanceVertex, false);
            }

            return ret;
        } finally {
            RequestContext.get().endMetricRecord(metricRecorder);
        }
    }

    public void deleteClassifications(String guid) throws AtlasBaseException {
        AtlasVertex instanceVertex = AtlasGraphUtilsV2.findByGuid(this.graph, guid);

        if (instanceVertex == null) {
            throw new AtlasBaseException(AtlasErrorCode.INSTANCE_GUID_NOT_FOUND, guid);
        }

        List<String> traitNames = getTraitNames(instanceVertex);

        if (CollectionUtils.isNotEmpty(traitNames)) {
            for (String traitName : traitNames) {
                deleteClassification(guid, traitName);
            }
        }
    }

    public void updateClassificationTextPropagation(String classificationVertexId) throws AtlasBaseException {
        if (StringUtils.isEmpty(classificationVertexId)) {
            LOG.warn("updateClassificationTextPropagation(classificationVertexId={}): classification vertex id is empty", classificationVertexId);
            return;
        }
        AtlasVertex classificationVertex = graph.getVertex(classificationVertexId);
        AtlasClassification classification = entityRetriever.toAtlasClassification(classificationVertex);
        LOG.info("Fetched classification : {} ", classification.toString());
        List<AtlasVertex> impactedVertices = graphHelper.getAllPropagatedEntityVertices(classificationVertex);
        LOG.info("impactedVertices : {}", impactedVertices.size());
        int batchSize = 100;
        for (int i = 0; i < impactedVertices.size(); i += batchSize) {
            int end = Math.min(i + batchSize, impactedVertices.size());
            List<AtlasVertex> batch = impactedVertices.subList(i, end);
            for (AtlasVertex vertex : batch) {
                String entityGuid = graphHelper.getGuid(vertex);
                AtlasEntity entity = instanceConverter.getAndCacheEntity(entityGuid, true);

                if (entity != null) {
                    vertex.setProperty(CLASSIFICATION_TEXT_KEY, fullTextMapperV2.getClassificationTextForEntity(entity));
                    entityChangeNotifier.onClassificationUpdatedToEntity(entity, Collections.singletonList(classification));
                }
            }
            transactionInterceptHelper.intercept();
            LOG.info("Updated classificationText from {} for {}", i, batchSize);
        }
    }

    public List<String> deleteClassificationPropagation(String entityGuid, String classificationVertexId) throws AtlasBaseException {
        try {
            if (StringUtils.isEmpty(classificationVertexId)) {
                LOG.warn("deleteClassificationPropagation(classificationVertexId={}): classification vertex id is empty", classificationVertexId);

                return null;
            }

            AtlasVertex classificationVertex = graph.getVertex(classificationVertexId);
            if (classificationVertex == null) {
                LOG.warn("deleteClassificationPropagation(classificationVertexId={}): classification vertex not found", classificationVertexId);

                return null;
            }

            AtlasClassification classification = entityRetriever.toAtlasClassification(classificationVertex);

            List<AtlasEdge> propagatedEdges = getPropagatedEdges(classificationVertex);
            if (propagatedEdges.isEmpty()) {
                LOG.warn("deleteClassificationPropagation(classificationVertexId={}): classification edges empty", classificationVertexId);

                return null;
            }

            int propagatedEdgesSize = propagatedEdges.size();

            LOG.info(String.format("Number of edges to be deleted : %s for classification vertex with id : %s", propagatedEdgesSize, classificationVertexId));

            List<String> deletedPropagationsGuid = processClassificationEdgeDeletionInChunk(classification, propagatedEdges);

            deleteDelegate.getHandler().deleteClassificationVertex(classificationVertex, true);

            transactionInterceptHelper.intercept();

            return deletedPropagationsGuid;
        } catch (Exception e) {
            LOG.error("Error while removing classification id {} with error {} ", classificationVertexId, e.getMessage());
            throw new AtlasBaseException(e);
        }
    }

    public void deleteClassificationOnlyPropagation(Set<String> deletedEdgeIds) throws AtlasBaseException {
        RequestContext.get().getDeletedEdgesIds().clear();
        RequestContext.get().getDeletedEdgesIds().addAll(deletedEdgeIds);

        for (AtlasEdge edge : deletedEdgeIds.stream().map(x -> graph.getEdge(x)).collect(Collectors.toList())) {

            boolean isRelationshipEdge = deleteDelegate.getHandler().isRelationshipEdge(edge);
            String  relationshipGuid   = GraphHelper.getRelationshipGuid(edge);

            if (edge == null || !isRelationshipEdge) {
                continue;
            }

            List<AtlasVertex> currentClassificationVertices = getPropagatableClassifications(edge);

            for (AtlasVertex currentClassificationVertex : currentClassificationVertices) {
                LOG.info("Starting Classification {} Removal for deletion of edge {}",currentClassificationVertex.getIdForDisplay(), edge.getIdForDisplay());
                boolean isTermEntityEdge = isTermEntityEdge(edge);
                boolean removePropagationOnEntityDelete = getRemovePropagations(currentClassificationVertex);

                if (!(isTermEntityEdge || removePropagationOnEntityDelete)) {
                    LOG.debug("This edge is not term edge or remove propagation isn't enabled");
                    continue;
                }

                processClassificationDeleteOnlyPropagation(currentClassificationVertex, relationshipGuid);
                LOG.info("Finished Classification {} Removal for deletion of edge {}",currentClassificationVertex.getIdForDisplay(), edge.getIdForDisplay());
            }
        }
    }

    public void deleteClassificationOnlyPropagation(String deletedEdgeId, String classificationVertexId) throws AtlasBaseException {
        RequestContext.get().getDeletedEdgesIds().clear();
        RequestContext.get().getDeletedEdgesIds().add(deletedEdgeId);

        AtlasEdge edge = graph.getEdge(deletedEdgeId);

        boolean isRelationshipEdge = deleteDelegate.getHandler().isRelationshipEdge(edge);
        String  relationshipGuid   = GraphHelper.getRelationshipGuid(edge);

        if (edge == null || !isRelationshipEdge) {
            return;
        }

        AtlasVertex currentClassificationVertex = graph.getVertex(classificationVertexId);
        if (currentClassificationVertex == null) {
            LOG.warn("Classification Vertex with ID {} is not present or Deleted", classificationVertexId);
            return;
        }

        List<AtlasVertex> currentClassificationVertices = getPropagatableClassifications(edge);
        if (! currentClassificationVertices.contains(currentClassificationVertex)) {
            return;
        }

        boolean isTermEntityEdge = isTermEntityEdge(edge);
        boolean removePropagationOnEntityDelete = getRemovePropagations(currentClassificationVertex);

        if (!(isTermEntityEdge || removePropagationOnEntityDelete)) {
            LOG.debug("This edge is not term edge or remove propagation isn't enabled");
            return;
        }

        processClassificationDeleteOnlyPropagation(currentClassificationVertex, relationshipGuid);

        LOG.info("Finished Classification {} Removal for deletion of edge {}",currentClassificationVertex.getIdForDisplay(), edge.getIdForDisplay());
    }

    public void deleteClassificationOnlyPropagation(String classificationId, String referenceVertexId, boolean isTermEntityEdge) throws AtlasBaseException {
        AtlasVertex classificationVertex = graph.getVertex(classificationId);
        AtlasVertex referenceVertex = graph.getVertex(referenceVertexId);

        if (classificationVertex == null) {
            LOG.warn("Classification Vertex with ID {} is not present or Deleted", classificationId);
            return;
        }
        /*
            If reference vertex is deleted, we can consider that as this connected vertex was deleted
             some other task was created before it to remove propagations. No need to execute this task.
         */
        if (referenceVertex == null) {
            LOG.warn("Reference Vertex {} is deleted", referenceVertexId);
            return;
        }

        if (!GraphHelper.propagatedClassificationAttachedToVertex(classificationVertex, referenceVertex)) {
            LOG.warn("No Classification is attached to the reference vertex {} for classification {}", referenceVertexId, classificationId);
            return;
        }

        boolean removePropagationOnEntityDelete = getRemovePropagations(classificationVertex);

        if (!(isTermEntityEdge || removePropagationOnEntityDelete)) {
            LOG.debug("This edge is not term edge or remove propagation isn't enabled");
            return;
        }

        processClassificationDeleteOnlyPropagation(classificationVertex, null);

        LOG.info("Completed propagation removal via edge for classification {}", classificationId);
    }

    public void classificationRefreshPropagation(String classificationId) throws AtlasBaseException {
        AtlasPerfMetrics.MetricRecorder classificationRefreshPropagationMetricRecorder = RequestContext.get().startMetricRecord("classificationRefreshPropagation");

        AtlasVertex currentClassificationVertex             = graph.getVertex(classificationId);
        if (currentClassificationVertex == null) {
            LOG.warn("Classification vertex with ID {} is deleted", classificationId);
            return;
        }

        String              sourceEntityId                  = getClassificationEntityGuid(currentClassificationVertex);
        AtlasVertex         sourceEntityVertex              = AtlasGraphUtilsV2.findByGuid(this.graph, sourceEntityId);
        AtlasClassification classification                  = entityRetriever.toAtlasClassification(currentClassificationVertex);

        String propagationMode;

        Boolean restrictPropagationThroughLineage = AtlasGraphUtilsV2.getProperty(currentClassificationVertex, CLASSIFICATION_VERTEX_RESTRICT_PROPAGATE_THROUGH_LINEAGE, Boolean.class);
        Boolean restrictPropagationThroughHierarchy = AtlasGraphUtilsV2.getProperty(currentClassificationVertex, CLASSIFICATION_VERTEX_RESTRICT_PROPAGATE_THROUGH_HIERARCHY, Boolean.class);

        propagationMode = entityRetriever.determinePropagationMode(restrictPropagationThroughLineage,restrictPropagationThroughHierarchy);
        Boolean toExclude = propagationMode == CLASSIFICATION_PROPAGATION_MODE_RESTRICT_LINEAGE ? true:false;

        List<String> propagatedVerticesIds = GraphHelper.getPropagatedVerticesIds(currentClassificationVertex);
        LOG.info("{} entity vertices have classification with id {} attached", propagatedVerticesIds.size(), classificationId);

        List<String> verticesIdsToAddClassification =  new ArrayList<>();
        List<String> propagatedVerticesIdWithoutEdge = entityRetriever.getImpactedVerticesIdsClassificationAttached(sourceEntityVertex , classificationId,
                CLASSIFICATION_PROPAGATION_MODE_LABELS_MAP.get(propagationMode),toExclude, verticesIdsToAddClassification);

        LOG.info("To add classification with id {} to {} vertices", classificationId, verticesIdsToAddClassification.size());

        List<String> verticesIdsToRemove = (List<String>)CollectionUtils.subtract(propagatedVerticesIds, propagatedVerticesIdWithoutEdge);

        List<AtlasVertex> verticesToRemove = verticesIdsToRemove.stream()
                .map(x -> graph.getVertex(x))
                .filter(vertex -> vertex != null)
                .collect(Collectors.toList());

        List<AtlasVertex> verticesToAddClassification  = verticesIdsToAddClassification.stream()
                .map(x -> graph.getVertex(x))
                .filter(vertex -> vertex != null)
                .collect(Collectors.toList());

        //Remove classifications from unreachable vertices
        processPropagatedClassificationDeletionFromVertices(verticesToRemove, currentClassificationVertex, classification);

        //Add classification to the reachable vertices
        if (CollectionUtils.isEmpty(verticesToAddClassification)) {
            LOG.debug("propagateClassification(entityGuid={}, classificationVertexId={}): found no entities to propagate the classification", sourceEntityId, classificationId);
            return;
        }
        processClassificationPropagationAddition(verticesToAddClassification, currentClassificationVertex);

        LOG.info("Completed refreshing propagation for classification with vertex id {} with classification name {} and source entity {}",classificationId,
                classification.getTypeName(), classification.getEntityGuid());

        RequestContext.get().endMetricRecord(classificationRefreshPropagationMetricRecorder);
    }

    private void processClassificationDeleteOnlyPropagation(AtlasVertex currentClassificationVertex, String relationshipGuid) throws AtlasBaseException {
        String              classificationId                = currentClassificationVertex.getIdForDisplay();
        String              sourceEntityId                  = getClassificationEntityGuid(currentClassificationVertex);
        AtlasVertex         sourceEntityVertex              = AtlasGraphUtilsV2.findByGuid(this.graph, sourceEntityId);
        AtlasClassification classification                  = entityRetriever.toAtlasClassification(currentClassificationVertex);

        String propagationMode;

        Boolean restrictPropagationThroughLineage = AtlasGraphUtilsV2.getProperty(currentClassificationVertex, CLASSIFICATION_VERTEX_RESTRICT_PROPAGATE_THROUGH_LINEAGE, Boolean.class);
        Boolean restrictPropagationThroughHierarchy = AtlasGraphUtilsV2.getProperty(currentClassificationVertex, CLASSIFICATION_VERTEX_RESTRICT_PROPAGATE_THROUGH_HIERARCHY, Boolean.class);
        propagationMode = entityRetriever.determinePropagationMode(restrictPropagationThroughLineage,restrictPropagationThroughHierarchy);
        Boolean toExclude = propagationMode == CLASSIFICATION_PROPAGATION_MODE_RESTRICT_LINEAGE ? true : false;
        List<String> propagatedVerticesIds = GraphHelper.getPropagatedVerticesIds(currentClassificationVertex);
        LOG.info("Traversed {} vertices including edge with relationship GUID {} for classification vertex {}", propagatedVerticesIds.size(), relationshipGuid, classificationId);

        List<String> propagatedVerticesIdWithoutEdge = entityRetriever.getImpactedVerticesIds(sourceEntityVertex, relationshipGuid , classificationId,
                CLASSIFICATION_PROPAGATION_MODE_LABELS_MAP.get(propagationMode),toExclude);

        LOG.info("Traversed {} vertices except edge with relationship GUID {} for classification vertex {}", propagatedVerticesIdWithoutEdge.size(), relationshipGuid, classificationId);

        List<String> verticesIdsToRemove = (List<String>)CollectionUtils.subtract(propagatedVerticesIds, propagatedVerticesIdWithoutEdge);

        List<AtlasVertex> verticesToRemove = verticesIdsToRemove.stream()
                .map(x -> graph.getVertex(x))
                .filter(vertex -> vertex != null)
                .collect(Collectors.toList());

        propagatedVerticesIdWithoutEdge.clear();
        propagatedVerticesIds.clear();

        LOG.info("To delete classification from {} vertices for deletion of edge with relationship GUID {} and classification {}", verticesToRemove.size(), relationshipGuid, classificationId);

        processPropagatedClassificationDeletionFromVertices(verticesToRemove, currentClassificationVertex, classification);

        LOG.info("Completed remove propagation for edge with relationship GUID {} and classification vertex {} with classification name {} and source entity {}", relationshipGuid,
                classificationId, classification.getTypeName(), classification.getEntityGuid());
    }

    private void processPropagatedClassificationDeletionFromVertices(List<AtlasVertex> VerticesToRemoveTag, AtlasVertex classificationVertex, AtlasClassification classification) throws AtlasBaseException {
        AtlasPerfMetrics.MetricRecorder propagatedClassificationDeletionMetricRecorder = RequestContext.get().startMetricRecord("processPropagatedClassificationDeletionFromVertices");

        int propagatedVerticesSize = VerticesToRemoveTag.size();
        int toIndex;
        int offset = 0;

        LOG.info("To delete classification of vertex id {} from {} entity vertices", classificationVertex.getIdForDisplay(), propagatedVerticesSize);

        try {
            do {
                toIndex = ((offset + CHUNK_SIZE > propagatedVerticesSize) ? propagatedVerticesSize : (offset + CHUNK_SIZE));
                List<AtlasVertex> verticesChunkToRemoveTag = VerticesToRemoveTag.subList(offset, toIndex);

                List<String> impactedGuids = verticesChunkToRemoveTag.stream()
                        .map(entityVertex -> GraphHelper.getGuid(entityVertex))
                        .collect(Collectors.toList());
                GraphTransactionInterceptor.lockObjectAndReleasePostCommit(impactedGuids);

                List<AtlasVertex> updatedVertices = deleteDelegate.getHandler().removeTagPropagation(classificationVertex, verticesChunkToRemoveTag);
                List<AtlasEntity> updatedEntities = updateClassificationText(classification, updatedVertices);
                entityChangeNotifier.onClassificationsDeletedFromEntities(updatedEntities, Collections.singletonList(classification));

                offset += CHUNK_SIZE;

                transactionInterceptHelper.intercept();

            } while (offset < propagatedVerticesSize);
        } catch (AtlasBaseException exception) {
            LOG.error("Error while removing classification from vertices with classification vertex id {}", classificationVertex.getIdForDisplay());
            throw exception;
        } finally {
            RequestContext.get().endMetricRecord(propagatedClassificationDeletionMetricRecorder);
        }
    }

    List<String> processClassificationEdgeDeletionInChunk(AtlasClassification classification, List<AtlasEdge> propagatedEdges) throws AtlasBaseException {
        List<String> deletedPropagationsGuid = new ArrayList<>();
        int propagatedEdgesSize = propagatedEdges.size();
        int toIndex;
        int offset = 0;

        do {
            toIndex = ((offset + CHUNK_SIZE > propagatedEdgesSize) ? propagatedEdgesSize : (offset + CHUNK_SIZE));

            List<AtlasVertex> entityVertices = deleteDelegate.getHandler().removeTagPropagation(classification, propagatedEdges.subList(offset, toIndex));
            List<String> impactedGuids = entityVertices.stream().map(x -> GraphHelper.getGuid(x)).collect(Collectors.toList());

            GraphTransactionInterceptor.lockObjectAndReleasePostCommit(impactedGuids);

            List<AtlasEntity>  propagatedEntities = updateClassificationText(classification, entityVertices);

            entityChangeNotifier.onClassificationsDeletedFromEntities(propagatedEntities, Collections.singletonList(classification));
            if(! propagatedEntities.isEmpty()) {
                deletedPropagationsGuid.addAll(propagatedEntities.stream().map(x -> x.getGuid()).collect(Collectors.toList()));
            }

            offset += CHUNK_SIZE;

            transactionInterceptHelper.intercept();

        } while (offset < propagatedEdgesSize);

        return deletedPropagationsGuid;
    }

    @GraphTransaction
    public void updateTagPropagations(String relationshipEdgeId, AtlasRelationship relationship) throws AtlasBaseException {
        AtlasEdge relationshipEdge = graph.getEdge(relationshipEdgeId);

        deleteDelegate.getHandler().updateTagPropagations(relationshipEdge, relationship);

        entityChangeNotifier.notifyPropagatedEntities();
    }

    private void validateClassificationExists(List<String> existingClassifications, List<String> suppliedClassifications) throws AtlasBaseException {
        Set<String> existingNames = new HashSet<>(existingClassifications);
        for (String classificationName : suppliedClassifications) {
            if (!existingNames.contains(classificationName)) {
                throw new AtlasBaseException(AtlasErrorCode.CLASSIFICATION_NOT_ASSOCIATED_WITH_ENTITY, classificationName);
            }
        }
    }

    private void validateClassificationExists(List<String> existingClassifications, String suppliedClassificationName) throws AtlasBaseException {
        if (!existingClassifications.contains(suppliedClassificationName)) {
            throw new AtlasBaseException(AtlasErrorCode.CLASSIFICATION_NOT_ASSOCIATED_WITH_ENTITY, suppliedClassificationName);
        }
    }

    private AtlasEdge getOrCreateRelationship(AtlasVertex end1Vertex, AtlasVertex end2Vertex, String relationshipName,
                                              Map<String, Object> relationshipAttributes) throws AtlasBaseException {
        return relationshipStore.getOrCreate(end1Vertex, end2Vertex, new AtlasRelationship(relationshipName, relationshipAttributes));
    }

    private void recordEntityUpdate(AtlasVertex vertex) throws AtlasBaseException {
        if (vertex != null) {
            RequestContext req = RequestContext.get();

            if (!req.isUpdatedEntity(graphHelper.getGuid(vertex))) {
                updateModificationMetadata(vertex);

                req.recordEntityUpdate(entityRetriever.toAtlasEntityHeader(vertex));
            }
        }
    }

    private void recordEntityUpdateForNonRelationsipAttribute(AtlasVertex vertex) throws AtlasBaseException {
        if (vertex != null) {
            RequestContext req = RequestContext.get();

            if (!req.isUpdatedEntity(graphHelper.getGuid(vertex))) {
                updateModificationMetadata(vertex);

                req.recordEntityUpdateForNonRelationshipAttributes(entityRetriever.toAtlasEntityHeader(vertex));
            }
        }
    }


    private String getIdFromInVertex(AtlasEdge edge) {
        return getIdFromVertex(edge.getInVertex());
    }

    private String getIdFromOutVertex(AtlasEdge edge) {
        return getIdFromVertex(edge.getOutVertex());
    }

    private String getIdFromBothVertex(AtlasEdge currentEdge, AtlasVertex parentEntityVertex) {
        String parentEntityId  = getIdFromVertex(parentEntityVertex);
        String currentEntityId = getIdFromVertex(currentEdge.getInVertex());

        if (StringUtils.equals(currentEntityId, parentEntityId)) {
            currentEntityId = getIdFromOutVertex(currentEdge);
        }


        return currentEntityId;
    }

    public void validateAndNormalizeForUpdate(AtlasClassification classification) throws AtlasBaseException {
        AtlasClassificationType type = typeRegistry.getClassificationTypeByName(classification.getTypeName());

        if (type == null) {
            throw new AtlasBaseException(AtlasErrorCode.CLASSIFICATION_NOT_FOUND, classification.getTypeName());
        }

        List<String> messages = new ArrayList<>();

        type.validateValueForUpdate(classification, classification.getTypeName(), messages);

        if (!messages.isEmpty()) {
            throw new AtlasBaseException(AtlasErrorCode.INVALID_PARAMETERS, messages);
        }

        type.getNormalizedValueForUpdate(classification);
    }

    public static String getSoftRefFormattedValue(AtlasObjectId objectId) {
        return getSoftRefFormattedString(objectId.getTypeName(), objectId.getGuid());
    }

    private static String getSoftRefFormattedString(String typeName, String resolvedGuid) {
        return String.format(SOFT_REF_FORMAT, typeName, resolvedGuid);
    }

    public void importActivateEntity(AtlasVertex vertex, AtlasEntity entity) {
        AtlasGraphUtilsV2.setEncodedProperty(vertex, STATE_PROPERTY_KEY, ACTIVE);

        if (MapUtils.isNotEmpty(entity.getRelationshipAttributes())) {
            Set<String> relatedEntitiesGuids = getRelatedEntitiesGuids(entity);
            activateEntityRelationships(vertex, relatedEntitiesGuids);
        }
    }

    private void activateEntityRelationships(AtlasVertex vertex, Set<String> relatedEntitiesGuids) {
        Iterator<AtlasEdge> edgeIterator = vertex.getEdges(AtlasEdgeDirection.BOTH).iterator();

        while (edgeIterator.hasNext()) {
            AtlasEdge edge = edgeIterator.next();

            if (AtlasGraphUtilsV2.getState(edge) != DELETED) {
                continue;
            }

            final String relatedEntityGuid;
            if (Objects.equals(edge.getInVertex().getId(), vertex.getId())) {
                relatedEntityGuid = AtlasGraphUtilsV2.getIdFromVertex(edge.getOutVertex());
            } else {
                relatedEntityGuid = AtlasGraphUtilsV2.getIdFromVertex(edge.getInVertex());
            }

            if (StringUtils.isEmpty(relatedEntityGuid) || !relatedEntitiesGuids.contains(relatedEntityGuid)) {
                continue;
            }

            edge.setProperty(STATE_PROPERTY_KEY, AtlasRelationship.Status.ACTIVE);
        }
    }

    private Set<String> getRelatedEntitiesGuids(AtlasEntity entity) {
        Set<String> relGuidsSet = new HashSet<>();

        for (Object o : entity.getRelationshipAttributes().values()) {
            if (o instanceof AtlasObjectId) {
                relGuidsSet.add(((AtlasObjectId) o).getGuid());
            } else if (o instanceof List) {
                for (Object id : (List) o) {
                    if (id instanceof AtlasObjectId) {
                        relGuidsSet.add(((AtlasObjectId) id).getGuid());
                    }
                }
            }
        }
        return relGuidsSet;
    }

    private void validateBusinessAttributes(AtlasVertex entityVertex, AtlasEntityType entityType, Map<String, Map<String, Object>> businessAttributes, boolean isOverwrite) throws AtlasBaseException {
        List<String> messages = new ArrayList<>();

        Map<String, Map<String, AtlasBusinessAttribute>> entityTypeBusinessMetadata = entityType.getBusinessAttributes();

        for (String bmName : businessAttributes.keySet()) {
            if (!entityTypeBusinessMetadata.containsKey(bmName)) {
                messages.add(bmName + ": invalid business-metadata for entity type " + entityType.getTypeName());

                continue;
            }

            Map<String, AtlasBusinessAttribute> entityTypeBusinessAttributes = entityTypeBusinessMetadata.get(bmName);
            Map<String, Object>                         entityBusinessAttributes     = businessAttributes.get(bmName);

            for (AtlasBusinessAttribute bmAttribute : entityTypeBusinessAttributes.values()) {
                AtlasType attrType  = bmAttribute.getAttributeType();
                String    attrName  = bmAttribute.getName();
                Object    attrValue = entityBusinessAttributes == null ? null : entityBusinessAttributes.get(attrName);
                String    fieldName = entityType.getTypeName() + "." + bmName + "." + attrName;

                if (attrValue != null) {
                    attrType.validateValue(attrValue, fieldName, messages);
                    boolean isValidLength = bmAttribute.isValidLength(attrValue);
                    if (!isValidLength) {
                        messages.add(fieldName + ":  Business attribute-value exceeds maximum length limit");
                    }

                } else if (!bmAttribute.getAttributeDef().getIsOptional()) {
                    final boolean isAttrValuePresent;

                    if (isOverwrite) {
                        isAttrValuePresent = false;
                    } else {
                        Object existingValue = AtlasGraphUtilsV2.getEncodedProperty(entityVertex, bmAttribute.getVertexPropertyName(), Object.class);

                        isAttrValuePresent = existingValue != null;
                    }

                    if (!isAttrValuePresent) {
                        messages.add(fieldName + ": mandatory business-metadata attribute value missing in type " + entityType.getTypeName());
                    }
                }
            }
        }

        if (!messages.isEmpty()) {
            throw new AtlasBaseException(AtlasErrorCode.INSTANCE_CRUD_INVALID_PARAMS, messages);
        }
    }

    public static void validateCustomAttributes(AtlasEntity entity) throws AtlasBaseException {
        Map<String, String> customAttributes = entity.getCustomAttributes();

        if (MapUtils.isNotEmpty(customAttributes)) {
            for (Map.Entry<String, String> entry : customAttributes.entrySet()) {
                String key   = entry.getKey();
                String value = entry.getValue();

                if (key.length() > CUSTOM_ATTRIBUTE_KEY_MAX_LENGTH) {
                    throw new AtlasBaseException(AtlasErrorCode.INVALID_CUSTOM_ATTRIBUTE_KEY_LENGTH, key);
                }

                Matcher matcher = CUSTOM_ATTRIBUTE_KEY_REGEX.matcher(key);

                if (!matcher.matches()) {
                    throw new AtlasBaseException(AtlasErrorCode.INVALID_CUSTOM_ATTRIBUTE_KEY_CHARACTERS, key);
                }

                if (StringUtils.isNotEmpty(CUSTOM_ATTRIBUTE_KEY_SPECIAL_PREFIX) && key.startsWith(CUSTOM_ATTRIBUTE_KEY_SPECIAL_PREFIX)) {
                    continue;
                }

                if (!key.startsWith(CUSTOM_ATTRIBUTE_KEY_SPECIAL_PREFIX) && value.length() > CUSTOM_ATTRIBUTE_VALUE_MAX_LENGTH) {
                    throw new AtlasBaseException(AtlasErrorCode.INVALID_CUSTOM_ATTRIBUTE_VALUE, value, String.valueOf(CUSTOM_ATTRIBUTE_VALUE_MAX_LENGTH));
                }
            }
        }
    }

    public static void validateLabels(Set<String> labels) throws AtlasBaseException {
        if (CollectionUtils.isNotEmpty(labels)) {
            for (String label : labels) {
                if (label.length() > LABEL_MAX_LENGTH.getInt()) {
                    throw new AtlasBaseException(AtlasErrorCode.INVALID_LABEL_LENGTH, label, String.valueOf(LABEL_MAX_LENGTH.getInt()));
                }

                Matcher matcher = LABEL_REGEX.matcher(label);

                if (!matcher.matches()) {
                    throw new AtlasBaseException(AtlasErrorCode.INVALID_LABEL_CHARACTERS, label);
                }
            }
        }
    }

    List<AtlasEntity> updateClassificationText(AtlasClassification classification, Collection<AtlasVertex> propagatedVertices) throws AtlasBaseException {
        List<AtlasEntity> propagatedEntities = new ArrayList<>();
        AtlasPerfMetrics.MetricRecorder metricRecorder = RequestContext.get().startMetricRecord("updateClassificationText");

        if(CollectionUtils.isNotEmpty(propagatedVertices)) {
            for(AtlasVertex vertex : propagatedVertices) {
                AtlasEntity entity = null;
                for (int i = 1; i <= MAX_NUMBER_OF_RETRIES; i++) {
                    try {
                        entity = instanceConverter.getAndCacheEntity(graphHelper.getGuid(vertex), ENTITY_CHANGE_NOTIFY_IGNORE_RELATIONSHIP_ATTRIBUTES);
                        break; //do not retry on success
                    } catch (AtlasBaseException ex) {
                        if (i == MAX_NUMBER_OF_RETRIES) {
                            LOG.error(String.format("Maximum retries reached for fetching vertex with id %s from graph. Retried %s times. Skipping...", vertex.getId(), i));
                            continue;
                        }
                        LOG.warn(String.format("Vertex with id %s could not be fetched from graph. Retrying for %s time", vertex.getId(), i));
                    }
                }

                if (entity != null) {
                    String classificationTextForEntity = fullTextMapperV2.getClassificationTextForEntity(entity);
                    vertex.setProperty(CLASSIFICATION_TEXT_KEY, classificationTextForEntity);
                    propagatedEntities.add(entity);
                }
            }
        }

        RequestContext.get().endMetricRecord(metricRecorder);
        return propagatedEntities;
    }



    private void updateLabels(AtlasVertex vertex, Set<String> labels) {
        if (CollectionUtils.isNotEmpty(labels)) {
            AtlasGraphUtilsV2.setEncodedProperty(vertex, LABELS_PROPERTY_KEY, getLabelString(labels));
        } else {
            vertex.removeProperty(LABELS_PROPERTY_KEY);
        }
    }

    private String getLabelString(Collection<String> labels) {
        String ret = null;

        if (!labels.isEmpty()) {
            ret = LABEL_NAME_DELIMITER + String.join(LABEL_NAME_DELIMITER, labels) + LABEL_NAME_DELIMITER;
        }

        return ret;
    }

    private void addToUpdatedBusinessAttributes(Map<String, Map<String, Object>> updatedBusinessAttributes, AtlasBusinessAttribute bmAttribute, Object attrValue) {
        String              bmName     = bmAttribute.getDefinedInType().getTypeName();
        Map<String, Object> attributes = updatedBusinessAttributes.get(bmName);

        if(attributes == null){
            attributes = new HashMap<>();

            updatedBusinessAttributes.put(bmName, attributes);
        }

        attributes.put(bmAttribute.getName(), attrValue);
    }

    private void createAndQueueTask(String taskType, AtlasVertex entityVertex, String classificationVertexId, String classificationName, Boolean currentPropagateThroughLineage, Boolean currentRestrictPropagationThroughHierarchy) throws AtlasBaseException{

        deleteDelegate.getHandler().createAndQueueTaskWithoutCheck(taskType, entityVertex, classificationVertexId,classificationName, null, currentPropagateThroughLineage,currentRestrictPropagationThroughHierarchy);
    }

    private void createAndQueueTask(String taskType, AtlasVertex entityVertex, String classificationVertexId, String classificationName) throws AtlasBaseException {
        deleteDelegate.getHandler().createAndQueueTaskWithoutCheck(taskType, entityVertex, classificationVertexId, classificationName, null);
    }

    public void removePendingTaskFromEntity(String entityGuid, String taskGuid) throws EntityNotFoundException {
        if (StringUtils.isEmpty(entityGuid) || StringUtils.isEmpty(taskGuid)) {
            return;
        }

        AtlasVertex entityVertex = graphHelper.getVertexForGUID(entityGuid);

        if (entityVertex == null) {
            LOG.warn("Error fetching vertex: {}", entityVertex);

            return;
        }

        entityVertex.removePropertyValue(PENDING_TASKS_PROPERTY_KEY, taskGuid);
    }

    public void removePendingTaskFromEdge(String edgeId, String taskGuid) throws AtlasBaseException {
        if (StringUtils.isEmpty(edgeId) || StringUtils.isEmpty(taskGuid)) {
            return;
        }

        AtlasEdge edge = graph.getEdge(edgeId);

        if (edge == null) {
            LOG.warn("Error fetching edge: {}", edgeId);

            return;
        }

        AtlasGraphUtilsV2.removeItemFromListProperty(edge, EDGE_PENDING_TASKS_PROPERTY_KEY, taskGuid);
    }


    public void addHasLineage(Set<AtlasEdge> inputOutputEdges, boolean isRestoreEntity) {
        AtlasPerfMetrics.MetricRecorder metricRecorder = RequestContext.get().startMetricRecord("addHasLineage");

        for (AtlasEdge atlasEdge : inputOutputEdges) {

            boolean isOutputEdge = PROCESS_OUTPUTS.equals(atlasEdge.getLabel());

            AtlasVertex processVertex = atlasEdge.getOutVertex();
            AtlasVertex assetVertex = atlasEdge.getInVertex();

            if (getEntityHasLineage(processVertex)) {
                AtlasGraphUtilsV2.setEncodedProperty(assetVertex, HAS_LINEAGE, true);
                continue;
            }

            String oppositeEdgeLabel = isOutputEdge ? PROCESS_INPUTS : PROCESS_OUTPUTS;

            Iterator<AtlasEdge> oppositeEdges = processVertex.getEdges(AtlasEdgeDirection.BOTH, oppositeEdgeLabel).iterator();
            boolean isHasLineageSet = false;
            while (oppositeEdges.hasNext()) {
                AtlasEdge oppositeEdge = oppositeEdges.next();
                AtlasVertex oppositeEdgeAssetVertex = oppositeEdge.getInVertex();

                if (getStatus(oppositeEdge) == ACTIVE && getStatus(oppositeEdgeAssetVertex) == ACTIVE) {
                    if (!isHasLineageSet) {
                        AtlasGraphUtilsV2.setEncodedProperty(assetVertex, HAS_LINEAGE, true);
                        AtlasGraphUtilsV2.setEncodedProperty(processVertex, HAS_LINEAGE, true);
                        isHasLineageSet = true;
                    }

                    if (isRestoreEntity) {
                        AtlasGraphUtilsV2.setEncodedProperty(oppositeEdgeAssetVertex, HAS_LINEAGE, true);
                    } else {
                        break;
                    }
                }
            }
        }
        RequestContext.get().endMetricRecord(metricRecorder);
    }


    public List<AtlasVertex> linkBusinessPolicy(String policyId, Set<String> linkGuids) {
        return linkGuids.stream().map(guid -> findByGuid(graph, guid)).filter(Objects::nonNull).filter(ev -> {
            Set<String> existingValues = ev.getMultiValuedSetProperty(ASSET_POLICY_GUIDS, String.class);
            return !existingValues.contains(policyId);
        }).peek(ev -> {
            Set<String> existingValues = ev.getMultiValuedSetProperty(ASSET_POLICY_GUIDS, String.class);
            existingValues.add(policyId);
            ev.setProperty(ASSET_POLICY_GUIDS, policyId);
            ev.setProperty(ASSET_POLICIES_COUNT, existingValues.size());

            updateModificationMetadata(ev);

            cacheDifferentialEntity(ev, existingValues);
        }).collect(Collectors.toList());
    }


    public List<AtlasVertex> unlinkBusinessPolicy(String policyId, Set<String> unlinkGuids) {
        return unlinkGuids.stream().map(guid -> AtlasGraphUtilsV2.findByGuid(graph, guid)).filter(Objects::nonNull).filter(ev -> {
            Set<String> existingValues = ev.getMultiValuedSetProperty(ASSET_POLICY_GUIDS, String.class);
            return existingValues.contains(policyId);
        }).peek(ev -> {
            Set<String> existingValues = ev.getMultiValuedSetProperty(ASSET_POLICY_GUIDS, String.class);
            existingValues.remove(policyId);
            ev.removePropertyValue(ASSET_POLICY_GUIDS, policyId);
            ev.setProperty(ASSET_POLICIES_COUNT, existingValues.size());

            updateModificationMetadata(ev);

            cacheDifferentialEntity(ev, existingValues);
        }).collect(Collectors.toList());
    }

    public List<AtlasVertex> linkMeshEntityToAssets(String meshEntityId, Set<String> linkGuids) throws AtlasBaseException {
        List<AtlasVertex> linkedVertices = new ArrayList<>();

        for (String guid : linkGuids) {
            AtlasVertex ev = findByGuid(graph, guid);

            if (ev != null) {
                String typeName = ev.getProperty(TYPE_NAME_PROPERTY_KEY, String.class);
                if (excludedTypes.contains(typeName)){
                    LOG.warn("Type {} is not allowed to link with mesh entity", typeName);
                    continue;
                }
                Set<String> existingValues = ev.getMultiValuedSetProperty(DOMAIN_GUIDS_ATTR, String.class);

                if (!existingValues.contains(meshEntityId)) {
                    isAuthorizedToLink(ev);

                    updateDomainAttribute(ev, existingValues, meshEntityId);
                    existingValues.clear();
                    existingValues.add(meshEntityId);

                    updateModificationMetadata(ev);

                    cacheDifferentialMeshEntity(ev, existingValues);

                    linkedVertices.add(ev);
                }
            }
        }

        return linkedVertices;
    }

    public List<AtlasVertex> unlinkMeshEntityFromAssets(String meshEntityId, Set<String> unlinkGuids) throws AtlasBaseException {
        List<AtlasVertex> unlinkedVertices = new ArrayList<>();

        for (String guid : unlinkGuids) {
            AtlasVertex ev = AtlasGraphUtilsV2.findByGuid(graph, guid);

            if (ev != null) {
                String typeName = ev.getProperty(TYPE_NAME_PROPERTY_KEY, String.class);
                if (excludedTypes.contains(typeName)){
                    LOG.warn("Type {} is not allowed to unlink with mesh entity", typeName);
                    continue;
                }

                Set<String> existingValues = ev.getMultiValuedSetProperty(DOMAIN_GUIDS_ATTR, String.class);

                if (meshEntityId.isEmpty() || existingValues.contains(meshEntityId)) {
                    isAuthorizedToLink(ev);

                    if (StringUtils.isEmpty(meshEntityId)) {
                        existingValues.clear();
                        ev.removeProperty(DOMAIN_GUIDS_ATTR);
                    } else {
                        existingValues.remove(meshEntityId);
                        ev.removePropertyValue(DOMAIN_GUIDS_ATTR, meshEntityId);
                    }

                    updateModificationMetadata(ev);
                    cacheDifferentialMeshEntity(ev, existingValues);

                    unlinkedVertices.add(ev);
                }
            }
        }

        return unlinkedVertices;
    }

    private void updateDomainAttribute(AtlasVertex vertex, Set<String> existingValues, String meshEntityId){
        existingValues.forEach(existingValue -> vertex.removePropertyValue(DOMAIN_GUIDS_ATTR, existingValue));
        vertex.setProperty(DOMAIN_GUIDS_ATTR, meshEntityId);
    }
    public AtlasVertex moveBusinessPolicies(Set<String> policyIds, String assetId, String type) throws AtlasBaseException {
        // Retrieve the AtlasVertex for the given assetId
        AtlasVertex assetVertex = AtlasGraphUtilsV2.findByGuid(graph, assetId);

        if (assetVertex == null) {
            throw new AtlasBaseException(AtlasErrorCode.INVALID_PARAMETERS, "Asset with guid not found");
        }

        // Get the sets of governed and non-compliant policy GUIDs
        Set<String> governedPolicies = assetVertex.getMultiValuedSetProperty(ASSET_POLICY_GUIDS, String.class);
        Set<String> nonCompliantPolicies = assetVertex.getMultiValuedSetProperty(NON_COMPLIANT_ASSET_POLICY_GUIDS, String.class);

        // Determine if the type is governed or non-compliant
        boolean isGoverned = MoveBusinessPolicyRequest.Type.GOVERNED.getDescription().equals(type);

        Set<String> currentPolicies = isGoverned ? new HashSet<>(governedPolicies) : new HashSet<>(nonCompliantPolicies);
        policyIds.removeAll(currentPolicies);

        // Check if the asset already has the given policy IDs
        if (policyIds.isEmpty()) {
            throw new AtlasBaseException(AtlasErrorCode.BAD_REQUEST, "Asset already has the given policy id");
        }

        // Move policies to the appropriate set
        policyIds.forEach(policyId -> {
            if (isGoverned) {
                assetVertex.setProperty(ASSET_POLICY_GUIDS, policyId);
                removeItemFromListPropertyValue(assetVertex, NON_COMPLIANT_ASSET_POLICY_GUIDS, policyId);
            } else {
                assetVertex.setProperty(NON_COMPLIANT_ASSET_POLICY_GUIDS, policyId);
                removeItemFromListPropertyValue(assetVertex, ASSET_POLICY_GUIDS, policyId);
            }
        });

        // Update the sets after processing
        if (isGoverned) {
            governedPolicies.addAll(policyIds);
            nonCompliantPolicies.removeAll(policyIds);
        } else {
            nonCompliantPolicies.addAll(policyIds);
            governedPolicies.removeAll(policyIds);
        }

        // Update the modification metadata
        updateModificationMetadata(assetVertex);

        // Create a differential AtlasEntity to reflect the changes
        AtlasEntity diffEntity = new AtlasEntity(assetVertex.getProperty(TYPE_NAME_PROPERTY_KEY, String.class));
        setEntityCommonAttributes(assetVertex, diffEntity);
        diffEntity.setAttribute(ASSET_POLICY_GUIDS, governedPolicies);
        diffEntity.setAttribute(NON_COMPLIANT_ASSET_POLICY_GUIDS, nonCompliantPolicies);

        // Cache the differential entity for further processing
        RequestContext.get().cacheDifferentialEntity(diffEntity);

        return assetVertex;
    }

    private void cacheDifferentialEntity(AtlasVertex ev, Set<String> existingValues) {
        AtlasEntity diffEntity = new AtlasEntity(ev.getProperty(TYPE_NAME_PROPERTY_KEY, String.class));
        setEntityCommonAttributes(ev, diffEntity);
        diffEntity.setAttribute(ASSET_POLICY_GUIDS, existingValues);
        diffEntity.setAttribute(ASSET_POLICIES_COUNT, existingValues.size());

        RequestContext requestContext = RequestContext.get();
        requestContext.cacheDifferentialEntity(diffEntity);
    }

    private void cacheDifferentialMeshEntity(AtlasVertex ev, Set<String> existingValues) {
        AtlasEntity diffEntity = new AtlasEntity(ev.getProperty(TYPE_NAME_PROPERTY_KEY, String.class));
        setEntityCommonAttributes(ev, diffEntity);
        diffEntity.setAttribute(DOMAIN_GUIDS_ATTR, existingValues);

        RequestContext requestContext = RequestContext.get();
        requestContext.cacheDifferentialEntity(diffEntity);
    }

    private void setEntityCommonAttributes(AtlasVertex ev, AtlasEntity diffEntity) {
        diffEntity.setGuid(ev.getProperty(GUID_PROPERTY_KEY, String.class));
        diffEntity.setUpdatedBy(ev.getProperty(MODIFIED_BY_KEY, String.class));
        diffEntity.setUpdateTime(new Date(RequestContext.get().getRequestTime()));
    }

    private void isAuthorizedToLink(AtlasVertex vertex) throws AtlasBaseException {
        AtlasEntityHeader sourceEntity = retrieverNoRelation.toAtlasEntityHeaderWithClassifications(vertex);

        // source -> UPDATE + READ
        AtlasAuthorizationUtils.verifyAccess(new AtlasEntityAccessRequest(typeRegistry, AtlasPrivilege.ENTITY_UPDATE, sourceEntity),
                "update on source Entity, link/unlink operation denied: ", sourceEntity.getAttribute(NAME));

        AtlasAuthorizationUtils.verifyAccess(new AtlasEntityAccessRequest(typeRegistry, AtlasPrivilege.ENTITY_READ, sourceEntity),
                "read on source Entity, link/unlink operation denied: ", sourceEntity.getAttribute(NAME));

    }
}<|MERGE_RESOLUTION|>--- conflicted
+++ resolved
@@ -4003,20 +4003,16 @@
                 perf = AtlasPerfTracer.getPerfTracer(PERF_LOG, "EntityGraphMapper.updateClassifications");
             }
 
+
             String                    entityTypeName         = AtlasGraphUtilsV2.getTypeName(entityVertex);
             AtlasEntityType           entityType             = typeRegistry.getEntityTypeByName(entityTypeName);
             List<AtlasClassification> updatedClassifications = new ArrayList<>();
-        List<AtlasVertex>         entitiesToPropagateTo  = new ArrayList<>();
-        Set<AtlasVertex>          notificationVertices   = new HashSet<AtlasVertex>() {{ add(entityVertex); }};
-
-<<<<<<< HEAD
+            List<AtlasVertex>         entitiesToPropagateTo  = new ArrayList<>();
+            Set<AtlasVertex>          notificationVertices   = new HashSet<AtlasVertex>() {{ add(entityVertex); }};
+
             Map<AtlasVertex, List<AtlasClassification>> addedPropagations   = null;
             Map<AtlasClassification, List<AtlasVertex>> removedPropagations = new HashMap<>();
-=======
-        Map<AtlasVertex, List<AtlasClassification>> addedPropagations   = null;
-        Map<AtlasClassification, List<AtlasVertex>> removedPropagations = new HashMap<>();
->>>>>>> 5da7de0f
-        String propagationType = null;
+            String propagationType = null;
 
             for (AtlasClassification classification : classifications) {
                 MetricRecorder metricRecorderClassification = RequestContext.get().startMetricRecord("updateClassifications_classification");
@@ -4061,14 +4057,9 @@
                     createAndQueueTask(CLASSIFICATION_PROPAGATION_TEXT_UPDATE, entityVertex, classificationVertex.getIdForDisplay(), classification.getTypeName());
                 }
 
-<<<<<<< HEAD
                 // check for validity period update
                 List<TimeBoundary> currentValidityPeriods = currentClassification.getValidityPeriods();
                 List<TimeBoundary> updatedValidityPeriods = classification.getValidityPeriods();
-=======
-                createAndQueueTask(CLASSIFICATION_PROPAGATION_TEXT_UPDATE, entityVertex, classificationVertex.getIdForDisplay(), classification.getTypeName());
-            }
->>>>>>> 5da7de0f
 
                 if (!Objects.equals(currentValidityPeriods, updatedValidityPeriods)) {
                     currentClassification.setValidityPeriods(updatedValidityPeriods);
@@ -4089,18 +4080,11 @@
                     }
                 }
 
-<<<<<<< HEAD
                 if (isClassificationUpdated) {
                     List<AtlasVertex> propagatedEntityVertices = graphHelper.getAllPropagatedEntityVertices(classificationVertex);
 
                     notificationVertices.addAll(propagatedEntityVertices);
                 }
-=======
-            if (isClassificationUpdated) {
-                List<AtlasVertex> propagatedEntityVertices = graphHelper.getAllPropagatedEntityVertices(classificationVertex);
-                notificationVertices.addAll(propagatedEntityVertices);
-            }
->>>>>>> 5da7de0f
 
                 if (LOG.isDebugEnabled()) {
                     LOG.debug("updating vertex {} for trait {}", string(classificationVertex), classificationName);
@@ -4148,11 +4132,7 @@
                         !Objects.equals(currentRestrictPropagationThroughLineage, updatedRestrictPropagationThroughLineage)) &&
                         taskManagement != null && DEFERRED_ACTION_ENABLED) {
 
-<<<<<<< HEAD
                     propagationType = CLASSIFICATION_PROPAGATION_ADD;
-=======
-                propagationType = CLASSIFICATION_PROPAGATION_ADD;
->>>>>>> 5da7de0f
                 if(currentRestrictPropagationThroughLineage != updatedRestrictPropagationThroughLineage || currentRestrictPropagationThroughHierarchy != updatedRestrictPropagationThroughHierarchy){
                     propagationType = CLASSIFICATION_REFRESH_PROPAGATION;
                 }
@@ -4216,38 +4196,32 @@
                     }
                 }
 
-                updatedClassifications.add(currentClassification);
-
-                RequestContext.get().endMetricRecord(metricRecorderClassification);
-            }
-
-            if (CollectionUtils.isNotEmpty(entitiesToPropagateTo)) {
-                notificationVertices.addAll(entitiesToPropagateTo);
-            }
-            LOG.info("Sending notificsstion for {} vertices", notificationVertices.size());
-
-            for (AtlasVertex vertex : notificationVertices) {
-                AtlasPerfMetrics.MetricRecorder metricRecorderEntity = RequestContext.get().startMetricRecord("updateClassifications_entity");
-                String      entityGuid = graphHelper.getGuid(vertex);
-                AtlasEntity entity     = instanceConverter.getAndCacheEntity(entityGuid, ENTITY_CHANGE_NOTIFY_IGNORE_RELATIONSHIP_ATTRIBUTES);
-
-                if (entity != null) {
-                    vertex.setProperty(CLASSIFICATION_TEXT_KEY, fullTextMapperV2.getClassificationTextForEntity(entity));
-                    entityChangeNotifier.onClassificationUpdatedToEntity(entity, updatedClassifications);
-            }
-        RequestContext.get().endMetricRecord(metricRecorderEntity);}
-
-            if (MapUtils.isNotEmpty(removedPropagations)) {
-                AtlasPerfMetrics.MetricRecorder metricRecorderEntity = RequestContext.get().startMetricRecord("updateClassifications_removeProp");
-                for (AtlasClassification classification : removedPropagations.keySet()) {
-                    List<AtlasVertex> propagatedVertices = removedPropagations.get(classification);
-                    List<AtlasEntity> propagatedEntities = updateClassificationText(classification, propagatedVertices);
-
-                    //Sending audit request for all entities at once
-                    entityChangeNotifier.onClassificationsDeletedFromEntities(propagatedEntities, Collections.singletonList(classification));
-                }
-                RequestContext.get().endMetricRecord(metricRecorderEntity);
-            }
+            updatedClassifications.add(currentClassification);
+        }
+
+        if (CollectionUtils.isNotEmpty(entitiesToPropagateTo)) {
+            notificationVertices.addAll(entitiesToPropagateTo);
+        }
+
+        for (AtlasVertex vertex : notificationVertices) {
+            String      entityGuid = graphHelper.getGuid(vertex);
+            AtlasEntity entity     = instanceConverter.getAndCacheEntity(entityGuid, ENTITY_CHANGE_NOTIFY_IGNORE_RELATIONSHIP_ATTRIBUTES);
+
+            if (entity != null) {
+                vertex.setProperty(CLASSIFICATION_TEXT_KEY, fullTextMapperV2.getClassificationTextForEntity(entity));
+                entityChangeNotifier.onClassificationUpdatedToEntity(entity, updatedClassifications);
+            }
+        }
+
+        if (MapUtils.isNotEmpty(removedPropagations)) {
+            for (AtlasClassification classification : removedPropagations.keySet()) {
+                List<AtlasVertex> propagatedVertices = removedPropagations.get(classification);
+                List<AtlasEntity> propagatedEntities = updateClassificationText(classification, propagatedVertices);
+
+                //Sending audit request for all entities at once
+                entityChangeNotifier.onClassificationsDeletedFromEntities(propagatedEntities, Collections.singletonList(classification));
+            }
+        }
 
             AtlasPerfTracer.log(perf);
         } finally {
