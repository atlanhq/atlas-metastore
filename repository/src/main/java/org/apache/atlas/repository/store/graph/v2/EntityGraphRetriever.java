--- conflicted
+++ resolved
@@ -491,15 +491,12 @@
 
         return ret;
     }
-<<<<<<< HEAD
 
     public AtlasClassification toAtlasClassification(Tag tag) throws AtlasBaseException {
         AtlasClassification classification = TagDAOCassandraImpl.toAtlasClassification(tag.getTagMetaJson());
         return classification;
     }
 
-=======
->>>>>>> 137a34c2
     public AtlasVertex getReferencedEntityVertex(AtlasEdge edge, AtlasRelationshipEdgeDirection relationshipDirection, AtlasVertex parentVertex) throws AtlasBaseException {
         AtlasVertex entityVertex = null;
 
